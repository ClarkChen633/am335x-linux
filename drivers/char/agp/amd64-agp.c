/*
 * Copyright 2001-2003 SuSE Labs.
 * Distributed under the GNU public license, v2.
 *
 * This is a GART driver for the AMD Opteron/Athlon64 on-CPU northbridge.
 * It also includes support for the AMD 8151 AGP bridge,
 * although it doesn't actually do much, as all the real
 * work is done in the northbridge(s).
 */

#include <linux/module.h>
#include <linux/pci.h>
#include <linux/init.h>
#include <linux/agp_backend.h>
#include <linux/mmzone.h>
#include <asm/page.h>		/* PAGE_SIZE */
#include <asm/e820.h>
#include <asm/amd_nb.h>
#include <asm/gart.h>
#include "agp.h"

/* NVIDIA K8 registers */
#define NVIDIA_X86_64_0_APBASE		0x10
#define NVIDIA_X86_64_1_APBASE1		0x50
#define NVIDIA_X86_64_1_APLIMIT1	0x54
#define NVIDIA_X86_64_1_APSIZE		0xa8
#define NVIDIA_X86_64_1_APBASE2		0xd8
#define NVIDIA_X86_64_1_APLIMIT2	0xdc

/* ULi K8 registers */
#define ULI_X86_64_BASE_ADDR		0x10
#define ULI_X86_64_HTT_FEA_REG		0x50
#define ULI_X86_64_ENU_SCR_REG		0x54

static struct resource *aperture_resource;
static int __initdata agp_try_unsupported = 1;
static int agp_bridges_found;

static void amd64_tlbflush(struct agp_memory *temp)
{
	amd_flush_garts();
}

static int amd64_insert_memory(struct agp_memory *mem, off_t pg_start, int type)
{
	int i, j, num_entries;
	long long tmp;
	int mask_type;
	struct agp_bridge_data *bridge = mem->bridge;
	u32 pte;

	num_entries = agp_num_entries();

	if (type != mem->type)
		return -EINVAL;
	mask_type = bridge->driver->agp_type_to_mask_type(bridge, type);
	if (mask_type != 0)
		return -EINVAL;


	/* Make sure we can fit the range in the gatt table. */
	/* FIXME: could wrap */
	if (((unsigned long)pg_start + mem->page_count) > num_entries)
		return -EINVAL;

	j = pg_start;

	/* gatt table should be empty. */
	while (j < (pg_start + mem->page_count)) {
		if (!PGE_EMPTY(agp_bridge, readl(agp_bridge->gatt_table+j)))
			return -EBUSY;
		j++;
	}

	if (!mem->is_flushed) {
		global_cache_flush();
		mem->is_flushed = true;
	}

	for (i = 0, j = pg_start; i < mem->page_count; i++, j++) {
		tmp = agp_bridge->driver->mask_memory(agp_bridge,
						      page_to_phys(mem->pages[i]),
						      mask_type);

		BUG_ON(tmp & 0xffffff0000000ffcULL);
		pte = (tmp & 0x000000ff00000000ULL) >> 28;
		pte |=(tmp & 0x00000000fffff000ULL);
		pte |= GPTE_VALID | GPTE_COHERENT;

		writel(pte, agp_bridge->gatt_table+j);
		readl(agp_bridge->gatt_table+j);	/* PCI Posting. */
	}
	amd64_tlbflush(mem);
	return 0;
}

/*
 * This hack alters the order element according
 * to the size of a long. It sucks. I totally disown this, even
 * though it does appear to work for the most part.
 */
static struct aper_size_info_32 amd64_aperture_sizes[7] =
{
	{32,   8192,   3+(sizeof(long)/8), 0 },
	{64,   16384,  4+(sizeof(long)/8), 1<<1 },
	{128,  32768,  5+(sizeof(long)/8), 1<<2 },
	{256,  65536,  6+(sizeof(long)/8), 1<<1 | 1<<2 },
	{512,  131072, 7+(sizeof(long)/8), 1<<3 },
	{1024, 262144, 8+(sizeof(long)/8), 1<<1 | 1<<3},
	{2048, 524288, 9+(sizeof(long)/8), 1<<2 | 1<<3}
};


/*
 * Get the current Aperture size from the x86-64.
 * Note, that there may be multiple x86-64's, but we just return
 * the value from the first one we find. The set_size functions
 * keep the rest coherent anyway. Or at least should do.
 */
static int amd64_fetch_size(void)
{
	struct pci_dev *dev;
	int i;
	u32 temp;
	struct aper_size_info_32 *values;

<<<<<<< HEAD
	dev = k8_northbridges.nb_misc[0];
=======
	dev = node_to_amd_nb(0)->misc;
>>>>>>> 3cbea436
	if (dev==NULL)
		return 0;

	pci_read_config_dword(dev, AMD64_GARTAPERTURECTL, &temp);
	temp = (temp & 0xe);
	values = A_SIZE_32(amd64_aperture_sizes);

	for (i = 0; i < agp_bridge->driver->num_aperture_sizes; i++) {
		if (temp == values[i].size_value) {
			agp_bridge->previous_size =
			    agp_bridge->current_size = (void *) (values + i);

			agp_bridge->aperture_size_idx = i;
			return values[i].size;
		}
	}
	return 0;
}

/*
 * In a multiprocessor x86-64 system, this function gets
 * called once for each CPU.
 */
static u64 amd64_configure(struct pci_dev *hammer, u64 gatt_table)
{
	u64 aperturebase;
	u32 tmp;
	u64 aper_base;

	/* Address to map to */
	pci_read_config_dword(hammer, AMD64_GARTAPERTUREBASE, &tmp);
	aperturebase = tmp << 25;
	aper_base = (aperturebase & PCI_BASE_ADDRESS_MEM_MASK);

	enable_gart_translation(hammer, gatt_table);

	return aper_base;
}


static const struct aper_size_info_32 amd_8151_sizes[7] =
{
	{2048, 524288, 9, 0x00000000 },	/* 0 0 0 0 0 0 */
	{1024, 262144, 8, 0x00000400 },	/* 1 0 0 0 0 0 */
	{512,  131072, 7, 0x00000600 },	/* 1 1 0 0 0 0 */
	{256,  65536,  6, 0x00000700 },	/* 1 1 1 0 0 0 */
	{128,  32768,  5, 0x00000720 },	/* 1 1 1 1 0 0 */
	{64,   16384,  4, 0x00000730 },	/* 1 1 1 1 1 0 */
	{32,   8192,   3, 0x00000738 }	/* 1 1 1 1 1 1 */
};

static int amd_8151_configure(void)
{
	unsigned long gatt_bus = virt_to_phys(agp_bridge->gatt_table_real);
	int i;

<<<<<<< HEAD
	if (!k8_northbridges.gart_supported)
		return 0;

	/* Configure AGP regs in each x86-64 host bridge. */
	for (i = 0; i < k8_northbridges.num; i++) {
		agp_bridge->gart_bus_addr =
				amd64_configure(k8_northbridges.nb_misc[i],
						gatt_bus);
=======
	if (!amd_nb_has_feature(AMD_NB_GART))
		return 0;

	/* Configure AGP regs in each x86-64 host bridge. */
	for (i = 0; i < amd_nb_num(); i++) {
		agp_bridge->gart_bus_addr =
			amd64_configure(node_to_amd_nb(i)->misc, gatt_bus);
>>>>>>> 3cbea436
	}
	amd_flush_garts();
	return 0;
}


static void amd64_cleanup(void)
{
	u32 tmp;
	int i;

<<<<<<< HEAD
	if (!k8_northbridges.gart_supported)
		return;

	for (i = 0; i < k8_northbridges.num; i++) {
		struct pci_dev *dev = k8_northbridges.nb_misc[i];
=======
	if (!amd_nb_has_feature(AMD_NB_GART))
		return;

	for (i = 0; i < amd_nb_num(); i++) {
		struct pci_dev *dev = node_to_amd_nb(i)->misc;
>>>>>>> 3cbea436
		/* disable gart translation */
		pci_read_config_dword(dev, AMD64_GARTAPERTURECTL, &tmp);
		tmp &= ~GARTEN;
		pci_write_config_dword(dev, AMD64_GARTAPERTURECTL, tmp);
	}
}


static const struct agp_bridge_driver amd_8151_driver = {
	.owner			= THIS_MODULE,
	.aperture_sizes		= amd_8151_sizes,
	.size_type		= U32_APER_SIZE,
	.num_aperture_sizes	= 7,
	.needs_scratch_page	= true,
	.configure		= amd_8151_configure,
	.fetch_size		= amd64_fetch_size,
	.cleanup		= amd64_cleanup,
	.tlb_flush		= amd64_tlbflush,
	.mask_memory		= agp_generic_mask_memory,
	.masks			= NULL,
	.agp_enable		= agp_generic_enable,
	.cache_flush		= global_cache_flush,
	.create_gatt_table	= agp_generic_create_gatt_table,
	.free_gatt_table	= agp_generic_free_gatt_table,
	.insert_memory		= amd64_insert_memory,
	.remove_memory		= agp_generic_remove_memory,
	.alloc_by_type		= agp_generic_alloc_by_type,
	.free_by_type		= agp_generic_free_by_type,
	.agp_alloc_page		= agp_generic_alloc_page,
	.agp_alloc_pages	= agp_generic_alloc_pages,
	.agp_destroy_page	= agp_generic_destroy_page,
	.agp_destroy_pages	= agp_generic_destroy_pages,
	.agp_type_to_mask_type  = agp_generic_type_to_mask_type,
};

/* Some basic sanity checks for the aperture. */
static int __devinit agp_aperture_valid(u64 aper, u32 size)
{
	if (!aperture_valid(aper, size, 32*1024*1024))
		return 0;

	/* Request the Aperture. This catches cases when someone else
	   already put a mapping in there - happens with some very broken BIOS

	   Maybe better to use pci_assign_resource/pci_enable_device instead
	   trusting the bridges? */
	if (!aperture_resource &&
	    !(aperture_resource = request_mem_region(aper, size, "aperture"))) {
		printk(KERN_ERR PFX "Aperture conflicts with PCI mapping.\n");
		return 0;
	}
	return 1;
}

/*
 * W*s centric BIOS sometimes only set up the aperture in the AGP
 * bridge, not the northbridge. On AMD64 this is handled early
 * in aperture.c, but when IOMMU is not enabled or we run
 * on a 32bit kernel this needs to be redone.
 * Unfortunately it is impossible to fix the aperture here because it's too late
 * to allocate that much memory. But at least error out cleanly instead of
 * crashing.
 */
static __devinit int fix_northbridge(struct pci_dev *nb, struct pci_dev *agp,
								 u16 cap)
{
	u32 aper_low, aper_hi;
	u64 aper, nb_aper;
	int order = 0;
	u32 nb_order, nb_base;
	u16 apsize;

	pci_read_config_dword(nb, AMD64_GARTAPERTURECTL, &nb_order);
	nb_order = (nb_order >> 1) & 7;
	pci_read_config_dword(nb, AMD64_GARTAPERTUREBASE, &nb_base);
	nb_aper = nb_base << 25;

	/* Northbridge seems to contain crap. Try the AGP bridge. */

	pci_read_config_word(agp, cap+0x14, &apsize);
	if (apsize == 0xffff) {
		if (agp_aperture_valid(nb_aper, (32*1024*1024)<<nb_order))
			return 0;
		return -1;
	}

	apsize &= 0xfff;
	/* Some BIOS use weird encodings not in the AGPv3 table. */
	if (apsize & 0xff)
		apsize |= 0xf00;
	order = 7 - hweight16(apsize);

	pci_read_config_dword(agp, 0x10, &aper_low);
	pci_read_config_dword(agp, 0x14, &aper_hi);
	aper = (aper_low & ~((1<<22)-1)) | ((u64)aper_hi << 32);

	/*
	 * On some sick chips APSIZE is 0. This means it wants 4G
	 * so let double check that order, and lets trust the AMD NB settings
	 */
	if (order >=0 && aper + (32ULL<<(20 + order)) > 0x100000000ULL) {
		dev_info(&agp->dev, "aperture size %u MB is not right, using settings from NB\n",
			 32 << order);
		order = nb_order;
	}

	if (nb_order >= order) {
		if (agp_aperture_valid(nb_aper, (32*1024*1024)<<nb_order))
			return 0;
	}

	dev_info(&agp->dev, "aperture from AGP @ %Lx size %u MB\n",
		 aper, 32 << order);
	if (order < 0 || !agp_aperture_valid(aper, (32*1024*1024)<<order))
		return -1;

	gart_set_size_and_enable(nb, order);
	pci_write_config_dword(nb, AMD64_GARTAPERTUREBASE, aper >> 25);

	return 0;
}

static __devinit int cache_nbs(struct pci_dev *pdev, u32 cap_ptr)
{
	int i;

	if (amd_cache_northbridges() < 0)
		return -ENODEV;

	if (!amd_nb_has_feature(AMD_NB_GART))
		return -ENODEV;

	if (!k8_northbridges.gart_supported)
		return -ENODEV;

	i = 0;
<<<<<<< HEAD
	for (i = 0; i < k8_northbridges.num; i++) {
		struct pci_dev *dev = k8_northbridges.nb_misc[i];
=======
	for (i = 0; i < amd_nb_num(); i++) {
		struct pci_dev *dev = node_to_amd_nb(i)->misc;
>>>>>>> 3cbea436
		if (fix_northbridge(dev, pdev, cap_ptr) < 0) {
			dev_err(&dev->dev, "no usable aperture found\n");
#ifdef __x86_64__
			/* should port this to i386 */
			dev_err(&dev->dev, "consider rebooting with iommu=memaper=2 to get a good aperture\n");
#endif
			return -1;
		}
	}
	return 0;
}

/* Handle AMD 8151 quirks */
static void __devinit amd8151_init(struct pci_dev *pdev, struct agp_bridge_data *bridge)
{
	char *revstring;

	switch (pdev->revision) {
	case 0x01: revstring="A0"; break;
	case 0x02: revstring="A1"; break;
	case 0x11: revstring="B0"; break;
	case 0x12: revstring="B1"; break;
	case 0x13: revstring="B2"; break;
	case 0x14: revstring="B3"; break;
	default:   revstring="??"; break;
	}

	dev_info(&pdev->dev, "AMD 8151 AGP Bridge rev %s\n", revstring);

	/*
	 * Work around errata.
	 * Chips before B2 stepping incorrectly reporting v3.5
	 */
	if (pdev->revision < 0x13) {
		dev_info(&pdev->dev, "correcting AGP revision (reports 3.5, is really 3.0)\n");
		bridge->major_version = 3;
		bridge->minor_version = 0;
	}
}


static const struct aper_size_info_32 uli_sizes[7] =
{
	{256, 65536, 6, 10},
	{128, 32768, 5, 9},
	{64, 16384, 4, 8},
	{32, 8192, 3, 7},
	{16, 4096, 2, 6},
	{8, 2048, 1, 4},
	{4, 1024, 0, 3}
};
static int __devinit uli_agp_init(struct pci_dev *pdev)
{
	u32 httfea,baseaddr,enuscr;
	struct pci_dev *dev1;
	int i, ret;
	unsigned size = amd64_fetch_size();

	dev_info(&pdev->dev, "setting up ULi AGP\n");
	dev1 = pci_get_slot (pdev->bus,PCI_DEVFN(0,0));
	if (dev1 == NULL) {
		dev_info(&pdev->dev, "can't find ULi secondary device\n");
		return -ENODEV;
	}

	for (i = 0; i < ARRAY_SIZE(uli_sizes); i++)
		if (uli_sizes[i].size == size)
			break;

	if (i == ARRAY_SIZE(uli_sizes)) {
		dev_info(&pdev->dev, "no ULi size found for %d\n", size);
		ret = -ENODEV;
		goto put;
	}

	/* shadow x86-64 registers into ULi registers */
<<<<<<< HEAD
	pci_read_config_dword (k8_northbridges.nb_misc[0], AMD64_GARTAPERTUREBASE,
=======
	pci_read_config_dword (node_to_amd_nb(0)->misc, AMD64_GARTAPERTUREBASE,
>>>>>>> 3cbea436
			       &httfea);

	/* if x86-64 aperture base is beyond 4G, exit here */
	if ((httfea & 0x7fff) >> (32 - 25)) {
		ret = -ENODEV;
		goto put;
	}

	httfea = (httfea& 0x7fff) << 25;

	pci_read_config_dword(pdev, ULI_X86_64_BASE_ADDR, &baseaddr);
	baseaddr&= ~PCI_BASE_ADDRESS_MEM_MASK;
	baseaddr|= httfea;
	pci_write_config_dword(pdev, ULI_X86_64_BASE_ADDR, baseaddr);

	enuscr= httfea+ (size * 1024 * 1024) - 1;
	pci_write_config_dword(dev1, ULI_X86_64_HTT_FEA_REG, httfea);
	pci_write_config_dword(dev1, ULI_X86_64_ENU_SCR_REG, enuscr);
	ret = 0;
put:
	pci_dev_put(dev1);
	return ret;
}


static const struct aper_size_info_32 nforce3_sizes[5] =
{
	{512,  131072, 7, 0x00000000 },
	{256,  65536,  6, 0x00000008 },
	{128,  32768,  5, 0x0000000C },
	{64,   16384,  4, 0x0000000E },
	{32,   8192,   3, 0x0000000F }
};

/* Handle shadow device of the Nvidia NForce3 */
/* CHECK-ME original 2.4 version set up some IORRs. Check if that is needed. */
static int nforce3_agp_init(struct pci_dev *pdev)
{
	u32 tmp, apbase, apbar, aplimit;
	struct pci_dev *dev1;
	int i, ret;
	unsigned size = amd64_fetch_size();

	dev_info(&pdev->dev, "setting up Nforce3 AGP\n");

	dev1 = pci_get_slot(pdev->bus, PCI_DEVFN(11, 0));
	if (dev1 == NULL) {
		dev_info(&pdev->dev, "can't find Nforce3 secondary device\n");
		return -ENODEV;
	}

	for (i = 0; i < ARRAY_SIZE(nforce3_sizes); i++)
		if (nforce3_sizes[i].size == size)
			break;

	if (i == ARRAY_SIZE(nforce3_sizes)) {
		dev_info(&pdev->dev, "no NForce3 size found for %d\n", size);
		ret = -ENODEV;
		goto put;
	}

	pci_read_config_dword(dev1, NVIDIA_X86_64_1_APSIZE, &tmp);
	tmp &= ~(0xf);
	tmp |= nforce3_sizes[i].size_value;
	pci_write_config_dword(dev1, NVIDIA_X86_64_1_APSIZE, tmp);

	/* shadow x86-64 registers into NVIDIA registers */
<<<<<<< HEAD
	pci_read_config_dword (k8_northbridges.nb_misc[0], AMD64_GARTAPERTUREBASE,
=======
	pci_read_config_dword (node_to_amd_nb(0)->misc, AMD64_GARTAPERTUREBASE,
>>>>>>> 3cbea436
			       &apbase);

	/* if x86-64 aperture base is beyond 4G, exit here */
	if ( (apbase & 0x7fff) >> (32 - 25) ) {
		dev_info(&pdev->dev, "aperture base > 4G\n");
		ret = -ENODEV;
		goto put;
	}

	apbase = (apbase & 0x7fff) << 25;

	pci_read_config_dword(pdev, NVIDIA_X86_64_0_APBASE, &apbar);
	apbar &= ~PCI_BASE_ADDRESS_MEM_MASK;
	apbar |= apbase;
	pci_write_config_dword(pdev, NVIDIA_X86_64_0_APBASE, apbar);

	aplimit = apbase + (size * 1024 * 1024) - 1;
	pci_write_config_dword(dev1, NVIDIA_X86_64_1_APBASE1, apbase);
	pci_write_config_dword(dev1, NVIDIA_X86_64_1_APLIMIT1, aplimit);
	pci_write_config_dword(dev1, NVIDIA_X86_64_1_APBASE2, apbase);
	pci_write_config_dword(dev1, NVIDIA_X86_64_1_APLIMIT2, aplimit);

	ret = 0;
put:
	pci_dev_put(dev1);

	return ret;
}

static int __devinit agp_amd64_probe(struct pci_dev *pdev,
				     const struct pci_device_id *ent)
{
	struct agp_bridge_data *bridge;
	u8 cap_ptr;
	int err;

	/* The Highlander principle */
	if (agp_bridges_found)
		return -ENODEV;

	cap_ptr = pci_find_capability(pdev, PCI_CAP_ID_AGP);
	if (!cap_ptr)
		return -ENODEV;

	/* Could check for AGPv3 here */

	bridge = agp_alloc_bridge();
	if (!bridge)
		return -ENOMEM;

	if (pdev->vendor == PCI_VENDOR_ID_AMD &&
	    pdev->device == PCI_DEVICE_ID_AMD_8151_0) {
		amd8151_init(pdev, bridge);
	} else {
		dev_info(&pdev->dev, "AGP bridge [%04x/%04x]\n",
			 pdev->vendor, pdev->device);
	}

	bridge->driver = &amd_8151_driver;
	bridge->dev = pdev;
	bridge->capndx = cap_ptr;

	/* Fill in the mode register */
	pci_read_config_dword(pdev, bridge->capndx+PCI_AGP_STATUS, &bridge->mode);

	if (cache_nbs(pdev, cap_ptr) == -1) {
		agp_put_bridge(bridge);
		return -ENODEV;
	}

	if (pdev->vendor == PCI_VENDOR_ID_NVIDIA) {
		int ret = nforce3_agp_init(pdev);
		if (ret) {
			agp_put_bridge(bridge);
			return ret;
		}
	}

	if (pdev->vendor == PCI_VENDOR_ID_AL) {
		int ret = uli_agp_init(pdev);
		if (ret) {
			agp_put_bridge(bridge);
			return ret;
		}
	}

	pci_set_drvdata(pdev, bridge);
	err = agp_add_bridge(bridge);
	if (err < 0)
		return err;

	agp_bridges_found++;
	return 0;
}

static void __devexit agp_amd64_remove(struct pci_dev *pdev)
{
	struct agp_bridge_data *bridge = pci_get_drvdata(pdev);

	release_mem_region(virt_to_phys(bridge->gatt_table_real),
			   amd64_aperture_sizes[bridge->aperture_size_idx].size);
	agp_remove_bridge(bridge);
	agp_put_bridge(bridge);

	agp_bridges_found--;
}

#ifdef CONFIG_PM

static int agp_amd64_suspend(struct pci_dev *pdev, pm_message_t state)
{
	pci_save_state(pdev);
	pci_set_power_state(pdev, pci_choose_state(pdev, state));

	return 0;
}

static int agp_amd64_resume(struct pci_dev *pdev)
{
	pci_set_power_state(pdev, PCI_D0);
	pci_restore_state(pdev);

	if (pdev->vendor == PCI_VENDOR_ID_NVIDIA)
		nforce3_agp_init(pdev);

	return amd_8151_configure();
}

#endif /* CONFIG_PM */

static struct pci_device_id agp_amd64_pci_table[] = {
	{
	.class		= (PCI_CLASS_BRIDGE_HOST << 8),
	.class_mask	= ~0,
	.vendor		= PCI_VENDOR_ID_AMD,
	.device		= PCI_DEVICE_ID_AMD_8151_0,
	.subvendor	= PCI_ANY_ID,
	.subdevice	= PCI_ANY_ID,
	},
	/* ULi M1689 */
	{
	.class		= (PCI_CLASS_BRIDGE_HOST << 8),
	.class_mask	= ~0,
	.vendor		= PCI_VENDOR_ID_AL,
	.device		= PCI_DEVICE_ID_AL_M1689,
	.subvendor	= PCI_ANY_ID,
	.subdevice	= PCI_ANY_ID,
	},
	/* VIA K8T800Pro */
	{
	.class		= (PCI_CLASS_BRIDGE_HOST << 8),
	.class_mask	= ~0,
	.vendor		= PCI_VENDOR_ID_VIA,
	.device		= PCI_DEVICE_ID_VIA_K8T800PRO_0,
	.subvendor	= PCI_ANY_ID,
	.subdevice	= PCI_ANY_ID,
	},
	/* VIA K8T800 */
	{
	.class		= (PCI_CLASS_BRIDGE_HOST << 8),
	.class_mask	= ~0,
	.vendor		= PCI_VENDOR_ID_VIA,
	.device		= PCI_DEVICE_ID_VIA_8385_0,
	.subvendor	= PCI_ANY_ID,
	.subdevice	= PCI_ANY_ID,
	},
	/* VIA K8M800 / K8N800 */
	{
	.class		= (PCI_CLASS_BRIDGE_HOST << 8),
	.class_mask	= ~0,
	.vendor		= PCI_VENDOR_ID_VIA,
	.device		= PCI_DEVICE_ID_VIA_8380_0,
	.subvendor	= PCI_ANY_ID,
	.subdevice	= PCI_ANY_ID,
	},
	/* VIA K8M890 / K8N890 */
	{
	.class          = (PCI_CLASS_BRIDGE_HOST << 8),
	.class_mask     = ~0,
	.vendor         = PCI_VENDOR_ID_VIA,
	.device         = PCI_DEVICE_ID_VIA_VT3336,
	.subvendor      = PCI_ANY_ID,
	.subdevice      = PCI_ANY_ID,
	},
	/* VIA K8T890 */
	{
	.class		= (PCI_CLASS_BRIDGE_HOST << 8),
	.class_mask	= ~0,
	.vendor		= PCI_VENDOR_ID_VIA,
	.device		= PCI_DEVICE_ID_VIA_3238_0,
	.subvendor	= PCI_ANY_ID,
	.subdevice	= PCI_ANY_ID,
	},
	/* VIA K8T800/K8M800/K8N800 */
	{
	.class		= (PCI_CLASS_BRIDGE_HOST << 8),
	.class_mask	= ~0,
	.vendor		= PCI_VENDOR_ID_VIA,
	.device		= PCI_DEVICE_ID_VIA_838X_1,
	.subvendor	= PCI_ANY_ID,
	.subdevice	= PCI_ANY_ID,
	},
	/* NForce3 */
	{
	.class		= (PCI_CLASS_BRIDGE_HOST << 8),
	.class_mask	= ~0,
	.vendor		= PCI_VENDOR_ID_NVIDIA,
	.device		= PCI_DEVICE_ID_NVIDIA_NFORCE3,
	.subvendor	= PCI_ANY_ID,
	.subdevice	= PCI_ANY_ID,
	},
	{
	.class		= (PCI_CLASS_BRIDGE_HOST << 8),
	.class_mask	= ~0,
	.vendor		= PCI_VENDOR_ID_NVIDIA,
	.device		= PCI_DEVICE_ID_NVIDIA_NFORCE3S,
	.subvendor	= PCI_ANY_ID,
	.subdevice	= PCI_ANY_ID,
	},
	/* SIS 755 */
	{
	.class		= (PCI_CLASS_BRIDGE_HOST << 8),
	.class_mask	= ~0,
	.vendor		= PCI_VENDOR_ID_SI,
	.device		= PCI_DEVICE_ID_SI_755,
	.subvendor	= PCI_ANY_ID,
	.subdevice	= PCI_ANY_ID,
	},
	/* SIS 760 */
	{
	.class		= (PCI_CLASS_BRIDGE_HOST << 8),
	.class_mask	= ~0,
	.vendor		= PCI_VENDOR_ID_SI,
	.device		= PCI_DEVICE_ID_SI_760,
	.subvendor	= PCI_ANY_ID,
	.subdevice	= PCI_ANY_ID,
	},
	/* ALI/ULI M1695 */
	{
	.class		= (PCI_CLASS_BRIDGE_HOST << 8),
	.class_mask	= ~0,
	.vendor		= PCI_VENDOR_ID_AL,
	.device		= 0x1695,
	.subvendor	= PCI_ANY_ID,
	.subdevice	= PCI_ANY_ID,
	},

	{ }
};

MODULE_DEVICE_TABLE(pci, agp_amd64_pci_table);

static DEFINE_PCI_DEVICE_TABLE(agp_amd64_pci_promisc_table) = {
	{ PCI_DEVICE_CLASS(0, 0) },
	{ }
};

static struct pci_driver agp_amd64_pci_driver = {
	.name		= "agpgart-amd64",
	.id_table	= agp_amd64_pci_table,
	.probe		= agp_amd64_probe,
	.remove		= agp_amd64_remove,
#ifdef CONFIG_PM
	.suspend	= agp_amd64_suspend,
	.resume		= agp_amd64_resume,
#endif
};


/* Not static due to IOMMU code calling it early. */
int __init agp_amd64_init(void)
{
	int err = 0;

	if (agp_off)
		return -EINVAL;

	err = pci_register_driver(&agp_amd64_pci_driver);
	if (err < 0)
		return err;

	if (agp_bridges_found == 0) {
		if (!agp_try_unsupported && !agp_try_unsupported_boot) {
			printk(KERN_INFO PFX "No supported AGP bridge found.\n");
#ifdef MODULE
			printk(KERN_INFO PFX "You can try agp_try_unsupported=1\n");
#else
			printk(KERN_INFO PFX "You can boot with agp=try_unsupported\n");
#endif
			return -ENODEV;
		}

		/* First check that we have at least one AMD64 NB */
		if (!pci_dev_present(amd_nb_misc_ids))
			return -ENODEV;

		/* Look for any AGP bridge */
		agp_amd64_pci_driver.id_table = agp_amd64_pci_promisc_table;
		err = driver_attach(&agp_amd64_pci_driver.driver);
		if (err == 0 && agp_bridges_found == 0)
			err = -ENODEV;
	}
	return err;
}

static int __init agp_amd64_mod_init(void)
{
#ifndef MODULE
	if (gart_iommu_aperture)
		return agp_bridges_found ? 0 : -ENODEV;
#endif
	return agp_amd64_init();
}

static void __exit agp_amd64_cleanup(void)
{
#ifndef MODULE
	if (gart_iommu_aperture)
		return;
#endif
	if (aperture_resource)
		release_resource(aperture_resource);
	pci_unregister_driver(&agp_amd64_pci_driver);
}

module_init(agp_amd64_mod_init);
module_exit(agp_amd64_cleanup);

MODULE_AUTHOR("Dave Jones <davej@redhat.com>, Andi Kleen");
module_param(agp_try_unsupported, bool, 0);
MODULE_LICENSE("GPL");<|MERGE_RESOLUTION|>--- conflicted
+++ resolved
@@ -124,11 +124,7 @@
 	u32 temp;
 	struct aper_size_info_32 *values;
 
-<<<<<<< HEAD
-	dev = k8_northbridges.nb_misc[0];
-=======
 	dev = node_to_amd_nb(0)->misc;
->>>>>>> 3cbea436
 	if (dev==NULL)
 		return 0;
 
@@ -185,16 +181,6 @@
 	unsigned long gatt_bus = virt_to_phys(agp_bridge->gatt_table_real);
 	int i;
 
-<<<<<<< HEAD
-	if (!k8_northbridges.gart_supported)
-		return 0;
-
-	/* Configure AGP regs in each x86-64 host bridge. */
-	for (i = 0; i < k8_northbridges.num; i++) {
-		agp_bridge->gart_bus_addr =
-				amd64_configure(k8_northbridges.nb_misc[i],
-						gatt_bus);
-=======
 	if (!amd_nb_has_feature(AMD_NB_GART))
 		return 0;
 
@@ -202,7 +188,6 @@
 	for (i = 0; i < amd_nb_num(); i++) {
 		agp_bridge->gart_bus_addr =
 			amd64_configure(node_to_amd_nb(i)->misc, gatt_bus);
->>>>>>> 3cbea436
 	}
 	amd_flush_garts();
 	return 0;
@@ -214,19 +199,11 @@
 	u32 tmp;
 	int i;
 
-<<<<<<< HEAD
-	if (!k8_northbridges.gart_supported)
-		return;
-
-	for (i = 0; i < k8_northbridges.num; i++) {
-		struct pci_dev *dev = k8_northbridges.nb_misc[i];
-=======
 	if (!amd_nb_has_feature(AMD_NB_GART))
 		return;
 
 	for (i = 0; i < amd_nb_num(); i++) {
 		struct pci_dev *dev = node_to_amd_nb(i)->misc;
->>>>>>> 3cbea436
 		/* disable gart translation */
 		pci_read_config_dword(dev, AMD64_GARTAPERTURECTL, &tmp);
 		tmp &= ~GARTEN;
@@ -359,17 +336,9 @@
 	if (!amd_nb_has_feature(AMD_NB_GART))
 		return -ENODEV;
 
-	if (!k8_northbridges.gart_supported)
-		return -ENODEV;
-
 	i = 0;
-<<<<<<< HEAD
-	for (i = 0; i < k8_northbridges.num; i++) {
-		struct pci_dev *dev = k8_northbridges.nb_misc[i];
-=======
 	for (i = 0; i < amd_nb_num(); i++) {
 		struct pci_dev *dev = node_to_amd_nb(i)->misc;
->>>>>>> 3cbea436
 		if (fix_northbridge(dev, pdev, cap_ptr) < 0) {
 			dev_err(&dev->dev, "no usable aperture found\n");
 #ifdef __x86_64__
@@ -446,11 +415,7 @@
 	}
 
 	/* shadow x86-64 registers into ULi registers */
-<<<<<<< HEAD
-	pci_read_config_dword (k8_northbridges.nb_misc[0], AMD64_GARTAPERTUREBASE,
-=======
 	pci_read_config_dword (node_to_amd_nb(0)->misc, AMD64_GARTAPERTUREBASE,
->>>>>>> 3cbea436
 			       &httfea);
 
 	/* if x86-64 aperture base is beyond 4G, exit here */
@@ -518,11 +483,7 @@
 	pci_write_config_dword(dev1, NVIDIA_X86_64_1_APSIZE, tmp);
 
 	/* shadow x86-64 registers into NVIDIA registers */
-<<<<<<< HEAD
-	pci_read_config_dword (k8_northbridges.nb_misc[0], AMD64_GARTAPERTUREBASE,
-=======
 	pci_read_config_dword (node_to_amd_nb(0)->misc, AMD64_GARTAPERTUREBASE,
->>>>>>> 3cbea436
 			       &apbase);
 
 	/* if x86-64 aperture base is beyond 4G, exit here */
