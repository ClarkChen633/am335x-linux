--- conflicted
+++ resolved
@@ -12,13 +12,8 @@
 #ifndef CNIC_IF_H
 #define CNIC_IF_H
 
-<<<<<<< HEAD
-#define CNIC_MODULE_VERSION	"2.1.3"
-#define CNIC_MODULE_RELDATE	"June 24, 2010"
-=======
 #define CNIC_MODULE_VERSION	"2.2.6"
 #define CNIC_MODULE_RELDATE	"Oct 12, 2010"
->>>>>>> 45f53cc9
 
 #define CNIC_ULP_RDMA		0
 #define CNIC_ULP_ISCSI		1
