/* bnx2x_main.c: Broadcom Everest network driver.
 *
 * Copyright (c) 2007-2010 Broadcom Corporation
 *
 * This program is free software; you can redistribute it and/or modify
 * it under the terms of the GNU General Public License as published by
 * the Free Software Foundation.
 *
 * Maintained by: Eilon Greenstein <eilong@broadcom.com>
 * Written by: Eliezer Tamir
 * Based on code from Michael Chan's bnx2 driver
 * UDP CSUM errata workaround by Arik Gendelman
 * Slowpath and fastpath rework by Vladislav Zolotarov
 * Statistics and Link management by Yitchak Gertner
 *
 */

#include <linux/module.h>
#include <linux/moduleparam.h>
#include <linux/kernel.h>
#include <linux/device.h>  /* for dev_info() */
#include <linux/timer.h>
#include <linux/errno.h>
#include <linux/ioport.h>
#include <linux/slab.h>
#include <linux/interrupt.h>
#include <linux/pci.h>
#include <linux/init.h>
#include <linux/netdevice.h>
#include <linux/etherdevice.h>
#include <linux/skbuff.h>
#include <linux/dma-mapping.h>
#include <linux/bitops.h>
#include <linux/irq.h>
#include <linux/delay.h>
#include <asm/byteorder.h>
#include <linux/time.h>
#include <linux/ethtool.h>
#include <linux/mii.h>
#include <linux/if_vlan.h>
#include <net/ip.h>
#include <net/tcp.h>
#include <net/checksum.h>
#include <net/ip6_checksum.h>
#include <linux/workqueue.h>
#include <linux/crc32.h>
#include <linux/crc32c.h>
#include <linux/prefetch.h>
#include <linux/zlib.h>
#include <linux/io.h>
#include <linux/stringify.h>

#define BNX2X_MAIN
#include "bnx2x.h"
#include "bnx2x_init.h"
#include "bnx2x_init_ops.h"
#include "bnx2x_cmn.h"
#include "bnx2x_dcb.h"

#include <linux/firmware.h>
#include "bnx2x_fw_file_hdr.h"
/* FW files */
#define FW_FILE_VERSION					\
	__stringify(BCM_5710_FW_MAJOR_VERSION) "."	\
	__stringify(BCM_5710_FW_MINOR_VERSION) "."	\
	__stringify(BCM_5710_FW_REVISION_VERSION) "."	\
	__stringify(BCM_5710_FW_ENGINEERING_VERSION)
#define FW_FILE_NAME_E1		"bnx2x/bnx2x-e1-" FW_FILE_VERSION ".fw"
#define FW_FILE_NAME_E1H	"bnx2x/bnx2x-e1h-" FW_FILE_VERSION ".fw"
#define FW_FILE_NAME_E2		"bnx2x/bnx2x-e2-" FW_FILE_VERSION ".fw"

/* Time in jiffies before concluding the transmitter is hung */
#define TX_TIMEOUT		(5*HZ)

static char version[] __devinitdata =
	"Broadcom NetXtreme II 5771x 10Gigabit Ethernet Driver "
	DRV_MODULE_NAME " " DRV_MODULE_VERSION " (" DRV_MODULE_RELDATE ")\n";

MODULE_AUTHOR("Eliezer Tamir");
MODULE_DESCRIPTION("Broadcom NetXtreme II "
		   "BCM57710/57711/57711E/57712/57712E Driver");
MODULE_LICENSE("GPL");
MODULE_VERSION(DRV_MODULE_VERSION);
MODULE_FIRMWARE(FW_FILE_NAME_E1);
MODULE_FIRMWARE(FW_FILE_NAME_E1H);
MODULE_FIRMWARE(FW_FILE_NAME_E2);

static int multi_mode = 1;
module_param(multi_mode, int, 0);
MODULE_PARM_DESC(multi_mode, " Multi queue mode "
			     "(0 Disable; 1 Enable (default))");

int num_queues;
module_param(num_queues, int, 0);
MODULE_PARM_DESC(num_queues, " Number of queues for multi_mode=1"
				" (default is as a number of CPUs)");

static int disable_tpa;
module_param(disable_tpa, int, 0);
MODULE_PARM_DESC(disable_tpa, " Disable the TPA (LRO) feature");

static int int_mode;
module_param(int_mode, int, 0);
MODULE_PARM_DESC(int_mode, " Force interrupt mode other then MSI-X "
				"(1 INT#x; 2 MSI)");

static int dropless_fc;
module_param(dropless_fc, int, 0);
MODULE_PARM_DESC(dropless_fc, " Pause on exhausted host ring");

static int poll;
module_param(poll, int, 0);
MODULE_PARM_DESC(poll, " Use polling (for debug)");

static int mrrs = -1;
module_param(mrrs, int, 0);
MODULE_PARM_DESC(mrrs, " Force Max Read Req Size (0..3) (for debug)");

static int debug;
module_param(debug, int, 0);
MODULE_PARM_DESC(debug, " Default debug msglevel");

static struct workqueue_struct *bnx2x_wq;

#ifdef BCM_CNIC
static u8 ALL_ENODE_MACS[] = {0x01, 0x10, 0x18, 0x01, 0x00, 0x01};
#endif

enum bnx2x_board_type {
	BCM57710 = 0,
	BCM57711 = 1,
	BCM57711E = 2,
	BCM57712 = 3,
	BCM57712E = 4
};

/* indexed by board_type, above */
static struct {
	char *name;
} board_info[] __devinitdata = {
	{ "Broadcom NetXtreme II BCM57710 XGb" },
	{ "Broadcom NetXtreme II BCM57711 XGb" },
	{ "Broadcom NetXtreme II BCM57711E XGb" },
	{ "Broadcom NetXtreme II BCM57712 XGb" },
	{ "Broadcom NetXtreme II BCM57712E XGb" }
};

static DEFINE_PCI_DEVICE_TABLE(bnx2x_pci_tbl) = {
	{ PCI_VDEVICE(BROADCOM, PCI_DEVICE_ID_NX2_57710), BCM57710 },
	{ PCI_VDEVICE(BROADCOM, PCI_DEVICE_ID_NX2_57711), BCM57711 },
	{ PCI_VDEVICE(BROADCOM, PCI_DEVICE_ID_NX2_57711E), BCM57711E },
	{ PCI_VDEVICE(BROADCOM, PCI_DEVICE_ID_NX2_57712), BCM57712 },
	{ PCI_VDEVICE(BROADCOM, PCI_DEVICE_ID_NX2_57712E), BCM57712E },
	{ 0 }
};

MODULE_DEVICE_TABLE(pci, bnx2x_pci_tbl);

/****************************************************************************
* General service functions
****************************************************************************/

static inline void __storm_memset_dma_mapping(struct bnx2x *bp,
				       u32 addr, dma_addr_t mapping)
{
	REG_WR(bp,  addr, U64_LO(mapping));
	REG_WR(bp,  addr + 4, U64_HI(mapping));
}

static inline void __storm_memset_fill(struct bnx2x *bp,
				       u32 addr, size_t size, u32 val)
{
	int i;
	for (i = 0; i < size/4; i++)
		REG_WR(bp,  addr + (i * 4), val);
}

static inline void storm_memset_ustats_zero(struct bnx2x *bp,
					    u8 port, u16 stat_id)
{
	size_t size = sizeof(struct ustorm_per_client_stats);

	u32 addr = BAR_USTRORM_INTMEM +
			USTORM_PER_COUNTER_ID_STATS_OFFSET(port, stat_id);

	__storm_memset_fill(bp, addr, size, 0);
}

static inline void storm_memset_tstats_zero(struct bnx2x *bp,
					    u8 port, u16 stat_id)
{
	size_t size = sizeof(struct tstorm_per_client_stats);

	u32 addr = BAR_TSTRORM_INTMEM +
			TSTORM_PER_COUNTER_ID_STATS_OFFSET(port, stat_id);

	__storm_memset_fill(bp, addr, size, 0);
}

static inline void storm_memset_xstats_zero(struct bnx2x *bp,
					    u8 port, u16 stat_id)
{
	size_t size = sizeof(struct xstorm_per_client_stats);

	u32 addr = BAR_XSTRORM_INTMEM +
			XSTORM_PER_COUNTER_ID_STATS_OFFSET(port, stat_id);

	__storm_memset_fill(bp, addr, size, 0);
}


static inline void storm_memset_spq_addr(struct bnx2x *bp,
					 dma_addr_t mapping, u16 abs_fid)
{
	u32 addr = XSEM_REG_FAST_MEMORY +
			XSTORM_SPQ_PAGE_BASE_OFFSET(abs_fid);

	__storm_memset_dma_mapping(bp, addr, mapping);
}

static inline void storm_memset_ov(struct bnx2x *bp, u16 ov, u16 abs_fid)
{
	REG_WR16(bp, BAR_XSTRORM_INTMEM + XSTORM_E1HOV_OFFSET(abs_fid), ov);
}

static inline void storm_memset_func_cfg(struct bnx2x *bp,
				struct tstorm_eth_function_common_config *tcfg,
				u16 abs_fid)
{
	size_t size = sizeof(struct tstorm_eth_function_common_config);

	u32 addr = BAR_TSTRORM_INTMEM +
			TSTORM_FUNCTION_COMMON_CONFIG_OFFSET(abs_fid);

	__storm_memset_struct(bp, addr, size, (u32 *)tcfg);
}

static inline void storm_memset_xstats_flags(struct bnx2x *bp,
				struct stats_indication_flags *flags,
				u16 abs_fid)
{
	size_t size = sizeof(struct stats_indication_flags);

	u32 addr = BAR_XSTRORM_INTMEM + XSTORM_STATS_FLAGS_OFFSET(abs_fid);

	__storm_memset_struct(bp, addr, size, (u32 *)flags);
}

static inline void storm_memset_tstats_flags(struct bnx2x *bp,
				struct stats_indication_flags *flags,
				u16 abs_fid)
{
	size_t size = sizeof(struct stats_indication_flags);

	u32 addr = BAR_TSTRORM_INTMEM + TSTORM_STATS_FLAGS_OFFSET(abs_fid);

	__storm_memset_struct(bp, addr, size, (u32 *)flags);
}

static inline void storm_memset_ustats_flags(struct bnx2x *bp,
				struct stats_indication_flags *flags,
				u16 abs_fid)
{
	size_t size = sizeof(struct stats_indication_flags);

	u32 addr = BAR_USTRORM_INTMEM + USTORM_STATS_FLAGS_OFFSET(abs_fid);

	__storm_memset_struct(bp, addr, size, (u32 *)flags);
}

static inline void storm_memset_cstats_flags(struct bnx2x *bp,
				struct stats_indication_flags *flags,
				u16 abs_fid)
{
	size_t size = sizeof(struct stats_indication_flags);

	u32 addr = BAR_CSTRORM_INTMEM + CSTORM_STATS_FLAGS_OFFSET(abs_fid);

	__storm_memset_struct(bp, addr, size, (u32 *)flags);
}

static inline void storm_memset_xstats_addr(struct bnx2x *bp,
					   dma_addr_t mapping, u16 abs_fid)
{
	u32 addr = BAR_XSTRORM_INTMEM +
		XSTORM_ETH_STATS_QUERY_ADDR_OFFSET(abs_fid);

	__storm_memset_dma_mapping(bp, addr, mapping);
}

static inline void storm_memset_tstats_addr(struct bnx2x *bp,
					   dma_addr_t mapping, u16 abs_fid)
{
	u32 addr = BAR_TSTRORM_INTMEM +
		TSTORM_ETH_STATS_QUERY_ADDR_OFFSET(abs_fid);

	__storm_memset_dma_mapping(bp, addr, mapping);
}

static inline void storm_memset_ustats_addr(struct bnx2x *bp,
					   dma_addr_t mapping, u16 abs_fid)
{
	u32 addr = BAR_USTRORM_INTMEM +
		USTORM_ETH_STATS_QUERY_ADDR_OFFSET(abs_fid);

	__storm_memset_dma_mapping(bp, addr, mapping);
}

static inline void storm_memset_cstats_addr(struct bnx2x *bp,
					   dma_addr_t mapping, u16 abs_fid)
{
	u32 addr = BAR_CSTRORM_INTMEM +
		CSTORM_ETH_STATS_QUERY_ADDR_OFFSET(abs_fid);

	__storm_memset_dma_mapping(bp, addr, mapping);
}

static inline void storm_memset_vf_to_pf(struct bnx2x *bp, u16 abs_fid,
					 u16 pf_id)
{
	REG_WR8(bp, BAR_XSTRORM_INTMEM + XSTORM_VF_TO_PF_OFFSET(abs_fid),
		pf_id);
	REG_WR8(bp, BAR_CSTRORM_INTMEM + CSTORM_VF_TO_PF_OFFSET(abs_fid),
		pf_id);
	REG_WR8(bp, BAR_TSTRORM_INTMEM + TSTORM_VF_TO_PF_OFFSET(abs_fid),
		pf_id);
	REG_WR8(bp, BAR_USTRORM_INTMEM + USTORM_VF_TO_PF_OFFSET(abs_fid),
		pf_id);
}

static inline void storm_memset_func_en(struct bnx2x *bp, u16 abs_fid,
					u8 enable)
{
	REG_WR8(bp, BAR_XSTRORM_INTMEM + XSTORM_FUNC_EN_OFFSET(abs_fid),
		enable);
	REG_WR8(bp, BAR_CSTRORM_INTMEM + CSTORM_FUNC_EN_OFFSET(abs_fid),
		enable);
	REG_WR8(bp, BAR_TSTRORM_INTMEM + TSTORM_FUNC_EN_OFFSET(abs_fid),
		enable);
	REG_WR8(bp, BAR_USTRORM_INTMEM + USTORM_FUNC_EN_OFFSET(abs_fid),
		enable);
}

static inline void storm_memset_eq_data(struct bnx2x *bp,
				struct event_ring_data *eq_data,
				u16 pfid)
{
	size_t size = sizeof(struct event_ring_data);

	u32 addr = BAR_CSTRORM_INTMEM + CSTORM_EVENT_RING_DATA_OFFSET(pfid);

	__storm_memset_struct(bp, addr, size, (u32 *)eq_data);
}

static inline void storm_memset_eq_prod(struct bnx2x *bp, u16 eq_prod,
					u16 pfid)
{
	u32 addr = BAR_CSTRORM_INTMEM + CSTORM_EVENT_RING_PROD_OFFSET(pfid);
	REG_WR16(bp, addr, eq_prod);
}

static inline void storm_memset_hc_timeout(struct bnx2x *bp, u8 port,
					     u16 fw_sb_id, u8 sb_index,
					     u8 ticks)
{

	int index_offset = CHIP_IS_E2(bp) ?
		offsetof(struct hc_status_block_data_e2, index_data) :
		offsetof(struct hc_status_block_data_e1x, index_data);
	u32 addr = BAR_CSTRORM_INTMEM +
			CSTORM_STATUS_BLOCK_DATA_OFFSET(fw_sb_id) +
			index_offset +
			sizeof(struct hc_index_data)*sb_index +
			offsetof(struct hc_index_data, timeout);
	REG_WR8(bp, addr, ticks);
	DP(NETIF_MSG_HW, "port %x fw_sb_id %d sb_index %d ticks %d\n",
			  port, fw_sb_id, sb_index, ticks);
}
static inline void storm_memset_hc_disable(struct bnx2x *bp, u8 port,
					     u16 fw_sb_id, u8 sb_index,
					     u8 disable)
{
	u32 enable_flag = disable ? 0 : (1 << HC_INDEX_DATA_HC_ENABLED_SHIFT);
	int index_offset = CHIP_IS_E2(bp) ?
		offsetof(struct hc_status_block_data_e2, index_data) :
		offsetof(struct hc_status_block_data_e1x, index_data);
	u32 addr = BAR_CSTRORM_INTMEM +
			CSTORM_STATUS_BLOCK_DATA_OFFSET(fw_sb_id) +
			index_offset +
			sizeof(struct hc_index_data)*sb_index +
			offsetof(struct hc_index_data, flags);
	u16 flags = REG_RD16(bp, addr);
	/* clear and set */
	flags &= ~HC_INDEX_DATA_HC_ENABLED;
	flags |= enable_flag;
	REG_WR16(bp, addr, flags);
	DP(NETIF_MSG_HW, "port %x fw_sb_id %d sb_index %d disable %d\n",
			  port, fw_sb_id, sb_index, disable);
}

/* used only at init
 * locking is done by mcp
 */
static void bnx2x_reg_wr_ind(struct bnx2x *bp, u32 addr, u32 val)
{
	pci_write_config_dword(bp->pdev, PCICFG_GRC_ADDRESS, addr);
	pci_write_config_dword(bp->pdev, PCICFG_GRC_DATA, val);
	pci_write_config_dword(bp->pdev, PCICFG_GRC_ADDRESS,
			       PCICFG_VENDOR_ID_OFFSET);
}

static u32 bnx2x_reg_rd_ind(struct bnx2x *bp, u32 addr)
{
	u32 val;

	pci_write_config_dword(bp->pdev, PCICFG_GRC_ADDRESS, addr);
	pci_read_config_dword(bp->pdev, PCICFG_GRC_DATA, &val);
	pci_write_config_dword(bp->pdev, PCICFG_GRC_ADDRESS,
			       PCICFG_VENDOR_ID_OFFSET);

	return val;
}

#define DMAE_DP_SRC_GRC		"grc src_addr [%08x]"
#define DMAE_DP_SRC_PCI		"pci src_addr [%x:%08x]"
#define DMAE_DP_DST_GRC		"grc dst_addr [%08x]"
#define DMAE_DP_DST_PCI		"pci dst_addr [%x:%08x]"
#define DMAE_DP_DST_NONE	"dst_addr [none]"

static void bnx2x_dp_dmae(struct bnx2x *bp, struct dmae_command *dmae,
			  int msglvl)
{
	u32 src_type = dmae->opcode & DMAE_COMMAND_SRC;

	switch (dmae->opcode & DMAE_COMMAND_DST) {
	case DMAE_CMD_DST_PCI:
		if (src_type == DMAE_CMD_SRC_PCI)
			DP(msglvl, "DMAE: opcode 0x%08x\n"
			   "src [%x:%08x], len [%d*4], dst [%x:%08x]\n"
			   "comp_addr [%x:%08x], comp_val 0x%08x\n",
			   dmae->opcode, dmae->src_addr_hi, dmae->src_addr_lo,
			   dmae->len, dmae->dst_addr_hi, dmae->dst_addr_lo,
			   dmae->comp_addr_hi, dmae->comp_addr_lo,
			   dmae->comp_val);
		else
			DP(msglvl, "DMAE: opcode 0x%08x\n"
			   "src [%08x], len [%d*4], dst [%x:%08x]\n"
			   "comp_addr [%x:%08x], comp_val 0x%08x\n",
			   dmae->opcode, dmae->src_addr_lo >> 2,
			   dmae->len, dmae->dst_addr_hi, dmae->dst_addr_lo,
			   dmae->comp_addr_hi, dmae->comp_addr_lo,
			   dmae->comp_val);
		break;
	case DMAE_CMD_DST_GRC:
		if (src_type == DMAE_CMD_SRC_PCI)
			DP(msglvl, "DMAE: opcode 0x%08x\n"
			   "src [%x:%08x], len [%d*4], dst_addr [%08x]\n"
			   "comp_addr [%x:%08x], comp_val 0x%08x\n",
			   dmae->opcode, dmae->src_addr_hi, dmae->src_addr_lo,
			   dmae->len, dmae->dst_addr_lo >> 2,
			   dmae->comp_addr_hi, dmae->comp_addr_lo,
			   dmae->comp_val);
		else
			DP(msglvl, "DMAE: opcode 0x%08x\n"
			   "src [%08x], len [%d*4], dst [%08x]\n"
			   "comp_addr [%x:%08x], comp_val 0x%08x\n",
			   dmae->opcode, dmae->src_addr_lo >> 2,
			   dmae->len, dmae->dst_addr_lo >> 2,
			   dmae->comp_addr_hi, dmae->comp_addr_lo,
			   dmae->comp_val);
		break;
	default:
		if (src_type == DMAE_CMD_SRC_PCI)
			DP(msglvl, "DMAE: opcode 0x%08x\n"
			   DP_LEVEL "src_addr [%x:%08x]  len [%d * 4]  "
				    "dst_addr [none]\n"
			   DP_LEVEL "comp_addr [%x:%08x]  comp_val 0x%08x\n",
			   dmae->opcode, dmae->src_addr_hi, dmae->src_addr_lo,
			   dmae->len, dmae->comp_addr_hi, dmae->comp_addr_lo,
			   dmae->comp_val);
		else
			DP(msglvl, "DMAE: opcode 0x%08x\n"
			   DP_LEVEL "src_addr [%08x]  len [%d * 4]  "
				    "dst_addr [none]\n"
			   DP_LEVEL "comp_addr [%x:%08x]  comp_val 0x%08x\n",
			   dmae->opcode, dmae->src_addr_lo >> 2,
			   dmae->len, dmae->comp_addr_hi, dmae->comp_addr_lo,
			   dmae->comp_val);
		break;
	}

}

const u32 dmae_reg_go_c[] = {
	DMAE_REG_GO_C0, DMAE_REG_GO_C1, DMAE_REG_GO_C2, DMAE_REG_GO_C3,
	DMAE_REG_GO_C4, DMAE_REG_GO_C5, DMAE_REG_GO_C6, DMAE_REG_GO_C7,
	DMAE_REG_GO_C8, DMAE_REG_GO_C9, DMAE_REG_GO_C10, DMAE_REG_GO_C11,
	DMAE_REG_GO_C12, DMAE_REG_GO_C13, DMAE_REG_GO_C14, DMAE_REG_GO_C15
};

/* copy command into DMAE command memory and set DMAE command go */
void bnx2x_post_dmae(struct bnx2x *bp, struct dmae_command *dmae, int idx)
{
	u32 cmd_offset;
	int i;

	cmd_offset = (DMAE_REG_CMD_MEM + sizeof(struct dmae_command) * idx);
	for (i = 0; i < (sizeof(struct dmae_command)/4); i++) {
		REG_WR(bp, cmd_offset + i*4, *(((u32 *)dmae) + i));

		DP(BNX2X_MSG_OFF, "DMAE cmd[%d].%d (0x%08x) : 0x%08x\n",
		   idx, i, cmd_offset + i*4, *(((u32 *)dmae) + i));
	}
	REG_WR(bp, dmae_reg_go_c[idx], 1);
}

u32 bnx2x_dmae_opcode_add_comp(u32 opcode, u8 comp_type)
{
	return opcode | ((comp_type << DMAE_COMMAND_C_DST_SHIFT) |
			   DMAE_CMD_C_ENABLE);
}

u32 bnx2x_dmae_opcode_clr_src_reset(u32 opcode)
{
	return opcode & ~DMAE_CMD_SRC_RESET;
}

u32 bnx2x_dmae_opcode(struct bnx2x *bp, u8 src_type, u8 dst_type,
			     bool with_comp, u8 comp_type)
{
	u32 opcode = 0;

	opcode |= ((src_type << DMAE_COMMAND_SRC_SHIFT) |
		   (dst_type << DMAE_COMMAND_DST_SHIFT));

	opcode |= (DMAE_CMD_SRC_RESET | DMAE_CMD_DST_RESET);

	opcode |= (BP_PORT(bp) ? DMAE_CMD_PORT_1 : DMAE_CMD_PORT_0);
	opcode |= ((BP_E1HVN(bp) << DMAE_CMD_E1HVN_SHIFT) |
		   (BP_E1HVN(bp) << DMAE_COMMAND_DST_VN_SHIFT));
	opcode |= (DMAE_COM_SET_ERR << DMAE_COMMAND_ERR_POLICY_SHIFT);

#ifdef __BIG_ENDIAN
	opcode |= DMAE_CMD_ENDIANITY_B_DW_SWAP;
#else
	opcode |= DMAE_CMD_ENDIANITY_DW_SWAP;
#endif
	if (with_comp)
		opcode = bnx2x_dmae_opcode_add_comp(opcode, comp_type);
	return opcode;
}

static void bnx2x_prep_dmae_with_comp(struct bnx2x *bp,
				      struct dmae_command *dmae,
				      u8 src_type, u8 dst_type)
{
	memset(dmae, 0, sizeof(struct dmae_command));

	/* set the opcode */
	dmae->opcode = bnx2x_dmae_opcode(bp, src_type, dst_type,
					 true, DMAE_COMP_PCI);

	/* fill in the completion parameters */
	dmae->comp_addr_lo = U64_LO(bnx2x_sp_mapping(bp, wb_comp));
	dmae->comp_addr_hi = U64_HI(bnx2x_sp_mapping(bp, wb_comp));
	dmae->comp_val = DMAE_COMP_VAL;
}

/* issue a dmae command over the init-channel and wailt for completion */
static int bnx2x_issue_dmae_with_comp(struct bnx2x *bp,
				      struct dmae_command *dmae)
{
	u32 *wb_comp = bnx2x_sp(bp, wb_comp);
	int cnt = CHIP_REV_IS_SLOW(bp) ? (400000) : 40;
	int rc = 0;

	DP(BNX2X_MSG_OFF, "data before [0x%08x 0x%08x 0x%08x 0x%08x]\n",
	   bp->slowpath->wb_data[0], bp->slowpath->wb_data[1],
	   bp->slowpath->wb_data[2], bp->slowpath->wb_data[3]);

	/* lock the dmae channel */
	spin_lock_bh(&bp->dmae_lock);

	/* reset completion */
	*wb_comp = 0;

	/* post the command on the channel used for initializations */
	bnx2x_post_dmae(bp, dmae, INIT_DMAE_C(bp));

	/* wait for completion */
	udelay(5);
	while ((*wb_comp & ~DMAE_PCI_ERR_FLAG) != DMAE_COMP_VAL) {
		DP(BNX2X_MSG_OFF, "wb_comp 0x%08x\n", *wb_comp);

		if (!cnt) {
			BNX2X_ERR("DMAE timeout!\n");
			rc = DMAE_TIMEOUT;
			goto unlock;
		}
		cnt--;
		udelay(50);
	}
	if (*wb_comp & DMAE_PCI_ERR_FLAG) {
		BNX2X_ERR("DMAE PCI error!\n");
		rc = DMAE_PCI_ERROR;
	}

	DP(BNX2X_MSG_OFF, "data after [0x%08x 0x%08x 0x%08x 0x%08x]\n",
	   bp->slowpath->wb_data[0], bp->slowpath->wb_data[1],
	   bp->slowpath->wb_data[2], bp->slowpath->wb_data[3]);

unlock:
	spin_unlock_bh(&bp->dmae_lock);
	return rc;
}

void bnx2x_write_dmae(struct bnx2x *bp, dma_addr_t dma_addr, u32 dst_addr,
		      u32 len32)
{
	struct dmae_command dmae;

	if (!bp->dmae_ready) {
		u32 *data = bnx2x_sp(bp, wb_data[0]);

		DP(BNX2X_MSG_OFF, "DMAE is not ready (dst_addr %08x  len32 %d)"
		   "  using indirect\n", dst_addr, len32);
		bnx2x_init_ind_wr(bp, dst_addr, data, len32);
		return;
	}

	/* set opcode and fixed command fields */
	bnx2x_prep_dmae_with_comp(bp, &dmae, DMAE_SRC_PCI, DMAE_DST_GRC);

	/* fill in addresses and len */
	dmae.src_addr_lo = U64_LO(dma_addr);
	dmae.src_addr_hi = U64_HI(dma_addr);
	dmae.dst_addr_lo = dst_addr >> 2;
	dmae.dst_addr_hi = 0;
	dmae.len = len32;

	bnx2x_dp_dmae(bp, &dmae, BNX2X_MSG_OFF);

	/* issue the command and wait for completion */
	bnx2x_issue_dmae_with_comp(bp, &dmae);
}

void bnx2x_read_dmae(struct bnx2x *bp, u32 src_addr, u32 len32)
{
	struct dmae_command dmae;

	if (!bp->dmae_ready) {
		u32 *data = bnx2x_sp(bp, wb_data[0]);
		int i;

		DP(BNX2X_MSG_OFF, "DMAE is not ready (src_addr %08x  len32 %d)"
		   "  using indirect\n", src_addr, len32);
		for (i = 0; i < len32; i++)
			data[i] = bnx2x_reg_rd_ind(bp, src_addr + i*4);
		return;
	}

	/* set opcode and fixed command fields */
	bnx2x_prep_dmae_with_comp(bp, &dmae, DMAE_SRC_GRC, DMAE_DST_PCI);

	/* fill in addresses and len */
	dmae.src_addr_lo = src_addr >> 2;
	dmae.src_addr_hi = 0;
	dmae.dst_addr_lo = U64_LO(bnx2x_sp_mapping(bp, wb_data));
	dmae.dst_addr_hi = U64_HI(bnx2x_sp_mapping(bp, wb_data));
	dmae.len = len32;

	bnx2x_dp_dmae(bp, &dmae, BNX2X_MSG_OFF);

	/* issue the command and wait for completion */
	bnx2x_issue_dmae_with_comp(bp, &dmae);
}

static void bnx2x_write_dmae_phys_len(struct bnx2x *bp, dma_addr_t phys_addr,
				      u32 addr, u32 len)
{
	int dmae_wr_max = DMAE_LEN32_WR_MAX(bp);
	int offset = 0;

	while (len > dmae_wr_max) {
		bnx2x_write_dmae(bp, phys_addr + offset,
				 addr + offset, dmae_wr_max);
		offset += dmae_wr_max * 4;
		len -= dmae_wr_max;
	}

	bnx2x_write_dmae(bp, phys_addr + offset, addr + offset, len);
}

/* used only for slowpath so not inlined */
static void bnx2x_wb_wr(struct bnx2x *bp, int reg, u32 val_hi, u32 val_lo)
{
	u32 wb_write[2];

	wb_write[0] = val_hi;
	wb_write[1] = val_lo;
	REG_WR_DMAE(bp, reg, wb_write, 2);
}

#ifdef USE_WB_RD
static u64 bnx2x_wb_rd(struct bnx2x *bp, int reg)
{
	u32 wb_data[2];

	REG_RD_DMAE(bp, reg, wb_data, 2);

	return HILO_U64(wb_data[0], wb_data[1]);
}
#endif

static int bnx2x_mc_assert(struct bnx2x *bp)
{
	char last_idx;
	int i, rc = 0;
	u32 row0, row1, row2, row3;

	/* XSTORM */
	last_idx = REG_RD8(bp, BAR_XSTRORM_INTMEM +
			   XSTORM_ASSERT_LIST_INDEX_OFFSET);
	if (last_idx)
		BNX2X_ERR("XSTORM_ASSERT_LIST_INDEX 0x%x\n", last_idx);

	/* print the asserts */
	for (i = 0; i < STROM_ASSERT_ARRAY_SIZE; i++) {

		row0 = REG_RD(bp, BAR_XSTRORM_INTMEM +
			      XSTORM_ASSERT_LIST_OFFSET(i));
		row1 = REG_RD(bp, BAR_XSTRORM_INTMEM +
			      XSTORM_ASSERT_LIST_OFFSET(i) + 4);
		row2 = REG_RD(bp, BAR_XSTRORM_INTMEM +
			      XSTORM_ASSERT_LIST_OFFSET(i) + 8);
		row3 = REG_RD(bp, BAR_XSTRORM_INTMEM +
			      XSTORM_ASSERT_LIST_OFFSET(i) + 12);

		if (row0 != COMMON_ASM_INVALID_ASSERT_OPCODE) {
			BNX2X_ERR("XSTORM_ASSERT_INDEX 0x%x = 0x%08x"
				  " 0x%08x 0x%08x 0x%08x\n",
				  i, row3, row2, row1, row0);
			rc++;
		} else {
			break;
		}
	}

	/* TSTORM */
	last_idx = REG_RD8(bp, BAR_TSTRORM_INTMEM +
			   TSTORM_ASSERT_LIST_INDEX_OFFSET);
	if (last_idx)
		BNX2X_ERR("TSTORM_ASSERT_LIST_INDEX 0x%x\n", last_idx);

	/* print the asserts */
	for (i = 0; i < STROM_ASSERT_ARRAY_SIZE; i++) {

		row0 = REG_RD(bp, BAR_TSTRORM_INTMEM +
			      TSTORM_ASSERT_LIST_OFFSET(i));
		row1 = REG_RD(bp, BAR_TSTRORM_INTMEM +
			      TSTORM_ASSERT_LIST_OFFSET(i) + 4);
		row2 = REG_RD(bp, BAR_TSTRORM_INTMEM +
			      TSTORM_ASSERT_LIST_OFFSET(i) + 8);
		row3 = REG_RD(bp, BAR_TSTRORM_INTMEM +
			      TSTORM_ASSERT_LIST_OFFSET(i) + 12);

		if (row0 != COMMON_ASM_INVALID_ASSERT_OPCODE) {
			BNX2X_ERR("TSTORM_ASSERT_INDEX 0x%x = 0x%08x"
				  " 0x%08x 0x%08x 0x%08x\n",
				  i, row3, row2, row1, row0);
			rc++;
		} else {
			break;
		}
	}

	/* CSTORM */
	last_idx = REG_RD8(bp, BAR_CSTRORM_INTMEM +
			   CSTORM_ASSERT_LIST_INDEX_OFFSET);
	if (last_idx)
		BNX2X_ERR("CSTORM_ASSERT_LIST_INDEX 0x%x\n", last_idx);

	/* print the asserts */
	for (i = 0; i < STROM_ASSERT_ARRAY_SIZE; i++) {

		row0 = REG_RD(bp, BAR_CSTRORM_INTMEM +
			      CSTORM_ASSERT_LIST_OFFSET(i));
		row1 = REG_RD(bp, BAR_CSTRORM_INTMEM +
			      CSTORM_ASSERT_LIST_OFFSET(i) + 4);
		row2 = REG_RD(bp, BAR_CSTRORM_INTMEM +
			      CSTORM_ASSERT_LIST_OFFSET(i) + 8);
		row3 = REG_RD(bp, BAR_CSTRORM_INTMEM +
			      CSTORM_ASSERT_LIST_OFFSET(i) + 12);

		if (row0 != COMMON_ASM_INVALID_ASSERT_OPCODE) {
			BNX2X_ERR("CSTORM_ASSERT_INDEX 0x%x = 0x%08x"
				  " 0x%08x 0x%08x 0x%08x\n",
				  i, row3, row2, row1, row0);
			rc++;
		} else {
			break;
		}
	}

	/* USTORM */
	last_idx = REG_RD8(bp, BAR_USTRORM_INTMEM +
			   USTORM_ASSERT_LIST_INDEX_OFFSET);
	if (last_idx)
		BNX2X_ERR("USTORM_ASSERT_LIST_INDEX 0x%x\n", last_idx);

	/* print the asserts */
	for (i = 0; i < STROM_ASSERT_ARRAY_SIZE; i++) {

		row0 = REG_RD(bp, BAR_USTRORM_INTMEM +
			      USTORM_ASSERT_LIST_OFFSET(i));
		row1 = REG_RD(bp, BAR_USTRORM_INTMEM +
			      USTORM_ASSERT_LIST_OFFSET(i) + 4);
		row2 = REG_RD(bp, BAR_USTRORM_INTMEM +
			      USTORM_ASSERT_LIST_OFFSET(i) + 8);
		row3 = REG_RD(bp, BAR_USTRORM_INTMEM +
			      USTORM_ASSERT_LIST_OFFSET(i) + 12);

		if (row0 != COMMON_ASM_INVALID_ASSERT_OPCODE) {
			BNX2X_ERR("USTORM_ASSERT_INDEX 0x%x = 0x%08x"
				  " 0x%08x 0x%08x 0x%08x\n",
				  i, row3, row2, row1, row0);
			rc++;
		} else {
			break;
		}
	}

	return rc;
}

static void bnx2x_fw_dump(struct bnx2x *bp)
{
	u32 addr;
	u32 mark, offset;
	__be32 data[9];
	int word;
	u32 trace_shmem_base;
	if (BP_NOMCP(bp)) {
		BNX2X_ERR("NO MCP - can not dump\n");
		return;
	}

	if (BP_PATH(bp) == 0)
		trace_shmem_base = bp->common.shmem_base;
	else
		trace_shmem_base = SHMEM2_RD(bp, other_shmem_base_addr);
	addr = trace_shmem_base - 0x0800 + 4;
	mark = REG_RD(bp, addr);
	mark = (CHIP_IS_E1x(bp) ? MCP_REG_MCPR_SCRATCH : MCP_A_REG_MCPR_SCRATCH)
			+ ((mark + 0x3) & ~0x3) - 0x08000000;
	pr_err("begin fw dump (mark 0x%x)\n", mark);

	pr_err("");
	for (offset = mark; offset <= trace_shmem_base; offset += 0x8*4) {
		for (word = 0; word < 8; word++)
			data[word] = htonl(REG_RD(bp, offset + 4*word));
		data[8] = 0x0;
		pr_cont("%s", (char *)data);
	}
	for (offset = addr + 4; offset <= mark; offset += 0x8*4) {
		for (word = 0; word < 8; word++)
			data[word] = htonl(REG_RD(bp, offset + 4*word));
		data[8] = 0x0;
		pr_cont("%s", (char *)data);
	}
	pr_err("end of fw dump\n");
}

void bnx2x_panic_dump(struct bnx2x *bp)
{
	int i;
	u16 j;
	struct hc_sp_status_block_data sp_sb_data;
	int func = BP_FUNC(bp);
#ifdef BNX2X_STOP_ON_ERROR
	u16 start = 0, end = 0;
#endif

	bp->stats_state = STATS_STATE_DISABLED;
	DP(BNX2X_MSG_STATS, "stats_state - DISABLED\n");

	BNX2X_ERR("begin crash dump -----------------\n");

	/* Indices */
	/* Common */
	BNX2X_ERR("def_idx(0x%x)  def_att_idx(0x%x)  attn_state(0x%x)"
		  "  spq_prod_idx(0x%x)\n",
		  bp->def_idx, bp->def_att_idx,
		  bp->attn_state, bp->spq_prod_idx);
	BNX2X_ERR("DSB: attn bits(0x%x)  ack(0x%x)  id(0x%x)  idx(0x%x)\n",
		  bp->def_status_blk->atten_status_block.attn_bits,
		  bp->def_status_blk->atten_status_block.attn_bits_ack,
		  bp->def_status_blk->atten_status_block.status_block_id,
		  bp->def_status_blk->atten_status_block.attn_bits_index);
	BNX2X_ERR("     def (");
	for (i = 0; i < HC_SP_SB_MAX_INDICES; i++)
		pr_cont("0x%x%s",
		       bp->def_status_blk->sp_sb.index_values[i],
		       (i == HC_SP_SB_MAX_INDICES - 1) ? ")  " : " ");

	for (i = 0; i < sizeof(struct hc_sp_status_block_data)/sizeof(u32); i++)
		*((u32 *)&sp_sb_data + i) = REG_RD(bp, BAR_CSTRORM_INTMEM +
			CSTORM_SP_STATUS_BLOCK_DATA_OFFSET(func) +
			i*sizeof(u32));

	pr_cont("igu_sb_id(0x%x)  igu_seg_id (0x%x) "
			 "pf_id(0x%x)  vnic_id(0x%x)  "
			 "vf_id(0x%x)  vf_valid (0x%x)\n",
	       sp_sb_data.igu_sb_id,
	       sp_sb_data.igu_seg_id,
	       sp_sb_data.p_func.pf_id,
	       sp_sb_data.p_func.vnic_id,
	       sp_sb_data.p_func.vf_id,
	       sp_sb_data.p_func.vf_valid);


	for_each_eth_queue(bp, i) {
		struct bnx2x_fastpath *fp = &bp->fp[i];
		int loop;
		struct hc_status_block_data_e2 sb_data_e2;
		struct hc_status_block_data_e1x sb_data_e1x;
		struct hc_status_block_sm  *hc_sm_p =
			CHIP_IS_E2(bp) ?
			sb_data_e2.common.state_machine :
			sb_data_e1x.common.state_machine;
		struct hc_index_data *hc_index_p =
			CHIP_IS_E2(bp) ?
			sb_data_e2.index_data :
			sb_data_e1x.index_data;
		int data_size;
		u32 *sb_data_p;

		/* Rx */
		BNX2X_ERR("fp%d: rx_bd_prod(0x%x)  rx_bd_cons(0x%x)"
			  "  rx_comp_prod(0x%x)"
			  "  rx_comp_cons(0x%x)  *rx_cons_sb(0x%x)\n",
			  i, fp->rx_bd_prod, fp->rx_bd_cons,
			  fp->rx_comp_prod,
			  fp->rx_comp_cons, le16_to_cpu(*fp->rx_cons_sb));
		BNX2X_ERR("     rx_sge_prod(0x%x)  last_max_sge(0x%x)"
			  "  fp_hc_idx(0x%x)\n",
			  fp->rx_sge_prod, fp->last_max_sge,
			  le16_to_cpu(fp->fp_hc_idx));

		/* Tx */
		BNX2X_ERR("fp%d: tx_pkt_prod(0x%x)  tx_pkt_cons(0x%x)"
			  "  tx_bd_prod(0x%x)  tx_bd_cons(0x%x)"
			  "  *tx_cons_sb(0x%x)\n",
			  i, fp->tx_pkt_prod, fp->tx_pkt_cons, fp->tx_bd_prod,
			  fp->tx_bd_cons, le16_to_cpu(*fp->tx_cons_sb));

		loop = CHIP_IS_E2(bp) ?
			HC_SB_MAX_INDICES_E2 : HC_SB_MAX_INDICES_E1X;

		/* host sb data */

#ifdef BCM_CNIC
		if (IS_FCOE_FP(fp))
			continue;
#endif
		BNX2X_ERR("     run indexes (");
		for (j = 0; j < HC_SB_MAX_SM; j++)
			pr_cont("0x%x%s",
			       fp->sb_running_index[j],
			       (j == HC_SB_MAX_SM - 1) ? ")" : " ");

		BNX2X_ERR("     indexes (");
		for (j = 0; j < loop; j++)
			pr_cont("0x%x%s",
			       fp->sb_index_values[j],
			       (j == loop - 1) ? ")" : " ");
		/* fw sb data */
		data_size = CHIP_IS_E2(bp) ?
			sizeof(struct hc_status_block_data_e2) :
			sizeof(struct hc_status_block_data_e1x);
		data_size /= sizeof(u32);
		sb_data_p = CHIP_IS_E2(bp) ?
			(u32 *)&sb_data_e2 :
			(u32 *)&sb_data_e1x;
		/* copy sb data in here */
		for (j = 0; j < data_size; j++)
			*(sb_data_p + j) = REG_RD(bp, BAR_CSTRORM_INTMEM +
				CSTORM_STATUS_BLOCK_DATA_OFFSET(fp->fw_sb_id) +
				j * sizeof(u32));

		if (CHIP_IS_E2(bp)) {
			pr_cont("pf_id(0x%x)  vf_id (0x%x)  vf_valid(0x%x) "
				"vnic_id(0x%x)  same_igu_sb_1b(0x%x)\n",
				sb_data_e2.common.p_func.pf_id,
				sb_data_e2.common.p_func.vf_id,
				sb_data_e2.common.p_func.vf_valid,
				sb_data_e2.common.p_func.vnic_id,
				sb_data_e2.common.same_igu_sb_1b);
		} else {
			pr_cont("pf_id(0x%x)  vf_id (0x%x)  vf_valid(0x%x) "
				"vnic_id(0x%x)  same_igu_sb_1b(0x%x)\n",
				sb_data_e1x.common.p_func.pf_id,
				sb_data_e1x.common.p_func.vf_id,
				sb_data_e1x.common.p_func.vf_valid,
				sb_data_e1x.common.p_func.vnic_id,
				sb_data_e1x.common.same_igu_sb_1b);
		}

		/* SB_SMs data */
		for (j = 0; j < HC_SB_MAX_SM; j++) {
			pr_cont("SM[%d] __flags (0x%x) "
			       "igu_sb_id (0x%x)  igu_seg_id(0x%x) "
			       "time_to_expire (0x%x) "
			       "timer_value(0x%x)\n", j,
			       hc_sm_p[j].__flags,
			       hc_sm_p[j].igu_sb_id,
			       hc_sm_p[j].igu_seg_id,
			       hc_sm_p[j].time_to_expire,
			       hc_sm_p[j].timer_value);
		}

		/* Indecies data */
		for (j = 0; j < loop; j++) {
			pr_cont("INDEX[%d] flags (0x%x) "
					 "timeout (0x%x)\n", j,
			       hc_index_p[j].flags,
			       hc_index_p[j].timeout);
		}
	}

#ifdef BNX2X_STOP_ON_ERROR
	/* Rings */
	/* Rx */
	for_each_rx_queue(bp, i) {
		struct bnx2x_fastpath *fp = &bp->fp[i];

		start = RX_BD(le16_to_cpu(*fp->rx_cons_sb) - 10);
		end = RX_BD(le16_to_cpu(*fp->rx_cons_sb) + 503);
		for (j = start; j != end; j = RX_BD(j + 1)) {
			u32 *rx_bd = (u32 *)&fp->rx_desc_ring[j];
			struct sw_rx_bd *sw_bd = &fp->rx_buf_ring[j];

			BNX2X_ERR("fp%d: rx_bd[%x]=[%x:%x]  sw_bd=[%p]\n",
				  i, j, rx_bd[1], rx_bd[0], sw_bd->skb);
		}

		start = RX_SGE(fp->rx_sge_prod);
		end = RX_SGE(fp->last_max_sge);
		for (j = start; j != end; j = RX_SGE(j + 1)) {
			u32 *rx_sge = (u32 *)&fp->rx_sge_ring[j];
			struct sw_rx_page *sw_page = &fp->rx_page_ring[j];

			BNX2X_ERR("fp%d: rx_sge[%x]=[%x:%x]  sw_page=[%p]\n",
				  i, j, rx_sge[1], rx_sge[0], sw_page->page);
		}

		start = RCQ_BD(fp->rx_comp_cons - 10);
		end = RCQ_BD(fp->rx_comp_cons + 503);
		for (j = start; j != end; j = RCQ_BD(j + 1)) {
			u32 *cqe = (u32 *)&fp->rx_comp_ring[j];

			BNX2X_ERR("fp%d: cqe[%x]=[%x:%x:%x:%x]\n",
				  i, j, cqe[0], cqe[1], cqe[2], cqe[3]);
		}
	}

	/* Tx */
	for_each_tx_queue(bp, i) {
		struct bnx2x_fastpath *fp = &bp->fp[i];

		start = TX_BD(le16_to_cpu(*fp->tx_cons_sb) - 10);
		end = TX_BD(le16_to_cpu(*fp->tx_cons_sb) + 245);
		for (j = start; j != end; j = TX_BD(j + 1)) {
			struct sw_tx_bd *sw_bd = &fp->tx_buf_ring[j];

			BNX2X_ERR("fp%d: packet[%x]=[%p,%x]\n",
				  i, j, sw_bd->skb, sw_bd->first_bd);
		}

		start = TX_BD(fp->tx_bd_cons - 10);
		end = TX_BD(fp->tx_bd_cons + 254);
		for (j = start; j != end; j = TX_BD(j + 1)) {
			u32 *tx_bd = (u32 *)&fp->tx_desc_ring[j];

			BNX2X_ERR("fp%d: tx_bd[%x]=[%x:%x:%x:%x]\n",
				  i, j, tx_bd[0], tx_bd[1], tx_bd[2], tx_bd[3]);
		}
	}
#endif
	bnx2x_fw_dump(bp);
	bnx2x_mc_assert(bp);
	BNX2X_ERR("end crash dump -----------------\n");
}

static void bnx2x_hc_int_enable(struct bnx2x *bp)
{
	int port = BP_PORT(bp);
	u32 addr = port ? HC_REG_CONFIG_1 : HC_REG_CONFIG_0;
	u32 val = REG_RD(bp, addr);
	int msix = (bp->flags & USING_MSIX_FLAG) ? 1 : 0;
	int msi = (bp->flags & USING_MSI_FLAG) ? 1 : 0;

	if (msix) {
		val &= ~(HC_CONFIG_0_REG_SINGLE_ISR_EN_0 |
			 HC_CONFIG_0_REG_INT_LINE_EN_0);
		val |= (HC_CONFIG_0_REG_MSI_MSIX_INT_EN_0 |
			HC_CONFIG_0_REG_ATTN_BIT_EN_0);
	} else if (msi) {
		val &= ~HC_CONFIG_0_REG_INT_LINE_EN_0;
		val |= (HC_CONFIG_0_REG_SINGLE_ISR_EN_0 |
			HC_CONFIG_0_REG_MSI_MSIX_INT_EN_0 |
			HC_CONFIG_0_REG_ATTN_BIT_EN_0);
	} else {
		val |= (HC_CONFIG_0_REG_SINGLE_ISR_EN_0 |
			HC_CONFIG_0_REG_MSI_MSIX_INT_EN_0 |
			HC_CONFIG_0_REG_INT_LINE_EN_0 |
			HC_CONFIG_0_REG_ATTN_BIT_EN_0);

		if (!CHIP_IS_E1(bp)) {
			DP(NETIF_MSG_INTR, "write %x to HC %d (addr 0x%x)\n",
			   val, port, addr);

			REG_WR(bp, addr, val);

			val &= ~HC_CONFIG_0_REG_MSI_MSIX_INT_EN_0;
		}
	}

	if (CHIP_IS_E1(bp))
		REG_WR(bp, HC_REG_INT_MASK + port*4, 0x1FFFF);

	DP(NETIF_MSG_INTR, "write %x to HC %d (addr 0x%x)  mode %s\n",
	   val, port, addr, (msix ? "MSI-X" : (msi ? "MSI" : "INTx")));

	REG_WR(bp, addr, val);
	/*
	 * Ensure that HC_CONFIG is written before leading/trailing edge config
	 */
	mmiowb();
	barrier();

	if (!CHIP_IS_E1(bp)) {
		/* init leading/trailing edge */
		if (IS_MF(bp)) {
			val = (0xee0f | (1 << (BP_E1HVN(bp) + 4)));
			if (bp->port.pmf)
				/* enable nig and gpio3 attention */
				val |= 0x1100;
		} else
			val = 0xffff;

		REG_WR(bp, HC_REG_TRAILING_EDGE_0 + port*8, val);
		REG_WR(bp, HC_REG_LEADING_EDGE_0 + port*8, val);
	}

	/* Make sure that interrupts are indeed enabled from here on */
	mmiowb();
}

static void bnx2x_igu_int_enable(struct bnx2x *bp)
{
	u32 val;
	int msix = (bp->flags & USING_MSIX_FLAG) ? 1 : 0;
	int msi = (bp->flags & USING_MSI_FLAG) ? 1 : 0;

	val = REG_RD(bp, IGU_REG_PF_CONFIGURATION);

	if (msix) {
		val &= ~(IGU_PF_CONF_INT_LINE_EN |
			 IGU_PF_CONF_SINGLE_ISR_EN);
		val |= (IGU_PF_CONF_FUNC_EN |
			IGU_PF_CONF_MSI_MSIX_EN |
			IGU_PF_CONF_ATTN_BIT_EN);
	} else if (msi) {
		val &= ~IGU_PF_CONF_INT_LINE_EN;
		val |= (IGU_PF_CONF_FUNC_EN |
			IGU_PF_CONF_MSI_MSIX_EN |
			IGU_PF_CONF_ATTN_BIT_EN |
			IGU_PF_CONF_SINGLE_ISR_EN);
	} else {
		val &= ~IGU_PF_CONF_MSI_MSIX_EN;
		val |= (IGU_PF_CONF_FUNC_EN |
			IGU_PF_CONF_INT_LINE_EN |
			IGU_PF_CONF_ATTN_BIT_EN |
			IGU_PF_CONF_SINGLE_ISR_EN);
	}

	DP(NETIF_MSG_INTR, "write 0x%x to IGU  mode %s\n",
	   val, (msix ? "MSI-X" : (msi ? "MSI" : "INTx")));

	REG_WR(bp, IGU_REG_PF_CONFIGURATION, val);

	barrier();

	/* init leading/trailing edge */
	if (IS_MF(bp)) {
		val = (0xee0f | (1 << (BP_E1HVN(bp) + 4)));
		if (bp->port.pmf)
			/* enable nig and gpio3 attention */
			val |= 0x1100;
	} else
		val = 0xffff;

	REG_WR(bp, IGU_REG_TRAILING_EDGE_LATCH, val);
	REG_WR(bp, IGU_REG_LEADING_EDGE_LATCH, val);

	/* Make sure that interrupts are indeed enabled from here on */
	mmiowb();
}

void bnx2x_int_enable(struct bnx2x *bp)
{
	if (bp->common.int_block == INT_BLOCK_HC)
		bnx2x_hc_int_enable(bp);
	else
		bnx2x_igu_int_enable(bp);
}

static void bnx2x_hc_int_disable(struct bnx2x *bp)
{
	int port = BP_PORT(bp);
	u32 addr = port ? HC_REG_CONFIG_1 : HC_REG_CONFIG_0;
	u32 val = REG_RD(bp, addr);

	/*
	 * in E1 we must use only PCI configuration space to disable
	 * MSI/MSIX capablility
	 * It's forbitten to disable IGU_PF_CONF_MSI_MSIX_EN in HC block
	 */
	if (CHIP_IS_E1(bp)) {
		/*  Since IGU_PF_CONF_MSI_MSIX_EN still always on
		 *  Use mask register to prevent from HC sending interrupts
		 *  after we exit the function
		 */
		REG_WR(bp, HC_REG_INT_MASK + port*4, 0);

		val &= ~(HC_CONFIG_0_REG_SINGLE_ISR_EN_0 |
			 HC_CONFIG_0_REG_INT_LINE_EN_0 |
			 HC_CONFIG_0_REG_ATTN_BIT_EN_0);
	} else
		val &= ~(HC_CONFIG_0_REG_SINGLE_ISR_EN_0 |
			 HC_CONFIG_0_REG_MSI_MSIX_INT_EN_0 |
			 HC_CONFIG_0_REG_INT_LINE_EN_0 |
			 HC_CONFIG_0_REG_ATTN_BIT_EN_0);

	DP(NETIF_MSG_INTR, "write %x to HC %d (addr 0x%x)\n",
	   val, port, addr);

	/* flush all outstanding writes */
	mmiowb();

	REG_WR(bp, addr, val);
	if (REG_RD(bp, addr) != val)
		BNX2X_ERR("BUG! proper val not read from IGU!\n");
}

static void bnx2x_igu_int_disable(struct bnx2x *bp)
{
	u32 val = REG_RD(bp, IGU_REG_PF_CONFIGURATION);

	val &= ~(IGU_PF_CONF_MSI_MSIX_EN |
		 IGU_PF_CONF_INT_LINE_EN |
		 IGU_PF_CONF_ATTN_BIT_EN);

	DP(NETIF_MSG_INTR, "write %x to IGU\n", val);

	/* flush all outstanding writes */
	mmiowb();

	REG_WR(bp, IGU_REG_PF_CONFIGURATION, val);
	if (REG_RD(bp, IGU_REG_PF_CONFIGURATION) != val)
		BNX2X_ERR("BUG! proper val not read from IGU!\n");
}

static void bnx2x_int_disable(struct bnx2x *bp)
{
	if (bp->common.int_block == INT_BLOCK_HC)
		bnx2x_hc_int_disable(bp);
	else
		bnx2x_igu_int_disable(bp);
}

void bnx2x_int_disable_sync(struct bnx2x *bp, int disable_hw)
{
	int msix = (bp->flags & USING_MSIX_FLAG) ? 1 : 0;
	int i, offset;

	/* disable interrupt handling */
	atomic_inc(&bp->intr_sem);
	smp_wmb(); /* Ensure that bp->intr_sem update is SMP-safe */

	if (disable_hw)
		/* prevent the HW from sending interrupts */
		bnx2x_int_disable(bp);

	/* make sure all ISRs are done */
	if (msix) {
		synchronize_irq(bp->msix_table[0].vector);
		offset = 1;
#ifdef BCM_CNIC
		offset++;
#endif
		for_each_eth_queue(bp, i)
			synchronize_irq(bp->msix_table[i + offset].vector);
	} else
		synchronize_irq(bp->pdev->irq);

	/* make sure sp_task is not running */
	cancel_delayed_work(&bp->sp_task);
	flush_workqueue(bnx2x_wq);
}

/* fast path */

/*
 * General service functions
 */

/* Return true if succeeded to acquire the lock */
static bool bnx2x_trylock_hw_lock(struct bnx2x *bp, u32 resource)
{
	u32 lock_status;
	u32 resource_bit = (1 << resource);
	int func = BP_FUNC(bp);
	u32 hw_lock_control_reg;

	DP(NETIF_MSG_HW, "Trying to take a lock on resource %d\n", resource);

	/* Validating that the resource is within range */
	if (resource > HW_LOCK_MAX_RESOURCE_VALUE) {
		DP(NETIF_MSG_HW,
		   "resource(0x%x) > HW_LOCK_MAX_RESOURCE_VALUE(0x%x)\n",
		   resource, HW_LOCK_MAX_RESOURCE_VALUE);
		return false;
	}

	if (func <= 5)
		hw_lock_control_reg = (MISC_REG_DRIVER_CONTROL_1 + func*8);
	else
		hw_lock_control_reg =
				(MISC_REG_DRIVER_CONTROL_7 + (func - 6)*8);

	/* Try to acquire the lock */
	REG_WR(bp, hw_lock_control_reg + 4, resource_bit);
	lock_status = REG_RD(bp, hw_lock_control_reg);
	if (lock_status & resource_bit)
		return true;

	DP(NETIF_MSG_HW, "Failed to get a lock on resource %d\n", resource);
	return false;
}

#ifdef BCM_CNIC
static void bnx2x_cnic_cfc_comp(struct bnx2x *bp, int cid);
#endif

void bnx2x_sp_event(struct bnx2x_fastpath *fp,
			   union eth_rx_cqe *rr_cqe)
{
	struct bnx2x *bp = fp->bp;
	int cid = SW_CID(rr_cqe->ramrod_cqe.conn_and_cmd_data);
	int command = CQE_CMD(rr_cqe->ramrod_cqe.conn_and_cmd_data);

	DP(BNX2X_MSG_SP,
	   "fp %d  cid %d  got ramrod #%d  state is %x  type is %d\n",
	   fp->index, cid, command, bp->state,
	   rr_cqe->ramrod_cqe.ramrod_type);

	switch (command | fp->state) {
	case (RAMROD_CMD_ID_ETH_CLIENT_SETUP | BNX2X_FP_STATE_OPENING):
		DP(NETIF_MSG_IFUP, "got MULTI[%d] setup ramrod\n", cid);
		fp->state = BNX2X_FP_STATE_OPEN;
		break;

	case (RAMROD_CMD_ID_ETH_HALT | BNX2X_FP_STATE_HALTING):
		DP(NETIF_MSG_IFDOWN, "got MULTI[%d] halt ramrod\n", cid);
		fp->state = BNX2X_FP_STATE_HALTED;
		break;

	case (RAMROD_CMD_ID_ETH_TERMINATE | BNX2X_FP_STATE_TERMINATING):
		DP(NETIF_MSG_IFDOWN, "got MULTI[%d] teminate ramrod\n", cid);
		fp->state = BNX2X_FP_STATE_TERMINATED;
		break;

	default:
		BNX2X_ERR("unexpected MC reply (%d)  "
			  "fp[%d] state is %x\n",
			  command, fp->index, fp->state);
		break;
	}

	smp_mb__before_atomic_inc();
	atomic_inc(&bp->cq_spq_left);
	/* push the change in fp->state and towards the memory */
	smp_wmb();

	return;
}

irqreturn_t bnx2x_interrupt(int irq, void *dev_instance)
{
	struct bnx2x *bp = netdev_priv(dev_instance);
	u16 status = bnx2x_ack_int(bp);
	u16 mask;
	int i;

	/* Return here if interrupt is shared and it's not for us */
	if (unlikely(status == 0)) {
		DP(NETIF_MSG_INTR, "not our interrupt!\n");
		return IRQ_NONE;
	}
	DP(NETIF_MSG_INTR, "got an interrupt  status 0x%x\n", status);

	/* Return here if interrupt is disabled */
	if (unlikely(atomic_read(&bp->intr_sem) != 0)) {
		DP(NETIF_MSG_INTR, "called but intr_sem not 0, returning\n");
		return IRQ_HANDLED;
	}

#ifdef BNX2X_STOP_ON_ERROR
	if (unlikely(bp->panic))
		return IRQ_HANDLED;
#endif

	for_each_eth_queue(bp, i) {
		struct bnx2x_fastpath *fp = &bp->fp[i];

		mask = 0x2 << (fp->index + CNIC_CONTEXT_USE);
		if (status & mask) {
			/* Handle Rx and Tx according to SB id */
			prefetch(fp->rx_cons_sb);
			prefetch(fp->tx_cons_sb);
			prefetch(&fp->sb_running_index[SM_RX_ID]);
			napi_schedule(&bnx2x_fp(bp, fp->index, napi));
			status &= ~mask;
		}
	}

#ifdef BCM_CNIC
	mask = 0x2;
	if (status & (mask | 0x1)) {
		struct cnic_ops *c_ops = NULL;

		rcu_read_lock();
		c_ops = rcu_dereference(bp->cnic_ops);
		if (c_ops)
			c_ops->cnic_handler(bp->cnic_data, NULL);
		rcu_read_unlock();

		status &= ~mask;
	}
#endif

	if (unlikely(status & 0x1)) {
		queue_delayed_work(bnx2x_wq, &bp->sp_task, 0);

		status &= ~0x1;
		if (!status)
			return IRQ_HANDLED;
	}

	if (unlikely(status))
		DP(NETIF_MSG_INTR, "got an unknown interrupt! (status 0x%x)\n",
		   status);

	return IRQ_HANDLED;
}

/* end of fast path */


/* Link */

/*
 * General service functions
 */

int bnx2x_acquire_hw_lock(struct bnx2x *bp, u32 resource)
{
	u32 lock_status;
	u32 resource_bit = (1 << resource);
	int func = BP_FUNC(bp);
	u32 hw_lock_control_reg;
	int cnt;

	/* Validating that the resource is within range */
	if (resource > HW_LOCK_MAX_RESOURCE_VALUE) {
		DP(NETIF_MSG_HW,
		   "resource(0x%x) > HW_LOCK_MAX_RESOURCE_VALUE(0x%x)\n",
		   resource, HW_LOCK_MAX_RESOURCE_VALUE);
		return -EINVAL;
	}

	if (func <= 5) {
		hw_lock_control_reg = (MISC_REG_DRIVER_CONTROL_1 + func*8);
	} else {
		hw_lock_control_reg =
				(MISC_REG_DRIVER_CONTROL_7 + (func - 6)*8);
	}

	/* Validating that the resource is not already taken */
	lock_status = REG_RD(bp, hw_lock_control_reg);
	if (lock_status & resource_bit) {
		DP(NETIF_MSG_HW, "lock_status 0x%x  resource_bit 0x%x\n",
		   lock_status, resource_bit);
		return -EEXIST;
	}

	/* Try for 5 second every 5ms */
	for (cnt = 0; cnt < 1000; cnt++) {
		/* Try to acquire the lock */
		REG_WR(bp, hw_lock_control_reg + 4, resource_bit);
		lock_status = REG_RD(bp, hw_lock_control_reg);
		if (lock_status & resource_bit)
			return 0;

		msleep(5);
	}
	DP(NETIF_MSG_HW, "Timeout\n");
	return -EAGAIN;
}

int bnx2x_release_hw_lock(struct bnx2x *bp, u32 resource)
{
	u32 lock_status;
	u32 resource_bit = (1 << resource);
	int func = BP_FUNC(bp);
	u32 hw_lock_control_reg;

	DP(NETIF_MSG_HW, "Releasing a lock on resource %d\n", resource);

	/* Validating that the resource is within range */
	if (resource > HW_LOCK_MAX_RESOURCE_VALUE) {
		DP(NETIF_MSG_HW,
		   "resource(0x%x) > HW_LOCK_MAX_RESOURCE_VALUE(0x%x)\n",
		   resource, HW_LOCK_MAX_RESOURCE_VALUE);
		return -EINVAL;
	}

	if (func <= 5) {
		hw_lock_control_reg = (MISC_REG_DRIVER_CONTROL_1 + func*8);
	} else {
		hw_lock_control_reg =
				(MISC_REG_DRIVER_CONTROL_7 + (func - 6)*8);
	}

	/* Validating that the resource is currently taken */
	lock_status = REG_RD(bp, hw_lock_control_reg);
	if (!(lock_status & resource_bit)) {
		DP(NETIF_MSG_HW, "lock_status 0x%x  resource_bit 0x%x\n",
		   lock_status, resource_bit);
		return -EFAULT;
	}

	REG_WR(bp, hw_lock_control_reg, resource_bit);
	return 0;
}


int bnx2x_get_gpio(struct bnx2x *bp, int gpio_num, u8 port)
{
	/* The GPIO should be swapped if swap register is set and active */
	int gpio_port = (REG_RD(bp, NIG_REG_PORT_SWAP) &&
			 REG_RD(bp, NIG_REG_STRAP_OVERRIDE)) ^ port;
	int gpio_shift = gpio_num +
			(gpio_port ? MISC_REGISTERS_GPIO_PORT_SHIFT : 0);
	u32 gpio_mask = (1 << gpio_shift);
	u32 gpio_reg;
	int value;

	if (gpio_num > MISC_REGISTERS_GPIO_3) {
		BNX2X_ERR("Invalid GPIO %d\n", gpio_num);
		return -EINVAL;
	}

	/* read GPIO value */
	gpio_reg = REG_RD(bp, MISC_REG_GPIO);

	/* get the requested pin value */
	if ((gpio_reg & gpio_mask) == gpio_mask)
		value = 1;
	else
		value = 0;

	DP(NETIF_MSG_LINK, "pin %d  value 0x%x\n", gpio_num, value);

	return value;
}

int bnx2x_set_gpio(struct bnx2x *bp, int gpio_num, u32 mode, u8 port)
{
	/* The GPIO should be swapped if swap register is set and active */
	int gpio_port = (REG_RD(bp, NIG_REG_PORT_SWAP) &&
			 REG_RD(bp, NIG_REG_STRAP_OVERRIDE)) ^ port;
	int gpio_shift = gpio_num +
			(gpio_port ? MISC_REGISTERS_GPIO_PORT_SHIFT : 0);
	u32 gpio_mask = (1 << gpio_shift);
	u32 gpio_reg;

	if (gpio_num > MISC_REGISTERS_GPIO_3) {
		BNX2X_ERR("Invalid GPIO %d\n", gpio_num);
		return -EINVAL;
	}

	bnx2x_acquire_hw_lock(bp, HW_LOCK_RESOURCE_GPIO);
	/* read GPIO and mask except the float bits */
	gpio_reg = (REG_RD(bp, MISC_REG_GPIO) & MISC_REGISTERS_GPIO_FLOAT);

	switch (mode) {
	case MISC_REGISTERS_GPIO_OUTPUT_LOW:
		DP(NETIF_MSG_LINK, "Set GPIO %d (shift %d) -> output low\n",
		   gpio_num, gpio_shift);
		/* clear FLOAT and set CLR */
		gpio_reg &= ~(gpio_mask << MISC_REGISTERS_GPIO_FLOAT_POS);
		gpio_reg |=  (gpio_mask << MISC_REGISTERS_GPIO_CLR_POS);
		break;

	case MISC_REGISTERS_GPIO_OUTPUT_HIGH:
		DP(NETIF_MSG_LINK, "Set GPIO %d (shift %d) -> output high\n",
		   gpio_num, gpio_shift);
		/* clear FLOAT and set SET */
		gpio_reg &= ~(gpio_mask << MISC_REGISTERS_GPIO_FLOAT_POS);
		gpio_reg |=  (gpio_mask << MISC_REGISTERS_GPIO_SET_POS);
		break;

	case MISC_REGISTERS_GPIO_INPUT_HI_Z:
		DP(NETIF_MSG_LINK, "Set GPIO %d (shift %d) -> input\n",
		   gpio_num, gpio_shift);
		/* set FLOAT */
		gpio_reg |= (gpio_mask << MISC_REGISTERS_GPIO_FLOAT_POS);
		break;

	default:
		break;
	}

	REG_WR(bp, MISC_REG_GPIO, gpio_reg);
	bnx2x_release_hw_lock(bp, HW_LOCK_RESOURCE_GPIO);

	return 0;
}

int bnx2x_set_gpio_int(struct bnx2x *bp, int gpio_num, u32 mode, u8 port)
{
	/* The GPIO should be swapped if swap register is set and active */
	int gpio_port = (REG_RD(bp, NIG_REG_PORT_SWAP) &&
			 REG_RD(bp, NIG_REG_STRAP_OVERRIDE)) ^ port;
	int gpio_shift = gpio_num +
			(gpio_port ? MISC_REGISTERS_GPIO_PORT_SHIFT : 0);
	u32 gpio_mask = (1 << gpio_shift);
	u32 gpio_reg;

	if (gpio_num > MISC_REGISTERS_GPIO_3) {
		BNX2X_ERR("Invalid GPIO %d\n", gpio_num);
		return -EINVAL;
	}

	bnx2x_acquire_hw_lock(bp, HW_LOCK_RESOURCE_GPIO);
	/* read GPIO int */
	gpio_reg = REG_RD(bp, MISC_REG_GPIO_INT);

	switch (mode) {
	case MISC_REGISTERS_GPIO_INT_OUTPUT_CLR:
		DP(NETIF_MSG_LINK, "Clear GPIO INT %d (shift %d) -> "
				   "output low\n", gpio_num, gpio_shift);
		/* clear SET and set CLR */
		gpio_reg &= ~(gpio_mask << MISC_REGISTERS_GPIO_INT_SET_POS);
		gpio_reg |=  (gpio_mask << MISC_REGISTERS_GPIO_INT_CLR_POS);
		break;

	case MISC_REGISTERS_GPIO_INT_OUTPUT_SET:
		DP(NETIF_MSG_LINK, "Set GPIO INT %d (shift %d) -> "
				   "output high\n", gpio_num, gpio_shift);
		/* clear CLR and set SET */
		gpio_reg &= ~(gpio_mask << MISC_REGISTERS_GPIO_INT_CLR_POS);
		gpio_reg |=  (gpio_mask << MISC_REGISTERS_GPIO_INT_SET_POS);
		break;

	default:
		break;
	}

	REG_WR(bp, MISC_REG_GPIO_INT, gpio_reg);
	bnx2x_release_hw_lock(bp, HW_LOCK_RESOURCE_GPIO);

	return 0;
}

static int bnx2x_set_spio(struct bnx2x *bp, int spio_num, u32 mode)
{
	u32 spio_mask = (1 << spio_num);
	u32 spio_reg;

	if ((spio_num < MISC_REGISTERS_SPIO_4) ||
	    (spio_num > MISC_REGISTERS_SPIO_7)) {
		BNX2X_ERR("Invalid SPIO %d\n", spio_num);
		return -EINVAL;
	}

	bnx2x_acquire_hw_lock(bp, HW_LOCK_RESOURCE_SPIO);
	/* read SPIO and mask except the float bits */
	spio_reg = (REG_RD(bp, MISC_REG_SPIO) & MISC_REGISTERS_SPIO_FLOAT);

	switch (mode) {
	case MISC_REGISTERS_SPIO_OUTPUT_LOW:
		DP(NETIF_MSG_LINK, "Set SPIO %d -> output low\n", spio_num);
		/* clear FLOAT and set CLR */
		spio_reg &= ~(spio_mask << MISC_REGISTERS_SPIO_FLOAT_POS);
		spio_reg |=  (spio_mask << MISC_REGISTERS_SPIO_CLR_POS);
		break;

	case MISC_REGISTERS_SPIO_OUTPUT_HIGH:
		DP(NETIF_MSG_LINK, "Set SPIO %d -> output high\n", spio_num);
		/* clear FLOAT and set SET */
		spio_reg &= ~(spio_mask << MISC_REGISTERS_SPIO_FLOAT_POS);
		spio_reg |=  (spio_mask << MISC_REGISTERS_SPIO_SET_POS);
		break;

	case MISC_REGISTERS_SPIO_INPUT_HI_Z:
		DP(NETIF_MSG_LINK, "Set SPIO %d -> input\n", spio_num);
		/* set FLOAT */
		spio_reg |= (spio_mask << MISC_REGISTERS_SPIO_FLOAT_POS);
		break;

	default:
		break;
	}

	REG_WR(bp, MISC_REG_SPIO, spio_reg);
	bnx2x_release_hw_lock(bp, HW_LOCK_RESOURCE_SPIO);

	return 0;
}

int bnx2x_get_link_cfg_idx(struct bnx2x *bp)
{
	u32 sel_phy_idx = 0;
	if (bp->link_vars.link_up) {
		sel_phy_idx = EXT_PHY1;
		/* In case link is SERDES, check if the EXT_PHY2 is the one */
		if ((bp->link_vars.link_status & LINK_STATUS_SERDES_LINK) &&
		    (bp->link_params.phy[EXT_PHY2].supported & SUPPORTED_FIBRE))
			sel_phy_idx = EXT_PHY2;
	} else {

		switch (bnx2x_phy_selection(&bp->link_params)) {
		case PORT_HW_CFG_PHY_SELECTION_HARDWARE_DEFAULT:
		case PORT_HW_CFG_PHY_SELECTION_FIRST_PHY:
		case PORT_HW_CFG_PHY_SELECTION_FIRST_PHY_PRIORITY:
		       sel_phy_idx = EXT_PHY1;
		       break;
		case PORT_HW_CFG_PHY_SELECTION_SECOND_PHY:
		case PORT_HW_CFG_PHY_SELECTION_SECOND_PHY_PRIORITY:
		       sel_phy_idx = EXT_PHY2;
		       break;
		}
	}
	/*
	* The selected actived PHY is always after swapping (in case PHY
	* swapping is enabled). So when swapping is enabled, we need to reverse
	* the configuration
	*/

	if (bp->link_params.multi_phy_config &
	    PORT_HW_CFG_PHY_SWAPPED_ENABLED) {
		if (sel_phy_idx == EXT_PHY1)
			sel_phy_idx = EXT_PHY2;
		else if (sel_phy_idx == EXT_PHY2)
			sel_phy_idx = EXT_PHY1;
	}
	return LINK_CONFIG_IDX(sel_phy_idx);
}

void bnx2x_calc_fc_adv(struct bnx2x *bp)
{
	u8 cfg_idx = bnx2x_get_link_cfg_idx(bp);
	switch (bp->link_vars.ieee_fc &
		MDIO_COMBO_IEEE0_AUTO_NEG_ADV_PAUSE_MASK) {
	case MDIO_COMBO_IEEE0_AUTO_NEG_ADV_PAUSE_NONE:
		bp->port.advertising[cfg_idx] &= ~(ADVERTISED_Asym_Pause |
						   ADVERTISED_Pause);
		break;

	case MDIO_COMBO_IEEE0_AUTO_NEG_ADV_PAUSE_BOTH:
		bp->port.advertising[cfg_idx] |= (ADVERTISED_Asym_Pause |
						  ADVERTISED_Pause);
		break;

	case MDIO_COMBO_IEEE0_AUTO_NEG_ADV_PAUSE_ASYMMETRIC:
		bp->port.advertising[cfg_idx] |= ADVERTISED_Asym_Pause;
		break;

	default:
		bp->port.advertising[cfg_idx] &= ~(ADVERTISED_Asym_Pause |
						   ADVERTISED_Pause);
		break;
	}
}

u8 bnx2x_initial_phy_init(struct bnx2x *bp, int load_mode)
{
	if (!BP_NOMCP(bp)) {
		u8 rc;
		int cfx_idx = bnx2x_get_link_cfg_idx(bp);
		u16 req_line_speed = bp->link_params.req_line_speed[cfx_idx];
		/* Initialize link parameters structure variables */
		/* It is recommended to turn off RX FC for jumbo frames
		   for better performance */
		if ((CHIP_IS_E1x(bp)) && (bp->dev->mtu > 5000))
			bp->link_params.req_fc_auto_adv = BNX2X_FLOW_CTRL_TX;
		else
			bp->link_params.req_fc_auto_adv = BNX2X_FLOW_CTRL_BOTH;

		bnx2x_acquire_phy_lock(bp);

		if (load_mode == LOAD_DIAG) {
			bp->link_params.loopback_mode = LOOPBACK_XGXS;
			bp->link_params.req_line_speed[cfx_idx] = SPEED_10000;
		}

		rc = bnx2x_phy_init(&bp->link_params, &bp->link_vars);

		bnx2x_release_phy_lock(bp);

		bnx2x_calc_fc_adv(bp);

		if (CHIP_REV_IS_SLOW(bp) && bp->link_vars.link_up) {
			bnx2x_stats_handle(bp, STATS_EVENT_LINK_UP);
			bnx2x_link_report(bp);
		}
		bp->link_params.req_line_speed[cfx_idx] = req_line_speed;
		return rc;
	}
	BNX2X_ERR("Bootcode is missing - can not initialize link\n");
	return -EINVAL;
}

void bnx2x_link_set(struct bnx2x *bp)
{
	if (!BP_NOMCP(bp)) {
		bnx2x_acquire_phy_lock(bp);
		bnx2x_link_reset(&bp->link_params, &bp->link_vars, 1);
		bnx2x_phy_init(&bp->link_params, &bp->link_vars);
		bnx2x_release_phy_lock(bp);

		bnx2x_calc_fc_adv(bp);
	} else
		BNX2X_ERR("Bootcode is missing - can not set link\n");
}

static void bnx2x__link_reset(struct bnx2x *bp)
{
	if (!BP_NOMCP(bp)) {
		bnx2x_acquire_phy_lock(bp);
		bnx2x_link_reset(&bp->link_params, &bp->link_vars, 1);
		bnx2x_release_phy_lock(bp);
	} else
		BNX2X_ERR("Bootcode is missing - can not reset link\n");
}

u8 bnx2x_link_test(struct bnx2x *bp, u8 is_serdes)
{
	u8 rc = 0;

	if (!BP_NOMCP(bp)) {
		bnx2x_acquire_phy_lock(bp);
		rc = bnx2x_test_link(&bp->link_params, &bp->link_vars,
				     is_serdes);
		bnx2x_release_phy_lock(bp);
	} else
		BNX2X_ERR("Bootcode is missing - can not test link\n");

	return rc;
}

static void bnx2x_init_port_minmax(struct bnx2x *bp)
{
	u32 r_param = bp->link_vars.line_speed / 8;
	u32 fair_periodic_timeout_usec;
	u32 t_fair;

	memset(&(bp->cmng.rs_vars), 0,
	       sizeof(struct rate_shaping_vars_per_port));
	memset(&(bp->cmng.fair_vars), 0, sizeof(struct fairness_vars_per_port));

	/* 100 usec in SDM ticks = 25 since each tick is 4 usec */
	bp->cmng.rs_vars.rs_periodic_timeout = RS_PERIODIC_TIMEOUT_USEC / 4;

	/* this is the threshold below which no timer arming will occur
	   1.25 coefficient is for the threshold to be a little bigger
	   than the real time, to compensate for timer in-accuracy */
	bp->cmng.rs_vars.rs_threshold =
				(RS_PERIODIC_TIMEOUT_USEC * r_param * 5) / 4;

	/* resolution of fairness timer */
	fair_periodic_timeout_usec = QM_ARB_BYTES / r_param;
	/* for 10G it is 1000usec. for 1G it is 10000usec. */
	t_fair = T_FAIR_COEF / bp->link_vars.line_speed;

	/* this is the threshold below which we won't arm the timer anymore */
	bp->cmng.fair_vars.fair_threshold = QM_ARB_BYTES;

	/* we multiply by 1e3/8 to get bytes/msec.
	   We don't want the credits to pass a credit
	   of the t_fair*FAIR_MEM (algorithm resolution) */
	bp->cmng.fair_vars.upper_bound = r_param * t_fair * FAIR_MEM;
	/* since each tick is 4 usec */
	bp->cmng.fair_vars.fairness_timeout = fair_periodic_timeout_usec / 4;
}

/* Calculates the sum of vn_min_rates.
   It's needed for further normalizing of the min_rates.
   Returns:
     sum of vn_min_rates.
       or
     0 - if all the min_rates are 0.
     In the later case fainess algorithm should be deactivated.
     If not all min_rates are zero then those that are zeroes will be set to 1.
 */
static void bnx2x_calc_vn_weight_sum(struct bnx2x *bp)
{
	int all_zero = 1;
	int vn;

	bp->vn_weight_sum = 0;
	for (vn = VN_0; vn < E1HVN_MAX; vn++) {
		u32 vn_cfg = bp->mf_config[vn];
		u32 vn_min_rate = ((vn_cfg & FUNC_MF_CFG_MIN_BW_MASK) >>
				   FUNC_MF_CFG_MIN_BW_SHIFT) * 100;

		/* Skip hidden vns */
		if (vn_cfg & FUNC_MF_CFG_FUNC_HIDE)
			continue;

		/* If min rate is zero - set it to 1 */
		if (!vn_min_rate)
			vn_min_rate = DEF_MIN_RATE;
		else
			all_zero = 0;

		bp->vn_weight_sum += vn_min_rate;
	}

	/* ... only if all min rates are zeros - disable fairness */
	if (all_zero) {
		bp->cmng.flags.cmng_enables &=
					~CMNG_FLAGS_PER_PORT_FAIRNESS_VN;
		DP(NETIF_MSG_IFUP, "All MIN values are zeroes"
		   "  fairness will be disabled\n");
	} else
		bp->cmng.flags.cmng_enables |=
					CMNG_FLAGS_PER_PORT_FAIRNESS_VN;
}

static void bnx2x_init_vn_minmax(struct bnx2x *bp, int vn)
{
	struct rate_shaping_vars_per_vn m_rs_vn;
	struct fairness_vars_per_vn m_fair_vn;
	u32 vn_cfg = bp->mf_config[vn];
	int func = 2*vn + BP_PORT(bp);
	u16 vn_min_rate, vn_max_rate;
	int i;

	/* If function is hidden - set min and max to zeroes */
	if (vn_cfg & FUNC_MF_CFG_FUNC_HIDE) {
		vn_min_rate = 0;
		vn_max_rate = 0;

	} else {
		u32 maxCfg = bnx2x_extract_max_cfg(bp, vn_cfg);

		vn_min_rate = ((vn_cfg & FUNC_MF_CFG_MIN_BW_MASK) >>
				FUNC_MF_CFG_MIN_BW_SHIFT) * 100;
		/* If fairness is enabled (not all min rates are zeroes) and
		   if current min rate is zero - set it to 1.
		   This is a requirement of the algorithm. */
		if (bp->vn_weight_sum && (vn_min_rate == 0))
			vn_min_rate = DEF_MIN_RATE;

		if (IS_MF_SI(bp))
			/* maxCfg in percents of linkspeed */
			vn_max_rate = (bp->link_vars.line_speed * maxCfg) / 100;
		else
			/* maxCfg is absolute in 100Mb units */
			vn_max_rate = maxCfg * 100;
	}

	DP(NETIF_MSG_IFUP,
	   "func %d: vn_min_rate %d  vn_max_rate %d  vn_weight_sum %d\n",
	   func, vn_min_rate, vn_max_rate, bp->vn_weight_sum);

	memset(&m_rs_vn, 0, sizeof(struct rate_shaping_vars_per_vn));
	memset(&m_fair_vn, 0, sizeof(struct fairness_vars_per_vn));

	/* global vn counter - maximal Mbps for this vn */
	m_rs_vn.vn_counter.rate = vn_max_rate;

	/* quota - number of bytes transmitted in this period */
	m_rs_vn.vn_counter.quota =
				(vn_max_rate * RS_PERIODIC_TIMEOUT_USEC) / 8;

	if (bp->vn_weight_sum) {
		/* credit for each period of the fairness algorithm:
		   number of bytes in T_FAIR (the vn share the port rate).
		   vn_weight_sum should not be larger than 10000, thus
		   T_FAIR_COEF / (8 * vn_weight_sum) will always be greater
		   than zero */
		m_fair_vn.vn_credit_delta =
			max_t(u32, (vn_min_rate * (T_FAIR_COEF /
						   (8 * bp->vn_weight_sum))),
			      (bp->cmng.fair_vars.fair_threshold +
							MIN_ABOVE_THRESH));
		DP(NETIF_MSG_IFUP, "m_fair_vn.vn_credit_delta %d\n",
		   m_fair_vn.vn_credit_delta);
	}

	/* Store it to internal memory */
	for (i = 0; i < sizeof(struct rate_shaping_vars_per_vn)/4; i++)
		REG_WR(bp, BAR_XSTRORM_INTMEM +
		       XSTORM_RATE_SHAPING_PER_VN_VARS_OFFSET(func) + i * 4,
		       ((u32 *)(&m_rs_vn))[i]);

	for (i = 0; i < sizeof(struct fairness_vars_per_vn)/4; i++)
		REG_WR(bp, BAR_XSTRORM_INTMEM +
		       XSTORM_FAIRNESS_PER_VN_VARS_OFFSET(func) + i * 4,
		       ((u32 *)(&m_fair_vn))[i]);
}

static int bnx2x_get_cmng_fns_mode(struct bnx2x *bp)
{
	if (CHIP_REV_IS_SLOW(bp))
		return CMNG_FNS_NONE;
	if (IS_MF(bp))
		return CMNG_FNS_MINMAX;

	return CMNG_FNS_NONE;
}

static void bnx2x_read_mf_cfg(struct bnx2x *bp)
{
	int vn, n = (CHIP_MODE_IS_4_PORT(bp) ? 2 : 1);

	if (BP_NOMCP(bp))
		return; /* what should be the default bvalue in this case */

	/* For 2 port configuration the absolute function number formula
	 * is:
	 *      abs_func = 2 * vn + BP_PORT + BP_PATH
	 *
	 *      and there are 4 functions per port
	 *
	 * For 4 port configuration it is
	 *      abs_func = 4 * vn + 2 * BP_PORT + BP_PATH
	 *
	 *      and there are 2 functions per port
	 */
	for (vn = VN_0; vn < E1HVN_MAX; vn++) {
		int /*abs*/func = n * (2 * vn + BP_PORT(bp)) + BP_PATH(bp);

		if (func >= E1H_FUNC_MAX)
			break;

		bp->mf_config[vn] =
			MF_CFG_RD(bp, func_mf_config[func].config);
	}
}

static void bnx2x_cmng_fns_init(struct bnx2x *bp, u8 read_cfg, u8 cmng_type)
{

	if (cmng_type == CMNG_FNS_MINMAX) {
		int vn;

		/* clear cmng_enables */
		bp->cmng.flags.cmng_enables = 0;

		/* read mf conf from shmem */
		if (read_cfg)
			bnx2x_read_mf_cfg(bp);

		/* Init rate shaping and fairness contexts */
		bnx2x_init_port_minmax(bp);

		/* vn_weight_sum and enable fairness if not 0 */
		bnx2x_calc_vn_weight_sum(bp);

		/* calculate and set min-max rate for each vn */
		if (bp->port.pmf)
			for (vn = VN_0; vn < E1HVN_MAX; vn++)
				bnx2x_init_vn_minmax(bp, vn);

		/* always enable rate shaping and fairness */
		bp->cmng.flags.cmng_enables |=
					CMNG_FLAGS_PER_PORT_RATE_SHAPING_VN;
		if (!bp->vn_weight_sum)
			DP(NETIF_MSG_IFUP, "All MIN values are zeroes"
				   "  fairness will be disabled\n");
		return;
	}

	/* rate shaping and fairness are disabled */
	DP(NETIF_MSG_IFUP,
	   "rate shaping and fairness are disabled\n");
}

static inline void bnx2x_link_sync_notify(struct bnx2x *bp)
{
	int port = BP_PORT(bp);
	int func;
	int vn;

	/* Set the attention towards other drivers on the same port */
	for (vn = VN_0; vn < E1HVN_MAX; vn++) {
		if (vn == BP_E1HVN(bp))
			continue;

		func = ((vn << 1) | port);
		REG_WR(bp, MISC_REG_AEU_GENERAL_ATTN_0 +
		       (LINK_SYNC_ATTENTION_BIT_FUNC_0 + func)*4, 1);
	}
}

/* This function is called upon link interrupt */
static void bnx2x_link_attn(struct bnx2x *bp)
{
	u32 prev_link_status = bp->link_vars.link_status;
	/* Make sure that we are synced with the current statistics */
	bnx2x_stats_handle(bp, STATS_EVENT_STOP);

	bnx2x_link_update(&bp->link_params, &bp->link_vars);

	if (bp->link_vars.link_up) {

		/* dropless flow control */
		if (!CHIP_IS_E1(bp) && bp->dropless_fc) {
			int port = BP_PORT(bp);
			u32 pause_enabled = 0;

			if (bp->link_vars.flow_ctrl & BNX2X_FLOW_CTRL_TX)
				pause_enabled = 1;

			REG_WR(bp, BAR_USTRORM_INTMEM +
			       USTORM_ETH_PAUSE_ENABLED_OFFSET(port),
			       pause_enabled);
		}

		if (bp->link_vars.mac_type == MAC_TYPE_BMAC) {
			struct host_port_stats *pstats;

			pstats = bnx2x_sp(bp, port_stats);
			/* reset old bmac stats */
			memset(&(pstats->mac_stx[0]), 0,
			       sizeof(struct mac_stx));
		}
		if (bp->state == BNX2X_STATE_OPEN)
			bnx2x_stats_handle(bp, STATS_EVENT_LINK_UP);
	}

	if (bp->link_vars.link_up && bp->link_vars.line_speed) {
		int cmng_fns = bnx2x_get_cmng_fns_mode(bp);

		if (cmng_fns != CMNG_FNS_NONE) {
			bnx2x_cmng_fns_init(bp, false, cmng_fns);
			storm_memset_cmng(bp, &bp->cmng, BP_PORT(bp));
		} else
			/* rate shaping and fairness are disabled */
			DP(NETIF_MSG_IFUP,
			   "single function mode without fairness\n");
	}

	if (IS_MF(bp))
		bnx2x_link_sync_notify(bp);

	/* indicate link status only if link status actually changed */
	if (prev_link_status != bp->link_vars.link_status)
		bnx2x_link_report(bp);
}

void bnx2x__link_status_update(struct bnx2x *bp)
{
	if ((bp->state != BNX2X_STATE_OPEN) || (bp->flags & MF_FUNC_DIS))
		return;

	bnx2x_link_status_update(&bp->link_params, &bp->link_vars);

	if (bp->link_vars.link_up)
		bnx2x_stats_handle(bp, STATS_EVENT_LINK_UP);
	else
		bnx2x_stats_handle(bp, STATS_EVENT_STOP);

	/* the link status update could be the result of a DCC event
	   hence re-read the shmem mf configuration */
	bnx2x_read_mf_cfg(bp);

	/* indicate link status */
	bnx2x_link_report(bp);
}

static void bnx2x_pmf_update(struct bnx2x *bp)
{
	int port = BP_PORT(bp);
	u32 val;

	bp->port.pmf = 1;
	DP(NETIF_MSG_LINK, "pmf %d\n", bp->port.pmf);

	/* enable nig attention */
	val = (0xff0f | (1 << (BP_E1HVN(bp) + 4)));
	if (bp->common.int_block == INT_BLOCK_HC) {
		REG_WR(bp, HC_REG_TRAILING_EDGE_0 + port*8, val);
		REG_WR(bp, HC_REG_LEADING_EDGE_0 + port*8, val);
	} else if (CHIP_IS_E2(bp)) {
		REG_WR(bp, IGU_REG_TRAILING_EDGE_LATCH, val);
		REG_WR(bp, IGU_REG_LEADING_EDGE_LATCH, val);
	}

	bnx2x_stats_handle(bp, STATS_EVENT_PMF);
}

/* end of Link */

/* slow path */

/*
 * General service functions
 */

/* send the MCP a request, block until there is a reply */
u32 bnx2x_fw_command(struct bnx2x *bp, u32 command, u32 param)
{
	int mb_idx = BP_FW_MB_IDX(bp);
	u32 seq = ++bp->fw_seq;
	u32 rc = 0;
	u32 cnt = 1;
	u8 delay = CHIP_REV_IS_SLOW(bp) ? 100 : 10;

	mutex_lock(&bp->fw_mb_mutex);
	SHMEM_WR(bp, func_mb[mb_idx].drv_mb_param, param);
	SHMEM_WR(bp, func_mb[mb_idx].drv_mb_header, (command | seq));

	DP(BNX2X_MSG_MCP, "wrote command (%x) to FW MB\n", (command | seq));

	do {
		/* let the FW do it's magic ... */
		msleep(delay);

		rc = SHMEM_RD(bp, func_mb[mb_idx].fw_mb_header);

		/* Give the FW up to 5 second (500*10ms) */
	} while ((seq != (rc & FW_MSG_SEQ_NUMBER_MASK)) && (cnt++ < 500));

	DP(BNX2X_MSG_MCP, "[after %d ms] read (%x) seq is (%x) from FW MB\n",
	   cnt*delay, rc, seq);

	/* is this a reply to our command? */
	if (seq == (rc & FW_MSG_SEQ_NUMBER_MASK))
		rc &= FW_MSG_CODE_MASK;
	else {
		/* FW BUG! */
		BNX2X_ERR("FW failed to respond!\n");
		bnx2x_fw_dump(bp);
		rc = 0;
	}
	mutex_unlock(&bp->fw_mb_mutex);

	return rc;
}

static u8 stat_counter_valid(struct bnx2x *bp, struct bnx2x_fastpath *fp)
{
#ifdef BCM_CNIC
	if (IS_FCOE_FP(fp) && IS_MF(bp))
		return false;
#endif
	return true;
}

/* must be called under rtnl_lock */
static void bnx2x_rxq_set_mac_filters(struct bnx2x *bp, u16 cl_id, u32 filters)
{
	u32 mask = (1 << cl_id);

	/* initial seeting is BNX2X_ACCEPT_NONE */
	u8 drop_all_ucast = 1, drop_all_bcast = 1, drop_all_mcast = 1;
	u8 accp_all_ucast = 0, accp_all_bcast = 0, accp_all_mcast = 0;
	u8 unmatched_unicast = 0;

	if (filters & BNX2X_ACCEPT_UNMATCHED_UCAST)
		unmatched_unicast = 1;

	if (filters & BNX2X_PROMISCUOUS_MODE) {
		/* promiscious - accept all, drop none */
		drop_all_ucast = drop_all_bcast = drop_all_mcast = 0;
		accp_all_ucast = accp_all_bcast = accp_all_mcast = 1;
		if (IS_MF_SI(bp)) {
			/*
			 * SI mode defines to accept in promiscuos mode
			 * only unmatched packets
			 */
			unmatched_unicast = 1;
			accp_all_ucast = 0;
		}
	}
	if (filters & BNX2X_ACCEPT_UNICAST) {
		/* accept matched ucast */
		drop_all_ucast = 0;
	}
	if (filters & BNX2X_ACCEPT_MULTICAST)
		/* accept matched mcast */
		drop_all_mcast = 0;
<<<<<<< HEAD
		if (IS_MF_SI(bp))
			/* since mcast addresses won't arrive with ovlan,
			 * fw needs to accept all of them in
			 * switch-independent mode */
			accp_all_mcast = 1;
	}
=======

>>>>>>> 105e53f8
	if (filters & BNX2X_ACCEPT_ALL_UNICAST) {
		/* accept all mcast */
		drop_all_ucast = 0;
		accp_all_ucast = 1;
	}
	if (filters & BNX2X_ACCEPT_ALL_MULTICAST) {
		/* accept all mcast */
		drop_all_mcast = 0;
		accp_all_mcast = 1;
	}
	if (filters & BNX2X_ACCEPT_BROADCAST) {
		/* accept (all) bcast */
		drop_all_bcast = 0;
		accp_all_bcast = 1;
	}

	bp->mac_filters.ucast_drop_all = drop_all_ucast ?
		bp->mac_filters.ucast_drop_all | mask :
		bp->mac_filters.ucast_drop_all & ~mask;

	bp->mac_filters.mcast_drop_all = drop_all_mcast ?
		bp->mac_filters.mcast_drop_all | mask :
		bp->mac_filters.mcast_drop_all & ~mask;

	bp->mac_filters.bcast_drop_all = drop_all_bcast ?
		bp->mac_filters.bcast_drop_all | mask :
		bp->mac_filters.bcast_drop_all & ~mask;

	bp->mac_filters.ucast_accept_all = accp_all_ucast ?
		bp->mac_filters.ucast_accept_all | mask :
		bp->mac_filters.ucast_accept_all & ~mask;

	bp->mac_filters.mcast_accept_all = accp_all_mcast ?
		bp->mac_filters.mcast_accept_all | mask :
		bp->mac_filters.mcast_accept_all & ~mask;

	bp->mac_filters.bcast_accept_all = accp_all_bcast ?
		bp->mac_filters.bcast_accept_all | mask :
		bp->mac_filters.bcast_accept_all & ~mask;

	bp->mac_filters.unmatched_unicast = unmatched_unicast ?
		bp->mac_filters.unmatched_unicast | mask :
		bp->mac_filters.unmatched_unicast & ~mask;
}

static void bnx2x_func_init(struct bnx2x *bp, struct bnx2x_func_init_params *p)
{
	struct tstorm_eth_function_common_config tcfg = {0};
	u16 rss_flgs;

	/* tpa */
	if (p->func_flgs & FUNC_FLG_TPA)
		tcfg.config_flags |=
		TSTORM_ETH_FUNCTION_COMMON_CONFIG_ENABLE_TPA;

	/* set rss flags */
	rss_flgs = (p->rss->mode <<
		TSTORM_ETH_FUNCTION_COMMON_CONFIG_RSS_MODE_SHIFT);

	if (p->rss->cap & RSS_IPV4_CAP)
		rss_flgs |= RSS_IPV4_CAP_MASK;
	if (p->rss->cap & RSS_IPV4_TCP_CAP)
		rss_flgs |= RSS_IPV4_TCP_CAP_MASK;
	if (p->rss->cap & RSS_IPV6_CAP)
		rss_flgs |= RSS_IPV6_CAP_MASK;
	if (p->rss->cap & RSS_IPV6_TCP_CAP)
		rss_flgs |= RSS_IPV6_TCP_CAP_MASK;

	tcfg.config_flags |= rss_flgs;
	tcfg.rss_result_mask = p->rss->result_mask;

	storm_memset_func_cfg(bp, &tcfg, p->func_id);

	/* Enable the function in the FW */
	storm_memset_vf_to_pf(bp, p->func_id, p->pf_id);
	storm_memset_func_en(bp, p->func_id, 1);

	/* statistics */
	if (p->func_flgs & FUNC_FLG_STATS) {
		struct stats_indication_flags stats_flags = {0};
		stats_flags.collect_eth = 1;

		storm_memset_xstats_flags(bp, &stats_flags, p->func_id);
		storm_memset_xstats_addr(bp, p->fw_stat_map, p->func_id);

		storm_memset_tstats_flags(bp, &stats_flags, p->func_id);
		storm_memset_tstats_addr(bp, p->fw_stat_map, p->func_id);

		storm_memset_ustats_flags(bp, &stats_flags, p->func_id);
		storm_memset_ustats_addr(bp, p->fw_stat_map, p->func_id);

		storm_memset_cstats_flags(bp, &stats_flags, p->func_id);
		storm_memset_cstats_addr(bp, p->fw_stat_map, p->func_id);
	}

	/* spq */
	if (p->func_flgs & FUNC_FLG_SPQ) {
		storm_memset_spq_addr(bp, p->spq_map, p->func_id);
		REG_WR(bp, XSEM_REG_FAST_MEMORY +
		       XSTORM_SPQ_PROD_OFFSET(p->func_id), p->spq_prod);
	}
}

static inline u16 bnx2x_get_cl_flags(struct bnx2x *bp,
				     struct bnx2x_fastpath *fp)
{
	u16 flags = 0;

	/* calculate queue flags */
	flags |= QUEUE_FLG_CACHE_ALIGN;
	flags |= QUEUE_FLG_HC;
	flags |= IS_MF_SD(bp) ? QUEUE_FLG_OV : 0;

	flags |= QUEUE_FLG_VLAN;
	DP(NETIF_MSG_IFUP, "vlan removal enabled\n");

	if (!fp->disable_tpa)
		flags |= QUEUE_FLG_TPA;

	flags = stat_counter_valid(bp, fp) ?
			(flags | QUEUE_FLG_STATS) : (flags & ~QUEUE_FLG_STATS);

	return flags;
}

static void bnx2x_pf_rx_cl_prep(struct bnx2x *bp,
	struct bnx2x_fastpath *fp, struct rxq_pause_params *pause,
	struct bnx2x_rxq_init_params *rxq_init)
{
	u16 max_sge = 0;
	u16 sge_sz = 0;
	u16 tpa_agg_size = 0;

	/* calculate queue flags */
	u16 flags = bnx2x_get_cl_flags(bp, fp);

	if (!fp->disable_tpa) {
		pause->sge_th_hi = 250;
		pause->sge_th_lo = 150;
		tpa_agg_size = min_t(u32,
			(min_t(u32, 8, MAX_SKB_FRAGS) *
			SGE_PAGE_SIZE * PAGES_PER_SGE), 0xffff);
		max_sge = SGE_PAGE_ALIGN(bp->dev->mtu) >>
			SGE_PAGE_SHIFT;
		max_sge = ((max_sge + PAGES_PER_SGE - 1) &
			  (~(PAGES_PER_SGE-1))) >> PAGES_PER_SGE_SHIFT;
		sge_sz = (u16)min_t(u32, SGE_PAGE_SIZE * PAGES_PER_SGE,
				    0xffff);
	}

	/* pause - not for e1 */
	if (!CHIP_IS_E1(bp)) {
		pause->bd_th_hi = 350;
		pause->bd_th_lo = 250;
		pause->rcq_th_hi = 350;
		pause->rcq_th_lo = 250;
		pause->sge_th_hi = 0;
		pause->sge_th_lo = 0;
		pause->pri_map = 1;
	}

	/* rxq setup */
	rxq_init->flags = flags;
	rxq_init->cxt = &bp->context.vcxt[fp->cid].eth;
	rxq_init->dscr_map = fp->rx_desc_mapping;
	rxq_init->sge_map = fp->rx_sge_mapping;
	rxq_init->rcq_map = fp->rx_comp_mapping;
	rxq_init->rcq_np_map = fp->rx_comp_mapping + BCM_PAGE_SIZE;

	/* Always use mini-jumbo MTU for FCoE L2 ring */
	if (IS_FCOE_FP(fp))
		rxq_init->mtu = BNX2X_FCOE_MINI_JUMBO_MTU;
	else
		rxq_init->mtu = bp->dev->mtu;

	rxq_init->buf_sz = fp->rx_buf_size;
	rxq_init->cl_qzone_id = fp->cl_qzone_id;
	rxq_init->cl_id = fp->cl_id;
	rxq_init->spcl_id = fp->cl_id;
	rxq_init->stat_id = fp->cl_id;
	rxq_init->tpa_agg_sz = tpa_agg_size;
	rxq_init->sge_buf_sz = sge_sz;
	rxq_init->max_sges_pkt = max_sge;
	rxq_init->cache_line_log = BNX2X_RX_ALIGN_SHIFT;
	rxq_init->fw_sb_id = fp->fw_sb_id;

	if (IS_FCOE_FP(fp))
		rxq_init->sb_cq_index = HC_SP_INDEX_ETH_FCOE_RX_CQ_CONS;
	else
		rxq_init->sb_cq_index = U_SB_ETH_RX_CQ_INDEX;

	rxq_init->cid = HW_CID(bp, fp->cid);

	rxq_init->hc_rate = bp->rx_ticks ? (1000000 / bp->rx_ticks) : 0;
}

static void bnx2x_pf_tx_cl_prep(struct bnx2x *bp,
	struct bnx2x_fastpath *fp, struct bnx2x_txq_init_params *txq_init)
{
	u16 flags = bnx2x_get_cl_flags(bp, fp);

	txq_init->flags = flags;
	txq_init->cxt = &bp->context.vcxt[fp->cid].eth;
	txq_init->dscr_map = fp->tx_desc_mapping;
	txq_init->stat_id = fp->cl_id;
	txq_init->cid = HW_CID(bp, fp->cid);
	txq_init->sb_cq_index = C_SB_ETH_TX_CQ_INDEX;
	txq_init->traffic_type = LLFC_TRAFFIC_TYPE_NW;
	txq_init->fw_sb_id = fp->fw_sb_id;

	if (IS_FCOE_FP(fp)) {
		txq_init->sb_cq_index = HC_SP_INDEX_ETH_FCOE_TX_CQ_CONS;
		txq_init->traffic_type = LLFC_TRAFFIC_TYPE_FCOE;
	}

	txq_init->hc_rate = bp->tx_ticks ? (1000000 / bp->tx_ticks) : 0;
}

static void bnx2x_pf_init(struct bnx2x *bp)
{
	struct bnx2x_func_init_params func_init = {0};
	struct bnx2x_rss_params rss = {0};
	struct event_ring_data eq_data = { {0} };
	u16 flags;

	/* pf specific setups */
	if (!CHIP_IS_E1(bp))
		storm_memset_ov(bp, bp->mf_ov, BP_FUNC(bp));

	if (CHIP_IS_E2(bp)) {
		/* reset IGU PF statistics: MSIX + ATTN */
		/* PF */
		REG_WR(bp, IGU_REG_STATISTIC_NUM_MESSAGE_SENT +
			   BNX2X_IGU_STAS_MSG_VF_CNT*4 +
			   (CHIP_MODE_IS_4_PORT(bp) ?
				BP_FUNC(bp) : BP_VN(bp))*4, 0);
		/* ATTN */
		REG_WR(bp, IGU_REG_STATISTIC_NUM_MESSAGE_SENT +
			   BNX2X_IGU_STAS_MSG_VF_CNT*4 +
			   BNX2X_IGU_STAS_MSG_PF_CNT*4 +
			   (CHIP_MODE_IS_4_PORT(bp) ?
				BP_FUNC(bp) : BP_VN(bp))*4, 0);
	}

	/* function setup flags */
	flags = (FUNC_FLG_STATS | FUNC_FLG_LEADING | FUNC_FLG_SPQ);

	if (CHIP_IS_E1x(bp))
		flags |= (bp->flags & TPA_ENABLE_FLAG) ? FUNC_FLG_TPA : 0;
	else
		flags |= FUNC_FLG_TPA;

	/* function setup */

	/**
	 * Although RSS is meaningless when there is a single HW queue we
	 * still need it enabled in order to have HW Rx hash generated.
	 */
	rss.cap = (RSS_IPV4_CAP | RSS_IPV4_TCP_CAP |
		   RSS_IPV6_CAP | RSS_IPV6_TCP_CAP);
	rss.mode = bp->multi_mode;
	rss.result_mask = MULTI_MASK;
	func_init.rss = &rss;

	func_init.func_flgs = flags;
	func_init.pf_id = BP_FUNC(bp);
	func_init.func_id = BP_FUNC(bp);
	func_init.fw_stat_map = bnx2x_sp_mapping(bp, fw_stats);
	func_init.spq_map = bp->spq_mapping;
	func_init.spq_prod = bp->spq_prod_idx;

	bnx2x_func_init(bp, &func_init);

	memset(&(bp->cmng), 0, sizeof(struct cmng_struct_per_port));

	/*
	Congestion management values depend on the link rate
	There is no active link so initial link rate is set to 10 Gbps.
	When the link comes up The congestion management values are
	re-calculated according to the actual link rate.
	*/
	bp->link_vars.line_speed = SPEED_10000;
	bnx2x_cmng_fns_init(bp, true, bnx2x_get_cmng_fns_mode(bp));

	/* Only the PMF sets the HW */
	if (bp->port.pmf)
		storm_memset_cmng(bp, &bp->cmng, BP_PORT(bp));

	/* no rx until link is up */
	bp->rx_mode = BNX2X_RX_MODE_NONE;
	bnx2x_set_storm_rx_mode(bp);

	/* init Event Queue */
	eq_data.base_addr.hi = U64_HI(bp->eq_mapping);
	eq_data.base_addr.lo = U64_LO(bp->eq_mapping);
	eq_data.producer = bp->eq_prod;
	eq_data.index_id = HC_SP_INDEX_EQ_CONS;
	eq_data.sb_id = DEF_SB_ID;
	storm_memset_eq_data(bp, &eq_data, BP_FUNC(bp));
}


static void bnx2x_e1h_disable(struct bnx2x *bp)
{
	int port = BP_PORT(bp);

	netif_tx_disable(bp->dev);

	REG_WR(bp, NIG_REG_LLH0_FUNC_EN + port*8, 0);

	netif_carrier_off(bp->dev);
}

static void bnx2x_e1h_enable(struct bnx2x *bp)
{
	int port = BP_PORT(bp);

	REG_WR(bp, NIG_REG_LLH0_FUNC_EN + port*8, 1);

	/* Tx queue should be only reenabled */
	netif_tx_wake_all_queues(bp->dev);

	/*
	 * Should not call netif_carrier_on since it will be called if the link
	 * is up when checking for link state
	 */
}

/* called due to MCP event (on pmf):
 *	reread new bandwidth configuration
 *	configure FW
 *	notify others function about the change
 */
static inline void bnx2x_config_mf_bw(struct bnx2x *bp)
{
	if (bp->link_vars.link_up) {
		bnx2x_cmng_fns_init(bp, true, CMNG_FNS_MINMAX);
		bnx2x_link_sync_notify(bp);
	}
	storm_memset_cmng(bp, &bp->cmng, BP_PORT(bp));
}

static inline void bnx2x_set_mf_bw(struct bnx2x *bp)
{
	bnx2x_config_mf_bw(bp);
	bnx2x_fw_command(bp, DRV_MSG_CODE_SET_MF_BW_ACK, 0);
}

static void bnx2x_dcc_event(struct bnx2x *bp, u32 dcc_event)
{
	DP(BNX2X_MSG_MCP, "dcc_event 0x%x\n", dcc_event);

	if (dcc_event & DRV_STATUS_DCC_DISABLE_ENABLE_PF) {

		/*
		 * This is the only place besides the function initialization
		 * where the bp->flags can change so it is done without any
		 * locks
		 */
		if (bp->mf_config[BP_VN(bp)] & FUNC_MF_CFG_FUNC_DISABLED) {
			DP(NETIF_MSG_IFDOWN, "mf_cfg function disabled\n");
			bp->flags |= MF_FUNC_DIS;

			bnx2x_e1h_disable(bp);
		} else {
			DP(NETIF_MSG_IFUP, "mf_cfg function enabled\n");
			bp->flags &= ~MF_FUNC_DIS;

			bnx2x_e1h_enable(bp);
		}
		dcc_event &= ~DRV_STATUS_DCC_DISABLE_ENABLE_PF;
	}
	if (dcc_event & DRV_STATUS_DCC_BANDWIDTH_ALLOCATION) {
		bnx2x_config_mf_bw(bp);
		dcc_event &= ~DRV_STATUS_DCC_BANDWIDTH_ALLOCATION;
	}

	/* Report results to MCP */
	if (dcc_event)
		bnx2x_fw_command(bp, DRV_MSG_CODE_DCC_FAILURE, 0);
	else
		bnx2x_fw_command(bp, DRV_MSG_CODE_DCC_OK, 0);
}

/* must be called under the spq lock */
static inline struct eth_spe *bnx2x_sp_get_next(struct bnx2x *bp)
{
	struct eth_spe *next_spe = bp->spq_prod_bd;

	if (bp->spq_prod_bd == bp->spq_last_bd) {
		bp->spq_prod_bd = bp->spq;
		bp->spq_prod_idx = 0;
		DP(NETIF_MSG_TIMER, "end of spq\n");
	} else {
		bp->spq_prod_bd++;
		bp->spq_prod_idx++;
	}
	return next_spe;
}

/* must be called under the spq lock */
static inline void bnx2x_sp_prod_update(struct bnx2x *bp)
{
	int func = BP_FUNC(bp);

	/* Make sure that BD data is updated before writing the producer */
	wmb();

	REG_WR16(bp, BAR_XSTRORM_INTMEM + XSTORM_SPQ_PROD_OFFSET(func),
		 bp->spq_prod_idx);
	mmiowb();
}

/* the slow path queue is odd since completions arrive on the fastpath ring */
int bnx2x_sp_post(struct bnx2x *bp, int command, int cid,
		  u32 data_hi, u32 data_lo, int common)
{
	struct eth_spe *spe;
	u16 type;

#ifdef BNX2X_STOP_ON_ERROR
	if (unlikely(bp->panic))
		return -EIO;
#endif

	spin_lock_bh(&bp->spq_lock);

	if (common) {
		if (!atomic_read(&bp->eq_spq_left)) {
			BNX2X_ERR("BUG! EQ ring full!\n");
			spin_unlock_bh(&bp->spq_lock);
			bnx2x_panic();
			return -EBUSY;
		}
	} else if (!atomic_read(&bp->cq_spq_left)) {
			BNX2X_ERR("BUG! SPQ ring full!\n");
			spin_unlock_bh(&bp->spq_lock);
			bnx2x_panic();
			return -EBUSY;
	}

	spe = bnx2x_sp_get_next(bp);

	/* CID needs port number to be encoded int it */
	spe->hdr.conn_and_cmd_data =
			cpu_to_le32((command << SPE_HDR_CMD_ID_SHIFT) |
				    HW_CID(bp, cid));

	if (common)
		/* Common ramrods:
		 *	FUNC_START, FUNC_STOP, CFC_DEL, STATS, SET_MAC
		 *	TRAFFIC_STOP, TRAFFIC_START
		 */
		type = (NONE_CONNECTION_TYPE << SPE_HDR_CONN_TYPE_SHIFT)
			& SPE_HDR_CONN_TYPE;
	else
		/* ETH ramrods: SETUP, HALT */
		type = (ETH_CONNECTION_TYPE << SPE_HDR_CONN_TYPE_SHIFT)
			& SPE_HDR_CONN_TYPE;

	type |= ((BP_FUNC(bp) << SPE_HDR_FUNCTION_ID_SHIFT) &
		 SPE_HDR_FUNCTION_ID);

	spe->hdr.type = cpu_to_le16(type);

	spe->data.update_data_addr.hi = cpu_to_le32(data_hi);
	spe->data.update_data_addr.lo = cpu_to_le32(data_lo);

	/* stats ramrod has it's own slot on the spq */
	if (command != RAMROD_CMD_ID_COMMON_STAT_QUERY) {
		/* It's ok if the actual decrement is issued towards the memory
		 * somewhere between the spin_lock and spin_unlock. Thus no
		 * more explict memory barrier is needed.
		 */
		if (common)
			atomic_dec(&bp->eq_spq_left);
		else
			atomic_dec(&bp->cq_spq_left);
	}


	DP(BNX2X_MSG_SP/*NETIF_MSG_TIMER*/,
	   "SPQE[%x] (%x:%x)  command %d  hw_cid %x  data (%x:%x) "
	   "type(0x%x) left (ETH, COMMON) (%x,%x)\n",
	   bp->spq_prod_idx, (u32)U64_HI(bp->spq_mapping),
	   (u32)(U64_LO(bp->spq_mapping) +
	   (void *)bp->spq_prod_bd - (void *)bp->spq), command,
	   HW_CID(bp, cid), data_hi, data_lo, type,
	   atomic_read(&bp->cq_spq_left), atomic_read(&bp->eq_spq_left));

	bnx2x_sp_prod_update(bp);
	spin_unlock_bh(&bp->spq_lock);
	return 0;
}

/* acquire split MCP access lock register */
static int bnx2x_acquire_alr(struct bnx2x *bp)
{
	u32 j, val;
	int rc = 0;

	might_sleep();
	for (j = 0; j < 1000; j++) {
		val = (1UL << 31);
		REG_WR(bp, GRCBASE_MCP + 0x9c, val);
		val = REG_RD(bp, GRCBASE_MCP + 0x9c);
		if (val & (1L << 31))
			break;

		msleep(5);
	}
	if (!(val & (1L << 31))) {
		BNX2X_ERR("Cannot acquire MCP access lock register\n");
		rc = -EBUSY;
	}

	return rc;
}

/* release split MCP access lock register */
static void bnx2x_release_alr(struct bnx2x *bp)
{
	REG_WR(bp, GRCBASE_MCP + 0x9c, 0);
}

#define BNX2X_DEF_SB_ATT_IDX	0x0001
#define BNX2X_DEF_SB_IDX	0x0002

static inline u16 bnx2x_update_dsb_idx(struct bnx2x *bp)
{
	struct host_sp_status_block *def_sb = bp->def_status_blk;
	u16 rc = 0;

	barrier(); /* status block is written to by the chip */
	if (bp->def_att_idx != def_sb->atten_status_block.attn_bits_index) {
		bp->def_att_idx = def_sb->atten_status_block.attn_bits_index;
		rc |= BNX2X_DEF_SB_ATT_IDX;
	}

	if (bp->def_idx != def_sb->sp_sb.running_index) {
		bp->def_idx = def_sb->sp_sb.running_index;
		rc |= BNX2X_DEF_SB_IDX;
	}

	/* Do not reorder: indecies reading should complete before handling */
	barrier();
	return rc;
}

/*
 * slow path service functions
 */

static void bnx2x_attn_int_asserted(struct bnx2x *bp, u32 asserted)
{
	int port = BP_PORT(bp);
	u32 aeu_addr = port ? MISC_REG_AEU_MASK_ATTN_FUNC_1 :
			      MISC_REG_AEU_MASK_ATTN_FUNC_0;
	u32 nig_int_mask_addr = port ? NIG_REG_MASK_INTERRUPT_PORT1 :
				       NIG_REG_MASK_INTERRUPT_PORT0;
	u32 aeu_mask;
	u32 nig_mask = 0;
	u32 reg_addr;

	if (bp->attn_state & asserted)
		BNX2X_ERR("IGU ERROR\n");

	bnx2x_acquire_hw_lock(bp, HW_LOCK_RESOURCE_PORT0_ATT_MASK + port);
	aeu_mask = REG_RD(bp, aeu_addr);

	DP(NETIF_MSG_HW, "aeu_mask %x  newly asserted %x\n",
	   aeu_mask, asserted);
	aeu_mask &= ~(asserted & 0x3ff);
	DP(NETIF_MSG_HW, "new mask %x\n", aeu_mask);

	REG_WR(bp, aeu_addr, aeu_mask);
	bnx2x_release_hw_lock(bp, HW_LOCK_RESOURCE_PORT0_ATT_MASK + port);

	DP(NETIF_MSG_HW, "attn_state %x\n", bp->attn_state);
	bp->attn_state |= asserted;
	DP(NETIF_MSG_HW, "new state %x\n", bp->attn_state);

	if (asserted & ATTN_HARD_WIRED_MASK) {
		if (asserted & ATTN_NIG_FOR_FUNC) {

			bnx2x_acquire_phy_lock(bp);

			/* save nig interrupt mask */
			nig_mask = REG_RD(bp, nig_int_mask_addr);
			REG_WR(bp, nig_int_mask_addr, 0);

			bnx2x_link_attn(bp);

			/* handle unicore attn? */
		}
		if (asserted & ATTN_SW_TIMER_4_FUNC)
			DP(NETIF_MSG_HW, "ATTN_SW_TIMER_4_FUNC!\n");

		if (asserted & GPIO_2_FUNC)
			DP(NETIF_MSG_HW, "GPIO_2_FUNC!\n");

		if (asserted & GPIO_3_FUNC)
			DP(NETIF_MSG_HW, "GPIO_3_FUNC!\n");

		if (asserted & GPIO_4_FUNC)
			DP(NETIF_MSG_HW, "GPIO_4_FUNC!\n");

		if (port == 0) {
			if (asserted & ATTN_GENERAL_ATTN_1) {
				DP(NETIF_MSG_HW, "ATTN_GENERAL_ATTN_1!\n");
				REG_WR(bp, MISC_REG_AEU_GENERAL_ATTN_1, 0x0);
			}
			if (asserted & ATTN_GENERAL_ATTN_2) {
				DP(NETIF_MSG_HW, "ATTN_GENERAL_ATTN_2!\n");
				REG_WR(bp, MISC_REG_AEU_GENERAL_ATTN_2, 0x0);
			}
			if (asserted & ATTN_GENERAL_ATTN_3) {
				DP(NETIF_MSG_HW, "ATTN_GENERAL_ATTN_3!\n");
				REG_WR(bp, MISC_REG_AEU_GENERAL_ATTN_3, 0x0);
			}
		} else {
			if (asserted & ATTN_GENERAL_ATTN_4) {
				DP(NETIF_MSG_HW, "ATTN_GENERAL_ATTN_4!\n");
				REG_WR(bp, MISC_REG_AEU_GENERAL_ATTN_4, 0x0);
			}
			if (asserted & ATTN_GENERAL_ATTN_5) {
				DP(NETIF_MSG_HW, "ATTN_GENERAL_ATTN_5!\n");
				REG_WR(bp, MISC_REG_AEU_GENERAL_ATTN_5, 0x0);
			}
			if (asserted & ATTN_GENERAL_ATTN_6) {
				DP(NETIF_MSG_HW, "ATTN_GENERAL_ATTN_6!\n");
				REG_WR(bp, MISC_REG_AEU_GENERAL_ATTN_6, 0x0);
			}
		}

	} /* if hardwired */

	if (bp->common.int_block == INT_BLOCK_HC)
		reg_addr = (HC_REG_COMMAND_REG + port*32 +
			    COMMAND_REG_ATTN_BITS_SET);
	else
		reg_addr = (BAR_IGU_INTMEM + IGU_CMD_ATTN_BIT_SET_UPPER*8);

	DP(NETIF_MSG_HW, "about to mask 0x%08x at %s addr 0x%x\n", asserted,
	   (bp->common.int_block == INT_BLOCK_HC) ? "HC" : "IGU", reg_addr);
	REG_WR(bp, reg_addr, asserted);

	/* now set back the mask */
	if (asserted & ATTN_NIG_FOR_FUNC) {
		REG_WR(bp, nig_int_mask_addr, nig_mask);
		bnx2x_release_phy_lock(bp);
	}
}

static inline void bnx2x_fan_failure(struct bnx2x *bp)
{
	int port = BP_PORT(bp);
	u32 ext_phy_config;
	/* mark the failure */
	ext_phy_config =
		SHMEM_RD(bp,
			 dev_info.port_hw_config[port].external_phy_config);

	ext_phy_config &= ~PORT_HW_CFG_XGXS_EXT_PHY_TYPE_MASK;
	ext_phy_config |= PORT_HW_CFG_XGXS_EXT_PHY_TYPE_FAILURE;
	SHMEM_WR(bp, dev_info.port_hw_config[port].external_phy_config,
		 ext_phy_config);

	/* log the failure */
	netdev_err(bp->dev, "Fan Failure on Network Controller has caused"
	       " the driver to shutdown the card to prevent permanent"
	       " damage.  Please contact OEM Support for assistance\n");
}

static inline void bnx2x_attn_int_deasserted0(struct bnx2x *bp, u32 attn)
{
	int port = BP_PORT(bp);
	int reg_offset;
	u32 val;

	reg_offset = (port ? MISC_REG_AEU_ENABLE1_FUNC_1_OUT_0 :
			     MISC_REG_AEU_ENABLE1_FUNC_0_OUT_0);

	if (attn & AEU_INPUTS_ATTN_BITS_SPIO5) {

		val = REG_RD(bp, reg_offset);
		val &= ~AEU_INPUTS_ATTN_BITS_SPIO5;
		REG_WR(bp, reg_offset, val);

		BNX2X_ERR("SPIO5 hw attention\n");

		/* Fan failure attention */
		bnx2x_hw_reset_phy(&bp->link_params);
		bnx2x_fan_failure(bp);
	}

	if (attn & (AEU_INPUTS_ATTN_BITS_GPIO3_FUNCTION_0 |
		    AEU_INPUTS_ATTN_BITS_GPIO3_FUNCTION_1)) {
		bnx2x_acquire_phy_lock(bp);
		bnx2x_handle_module_detect_int(&bp->link_params);
		bnx2x_release_phy_lock(bp);
	}

	if (attn & HW_INTERRUT_ASSERT_SET_0) {

		val = REG_RD(bp, reg_offset);
		val &= ~(attn & HW_INTERRUT_ASSERT_SET_0);
		REG_WR(bp, reg_offset, val);

		BNX2X_ERR("FATAL HW block attention set0 0x%x\n",
			  (u32)(attn & HW_INTERRUT_ASSERT_SET_0));
		bnx2x_panic();
	}
}

static inline void bnx2x_attn_int_deasserted1(struct bnx2x *bp, u32 attn)
{
	u32 val;

	if (attn & AEU_INPUTS_ATTN_BITS_DOORBELLQ_HW_INTERRUPT) {

		val = REG_RD(bp, DORQ_REG_DORQ_INT_STS_CLR);
		BNX2X_ERR("DB hw attention 0x%x\n", val);
		/* DORQ discard attention */
		if (val & 0x2)
			BNX2X_ERR("FATAL error from DORQ\n");
	}

	if (attn & HW_INTERRUT_ASSERT_SET_1) {

		int port = BP_PORT(bp);
		int reg_offset;

		reg_offset = (port ? MISC_REG_AEU_ENABLE1_FUNC_1_OUT_1 :
				     MISC_REG_AEU_ENABLE1_FUNC_0_OUT_1);

		val = REG_RD(bp, reg_offset);
		val &= ~(attn & HW_INTERRUT_ASSERT_SET_1);
		REG_WR(bp, reg_offset, val);

		BNX2X_ERR("FATAL HW block attention set1 0x%x\n",
			  (u32)(attn & HW_INTERRUT_ASSERT_SET_1));
		bnx2x_panic();
	}
}

static inline void bnx2x_attn_int_deasserted2(struct bnx2x *bp, u32 attn)
{
	u32 val;

	if (attn & AEU_INPUTS_ATTN_BITS_CFC_HW_INTERRUPT) {

		val = REG_RD(bp, CFC_REG_CFC_INT_STS_CLR);
		BNX2X_ERR("CFC hw attention 0x%x\n", val);
		/* CFC error attention */
		if (val & 0x2)
			BNX2X_ERR("FATAL error from CFC\n");
	}

	if (attn & AEU_INPUTS_ATTN_BITS_PXP_HW_INTERRUPT) {

		val = REG_RD(bp, PXP_REG_PXP_INT_STS_CLR_0);
		BNX2X_ERR("PXP hw attention 0x%x\n", val);
		/* RQ_USDMDP_FIFO_OVERFLOW */
		if (val & 0x18000)
			BNX2X_ERR("FATAL error from PXP\n");
		if (CHIP_IS_E2(bp)) {
			val = REG_RD(bp, PXP_REG_PXP_INT_STS_CLR_1);
			BNX2X_ERR("PXP hw attention-1 0x%x\n", val);
		}
	}

	if (attn & HW_INTERRUT_ASSERT_SET_2) {

		int port = BP_PORT(bp);
		int reg_offset;

		reg_offset = (port ? MISC_REG_AEU_ENABLE1_FUNC_1_OUT_2 :
				     MISC_REG_AEU_ENABLE1_FUNC_0_OUT_2);

		val = REG_RD(bp, reg_offset);
		val &= ~(attn & HW_INTERRUT_ASSERT_SET_2);
		REG_WR(bp, reg_offset, val);

		BNX2X_ERR("FATAL HW block attention set2 0x%x\n",
			  (u32)(attn & HW_INTERRUT_ASSERT_SET_2));
		bnx2x_panic();
	}
}

static inline void bnx2x_attn_int_deasserted3(struct bnx2x *bp, u32 attn)
{
	u32 val;

	if (attn & EVEREST_GEN_ATTN_IN_USE_MASK) {

		if (attn & BNX2X_PMF_LINK_ASSERT) {
			int func = BP_FUNC(bp);

			REG_WR(bp, MISC_REG_AEU_GENERAL_ATTN_12 + func*4, 0);
			bp->mf_config[BP_VN(bp)] = MF_CFG_RD(bp,
					func_mf_config[BP_ABS_FUNC(bp)].config);
			val = SHMEM_RD(bp,
				       func_mb[BP_FW_MB_IDX(bp)].drv_status);
			if (val & DRV_STATUS_DCC_EVENT_MASK)
				bnx2x_dcc_event(bp,
					    (val & DRV_STATUS_DCC_EVENT_MASK));

			if (val & DRV_STATUS_SET_MF_BW)
				bnx2x_set_mf_bw(bp);

			bnx2x__link_status_update(bp);
			if ((bp->port.pmf == 0) && (val & DRV_STATUS_PMF))
				bnx2x_pmf_update(bp);

			if (bp->port.pmf &&
			    (val & DRV_STATUS_DCBX_NEGOTIATION_RESULTS) &&
				bp->dcbx_enabled > 0)
				/* start dcbx state machine */
				bnx2x_dcbx_set_params(bp,
					BNX2X_DCBX_STATE_NEG_RECEIVED);
		} else if (attn & BNX2X_MC_ASSERT_BITS) {

			BNX2X_ERR("MC assert!\n");
			REG_WR(bp, MISC_REG_AEU_GENERAL_ATTN_10, 0);
			REG_WR(bp, MISC_REG_AEU_GENERAL_ATTN_9, 0);
			REG_WR(bp, MISC_REG_AEU_GENERAL_ATTN_8, 0);
			REG_WR(bp, MISC_REG_AEU_GENERAL_ATTN_7, 0);
			bnx2x_panic();

		} else if (attn & BNX2X_MCP_ASSERT) {

			BNX2X_ERR("MCP assert!\n");
			REG_WR(bp, MISC_REG_AEU_GENERAL_ATTN_11, 0);
			bnx2x_fw_dump(bp);

		} else
			BNX2X_ERR("Unknown HW assert! (attn 0x%x)\n", attn);
	}

	if (attn & EVEREST_LATCHED_ATTN_IN_USE_MASK) {
		BNX2X_ERR("LATCHED attention 0x%08x (masked)\n", attn);
		if (attn & BNX2X_GRC_TIMEOUT) {
			val = CHIP_IS_E1(bp) ? 0 :
					REG_RD(bp, MISC_REG_GRC_TIMEOUT_ATTN);
			BNX2X_ERR("GRC time-out 0x%08x\n", val);
		}
		if (attn & BNX2X_GRC_RSV) {
			val = CHIP_IS_E1(bp) ? 0 :
					REG_RD(bp, MISC_REG_GRC_RSV_ATTN);
			BNX2X_ERR("GRC reserved 0x%08x\n", val);
		}
		REG_WR(bp, MISC_REG_AEU_CLR_LATCH_SIGNAL, 0x7ff);
	}
}

#define BNX2X_MISC_GEN_REG      MISC_REG_GENERIC_POR_1
#define LOAD_COUNTER_BITS	16 /* Number of bits for load counter */
#define LOAD_COUNTER_MASK	(((u32)0x1 << LOAD_COUNTER_BITS) - 1)
#define RESET_DONE_FLAG_MASK	(~LOAD_COUNTER_MASK)
#define RESET_DONE_FLAG_SHIFT	LOAD_COUNTER_BITS

/*
 * should be run under rtnl lock
 */
static inline void bnx2x_set_reset_done(struct bnx2x *bp)
{
	u32 val	= REG_RD(bp, BNX2X_MISC_GEN_REG);
	val &= ~(1 << RESET_DONE_FLAG_SHIFT);
	REG_WR(bp, BNX2X_MISC_GEN_REG, val);
	barrier();
	mmiowb();
}

/*
 * should be run under rtnl lock
 */
static inline void bnx2x_set_reset_in_progress(struct bnx2x *bp)
{
	u32 val	= REG_RD(bp, BNX2X_MISC_GEN_REG);
	val |= (1 << 16);
	REG_WR(bp, BNX2X_MISC_GEN_REG, val);
	barrier();
	mmiowb();
}

/*
 * should be run under rtnl lock
 */
bool bnx2x_reset_is_done(struct bnx2x *bp)
{
	u32 val	= REG_RD(bp, BNX2X_MISC_GEN_REG);
	DP(NETIF_MSG_HW, "GEN_REG_VAL=0x%08x\n", val);
	return (val & RESET_DONE_FLAG_MASK) ? false : true;
}

/*
 * should be run under rtnl lock
 */
inline void bnx2x_inc_load_cnt(struct bnx2x *bp)
{
	u32 val1, val = REG_RD(bp, BNX2X_MISC_GEN_REG);

	DP(NETIF_MSG_HW, "Old GEN_REG_VAL=0x%08x\n", val);

	val1 = ((val & LOAD_COUNTER_MASK) + 1) & LOAD_COUNTER_MASK;
	REG_WR(bp, BNX2X_MISC_GEN_REG, (val & RESET_DONE_FLAG_MASK) | val1);
	barrier();
	mmiowb();
}

/*
 * should be run under rtnl lock
 */
u32 bnx2x_dec_load_cnt(struct bnx2x *bp)
{
	u32 val1, val = REG_RD(bp, BNX2X_MISC_GEN_REG);

	DP(NETIF_MSG_HW, "Old GEN_REG_VAL=0x%08x\n", val);

	val1 = ((val & LOAD_COUNTER_MASK) - 1) & LOAD_COUNTER_MASK;
	REG_WR(bp, BNX2X_MISC_GEN_REG, (val & RESET_DONE_FLAG_MASK) | val1);
	barrier();
	mmiowb();

	return val1;
}

/*
 * should be run under rtnl lock
 */
static inline u32 bnx2x_get_load_cnt(struct bnx2x *bp)
{
	return REG_RD(bp, BNX2X_MISC_GEN_REG) & LOAD_COUNTER_MASK;
}

static inline void bnx2x_clear_load_cnt(struct bnx2x *bp)
{
	u32 val = REG_RD(bp, BNX2X_MISC_GEN_REG);
	REG_WR(bp, BNX2X_MISC_GEN_REG, val & (~LOAD_COUNTER_MASK));
}

static inline void _print_next_block(int idx, const char *blk)
{
	if (idx)
		pr_cont(", ");
	pr_cont("%s", blk);
}

static inline int bnx2x_print_blocks_with_parity0(u32 sig, int par_num)
{
	int i = 0;
	u32 cur_bit = 0;
	for (i = 0; sig; i++) {
		cur_bit = ((u32)0x1 << i);
		if (sig & cur_bit) {
			switch (cur_bit) {
			case AEU_INPUTS_ATTN_BITS_BRB_PARITY_ERROR:
				_print_next_block(par_num++, "BRB");
				break;
			case AEU_INPUTS_ATTN_BITS_PARSER_PARITY_ERROR:
				_print_next_block(par_num++, "PARSER");
				break;
			case AEU_INPUTS_ATTN_BITS_TSDM_PARITY_ERROR:
				_print_next_block(par_num++, "TSDM");
				break;
			case AEU_INPUTS_ATTN_BITS_SEARCHER_PARITY_ERROR:
				_print_next_block(par_num++, "SEARCHER");
				break;
			case AEU_INPUTS_ATTN_BITS_TSEMI_PARITY_ERROR:
				_print_next_block(par_num++, "TSEMI");
				break;
			}

			/* Clear the bit */
			sig &= ~cur_bit;
		}
	}

	return par_num;
}

static inline int bnx2x_print_blocks_with_parity1(u32 sig, int par_num)
{
	int i = 0;
	u32 cur_bit = 0;
	for (i = 0; sig; i++) {
		cur_bit = ((u32)0x1 << i);
		if (sig & cur_bit) {
			switch (cur_bit) {
			case AEU_INPUTS_ATTN_BITS_PBCLIENT_PARITY_ERROR:
				_print_next_block(par_num++, "PBCLIENT");
				break;
			case AEU_INPUTS_ATTN_BITS_QM_PARITY_ERROR:
				_print_next_block(par_num++, "QM");
				break;
			case AEU_INPUTS_ATTN_BITS_XSDM_PARITY_ERROR:
				_print_next_block(par_num++, "XSDM");
				break;
			case AEU_INPUTS_ATTN_BITS_XSEMI_PARITY_ERROR:
				_print_next_block(par_num++, "XSEMI");
				break;
			case AEU_INPUTS_ATTN_BITS_DOORBELLQ_PARITY_ERROR:
				_print_next_block(par_num++, "DOORBELLQ");
				break;
			case AEU_INPUTS_ATTN_BITS_VAUX_PCI_CORE_PARITY_ERROR:
				_print_next_block(par_num++, "VAUX PCI CORE");
				break;
			case AEU_INPUTS_ATTN_BITS_DEBUG_PARITY_ERROR:
				_print_next_block(par_num++, "DEBUG");
				break;
			case AEU_INPUTS_ATTN_BITS_USDM_PARITY_ERROR:
				_print_next_block(par_num++, "USDM");
				break;
			case AEU_INPUTS_ATTN_BITS_USEMI_PARITY_ERROR:
				_print_next_block(par_num++, "USEMI");
				break;
			case AEU_INPUTS_ATTN_BITS_UPB_PARITY_ERROR:
				_print_next_block(par_num++, "UPB");
				break;
			case AEU_INPUTS_ATTN_BITS_CSDM_PARITY_ERROR:
				_print_next_block(par_num++, "CSDM");
				break;
			}

			/* Clear the bit */
			sig &= ~cur_bit;
		}
	}

	return par_num;
}

static inline int bnx2x_print_blocks_with_parity2(u32 sig, int par_num)
{
	int i = 0;
	u32 cur_bit = 0;
	for (i = 0; sig; i++) {
		cur_bit = ((u32)0x1 << i);
		if (sig & cur_bit) {
			switch (cur_bit) {
			case AEU_INPUTS_ATTN_BITS_CSEMI_PARITY_ERROR:
				_print_next_block(par_num++, "CSEMI");
				break;
			case AEU_INPUTS_ATTN_BITS_PXP_PARITY_ERROR:
				_print_next_block(par_num++, "PXP");
				break;
			case AEU_IN_ATTN_BITS_PXPPCICLOCKCLIENT_PARITY_ERROR:
				_print_next_block(par_num++,
					"PXPPCICLOCKCLIENT");
				break;
			case AEU_INPUTS_ATTN_BITS_CFC_PARITY_ERROR:
				_print_next_block(par_num++, "CFC");
				break;
			case AEU_INPUTS_ATTN_BITS_CDU_PARITY_ERROR:
				_print_next_block(par_num++, "CDU");
				break;
			case AEU_INPUTS_ATTN_BITS_IGU_PARITY_ERROR:
				_print_next_block(par_num++, "IGU");
				break;
			case AEU_INPUTS_ATTN_BITS_MISC_PARITY_ERROR:
				_print_next_block(par_num++, "MISC");
				break;
			}

			/* Clear the bit */
			sig &= ~cur_bit;
		}
	}

	return par_num;
}

static inline int bnx2x_print_blocks_with_parity3(u32 sig, int par_num)
{
	int i = 0;
	u32 cur_bit = 0;
	for (i = 0; sig; i++) {
		cur_bit = ((u32)0x1 << i);
		if (sig & cur_bit) {
			switch (cur_bit) {
			case AEU_INPUTS_ATTN_BITS_MCP_LATCHED_ROM_PARITY:
				_print_next_block(par_num++, "MCP ROM");
				break;
			case AEU_INPUTS_ATTN_BITS_MCP_LATCHED_UMP_RX_PARITY:
				_print_next_block(par_num++, "MCP UMP RX");
				break;
			case AEU_INPUTS_ATTN_BITS_MCP_LATCHED_UMP_TX_PARITY:
				_print_next_block(par_num++, "MCP UMP TX");
				break;
			case AEU_INPUTS_ATTN_BITS_MCP_LATCHED_SCPAD_PARITY:
				_print_next_block(par_num++, "MCP SCPAD");
				break;
			}

			/* Clear the bit */
			sig &= ~cur_bit;
		}
	}

	return par_num;
}

static inline bool bnx2x_parity_attn(struct bnx2x *bp, u32 sig0, u32 sig1,
				     u32 sig2, u32 sig3)
{
	if ((sig0 & HW_PRTY_ASSERT_SET_0) || (sig1 & HW_PRTY_ASSERT_SET_1) ||
	    (sig2 & HW_PRTY_ASSERT_SET_2) || (sig3 & HW_PRTY_ASSERT_SET_3)) {
		int par_num = 0;
		DP(NETIF_MSG_HW, "Was parity error: HW block parity attention: "
			"[0]:0x%08x [1]:0x%08x "
			"[2]:0x%08x [3]:0x%08x\n",
			  sig0 & HW_PRTY_ASSERT_SET_0,
			  sig1 & HW_PRTY_ASSERT_SET_1,
			  sig2 & HW_PRTY_ASSERT_SET_2,
			  sig3 & HW_PRTY_ASSERT_SET_3);
		printk(KERN_ERR"%s: Parity errors detected in blocks: ",
		       bp->dev->name);
		par_num = bnx2x_print_blocks_with_parity0(
			sig0 & HW_PRTY_ASSERT_SET_0, par_num);
		par_num = bnx2x_print_blocks_with_parity1(
			sig1 & HW_PRTY_ASSERT_SET_1, par_num);
		par_num = bnx2x_print_blocks_with_parity2(
			sig2 & HW_PRTY_ASSERT_SET_2, par_num);
		par_num = bnx2x_print_blocks_with_parity3(
			sig3 & HW_PRTY_ASSERT_SET_3, par_num);
		printk("\n");
		return true;
	} else
		return false;
}

bool bnx2x_chk_parity_attn(struct bnx2x *bp)
{
	struct attn_route attn;
	int port = BP_PORT(bp);

	attn.sig[0] = REG_RD(bp,
		MISC_REG_AEU_AFTER_INVERT_1_FUNC_0 +
			     port*4);
	attn.sig[1] = REG_RD(bp,
		MISC_REG_AEU_AFTER_INVERT_2_FUNC_0 +
			     port*4);
	attn.sig[2] = REG_RD(bp,
		MISC_REG_AEU_AFTER_INVERT_3_FUNC_0 +
			     port*4);
	attn.sig[3] = REG_RD(bp,
		MISC_REG_AEU_AFTER_INVERT_4_FUNC_0 +
			     port*4);

	return bnx2x_parity_attn(bp, attn.sig[0], attn.sig[1], attn.sig[2],
					attn.sig[3]);
}


static inline void bnx2x_attn_int_deasserted4(struct bnx2x *bp, u32 attn)
{
	u32 val;
	if (attn & AEU_INPUTS_ATTN_BITS_PGLUE_HW_INTERRUPT) {

		val = REG_RD(bp, PGLUE_B_REG_PGLUE_B_INT_STS_CLR);
		BNX2X_ERR("PGLUE hw attention 0x%x\n", val);
		if (val & PGLUE_B_PGLUE_B_INT_STS_REG_ADDRESS_ERROR)
			BNX2X_ERR("PGLUE_B_PGLUE_B_INT_STS_REG_"
				  "ADDRESS_ERROR\n");
		if (val & PGLUE_B_PGLUE_B_INT_STS_REG_INCORRECT_RCV_BEHAVIOR)
			BNX2X_ERR("PGLUE_B_PGLUE_B_INT_STS_REG_"
				  "INCORRECT_RCV_BEHAVIOR\n");
		if (val & PGLUE_B_PGLUE_B_INT_STS_REG_WAS_ERROR_ATTN)
			BNX2X_ERR("PGLUE_B_PGLUE_B_INT_STS_REG_"
				  "WAS_ERROR_ATTN\n");
		if (val & PGLUE_B_PGLUE_B_INT_STS_REG_VF_LENGTH_VIOLATION_ATTN)
			BNX2X_ERR("PGLUE_B_PGLUE_B_INT_STS_REG_"
				  "VF_LENGTH_VIOLATION_ATTN\n");
		if (val &
		    PGLUE_B_PGLUE_B_INT_STS_REG_VF_GRC_SPACE_VIOLATION_ATTN)
			BNX2X_ERR("PGLUE_B_PGLUE_B_INT_STS_REG_"
				  "VF_GRC_SPACE_VIOLATION_ATTN\n");
		if (val &
		    PGLUE_B_PGLUE_B_INT_STS_REG_VF_MSIX_BAR_VIOLATION_ATTN)
			BNX2X_ERR("PGLUE_B_PGLUE_B_INT_STS_REG_"
				  "VF_MSIX_BAR_VIOLATION_ATTN\n");
		if (val & PGLUE_B_PGLUE_B_INT_STS_REG_TCPL_ERROR_ATTN)
			BNX2X_ERR("PGLUE_B_PGLUE_B_INT_STS_REG_"
				  "TCPL_ERROR_ATTN\n");
		if (val & PGLUE_B_PGLUE_B_INT_STS_REG_TCPL_IN_TWO_RCBS_ATTN)
			BNX2X_ERR("PGLUE_B_PGLUE_B_INT_STS_REG_"
				  "TCPL_IN_TWO_RCBS_ATTN\n");
		if (val & PGLUE_B_PGLUE_B_INT_STS_REG_CSSNOOP_FIFO_OVERFLOW)
			BNX2X_ERR("PGLUE_B_PGLUE_B_INT_STS_REG_"
				  "CSSNOOP_FIFO_OVERFLOW\n");
	}
	if (attn & AEU_INPUTS_ATTN_BITS_ATC_HW_INTERRUPT) {
		val = REG_RD(bp, ATC_REG_ATC_INT_STS_CLR);
		BNX2X_ERR("ATC hw attention 0x%x\n", val);
		if (val & ATC_ATC_INT_STS_REG_ADDRESS_ERROR)
			BNX2X_ERR("ATC_ATC_INT_STS_REG_ADDRESS_ERROR\n");
		if (val & ATC_ATC_INT_STS_REG_ATC_TCPL_TO_NOT_PEND)
			BNX2X_ERR("ATC_ATC_INT_STS_REG"
				  "_ATC_TCPL_TO_NOT_PEND\n");
		if (val & ATC_ATC_INT_STS_REG_ATC_GPA_MULTIPLE_HITS)
			BNX2X_ERR("ATC_ATC_INT_STS_REG_"
				  "ATC_GPA_MULTIPLE_HITS\n");
		if (val & ATC_ATC_INT_STS_REG_ATC_RCPL_TO_EMPTY_CNT)
			BNX2X_ERR("ATC_ATC_INT_STS_REG_"
				  "ATC_RCPL_TO_EMPTY_CNT\n");
		if (val & ATC_ATC_INT_STS_REG_ATC_TCPL_ERROR)
			BNX2X_ERR("ATC_ATC_INT_STS_REG_ATC_TCPL_ERROR\n");
		if (val & ATC_ATC_INT_STS_REG_ATC_IREQ_LESS_THAN_STU)
			BNX2X_ERR("ATC_ATC_INT_STS_REG_"
				  "ATC_IREQ_LESS_THAN_STU\n");
	}

	if (attn & (AEU_INPUTS_ATTN_BITS_PGLUE_PARITY_ERROR |
		    AEU_INPUTS_ATTN_BITS_ATC_PARITY_ERROR)) {
		BNX2X_ERR("FATAL parity attention set4 0x%x\n",
		(u32)(attn & (AEU_INPUTS_ATTN_BITS_PGLUE_PARITY_ERROR |
		    AEU_INPUTS_ATTN_BITS_ATC_PARITY_ERROR)));
	}

}

static void bnx2x_attn_int_deasserted(struct bnx2x *bp, u32 deasserted)
{
	struct attn_route attn, *group_mask;
	int port = BP_PORT(bp);
	int index;
	u32 reg_addr;
	u32 val;
	u32 aeu_mask;

	/* need to take HW lock because MCP or other port might also
	   try to handle this event */
	bnx2x_acquire_alr(bp);

	if (CHIP_PARITY_ENABLED(bp) && bnx2x_chk_parity_attn(bp)) {
		bp->recovery_state = BNX2X_RECOVERY_INIT;
		bnx2x_set_reset_in_progress(bp);
		schedule_delayed_work(&bp->reset_task, 0);
		/* Disable HW interrupts */
		bnx2x_int_disable(bp);
		bnx2x_release_alr(bp);
		/* In case of parity errors don't handle attentions so that
		 * other function would "see" parity errors.
		 */
		return;
	}

	attn.sig[0] = REG_RD(bp, MISC_REG_AEU_AFTER_INVERT_1_FUNC_0 + port*4);
	attn.sig[1] = REG_RD(bp, MISC_REG_AEU_AFTER_INVERT_2_FUNC_0 + port*4);
	attn.sig[2] = REG_RD(bp, MISC_REG_AEU_AFTER_INVERT_3_FUNC_0 + port*4);
	attn.sig[3] = REG_RD(bp, MISC_REG_AEU_AFTER_INVERT_4_FUNC_0 + port*4);
	if (CHIP_IS_E2(bp))
		attn.sig[4] =
		      REG_RD(bp, MISC_REG_AEU_AFTER_INVERT_5_FUNC_0 + port*4);
	else
		attn.sig[4] = 0;

	DP(NETIF_MSG_HW, "attn: %08x %08x %08x %08x %08x\n",
	   attn.sig[0], attn.sig[1], attn.sig[2], attn.sig[3], attn.sig[4]);

	for (index = 0; index < MAX_DYNAMIC_ATTN_GRPS; index++) {
		if (deasserted & (1 << index)) {
			group_mask = &bp->attn_group[index];

			DP(NETIF_MSG_HW, "group[%d]: %08x %08x "
					 "%08x %08x %08x\n",
			   index,
			   group_mask->sig[0], group_mask->sig[1],
			   group_mask->sig[2], group_mask->sig[3],
			   group_mask->sig[4]);

			bnx2x_attn_int_deasserted4(bp,
					attn.sig[4] & group_mask->sig[4]);
			bnx2x_attn_int_deasserted3(bp,
					attn.sig[3] & group_mask->sig[3]);
			bnx2x_attn_int_deasserted1(bp,
					attn.sig[1] & group_mask->sig[1]);
			bnx2x_attn_int_deasserted2(bp,
					attn.sig[2] & group_mask->sig[2]);
			bnx2x_attn_int_deasserted0(bp,
					attn.sig[0] & group_mask->sig[0]);
		}
	}

	bnx2x_release_alr(bp);

	if (bp->common.int_block == INT_BLOCK_HC)
		reg_addr = (HC_REG_COMMAND_REG + port*32 +
			    COMMAND_REG_ATTN_BITS_CLR);
	else
		reg_addr = (BAR_IGU_INTMEM + IGU_CMD_ATTN_BIT_CLR_UPPER*8);

	val = ~deasserted;
	DP(NETIF_MSG_HW, "about to mask 0x%08x at %s addr 0x%x\n", val,
	   (bp->common.int_block == INT_BLOCK_HC) ? "HC" : "IGU", reg_addr);
	REG_WR(bp, reg_addr, val);

	if (~bp->attn_state & deasserted)
		BNX2X_ERR("IGU ERROR\n");

	reg_addr = port ? MISC_REG_AEU_MASK_ATTN_FUNC_1 :
			  MISC_REG_AEU_MASK_ATTN_FUNC_0;

	bnx2x_acquire_hw_lock(bp, HW_LOCK_RESOURCE_PORT0_ATT_MASK + port);
	aeu_mask = REG_RD(bp, reg_addr);

	DP(NETIF_MSG_HW, "aeu_mask %x  newly deasserted %x\n",
	   aeu_mask, deasserted);
	aeu_mask |= (deasserted & 0x3ff);
	DP(NETIF_MSG_HW, "new mask %x\n", aeu_mask);

	REG_WR(bp, reg_addr, aeu_mask);
	bnx2x_release_hw_lock(bp, HW_LOCK_RESOURCE_PORT0_ATT_MASK + port);

	DP(NETIF_MSG_HW, "attn_state %x\n", bp->attn_state);
	bp->attn_state &= ~deasserted;
	DP(NETIF_MSG_HW, "new state %x\n", bp->attn_state);
}

static void bnx2x_attn_int(struct bnx2x *bp)
{
	/* read local copy of bits */
	u32 attn_bits = le32_to_cpu(bp->def_status_blk->atten_status_block.
								attn_bits);
	u32 attn_ack = le32_to_cpu(bp->def_status_blk->atten_status_block.
								attn_bits_ack);
	u32 attn_state = bp->attn_state;

	/* look for changed bits */
	u32 asserted   =  attn_bits & ~attn_ack & ~attn_state;
	u32 deasserted = ~attn_bits &  attn_ack &  attn_state;

	DP(NETIF_MSG_HW,
	   "attn_bits %x  attn_ack %x  asserted %x  deasserted %x\n",
	   attn_bits, attn_ack, asserted, deasserted);

	if (~(attn_bits ^ attn_ack) & (attn_bits ^ attn_state))
		BNX2X_ERR("BAD attention state\n");

	/* handle bits that were raised */
	if (asserted)
		bnx2x_attn_int_asserted(bp, asserted);

	if (deasserted)
		bnx2x_attn_int_deasserted(bp, deasserted);
}

static inline void bnx2x_update_eq_prod(struct bnx2x *bp, u16 prod)
{
	/* No memory barriers */
	storm_memset_eq_prod(bp, prod, BP_FUNC(bp));
	mmiowb(); /* keep prod updates ordered */
}

#ifdef BCM_CNIC
static int  bnx2x_cnic_handle_cfc_del(struct bnx2x *bp, u32 cid,
				      union event_ring_elem *elem)
{
	if (!bp->cnic_eth_dev.starting_cid  ||
	    cid < bp->cnic_eth_dev.starting_cid)
		return 1;

	DP(BNX2X_MSG_SP, "got delete ramrod for CNIC CID %d\n", cid);

	if (unlikely(elem->message.data.cfc_del_event.error)) {
		BNX2X_ERR("got delete ramrod for CNIC CID %d with error!\n",
			  cid);
		bnx2x_panic_dump(bp);
	}
	bnx2x_cnic_cfc_comp(bp, cid);
	return 0;
}
#endif

static void bnx2x_eq_int(struct bnx2x *bp)
{
	u16 hw_cons, sw_cons, sw_prod;
	union event_ring_elem *elem;
	u32 cid;
	u8 opcode;
	int spqe_cnt = 0;

	hw_cons = le16_to_cpu(*bp->eq_cons_sb);

	/* The hw_cos range is 1-255, 257 - the sw_cons range is 0-254, 256.
	 * when we get the the next-page we nned to adjust so the loop
	 * condition below will be met. The next element is the size of a
	 * regular element and hence incrementing by 1
	 */
	if ((hw_cons & EQ_DESC_MAX_PAGE) == EQ_DESC_MAX_PAGE)
		hw_cons++;

	/* This function may never run in parallel with itself for a
	 * specific bp, thus there is no need in "paired" read memory
	 * barrier here.
	 */
	sw_cons = bp->eq_cons;
	sw_prod = bp->eq_prod;

	DP(BNX2X_MSG_SP, "EQ:  hw_cons %u  sw_cons %u bp->cq_spq_left %u\n",
			hw_cons, sw_cons, atomic_read(&bp->eq_spq_left));

	for (; sw_cons != hw_cons;
	      sw_prod = NEXT_EQ_IDX(sw_prod), sw_cons = NEXT_EQ_IDX(sw_cons)) {


		elem = &bp->eq_ring[EQ_DESC(sw_cons)];

		cid = SW_CID(elem->message.data.cfc_del_event.cid);
		opcode = elem->message.opcode;


		/* handle eq element */
		switch (opcode) {
		case EVENT_RING_OPCODE_STAT_QUERY:
			DP(NETIF_MSG_TIMER, "got statistics comp event\n");
			/* nothing to do with stats comp */
			continue;

		case EVENT_RING_OPCODE_CFC_DEL:
			/* handle according to cid range */
			/*
			 * we may want to verify here that the bp state is
			 * HALTING
			 */
			DP(NETIF_MSG_IFDOWN,
			   "got delete ramrod for MULTI[%d]\n", cid);
#ifdef BCM_CNIC
			if (!bnx2x_cnic_handle_cfc_del(bp, cid, elem))
				goto next_spqe;
			if (cid == BNX2X_FCOE_ETH_CID)
				bnx2x_fcoe(bp, state) = BNX2X_FP_STATE_CLOSED;
			else
#endif
				bnx2x_fp(bp, cid, state) =
						BNX2X_FP_STATE_CLOSED;

			goto next_spqe;

		case EVENT_RING_OPCODE_STOP_TRAFFIC:
			DP(NETIF_MSG_IFUP, "got STOP TRAFFIC\n");
			bnx2x_dcbx_set_params(bp, BNX2X_DCBX_STATE_TX_PAUSED);
			goto next_spqe;
		case EVENT_RING_OPCODE_START_TRAFFIC:
			DP(NETIF_MSG_IFUP, "got START TRAFFIC\n");
			bnx2x_dcbx_set_params(bp, BNX2X_DCBX_STATE_TX_RELEASED);
			goto next_spqe;
		}

		switch (opcode | bp->state) {
		case (EVENT_RING_OPCODE_FUNCTION_START |
		      BNX2X_STATE_OPENING_WAIT4_PORT):
			DP(NETIF_MSG_IFUP, "got setup ramrod\n");
			bp->state = BNX2X_STATE_FUNC_STARTED;
			break;

		case (EVENT_RING_OPCODE_FUNCTION_STOP |
		      BNX2X_STATE_CLOSING_WAIT4_HALT):
			DP(NETIF_MSG_IFDOWN, "got halt ramrod\n");
			bp->state = BNX2X_STATE_CLOSING_WAIT4_UNLOAD;
			break;

		case (EVENT_RING_OPCODE_SET_MAC | BNX2X_STATE_OPEN):
		case (EVENT_RING_OPCODE_SET_MAC | BNX2X_STATE_DIAG):
			DP(NETIF_MSG_IFUP, "got set mac ramrod\n");
			if (elem->message.data.set_mac_event.echo)
				bp->set_mac_pending = 0;
			break;

		case (EVENT_RING_OPCODE_SET_MAC |
		      BNX2X_STATE_CLOSING_WAIT4_HALT):
			DP(NETIF_MSG_IFDOWN, "got (un)set mac ramrod\n");
			if (elem->message.data.set_mac_event.echo)
				bp->set_mac_pending = 0;
			break;
		default:
			/* unknown event log error and continue */
			BNX2X_ERR("Unknown EQ event %d\n",
				  elem->message.opcode);
		}
next_spqe:
		spqe_cnt++;
	} /* for */

	smp_mb__before_atomic_inc();
	atomic_add(spqe_cnt, &bp->eq_spq_left);

	bp->eq_cons = sw_cons;
	bp->eq_prod = sw_prod;
	/* Make sure that above mem writes were issued towards the memory */
	smp_wmb();

	/* update producer */
	bnx2x_update_eq_prod(bp, bp->eq_prod);
}

static void bnx2x_sp_task(struct work_struct *work)
{
	struct bnx2x *bp = container_of(work, struct bnx2x, sp_task.work);
	u16 status;

	/* Return here if interrupt is disabled */
	if (unlikely(atomic_read(&bp->intr_sem) != 0)) {
		DP(NETIF_MSG_INTR, "called but intr_sem not 0, returning\n");
		return;
	}

	status = bnx2x_update_dsb_idx(bp);
/*	if (status == 0)				     */
/*		BNX2X_ERR("spurious slowpath interrupt!\n"); */

	DP(NETIF_MSG_INTR, "got a slowpath interrupt (status 0x%x)\n", status);

	/* HW attentions */
	if (status & BNX2X_DEF_SB_ATT_IDX) {
		bnx2x_attn_int(bp);
		status &= ~BNX2X_DEF_SB_ATT_IDX;
	}

	/* SP events: STAT_QUERY and others */
	if (status & BNX2X_DEF_SB_IDX) {
#ifdef BCM_CNIC
		struct bnx2x_fastpath *fp = bnx2x_fcoe_fp(bp);

		if ((!NO_FCOE(bp)) &&
			(bnx2x_has_rx_work(fp) || bnx2x_has_tx_work(fp)))
			napi_schedule(&bnx2x_fcoe(bp, napi));
#endif
		/* Handle EQ completions */
		bnx2x_eq_int(bp);

		bnx2x_ack_sb(bp, bp->igu_dsb_id, USTORM_ID,
			le16_to_cpu(bp->def_idx), IGU_INT_NOP, 1);

		status &= ~BNX2X_DEF_SB_IDX;
	}

	if (unlikely(status))
		DP(NETIF_MSG_INTR, "got an unknown interrupt! (status 0x%x)\n",
		   status);

	bnx2x_ack_sb(bp, bp->igu_dsb_id, ATTENTION_ID,
	     le16_to_cpu(bp->def_att_idx), IGU_INT_ENABLE, 1);
}

irqreturn_t bnx2x_msix_sp_int(int irq, void *dev_instance)
{
	struct net_device *dev = dev_instance;
	struct bnx2x *bp = netdev_priv(dev);

	/* Return here if interrupt is disabled */
	if (unlikely(atomic_read(&bp->intr_sem) != 0)) {
		DP(NETIF_MSG_INTR, "called but intr_sem not 0, returning\n");
		return IRQ_HANDLED;
	}

	bnx2x_ack_sb(bp, bp->igu_dsb_id, USTORM_ID, 0,
		     IGU_INT_DISABLE, 0);

#ifdef BNX2X_STOP_ON_ERROR
	if (unlikely(bp->panic))
		return IRQ_HANDLED;
#endif

#ifdef BCM_CNIC
	{
		struct cnic_ops *c_ops;

		rcu_read_lock();
		c_ops = rcu_dereference(bp->cnic_ops);
		if (c_ops)
			c_ops->cnic_handler(bp->cnic_data, NULL);
		rcu_read_unlock();
	}
#endif
	queue_delayed_work(bnx2x_wq, &bp->sp_task, 0);

	return IRQ_HANDLED;
}

/* end of slow path */

static void bnx2x_timer(unsigned long data)
{
	struct bnx2x *bp = (struct bnx2x *) data;

	if (!netif_running(bp->dev))
		return;

	if (atomic_read(&bp->intr_sem) != 0)
		goto timer_restart;

	if (poll) {
		struct bnx2x_fastpath *fp = &bp->fp[0];
		int rc;

		bnx2x_tx_int(fp);
		rc = bnx2x_rx_int(fp, 1000);
	}

	if (!BP_NOMCP(bp)) {
		int mb_idx = BP_FW_MB_IDX(bp);
		u32 drv_pulse;
		u32 mcp_pulse;

		++bp->fw_drv_pulse_wr_seq;
		bp->fw_drv_pulse_wr_seq &= DRV_PULSE_SEQ_MASK;
		/* TBD - add SYSTEM_TIME */
		drv_pulse = bp->fw_drv_pulse_wr_seq;
		SHMEM_WR(bp, func_mb[mb_idx].drv_pulse_mb, drv_pulse);

		mcp_pulse = (SHMEM_RD(bp, func_mb[mb_idx].mcp_pulse_mb) &
			     MCP_PULSE_SEQ_MASK);
		/* The delta between driver pulse and mcp response
		 * should be 1 (before mcp response) or 0 (after mcp response)
		 */
		if ((drv_pulse != mcp_pulse) &&
		    (drv_pulse != ((mcp_pulse + 1) & MCP_PULSE_SEQ_MASK))) {
			/* someone lost a heartbeat... */
			BNX2X_ERR("drv_pulse (0x%x) != mcp_pulse (0x%x)\n",
				  drv_pulse, mcp_pulse);
		}
	}

	if (bp->state == BNX2X_STATE_OPEN)
		bnx2x_stats_handle(bp, STATS_EVENT_UPDATE);

timer_restart:
	mod_timer(&bp->timer, jiffies + bp->current_interval);
}

/* end of Statistics */

/* nic init */

/*
 * nic init service functions
 */

static inline void bnx2x_fill(struct bnx2x *bp, u32 addr, int fill, u32 len)
{
	u32 i;
	if (!(len%4) && !(addr%4))
		for (i = 0; i < len; i += 4)
			REG_WR(bp, addr + i, fill);
	else
		for (i = 0; i < len; i++)
			REG_WR8(bp, addr + i, fill);

}

/* helper: writes FP SP data to FW - data_size in dwords */
static inline void bnx2x_wr_fp_sb_data(struct bnx2x *bp,
				       int fw_sb_id,
				       u32 *sb_data_p,
				       u32 data_size)
{
	int index;
	for (index = 0; index < data_size; index++)
		REG_WR(bp, BAR_CSTRORM_INTMEM +
			CSTORM_STATUS_BLOCK_DATA_OFFSET(fw_sb_id) +
			sizeof(u32)*index,
			*(sb_data_p + index));
}

static inline void bnx2x_zero_fp_sb(struct bnx2x *bp, int fw_sb_id)
{
	u32 *sb_data_p;
	u32 data_size = 0;
	struct hc_status_block_data_e2 sb_data_e2;
	struct hc_status_block_data_e1x sb_data_e1x;

	/* disable the function first */
	if (CHIP_IS_E2(bp)) {
		memset(&sb_data_e2, 0, sizeof(struct hc_status_block_data_e2));
		sb_data_e2.common.p_func.pf_id = HC_FUNCTION_DISABLED;
		sb_data_e2.common.p_func.vf_id = HC_FUNCTION_DISABLED;
		sb_data_e2.common.p_func.vf_valid = false;
		sb_data_p = (u32 *)&sb_data_e2;
		data_size = sizeof(struct hc_status_block_data_e2)/sizeof(u32);
	} else {
		memset(&sb_data_e1x, 0,
		       sizeof(struct hc_status_block_data_e1x));
		sb_data_e1x.common.p_func.pf_id = HC_FUNCTION_DISABLED;
		sb_data_e1x.common.p_func.vf_id = HC_FUNCTION_DISABLED;
		sb_data_e1x.common.p_func.vf_valid = false;
		sb_data_p = (u32 *)&sb_data_e1x;
		data_size = sizeof(struct hc_status_block_data_e1x)/sizeof(u32);
	}
	bnx2x_wr_fp_sb_data(bp, fw_sb_id, sb_data_p, data_size);

	bnx2x_fill(bp, BAR_CSTRORM_INTMEM +
			CSTORM_STATUS_BLOCK_OFFSET(fw_sb_id), 0,
			CSTORM_STATUS_BLOCK_SIZE);
	bnx2x_fill(bp, BAR_CSTRORM_INTMEM +
			CSTORM_SYNC_BLOCK_OFFSET(fw_sb_id), 0,
			CSTORM_SYNC_BLOCK_SIZE);
}

/* helper:  writes SP SB data to FW */
static inline void bnx2x_wr_sp_sb_data(struct bnx2x *bp,
		struct hc_sp_status_block_data *sp_sb_data)
{
	int func = BP_FUNC(bp);
	int i;
	for (i = 0; i < sizeof(struct hc_sp_status_block_data)/sizeof(u32); i++)
		REG_WR(bp, BAR_CSTRORM_INTMEM +
			CSTORM_SP_STATUS_BLOCK_DATA_OFFSET(func) +
			i*sizeof(u32),
			*((u32 *)sp_sb_data + i));
}

static inline void bnx2x_zero_sp_sb(struct bnx2x *bp)
{
	int func = BP_FUNC(bp);
	struct hc_sp_status_block_data sp_sb_data;
	memset(&sp_sb_data, 0, sizeof(struct hc_sp_status_block_data));

	sp_sb_data.p_func.pf_id = HC_FUNCTION_DISABLED;
	sp_sb_data.p_func.vf_id = HC_FUNCTION_DISABLED;
	sp_sb_data.p_func.vf_valid = false;

	bnx2x_wr_sp_sb_data(bp, &sp_sb_data);

	bnx2x_fill(bp, BAR_CSTRORM_INTMEM +
			CSTORM_SP_STATUS_BLOCK_OFFSET(func), 0,
			CSTORM_SP_STATUS_BLOCK_SIZE);
	bnx2x_fill(bp, BAR_CSTRORM_INTMEM +
			CSTORM_SP_SYNC_BLOCK_OFFSET(func), 0,
			CSTORM_SP_SYNC_BLOCK_SIZE);

}


static inline
void bnx2x_setup_ndsb_state_machine(struct hc_status_block_sm *hc_sm,
					   int igu_sb_id, int igu_seg_id)
{
	hc_sm->igu_sb_id = igu_sb_id;
	hc_sm->igu_seg_id = igu_seg_id;
	hc_sm->timer_value = 0xFF;
	hc_sm->time_to_expire = 0xFFFFFFFF;
}

static void bnx2x_init_sb(struct bnx2x *bp, dma_addr_t mapping, int vfid,
			  u8 vf_valid, int fw_sb_id, int igu_sb_id)
{
	int igu_seg_id;

	struct hc_status_block_data_e2 sb_data_e2;
	struct hc_status_block_data_e1x sb_data_e1x;
	struct hc_status_block_sm  *hc_sm_p;
	struct hc_index_data *hc_index_p;
	int data_size;
	u32 *sb_data_p;

	if (CHIP_INT_MODE_IS_BC(bp))
		igu_seg_id = HC_SEG_ACCESS_NORM;
	else
		igu_seg_id = IGU_SEG_ACCESS_NORM;

	bnx2x_zero_fp_sb(bp, fw_sb_id);

	if (CHIP_IS_E2(bp)) {
		memset(&sb_data_e2, 0, sizeof(struct hc_status_block_data_e2));
		sb_data_e2.common.p_func.pf_id = BP_FUNC(bp);
		sb_data_e2.common.p_func.vf_id = vfid;
		sb_data_e2.common.p_func.vf_valid = vf_valid;
		sb_data_e2.common.p_func.vnic_id = BP_VN(bp);
		sb_data_e2.common.same_igu_sb_1b = true;
		sb_data_e2.common.host_sb_addr.hi = U64_HI(mapping);
		sb_data_e2.common.host_sb_addr.lo = U64_LO(mapping);
		hc_sm_p = sb_data_e2.common.state_machine;
		hc_index_p = sb_data_e2.index_data;
		sb_data_p = (u32 *)&sb_data_e2;
		data_size = sizeof(struct hc_status_block_data_e2)/sizeof(u32);
	} else {
		memset(&sb_data_e1x, 0,
		       sizeof(struct hc_status_block_data_e1x));
		sb_data_e1x.common.p_func.pf_id = BP_FUNC(bp);
		sb_data_e1x.common.p_func.vf_id = 0xff;
		sb_data_e1x.common.p_func.vf_valid = false;
		sb_data_e1x.common.p_func.vnic_id = BP_VN(bp);
		sb_data_e1x.common.same_igu_sb_1b = true;
		sb_data_e1x.common.host_sb_addr.hi = U64_HI(mapping);
		sb_data_e1x.common.host_sb_addr.lo = U64_LO(mapping);
		hc_sm_p = sb_data_e1x.common.state_machine;
		hc_index_p = sb_data_e1x.index_data;
		sb_data_p = (u32 *)&sb_data_e1x;
		data_size = sizeof(struct hc_status_block_data_e1x)/sizeof(u32);
	}

	bnx2x_setup_ndsb_state_machine(&hc_sm_p[SM_RX_ID],
				       igu_sb_id, igu_seg_id);
	bnx2x_setup_ndsb_state_machine(&hc_sm_p[SM_TX_ID],
				       igu_sb_id, igu_seg_id);

	DP(NETIF_MSG_HW, "Init FW SB %d\n", fw_sb_id);

	/* write indecies to HW */
	bnx2x_wr_fp_sb_data(bp, fw_sb_id, sb_data_p, data_size);
}

static void bnx2x_update_coalesce_sb_index(struct bnx2x *bp, u16 fw_sb_id,
					u8 sb_index, u8 disable, u16 usec)
{
	int port = BP_PORT(bp);
	u8 ticks = usec / BNX2X_BTR;

	storm_memset_hc_timeout(bp, port, fw_sb_id, sb_index, ticks);

	disable = disable ? 1 : (usec ? 0 : 1);
	storm_memset_hc_disable(bp, port, fw_sb_id, sb_index, disable);
}

static void bnx2x_update_coalesce_sb(struct bnx2x *bp, u16 fw_sb_id,
				     u16 tx_usec, u16 rx_usec)
{
	bnx2x_update_coalesce_sb_index(bp, fw_sb_id, U_SB_ETH_RX_CQ_INDEX,
				    false, rx_usec);
	bnx2x_update_coalesce_sb_index(bp, fw_sb_id, C_SB_ETH_TX_CQ_INDEX,
				    false, tx_usec);
}

static void bnx2x_init_def_sb(struct bnx2x *bp)
{
	struct host_sp_status_block *def_sb = bp->def_status_blk;
	dma_addr_t mapping = bp->def_status_blk_mapping;
	int igu_sp_sb_index;
	int igu_seg_id;
	int port = BP_PORT(bp);
	int func = BP_FUNC(bp);
	int reg_offset;
	u64 section;
	int index;
	struct hc_sp_status_block_data sp_sb_data;
	memset(&sp_sb_data, 0, sizeof(struct hc_sp_status_block_data));

	if (CHIP_INT_MODE_IS_BC(bp)) {
		igu_sp_sb_index = DEF_SB_IGU_ID;
		igu_seg_id = HC_SEG_ACCESS_DEF;
	} else {
		igu_sp_sb_index = bp->igu_dsb_id;
		igu_seg_id = IGU_SEG_ACCESS_DEF;
	}

	/* ATTN */
	section = ((u64)mapping) + offsetof(struct host_sp_status_block,
					    atten_status_block);
	def_sb->atten_status_block.status_block_id = igu_sp_sb_index;

	bp->attn_state = 0;

	reg_offset = (port ? MISC_REG_AEU_ENABLE1_FUNC_1_OUT_0 :
			     MISC_REG_AEU_ENABLE1_FUNC_0_OUT_0);
	for (index = 0; index < MAX_DYNAMIC_ATTN_GRPS; index++) {
		int sindex;
		/* take care of sig[0]..sig[4] */
		for (sindex = 0; sindex < 4; sindex++)
			bp->attn_group[index].sig[sindex] =
			   REG_RD(bp, reg_offset + sindex*0x4 + 0x10*index);

		if (CHIP_IS_E2(bp))
			/*
			 * enable5 is separate from the rest of the registers,
			 * and therefore the address skip is 4
			 * and not 16 between the different groups
			 */
			bp->attn_group[index].sig[4] = REG_RD(bp,
					reg_offset + 0x10 + 0x4*index);
		else
			bp->attn_group[index].sig[4] = 0;
	}

	if (bp->common.int_block == INT_BLOCK_HC) {
		reg_offset = (port ? HC_REG_ATTN_MSG1_ADDR_L :
				     HC_REG_ATTN_MSG0_ADDR_L);

		REG_WR(bp, reg_offset, U64_LO(section));
		REG_WR(bp, reg_offset + 4, U64_HI(section));
	} else if (CHIP_IS_E2(bp)) {
		REG_WR(bp, IGU_REG_ATTN_MSG_ADDR_L, U64_LO(section));
		REG_WR(bp, IGU_REG_ATTN_MSG_ADDR_H, U64_HI(section));
	}

	section = ((u64)mapping) + offsetof(struct host_sp_status_block,
					    sp_sb);

	bnx2x_zero_sp_sb(bp);

	sp_sb_data.host_sb_addr.lo	= U64_LO(section);
	sp_sb_data.host_sb_addr.hi	= U64_HI(section);
	sp_sb_data.igu_sb_id		= igu_sp_sb_index;
	sp_sb_data.igu_seg_id		= igu_seg_id;
	sp_sb_data.p_func.pf_id		= func;
	sp_sb_data.p_func.vnic_id	= BP_VN(bp);
	sp_sb_data.p_func.vf_id		= 0xff;

	bnx2x_wr_sp_sb_data(bp, &sp_sb_data);

	bp->stats_pending = 0;
	bp->set_mac_pending = 0;

	bnx2x_ack_sb(bp, bp->igu_dsb_id, USTORM_ID, 0, IGU_INT_ENABLE, 0);
}

void bnx2x_update_coalesce(struct bnx2x *bp)
{
	int i;

	for_each_eth_queue(bp, i)
		bnx2x_update_coalesce_sb(bp, bp->fp[i].fw_sb_id,
					 bp->tx_ticks, bp->rx_ticks);
}

static void bnx2x_init_sp_ring(struct bnx2x *bp)
{
	spin_lock_init(&bp->spq_lock);
	atomic_set(&bp->cq_spq_left, MAX_SPQ_PENDING);

	bp->spq_prod_idx = 0;
	bp->dsb_sp_prod = BNX2X_SP_DSB_INDEX;
	bp->spq_prod_bd = bp->spq;
	bp->spq_last_bd = bp->spq_prod_bd + MAX_SP_DESC_CNT;
}

static void bnx2x_init_eq_ring(struct bnx2x *bp)
{
	int i;
	for (i = 1; i <= NUM_EQ_PAGES; i++) {
		union event_ring_elem *elem =
			&bp->eq_ring[EQ_DESC_CNT_PAGE * i - 1];

		elem->next_page.addr.hi =
			cpu_to_le32(U64_HI(bp->eq_mapping +
				   BCM_PAGE_SIZE * (i % NUM_EQ_PAGES)));
		elem->next_page.addr.lo =
			cpu_to_le32(U64_LO(bp->eq_mapping +
				   BCM_PAGE_SIZE*(i % NUM_EQ_PAGES)));
	}
	bp->eq_cons = 0;
	bp->eq_prod = NUM_EQ_DESC;
	bp->eq_cons_sb = BNX2X_EQ_INDEX;
	/* we want a warning message before it gets rought... */
	atomic_set(&bp->eq_spq_left,
		min_t(int, MAX_SP_DESC_CNT - MAX_SPQ_PENDING, NUM_EQ_DESC) - 1);
}

void bnx2x_push_indir_table(struct bnx2x *bp)
{
	int func = BP_FUNC(bp);
	int i;

	if (bp->multi_mode == ETH_RSS_MODE_DISABLED)
		return;

	for (i = 0; i < TSTORM_INDIRECTION_TABLE_SIZE; i++)
		REG_WR8(bp, BAR_TSTRORM_INTMEM +
			TSTORM_INDIRECTION_TABLE_OFFSET(func) + i,
<<<<<<< HEAD
			bp->fp->cl_id + (i % (bp->num_queues -
				NONE_ETH_CONTEXT_USE)));
=======
			bp->fp->cl_id + bp->rx_indir_table[i]);
}

static void bnx2x_init_ind_table(struct bnx2x *bp)
{
	int i;

	for (i = 0; i < TSTORM_INDIRECTION_TABLE_SIZE; i++)
		bp->rx_indir_table[i] = i % BNX2X_NUM_ETH_QUEUES(bp);

	bnx2x_push_indir_table(bp);
>>>>>>> 105e53f8
}

void bnx2x_set_storm_rx_mode(struct bnx2x *bp)
{
	int mode = bp->rx_mode;
	int port = BP_PORT(bp);
	u16 cl_id;
	u32 def_q_filters = 0;

	/* All but management unicast packets should pass to the host as well */
	u32 llh_mask =
		NIG_LLH0_BRB1_DRV_MASK_REG_LLH0_BRB1_DRV_MASK_BRCST |
		NIG_LLH0_BRB1_DRV_MASK_REG_LLH0_BRB1_DRV_MASK_MLCST |
		NIG_LLH0_BRB1_DRV_MASK_REG_LLH0_BRB1_DRV_MASK_VLAN |
		NIG_LLH0_BRB1_DRV_MASK_REG_LLH0_BRB1_DRV_MASK_NO_VLAN;

	switch (mode) {
	case BNX2X_RX_MODE_NONE: /* no Rx */
		def_q_filters = BNX2X_ACCEPT_NONE;
#ifdef BCM_CNIC
		if (!NO_FCOE(bp)) {
			cl_id = bnx2x_fcoe(bp, cl_id);
			bnx2x_rxq_set_mac_filters(bp, cl_id, BNX2X_ACCEPT_NONE);
		}
#endif
		break;

	case BNX2X_RX_MODE_NORMAL:
		def_q_filters |= BNX2X_ACCEPT_UNICAST | BNX2X_ACCEPT_BROADCAST |
				BNX2X_ACCEPT_MULTICAST;
#ifdef BCM_CNIC
<<<<<<< HEAD
		cl_id = bnx2x_fcoe(bp, cl_id);
		bnx2x_rxq_set_mac_filters(bp, cl_id, BNX2X_ACCEPT_UNICAST |
					  BNX2X_ACCEPT_MULTICAST);
=======
		if (!NO_FCOE(bp)) {
			cl_id = bnx2x_fcoe(bp, cl_id);
			bnx2x_rxq_set_mac_filters(bp, cl_id,
						  BNX2X_ACCEPT_UNICAST |
						  BNX2X_ACCEPT_MULTICAST);
		}
>>>>>>> 105e53f8
#endif
		break;

	case BNX2X_RX_MODE_ALLMULTI:
		def_q_filters |= BNX2X_ACCEPT_UNICAST | BNX2X_ACCEPT_BROADCAST |
				BNX2X_ACCEPT_ALL_MULTICAST;
#ifdef BCM_CNIC
<<<<<<< HEAD
		cl_id = bnx2x_fcoe(bp, cl_id);
		bnx2x_rxq_set_mac_filters(bp, cl_id, BNX2X_ACCEPT_UNICAST |
					  BNX2X_ACCEPT_MULTICAST);
=======
		/*
		 *  Prevent duplication of multicast packets by configuring FCoE
		 *  L2 Client to receive only matched unicast frames.
		 */
		if (!NO_FCOE(bp)) {
			cl_id = bnx2x_fcoe(bp, cl_id);
			bnx2x_rxq_set_mac_filters(bp, cl_id,
						  BNX2X_ACCEPT_UNICAST);
		}
>>>>>>> 105e53f8
#endif
		break;

	case BNX2X_RX_MODE_PROMISC:
		def_q_filters |= BNX2X_PROMISCUOUS_MODE;
#ifdef BCM_CNIC
<<<<<<< HEAD
		cl_id = bnx2x_fcoe(bp, cl_id);
		bnx2x_rxq_set_mac_filters(bp, cl_id, BNX2X_ACCEPT_UNICAST |
					  BNX2X_ACCEPT_MULTICAST);
=======
		/*
		 *  Prevent packets duplication by configuring DROP_ALL for FCoE
		 *  L2 Client.
		 */
		if (!NO_FCOE(bp)) {
			cl_id = bnx2x_fcoe(bp, cl_id);
			bnx2x_rxq_set_mac_filters(bp, cl_id, BNX2X_ACCEPT_NONE);
		}
>>>>>>> 105e53f8
#endif
		/* pass management unicast packets as well */
		llh_mask |= NIG_LLH0_BRB1_DRV_MASK_REG_LLH0_BRB1_DRV_MASK_UNCST;
		break;

	default:
		BNX2X_ERR("BAD rx mode (%d)\n", mode);
		break;
	}

	cl_id = BP_L_ID(bp);
	bnx2x_rxq_set_mac_filters(bp, cl_id, def_q_filters);

	REG_WR(bp,
	       (port ? NIG_REG_LLH1_BRB1_DRV_MASK :
		       NIG_REG_LLH0_BRB1_DRV_MASK), llh_mask);

	DP(NETIF_MSG_IFUP, "rx mode %d\n"
		"drop_ucast 0x%x\ndrop_mcast 0x%x\ndrop_bcast 0x%x\n"
		"accp_ucast 0x%x\naccp_mcast 0x%x\naccp_bcast 0x%x\n"
		"unmatched_ucast 0x%x\n", mode,
		bp->mac_filters.ucast_drop_all,
		bp->mac_filters.mcast_drop_all,
		bp->mac_filters.bcast_drop_all,
		bp->mac_filters.ucast_accept_all,
		bp->mac_filters.mcast_accept_all,
		bp->mac_filters.bcast_accept_all,
		bp->mac_filters.unmatched_unicast
	);

	storm_memset_mac_filters(bp, &bp->mac_filters, BP_FUNC(bp));
}

static void bnx2x_init_internal_common(struct bnx2x *bp)
{
	int i;

	if (!CHIP_IS_E1(bp)) {

		/* xstorm needs to know whether to add  ovlan to packets or not,
		 * in switch-independent we'll write 0 to here... */
		REG_WR8(bp, BAR_XSTRORM_INTMEM + XSTORM_FUNCTION_MODE_OFFSET,
			bp->mf_mode);
		REG_WR8(bp, BAR_TSTRORM_INTMEM + TSTORM_FUNCTION_MODE_OFFSET,
			bp->mf_mode);
		REG_WR8(bp, BAR_CSTRORM_INTMEM + CSTORM_FUNCTION_MODE_OFFSET,
			bp->mf_mode);
		REG_WR8(bp, BAR_USTRORM_INTMEM + USTORM_FUNCTION_MODE_OFFSET,
			bp->mf_mode);
	}

	if (IS_MF_SI(bp))
		/*
		 * In switch independent mode, the TSTORM needs to accept
		 * packets that failed classification, since approximate match
		 * mac addresses aren't written to NIG LLH
		 */
		REG_WR8(bp, BAR_TSTRORM_INTMEM +
			    TSTORM_ACCEPT_CLASSIFY_FAILED_OFFSET, 2);

	/* Zero this manually as its initialization is
	   currently missing in the initTool */
	for (i = 0; i < (USTORM_AGG_DATA_SIZE >> 2); i++)
		REG_WR(bp, BAR_USTRORM_INTMEM +
		       USTORM_AGG_DATA_OFFSET + i * 4, 0);
	if (CHIP_IS_E2(bp)) {
		REG_WR8(bp, BAR_CSTRORM_INTMEM + CSTORM_IGU_MODE_OFFSET,
			CHIP_INT_MODE_IS_BC(bp) ?
			HC_IGU_BC_MODE : HC_IGU_NBC_MODE);
	}
}

static void bnx2x_init_internal_port(struct bnx2x *bp)
{
	/* port */
	bnx2x_dcb_init_intmem_pfc(bp);
}

static void bnx2x_init_internal(struct bnx2x *bp, u32 load_code)
{
	switch (load_code) {
	case FW_MSG_CODE_DRV_LOAD_COMMON:
	case FW_MSG_CODE_DRV_LOAD_COMMON_CHIP:
		bnx2x_init_internal_common(bp);
		/* no break */

	case FW_MSG_CODE_DRV_LOAD_PORT:
		bnx2x_init_internal_port(bp);
		/* no break */

	case FW_MSG_CODE_DRV_LOAD_FUNCTION:
		/* internal memory per function is
		   initialized inside bnx2x_pf_init */
		break;

	default:
		BNX2X_ERR("Unknown load_code (0x%x) from MCP\n", load_code);
		break;
	}
}

static void bnx2x_init_fp_sb(struct bnx2x *bp, int fp_idx)
{
	struct bnx2x_fastpath *fp = &bp->fp[fp_idx];

	fp->state = BNX2X_FP_STATE_CLOSED;

	fp->index = fp->cid = fp_idx;
	fp->cl_id = BP_L_ID(bp) + fp_idx;
	fp->fw_sb_id = bp->base_fw_ndsb + fp->cl_id + CNIC_CONTEXT_USE;
	fp->igu_sb_id = bp->igu_base_sb + fp_idx + CNIC_CONTEXT_USE;
	/* qZone id equals to FW (per path) client id */
	fp->cl_qzone_id  = fp->cl_id +
			   BP_PORT(bp)*(CHIP_IS_E2(bp) ? ETH_MAX_RX_CLIENTS_E2 :
				ETH_MAX_RX_CLIENTS_E1H);
	/* init shortcut */
	fp->ustorm_rx_prods_offset = CHIP_IS_E2(bp) ?
			    USTORM_RX_PRODS_E2_OFFSET(fp->cl_qzone_id) :
			    USTORM_RX_PRODS_E1X_OFFSET(BP_PORT(bp), fp->cl_id);
	/* Setup SB indicies */
	fp->rx_cons_sb = BNX2X_RX_SB_INDEX;
	fp->tx_cons_sb = BNX2X_TX_SB_INDEX;

	DP(NETIF_MSG_IFUP, "queue[%d]:  bnx2x_init_sb(%p,%p)  "
				   "cl_id %d  fw_sb %d  igu_sb %d\n",
		   fp_idx, bp, fp->status_blk.e1x_sb, fp->cl_id, fp->fw_sb_id,
		   fp->igu_sb_id);
	bnx2x_init_sb(bp, fp->status_blk_mapping, BNX2X_VF_ID_INVALID, false,
		      fp->fw_sb_id, fp->igu_sb_id);

	bnx2x_update_fpsb_idx(fp);
}

void bnx2x_nic_init(struct bnx2x *bp, u32 load_code)
{
	int i;

	for_each_eth_queue(bp, i)
		bnx2x_init_fp_sb(bp, i);
#ifdef BCM_CNIC
	if (!NO_FCOE(bp))
		bnx2x_init_fcoe_fp(bp);

	bnx2x_init_sb(bp, bp->cnic_sb_mapping,
		      BNX2X_VF_ID_INVALID, false,
		      CNIC_SB_ID(bp), CNIC_IGU_SB_ID(bp));

#endif

	/* ensure status block indices were read */
	rmb();

	bnx2x_init_def_sb(bp);
	bnx2x_update_dsb_idx(bp);
	bnx2x_init_rx_rings(bp);
	bnx2x_init_tx_rings(bp);
	bnx2x_init_sp_ring(bp);
	bnx2x_init_eq_ring(bp);
	bnx2x_init_internal(bp, load_code);
	bnx2x_pf_init(bp);
	bnx2x_init_ind_table(bp);
	bnx2x_stats_init(bp);

	/* At this point, we are ready for interrupts */
	atomic_set(&bp->intr_sem, 0);

	/* flush all before enabling interrupts */
	mb();
	mmiowb();

	bnx2x_int_enable(bp);

	/* Check for SPIO5 */
	bnx2x_attn_int_deasserted0(bp,
		REG_RD(bp, MISC_REG_AEU_AFTER_INVERT_1_FUNC_0 + BP_PORT(bp)*4) &
				   AEU_INPUTS_ATTN_BITS_SPIO5);
}

/* end of nic init */

/*
 * gzip service functions
 */

static int bnx2x_gunzip_init(struct bnx2x *bp)
{
	bp->gunzip_buf = dma_alloc_coherent(&bp->pdev->dev, FW_BUF_SIZE,
					    &bp->gunzip_mapping, GFP_KERNEL);
	if (bp->gunzip_buf  == NULL)
		goto gunzip_nomem1;

	bp->strm = kmalloc(sizeof(*bp->strm), GFP_KERNEL);
	if (bp->strm  == NULL)
		goto gunzip_nomem2;

	bp->strm->workspace = kmalloc(zlib_inflate_workspacesize(),
				      GFP_KERNEL);
	if (bp->strm->workspace == NULL)
		goto gunzip_nomem3;

	return 0;

gunzip_nomem3:
	kfree(bp->strm);
	bp->strm = NULL;

gunzip_nomem2:
	dma_free_coherent(&bp->pdev->dev, FW_BUF_SIZE, bp->gunzip_buf,
			  bp->gunzip_mapping);
	bp->gunzip_buf = NULL;

gunzip_nomem1:
	netdev_err(bp->dev, "Cannot allocate firmware buffer for"
	       " un-compression\n");
	return -ENOMEM;
}

static void bnx2x_gunzip_end(struct bnx2x *bp)
{
	kfree(bp->strm->workspace);
	kfree(bp->strm);
	bp->strm = NULL;

	if (bp->gunzip_buf) {
		dma_free_coherent(&bp->pdev->dev, FW_BUF_SIZE, bp->gunzip_buf,
				  bp->gunzip_mapping);
		bp->gunzip_buf = NULL;
	}
}

static int bnx2x_gunzip(struct bnx2x *bp, const u8 *zbuf, int len)
{
	int n, rc;

	/* check gzip header */
	if ((zbuf[0] != 0x1f) || (zbuf[1] != 0x8b) || (zbuf[2] != Z_DEFLATED)) {
		BNX2X_ERR("Bad gzip header\n");
		return -EINVAL;
	}

	n = 10;

#define FNAME				0x8

	if (zbuf[3] & FNAME)
		while ((zbuf[n++] != 0) && (n < len));

	bp->strm->next_in = (typeof(bp->strm->next_in))zbuf + n;
	bp->strm->avail_in = len - n;
	bp->strm->next_out = bp->gunzip_buf;
	bp->strm->avail_out = FW_BUF_SIZE;

	rc = zlib_inflateInit2(bp->strm, -MAX_WBITS);
	if (rc != Z_OK)
		return rc;

	rc = zlib_inflate(bp->strm, Z_FINISH);
	if ((rc != Z_OK) && (rc != Z_STREAM_END))
		netdev_err(bp->dev, "Firmware decompression error: %s\n",
			   bp->strm->msg);

	bp->gunzip_outlen = (FW_BUF_SIZE - bp->strm->avail_out);
	if (bp->gunzip_outlen & 0x3)
		netdev_err(bp->dev, "Firmware decompression error:"
				    " gunzip_outlen (%d) not aligned\n",
				bp->gunzip_outlen);
	bp->gunzip_outlen >>= 2;

	zlib_inflateEnd(bp->strm);

	if (rc == Z_STREAM_END)
		return 0;

	return rc;
}

/* nic load/unload */

/*
 * General service functions
 */

/* send a NIG loopback debug packet */
static void bnx2x_lb_pckt(struct bnx2x *bp)
{
	u32 wb_write[3];

	/* Ethernet source and destination addresses */
	wb_write[0] = 0x55555555;
	wb_write[1] = 0x55555555;
	wb_write[2] = 0x20;		/* SOP */
	REG_WR_DMAE(bp, NIG_REG_DEBUG_PACKET_LB, wb_write, 3);

	/* NON-IP protocol */
	wb_write[0] = 0x09000000;
	wb_write[1] = 0x55555555;
	wb_write[2] = 0x10;		/* EOP, eop_bvalid = 0 */
	REG_WR_DMAE(bp, NIG_REG_DEBUG_PACKET_LB, wb_write, 3);
}

/* some of the internal memories
 * are not directly readable from the driver
 * to test them we send debug packets
 */
static int bnx2x_int_mem_test(struct bnx2x *bp)
{
	int factor;
	int count, i;
	u32 val = 0;

	if (CHIP_REV_IS_FPGA(bp))
		factor = 120;
	else if (CHIP_REV_IS_EMUL(bp))
		factor = 200;
	else
		factor = 1;

	/* Disable inputs of parser neighbor blocks */
	REG_WR(bp, TSDM_REG_ENABLE_IN1, 0x0);
	REG_WR(bp, TCM_REG_PRS_IFEN, 0x0);
	REG_WR(bp, CFC_REG_DEBUG0, 0x1);
	REG_WR(bp, NIG_REG_PRS_REQ_IN_EN, 0x0);

	/*  Write 0 to parser credits for CFC search request */
	REG_WR(bp, PRS_REG_CFC_SEARCH_INITIAL_CREDIT, 0x0);

	/* send Ethernet packet */
	bnx2x_lb_pckt(bp);

	/* TODO do i reset NIG statistic? */
	/* Wait until NIG register shows 1 packet of size 0x10 */
	count = 1000 * factor;
	while (count) {

		bnx2x_read_dmae(bp, NIG_REG_STAT2_BRB_OCTET, 2);
		val = *bnx2x_sp(bp, wb_data[0]);
		if (val == 0x10)
			break;

		msleep(10);
		count--;
	}
	if (val != 0x10) {
		BNX2X_ERR("NIG timeout  val = 0x%x\n", val);
		return -1;
	}

	/* Wait until PRS register shows 1 packet */
	count = 1000 * factor;
	while (count) {
		val = REG_RD(bp, PRS_REG_NUM_OF_PACKETS);
		if (val == 1)
			break;

		msleep(10);
		count--;
	}
	if (val != 0x1) {
		BNX2X_ERR("PRS timeout val = 0x%x\n", val);
		return -2;
	}

	/* Reset and init BRB, PRS */
	REG_WR(bp, GRCBASE_MISC + MISC_REGISTERS_RESET_REG_1_CLEAR, 0x03);
	msleep(50);
	REG_WR(bp, GRCBASE_MISC + MISC_REGISTERS_RESET_REG_1_SET, 0x03);
	msleep(50);
	bnx2x_init_block(bp, BRB1_BLOCK, COMMON_STAGE);
	bnx2x_init_block(bp, PRS_BLOCK, COMMON_STAGE);

	DP(NETIF_MSG_HW, "part2\n");

	/* Disable inputs of parser neighbor blocks */
	REG_WR(bp, TSDM_REG_ENABLE_IN1, 0x0);
	REG_WR(bp, TCM_REG_PRS_IFEN, 0x0);
	REG_WR(bp, CFC_REG_DEBUG0, 0x1);
	REG_WR(bp, NIG_REG_PRS_REQ_IN_EN, 0x0);

	/* Write 0 to parser credits for CFC search request */
	REG_WR(bp, PRS_REG_CFC_SEARCH_INITIAL_CREDIT, 0x0);

	/* send 10 Ethernet packets */
	for (i = 0; i < 10; i++)
		bnx2x_lb_pckt(bp);

	/* Wait until NIG register shows 10 + 1
	   packets of size 11*0x10 = 0xb0 */
	count = 1000 * factor;
	while (count) {

		bnx2x_read_dmae(bp, NIG_REG_STAT2_BRB_OCTET, 2);
		val = *bnx2x_sp(bp, wb_data[0]);
		if (val == 0xb0)
			break;

		msleep(10);
		count--;
	}
	if (val != 0xb0) {
		BNX2X_ERR("NIG timeout  val = 0x%x\n", val);
		return -3;
	}

	/* Wait until PRS register shows 2 packets */
	val = REG_RD(bp, PRS_REG_NUM_OF_PACKETS);
	if (val != 2)
		BNX2X_ERR("PRS timeout  val = 0x%x\n", val);

	/* Write 1 to parser credits for CFC search request */
	REG_WR(bp, PRS_REG_CFC_SEARCH_INITIAL_CREDIT, 0x1);

	/* Wait until PRS register shows 3 packets */
	msleep(10 * factor);
	/* Wait until NIG register shows 1 packet of size 0x10 */
	val = REG_RD(bp, PRS_REG_NUM_OF_PACKETS);
	if (val != 3)
		BNX2X_ERR("PRS timeout  val = 0x%x\n", val);

	/* clear NIG EOP FIFO */
	for (i = 0; i < 11; i++)
		REG_RD(bp, NIG_REG_INGRESS_EOP_LB_FIFO);
	val = REG_RD(bp, NIG_REG_INGRESS_EOP_LB_EMPTY);
	if (val != 1) {
		BNX2X_ERR("clear of NIG failed\n");
		return -4;
	}

	/* Reset and init BRB, PRS, NIG */
	REG_WR(bp, GRCBASE_MISC + MISC_REGISTERS_RESET_REG_1_CLEAR, 0x03);
	msleep(50);
	REG_WR(bp, GRCBASE_MISC + MISC_REGISTERS_RESET_REG_1_SET, 0x03);
	msleep(50);
	bnx2x_init_block(bp, BRB1_BLOCK, COMMON_STAGE);
	bnx2x_init_block(bp, PRS_BLOCK, COMMON_STAGE);
#ifndef BCM_CNIC
	/* set NIC mode */
	REG_WR(bp, PRS_REG_NIC_MODE, 1);
#endif

	/* Enable inputs of parser neighbor blocks */
	REG_WR(bp, TSDM_REG_ENABLE_IN1, 0x7fffffff);
	REG_WR(bp, TCM_REG_PRS_IFEN, 0x1);
	REG_WR(bp, CFC_REG_DEBUG0, 0x0);
	REG_WR(bp, NIG_REG_PRS_REQ_IN_EN, 0x1);

	DP(NETIF_MSG_HW, "done\n");

	return 0; /* OK */
}

static void bnx2x_enable_blocks_attention(struct bnx2x *bp)
{
	REG_WR(bp, PXP_REG_PXP_INT_MASK_0, 0);
	if (CHIP_IS_E2(bp))
		REG_WR(bp, PXP_REG_PXP_INT_MASK_1, 0x40);
	else
		REG_WR(bp, PXP_REG_PXP_INT_MASK_1, 0);
	REG_WR(bp, DORQ_REG_DORQ_INT_MASK, 0);
	REG_WR(bp, CFC_REG_CFC_INT_MASK, 0);
	/*
	 * mask read length error interrupts in brb for parser
	 * (parsing unit and 'checksum and crc' unit)
	 * these errors are legal (PU reads fixed length and CAC can cause
	 * read length error on truncated packets)
	 */
	REG_WR(bp, BRB1_REG_BRB1_INT_MASK, 0xFC00);
	REG_WR(bp, QM_REG_QM_INT_MASK, 0);
	REG_WR(bp, TM_REG_TM_INT_MASK, 0);
	REG_WR(bp, XSDM_REG_XSDM_INT_MASK_0, 0);
	REG_WR(bp, XSDM_REG_XSDM_INT_MASK_1, 0);
	REG_WR(bp, XCM_REG_XCM_INT_MASK, 0);
/*	REG_WR(bp, XSEM_REG_XSEM_INT_MASK_0, 0); */
/*	REG_WR(bp, XSEM_REG_XSEM_INT_MASK_1, 0); */
	REG_WR(bp, USDM_REG_USDM_INT_MASK_0, 0);
	REG_WR(bp, USDM_REG_USDM_INT_MASK_1, 0);
	REG_WR(bp, UCM_REG_UCM_INT_MASK, 0);
/*	REG_WR(bp, USEM_REG_USEM_INT_MASK_0, 0); */
/*	REG_WR(bp, USEM_REG_USEM_INT_MASK_1, 0); */
	REG_WR(bp, GRCBASE_UPB + PB_REG_PB_INT_MASK, 0);
	REG_WR(bp, CSDM_REG_CSDM_INT_MASK_0, 0);
	REG_WR(bp, CSDM_REG_CSDM_INT_MASK_1, 0);
	REG_WR(bp, CCM_REG_CCM_INT_MASK, 0);
/*	REG_WR(bp, CSEM_REG_CSEM_INT_MASK_0, 0); */
/*	REG_WR(bp, CSEM_REG_CSEM_INT_MASK_1, 0); */

	if (CHIP_REV_IS_FPGA(bp))
		REG_WR(bp, PXP2_REG_PXP2_INT_MASK_0, 0x580000);
	else if (CHIP_IS_E2(bp))
		REG_WR(bp, PXP2_REG_PXP2_INT_MASK_0,
			   (PXP2_PXP2_INT_MASK_0_REG_PGL_CPL_OF
				| PXP2_PXP2_INT_MASK_0_REG_PGL_CPL_AFT
				| PXP2_PXP2_INT_MASK_0_REG_PGL_PCIE_ATTN
				| PXP2_PXP2_INT_MASK_0_REG_PGL_READ_BLOCKED
				| PXP2_PXP2_INT_MASK_0_REG_PGL_WRITE_BLOCKED));
	else
		REG_WR(bp, PXP2_REG_PXP2_INT_MASK_0, 0x480000);
	REG_WR(bp, TSDM_REG_TSDM_INT_MASK_0, 0);
	REG_WR(bp, TSDM_REG_TSDM_INT_MASK_1, 0);
	REG_WR(bp, TCM_REG_TCM_INT_MASK, 0);
/*	REG_WR(bp, TSEM_REG_TSEM_INT_MASK_0, 0); */
/*	REG_WR(bp, TSEM_REG_TSEM_INT_MASK_1, 0); */
	REG_WR(bp, CDU_REG_CDU_INT_MASK, 0);
	REG_WR(bp, DMAE_REG_DMAE_INT_MASK, 0);
/*	REG_WR(bp, MISC_REG_MISC_INT_MASK, 0); */
	REG_WR(bp, PBF_REG_PBF_INT_MASK, 0x18);		/* bit 3,4 masked */
}

static void bnx2x_reset_common(struct bnx2x *bp)
{
	/* reset_common */
	REG_WR(bp, GRCBASE_MISC + MISC_REGISTERS_RESET_REG_1_CLEAR,
	       0xd3ffff7f);
	REG_WR(bp, GRCBASE_MISC + MISC_REGISTERS_RESET_REG_2_CLEAR, 0x1403);
}

static void bnx2x_init_pxp(struct bnx2x *bp)
{
	u16 devctl;
	int r_order, w_order;

	pci_read_config_word(bp->pdev,
			     bp->pcie_cap + PCI_EXP_DEVCTL, &devctl);
	DP(NETIF_MSG_HW, "read 0x%x from devctl\n", devctl);
	w_order = ((devctl & PCI_EXP_DEVCTL_PAYLOAD) >> 5);
	if (bp->mrrs == -1)
		r_order = ((devctl & PCI_EXP_DEVCTL_READRQ) >> 12);
	else {
		DP(NETIF_MSG_HW, "force read order to %d\n", bp->mrrs);
		r_order = bp->mrrs;
	}

	bnx2x_init_pxp_arb(bp, r_order, w_order);
}

static void bnx2x_setup_fan_failure_detection(struct bnx2x *bp)
{
	int is_required;
	u32 val;
	int port;

	if (BP_NOMCP(bp))
		return;

	is_required = 0;
	val = SHMEM_RD(bp, dev_info.shared_hw_config.config2) &
	      SHARED_HW_CFG_FAN_FAILURE_MASK;

	if (val == SHARED_HW_CFG_FAN_FAILURE_ENABLED)
		is_required = 1;

	/*
	 * The fan failure mechanism is usually related to the PHY type since
	 * the power consumption of the board is affected by the PHY. Currently,
	 * fan is required for most designs with SFX7101, BCM8727 and BCM8481.
	 */
	else if (val == SHARED_HW_CFG_FAN_FAILURE_PHY_TYPE)
		for (port = PORT_0; port < PORT_MAX; port++) {
			is_required |=
				bnx2x_fan_failure_det_req(
					bp,
					bp->common.shmem_base,
					bp->common.shmem2_base,
					port);
		}

	DP(NETIF_MSG_HW, "fan detection setting: %d\n", is_required);

	if (is_required == 0)
		return;

	/* Fan failure is indicated by SPIO 5 */
	bnx2x_set_spio(bp, MISC_REGISTERS_SPIO_5,
		       MISC_REGISTERS_SPIO_INPUT_HI_Z);

	/* set to active low mode */
	val = REG_RD(bp, MISC_REG_SPIO_INT);
	val |= ((1 << MISC_REGISTERS_SPIO_5) <<
					MISC_REGISTERS_SPIO_INT_OLD_SET_POS);
	REG_WR(bp, MISC_REG_SPIO_INT, val);

	/* enable interrupt to signal the IGU */
	val = REG_RD(bp, MISC_REG_SPIO_EVENT_EN);
	val |= (1 << MISC_REGISTERS_SPIO_5);
	REG_WR(bp, MISC_REG_SPIO_EVENT_EN, val);
}

static void bnx2x_pretend_func(struct bnx2x *bp, u8 pretend_func_num)
{
	u32 offset = 0;

	if (CHIP_IS_E1(bp))
		return;
	if (CHIP_IS_E1H(bp) && (pretend_func_num >= E1H_FUNC_MAX))
		return;

	switch (BP_ABS_FUNC(bp)) {
	case 0:
		offset = PXP2_REG_PGL_PRETEND_FUNC_F0;
		break;
	case 1:
		offset = PXP2_REG_PGL_PRETEND_FUNC_F1;
		break;
	case 2:
		offset = PXP2_REG_PGL_PRETEND_FUNC_F2;
		break;
	case 3:
		offset = PXP2_REG_PGL_PRETEND_FUNC_F3;
		break;
	case 4:
		offset = PXP2_REG_PGL_PRETEND_FUNC_F4;
		break;
	case 5:
		offset = PXP2_REG_PGL_PRETEND_FUNC_F5;
		break;
	case 6:
		offset = PXP2_REG_PGL_PRETEND_FUNC_F6;
		break;
	case 7:
		offset = PXP2_REG_PGL_PRETEND_FUNC_F7;
		break;
	default:
		return;
	}

	REG_WR(bp, offset, pretend_func_num);
	REG_RD(bp, offset);
	DP(NETIF_MSG_HW, "Pretending to func %d\n", pretend_func_num);
}

static void bnx2x_pf_disable(struct bnx2x *bp)
{
	u32 val = REG_RD(bp, IGU_REG_PF_CONFIGURATION);
	val &= ~IGU_PF_CONF_FUNC_EN;

	REG_WR(bp, IGU_REG_PF_CONFIGURATION, val);
	REG_WR(bp, PGLUE_B_REG_INTERNAL_PFID_ENABLE_MASTER, 0);
	REG_WR(bp, CFC_REG_WEAK_ENABLE_PF, 0);
}

static int bnx2x_init_hw_common(struct bnx2x *bp, u32 load_code)
{
	u32 val, i;

	DP(BNX2X_MSG_MCP, "starting common init  func %d\n", BP_ABS_FUNC(bp));

	bnx2x_reset_common(bp);
	REG_WR(bp, GRCBASE_MISC + MISC_REGISTERS_RESET_REG_1_SET, 0xffffffff);
	REG_WR(bp, GRCBASE_MISC + MISC_REGISTERS_RESET_REG_2_SET, 0xfffc);

	bnx2x_init_block(bp, MISC_BLOCK, COMMON_STAGE);
	if (!CHIP_IS_E1(bp))
		REG_WR(bp, MISC_REG_E1HMF_MODE, IS_MF(bp));

	if (CHIP_IS_E2(bp)) {
		u8 fid;

		/**
		 * 4-port mode or 2-port mode we need to turn of master-enable
		 * for everyone, after that, turn it back on for self.
		 * so, we disregard multi-function or not, and always disable
		 * for all functions on the given path, this means 0,2,4,6 for
		 * path 0 and 1,3,5,7 for path 1
		 */
		for (fid = BP_PATH(bp); fid  < E2_FUNC_MAX*2; fid += 2) {
			if (fid == BP_ABS_FUNC(bp)) {
				REG_WR(bp,
				    PGLUE_B_REG_INTERNAL_PFID_ENABLE_MASTER,
				    1);
				continue;
			}

			bnx2x_pretend_func(bp, fid);
			/* clear pf enable */
			bnx2x_pf_disable(bp);
			bnx2x_pretend_func(bp, BP_ABS_FUNC(bp));
		}
	}

	bnx2x_init_block(bp, PXP_BLOCK, COMMON_STAGE);
	if (CHIP_IS_E1(bp)) {
		/* enable HW interrupt from PXP on USDM overflow
		   bit 16 on INT_MASK_0 */
		REG_WR(bp, PXP_REG_PXP_INT_MASK_0, 0);
	}

	bnx2x_init_block(bp, PXP2_BLOCK, COMMON_STAGE);
	bnx2x_init_pxp(bp);

#ifdef __BIG_ENDIAN
	REG_WR(bp, PXP2_REG_RQ_QM_ENDIAN_M, 1);
	REG_WR(bp, PXP2_REG_RQ_TM_ENDIAN_M, 1);
	REG_WR(bp, PXP2_REG_RQ_SRC_ENDIAN_M, 1);
	REG_WR(bp, PXP2_REG_RQ_CDU_ENDIAN_M, 1);
	REG_WR(bp, PXP2_REG_RQ_DBG_ENDIAN_M, 1);
	/* make sure this value is 0 */
	REG_WR(bp, PXP2_REG_RQ_HC_ENDIAN_M, 0);

/*	REG_WR(bp, PXP2_REG_RD_PBF_SWAP_MODE, 1); */
	REG_WR(bp, PXP2_REG_RD_QM_SWAP_MODE, 1);
	REG_WR(bp, PXP2_REG_RD_TM_SWAP_MODE, 1);
	REG_WR(bp, PXP2_REG_RD_SRC_SWAP_MODE, 1);
	REG_WR(bp, PXP2_REG_RD_CDURD_SWAP_MODE, 1);
#endif

	bnx2x_ilt_init_page_size(bp, INITOP_SET);

	if (CHIP_REV_IS_FPGA(bp) && CHIP_IS_E1H(bp))
		REG_WR(bp, PXP2_REG_PGL_TAGS_LIMIT, 0x1);

	/* let the HW do it's magic ... */
	msleep(100);
	/* finish PXP init */
	val = REG_RD(bp, PXP2_REG_RQ_CFG_DONE);
	if (val != 1) {
		BNX2X_ERR("PXP2 CFG failed\n");
		return -EBUSY;
	}
	val = REG_RD(bp, PXP2_REG_RD_INIT_DONE);
	if (val != 1) {
		BNX2X_ERR("PXP2 RD_INIT failed\n");
		return -EBUSY;
	}

	/* Timers bug workaround E2 only. We need to set the entire ILT to
	 * have entries with value "0" and valid bit on.
	 * This needs to be done by the first PF that is loaded in a path
	 * (i.e. common phase)
	 */
	if (CHIP_IS_E2(bp)) {
		struct ilt_client_info ilt_cli;
		struct bnx2x_ilt ilt;
		memset(&ilt_cli, 0, sizeof(struct ilt_client_info));
		memset(&ilt, 0, sizeof(struct bnx2x_ilt));

		/* initialize dummy TM client */
		ilt_cli.start = 0;
		ilt_cli.end = ILT_NUM_PAGE_ENTRIES - 1;
		ilt_cli.client_num = ILT_CLIENT_TM;

		/* Step 1: set zeroes to all ilt page entries with valid bit on
		 * Step 2: set the timers first/last ilt entry to point
		 * to the entire range to prevent ILT range error for 3rd/4th
		 * vnic	(this code assumes existence of the vnic)
		 *
		 * both steps performed by call to bnx2x_ilt_client_init_op()
		 * with dummy TM client
		 *
		 * we must use pretend since PXP2_REG_RQ_##blk##_FIRST_ILT
		 * and his brother are split registers
		 */
		bnx2x_pretend_func(bp, (BP_PATH(bp) + 6));
		bnx2x_ilt_client_init_op_ilt(bp, &ilt, &ilt_cli, INITOP_CLEAR);
		bnx2x_pretend_func(bp, BP_ABS_FUNC(bp));

		REG_WR(bp, PXP2_REG_RQ_DRAM_ALIGN, BNX2X_PXP_DRAM_ALIGN);
		REG_WR(bp, PXP2_REG_RQ_DRAM_ALIGN_RD, BNX2X_PXP_DRAM_ALIGN);
		REG_WR(bp, PXP2_REG_RQ_DRAM_ALIGN_SEL, 1);
	}


	REG_WR(bp, PXP2_REG_RQ_DISABLE_INPUTS, 0);
	REG_WR(bp, PXP2_REG_RD_DISABLE_INPUTS, 0);

	if (CHIP_IS_E2(bp)) {
		int factor = CHIP_REV_IS_EMUL(bp) ? 1000 :
				(CHIP_REV_IS_FPGA(bp) ? 400 : 0);
		bnx2x_init_block(bp, PGLUE_B_BLOCK, COMMON_STAGE);

		bnx2x_init_block(bp, ATC_BLOCK, COMMON_STAGE);

		/* let the HW do it's magic ... */
		do {
			msleep(200);
			val = REG_RD(bp, ATC_REG_ATC_INIT_DONE);
		} while (factor-- && (val != 1));

		if (val != 1) {
			BNX2X_ERR("ATC_INIT failed\n");
			return -EBUSY;
		}
	}

	bnx2x_init_block(bp, DMAE_BLOCK, COMMON_STAGE);

	/* clean the DMAE memory */
	bp->dmae_ready = 1;
	bnx2x_init_fill(bp, TSEM_REG_PRAM, 0, 8);

	bnx2x_init_block(bp, TCM_BLOCK, COMMON_STAGE);
	bnx2x_init_block(bp, UCM_BLOCK, COMMON_STAGE);
	bnx2x_init_block(bp, CCM_BLOCK, COMMON_STAGE);
	bnx2x_init_block(bp, XCM_BLOCK, COMMON_STAGE);

	bnx2x_read_dmae(bp, XSEM_REG_PASSIVE_BUFFER, 3);
	bnx2x_read_dmae(bp, CSEM_REG_PASSIVE_BUFFER, 3);
	bnx2x_read_dmae(bp, TSEM_REG_PASSIVE_BUFFER, 3);
	bnx2x_read_dmae(bp, USEM_REG_PASSIVE_BUFFER, 3);

	bnx2x_init_block(bp, QM_BLOCK, COMMON_STAGE);

	if (CHIP_MODE_IS_4_PORT(bp))
		bnx2x_init_block(bp, QM_4PORT_BLOCK, COMMON_STAGE);

	/* QM queues pointers table */
	bnx2x_qm_init_ptr_table(bp, bp->qm_cid_count, INITOP_SET);

	/* soft reset pulse */
	REG_WR(bp, QM_REG_SOFT_RESET, 1);
	REG_WR(bp, QM_REG_SOFT_RESET, 0);

#ifdef BCM_CNIC
	bnx2x_init_block(bp, TIMERS_BLOCK, COMMON_STAGE);
#endif

	bnx2x_init_block(bp, DQ_BLOCK, COMMON_STAGE);
	REG_WR(bp, DORQ_REG_DPM_CID_OFST, BNX2X_DB_SHIFT);

	if (!CHIP_REV_IS_SLOW(bp)) {
		/* enable hw interrupt from doorbell Q */
		REG_WR(bp, DORQ_REG_DORQ_INT_MASK, 0);
	}

	bnx2x_init_block(bp, BRB1_BLOCK, COMMON_STAGE);
	if (CHIP_MODE_IS_4_PORT(bp)) {
		REG_WR(bp, BRB1_REG_FULL_LB_XOFF_THRESHOLD, 248);
		REG_WR(bp, BRB1_REG_FULL_LB_XON_THRESHOLD, 328);
	}

	bnx2x_init_block(bp, PRS_BLOCK, COMMON_STAGE);
	REG_WR(bp, PRS_REG_A_PRSU_20, 0xf);
#ifndef BCM_CNIC
	/* set NIC mode */
	REG_WR(bp, PRS_REG_NIC_MODE, 1);
#endif
	if (!CHIP_IS_E1(bp))
		REG_WR(bp, PRS_REG_E1HOV_MODE, IS_MF_SD(bp));

	if (CHIP_IS_E2(bp)) {
		/* Bit-map indicating which L2 hdrs may appear after the
		   basic Ethernet header */
		int has_ovlan = IS_MF_SD(bp);
		REG_WR(bp, PRS_REG_HDRS_AFTER_BASIC, (has_ovlan ? 7 : 6));
		REG_WR(bp, PRS_REG_MUST_HAVE_HDRS, (has_ovlan ? 1 : 0));
	}

	bnx2x_init_block(bp, TSDM_BLOCK, COMMON_STAGE);
	bnx2x_init_block(bp, CSDM_BLOCK, COMMON_STAGE);
	bnx2x_init_block(bp, USDM_BLOCK, COMMON_STAGE);
	bnx2x_init_block(bp, XSDM_BLOCK, COMMON_STAGE);

	bnx2x_init_fill(bp, TSEM_REG_FAST_MEMORY, 0, STORM_INTMEM_SIZE(bp));
	bnx2x_init_fill(bp, USEM_REG_FAST_MEMORY, 0, STORM_INTMEM_SIZE(bp));
	bnx2x_init_fill(bp, CSEM_REG_FAST_MEMORY, 0, STORM_INTMEM_SIZE(bp));
	bnx2x_init_fill(bp, XSEM_REG_FAST_MEMORY, 0, STORM_INTMEM_SIZE(bp));

	bnx2x_init_block(bp, TSEM_BLOCK, COMMON_STAGE);
	bnx2x_init_block(bp, USEM_BLOCK, COMMON_STAGE);
	bnx2x_init_block(bp, CSEM_BLOCK, COMMON_STAGE);
	bnx2x_init_block(bp, XSEM_BLOCK, COMMON_STAGE);

	if (CHIP_MODE_IS_4_PORT(bp))
		bnx2x_init_block(bp, XSEM_4PORT_BLOCK, COMMON_STAGE);

	/* sync semi rtc */
	REG_WR(bp, GRCBASE_MISC + MISC_REGISTERS_RESET_REG_1_CLEAR,
	       0x80000000);
	REG_WR(bp, GRCBASE_MISC + MISC_REGISTERS_RESET_REG_1_SET,
	       0x80000000);

	bnx2x_init_block(bp, UPB_BLOCK, COMMON_STAGE);
	bnx2x_init_block(bp, XPB_BLOCK, COMMON_STAGE);
	bnx2x_init_block(bp, PBF_BLOCK, COMMON_STAGE);

	if (CHIP_IS_E2(bp)) {
		int has_ovlan = IS_MF_SD(bp);
		REG_WR(bp, PBF_REG_HDRS_AFTER_BASIC, (has_ovlan ? 7 : 6));
		REG_WR(bp, PBF_REG_MUST_HAVE_HDRS, (has_ovlan ? 1 : 0));
	}

	REG_WR(bp, SRC_REG_SOFT_RST, 1);
	for (i = SRC_REG_KEYRSS0_0; i <= SRC_REG_KEYRSS1_9; i += 4)
		REG_WR(bp, i, random32());

	bnx2x_init_block(bp, SRCH_BLOCK, COMMON_STAGE);
#ifdef BCM_CNIC
	REG_WR(bp, SRC_REG_KEYSEARCH_0, 0x63285672);
	REG_WR(bp, SRC_REG_KEYSEARCH_1, 0x24b8f2cc);
	REG_WR(bp, SRC_REG_KEYSEARCH_2, 0x223aef9b);
	REG_WR(bp, SRC_REG_KEYSEARCH_3, 0x26001e3a);
	REG_WR(bp, SRC_REG_KEYSEARCH_4, 0x7ae91116);
	REG_WR(bp, SRC_REG_KEYSEARCH_5, 0x5ce5230b);
	REG_WR(bp, SRC_REG_KEYSEARCH_6, 0x298d8adf);
	REG_WR(bp, SRC_REG_KEYSEARCH_7, 0x6eb0ff09);
	REG_WR(bp, SRC_REG_KEYSEARCH_8, 0x1830f82f);
	REG_WR(bp, SRC_REG_KEYSEARCH_9, 0x01e46be7);
#endif
	REG_WR(bp, SRC_REG_SOFT_RST, 0);

	if (sizeof(union cdu_context) != 1024)
		/* we currently assume that a context is 1024 bytes */
		dev_alert(&bp->pdev->dev, "please adjust the size "
					  "of cdu_context(%ld)\n",
			 (long)sizeof(union cdu_context));

	bnx2x_init_block(bp, CDU_BLOCK, COMMON_STAGE);
	val = (4 << 24) + (0 << 12) + 1024;
	REG_WR(bp, CDU_REG_CDU_GLOBAL_PARAMS, val);

	bnx2x_init_block(bp, CFC_BLOCK, COMMON_STAGE);
	REG_WR(bp, CFC_REG_INIT_REG, 0x7FF);
	/* enable context validation interrupt from CFC */
	REG_WR(bp, CFC_REG_CFC_INT_MASK, 0);

	/* set the thresholds to prevent CFC/CDU race */
	REG_WR(bp, CFC_REG_DEBUG0, 0x20020000);

	bnx2x_init_block(bp, HC_BLOCK, COMMON_STAGE);

	if (CHIP_IS_E2(bp) && BP_NOMCP(bp))
		REG_WR(bp, IGU_REG_RESET_MEMORIES, 0x36);

	bnx2x_init_block(bp, IGU_BLOCK, COMMON_STAGE);
	bnx2x_init_block(bp, MISC_AEU_BLOCK, COMMON_STAGE);

	bnx2x_init_block(bp, PXPCS_BLOCK, COMMON_STAGE);
	/* Reset PCIE errors for debug */
	REG_WR(bp, 0x2814, 0xffffffff);
	REG_WR(bp, 0x3820, 0xffffffff);

	if (CHIP_IS_E2(bp)) {
		REG_WR(bp, PCICFG_OFFSET + PXPCS_TL_CONTROL_5,
			   (PXPCS_TL_CONTROL_5_ERR_UNSPPORT1 |
				PXPCS_TL_CONTROL_5_ERR_UNSPPORT));
		REG_WR(bp, PCICFG_OFFSET + PXPCS_TL_FUNC345_STAT,
			   (PXPCS_TL_FUNC345_STAT_ERR_UNSPPORT4 |
				PXPCS_TL_FUNC345_STAT_ERR_UNSPPORT3 |
				PXPCS_TL_FUNC345_STAT_ERR_UNSPPORT2));
		REG_WR(bp, PCICFG_OFFSET + PXPCS_TL_FUNC678_STAT,
			   (PXPCS_TL_FUNC678_STAT_ERR_UNSPPORT7 |
				PXPCS_TL_FUNC678_STAT_ERR_UNSPPORT6 |
				PXPCS_TL_FUNC678_STAT_ERR_UNSPPORT5));
	}

	bnx2x_init_block(bp, EMAC0_BLOCK, COMMON_STAGE);
	bnx2x_init_block(bp, EMAC1_BLOCK, COMMON_STAGE);
	bnx2x_init_block(bp, DBU_BLOCK, COMMON_STAGE);
	bnx2x_init_block(bp, DBG_BLOCK, COMMON_STAGE);

	bnx2x_init_block(bp, NIG_BLOCK, COMMON_STAGE);
	if (!CHIP_IS_E1(bp)) {
		REG_WR(bp, NIG_REG_LLH_MF_MODE, IS_MF(bp));
		REG_WR(bp, NIG_REG_LLH_E1HOV_MODE, IS_MF_SD(bp));
	}
	if (CHIP_IS_E2(bp)) {
		/* Bit-map indicating which L2 hdrs may appear after the
		   basic Ethernet header */
		REG_WR(bp, NIG_REG_P0_HDRS_AFTER_BASIC, (IS_MF_SD(bp) ? 7 : 6));
	}

	if (CHIP_REV_IS_SLOW(bp))
		msleep(200);

	/* finish CFC init */
	val = reg_poll(bp, CFC_REG_LL_INIT_DONE, 1, 100, 10);
	if (val != 1) {
		BNX2X_ERR("CFC LL_INIT failed\n");
		return -EBUSY;
	}
	val = reg_poll(bp, CFC_REG_AC_INIT_DONE, 1, 100, 10);
	if (val != 1) {
		BNX2X_ERR("CFC AC_INIT failed\n");
		return -EBUSY;
	}
	val = reg_poll(bp, CFC_REG_CAM_INIT_DONE, 1, 100, 10);
	if (val != 1) {
		BNX2X_ERR("CFC CAM_INIT failed\n");
		return -EBUSY;
	}
	REG_WR(bp, CFC_REG_DEBUG0, 0);

	if (CHIP_IS_E1(bp)) {
		/* read NIG statistic
		   to see if this is our first up since powerup */
		bnx2x_read_dmae(bp, NIG_REG_STAT2_BRB_OCTET, 2);
		val = *bnx2x_sp(bp, wb_data[0]);

		/* do internal memory self test */
		if ((val == 0) && bnx2x_int_mem_test(bp)) {
			BNX2X_ERR("internal mem self test failed\n");
			return -EBUSY;
		}
	}

	bnx2x_setup_fan_failure_detection(bp);

	/* clear PXP2 attentions */
	REG_RD(bp, PXP2_REG_PXP2_INT_STS_CLR_0);

	bnx2x_enable_blocks_attention(bp);
	if (CHIP_PARITY_ENABLED(bp))
		bnx2x_enable_blocks_parity(bp);

	if (!BP_NOMCP(bp)) {
		/* In E2 2-PORT mode, same ext phy is used for the two paths */
		if ((load_code == FW_MSG_CODE_DRV_LOAD_COMMON_CHIP) ||
		    CHIP_IS_E1x(bp)) {
			u32 shmem_base[2], shmem2_base[2];
			shmem_base[0] =  bp->common.shmem_base;
			shmem2_base[0] = bp->common.shmem2_base;
			if (CHIP_IS_E2(bp)) {
				shmem_base[1] =
					SHMEM2_RD(bp, other_shmem_base_addr);
				shmem2_base[1] =
					SHMEM2_RD(bp, other_shmem2_base_addr);
			}
			bnx2x_acquire_phy_lock(bp);
			bnx2x_common_init_phy(bp, shmem_base, shmem2_base,
					      bp->common.chip_id);
			bnx2x_release_phy_lock(bp);
		}
	} else
		BNX2X_ERR("Bootcode is missing - can not initialize link\n");

	return 0;
}

static int bnx2x_init_hw_port(struct bnx2x *bp)
{
	int port = BP_PORT(bp);
	int init_stage = port ? PORT1_STAGE : PORT0_STAGE;
	u32 low, high;
	u32 val;

	DP(BNX2X_MSG_MCP, "starting port init  port %d\n", port);

	REG_WR(bp, NIG_REG_MASK_INTERRUPT_PORT0 + port*4, 0);

	bnx2x_init_block(bp, PXP_BLOCK, init_stage);
	bnx2x_init_block(bp, PXP2_BLOCK, init_stage);

	/* Timers bug workaround: disables the pf_master bit in pglue at
	 * common phase, we need to enable it here before any dmae access are
	 * attempted. Therefore we manually added the enable-master to the
	 * port phase (it also happens in the function phase)
	 */
	if (CHIP_IS_E2(bp))
		REG_WR(bp, PGLUE_B_REG_INTERNAL_PFID_ENABLE_MASTER, 1);

	bnx2x_init_block(bp, TCM_BLOCK, init_stage);
	bnx2x_init_block(bp, UCM_BLOCK, init_stage);
	bnx2x_init_block(bp, CCM_BLOCK, init_stage);
	bnx2x_init_block(bp, XCM_BLOCK, init_stage);

	/* QM cid (connection) count */
	bnx2x_qm_init_cid_count(bp, bp->qm_cid_count, INITOP_SET);

#ifdef BCM_CNIC
	bnx2x_init_block(bp, TIMERS_BLOCK, init_stage);
	REG_WR(bp, TM_REG_LIN0_SCAN_TIME + port*4, 20);
	REG_WR(bp, TM_REG_LIN0_MAX_ACTIVE_CID + port*4, 31);
#endif

	bnx2x_init_block(bp, DQ_BLOCK, init_stage);

	if (CHIP_MODE_IS_4_PORT(bp))
		bnx2x_init_block(bp, QM_4PORT_BLOCK, init_stage);

	if (CHIP_IS_E1(bp) || CHIP_IS_E1H(bp)) {
		bnx2x_init_block(bp, BRB1_BLOCK, init_stage);
		if (CHIP_REV_IS_SLOW(bp) && CHIP_IS_E1(bp)) {
			/* no pause for emulation and FPGA */
			low = 0;
			high = 513;
		} else {
			if (IS_MF(bp))
				low = ((bp->flags & ONE_PORT_FLAG) ? 160 : 246);
			else if (bp->dev->mtu > 4096) {
				if (bp->flags & ONE_PORT_FLAG)
					low = 160;
				else {
					val = bp->dev->mtu;
					/* (24*1024 + val*4)/256 */
					low = 96 + (val/64) +
							((val % 64) ? 1 : 0);
				}
			} else
				low = ((bp->flags & ONE_PORT_FLAG) ? 80 : 160);
			high = low + 56;	/* 14*1024/256 */
		}
		REG_WR(bp, BRB1_REG_PAUSE_LOW_THRESHOLD_0 + port*4, low);
		REG_WR(bp, BRB1_REG_PAUSE_HIGH_THRESHOLD_0 + port*4, high);
	}

	if (CHIP_MODE_IS_4_PORT(bp)) {
		REG_WR(bp, BRB1_REG_PAUSE_0_XOFF_THRESHOLD_0 + port*8, 248);
		REG_WR(bp, BRB1_REG_PAUSE_0_XON_THRESHOLD_0 + port*8, 328);
		REG_WR(bp, (BP_PORT(bp) ? BRB1_REG_MAC_GUARANTIED_1 :
					  BRB1_REG_MAC_GUARANTIED_0), 40);
	}

	bnx2x_init_block(bp, PRS_BLOCK, init_stage);

	bnx2x_init_block(bp, TSDM_BLOCK, init_stage);
	bnx2x_init_block(bp, CSDM_BLOCK, init_stage);
	bnx2x_init_block(bp, USDM_BLOCK, init_stage);
	bnx2x_init_block(bp, XSDM_BLOCK, init_stage);

	bnx2x_init_block(bp, TSEM_BLOCK, init_stage);
	bnx2x_init_block(bp, USEM_BLOCK, init_stage);
	bnx2x_init_block(bp, CSEM_BLOCK, init_stage);
	bnx2x_init_block(bp, XSEM_BLOCK, init_stage);
	if (CHIP_MODE_IS_4_PORT(bp))
		bnx2x_init_block(bp, XSEM_4PORT_BLOCK, init_stage);

	bnx2x_init_block(bp, UPB_BLOCK, init_stage);
	bnx2x_init_block(bp, XPB_BLOCK, init_stage);

	bnx2x_init_block(bp, PBF_BLOCK, init_stage);

	if (!CHIP_IS_E2(bp)) {
		/* configure PBF to work without PAUSE mtu 9000 */
		REG_WR(bp, PBF_REG_P0_PAUSE_ENABLE + port*4, 0);

		/* update threshold */
		REG_WR(bp, PBF_REG_P0_ARB_THRSH + port*4, (9040/16));
		/* update init credit */
		REG_WR(bp, PBF_REG_P0_INIT_CRD + port*4, (9040/16) + 553 - 22);

		/* probe changes */
		REG_WR(bp, PBF_REG_INIT_P0 + port*4, 1);
		udelay(50);
		REG_WR(bp, PBF_REG_INIT_P0 + port*4, 0);
	}

#ifdef BCM_CNIC
	bnx2x_init_block(bp, SRCH_BLOCK, init_stage);
#endif
	bnx2x_init_block(bp, CDU_BLOCK, init_stage);
	bnx2x_init_block(bp, CFC_BLOCK, init_stage);

	if (CHIP_IS_E1(bp)) {
		REG_WR(bp, HC_REG_LEADING_EDGE_0 + port*8, 0);
		REG_WR(bp, HC_REG_TRAILING_EDGE_0 + port*8, 0);
	}
	bnx2x_init_block(bp, HC_BLOCK, init_stage);

	bnx2x_init_block(bp, IGU_BLOCK, init_stage);

	bnx2x_init_block(bp, MISC_AEU_BLOCK, init_stage);
	/* init aeu_mask_attn_func_0/1:
	 *  - SF mode: bits 3-7 are masked. only bits 0-2 are in use
	 *  - MF mode: bit 3 is masked. bits 0-2 are in use as in SF
	 *             bits 4-7 are used for "per vn group attention" */
	val = IS_MF(bp) ? 0xF7 : 0x7;
	/* Enable DCBX attention for all but E1 */
	val |= CHIP_IS_E1(bp) ? 0 : 0x10;
	REG_WR(bp, MISC_REG_AEU_MASK_ATTN_FUNC_0 + port*4, val);

	bnx2x_init_block(bp, PXPCS_BLOCK, init_stage);
	bnx2x_init_block(bp, EMAC0_BLOCK, init_stage);
	bnx2x_init_block(bp, EMAC1_BLOCK, init_stage);
	bnx2x_init_block(bp, DBU_BLOCK, init_stage);
	bnx2x_init_block(bp, DBG_BLOCK, init_stage);

	bnx2x_init_block(bp, NIG_BLOCK, init_stage);

	REG_WR(bp, NIG_REG_XGXS_SERDES0_MODE_SEL + port*4, 1);

	if (!CHIP_IS_E1(bp)) {
		/* 0x2 disable mf_ov, 0x1 enable */
		REG_WR(bp, NIG_REG_LLH0_BRB1_DRV_MASK_MF + port*4,
		       (IS_MF_SD(bp) ? 0x1 : 0x2));

		if (CHIP_IS_E2(bp)) {
			val = 0;
			switch (bp->mf_mode) {
			case MULTI_FUNCTION_SD:
				val = 1;
				break;
			case MULTI_FUNCTION_SI:
				val = 2;
				break;
			}

			REG_WR(bp, (BP_PORT(bp) ? NIG_REG_LLH1_CLS_TYPE :
						  NIG_REG_LLH0_CLS_TYPE), val);
		}
		{
			REG_WR(bp, NIG_REG_LLFC_ENABLE_0 + port*4, 0);
			REG_WR(bp, NIG_REG_LLFC_OUT_EN_0 + port*4, 0);
			REG_WR(bp, NIG_REG_PAUSE_ENABLE_0 + port*4, 1);
		}
	}

	bnx2x_init_block(bp, MCP_BLOCK, init_stage);
	bnx2x_init_block(bp, DMAE_BLOCK, init_stage);
	if (bnx2x_fan_failure_det_req(bp, bp->common.shmem_base,
				      bp->common.shmem2_base, port)) {
		u32 reg_addr = (port ? MISC_REG_AEU_ENABLE1_FUNC_1_OUT_0 :
				       MISC_REG_AEU_ENABLE1_FUNC_0_OUT_0);
		val = REG_RD(bp, reg_addr);
		val |= AEU_INPUTS_ATTN_BITS_SPIO5;
		REG_WR(bp, reg_addr, val);
	}
	bnx2x__link_reset(bp);

	return 0;
}

static void bnx2x_ilt_wr(struct bnx2x *bp, u32 index, dma_addr_t addr)
{
	int reg;

	if (CHIP_IS_E1(bp))
		reg = PXP2_REG_RQ_ONCHIP_AT + index*8;
	else
		reg = PXP2_REG_RQ_ONCHIP_AT_B0 + index*8;

	bnx2x_wb_wr(bp, reg, ONCHIP_ADDR1(addr), ONCHIP_ADDR2(addr));
}

static inline void bnx2x_igu_clear_sb(struct bnx2x *bp, u8 idu_sb_id)
{
	bnx2x_igu_clear_sb_gen(bp, idu_sb_id, true /*PF*/);
}

static inline void bnx2x_clear_func_ilt(struct bnx2x *bp, u32 func)
{
	u32 i, base = FUNC_ILT_BASE(func);
	for (i = base; i < base + ILT_PER_FUNC; i++)
		bnx2x_ilt_wr(bp, i, 0);
}

static int bnx2x_init_hw_func(struct bnx2x *bp)
{
	int port = BP_PORT(bp);
	int func = BP_FUNC(bp);
	struct bnx2x_ilt *ilt = BP_ILT(bp);
	u16 cdu_ilt_start;
	u32 addr, val;
	u32 main_mem_base, main_mem_size, main_mem_prty_clr;
	int i, main_mem_width;

	DP(BNX2X_MSG_MCP, "starting func init  func %d\n", func);

	/* set MSI reconfigure capability */
	if (bp->common.int_block == INT_BLOCK_HC) {
		addr = (port ? HC_REG_CONFIG_1 : HC_REG_CONFIG_0);
		val = REG_RD(bp, addr);
		val |= HC_CONFIG_0_REG_MSI_ATTN_EN_0;
		REG_WR(bp, addr, val);
	}

	ilt = BP_ILT(bp);
	cdu_ilt_start = ilt->clients[ILT_CLIENT_CDU].start;

	for (i = 0; i < L2_ILT_LINES(bp); i++) {
		ilt->lines[cdu_ilt_start + i].page =
			bp->context.vcxt + (ILT_PAGE_CIDS * i);
		ilt->lines[cdu_ilt_start + i].page_mapping =
			bp->context.cxt_mapping + (CDU_ILT_PAGE_SZ * i);
		/* cdu ilt pages are allocated manually so there's no need to
		set the size */
	}
	bnx2x_ilt_init_op(bp, INITOP_SET);

#ifdef BCM_CNIC
	bnx2x_src_init_t2(bp, bp->t2, bp->t2_mapping, SRC_CONN_NUM);

	/* T1 hash bits value determines the T1 number of entries */
	REG_WR(bp, SRC_REG_NUMBER_HASH_BITS0 + port*4, SRC_HASH_BITS);
#endif

#ifndef BCM_CNIC
	/* set NIC mode */
	REG_WR(bp, PRS_REG_NIC_MODE, 1);
#endif  /* BCM_CNIC */

	if (CHIP_IS_E2(bp)) {
		u32 pf_conf = IGU_PF_CONF_FUNC_EN;

		/* Turn on a single ISR mode in IGU if driver is going to use
		 * INT#x or MSI
		 */
		if (!(bp->flags & USING_MSIX_FLAG))
			pf_conf |= IGU_PF_CONF_SINGLE_ISR_EN;
		/*
		 * Timers workaround bug: function init part.
		 * Need to wait 20msec after initializing ILT,
		 * needed to make sure there are no requests in
		 * one of the PXP internal queues with "old" ILT addresses
		 */
		msleep(20);
		/*
		 * Master enable - Due to WB DMAE writes performed before this
		 * register is re-initialized as part of the regular function
		 * init
		 */
		REG_WR(bp, PGLUE_B_REG_INTERNAL_PFID_ENABLE_MASTER, 1);
		/* Enable the function in IGU */
		REG_WR(bp, IGU_REG_PF_CONFIGURATION, pf_conf);
	}

	bp->dmae_ready = 1;

	bnx2x_init_block(bp, PGLUE_B_BLOCK, FUNC0_STAGE + func);

	if (CHIP_IS_E2(bp))
		REG_WR(bp, PGLUE_B_REG_WAS_ERROR_PF_7_0_CLR, func);

	bnx2x_init_block(bp, MISC_BLOCK, FUNC0_STAGE + func);
	bnx2x_init_block(bp, TCM_BLOCK, FUNC0_STAGE + func);
	bnx2x_init_block(bp, UCM_BLOCK, FUNC0_STAGE + func);
	bnx2x_init_block(bp, CCM_BLOCK, FUNC0_STAGE + func);
	bnx2x_init_block(bp, XCM_BLOCK, FUNC0_STAGE + func);
	bnx2x_init_block(bp, TSEM_BLOCK, FUNC0_STAGE + func);
	bnx2x_init_block(bp, USEM_BLOCK, FUNC0_STAGE + func);
	bnx2x_init_block(bp, CSEM_BLOCK, FUNC0_STAGE + func);
	bnx2x_init_block(bp, XSEM_BLOCK, FUNC0_STAGE + func);

	if (CHIP_IS_E2(bp)) {
		REG_WR(bp, BAR_XSTRORM_INTMEM + XSTORM_PATH_ID_OFFSET,
								BP_PATH(bp));
		REG_WR(bp, BAR_CSTRORM_INTMEM + CSTORM_PATH_ID_OFFSET,
								BP_PATH(bp));
	}

	if (CHIP_MODE_IS_4_PORT(bp))
		bnx2x_init_block(bp, XSEM_4PORT_BLOCK, FUNC0_STAGE + func);

	if (CHIP_IS_E2(bp))
		REG_WR(bp, QM_REG_PF_EN, 1);

	bnx2x_init_block(bp, QM_BLOCK, FUNC0_STAGE + func);

	if (CHIP_MODE_IS_4_PORT(bp))
		bnx2x_init_block(bp, QM_4PORT_BLOCK, FUNC0_STAGE + func);

	bnx2x_init_block(bp, TIMERS_BLOCK, FUNC0_STAGE + func);
	bnx2x_init_block(bp, DQ_BLOCK, FUNC0_STAGE + func);
	bnx2x_init_block(bp, BRB1_BLOCK, FUNC0_STAGE + func);
	bnx2x_init_block(bp, PRS_BLOCK, FUNC0_STAGE + func);
	bnx2x_init_block(bp, TSDM_BLOCK, FUNC0_STAGE + func);
	bnx2x_init_block(bp, CSDM_BLOCK, FUNC0_STAGE + func);
	bnx2x_init_block(bp, USDM_BLOCK, FUNC0_STAGE + func);
	bnx2x_init_block(bp, XSDM_BLOCK, FUNC0_STAGE + func);
	bnx2x_init_block(bp, UPB_BLOCK, FUNC0_STAGE + func);
	bnx2x_init_block(bp, XPB_BLOCK, FUNC0_STAGE + func);
	bnx2x_init_block(bp, PBF_BLOCK, FUNC0_STAGE + func);
	if (CHIP_IS_E2(bp))
		REG_WR(bp, PBF_REG_DISABLE_PF, 0);

	bnx2x_init_block(bp, CDU_BLOCK, FUNC0_STAGE + func);

	bnx2x_init_block(bp, CFC_BLOCK, FUNC0_STAGE + func);

	if (CHIP_IS_E2(bp))
		REG_WR(bp, CFC_REG_WEAK_ENABLE_PF, 1);

	if (IS_MF(bp)) {
		REG_WR(bp, NIG_REG_LLH0_FUNC_EN + port*8, 1);
		REG_WR(bp, NIG_REG_LLH0_FUNC_VLAN_ID + port*8, bp->mf_ov);
	}

	bnx2x_init_block(bp, MISC_AEU_BLOCK, FUNC0_STAGE + func);

	/* HC init per function */
	if (bp->common.int_block == INT_BLOCK_HC) {
		if (CHIP_IS_E1H(bp)) {
			REG_WR(bp, MISC_REG_AEU_GENERAL_ATTN_12 + func*4, 0);

			REG_WR(bp, HC_REG_LEADING_EDGE_0 + port*8, 0);
			REG_WR(bp, HC_REG_TRAILING_EDGE_0 + port*8, 0);
		}
		bnx2x_init_block(bp, HC_BLOCK, FUNC0_STAGE + func);

	} else {
		int num_segs, sb_idx, prod_offset;

		REG_WR(bp, MISC_REG_AEU_GENERAL_ATTN_12 + func*4, 0);

		if (CHIP_IS_E2(bp)) {
			REG_WR(bp, IGU_REG_LEADING_EDGE_LATCH, 0);
			REG_WR(bp, IGU_REG_TRAILING_EDGE_LATCH, 0);
		}

		bnx2x_init_block(bp, IGU_BLOCK, FUNC0_STAGE + func);

		if (CHIP_IS_E2(bp)) {
			int dsb_idx = 0;
			/**
			 * Producer memory:
			 * E2 mode: address 0-135 match to the mapping memory;
			 * 136 - PF0 default prod; 137 - PF1 default prod;
			 * 138 - PF2 default prod; 139 - PF3 default prod;
			 * 140 - PF0 attn prod;    141 - PF1 attn prod;
			 * 142 - PF2 attn prod;    143 - PF3 attn prod;
			 * 144-147 reserved.
			 *
			 * E1.5 mode - In backward compatible mode;
			 * for non default SB; each even line in the memory
			 * holds the U producer and each odd line hold
			 * the C producer. The first 128 producers are for
			 * NDSB (PF0 - 0-31; PF1 - 32-63 and so on). The last 20
			 * producers are for the DSB for each PF.
			 * Each PF has five segments: (the order inside each
			 * segment is PF0; PF1; PF2; PF3) - 128-131 U prods;
			 * 132-135 C prods; 136-139 X prods; 140-143 T prods;
			 * 144-147 attn prods;
			 */
			/* non-default-status-blocks */
			num_segs = CHIP_INT_MODE_IS_BC(bp) ?
				IGU_BC_NDSB_NUM_SEGS : IGU_NORM_NDSB_NUM_SEGS;
			for (sb_idx = 0; sb_idx < bp->igu_sb_cnt; sb_idx++) {
				prod_offset = (bp->igu_base_sb + sb_idx) *
					num_segs;

				for (i = 0; i < num_segs; i++) {
					addr = IGU_REG_PROD_CONS_MEMORY +
							(prod_offset + i) * 4;
					REG_WR(bp, addr, 0);
				}
				/* send consumer update with value 0 */
				bnx2x_ack_sb(bp, bp->igu_base_sb + sb_idx,
					     USTORM_ID, 0, IGU_INT_NOP, 1);
				bnx2x_igu_clear_sb(bp,
						   bp->igu_base_sb + sb_idx);
			}

			/* default-status-blocks */
			num_segs = CHIP_INT_MODE_IS_BC(bp) ?
				IGU_BC_DSB_NUM_SEGS : IGU_NORM_DSB_NUM_SEGS;

			if (CHIP_MODE_IS_4_PORT(bp))
				dsb_idx = BP_FUNC(bp);
			else
				dsb_idx = BP_E1HVN(bp);

			prod_offset = (CHIP_INT_MODE_IS_BC(bp) ?
				       IGU_BC_BASE_DSB_PROD + dsb_idx :
				       IGU_NORM_BASE_DSB_PROD + dsb_idx);

			for (i = 0; i < (num_segs * E1HVN_MAX);
			     i += E1HVN_MAX) {
				addr = IGU_REG_PROD_CONS_MEMORY +
							(prod_offset + i)*4;
				REG_WR(bp, addr, 0);
			}
			/* send consumer update with 0 */
			if (CHIP_INT_MODE_IS_BC(bp)) {
				bnx2x_ack_sb(bp, bp->igu_dsb_id,
					     USTORM_ID, 0, IGU_INT_NOP, 1);
				bnx2x_ack_sb(bp, bp->igu_dsb_id,
					     CSTORM_ID, 0, IGU_INT_NOP, 1);
				bnx2x_ack_sb(bp, bp->igu_dsb_id,
					     XSTORM_ID, 0, IGU_INT_NOP, 1);
				bnx2x_ack_sb(bp, bp->igu_dsb_id,
					     TSTORM_ID, 0, IGU_INT_NOP, 1);
				bnx2x_ack_sb(bp, bp->igu_dsb_id,
					     ATTENTION_ID, 0, IGU_INT_NOP, 1);
			} else {
				bnx2x_ack_sb(bp, bp->igu_dsb_id,
					     USTORM_ID, 0, IGU_INT_NOP, 1);
				bnx2x_ack_sb(bp, bp->igu_dsb_id,
					     ATTENTION_ID, 0, IGU_INT_NOP, 1);
			}
			bnx2x_igu_clear_sb(bp, bp->igu_dsb_id);

			/* !!! these should become driver const once
			   rf-tool supports split-68 const */
			REG_WR(bp, IGU_REG_SB_INT_BEFORE_MASK_LSB, 0);
			REG_WR(bp, IGU_REG_SB_INT_BEFORE_MASK_MSB, 0);
			REG_WR(bp, IGU_REG_SB_MASK_LSB, 0);
			REG_WR(bp, IGU_REG_SB_MASK_MSB, 0);
			REG_WR(bp, IGU_REG_PBA_STATUS_LSB, 0);
			REG_WR(bp, IGU_REG_PBA_STATUS_MSB, 0);
		}
	}

	/* Reset PCIE errors for debug */
	REG_WR(bp, 0x2114, 0xffffffff);
	REG_WR(bp, 0x2120, 0xffffffff);

	bnx2x_init_block(bp, EMAC0_BLOCK, FUNC0_STAGE + func);
	bnx2x_init_block(bp, EMAC1_BLOCK, FUNC0_STAGE + func);
	bnx2x_init_block(bp, DBU_BLOCK, FUNC0_STAGE + func);
	bnx2x_init_block(bp, DBG_BLOCK, FUNC0_STAGE + func);
	bnx2x_init_block(bp, MCP_BLOCK, FUNC0_STAGE + func);
	bnx2x_init_block(bp, DMAE_BLOCK, FUNC0_STAGE + func);

	if (CHIP_IS_E1x(bp)) {
		main_mem_size = HC_REG_MAIN_MEMORY_SIZE / 2; /*dwords*/
		main_mem_base = HC_REG_MAIN_MEMORY +
				BP_PORT(bp) * (main_mem_size * 4);
		main_mem_prty_clr = HC_REG_HC_PRTY_STS_CLR;
		main_mem_width = 8;

		val = REG_RD(bp, main_mem_prty_clr);
		if (val)
			DP(BNX2X_MSG_MCP, "Hmmm... Parity errors in HC "
					  "block during "
					  "function init (0x%x)!\n", val);

		/* Clear "false" parity errors in MSI-X table */
		for (i = main_mem_base;
		     i < main_mem_base + main_mem_size * 4;
		     i += main_mem_width) {
			bnx2x_read_dmae(bp, i, main_mem_width / 4);
			bnx2x_write_dmae(bp, bnx2x_sp_mapping(bp, wb_data),
					 i, main_mem_width / 4);
		}
		/* Clear HC parity attention */
		REG_RD(bp, main_mem_prty_clr);
	}

	bnx2x_phy_probe(&bp->link_params);

	return 0;
}

int bnx2x_init_hw(struct bnx2x *bp, u32 load_code)
{
	int rc = 0;

	DP(BNX2X_MSG_MCP, "function %d  load_code %x\n",
	   BP_ABS_FUNC(bp), load_code);

	bp->dmae_ready = 0;
	spin_lock_init(&bp->dmae_lock);
	rc = bnx2x_gunzip_init(bp);
	if (rc)
		return rc;

	switch (load_code) {
	case FW_MSG_CODE_DRV_LOAD_COMMON:
	case FW_MSG_CODE_DRV_LOAD_COMMON_CHIP:
		rc = bnx2x_init_hw_common(bp, load_code);
		if (rc)
			goto init_hw_err;
		/* no break */

	case FW_MSG_CODE_DRV_LOAD_PORT:
		rc = bnx2x_init_hw_port(bp);
		if (rc)
			goto init_hw_err;
		/* no break */

	case FW_MSG_CODE_DRV_LOAD_FUNCTION:
		rc = bnx2x_init_hw_func(bp);
		if (rc)
			goto init_hw_err;
		break;

	default:
		BNX2X_ERR("Unknown load_code (0x%x) from MCP\n", load_code);
		break;
	}

	if (!BP_NOMCP(bp)) {
		int mb_idx = BP_FW_MB_IDX(bp);

		bp->fw_drv_pulse_wr_seq =
				(SHMEM_RD(bp, func_mb[mb_idx].drv_pulse_mb) &
				 DRV_PULSE_SEQ_MASK);
		DP(BNX2X_MSG_MCP, "drv_pulse 0x%x\n", bp->fw_drv_pulse_wr_seq);
	}

init_hw_err:
	bnx2x_gunzip_end(bp);

	return rc;
}

void bnx2x_free_mem(struct bnx2x *bp)
{

#define BNX2X_PCI_FREE(x, y, size) \
	do { \
		if (x) { \
			dma_free_coherent(&bp->pdev->dev, size, (void *)x, y); \
			x = NULL; \
			y = 0; \
		} \
	} while (0)

#define BNX2X_FREE(x) \
	do { \
		if (x) { \
			kfree((void *)x); \
			x = NULL; \
		} \
	} while (0)

	int i;

	/* fastpath */
	/* Common */
	for_each_queue(bp, i) {
#ifdef BCM_CNIC
		/* FCoE client uses default status block */
		if (IS_FCOE_IDX(i)) {
			union host_hc_status_block *sb =
				&bnx2x_fp(bp, i, status_blk);
			memset(sb, 0, sizeof(union host_hc_status_block));
			bnx2x_fp(bp, i, status_blk_mapping) = 0;
		} else {
#endif
		/* status blocks */
		if (CHIP_IS_E2(bp))
			BNX2X_PCI_FREE(bnx2x_fp(bp, i, status_blk.e2_sb),
				       bnx2x_fp(bp, i, status_blk_mapping),
				       sizeof(struct host_hc_status_block_e2));
		else
			BNX2X_PCI_FREE(bnx2x_fp(bp, i, status_blk.e1x_sb),
				       bnx2x_fp(bp, i, status_blk_mapping),
				       sizeof(struct host_hc_status_block_e1x));
#ifdef BCM_CNIC
		}
#endif
	}
	/* Rx */
	for_each_rx_queue(bp, i) {

		/* fastpath rx rings: rx_buf rx_desc rx_comp */
		BNX2X_FREE(bnx2x_fp(bp, i, rx_buf_ring));
		BNX2X_PCI_FREE(bnx2x_fp(bp, i, rx_desc_ring),
			       bnx2x_fp(bp, i, rx_desc_mapping),
			       sizeof(struct eth_rx_bd) * NUM_RX_BD);

		BNX2X_PCI_FREE(bnx2x_fp(bp, i, rx_comp_ring),
			       bnx2x_fp(bp, i, rx_comp_mapping),
			       sizeof(struct eth_fast_path_rx_cqe) *
			       NUM_RCQ_BD);

		/* SGE ring */
		BNX2X_FREE(bnx2x_fp(bp, i, rx_page_ring));
		BNX2X_PCI_FREE(bnx2x_fp(bp, i, rx_sge_ring),
			       bnx2x_fp(bp, i, rx_sge_mapping),
			       BCM_PAGE_SIZE * NUM_RX_SGE_PAGES);
	}
	/* Tx */
	for_each_tx_queue(bp, i) {

		/* fastpath tx rings: tx_buf tx_desc */
		BNX2X_FREE(bnx2x_fp(bp, i, tx_buf_ring));
		BNX2X_PCI_FREE(bnx2x_fp(bp, i, tx_desc_ring),
			       bnx2x_fp(bp, i, tx_desc_mapping),
			       sizeof(union eth_tx_bd_types) * NUM_TX_BD);
	}
	/* end of fastpath */

	BNX2X_PCI_FREE(bp->def_status_blk, bp->def_status_blk_mapping,
		       sizeof(struct host_sp_status_block));

	BNX2X_PCI_FREE(bp->slowpath, bp->slowpath_mapping,
		       sizeof(struct bnx2x_slowpath));

	BNX2X_PCI_FREE(bp->context.vcxt, bp->context.cxt_mapping,
		       bp->context.size);

	bnx2x_ilt_mem_op(bp, ILT_MEMOP_FREE);

	BNX2X_FREE(bp->ilt->lines);

#ifdef BCM_CNIC
	if (CHIP_IS_E2(bp))
		BNX2X_PCI_FREE(bp->cnic_sb.e2_sb, bp->cnic_sb_mapping,
			       sizeof(struct host_hc_status_block_e2));
	else
		BNX2X_PCI_FREE(bp->cnic_sb.e1x_sb, bp->cnic_sb_mapping,
			       sizeof(struct host_hc_status_block_e1x));

	BNX2X_PCI_FREE(bp->t2, bp->t2_mapping, SRC_T2_SZ);
#endif

	BNX2X_PCI_FREE(bp->spq, bp->spq_mapping, BCM_PAGE_SIZE);

	BNX2X_PCI_FREE(bp->eq_ring, bp->eq_mapping,
		       BCM_PAGE_SIZE * NUM_EQ_PAGES);

	BNX2X_FREE(bp->rx_indir_table);

#undef BNX2X_PCI_FREE
#undef BNX2X_KFREE
}

static inline void set_sb_shortcuts(struct bnx2x *bp, int index)
{
	union host_hc_status_block status_blk = bnx2x_fp(bp, index, status_blk);
	if (CHIP_IS_E2(bp)) {
		bnx2x_fp(bp, index, sb_index_values) =
			(__le16 *)status_blk.e2_sb->sb.index_values;
		bnx2x_fp(bp, index, sb_running_index) =
			(__le16 *)status_blk.e2_sb->sb.running_index;
	} else {
		bnx2x_fp(bp, index, sb_index_values) =
			(__le16 *)status_blk.e1x_sb->sb.index_values;
		bnx2x_fp(bp, index, sb_running_index) =
			(__le16 *)status_blk.e1x_sb->sb.running_index;
	}
}

int bnx2x_alloc_mem(struct bnx2x *bp)
{
#define BNX2X_PCI_ALLOC(x, y, size) \
	do { \
		x = dma_alloc_coherent(&bp->pdev->dev, size, y, GFP_KERNEL); \
		if (x == NULL) \
			goto alloc_mem_err; \
		memset(x, 0, size); \
	} while (0)

#define BNX2X_ALLOC(x, size) \
	do { \
		x = kzalloc(size, GFP_KERNEL); \
		if (x == NULL) \
			goto alloc_mem_err; \
	} while (0)

	int i;

	/* fastpath */
	/* Common */
	for_each_queue(bp, i) {
		union host_hc_status_block *sb = &bnx2x_fp(bp, i, status_blk);
		bnx2x_fp(bp, i, bp) = bp;
		/* status blocks */
#ifdef BCM_CNIC
		if (!IS_FCOE_IDX(i)) {
#endif
			if (CHIP_IS_E2(bp))
				BNX2X_PCI_ALLOC(sb->e2_sb,
				    &bnx2x_fp(bp, i, status_blk_mapping),
				    sizeof(struct host_hc_status_block_e2));
			else
				BNX2X_PCI_ALLOC(sb->e1x_sb,
				    &bnx2x_fp(bp, i, status_blk_mapping),
				    sizeof(struct host_hc_status_block_e1x));
#ifdef BCM_CNIC
		}
#endif
		set_sb_shortcuts(bp, i);
	}
	/* Rx */
	for_each_queue(bp, i) {

		/* fastpath rx rings: rx_buf rx_desc rx_comp */
		BNX2X_ALLOC(bnx2x_fp(bp, i, rx_buf_ring),
				sizeof(struct sw_rx_bd) * NUM_RX_BD);
		BNX2X_PCI_ALLOC(bnx2x_fp(bp, i, rx_desc_ring),
				&bnx2x_fp(bp, i, rx_desc_mapping),
				sizeof(struct eth_rx_bd) * NUM_RX_BD);

		BNX2X_PCI_ALLOC(bnx2x_fp(bp, i, rx_comp_ring),
				&bnx2x_fp(bp, i, rx_comp_mapping),
				sizeof(struct eth_fast_path_rx_cqe) *
				NUM_RCQ_BD);

		/* SGE ring */
		BNX2X_ALLOC(bnx2x_fp(bp, i, rx_page_ring),
				sizeof(struct sw_rx_page) * NUM_RX_SGE);
		BNX2X_PCI_ALLOC(bnx2x_fp(bp, i, rx_sge_ring),
				&bnx2x_fp(bp, i, rx_sge_mapping),
				BCM_PAGE_SIZE * NUM_RX_SGE_PAGES);
	}
	/* Tx */
	for_each_queue(bp, i) {

		/* fastpath tx rings: tx_buf tx_desc */
		BNX2X_ALLOC(bnx2x_fp(bp, i, tx_buf_ring),
				sizeof(struct sw_tx_bd) * NUM_TX_BD);
		BNX2X_PCI_ALLOC(bnx2x_fp(bp, i, tx_desc_ring),
				&bnx2x_fp(bp, i, tx_desc_mapping),
				sizeof(union eth_tx_bd_types) * NUM_TX_BD);
	}
	/* end of fastpath */

#ifdef BCM_CNIC
	if (CHIP_IS_E2(bp))
		BNX2X_PCI_ALLOC(bp->cnic_sb.e2_sb, &bp->cnic_sb_mapping,
				sizeof(struct host_hc_status_block_e2));
	else
		BNX2X_PCI_ALLOC(bp->cnic_sb.e1x_sb, &bp->cnic_sb_mapping,
				sizeof(struct host_hc_status_block_e1x));

	/* allocate searcher T2 table */
	BNX2X_PCI_ALLOC(bp->t2, &bp->t2_mapping, SRC_T2_SZ);
#endif


	BNX2X_PCI_ALLOC(bp->def_status_blk, &bp->def_status_blk_mapping,
			sizeof(struct host_sp_status_block));

	BNX2X_PCI_ALLOC(bp->slowpath, &bp->slowpath_mapping,
			sizeof(struct bnx2x_slowpath));

	bp->context.size = sizeof(union cdu_context) * bp->l2_cid_count;

	BNX2X_PCI_ALLOC(bp->context.vcxt, &bp->context.cxt_mapping,
			bp->context.size);

	BNX2X_ALLOC(bp->ilt->lines, sizeof(struct ilt_line) * ILT_MAX_LINES);

	if (bnx2x_ilt_mem_op(bp, ILT_MEMOP_ALLOC))
		goto alloc_mem_err;

	/* Slow path ring */
	BNX2X_PCI_ALLOC(bp->spq, &bp->spq_mapping, BCM_PAGE_SIZE);

	/* EQ */
	BNX2X_PCI_ALLOC(bp->eq_ring, &bp->eq_mapping,
			BCM_PAGE_SIZE * NUM_EQ_PAGES);

	BNX2X_ALLOC(bp->rx_indir_table, sizeof(bp->rx_indir_table[0]) *
		    TSTORM_INDIRECTION_TABLE_SIZE);
	return 0;

alloc_mem_err:
	bnx2x_free_mem(bp);
	return -ENOMEM;

#undef BNX2X_PCI_ALLOC
#undef BNX2X_ALLOC
}

/*
 * Init service functions
 */
static int bnx2x_wait_ramrod(struct bnx2x *bp, int state, int idx,
			     int *state_p, int flags);

int bnx2x_func_start(struct bnx2x *bp)
{
	bnx2x_sp_post(bp, RAMROD_CMD_ID_COMMON_FUNCTION_START, 0, 0, 0, 1);

	/* Wait for completion */
	return bnx2x_wait_ramrod(bp, BNX2X_STATE_FUNC_STARTED, 0, &(bp->state),
				 WAIT_RAMROD_COMMON);
}

static int bnx2x_func_stop(struct bnx2x *bp)
{
	bnx2x_sp_post(bp, RAMROD_CMD_ID_COMMON_FUNCTION_STOP, 0, 0, 0, 1);

	/* Wait for completion */
	return bnx2x_wait_ramrod(bp, BNX2X_STATE_CLOSING_WAIT4_UNLOAD,
				      0, &(bp->state), WAIT_RAMROD_COMMON);
}

/**
 * Sets a MAC in a CAM for a few L2 Clients for E1x chips
 *
 * @param bp driver descriptor
 * @param set set or clear an entry (1 or 0)
 * @param mac pointer to a buffer containing a MAC
 * @param cl_bit_vec bit vector of clients to register a MAC for
 * @param cam_offset offset in a CAM to use
 * @param is_bcast is the set MAC a broadcast address (for E1 only)
 */
static void bnx2x_set_mac_addr_gen(struct bnx2x *bp, int set, const u8 *mac,
				   u32 cl_bit_vec, u8 cam_offset,
				   u8 is_bcast)
{
	struct mac_configuration_cmd *config =
		(struct mac_configuration_cmd *)bnx2x_sp(bp, mac_config);
	int ramrod_flags = WAIT_RAMROD_COMMON;

	bp->set_mac_pending = 1;

	config->hdr.length = 1;
	config->hdr.offset = cam_offset;
	config->hdr.client_id = 0xff;
	/* Mark the single MAC configuration ramrod as opposed to a
	 * UC/MC list configuration).
	 */
	config->hdr.echo = 1;

	/* primary MAC */
	config->config_table[0].msb_mac_addr =
					swab16(*(u16 *)&mac[0]);
	config->config_table[0].middle_mac_addr =
					swab16(*(u16 *)&mac[2]);
	config->config_table[0].lsb_mac_addr =
					swab16(*(u16 *)&mac[4]);
	config->config_table[0].clients_bit_vector =
					cpu_to_le32(cl_bit_vec);
	config->config_table[0].vlan_id = 0;
	config->config_table[0].pf_id = BP_FUNC(bp);
	if (set)
		SET_FLAG(config->config_table[0].flags,
			MAC_CONFIGURATION_ENTRY_ACTION_TYPE,
			T_ETH_MAC_COMMAND_SET);
	else
		SET_FLAG(config->config_table[0].flags,
			MAC_CONFIGURATION_ENTRY_ACTION_TYPE,
			T_ETH_MAC_COMMAND_INVALIDATE);

	if (is_bcast)
		SET_FLAG(config->config_table[0].flags,
			MAC_CONFIGURATION_ENTRY_BROADCAST, 1);

	DP(NETIF_MSG_IFUP, "%s MAC (%04x:%04x:%04x)  PF_ID %d  CLID mask %d\n",
	   (set ? "setting" : "clearing"),
	   config->config_table[0].msb_mac_addr,
	   config->config_table[0].middle_mac_addr,
	   config->config_table[0].lsb_mac_addr, BP_FUNC(bp), cl_bit_vec);

	mb();

	bnx2x_sp_post(bp, RAMROD_CMD_ID_COMMON_SET_MAC, 0,
		      U64_HI(bnx2x_sp_mapping(bp, mac_config)),
		      U64_LO(bnx2x_sp_mapping(bp, mac_config)), 1);

	/* Wait for a completion */
	bnx2x_wait_ramrod(bp, 0, 0, &bp->set_mac_pending, ramrod_flags);
}

static int bnx2x_wait_ramrod(struct bnx2x *bp, int state, int idx,
			     int *state_p, int flags)
{
	/* can take a while if any port is running */
	int cnt = 5000;
	u8 poll = flags & WAIT_RAMROD_POLL;
	u8 common = flags & WAIT_RAMROD_COMMON;

	DP(NETIF_MSG_IFUP, "%s for state to become %x on IDX [%d]\n",
	   poll ? "polling" : "waiting", state, idx);

	might_sleep();
	while (cnt--) {
		if (poll) {
			if (common)
				bnx2x_eq_int(bp);
			else {
				bnx2x_rx_int(bp->fp, 10);
				/* if index is different from 0
				 * the reply for some commands will
				 * be on the non default queue
				 */
				if (idx)
					bnx2x_rx_int(&bp->fp[idx], 10);
			}
		}

		mb(); /* state is changed by bnx2x_sp_event() */
		if (*state_p == state) {
#ifdef BNX2X_STOP_ON_ERROR
			DP(NETIF_MSG_IFUP, "exit  (cnt %d)\n", 5000 - cnt);
#endif
			return 0;
		}

		msleep(1);

		if (bp->panic)
			return -EIO;
	}

	/* timeout! */
	BNX2X_ERR("timeout %s for state %x on IDX [%d]\n",
		  poll ? "polling" : "waiting", state, idx);
#ifdef BNX2X_STOP_ON_ERROR
	bnx2x_panic();
#endif

	return -EBUSY;
}

static u8 bnx2x_e1h_cam_offset(struct bnx2x *bp, u8 rel_offset)
{
	if (CHIP_IS_E1H(bp))
		return E1H_FUNC_MAX * rel_offset + BP_FUNC(bp);
	else if (CHIP_MODE_IS_4_PORT(bp))
		return E2_FUNC_MAX * rel_offset + BP_FUNC(bp);
	else
		return E2_FUNC_MAX * rel_offset + BP_VN(bp);
}

/**
 *  LLH CAM line allocations: currently only iSCSI and ETH macs are
 *  relevant. In addition, current implementation is tuned for a
 *  single ETH MAC.
 */
enum {
	LLH_CAM_ISCSI_ETH_LINE = 0,
	LLH_CAM_ETH_LINE,
	LLH_CAM_MAX_PF_LINE = NIG_REG_LLH1_FUNC_MEM_SIZE
};

static void bnx2x_set_mac_in_nig(struct bnx2x *bp,
			  int set,
			  unsigned char *dev_addr,
			  int index)
{
	u32 wb_data[2];
	u32 mem_offset, ena_offset, mem_index;
	/**
	 * indexes mapping:
	 * 0..7 - goes to MEM
	 * 8..15 - goes to MEM2
	 */

	if (!IS_MF_SI(bp) || index > LLH_CAM_MAX_PF_LINE)
		return;

	/* calculate memory start offset according to the mapping
	 * and index in the memory */
	if (index < NIG_LLH_FUNC_MEM_MAX_OFFSET) {
		mem_offset = BP_PORT(bp) ? NIG_REG_LLH1_FUNC_MEM :
					   NIG_REG_LLH0_FUNC_MEM;
		ena_offset = BP_PORT(bp) ? NIG_REG_LLH1_FUNC_MEM_ENABLE :
					   NIG_REG_LLH0_FUNC_MEM_ENABLE;
		mem_index = index;
	} else {
		mem_offset = BP_PORT(bp) ? NIG_REG_P1_LLH_FUNC_MEM2 :
					   NIG_REG_P0_LLH_FUNC_MEM2;
		ena_offset = BP_PORT(bp) ? NIG_REG_P1_LLH_FUNC_MEM2_ENABLE :
					   NIG_REG_P0_LLH_FUNC_MEM2_ENABLE;
		mem_index = index - NIG_LLH_FUNC_MEM_MAX_OFFSET;
	}

	if (set) {
		/* LLH_FUNC_MEM is a u64 WB register */
		mem_offset += 8*mem_index;

		wb_data[0] = ((dev_addr[2] << 24) | (dev_addr[3] << 16) |
			      (dev_addr[4] <<  8) |  dev_addr[5]);
		wb_data[1] = ((dev_addr[0] <<  8) |  dev_addr[1]);

		REG_WR_DMAE(bp, mem_offset, wb_data, 2);
	}

	/* enable/disable the entry */
	REG_WR(bp, ena_offset + 4*mem_index, set);

}

/**
 *  LLH CAM line allocations: currently only iSCSI and ETH macs are
 *  relevant. In addition, current implementation is tuned for a
 *  single ETH MAC.
 *
 *  When multiple unicast ETH MACs PF configuration in switch
 *  independent mode is required (NetQ, multiple netdev MACs,
 *  etc.), consider better utilisation of 16 per function MAC
 *  entries in the LLH memory.
 */
enum {
	LLH_CAM_ISCSI_ETH_LINE = 0,
	LLH_CAM_ETH_LINE,
	LLH_CAM_MAX_PF_LINE = NIG_REG_LLH1_FUNC_MEM_SIZE
};

static void bnx2x_set_mac_in_nig(struct bnx2x *bp,
			  int set,
			  unsigned char *dev_addr,
			  int index)
{
	u32 wb_data[2];
	u32 mem_offset, ena_offset, mem_index;
	/**
	 * indexes mapping:
	 * 0..7 - goes to MEM
	 * 8..15 - goes to MEM2
	 */

	if (!IS_MF_SI(bp) || index > LLH_CAM_MAX_PF_LINE)
		return;

	/* calculate memory start offset according to the mapping
	 * and index in the memory */
	if (index < NIG_LLH_FUNC_MEM_MAX_OFFSET) {
		mem_offset = BP_PORT(bp) ? NIG_REG_LLH1_FUNC_MEM :
					   NIG_REG_LLH0_FUNC_MEM;
		ena_offset = BP_PORT(bp) ? NIG_REG_LLH1_FUNC_MEM_ENABLE :
					   NIG_REG_LLH0_FUNC_MEM_ENABLE;
		mem_index = index;
	} else {
		mem_offset = BP_PORT(bp) ? NIG_REG_P1_LLH_FUNC_MEM2 :
					   NIG_REG_P0_LLH_FUNC_MEM2;
		ena_offset = BP_PORT(bp) ? NIG_REG_P1_LLH_FUNC_MEM2_ENABLE :
					   NIG_REG_P0_LLH_FUNC_MEM2_ENABLE;
		mem_index = index - NIG_LLH_FUNC_MEM_MAX_OFFSET;
	}

	if (set) {
		/* LLH_FUNC_MEM is a u64 WB register */
		mem_offset += 8*mem_index;

		wb_data[0] = ((dev_addr[2] << 24) | (dev_addr[3] << 16) |
			      (dev_addr[4] <<  8) |  dev_addr[5]);
		wb_data[1] = ((dev_addr[0] <<  8) |  dev_addr[1]);

		REG_WR_DMAE(bp, mem_offset, wb_data, 2);
	}

	/* enable/disable the entry */
	REG_WR(bp, ena_offset + 4*mem_index, set);

}

void bnx2x_set_eth_mac(struct bnx2x *bp, int set)
{
	u8 cam_offset = (CHIP_IS_E1(bp) ? (BP_PORT(bp) ? 32 : 0) :
			 bnx2x_e1h_cam_offset(bp, CAM_ETH_LINE));

	/* networking  MAC */
	bnx2x_set_mac_addr_gen(bp, set, bp->dev->dev_addr,
			       (1 << bp->fp->cl_id), cam_offset , 0);

	bnx2x_set_mac_in_nig(bp, set, bp->dev->dev_addr, LLH_CAM_ETH_LINE);

	if (CHIP_IS_E1(bp)) {
		/* broadcast MAC */
		static const u8 bcast[ETH_ALEN] = {
			0xff, 0xff, 0xff, 0xff, 0xff, 0xff
		};
		bnx2x_set_mac_addr_gen(bp, set, bcast, 0, cam_offset + 1, 1);
	}
}

static inline u8 bnx2x_e1_cam_mc_offset(struct bnx2x *bp)
{
	return CHIP_REV_IS_SLOW(bp) ?
		(BNX2X_MAX_EMUL_MULTI * (1 + BP_PORT(bp))) :
		(BNX2X_MAX_MULTICAST * (1 + BP_PORT(bp)));
}

/* set mc list, do not wait as wait implies sleep and
 * set_rx_mode can be invoked from non-sleepable context.
 *
 * Instead we use the same ramrod data buffer each time we need
 * to configure a list of addresses, and use the fact that the
 * list of MACs is changed in an incremental way and that the
 * function is called under the netif_addr_lock. A temporary
 * inconsistent CAM configuration (possible in case of a very fast
 * sequence of add/del/add on the host side) will shortly be
 * restored by the handler of the last ramrod.
 */
static int bnx2x_set_e1_mc_list(struct bnx2x *bp)
{
	int i = 0, old;
	struct net_device *dev = bp->dev;
	u8 offset = bnx2x_e1_cam_mc_offset(bp);
	struct netdev_hw_addr *ha;
	struct mac_configuration_cmd *config_cmd = bnx2x_sp(bp, mcast_config);
	dma_addr_t config_cmd_map = bnx2x_sp_mapping(bp, mcast_config);

	if (netdev_mc_count(dev) > BNX2X_MAX_MULTICAST)
		return -EINVAL;

	netdev_for_each_mc_addr(ha, dev) {
		/* copy mac */
		config_cmd->config_table[i].msb_mac_addr =
			swab16(*(u16 *)&bnx2x_mc_addr(ha)[0]);
		config_cmd->config_table[i].middle_mac_addr =
			swab16(*(u16 *)&bnx2x_mc_addr(ha)[2]);
		config_cmd->config_table[i].lsb_mac_addr =
			swab16(*(u16 *)&bnx2x_mc_addr(ha)[4]);

		config_cmd->config_table[i].vlan_id = 0;
		config_cmd->config_table[i].pf_id = BP_FUNC(bp);
		config_cmd->config_table[i].clients_bit_vector =
			cpu_to_le32(1 << BP_L_ID(bp));

		SET_FLAG(config_cmd->config_table[i].flags,
			MAC_CONFIGURATION_ENTRY_ACTION_TYPE,
			T_ETH_MAC_COMMAND_SET);

		DP(NETIF_MSG_IFUP,
		   "setting MCAST[%d] (%04x:%04x:%04x)\n", i,
		   config_cmd->config_table[i].msb_mac_addr,
		   config_cmd->config_table[i].middle_mac_addr,
		   config_cmd->config_table[i].lsb_mac_addr);
		i++;
	}
	old = config_cmd->hdr.length;
	if (old > i) {
		for (; i < old; i++) {
			if (CAM_IS_INVALID(config_cmd->
					   config_table[i])) {
				/* already invalidated */
				break;
			}
			/* invalidate */
			SET_FLAG(config_cmd->config_table[i].flags,
				MAC_CONFIGURATION_ENTRY_ACTION_TYPE,
				T_ETH_MAC_COMMAND_INVALIDATE);
		}
	}

	wmb();

	config_cmd->hdr.length = i;
	config_cmd->hdr.offset = offset;
	config_cmd->hdr.client_id = 0xff;
	/* Mark that this ramrod doesn't use bp->set_mac_pending for
	 * synchronization.
	 */
	config_cmd->hdr.echo = 0;

	mb();

	return bnx2x_sp_post(bp, RAMROD_CMD_ID_COMMON_SET_MAC, 0,
		   U64_HI(config_cmd_map), U64_LO(config_cmd_map), 1);
}

void bnx2x_invalidate_e1_mc_list(struct bnx2x *bp)
{
	int i;
	struct mac_configuration_cmd *config_cmd = bnx2x_sp(bp, mcast_config);
	dma_addr_t config_cmd_map = bnx2x_sp_mapping(bp, mcast_config);
	int ramrod_flags = WAIT_RAMROD_COMMON;
	u8 offset = bnx2x_e1_cam_mc_offset(bp);

	for (i = 0; i < BNX2X_MAX_MULTICAST; i++)
		SET_FLAG(config_cmd->config_table[i].flags,
			MAC_CONFIGURATION_ENTRY_ACTION_TYPE,
			T_ETH_MAC_COMMAND_INVALIDATE);

	wmb();

	config_cmd->hdr.length = BNX2X_MAX_MULTICAST;
	config_cmd->hdr.offset = offset;
	config_cmd->hdr.client_id = 0xff;
	/* We'll wait for a completion this time... */
	config_cmd->hdr.echo = 1;

	bp->set_mac_pending = 1;

	mb();

	bnx2x_sp_post(bp, RAMROD_CMD_ID_COMMON_SET_MAC, 0,
		      U64_HI(config_cmd_map), U64_LO(config_cmd_map), 1);

	/* Wait for a completion */
	bnx2x_wait_ramrod(bp, 0, 0, &bp->set_mac_pending,
				ramrod_flags);

}

/* Accept one or more multicasts */
static int bnx2x_set_e1h_mc_list(struct bnx2x *bp)
{
	struct net_device *dev = bp->dev;
	struct netdev_hw_addr *ha;
	u32 mc_filter[MC_HASH_SIZE];
	u32 crc, bit, regidx;
	int i;

	memset(mc_filter, 0, 4 * MC_HASH_SIZE);

	netdev_for_each_mc_addr(ha, dev) {
		DP(NETIF_MSG_IFUP, "Adding mcast MAC: %pM\n",
		   bnx2x_mc_addr(ha));

		crc = crc32c_le(0, bnx2x_mc_addr(ha),
				ETH_ALEN);
		bit = (crc >> 24) & 0xff;
		regidx = bit >> 5;
		bit &= 0x1f;
		mc_filter[regidx] |= (1 << bit);
	}

	for (i = 0; i < MC_HASH_SIZE; i++)
		REG_WR(bp, MC_HASH_OFFSET(bp, i),
		       mc_filter[i]);

	return 0;
}

void bnx2x_invalidate_e1h_mc_list(struct bnx2x *bp)
{
	int i;

	for (i = 0; i < MC_HASH_SIZE; i++)
		REG_WR(bp, MC_HASH_OFFSET(bp, i), 0);
}

#ifdef BCM_CNIC
/**
 * Set iSCSI MAC(s) at the next enties in the CAM after the ETH
 * MAC(s). This function will wait until the ramdord completion
 * returns.
 *
 * @param bp driver handle
 * @param set set or clear the CAM entry
 *
 * @return 0 if cussess, -ENODEV if ramrod doesn't return.
 */
static int bnx2x_set_iscsi_eth_mac_addr(struct bnx2x *bp, int set)
{
	u8 cam_offset = (CHIP_IS_E1(bp) ? ((BP_PORT(bp) ? 32 : 0) + 2) :
			 bnx2x_e1h_cam_offset(bp, CAM_ISCSI_ETH_LINE));
	u32 iscsi_l2_cl_id = BNX2X_ISCSI_ETH_CL_ID +
		BP_E1HVN(bp) * NONE_ETH_CONTEXT_USE;
	u32 cl_bit_vec = (1 << iscsi_l2_cl_id);
	u8 *iscsi_mac = bp->cnic_eth_dev.iscsi_mac;

	/* Send a SET_MAC ramrod */
	bnx2x_set_mac_addr_gen(bp, set, iscsi_mac, cl_bit_vec,
			       cam_offset, 0);

<<<<<<< HEAD
	bnx2x_set_mac_in_nig(bp, set, bp->iscsi_mac, LLH_CAM_ISCSI_ETH_LINE);

	return 0;
}

/**
 * Set FCoE L2 MAC(s) at the next enties in the CAM after the
 * ETH MAC(s). This function will wait until the ramdord
 * completion returns.
 *
 * @param bp driver handle
 * @param set set or clear the CAM entry
 *
 * @return 0 if cussess, -ENODEV if ramrod doesn't return.
 */
int bnx2x_set_fip_eth_mac_addr(struct bnx2x *bp, int set)
{
	u32 cl_bit_vec = (1 << bnx2x_fcoe(bp, cl_id));
	/**
	 * CAM allocation for E1H
	 * eth unicasts: by func number
	 * iscsi: by func number
	 * fip unicast: by func number
	 * fip multicast: by func number
	 */
	bnx2x_set_mac_addr_gen(bp, set, bp->fip_mac,
		cl_bit_vec, bnx2x_e1h_cam_offset(bp, CAM_FIP_ETH_LINE), 0);

	return 0;
}

int bnx2x_set_all_enode_macs(struct bnx2x *bp, int set)
{
	u32 cl_bit_vec = (1 << bnx2x_fcoe(bp, cl_id));

	/**
	 * CAM allocation for E1H
	 * eth unicasts: by func number
	 * iscsi: by func number
	 * fip unicast: by func number
	 * fip multicast: by func number
	 */
	bnx2x_set_mac_addr_gen(bp, set, ALL_ENODE_MACS,	cl_bit_vec,
		bnx2x_e1h_cam_offset(bp, CAM_FIP_MCAST_LINE), 0);
=======
	bnx2x_set_mac_in_nig(bp, set, iscsi_mac, LLH_CAM_ISCSI_ETH_LINE);
>>>>>>> 105e53f8

	return 0;
}

/**
 * Set FCoE L2 MAC(s) at the next enties in the CAM after the
 * ETH MAC(s). This function will wait until the ramdord
 * completion returns.
 *
 * @param bp driver handle
 * @param set set or clear the CAM entry
 *
 * @return 0 if cussess, -ENODEV if ramrod doesn't return.
 */
int bnx2x_set_fip_eth_mac_addr(struct bnx2x *bp, int set)
{
	u32 cl_bit_vec = (1 << bnx2x_fcoe(bp, cl_id));
	/**
	 * CAM allocation for E1H
	 * eth unicasts: by func number
	 * iscsi: by func number
	 * fip unicast: by func number
	 * fip multicast: by func number
	 */
	bnx2x_set_mac_addr_gen(bp, set, bp->fip_mac,
		cl_bit_vec, bnx2x_e1h_cam_offset(bp, CAM_FIP_ETH_LINE), 0);

	return 0;
}

int bnx2x_set_all_enode_macs(struct bnx2x *bp, int set)
{
	u32 cl_bit_vec = (1 << bnx2x_fcoe(bp, cl_id));

	/**
	 * CAM allocation for E1H
	 * eth unicasts: by func number
	 * iscsi: by func number
	 * fip unicast: by func number
	 * fip multicast: by func number
	 */
	bnx2x_set_mac_addr_gen(bp, set, ALL_ENODE_MACS,	cl_bit_vec,
		bnx2x_e1h_cam_offset(bp, CAM_FIP_MCAST_LINE), 0);

	return 0;
}
#endif

static void bnx2x_fill_cl_init_data(struct bnx2x *bp,
				    struct bnx2x_client_init_params *params,
				    u8 activate,
				    struct client_init_ramrod_data *data)
{
	/* Clear the buffer */
	memset(data, 0, sizeof(*data));

	/* general */
	data->general.client_id = params->rxq_params.cl_id;
	data->general.statistics_counter_id = params->rxq_params.stat_id;
	data->general.statistics_en_flg =
		(params->rxq_params.flags & QUEUE_FLG_STATS) ? 1 : 0;
	data->general.is_fcoe_flg =
		(params->ramrod_params.flags & CLIENT_IS_FCOE) ? 1 : 0;
	data->general.activate_flg = activate;
	data->general.sp_client_id = params->rxq_params.spcl_id;

	/* Rx data */
	data->rx.tpa_en_flg =
		(params->rxq_params.flags & QUEUE_FLG_TPA) ? 1 : 0;
	data->rx.vmqueue_mode_en_flg = 0;
	data->rx.cache_line_alignment_log_size =
		params->rxq_params.cache_line_log;
	data->rx.enable_dynamic_hc =
		(params->rxq_params.flags & QUEUE_FLG_DHC) ? 1 : 0;
	data->rx.max_sges_for_packet = params->rxq_params.max_sges_pkt;
	data->rx.client_qzone_id = params->rxq_params.cl_qzone_id;
	data->rx.max_agg_size = params->rxq_params.tpa_agg_sz;

	/* We don't set drop flags */
	data->rx.drop_ip_cs_err_flg = 0;
	data->rx.drop_tcp_cs_err_flg = 0;
	data->rx.drop_ttl0_flg = 0;
	data->rx.drop_udp_cs_err_flg = 0;

	data->rx.inner_vlan_removal_enable_flg =
		(params->rxq_params.flags & QUEUE_FLG_VLAN) ? 1 : 0;
	data->rx.outer_vlan_removal_enable_flg =
		(params->rxq_params.flags & QUEUE_FLG_OV) ? 1 : 0;
	data->rx.status_block_id = params->rxq_params.fw_sb_id;
	data->rx.rx_sb_index_number = params->rxq_params.sb_cq_index;
	data->rx.bd_buff_size = cpu_to_le16(params->rxq_params.buf_sz);
	data->rx.sge_buff_size = cpu_to_le16(params->rxq_params.sge_buf_sz);
	data->rx.mtu = cpu_to_le16(params->rxq_params.mtu);
	data->rx.bd_page_base.lo =
		cpu_to_le32(U64_LO(params->rxq_params.dscr_map));
	data->rx.bd_page_base.hi =
		cpu_to_le32(U64_HI(params->rxq_params.dscr_map));
	data->rx.sge_page_base.lo =
		cpu_to_le32(U64_LO(params->rxq_params.sge_map));
	data->rx.sge_page_base.hi =
		cpu_to_le32(U64_HI(params->rxq_params.sge_map));
	data->rx.cqe_page_base.lo =
		cpu_to_le32(U64_LO(params->rxq_params.rcq_map));
	data->rx.cqe_page_base.hi =
		cpu_to_le32(U64_HI(params->rxq_params.rcq_map));
	data->rx.is_leading_rss =
		(params->ramrod_params.flags & CLIENT_IS_LEADING_RSS) ? 1 : 0;
	data->rx.is_approx_mcast = data->rx.is_leading_rss;

	/* Tx data */
	data->tx.enforce_security_flg = 0; /* VF specific */
	data->tx.tx_status_block_id = params->txq_params.fw_sb_id;
	data->tx.tx_sb_index_number = params->txq_params.sb_cq_index;
	data->tx.mtu = 0; /* VF specific */
	data->tx.tx_bd_page_base.lo =
		cpu_to_le32(U64_LO(params->txq_params.dscr_map));
	data->tx.tx_bd_page_base.hi =
		cpu_to_le32(U64_HI(params->txq_params.dscr_map));

	/* flow control data */
	data->fc.cqe_pause_thr_low = cpu_to_le16(params->pause.rcq_th_lo);
	data->fc.cqe_pause_thr_high = cpu_to_le16(params->pause.rcq_th_hi);
	data->fc.bd_pause_thr_low = cpu_to_le16(params->pause.bd_th_lo);
	data->fc.bd_pause_thr_high = cpu_to_le16(params->pause.bd_th_hi);
	data->fc.sge_pause_thr_low = cpu_to_le16(params->pause.sge_th_lo);
	data->fc.sge_pause_thr_high = cpu_to_le16(params->pause.sge_th_hi);
	data->fc.rx_cos_mask = cpu_to_le16(params->pause.pri_map);

	data->fc.safc_group_num = params->txq_params.cos;
	data->fc.safc_group_en_flg =
		(params->txq_params.flags & QUEUE_FLG_COS) ? 1 : 0;
	data->fc.traffic_type =
		(params->ramrod_params.flags & CLIENT_IS_FCOE) ?
		LLFC_TRAFFIC_TYPE_FCOE : LLFC_TRAFFIC_TYPE_NW;
}

static inline void bnx2x_set_ctx_validation(struct eth_context *cxt, u32 cid)
{
	/* ustorm cxt validation */
	cxt->ustorm_ag_context.cdu_usage =
		CDU_RSRVD_VALUE_TYPE_A(cid, CDU_REGION_NUMBER_UCM_AG,
				       ETH_CONNECTION_TYPE);
	/* xcontext validation */
	cxt->xstorm_ag_context.cdu_reserved =
		CDU_RSRVD_VALUE_TYPE_A(cid, CDU_REGION_NUMBER_XCM_AG,
				       ETH_CONNECTION_TYPE);
}

static int bnx2x_setup_fw_client(struct bnx2x *bp,
				 struct bnx2x_client_init_params *params,
				 u8 activate,
				 struct client_init_ramrod_data *data,
				 dma_addr_t data_mapping)
{
	u16 hc_usec;
	int ramrod = RAMROD_CMD_ID_ETH_CLIENT_SETUP;
	int ramrod_flags = 0, rc;

	/* HC and context validation values */
	hc_usec = params->txq_params.hc_rate ?
		1000000 / params->txq_params.hc_rate : 0;
	bnx2x_update_coalesce_sb_index(bp,
			params->txq_params.fw_sb_id,
			params->txq_params.sb_cq_index,
			!(params->txq_params.flags & QUEUE_FLG_HC),
			hc_usec);

	*(params->ramrod_params.pstate) = BNX2X_FP_STATE_OPENING;

	hc_usec = params->rxq_params.hc_rate ?
		1000000 / params->rxq_params.hc_rate : 0;
	bnx2x_update_coalesce_sb_index(bp,
			params->rxq_params.fw_sb_id,
			params->rxq_params.sb_cq_index,
			!(params->rxq_params.flags & QUEUE_FLG_HC),
			hc_usec);

	bnx2x_set_ctx_validation(params->rxq_params.cxt,
				 params->rxq_params.cid);

	/* zero stats */
	if (params->txq_params.flags & QUEUE_FLG_STATS)
		storm_memset_xstats_zero(bp, BP_PORT(bp),
					 params->txq_params.stat_id);

	if (params->rxq_params.flags & QUEUE_FLG_STATS) {
		storm_memset_ustats_zero(bp, BP_PORT(bp),
					 params->rxq_params.stat_id);
		storm_memset_tstats_zero(bp, BP_PORT(bp),
					 params->rxq_params.stat_id);
	}

	/* Fill the ramrod data */
	bnx2x_fill_cl_init_data(bp, params, activate, data);

	/* SETUP ramrod.
	 *
	 * bnx2x_sp_post() takes a spin_lock thus no other explict memory
	 * barrier except from mmiowb() is needed to impose a
	 * proper ordering of memory operations.
	 */
	mmiowb();


	bnx2x_sp_post(bp, ramrod, params->ramrod_params.cid,
		      U64_HI(data_mapping), U64_LO(data_mapping), 0);

	/* Wait for completion */
	rc = bnx2x_wait_ramrod(bp, params->ramrod_params.state,
				 params->ramrod_params.index,
				 params->ramrod_params.pstate,
				 ramrod_flags);
	return rc;
}

/**
 * Configure interrupt mode according to current configuration.
 * In case of MSI-X it will also try to enable MSI-X.
 *
 * @param bp
 *
 * @return int
 */
static int __devinit bnx2x_set_int_mode(struct bnx2x *bp)
{
	int rc = 0;

	switch (bp->int_mode) {
	case INT_MODE_MSI:
		bnx2x_enable_msi(bp);
		/* falling through... */
	case INT_MODE_INTx:
		bp->num_queues = 1 + NONE_ETH_CONTEXT_USE;
		DP(NETIF_MSG_IFUP, "set number of queues to 1\n");
		break;
	default:
		/* Set number of queues according to bp->multi_mode value */
		bnx2x_set_num_queues(bp);

		DP(NETIF_MSG_IFUP, "set number of queues to %d\n",
		   bp->num_queues);

		/* if we can't use MSI-X we only need one fp,
		 * so try to enable MSI-X with the requested number of fp's
		 * and fallback to MSI or legacy INTx with one fp
		 */
		rc = bnx2x_enable_msix(bp);
		if (rc) {
			/* failed to enable MSI-X */
			if (bp->multi_mode)
				DP(NETIF_MSG_IFUP,
					  "Multi requested but failed to "
					  "enable MSI-X (%d), "
					  "set number of queues to %d\n",
				   bp->num_queues,
				   1 + NONE_ETH_CONTEXT_USE);
			bp->num_queues = 1 + NONE_ETH_CONTEXT_USE;

			if (!(bp->flags & DISABLE_MSI_FLAG))
				bnx2x_enable_msi(bp);
		}

		break;
	}

	return rc;
}

/* must be called prioir to any HW initializations */
static inline u16 bnx2x_cid_ilt_lines(struct bnx2x *bp)
{
	return L2_ILT_LINES(bp);
}

void bnx2x_ilt_set_info(struct bnx2x *bp)
{
	struct ilt_client_info *ilt_client;
	struct bnx2x_ilt *ilt = BP_ILT(bp);
	u16 line = 0;

	ilt->start_line = FUNC_ILT_BASE(BP_FUNC(bp));
	DP(BNX2X_MSG_SP, "ilt starts at line %d\n", ilt->start_line);

	/* CDU */
	ilt_client = &ilt->clients[ILT_CLIENT_CDU];
	ilt_client->client_num = ILT_CLIENT_CDU;
	ilt_client->page_size = CDU_ILT_PAGE_SZ;
	ilt_client->flags = ILT_CLIENT_SKIP_MEM;
	ilt_client->start = line;
	line += L2_ILT_LINES(bp);
#ifdef BCM_CNIC
	line += CNIC_ILT_LINES;
#endif
	ilt_client->end = line - 1;

	DP(BNX2X_MSG_SP, "ilt client[CDU]: start %d, end %d, psz 0x%x, "
					 "flags 0x%x, hw psz %d\n",
	   ilt_client->start,
	   ilt_client->end,
	   ilt_client->page_size,
	   ilt_client->flags,
	   ilog2(ilt_client->page_size >> 12));

	/* QM */
	if (QM_INIT(bp->qm_cid_count)) {
		ilt_client = &ilt->clients[ILT_CLIENT_QM];
		ilt_client->client_num = ILT_CLIENT_QM;
		ilt_client->page_size = QM_ILT_PAGE_SZ;
		ilt_client->flags = 0;
		ilt_client->start = line;

		/* 4 bytes for each cid */
		line += DIV_ROUND_UP(bp->qm_cid_count * QM_QUEUES_PER_FUNC * 4,
							 QM_ILT_PAGE_SZ);

		ilt_client->end = line - 1;

		DP(BNX2X_MSG_SP, "ilt client[QM]: start %d, end %d, psz 0x%x, "
						 "flags 0x%x, hw psz %d\n",
		   ilt_client->start,
		   ilt_client->end,
		   ilt_client->page_size,
		   ilt_client->flags,
		   ilog2(ilt_client->page_size >> 12));

	}
	/* SRC */
	ilt_client = &ilt->clients[ILT_CLIENT_SRC];
#ifdef BCM_CNIC
	ilt_client->client_num = ILT_CLIENT_SRC;
	ilt_client->page_size = SRC_ILT_PAGE_SZ;
	ilt_client->flags = 0;
	ilt_client->start = line;
	line += SRC_ILT_LINES;
	ilt_client->end = line - 1;

	DP(BNX2X_MSG_SP, "ilt client[SRC]: start %d, end %d, psz 0x%x, "
					 "flags 0x%x, hw psz %d\n",
	   ilt_client->start,
	   ilt_client->end,
	   ilt_client->page_size,
	   ilt_client->flags,
	   ilog2(ilt_client->page_size >> 12));

#else
	ilt_client->flags = (ILT_CLIENT_SKIP_INIT | ILT_CLIENT_SKIP_MEM);
#endif

	/* TM */
	ilt_client = &ilt->clients[ILT_CLIENT_TM];
#ifdef BCM_CNIC
	ilt_client->client_num = ILT_CLIENT_TM;
	ilt_client->page_size = TM_ILT_PAGE_SZ;
	ilt_client->flags = 0;
	ilt_client->start = line;
	line += TM_ILT_LINES;
	ilt_client->end = line - 1;

	DP(BNX2X_MSG_SP, "ilt client[TM]: start %d, end %d, psz 0x%x, "
					 "flags 0x%x, hw psz %d\n",
	   ilt_client->start,
	   ilt_client->end,
	   ilt_client->page_size,
	   ilt_client->flags,
	   ilog2(ilt_client->page_size >> 12));

#else
	ilt_client->flags = (ILT_CLIENT_SKIP_INIT | ILT_CLIENT_SKIP_MEM);
#endif
}

int bnx2x_setup_client(struct bnx2x *bp, struct bnx2x_fastpath *fp,
		       int is_leading)
{
	struct bnx2x_client_init_params params = { {0} };
	int rc;

	/* reset IGU state skip FCoE L2 queue */
	if (!IS_FCOE_FP(fp))
		bnx2x_ack_sb(bp, fp->igu_sb_id, USTORM_ID, 0,
			     IGU_INT_ENABLE, 0);

	params.ramrod_params.pstate = &fp->state;
	params.ramrod_params.state = BNX2X_FP_STATE_OPEN;
	params.ramrod_params.index = fp->index;
	params.ramrod_params.cid = fp->cid;

#ifdef BCM_CNIC
	if (IS_FCOE_FP(fp))
		params.ramrod_params.flags |= CLIENT_IS_FCOE;

#endif

	if (is_leading)
		params.ramrod_params.flags |= CLIENT_IS_LEADING_RSS;

	bnx2x_pf_rx_cl_prep(bp, fp, &params.pause, &params.rxq_params);

	bnx2x_pf_tx_cl_prep(bp, fp, &params.txq_params);

	rc = bnx2x_setup_fw_client(bp, &params, 1,
				     bnx2x_sp(bp, client_init_data),
				     bnx2x_sp_mapping(bp, client_init_data));
	return rc;
}

static int bnx2x_stop_fw_client(struct bnx2x *bp,
				struct bnx2x_client_ramrod_params *p)
{
	int rc;

	int poll_flag = p->poll ? WAIT_RAMROD_POLL : 0;

	/* halt the connection */
	*p->pstate = BNX2X_FP_STATE_HALTING;
	bnx2x_sp_post(bp, RAMROD_CMD_ID_ETH_HALT, p->cid, 0,
						  p->cl_id, 0);

	/* Wait for completion */
	rc = bnx2x_wait_ramrod(bp, BNX2X_FP_STATE_HALTED, p->index,
			       p->pstate, poll_flag);
	if (rc) /* timeout */
		return rc;

	*p->pstate = BNX2X_FP_STATE_TERMINATING;
	bnx2x_sp_post(bp, RAMROD_CMD_ID_ETH_TERMINATE, p->cid, 0,
						       p->cl_id, 0);
	/* Wait for completion */
	rc = bnx2x_wait_ramrod(bp, BNX2X_FP_STATE_TERMINATED, p->index,
			       p->pstate, poll_flag);
	if (rc) /* timeout */
		return rc;


	/* delete cfc entry */
	bnx2x_sp_post(bp, RAMROD_CMD_ID_COMMON_CFC_DEL, p->cid, 0, 0, 1);

	/* Wait for completion */
	rc = bnx2x_wait_ramrod(bp, BNX2X_FP_STATE_CLOSED, p->index,
			       p->pstate, WAIT_RAMROD_COMMON);
	return rc;
}

static int bnx2x_stop_client(struct bnx2x *bp, int index)
{
	struct bnx2x_client_ramrod_params client_stop = {0};
	struct bnx2x_fastpath *fp = &bp->fp[index];

	client_stop.index = index;
	client_stop.cid = fp->cid;
	client_stop.cl_id = fp->cl_id;
	client_stop.pstate = &(fp->state);
	client_stop.poll = 0;

	return bnx2x_stop_fw_client(bp, &client_stop);
}


static void bnx2x_reset_func(struct bnx2x *bp)
{
	int port = BP_PORT(bp);
	int func = BP_FUNC(bp);
	int i;
	int pfunc_offset_fp = offsetof(struct hc_sb_data, p_func) +
			(CHIP_IS_E2(bp) ?
			 offsetof(struct hc_status_block_data_e2, common) :
			 offsetof(struct hc_status_block_data_e1x, common));
	int pfunc_offset_sp = offsetof(struct hc_sp_status_block_data, p_func);
	int pfid_offset = offsetof(struct pci_entity, pf_id);

	/* Disable the function in the FW */
	REG_WR8(bp, BAR_XSTRORM_INTMEM + XSTORM_FUNC_EN_OFFSET(func), 0);
	REG_WR8(bp, BAR_CSTRORM_INTMEM + CSTORM_FUNC_EN_OFFSET(func), 0);
	REG_WR8(bp, BAR_TSTRORM_INTMEM + TSTORM_FUNC_EN_OFFSET(func), 0);
	REG_WR8(bp, BAR_USTRORM_INTMEM + USTORM_FUNC_EN_OFFSET(func), 0);

	/* FP SBs */
	for_each_eth_queue(bp, i) {
		struct bnx2x_fastpath *fp = &bp->fp[i];
		REG_WR8(bp,
			BAR_CSTRORM_INTMEM +
			CSTORM_STATUS_BLOCK_DATA_OFFSET(fp->fw_sb_id)
			+ pfunc_offset_fp + pfid_offset,
			HC_FUNCTION_DISABLED);
	}

	/* SP SB */
	REG_WR8(bp,
		BAR_CSTRORM_INTMEM +
		CSTORM_SP_STATUS_BLOCK_DATA_OFFSET(func) +
		pfunc_offset_sp + pfid_offset,
		HC_FUNCTION_DISABLED);


	for (i = 0; i < XSTORM_SPQ_DATA_SIZE / 4; i++)
		REG_WR(bp, BAR_XSTRORM_INTMEM + XSTORM_SPQ_DATA_OFFSET(func),
		       0);

	/* Configure IGU */
	if (bp->common.int_block == INT_BLOCK_HC) {
		REG_WR(bp, HC_REG_LEADING_EDGE_0 + port*8, 0);
		REG_WR(bp, HC_REG_TRAILING_EDGE_0 + port*8, 0);
	} else {
		REG_WR(bp, IGU_REG_LEADING_EDGE_LATCH, 0);
		REG_WR(bp, IGU_REG_TRAILING_EDGE_LATCH, 0);
	}

#ifdef BCM_CNIC
	/* Disable Timer scan */
	REG_WR(bp, TM_REG_EN_LINEAR0_TIMER + port*4, 0);
	/*
	 * Wait for at least 10ms and up to 2 second for the timers scan to
	 * complete
	 */
	for (i = 0; i < 200; i++) {
		msleep(10);
		if (!REG_RD(bp, TM_REG_LIN0_SCAN_ON + port*4))
			break;
	}
#endif
	/* Clear ILT */
	bnx2x_clear_func_ilt(bp, func);

	/* Timers workaround bug for E2: if this is vnic-3,
	 * we need to set the entire ilt range for this timers.
	 */
	if (CHIP_IS_E2(bp) && BP_VN(bp) == 3) {
		struct ilt_client_info ilt_cli;
		/* use dummy TM client */
		memset(&ilt_cli, 0, sizeof(struct ilt_client_info));
		ilt_cli.start = 0;
		ilt_cli.end = ILT_NUM_PAGE_ENTRIES - 1;
		ilt_cli.client_num = ILT_CLIENT_TM;

		bnx2x_ilt_boundry_init_op(bp, &ilt_cli, 0, INITOP_CLEAR);
	}

	/* this assumes that reset_port() called before reset_func()*/
	if (CHIP_IS_E2(bp))
		bnx2x_pf_disable(bp);

	bp->dmae_ready = 0;
}

static void bnx2x_reset_port(struct bnx2x *bp)
{
	int port = BP_PORT(bp);
	u32 val;

	REG_WR(bp, NIG_REG_MASK_INTERRUPT_PORT0 + port*4, 0);

	/* Do not rcv packets to BRB */
	REG_WR(bp, NIG_REG_LLH0_BRB1_DRV_MASK + port*4, 0x0);
	/* Do not direct rcv packets that are not for MCP to the BRB */
	REG_WR(bp, (port ? NIG_REG_LLH1_BRB1_NOT_MCP :
			   NIG_REG_LLH0_BRB1_NOT_MCP), 0x0);

	/* Configure AEU */
	REG_WR(bp, MISC_REG_AEU_MASK_ATTN_FUNC_0 + port*4, 0);

	msleep(100);
	/* Check for BRB port occupancy */
	val = REG_RD(bp, BRB1_REG_PORT_NUM_OCC_BLOCKS_0 + port*4);
	if (val)
		DP(NETIF_MSG_IFDOWN,
		   "BRB1 is not empty  %d blocks are occupied\n", val);

	/* TODO: Close Doorbell port? */
}

static void bnx2x_reset_chip(struct bnx2x *bp, u32 reset_code)
{
	DP(BNX2X_MSG_MCP, "function %d  reset_code %x\n",
	   BP_ABS_FUNC(bp), reset_code);

	switch (reset_code) {
	case FW_MSG_CODE_DRV_UNLOAD_COMMON:
		bnx2x_reset_port(bp);
		bnx2x_reset_func(bp);
		bnx2x_reset_common(bp);
		break;

	case FW_MSG_CODE_DRV_UNLOAD_PORT:
		bnx2x_reset_port(bp);
		bnx2x_reset_func(bp);
		break;

	case FW_MSG_CODE_DRV_UNLOAD_FUNCTION:
		bnx2x_reset_func(bp);
		break;

	default:
		BNX2X_ERR("Unknown reset_code (0x%x) from MCP\n", reset_code);
		break;
	}
}

#ifdef BCM_CNIC
static inline void bnx2x_del_fcoe_eth_macs(struct bnx2x *bp)
{
	if (bp->flags & FCOE_MACS_SET) {
		if (!IS_MF_SD(bp))
			bnx2x_set_fip_eth_mac_addr(bp, 0);

		bnx2x_set_all_enode_macs(bp, 0);

		bp->flags &= ~FCOE_MACS_SET;
	}
}
#endif

void bnx2x_chip_cleanup(struct bnx2x *bp, int unload_mode)
{
	int port = BP_PORT(bp);
	u32 reset_code = 0;
	int i, cnt, rc;

	/* Wait until tx fastpath tasks complete */
	for_each_tx_queue(bp, i) {
		struct bnx2x_fastpath *fp = &bp->fp[i];

		cnt = 1000;
		while (bnx2x_has_tx_work_unload(fp)) {

			if (!cnt) {
				BNX2X_ERR("timeout waiting for queue[%d]\n",
					  i);
#ifdef BNX2X_STOP_ON_ERROR
				bnx2x_panic();
				return -EBUSY;
#else
				break;
#endif
			}
			cnt--;
			msleep(1);
		}
	}
	/* Give HW time to discard old tx messages */
	msleep(1);

	bnx2x_set_eth_mac(bp, 0);

	bnx2x_invalidate_uc_list(bp);

	if (CHIP_IS_E1(bp))
		bnx2x_invalidate_e1_mc_list(bp);
	else {
		bnx2x_invalidate_e1h_mc_list(bp);
		REG_WR(bp, NIG_REG_LLH0_FUNC_EN + port*8, 0);
	}

#ifdef BCM_CNIC
	bnx2x_del_fcoe_eth_macs(bp);
#endif

	if (unload_mode == UNLOAD_NORMAL)
		reset_code = DRV_MSG_CODE_UNLOAD_REQ_WOL_DIS;

	else if (bp->flags & NO_WOL_FLAG)
		reset_code = DRV_MSG_CODE_UNLOAD_REQ_WOL_MCP;

	else if (bp->wol) {
		u32 emac_base = port ? GRCBASE_EMAC1 : GRCBASE_EMAC0;
		u8 *mac_addr = bp->dev->dev_addr;
		u32 val;
		/* The mac address is written to entries 1-4 to
		   preserve entry 0 which is used by the PMF */
		u8 entry = (BP_E1HVN(bp) + 1)*8;

		val = (mac_addr[0] << 8) | mac_addr[1];
		EMAC_WR(bp, EMAC_REG_EMAC_MAC_MATCH + entry, val);

		val = (mac_addr[2] << 24) | (mac_addr[3] << 16) |
		      (mac_addr[4] << 8) | mac_addr[5];
		EMAC_WR(bp, EMAC_REG_EMAC_MAC_MATCH + entry + 4, val);

		reset_code = DRV_MSG_CODE_UNLOAD_REQ_WOL_EN;

	} else
		reset_code = DRV_MSG_CODE_UNLOAD_REQ_WOL_DIS;

	/* Close multi and leading connections
	   Completions for ramrods are collected in a synchronous way */
	for_each_queue(bp, i)

		if (bnx2x_stop_client(bp, i))
#ifdef BNX2X_STOP_ON_ERROR
			return;
#else
			goto unload_error;
#endif

	rc = bnx2x_func_stop(bp);
	if (rc) {
		BNX2X_ERR("Function stop failed!\n");
#ifdef BNX2X_STOP_ON_ERROR
		return;
#else
		goto unload_error;
#endif
	}
#ifndef BNX2X_STOP_ON_ERROR
unload_error:
#endif
	if (!BP_NOMCP(bp))
		reset_code = bnx2x_fw_command(bp, reset_code, 0);
	else {
		DP(NETIF_MSG_IFDOWN, "NO MCP - load counts[%d]      "
				     "%d, %d, %d\n", BP_PATH(bp),
		   load_count[BP_PATH(bp)][0],
		   load_count[BP_PATH(bp)][1],
		   load_count[BP_PATH(bp)][2]);
		load_count[BP_PATH(bp)][0]--;
		load_count[BP_PATH(bp)][1 + port]--;
		DP(NETIF_MSG_IFDOWN, "NO MCP - new load counts[%d]  "
				     "%d, %d, %d\n", BP_PATH(bp),
		   load_count[BP_PATH(bp)][0], load_count[BP_PATH(bp)][1],
		   load_count[BP_PATH(bp)][2]);
		if (load_count[BP_PATH(bp)][0] == 0)
			reset_code = FW_MSG_CODE_DRV_UNLOAD_COMMON;
		else if (load_count[BP_PATH(bp)][1 + port] == 0)
			reset_code = FW_MSG_CODE_DRV_UNLOAD_PORT;
		else
			reset_code = FW_MSG_CODE_DRV_UNLOAD_FUNCTION;
	}

	if ((reset_code == FW_MSG_CODE_DRV_UNLOAD_COMMON) ||
	    (reset_code == FW_MSG_CODE_DRV_UNLOAD_PORT))
		bnx2x__link_reset(bp);

	/* Disable HW interrupts, NAPI */
	bnx2x_netif_stop(bp, 1);

	/* Release IRQs */
	bnx2x_free_irq(bp);

	/* Reset the chip */
	bnx2x_reset_chip(bp, reset_code);

	/* Report UNLOAD_DONE to MCP */
	if (!BP_NOMCP(bp))
		bnx2x_fw_command(bp, DRV_MSG_CODE_UNLOAD_DONE, 0);

}

void bnx2x_disable_close_the_gate(struct bnx2x *bp)
{
	u32 val;

	DP(NETIF_MSG_HW, "Disabling \"close the gates\"\n");

	if (CHIP_IS_E1(bp)) {
		int port = BP_PORT(bp);
		u32 addr = port ? MISC_REG_AEU_MASK_ATTN_FUNC_1 :
			MISC_REG_AEU_MASK_ATTN_FUNC_0;

		val = REG_RD(bp, addr);
		val &= ~(0x300);
		REG_WR(bp, addr, val);
	} else if (CHIP_IS_E1H(bp)) {
		val = REG_RD(bp, MISC_REG_AEU_GENERAL_MASK);
		val &= ~(MISC_AEU_GENERAL_MASK_REG_AEU_PXP_CLOSE_MASK |
			 MISC_AEU_GENERAL_MASK_REG_AEU_NIG_CLOSE_MASK);
		REG_WR(bp, MISC_REG_AEU_GENERAL_MASK, val);
	}
}

/* Close gates #2, #3 and #4: */
static void bnx2x_set_234_gates(struct bnx2x *bp, bool close)
{
	u32 val, addr;

	/* Gates #2 and #4a are closed/opened for "not E1" only */
	if (!CHIP_IS_E1(bp)) {
		/* #4 */
		val = REG_RD(bp, PXP_REG_HST_DISCARD_DOORBELLS);
		REG_WR(bp, PXP_REG_HST_DISCARD_DOORBELLS,
		       close ? (val | 0x1) : (val & (~(u32)1)));
		/* #2 */
		val = REG_RD(bp, PXP_REG_HST_DISCARD_INTERNAL_WRITES);
		REG_WR(bp, PXP_REG_HST_DISCARD_INTERNAL_WRITES,
		       close ? (val | 0x1) : (val & (~(u32)1)));
	}

	/* #3 */
	addr = BP_PORT(bp) ? HC_REG_CONFIG_1 : HC_REG_CONFIG_0;
	val = REG_RD(bp, addr);
	REG_WR(bp, addr, (!close) ? (val | 0x1) : (val & (~(u32)1)));

	DP(NETIF_MSG_HW, "%s gates #2, #3 and #4\n",
		close ? "closing" : "opening");
	mmiowb();
}

#define SHARED_MF_CLP_MAGIC  0x80000000 /* `magic' bit */

static void bnx2x_clp_reset_prep(struct bnx2x *bp, u32 *magic_val)
{
	/* Do some magic... */
	u32 val = MF_CFG_RD(bp, shared_mf_config.clp_mb);
	*magic_val = val & SHARED_MF_CLP_MAGIC;
	MF_CFG_WR(bp, shared_mf_config.clp_mb, val | SHARED_MF_CLP_MAGIC);
}

/* Restore the value of the `magic' bit.
 *
 * @param pdev Device handle.
 * @param magic_val Old value of the `magic' bit.
 */
static void bnx2x_clp_reset_done(struct bnx2x *bp, u32 magic_val)
{
	/* Restore the `magic' bit value... */
	u32 val = MF_CFG_RD(bp, shared_mf_config.clp_mb);
	MF_CFG_WR(bp, shared_mf_config.clp_mb,
		(val & (~SHARED_MF_CLP_MAGIC)) | magic_val);
}

/**
 * Prepares for MCP reset: takes care of CLP configurations.
 *
 * @param bp
 * @param magic_val Old value of 'magic' bit.
 */
static void bnx2x_reset_mcp_prep(struct bnx2x *bp, u32 *magic_val)
{
	u32 shmem;
	u32 validity_offset;

	DP(NETIF_MSG_HW, "Starting\n");

	/* Set `magic' bit in order to save MF config */
	if (!CHIP_IS_E1(bp))
		bnx2x_clp_reset_prep(bp, magic_val);

	/* Get shmem offset */
	shmem = REG_RD(bp, MISC_REG_SHARED_MEM_ADDR);
	validity_offset = offsetof(struct shmem_region, validity_map[0]);

	/* Clear validity map flags */
	if (shmem > 0)
		REG_WR(bp, shmem + validity_offset, 0);
}

#define MCP_TIMEOUT      5000   /* 5 seconds (in ms) */
#define MCP_ONE_TIMEOUT  100    /* 100 ms */

/* Waits for MCP_ONE_TIMEOUT or MCP_ONE_TIMEOUT*10,
 * depending on the HW type.
 *
 * @param bp
 */
static inline void bnx2x_mcp_wait_one(struct bnx2x *bp)
{
	/* special handling for emulation and FPGA,
	   wait 10 times longer */
	if (CHIP_REV_IS_SLOW(bp))
		msleep(MCP_ONE_TIMEOUT*10);
	else
		msleep(MCP_ONE_TIMEOUT);
}

static int bnx2x_reset_mcp_comp(struct bnx2x *bp, u32 magic_val)
{
	u32 shmem, cnt, validity_offset, val;
	int rc = 0;

	msleep(100);

	/* Get shmem offset */
	shmem = REG_RD(bp, MISC_REG_SHARED_MEM_ADDR);
	if (shmem == 0) {
		BNX2X_ERR("Shmem 0 return failure\n");
		rc = -ENOTTY;
		goto exit_lbl;
	}

	validity_offset = offsetof(struct shmem_region, validity_map[0]);

	/* Wait for MCP to come up */
	for (cnt = 0; cnt < (MCP_TIMEOUT / MCP_ONE_TIMEOUT); cnt++) {
		/* TBD: its best to check validity map of last port.
		 * currently checks on port 0.
		 */
		val = REG_RD(bp, shmem + validity_offset);
		DP(NETIF_MSG_HW, "shmem 0x%x validity map(0x%x)=0x%x\n", shmem,
		   shmem + validity_offset, val);

		/* check that shared memory is valid. */
		if ((val & (SHR_MEM_VALIDITY_DEV_INFO | SHR_MEM_VALIDITY_MB))
		    == (SHR_MEM_VALIDITY_DEV_INFO | SHR_MEM_VALIDITY_MB))
			break;

		bnx2x_mcp_wait_one(bp);
	}

	DP(NETIF_MSG_HW, "Cnt=%d Shmem validity map 0x%x\n", cnt, val);

	/* Check that shared memory is valid. This indicates that MCP is up. */
	if ((val & (SHR_MEM_VALIDITY_DEV_INFO | SHR_MEM_VALIDITY_MB)) !=
	    (SHR_MEM_VALIDITY_DEV_INFO | SHR_MEM_VALIDITY_MB)) {
		BNX2X_ERR("Shmem signature not present. MCP is not up !!\n");
		rc = -ENOTTY;
		goto exit_lbl;
	}

exit_lbl:
	/* Restore the `magic' bit value */
	if (!CHIP_IS_E1(bp))
		bnx2x_clp_reset_done(bp, magic_val);

	return rc;
}

static void bnx2x_pxp_prep(struct bnx2x *bp)
{
	if (!CHIP_IS_E1(bp)) {
		REG_WR(bp, PXP2_REG_RD_START_INIT, 0);
		REG_WR(bp, PXP2_REG_RQ_RBC_DONE, 0);
		REG_WR(bp, PXP2_REG_RQ_CFG_DONE, 0);
		mmiowb();
	}
}

/*
 * Reset the whole chip except for:
 *      - PCIE core
 *      - PCI Glue, PSWHST, PXP/PXP2 RF (all controlled by
 *              one reset bit)
 *      - IGU
 *      - MISC (including AEU)
 *      - GRC
 *      - RBCN, RBCP
 */
static void bnx2x_process_kill_chip_reset(struct bnx2x *bp)
{
	u32 not_reset_mask1, reset_mask1, not_reset_mask2, reset_mask2;

	not_reset_mask1 =
		MISC_REGISTERS_RESET_REG_1_RST_HC |
		MISC_REGISTERS_RESET_REG_1_RST_PXPV |
		MISC_REGISTERS_RESET_REG_1_RST_PXP;

	not_reset_mask2 =
		MISC_REGISTERS_RESET_REG_2_RST_MDIO |
		MISC_REGISTERS_RESET_REG_2_RST_EMAC0_HARD_CORE |
		MISC_REGISTERS_RESET_REG_2_RST_EMAC1_HARD_CORE |
		MISC_REGISTERS_RESET_REG_2_RST_MISC_CORE |
		MISC_REGISTERS_RESET_REG_2_RST_RBCN |
		MISC_REGISTERS_RESET_REG_2_RST_GRC  |
		MISC_REGISTERS_RESET_REG_2_RST_MCP_N_RESET_REG_HARD_CORE |
		MISC_REGISTERS_RESET_REG_2_RST_MCP_N_HARD_CORE_RST_B;

	reset_mask1 = 0xffffffff;

	if (CHIP_IS_E1(bp))
		reset_mask2 = 0xffff;
	else
		reset_mask2 = 0x1ffff;

	REG_WR(bp, GRCBASE_MISC + MISC_REGISTERS_RESET_REG_1_CLEAR,
	       reset_mask1 & (~not_reset_mask1));
	REG_WR(bp, GRCBASE_MISC + MISC_REGISTERS_RESET_REG_2_CLEAR,
	       reset_mask2 & (~not_reset_mask2));

	barrier();
	mmiowb();

	REG_WR(bp, GRCBASE_MISC + MISC_REGISTERS_RESET_REG_1_SET, reset_mask1);
	REG_WR(bp, GRCBASE_MISC + MISC_REGISTERS_RESET_REG_2_SET, reset_mask2);
	mmiowb();
}

static int bnx2x_process_kill(struct bnx2x *bp)
{
	int cnt = 1000;
	u32 val = 0;
	u32 sr_cnt, blk_cnt, port_is_idle_0, port_is_idle_1, pgl_exp_rom2;


	/* Empty the Tetris buffer, wait for 1s */
	do {
		sr_cnt  = REG_RD(bp, PXP2_REG_RD_SR_CNT);
		blk_cnt = REG_RD(bp, PXP2_REG_RD_BLK_CNT);
		port_is_idle_0 = REG_RD(bp, PXP2_REG_RD_PORT_IS_IDLE_0);
		port_is_idle_1 = REG_RD(bp, PXP2_REG_RD_PORT_IS_IDLE_1);
		pgl_exp_rom2 = REG_RD(bp, PXP2_REG_PGL_EXP_ROM2);
		if ((sr_cnt == 0x7e) && (blk_cnt == 0xa0) &&
		    ((port_is_idle_0 & 0x1) == 0x1) &&
		    ((port_is_idle_1 & 0x1) == 0x1) &&
		    (pgl_exp_rom2 == 0xffffffff))
			break;
		msleep(1);
	} while (cnt-- > 0);

	if (cnt <= 0) {
		DP(NETIF_MSG_HW, "Tetris buffer didn't get empty or there"
			  " are still"
			  " outstanding read requests after 1s!\n");
		DP(NETIF_MSG_HW, "sr_cnt=0x%08x, blk_cnt=0x%08x,"
			  " port_is_idle_0=0x%08x,"
			  " port_is_idle_1=0x%08x, pgl_exp_rom2=0x%08x\n",
			  sr_cnt, blk_cnt, port_is_idle_0, port_is_idle_1,
			  pgl_exp_rom2);
		return -EAGAIN;
	}

	barrier();

	/* Close gates #2, #3 and #4 */
	bnx2x_set_234_gates(bp, true);

	/* TBD: Indicate that "process kill" is in progress to MCP */

	/* Clear "unprepared" bit */
	REG_WR(bp, MISC_REG_UNPREPARED, 0);
	barrier();

	/* Make sure all is written to the chip before the reset */
	mmiowb();

	/* Wait for 1ms to empty GLUE and PCI-E core queues,
	 * PSWHST, GRC and PSWRD Tetris buffer.
	 */
	msleep(1);

	/* Prepare to chip reset: */
	/* MCP */
	bnx2x_reset_mcp_prep(bp, &val);

	/* PXP */
	bnx2x_pxp_prep(bp);
	barrier();

	/* reset the chip */
	bnx2x_process_kill_chip_reset(bp);
	barrier();

	/* Recover after reset: */
	/* MCP */
	if (bnx2x_reset_mcp_comp(bp, val))
		return -EAGAIN;

	/* PXP */
	bnx2x_pxp_prep(bp);

	/* Open the gates #2, #3 and #4 */
	bnx2x_set_234_gates(bp, false);

	/* TBD: IGU/AEU preparation bring back the AEU/IGU to a
	 * reset state, re-enable attentions. */

	return 0;
}

static int bnx2x_leader_reset(struct bnx2x *bp)
{
	int rc = 0;
	/* Try to recover after the failure */
	if (bnx2x_process_kill(bp)) {
		printk(KERN_ERR "%s: Something bad had happen! Aii!\n",
		       bp->dev->name);
		rc = -EAGAIN;
		goto exit_leader_reset;
	}

	/* Clear "reset is in progress" bit and update the driver state */
	bnx2x_set_reset_done(bp);
	bp->recovery_state = BNX2X_RECOVERY_DONE;

exit_leader_reset:
	bp->is_leader = 0;
	bnx2x_release_hw_lock(bp, HW_LOCK_RESOURCE_RESERVED_08);
	smp_wmb();
	return rc;
}

/* Assumption: runs under rtnl lock. This together with the fact
 * that it's called only from bnx2x_reset_task() ensure that it
 * will never be called when netif_running(bp->dev) is false.
 */
static void bnx2x_parity_recover(struct bnx2x *bp)
{
	DP(NETIF_MSG_HW, "Handling parity\n");
	while (1) {
		switch (bp->recovery_state) {
		case BNX2X_RECOVERY_INIT:
			DP(NETIF_MSG_HW, "State is BNX2X_RECOVERY_INIT\n");
			/* Try to get a LEADER_LOCK HW lock */
			if (bnx2x_trylock_hw_lock(bp,
				HW_LOCK_RESOURCE_RESERVED_08))
				bp->is_leader = 1;

			/* Stop the driver */
			/* If interface has been removed - break */
			if (bnx2x_nic_unload(bp, UNLOAD_RECOVERY))
				return;

			bp->recovery_state = BNX2X_RECOVERY_WAIT;
			/* Ensure "is_leader" and "recovery_state"
			 *  update values are seen on other CPUs
			 */
			smp_wmb();
			break;

		case BNX2X_RECOVERY_WAIT:
			DP(NETIF_MSG_HW, "State is BNX2X_RECOVERY_WAIT\n");
			if (bp->is_leader) {
				u32 load_counter = bnx2x_get_load_cnt(bp);
				if (load_counter) {
					/* Wait until all other functions get
					 * down.
					 */
					schedule_delayed_work(&bp->reset_task,
								HZ/10);
					return;
				} else {
					/* If all other functions got down -
					 * try to bring the chip back to
					 * normal. In any case it's an exit
					 * point for a leader.
					 */
					if (bnx2x_leader_reset(bp) ||
					bnx2x_nic_load(bp, LOAD_NORMAL)) {
						printk(KERN_ERR"%s: Recovery "
						"has failed. Power cycle is "
						"needed.\n", bp->dev->name);
						/* Disconnect this device */
						netif_device_detach(bp->dev);
						/* Block ifup for all function
						 * of this ASIC until
						 * "process kill" or power
						 * cycle.
						 */
						bnx2x_set_reset_in_progress(bp);
						/* Shut down the power */
						bnx2x_set_power_state(bp,
								PCI_D3hot);
						return;
					}

					return;
				}
			} else { /* non-leader */
				if (!bnx2x_reset_is_done(bp)) {
					/* Try to get a LEADER_LOCK HW lock as
					 * long as a former leader may have
					 * been unloaded by the user or
					 * released a leadership by another
					 * reason.
					 */
					if (bnx2x_trylock_hw_lock(bp,
					    HW_LOCK_RESOURCE_RESERVED_08)) {
						/* I'm a leader now! Restart a
						 * switch case.
						 */
						bp->is_leader = 1;
						break;
					}

					schedule_delayed_work(&bp->reset_task,
								HZ/10);
					return;

				} else { /* A leader has completed
					  * the "process kill". It's an exit
					  * point for a non-leader.
					  */
					bnx2x_nic_load(bp, LOAD_NORMAL);
					bp->recovery_state =
						BNX2X_RECOVERY_DONE;
					smp_wmb();
					return;
				}
			}
		default:
			return;
		}
	}
}

/* bnx2x_nic_unload() flushes the bnx2x_wq, thus reset task is
 * scheduled on a general queue in order to prevent a dead lock.
 */
static void bnx2x_reset_task(struct work_struct *work)
{
	struct bnx2x *bp = container_of(work, struct bnx2x, reset_task.work);

#ifdef BNX2X_STOP_ON_ERROR
	BNX2X_ERR("reset task called but STOP_ON_ERROR defined"
		  " so reset not done to allow debug dump,\n"
	 KERN_ERR " you will need to reboot when done\n");
	return;
#endif

	rtnl_lock();

	if (!netif_running(bp->dev))
		goto reset_task_exit;

	if (unlikely(bp->recovery_state != BNX2X_RECOVERY_DONE))
		bnx2x_parity_recover(bp);
	else {
		bnx2x_nic_unload(bp, UNLOAD_NORMAL);
		bnx2x_nic_load(bp, LOAD_NORMAL);
	}

reset_task_exit:
	rtnl_unlock();
}

/* end of nic load/unload */

/*
 * Init service functions
 */

static u32 bnx2x_get_pretend_reg(struct bnx2x *bp)
{
	u32 base = PXP2_REG_PGL_PRETEND_FUNC_F0;
	u32 stride = PXP2_REG_PGL_PRETEND_FUNC_F1 - base;
	return base + (BP_ABS_FUNC(bp)) * stride;
}

static void bnx2x_undi_int_disable_e1h(struct bnx2x *bp)
{
	u32 reg = bnx2x_get_pretend_reg(bp);

	/* Flush all outstanding writes */
	mmiowb();

	/* Pretend to be function 0 */
	REG_WR(bp, reg, 0);
	REG_RD(bp, reg);	/* Flush the GRC transaction (in the chip) */

	/* From now we are in the "like-E1" mode */
	bnx2x_int_disable(bp);

	/* Flush all outstanding writes */
	mmiowb();

	/* Restore the original function */
	REG_WR(bp, reg, BP_ABS_FUNC(bp));
	REG_RD(bp, reg);
}

static inline void bnx2x_undi_int_disable(struct bnx2x *bp)
{
	if (CHIP_IS_E1(bp))
		bnx2x_int_disable(bp);
	else
		bnx2x_undi_int_disable_e1h(bp);
}

static void __devinit bnx2x_undi_unload(struct bnx2x *bp)
{
	u32 val;

	/* Check if there is any driver already loaded */
	val = REG_RD(bp, MISC_REG_UNPREPARED);
	if (val == 0x1) {
		/* Check if it is the UNDI driver
		 * UNDI driver initializes CID offset for normal bell to 0x7
		 */
		bnx2x_acquire_hw_lock(bp, HW_LOCK_RESOURCE_UNDI);
		val = REG_RD(bp, DORQ_REG_NORM_CID_OFST);
		if (val == 0x7) {
			u32 reset_code = DRV_MSG_CODE_UNLOAD_REQ_WOL_DIS;
			/* save our pf_num */
			int orig_pf_num = bp->pf_num;
			u32 swap_en;
			u32 swap_val;

			/* clear the UNDI indication */
			REG_WR(bp, DORQ_REG_NORM_CID_OFST, 0);

			BNX2X_DEV_INFO("UNDI is active! reset device\n");

			/* try unload UNDI on port 0 */
			bp->pf_num = 0;
			bp->fw_seq =
			      (SHMEM_RD(bp, func_mb[bp->pf_num].drv_mb_header) &
				DRV_MSG_SEQ_NUMBER_MASK);
			reset_code = bnx2x_fw_command(bp, reset_code, 0);

			/* if UNDI is loaded on the other port */
			if (reset_code != FW_MSG_CODE_DRV_UNLOAD_COMMON) {

				/* send "DONE" for previous unload */
				bnx2x_fw_command(bp,
						 DRV_MSG_CODE_UNLOAD_DONE, 0);

				/* unload UNDI on port 1 */
				bp->pf_num = 1;
				bp->fw_seq =
			      (SHMEM_RD(bp, func_mb[bp->pf_num].drv_mb_header) &
					DRV_MSG_SEQ_NUMBER_MASK);
				reset_code = DRV_MSG_CODE_UNLOAD_REQ_WOL_DIS;

				bnx2x_fw_command(bp, reset_code, 0);
			}

			/* now it's safe to release the lock */
			bnx2x_release_hw_lock(bp, HW_LOCK_RESOURCE_UNDI);

			bnx2x_undi_int_disable(bp);

			/* close input traffic and wait for it */
			/* Do not rcv packets to BRB */
			REG_WR(bp,
			      (BP_PORT(bp) ? NIG_REG_LLH1_BRB1_DRV_MASK :
					     NIG_REG_LLH0_BRB1_DRV_MASK), 0x0);
			/* Do not direct rcv packets that are not for MCP to
			 * the BRB */
			REG_WR(bp,
			       (BP_PORT(bp) ? NIG_REG_LLH1_BRB1_NOT_MCP :
					      NIG_REG_LLH0_BRB1_NOT_MCP), 0x0);
			/* clear AEU */
			REG_WR(bp,
			     (BP_PORT(bp) ? MISC_REG_AEU_MASK_ATTN_FUNC_1 :
					    MISC_REG_AEU_MASK_ATTN_FUNC_0), 0);
			msleep(10);

			/* save NIG port swap info */
			swap_val = REG_RD(bp, NIG_REG_PORT_SWAP);
			swap_en = REG_RD(bp, NIG_REG_STRAP_OVERRIDE);
			/* reset device */
			REG_WR(bp,
			       GRCBASE_MISC + MISC_REGISTERS_RESET_REG_1_CLEAR,
			       0xd3ffffff);
			REG_WR(bp,
			       GRCBASE_MISC + MISC_REGISTERS_RESET_REG_2_CLEAR,
			       0x1403);
			/* take the NIG out of reset and restore swap values */
			REG_WR(bp,
			       GRCBASE_MISC + MISC_REGISTERS_RESET_REG_1_SET,
			       MISC_REGISTERS_RESET_REG_1_RST_NIG);
			REG_WR(bp, NIG_REG_PORT_SWAP, swap_val);
			REG_WR(bp, NIG_REG_STRAP_OVERRIDE, swap_en);

			/* send unload done to the MCP */
			bnx2x_fw_command(bp, DRV_MSG_CODE_UNLOAD_DONE, 0);

			/* restore our func and fw_seq */
			bp->pf_num = orig_pf_num;
			bp->fw_seq =
			      (SHMEM_RD(bp, func_mb[bp->pf_num].drv_mb_header) &
				DRV_MSG_SEQ_NUMBER_MASK);
		} else
			bnx2x_release_hw_lock(bp, HW_LOCK_RESOURCE_UNDI);
	}
}

static void __devinit bnx2x_get_common_hwinfo(struct bnx2x *bp)
{
	u32 val, val2, val3, val4, id;
	u16 pmc;

	/* Get the chip revision id and number. */
	/* chip num:16-31, rev:12-15, metal:4-11, bond_id:0-3 */
	val = REG_RD(bp, MISC_REG_CHIP_NUM);
	id = ((val & 0xffff) << 16);
	val = REG_RD(bp, MISC_REG_CHIP_REV);
	id |= ((val & 0xf) << 12);
	val = REG_RD(bp, MISC_REG_CHIP_METAL);
	id |= ((val & 0xff) << 4);
	val = REG_RD(bp, MISC_REG_BOND_ID);
	id |= (val & 0xf);
	bp->common.chip_id = id;

	/* Set doorbell size */
	bp->db_size = (1 << BNX2X_DB_SHIFT);

	if (CHIP_IS_E2(bp)) {
		val = REG_RD(bp, MISC_REG_PORT4MODE_EN_OVWR);
		if ((val & 1) == 0)
			val = REG_RD(bp, MISC_REG_PORT4MODE_EN);
		else
			val = (val >> 1) & 1;
		BNX2X_DEV_INFO("chip is in %s\n", val ? "4_PORT_MODE" :
						       "2_PORT_MODE");
		bp->common.chip_port_mode = val ? CHIP_4_PORT_MODE :
						 CHIP_2_PORT_MODE;

		if (CHIP_MODE_IS_4_PORT(bp))
			bp->pfid = (bp->pf_num >> 1);	/* 0..3 */
		else
			bp->pfid = (bp->pf_num & 0x6);	/* 0, 2, 4, 6 */
	} else {
		bp->common.chip_port_mode = CHIP_PORT_MODE_NONE; /* N/A */
		bp->pfid = bp->pf_num;			/* 0..7 */
	}

	/*
	 * set base FW non-default (fast path) status block id, this value is
	 * used to initialize the fw_sb_id saved on the fp/queue structure to
	 * determine the id used by the FW.
	 */
	if (CHIP_IS_E1x(bp))
		bp->base_fw_ndsb = BP_PORT(bp) * FP_SB_MAX_E1x;
	else /* E2 */
		bp->base_fw_ndsb = BP_PORT(bp) * FP_SB_MAX_E2;

	bp->link_params.chip_id = bp->common.chip_id;
	BNX2X_DEV_INFO("chip ID is 0x%x\n", id);

	val = (REG_RD(bp, 0x2874) & 0x55);
	if ((bp->common.chip_id & 0x1) ||
	    (CHIP_IS_E1(bp) && val) || (CHIP_IS_E1H(bp) && (val == 0x55))) {
		bp->flags |= ONE_PORT_FLAG;
		BNX2X_DEV_INFO("single port device\n");
	}

	val = REG_RD(bp, MCP_REG_MCPR_NVM_CFG4);
	bp->common.flash_size = (NVRAM_1MB_SIZE <<
				 (val & MCPR_NVM_CFG4_FLASH_SIZE));
	BNX2X_DEV_INFO("flash_size 0x%x (%d)\n",
		       bp->common.flash_size, bp->common.flash_size);

	bp->common.shmem_base = REG_RD(bp, MISC_REG_SHARED_MEM_ADDR);
	bp->common.shmem2_base = REG_RD(bp, (BP_PATH(bp) ?
					MISC_REG_GENERIC_CR_1 :
					MISC_REG_GENERIC_CR_0));
	bp->link_params.shmem_base = bp->common.shmem_base;
	bp->link_params.shmem2_base = bp->common.shmem2_base;
	BNX2X_DEV_INFO("shmem offset 0x%x  shmem2 offset 0x%x\n",
		       bp->common.shmem_base, bp->common.shmem2_base);

	if (!bp->common.shmem_base) {
		BNX2X_DEV_INFO("MCP not active\n");
		bp->flags |= NO_MCP_FLAG;
		return;
	}

	val = SHMEM_RD(bp, validity_map[BP_PORT(bp)]);
	if ((val & (SHR_MEM_VALIDITY_DEV_INFO | SHR_MEM_VALIDITY_MB))
		!= (SHR_MEM_VALIDITY_DEV_INFO | SHR_MEM_VALIDITY_MB))
		BNX2X_ERR("BAD MCP validity signature\n");

	bp->common.hw_config = SHMEM_RD(bp, dev_info.shared_hw_config.config);
	BNX2X_DEV_INFO("hw_config 0x%08x\n", bp->common.hw_config);

	bp->link_params.hw_led_mode = ((bp->common.hw_config &
					SHARED_HW_CFG_LED_MODE_MASK) >>
				       SHARED_HW_CFG_LED_MODE_SHIFT);

	bp->link_params.feature_config_flags = 0;
	val = SHMEM_RD(bp, dev_info.shared_feature_config.config);
	if (val & SHARED_FEAT_CFG_OVERRIDE_PREEMPHASIS_CFG_ENABLED)
		bp->link_params.feature_config_flags |=
				FEATURE_CONFIG_OVERRIDE_PREEMPHASIS_ENABLED;
	else
		bp->link_params.feature_config_flags &=
				~FEATURE_CONFIG_OVERRIDE_PREEMPHASIS_ENABLED;

	val = SHMEM_RD(bp, dev_info.bc_rev) >> 8;
	bp->common.bc_ver = val;
	BNX2X_DEV_INFO("bc_ver %X\n", val);
	if (val < BNX2X_BC_VER) {
		/* for now only warn
		 * later we might need to enforce this */
		BNX2X_ERR("This driver needs bc_ver %X but found %X, "
			  "please upgrade BC\n", BNX2X_BC_VER, val);
	}
	bp->link_params.feature_config_flags |=
				(val >= REQ_BC_VER_4_VRFY_FIRST_PHY_OPT_MDL) ?
				FEATURE_CONFIG_BC_SUPPORTS_OPT_MDL_VRFY : 0;

	bp->link_params.feature_config_flags |=
		(val >= REQ_BC_VER_4_VRFY_SPECIFIC_PHY_OPT_MDL) ?
		FEATURE_CONFIG_BC_SUPPORTS_DUAL_PHY_OPT_MDL_VRFY : 0;

	if (BP_E1HVN(bp) == 0) {
		pci_read_config_word(bp->pdev, bp->pm_cap + PCI_PM_PMC, &pmc);
		bp->flags |= (pmc & PCI_PM_CAP_PME_D3cold) ? 0 : NO_WOL_FLAG;
	} else {
		/* no WOL capability for E1HVN != 0 */
		bp->flags |= NO_WOL_FLAG;
	}
	BNX2X_DEV_INFO("%sWoL capable\n",
		       (bp->flags & NO_WOL_FLAG) ? "not " : "");

	val = SHMEM_RD(bp, dev_info.shared_hw_config.part_num);
	val2 = SHMEM_RD(bp, dev_info.shared_hw_config.part_num[4]);
	val3 = SHMEM_RD(bp, dev_info.shared_hw_config.part_num[8]);
	val4 = SHMEM_RD(bp, dev_info.shared_hw_config.part_num[12]);

	dev_info(&bp->pdev->dev, "part number %X-%X-%X-%X\n",
		 val, val2, val3, val4);
}

#define IGU_FID(val)	GET_FIELD((val), IGU_REG_MAPPING_MEMORY_FID)
#define IGU_VEC(val)	GET_FIELD((val), IGU_REG_MAPPING_MEMORY_VECTOR)

static void __devinit bnx2x_get_igu_cam_info(struct bnx2x *bp)
{
	int pfid = BP_FUNC(bp);
	int vn = BP_E1HVN(bp);
	int igu_sb_id;
	u32 val;
	u8 fid;

	bp->igu_base_sb = 0xff;
	bp->igu_sb_cnt = 0;
	if (CHIP_INT_MODE_IS_BC(bp)) {
		bp->igu_sb_cnt = min_t(u8, FP_SB_MAX_E1x,
				       NUM_IGU_SB_REQUIRED(bp->l2_cid_count));

		bp->igu_base_sb = (CHIP_MODE_IS_4_PORT(bp) ? pfid : vn) *
			FP_SB_MAX_E1x;

		bp->igu_dsb_id =  E1HVN_MAX * FP_SB_MAX_E1x +
			(CHIP_MODE_IS_4_PORT(bp) ? pfid : vn);

		return;
	}

	/* IGU in normal mode - read CAM */
	for (igu_sb_id = 0; igu_sb_id < IGU_REG_MAPPING_MEMORY_SIZE;
	     igu_sb_id++) {
		val = REG_RD(bp, IGU_REG_MAPPING_MEMORY + igu_sb_id * 4);
		if (!(val & IGU_REG_MAPPING_MEMORY_VALID))
			continue;
		fid = IGU_FID(val);
		if ((fid & IGU_FID_ENCODE_IS_PF)) {
			if ((fid & IGU_FID_PF_NUM_MASK) != pfid)
				continue;
			if (IGU_VEC(val) == 0)
				/* default status block */
				bp->igu_dsb_id = igu_sb_id;
			else {
				if (bp->igu_base_sb == 0xff)
					bp->igu_base_sb = igu_sb_id;
				bp->igu_sb_cnt++;
			}
		}
	}
	bp->igu_sb_cnt = min_t(u8, bp->igu_sb_cnt,
				   NUM_IGU_SB_REQUIRED(bp->l2_cid_count));
	if (bp->igu_sb_cnt == 0)
		BNX2X_ERR("CAM configuration error\n");
}

static void __devinit bnx2x_link_settings_supported(struct bnx2x *bp,
						    u32 switch_cfg)
{
	int cfg_size = 0, idx, port = BP_PORT(bp);

	/* Aggregation of supported attributes of all external phys */
	bp->port.supported[0] = 0;
	bp->port.supported[1] = 0;
	switch (bp->link_params.num_phys) {
	case 1:
		bp->port.supported[0] = bp->link_params.phy[INT_PHY].supported;
		cfg_size = 1;
		break;
	case 2:
		bp->port.supported[0] = bp->link_params.phy[EXT_PHY1].supported;
		cfg_size = 1;
		break;
	case 3:
		if (bp->link_params.multi_phy_config &
		    PORT_HW_CFG_PHY_SWAPPED_ENABLED) {
			bp->port.supported[1] =
				bp->link_params.phy[EXT_PHY1].supported;
			bp->port.supported[0] =
				bp->link_params.phy[EXT_PHY2].supported;
		} else {
			bp->port.supported[0] =
				bp->link_params.phy[EXT_PHY1].supported;
			bp->port.supported[1] =
				bp->link_params.phy[EXT_PHY2].supported;
		}
		cfg_size = 2;
		break;
	}

	if (!(bp->port.supported[0] || bp->port.supported[1])) {
		BNX2X_ERR("NVRAM config error. BAD phy config."
			  "PHY1 config 0x%x, PHY2 config 0x%x\n",
			   SHMEM_RD(bp,
			   dev_info.port_hw_config[port].external_phy_config),
			   SHMEM_RD(bp,
			   dev_info.port_hw_config[port].external_phy_config2));
			return;
	}

	switch (switch_cfg) {
	case SWITCH_CFG_1G:
		bp->port.phy_addr = REG_RD(bp, NIG_REG_SERDES0_CTRL_PHY_ADDR +
					   port*0x10);
		BNX2X_DEV_INFO("phy_addr 0x%x\n", bp->port.phy_addr);
		break;

	case SWITCH_CFG_10G:
		bp->port.phy_addr = REG_RD(bp, NIG_REG_XGXS0_CTRL_PHY_ADDR +
					   port*0x18);
		BNX2X_DEV_INFO("phy_addr 0x%x\n", bp->port.phy_addr);
		break;

	default:
		BNX2X_ERR("BAD switch_cfg link_config 0x%x\n",
			  bp->port.link_config[0]);
		return;
	}
	/* mask what we support according to speed_cap_mask per configuration */
	for (idx = 0; idx < cfg_size; idx++) {
		if (!(bp->link_params.speed_cap_mask[idx] &
				PORT_HW_CFG_SPEED_CAPABILITY_D0_10M_HALF))
			bp->port.supported[idx] &= ~SUPPORTED_10baseT_Half;

		if (!(bp->link_params.speed_cap_mask[idx] &
				PORT_HW_CFG_SPEED_CAPABILITY_D0_10M_FULL))
			bp->port.supported[idx] &= ~SUPPORTED_10baseT_Full;

		if (!(bp->link_params.speed_cap_mask[idx] &
				PORT_HW_CFG_SPEED_CAPABILITY_D0_100M_HALF))
			bp->port.supported[idx] &= ~SUPPORTED_100baseT_Half;

		if (!(bp->link_params.speed_cap_mask[idx] &
				PORT_HW_CFG_SPEED_CAPABILITY_D0_100M_FULL))
			bp->port.supported[idx] &= ~SUPPORTED_100baseT_Full;

		if (!(bp->link_params.speed_cap_mask[idx] &
					PORT_HW_CFG_SPEED_CAPABILITY_D0_1G))
			bp->port.supported[idx] &= ~(SUPPORTED_1000baseT_Half |
						     SUPPORTED_1000baseT_Full);

		if (!(bp->link_params.speed_cap_mask[idx] &
					PORT_HW_CFG_SPEED_CAPABILITY_D0_2_5G))
			bp->port.supported[idx] &= ~SUPPORTED_2500baseX_Full;

		if (!(bp->link_params.speed_cap_mask[idx] &
					PORT_HW_CFG_SPEED_CAPABILITY_D0_10G))
			bp->port.supported[idx] &= ~SUPPORTED_10000baseT_Full;

	}

	BNX2X_DEV_INFO("supported 0x%x 0x%x\n", bp->port.supported[0],
		       bp->port.supported[1]);
}

static void __devinit bnx2x_link_settings_requested(struct bnx2x *bp)
{
	u32 link_config, idx, cfg_size = 0;
	bp->port.advertising[0] = 0;
	bp->port.advertising[1] = 0;
	switch (bp->link_params.num_phys) {
	case 1:
	case 2:
		cfg_size = 1;
		break;
	case 3:
		cfg_size = 2;
		break;
	}
	for (idx = 0; idx < cfg_size; idx++) {
		bp->link_params.req_duplex[idx] = DUPLEX_FULL;
		link_config = bp->port.link_config[idx];
		switch (link_config & PORT_FEATURE_LINK_SPEED_MASK) {
		case PORT_FEATURE_LINK_SPEED_AUTO:
			if (bp->port.supported[idx] & SUPPORTED_Autoneg) {
				bp->link_params.req_line_speed[idx] =
					SPEED_AUTO_NEG;
				bp->port.advertising[idx] |=
					bp->port.supported[idx];
			} else {
				/* force 10G, no AN */
				bp->link_params.req_line_speed[idx] =
					SPEED_10000;
				bp->port.advertising[idx] |=
					(ADVERTISED_10000baseT_Full |
					 ADVERTISED_FIBRE);
				continue;
			}
			break;

		case PORT_FEATURE_LINK_SPEED_10M_FULL:
			if (bp->port.supported[idx] & SUPPORTED_10baseT_Full) {
				bp->link_params.req_line_speed[idx] =
					SPEED_10;
				bp->port.advertising[idx] |=
					(ADVERTISED_10baseT_Full |
					 ADVERTISED_TP);
			} else {
				BNX2X_ERROR("NVRAM config error. "
					    "Invalid link_config 0x%x"
					    "  speed_cap_mask 0x%x\n",
					    link_config,
				    bp->link_params.speed_cap_mask[idx]);
				return;
			}
			break;

		case PORT_FEATURE_LINK_SPEED_10M_HALF:
			if (bp->port.supported[idx] & SUPPORTED_10baseT_Half) {
				bp->link_params.req_line_speed[idx] =
					SPEED_10;
				bp->link_params.req_duplex[idx] =
					DUPLEX_HALF;
				bp->port.advertising[idx] |=
					(ADVERTISED_10baseT_Half |
					 ADVERTISED_TP);
			} else {
				BNX2X_ERROR("NVRAM config error. "
					    "Invalid link_config 0x%x"
					    "  speed_cap_mask 0x%x\n",
					    link_config,
					  bp->link_params.speed_cap_mask[idx]);
				return;
			}
			break;

		case PORT_FEATURE_LINK_SPEED_100M_FULL:
			if (bp->port.supported[idx] &
			    SUPPORTED_100baseT_Full) {
				bp->link_params.req_line_speed[idx] =
					SPEED_100;
				bp->port.advertising[idx] |=
					(ADVERTISED_100baseT_Full |
					 ADVERTISED_TP);
			} else {
				BNX2X_ERROR("NVRAM config error. "
					    "Invalid link_config 0x%x"
					    "  speed_cap_mask 0x%x\n",
					    link_config,
					  bp->link_params.speed_cap_mask[idx]);
				return;
			}
			break;

		case PORT_FEATURE_LINK_SPEED_100M_HALF:
			if (bp->port.supported[idx] &
			    SUPPORTED_100baseT_Half) {
				bp->link_params.req_line_speed[idx] =
								SPEED_100;
				bp->link_params.req_duplex[idx] =
								DUPLEX_HALF;
				bp->port.advertising[idx] |=
					(ADVERTISED_100baseT_Half |
					 ADVERTISED_TP);
			} else {
				BNX2X_ERROR("NVRAM config error. "
				    "Invalid link_config 0x%x"
				    "  speed_cap_mask 0x%x\n",
				    link_config,
				    bp->link_params.speed_cap_mask[idx]);
				return;
			}
			break;

		case PORT_FEATURE_LINK_SPEED_1G:
			if (bp->port.supported[idx] &
			    SUPPORTED_1000baseT_Full) {
				bp->link_params.req_line_speed[idx] =
					SPEED_1000;
				bp->port.advertising[idx] |=
					(ADVERTISED_1000baseT_Full |
					 ADVERTISED_TP);
			} else {
				BNX2X_ERROR("NVRAM config error. "
				    "Invalid link_config 0x%x"
				    "  speed_cap_mask 0x%x\n",
				    link_config,
				    bp->link_params.speed_cap_mask[idx]);
				return;
			}
			break;

		case PORT_FEATURE_LINK_SPEED_2_5G:
			if (bp->port.supported[idx] &
			    SUPPORTED_2500baseX_Full) {
				bp->link_params.req_line_speed[idx] =
					SPEED_2500;
				bp->port.advertising[idx] |=
					(ADVERTISED_2500baseX_Full |
						ADVERTISED_TP);
			} else {
				BNX2X_ERROR("NVRAM config error. "
				    "Invalid link_config 0x%x"
				    "  speed_cap_mask 0x%x\n",
				    link_config,
				    bp->link_params.speed_cap_mask[idx]);
				return;
			}
			break;

		case PORT_FEATURE_LINK_SPEED_10G_CX4:
		case PORT_FEATURE_LINK_SPEED_10G_KX4:
		case PORT_FEATURE_LINK_SPEED_10G_KR:
			if (bp->port.supported[idx] &
			    SUPPORTED_10000baseT_Full) {
				bp->link_params.req_line_speed[idx] =
					SPEED_10000;
				bp->port.advertising[idx] |=
					(ADVERTISED_10000baseT_Full |
						ADVERTISED_FIBRE);
			} else {
				BNX2X_ERROR("NVRAM config error. "
				    "Invalid link_config 0x%x"
				    "  speed_cap_mask 0x%x\n",
				    link_config,
				    bp->link_params.speed_cap_mask[idx]);
				return;
			}
			break;

		default:
			BNX2X_ERROR("NVRAM config error. "
				    "BAD link speed link_config 0x%x\n",
					  link_config);
				bp->link_params.req_line_speed[idx] =
							SPEED_AUTO_NEG;
				bp->port.advertising[idx] =
						bp->port.supported[idx];
			break;
		}

		bp->link_params.req_flow_ctrl[idx] = (link_config &
					 PORT_FEATURE_FLOW_CONTROL_MASK);
		if ((bp->link_params.req_flow_ctrl[idx] ==
		     BNX2X_FLOW_CTRL_AUTO) &&
		    !(bp->port.supported[idx] & SUPPORTED_Autoneg)) {
			bp->link_params.req_flow_ctrl[idx] =
				BNX2X_FLOW_CTRL_NONE;
		}

		BNX2X_DEV_INFO("req_line_speed %d  req_duplex %d req_flow_ctrl"
			       " 0x%x advertising 0x%x\n",
			       bp->link_params.req_line_speed[idx],
			       bp->link_params.req_duplex[idx],
			       bp->link_params.req_flow_ctrl[idx],
			       bp->port.advertising[idx]);
	}
}

static void __devinit bnx2x_set_mac_buf(u8 *mac_buf, u32 mac_lo, u16 mac_hi)
{
	mac_hi = cpu_to_be16(mac_hi);
	mac_lo = cpu_to_be32(mac_lo);
	memcpy(mac_buf, &mac_hi, sizeof(mac_hi));
	memcpy(mac_buf + sizeof(mac_hi), &mac_lo, sizeof(mac_lo));
}

static void __devinit bnx2x_get_port_hwinfo(struct bnx2x *bp)
{
	int port = BP_PORT(bp);
	u32 config;
	u32 ext_phy_type, ext_phy_config;

	bp->link_params.bp = bp;
	bp->link_params.port = port;

	bp->link_params.lane_config =
		SHMEM_RD(bp, dev_info.port_hw_config[port].lane_config);

	bp->link_params.speed_cap_mask[0] =
		SHMEM_RD(bp,
			 dev_info.port_hw_config[port].speed_capability_mask);
	bp->link_params.speed_cap_mask[1] =
		SHMEM_RD(bp,
			 dev_info.port_hw_config[port].speed_capability_mask2);
	bp->port.link_config[0] =
		SHMEM_RD(bp, dev_info.port_feature_config[port].link_config);

	bp->port.link_config[1] =
		SHMEM_RD(bp, dev_info.port_feature_config[port].link_config2);

	bp->link_params.multi_phy_config =
		SHMEM_RD(bp, dev_info.port_hw_config[port].multi_phy_config);
	/* If the device is capable of WoL, set the default state according
	 * to the HW
	 */
	config = SHMEM_RD(bp, dev_info.port_feature_config[port].config);
	bp->wol = (!(bp->flags & NO_WOL_FLAG) &&
		   (config & PORT_FEATURE_WOL_ENABLED));

	BNX2X_DEV_INFO("lane_config 0x%08x  "
		       "speed_cap_mask0 0x%08x  link_config0 0x%08x\n",
		       bp->link_params.lane_config,
		       bp->link_params.speed_cap_mask[0],
		       bp->port.link_config[0]);

	bp->link_params.switch_cfg = (bp->port.link_config[0] &
				      PORT_FEATURE_CONNECTED_SWITCH_MASK);
	bnx2x_phy_probe(&bp->link_params);
	bnx2x_link_settings_supported(bp, bp->link_params.switch_cfg);

	bnx2x_link_settings_requested(bp);

	/*
	 * If connected directly, work with the internal PHY, otherwise, work
	 * with the external PHY
	 */
	ext_phy_config =
		SHMEM_RD(bp,
			 dev_info.port_hw_config[port].external_phy_config);
	ext_phy_type = XGXS_EXT_PHY_TYPE(ext_phy_config);
	if (ext_phy_type == PORT_HW_CFG_XGXS_EXT_PHY_TYPE_DIRECT)
		bp->mdio.prtad = bp->port.phy_addr;

	else if ((ext_phy_type != PORT_HW_CFG_XGXS_EXT_PHY_TYPE_FAILURE) &&
		 (ext_phy_type != PORT_HW_CFG_XGXS_EXT_PHY_TYPE_NOT_CONN))
		bp->mdio.prtad =
			XGXS_EXT_PHY_ADDR(ext_phy_config);
}

static void __devinit bnx2x_get_mac_hwinfo(struct bnx2x *bp)
{
	u32 val, val2;
	int func = BP_ABS_FUNC(bp);
	int port = BP_PORT(bp);

	if (BP_NOMCP(bp)) {
		BNX2X_ERROR("warning: random MAC workaround active\n");
		random_ether_addr(bp->dev->dev_addr);
	} else if (IS_MF(bp)) {
		val2 = MF_CFG_RD(bp, func_mf_config[func].mac_upper);
		val = MF_CFG_RD(bp, func_mf_config[func].mac_lower);
		if ((val2 != FUNC_MF_CFG_UPPERMAC_DEFAULT) &&
		    (val != FUNC_MF_CFG_LOWERMAC_DEFAULT))
			bnx2x_set_mac_buf(bp->dev->dev_addr, val, val2);

#ifdef BCM_CNIC
		/* iSCSI NPAR MAC */
		if (IS_MF_SI(bp)) {
			u32 cfg = MF_CFG_RD(bp, func_ext_config[func].func_cfg);
			if (cfg & MACP_FUNC_CFG_FLAGS_ISCSI_OFFLOAD) {
				val2 = MF_CFG_RD(bp, func_ext_config[func].
						     iscsi_mac_addr_upper);
				val = MF_CFG_RD(bp, func_ext_config[func].
						    iscsi_mac_addr_lower);
				bnx2x_set_mac_buf(bp->iscsi_mac, val, val2);
			}
		}
#endif
	} else {
		/* in SF read MACs from port configuration */
		val2 = SHMEM_RD(bp, dev_info.port_hw_config[port].mac_upper);
		val = SHMEM_RD(bp, dev_info.port_hw_config[port].mac_lower);
		bnx2x_set_mac_buf(bp->dev->dev_addr, val, val2);

#ifdef BCM_CNIC
		val2 = SHMEM_RD(bp, dev_info.port_hw_config[port].
				    iscsi_mac_upper);
		val = SHMEM_RD(bp, dev_info.port_hw_config[port].
				   iscsi_mac_lower);
		bnx2x_set_mac_buf(bp->iscsi_mac, val, val2);
#endif
	}

<<<<<<< HEAD
=======
	/*
	 * Check if hw lock is required to access MDC/MDIO bus to the PHY(s)
	 * In MF mode, it is set to cover self test cases
	 */
	if (IS_MF(bp))
		bp->port.need_hw_lock = 1;
	else
		bp->port.need_hw_lock = bnx2x_hw_lock_required(bp,
							bp->common.shmem_base,
							bp->common.shmem2_base);
}

#ifdef BCM_CNIC
static void __devinit bnx2x_get_cnic_info(struct bnx2x *bp)
{
	u32 max_iscsi_conn = FW_ENCODE_32BIT_PATTERN ^ SHMEM_RD(bp,
				drv_lic_key[BP_PORT(bp)].max_iscsi_conn);
	u32 max_fcoe_conn = FW_ENCODE_32BIT_PATTERN ^ SHMEM_RD(bp,
				drv_lic_key[BP_PORT(bp)].max_fcoe_conn);

	/* Get the number of maximum allowed iSCSI and FCoE connections */
	bp->cnic_eth_dev.max_iscsi_conn =
		(max_iscsi_conn & BNX2X_MAX_ISCSI_INIT_CONN_MASK) >>
		BNX2X_MAX_ISCSI_INIT_CONN_SHIFT;

	bp->cnic_eth_dev.max_fcoe_conn =
		(max_fcoe_conn & BNX2X_MAX_FCOE_INIT_CONN_MASK) >>
		BNX2X_MAX_FCOE_INIT_CONN_SHIFT;

	BNX2X_DEV_INFO("max_iscsi_conn 0x%x max_fcoe_conn 0x%x\n",
		       bp->cnic_eth_dev.max_iscsi_conn,
		       bp->cnic_eth_dev.max_fcoe_conn);

	/* If mamimum allowed number of connections is zero -
	 * disable the feature.
	 */
	if (!bp->cnic_eth_dev.max_iscsi_conn)
		bp->flags |= NO_ISCSI_OOO_FLAG | NO_ISCSI_FLAG;

	if (!bp->cnic_eth_dev.max_fcoe_conn)
		bp->flags |= NO_FCOE_FLAG;
}
#endif

static void __devinit bnx2x_get_mac_hwinfo(struct bnx2x *bp)
{
	u32 val, val2;
	int func = BP_ABS_FUNC(bp);
	int port = BP_PORT(bp);
#ifdef BCM_CNIC
	u8 *iscsi_mac = bp->cnic_eth_dev.iscsi_mac;
	u8 *fip_mac = bp->fip_mac;
#endif

	if (BP_NOMCP(bp)) {
		BNX2X_ERROR("warning: random MAC workaround active\n");
		random_ether_addr(bp->dev->dev_addr);
	} else if (IS_MF(bp)) {
		val2 = MF_CFG_RD(bp, func_mf_config[func].mac_upper);
		val = MF_CFG_RD(bp, func_mf_config[func].mac_lower);
		if ((val2 != FUNC_MF_CFG_UPPERMAC_DEFAULT) &&
		    (val != FUNC_MF_CFG_LOWERMAC_DEFAULT))
			bnx2x_set_mac_buf(bp->dev->dev_addr, val, val2);

#ifdef BCM_CNIC
		/* iSCSI and FCoE NPAR MACs: if there is no either iSCSI or
		 * FCoE MAC then the appropriate feature should be disabled.
		 */
		if (IS_MF_SI(bp)) {
			u32 cfg = MF_CFG_RD(bp, func_ext_config[func].func_cfg);
			if (cfg & MACP_FUNC_CFG_FLAGS_ISCSI_OFFLOAD) {
				val2 = MF_CFG_RD(bp, func_ext_config[func].
						     iscsi_mac_addr_upper);
				val = MF_CFG_RD(bp, func_ext_config[func].
						    iscsi_mac_addr_lower);
				BNX2X_DEV_INFO("Read iSCSI MAC: "
					       "0x%x:0x%04x\n", val2, val);
				bnx2x_set_mac_buf(iscsi_mac, val, val2);

				/* Disable iSCSI OOO if MAC configuration is
				 * invalid.
				 */
				if (!is_valid_ether_addr(iscsi_mac)) {
					bp->flags |= NO_ISCSI_OOO_FLAG |
						     NO_ISCSI_FLAG;
					memset(iscsi_mac, 0, ETH_ALEN);
				}
			} else
				bp->flags |= NO_ISCSI_OOO_FLAG | NO_ISCSI_FLAG;

			if (cfg & MACP_FUNC_CFG_FLAGS_FCOE_OFFLOAD) {
				val2 = MF_CFG_RD(bp, func_ext_config[func].
						     fcoe_mac_addr_upper);
				val = MF_CFG_RD(bp, func_ext_config[func].
						    fcoe_mac_addr_lower);
				BNX2X_DEV_INFO("Read FCoE MAC to "
					       "0x%x:0x%04x\n", val2, val);
				bnx2x_set_mac_buf(fip_mac, val, val2);

				/* Disable FCoE if MAC configuration is
				 * invalid.
				 */
				if (!is_valid_ether_addr(fip_mac)) {
					bp->flags |= NO_FCOE_FLAG;
					memset(bp->fip_mac, 0, ETH_ALEN);
				}
			} else
				bp->flags |= NO_FCOE_FLAG;
		}
#endif
	} else {
		/* in SF read MACs from port configuration */
		val2 = SHMEM_RD(bp, dev_info.port_hw_config[port].mac_upper);
		val = SHMEM_RD(bp, dev_info.port_hw_config[port].mac_lower);
		bnx2x_set_mac_buf(bp->dev->dev_addr, val, val2);

#ifdef BCM_CNIC
		val2 = SHMEM_RD(bp, dev_info.port_hw_config[port].
				    iscsi_mac_upper);
		val = SHMEM_RD(bp, dev_info.port_hw_config[port].
				   iscsi_mac_lower);
		bnx2x_set_mac_buf(iscsi_mac, val, val2);
#endif
	}

>>>>>>> 105e53f8
	memcpy(bp->link_params.mac_addr, bp->dev->dev_addr, ETH_ALEN);
	memcpy(bp->dev->perm_addr, bp->dev->dev_addr, ETH_ALEN);

#ifdef BCM_CNIC
<<<<<<< HEAD
	/* Inform the upper layers about FCoE MAC */
	if (!CHIP_IS_E1x(bp)) {
		if (IS_MF_SD(bp))
			memcpy(bp->fip_mac, bp->dev->dev_addr,
			       sizeof(bp->fip_mac));
		else
			memcpy(bp->fip_mac, bp->iscsi_mac,
			       sizeof(bp->fip_mac));
=======
	/* Set the FCoE MAC in modes other then MF_SI */
	if (!CHIP_IS_E1x(bp)) {
		if (IS_MF_SD(bp))
			memcpy(fip_mac, bp->dev->dev_addr, ETH_ALEN);
		else if (!IS_MF(bp))
			memcpy(fip_mac, iscsi_mac, ETH_ALEN);
>>>>>>> 105e53f8
	}
#endif
}

static int __devinit bnx2x_get_hwinfo(struct bnx2x *bp)
{
	int /*abs*/func = BP_ABS_FUNC(bp);
	int vn, port;
	u32 val = 0;
	int rc = 0;

	bnx2x_get_common_hwinfo(bp);

	if (CHIP_IS_E1x(bp)) {
		bp->common.int_block = INT_BLOCK_HC;

		bp->igu_dsb_id = DEF_SB_IGU_ID;
		bp->igu_base_sb = 0;
		bp->igu_sb_cnt = min_t(u8, FP_SB_MAX_E1x,
				       NUM_IGU_SB_REQUIRED(bp->l2_cid_count));
	} else {
		bp->common.int_block = INT_BLOCK_IGU;
		val = REG_RD(bp, IGU_REG_BLOCK_CONFIGURATION);
		if (val & IGU_BLOCK_CONFIGURATION_REG_BACKWARD_COMP_EN) {
			DP(NETIF_MSG_PROBE, "IGU Backward Compatible Mode\n");
			bp->common.int_block |= INT_BLOCK_MODE_BW_COMP;
		} else
			DP(NETIF_MSG_PROBE, "IGU Normal Mode\n");

		bnx2x_get_igu_cam_info(bp);

	}
	DP(NETIF_MSG_PROBE, "igu_dsb_id %d  igu_base_sb %d  igu_sb_cnt %d\n",
			     bp->igu_dsb_id, bp->igu_base_sb, bp->igu_sb_cnt);

	/*
	 * Initialize MF configuration
	 */

	bp->mf_ov = 0;
	bp->mf_mode = 0;
	vn = BP_E1HVN(bp);
	port = BP_PORT(bp);

	if (!CHIP_IS_E1(bp) && !BP_NOMCP(bp)) {
		DP(NETIF_MSG_PROBE,
			    "shmem2base 0x%x, size %d, mfcfg offset %d\n",
			    bp->common.shmem2_base, SHMEM2_RD(bp, size),
			    (u32)offsetof(struct shmem2_region, mf_cfg_addr));
		if (SHMEM2_HAS(bp, mf_cfg_addr))
			bp->common.mf_cfg_base = SHMEM2_RD(bp, mf_cfg_addr);
		else
			bp->common.mf_cfg_base = bp->common.shmem_base +
				offsetof(struct shmem_region, func_mb) +
				E1H_FUNC_MAX * sizeof(struct drv_func_mb);
		/*
		 * get mf configuration:
<<<<<<< HEAD
		 * 1. existance of MF configuration
=======
		 * 1. existence of MF configuration
>>>>>>> 105e53f8
		 * 2. MAC address must be legal (check only upper bytes)
		 *    for  Switch-Independent mode;
		 *    OVLAN must be legal for Switch-Dependent mode
		 * 3. SF_MODE configures specific MF mode
		 */
		if (bp->common.mf_cfg_base != SHMEM_MF_CFG_ADDR_NONE) {
			/* get mf configuration */
			val = SHMEM_RD(bp,
				       dev_info.shared_feature_config.config);
			val &= SHARED_FEAT_CFG_FORCE_SF_MODE_MASK;

			switch (val) {
			case SHARED_FEAT_CFG_FORCE_SF_MODE_SWITCH_INDEPT:
				val = MF_CFG_RD(bp, func_mf_config[func].
						mac_upper);
				/* check for legal mac (upper bytes)*/
				if (val != 0xffff) {
					bp->mf_mode = MULTI_FUNCTION_SI;
					bp->mf_config[vn] = MF_CFG_RD(bp,
						   func_mf_config[func].config);
				} else
					DP(NETIF_MSG_PROBE, "illegal MAC "
							    "address for SI\n");
				break;
			case SHARED_FEAT_CFG_FORCE_SF_MODE_MF_ALLOWED:
				/* get OV configuration */
				val = MF_CFG_RD(bp,
					func_mf_config[FUNC_0].e1hov_tag);
				val &= FUNC_MF_CFG_E1HOV_TAG_MASK;

				if (val != FUNC_MF_CFG_E1HOV_TAG_DEFAULT) {
					bp->mf_mode = MULTI_FUNCTION_SD;
					bp->mf_config[vn] = MF_CFG_RD(bp,
						func_mf_config[func].config);
				} else
					DP(NETIF_MSG_PROBE, "illegal OV for "
							    "SD\n");
				break;
			default:
				/* Unknown configuration: reset mf_config */
				bp->mf_config[vn] = 0;
<<<<<<< HEAD
				DP(NETIF_MSG_PROBE, "Unkown MF mode 0x%x\n",
=======
				DP(NETIF_MSG_PROBE, "Unknown MF mode 0x%x\n",
>>>>>>> 105e53f8
				   val);
			}
		}

		BNX2X_DEV_INFO("%s function mode\n",
			       IS_MF(bp) ? "multi" : "single");

		switch (bp->mf_mode) {
		case MULTI_FUNCTION_SD:
			val = MF_CFG_RD(bp, func_mf_config[func].e1hov_tag) &
			      FUNC_MF_CFG_E1HOV_TAG_MASK;
			if (val != FUNC_MF_CFG_E1HOV_TAG_DEFAULT) {
				bp->mf_ov = val;
				BNX2X_DEV_INFO("MF OV for func %d is %d"
					       " (0x%04x)\n", func,
					       bp->mf_ov, bp->mf_ov);
			} else {
				BNX2X_ERR("No valid MF OV for func %d,"
					  "  aborting\n", func);
				rc = -EPERM;
			}
			break;
		case MULTI_FUNCTION_SI:
			BNX2X_DEV_INFO("func %d is in MF "
				       "switch-independent mode\n", func);
			break;
		default:
			if (vn) {
				BNX2X_ERR("VN %d in single function mode,"
					  "  aborting\n", vn);
				rc = -EPERM;
			}
			break;
		}

	}

	/* adjust igu_sb_cnt to MF for E1x */
	if (CHIP_IS_E1x(bp) && IS_MF(bp))
		bp->igu_sb_cnt /= E1HVN_MAX;

	/*
	 * adjust E2 sb count: to be removed when FW will support
	 * more then 16 L2 clients
	 */
#define MAX_L2_CLIENTS				16
	if (CHIP_IS_E2(bp))
		bp->igu_sb_cnt = min_t(u8, bp->igu_sb_cnt,
				       MAX_L2_CLIENTS / (IS_MF(bp) ? 4 : 1));

	if (!BP_NOMCP(bp)) {
		bnx2x_get_port_hwinfo(bp);

		bp->fw_seq =
			(SHMEM_RD(bp, func_mb[BP_FW_MB_IDX(bp)].drv_mb_header) &
			 DRV_MSG_SEQ_NUMBER_MASK);
		BNX2X_DEV_INFO("fw_seq 0x%08x\n", bp->fw_seq);
	}

	/* Get MAC addresses */
	bnx2x_get_mac_hwinfo(bp);
<<<<<<< HEAD
=======

#ifdef BCM_CNIC
	bnx2x_get_cnic_info(bp);
#endif
>>>>>>> 105e53f8

	return rc;
}

static void __devinit bnx2x_read_fwinfo(struct bnx2x *bp)
{
	int cnt, i, block_end, rodi;
	char vpd_data[BNX2X_VPD_LEN+1];
	char str_id_reg[VENDOR_ID_LEN+1];
	char str_id_cap[VENDOR_ID_LEN+1];
	u8 len;

	cnt = pci_read_vpd(bp->pdev, 0, BNX2X_VPD_LEN, vpd_data);
	memset(bp->fw_ver, 0, sizeof(bp->fw_ver));

	if (cnt < BNX2X_VPD_LEN)
		goto out_not_found;

	i = pci_vpd_find_tag(vpd_data, 0, BNX2X_VPD_LEN,
			     PCI_VPD_LRDT_RO_DATA);
	if (i < 0)
		goto out_not_found;


	block_end = i + PCI_VPD_LRDT_TAG_SIZE +
		    pci_vpd_lrdt_size(&vpd_data[i]);

	i += PCI_VPD_LRDT_TAG_SIZE;

	if (block_end > BNX2X_VPD_LEN)
		goto out_not_found;

	rodi = pci_vpd_find_info_keyword(vpd_data, i, block_end,
				   PCI_VPD_RO_KEYWORD_MFR_ID);
	if (rodi < 0)
		goto out_not_found;

	len = pci_vpd_info_field_size(&vpd_data[rodi]);

	if (len != VENDOR_ID_LEN)
		goto out_not_found;

	rodi += PCI_VPD_INFO_FLD_HDR_SIZE;

	/* vendor specific info */
	snprintf(str_id_reg, VENDOR_ID_LEN + 1, "%04x", PCI_VENDOR_ID_DELL);
	snprintf(str_id_cap, VENDOR_ID_LEN + 1, "%04X", PCI_VENDOR_ID_DELL);
	if (!strncmp(str_id_reg, &vpd_data[rodi], VENDOR_ID_LEN) ||
	    !strncmp(str_id_cap, &vpd_data[rodi], VENDOR_ID_LEN)) {

		rodi = pci_vpd_find_info_keyword(vpd_data, i, block_end,
						PCI_VPD_RO_KEYWORD_VENDOR0);
		if (rodi >= 0) {
			len = pci_vpd_info_field_size(&vpd_data[rodi]);

			rodi += PCI_VPD_INFO_FLD_HDR_SIZE;

			if (len < 32 && (len + rodi) <= BNX2X_VPD_LEN) {
				memcpy(bp->fw_ver, &vpd_data[rodi], len);
				bp->fw_ver[len] = ' ';
			}
		}
		return;
	}
out_not_found:
	return;
}

static int __devinit bnx2x_init_bp(struct bnx2x *bp)
{
	int func;
	int timer_interval;
	int rc;

	/* Disable interrupt handling until HW is initialized */
	atomic_set(&bp->intr_sem, 1);
	smp_wmb(); /* Ensure that bp->intr_sem update is SMP-safe */

	mutex_init(&bp->port.phy_mutex);
	mutex_init(&bp->fw_mb_mutex);
	spin_lock_init(&bp->stats_lock);
#ifdef BCM_CNIC
	mutex_init(&bp->cnic_mutex);
#endif

	INIT_DELAYED_WORK(&bp->sp_task, bnx2x_sp_task);
	INIT_DELAYED_WORK(&bp->reset_task, bnx2x_reset_task);

	rc = bnx2x_get_hwinfo(bp);

	if (!rc)
		rc = bnx2x_alloc_mem_bp(bp);

	bnx2x_read_fwinfo(bp);

	func = BP_FUNC(bp);

	/* need to reset chip if undi was active */
	if (!BP_NOMCP(bp))
		bnx2x_undi_unload(bp);

	if (CHIP_REV_IS_FPGA(bp))
		dev_err(&bp->pdev->dev, "FPGA detected\n");

	if (BP_NOMCP(bp) && (func == 0))
		dev_err(&bp->pdev->dev, "MCP disabled, "
					"must load devices in order!\n");

	bp->multi_mode = multi_mode;
	bp->int_mode = int_mode;

	bp->dev->features |= NETIF_F_GRO;

	/* Set TPA flags */
	if (disable_tpa) {
		bp->flags &= ~TPA_ENABLE_FLAG;
		bp->dev->features &= ~NETIF_F_LRO;
	} else {
		bp->flags |= TPA_ENABLE_FLAG;
		bp->dev->features |= NETIF_F_LRO;
	}
	bp->disable_tpa = disable_tpa;

	if (CHIP_IS_E1(bp))
		bp->dropless_fc = 0;
	else
		bp->dropless_fc = dropless_fc;

	bp->mrrs = mrrs;

	bp->tx_ring_size = MAX_TX_AVAIL;

	bp->rx_csum = 1;

	/* make sure that the numbers are in the right granularity */
	bp->tx_ticks = (50 / BNX2X_BTR) * BNX2X_BTR;
	bp->rx_ticks = (25 / BNX2X_BTR) * BNX2X_BTR;

	timer_interval = (CHIP_REV_IS_SLOW(bp) ? 5*HZ : HZ);
	bp->current_interval = (poll ? poll : timer_interval);

	init_timer(&bp->timer);
	bp->timer.expires = jiffies + bp->current_interval;
	bp->timer.data = (unsigned long) bp;
	bp->timer.function = bnx2x_timer;

	bnx2x_dcbx_set_state(bp, true, BNX2X_DCBX_ENABLED_ON_NEG_ON);
	bnx2x_dcbx_init_params(bp);

	return rc;
}


/****************************************************************************
* General service functions
****************************************************************************/

/* called with rtnl_lock */
static int bnx2x_open(struct net_device *dev)
{
	struct bnx2x *bp = netdev_priv(dev);

	netif_carrier_off(dev);

	bnx2x_set_power_state(bp, PCI_D0);

	if (!bnx2x_reset_is_done(bp)) {
		do {
			/* Reset MCP mail box sequence if there is on going
			 * recovery
			 */
			bp->fw_seq = 0;

			/* If it's the first function to load and reset done
			 * is still not cleared it may mean that. We don't
			 * check the attention state here because it may have
			 * already been cleared by a "common" reset but we
			 * shell proceed with "process kill" anyway.
			 */
			if ((bnx2x_get_load_cnt(bp) == 0) &&
				bnx2x_trylock_hw_lock(bp,
				HW_LOCK_RESOURCE_RESERVED_08) &&
				(!bnx2x_leader_reset(bp))) {
				DP(NETIF_MSG_HW, "Recovered in open\n");
				break;
			}

			bnx2x_set_power_state(bp, PCI_D3hot);

			printk(KERN_ERR"%s: Recovery flow hasn't been properly"
			" completed yet. Try again later. If u still see this"
			" message after a few retries then power cycle is"
			" required.\n", bp->dev->name);

			return -EAGAIN;
		} while (0);
	}

	bp->recovery_state = BNX2X_RECOVERY_DONE;

	return bnx2x_nic_load(bp, LOAD_OPEN);
}

/* called with rtnl_lock */
static int bnx2x_close(struct net_device *dev)
{
	struct bnx2x *bp = netdev_priv(dev);

	/* Unload the driver, release IRQs */
	bnx2x_nic_unload(bp, UNLOAD_CLOSE);
	bnx2x_set_power_state(bp, PCI_D3hot);

	return 0;
}

#define E1_MAX_UC_LIST	29
#define E1H_MAX_UC_LIST	30
#define E2_MAX_UC_LIST	14
static inline u8 bnx2x_max_uc_list(struct bnx2x *bp)
{
	if (CHIP_IS_E1(bp))
		return E1_MAX_UC_LIST;
	else if (CHIP_IS_E1H(bp))
		return E1H_MAX_UC_LIST;
	else
		return E2_MAX_UC_LIST;
}


static inline u8 bnx2x_uc_list_cam_offset(struct bnx2x *bp)
{
	if (CHIP_IS_E1(bp))
		/* CAM Entries for Port0:
		 *      0 - prim ETH MAC
		 *      1 - BCAST MAC
		 *      2 - iSCSI L2 ring ETH MAC
		 *      3-31 - UC MACs
		 *
		 * Port1 entries are allocated the same way starting from
		 * entry 32.
		 */
		return 3 + 32 * BP_PORT(bp);
	else if (CHIP_IS_E1H(bp)) {
		/* CAM Entries:
		 *      0-7  - prim ETH MAC for each function
		 *      8-15 - iSCSI L2 ring ETH MAC for each function
		 *      16 till 255 UC MAC lists for each function
		 *
		 * Remark: There is no FCoE support for E1H, thus FCoE related
		 *         MACs are not considered.
		 */
		return E1H_FUNC_MAX * (CAM_ISCSI_ETH_LINE + 1) +
			bnx2x_max_uc_list(bp) * BP_FUNC(bp);
	} else {
		/* CAM Entries (there is a separate CAM per engine):
		 *      0-4  - prim ETH MAC for each function
		 *      4-7 - iSCSI L2 ring ETH MAC for each function
		 *      8-11 - FIP ucast L2 MAC for each function
		 *      12-15 - ALL_ENODE_MACS mcast MAC for each function
		 *      16 till 71 UC MAC lists for each function
		 */
		u8 func_idx =
			(CHIP_MODE_IS_4_PORT(bp) ? BP_FUNC(bp) : BP_VN(bp));

		return E2_FUNC_MAX * (CAM_MAX_PF_LINE + 1) +
			bnx2x_max_uc_list(bp) * func_idx;
	}
}

/* set uc list, do not wait as wait implies sleep and
 * set_rx_mode can be invoked from non-sleepable context.
 *
 * Instead we use the same ramrod data buffer each time we need
 * to configure a list of addresses, and use the fact that the
 * list of MACs is changed in an incremental way and that the
 * function is called under the netif_addr_lock. A temporary
 * inconsistent CAM configuration (possible in case of very fast
 * sequence of add/del/add on the host side) will shortly be
 * restored by the handler of the last ramrod.
 */
static int bnx2x_set_uc_list(struct bnx2x *bp)
{
	int i = 0, old;
	struct net_device *dev = bp->dev;
	u8 offset = bnx2x_uc_list_cam_offset(bp);
	struct netdev_hw_addr *ha;
	struct mac_configuration_cmd *config_cmd = bnx2x_sp(bp, uc_mac_config);
	dma_addr_t config_cmd_map = bnx2x_sp_mapping(bp, uc_mac_config);

	if (netdev_uc_count(dev) > bnx2x_max_uc_list(bp))
		return -EINVAL;

	netdev_for_each_uc_addr(ha, dev) {
		/* copy mac */
		config_cmd->config_table[i].msb_mac_addr =
			swab16(*(u16 *)&bnx2x_uc_addr(ha)[0]);
		config_cmd->config_table[i].middle_mac_addr =
			swab16(*(u16 *)&bnx2x_uc_addr(ha)[2]);
		config_cmd->config_table[i].lsb_mac_addr =
			swab16(*(u16 *)&bnx2x_uc_addr(ha)[4]);

		config_cmd->config_table[i].vlan_id = 0;
		config_cmd->config_table[i].pf_id = BP_FUNC(bp);
		config_cmd->config_table[i].clients_bit_vector =
			cpu_to_le32(1 << BP_L_ID(bp));

		SET_FLAG(config_cmd->config_table[i].flags,
			MAC_CONFIGURATION_ENTRY_ACTION_TYPE,
			T_ETH_MAC_COMMAND_SET);

		DP(NETIF_MSG_IFUP,
		   "setting UCAST[%d] (%04x:%04x:%04x)\n", i,
		   config_cmd->config_table[i].msb_mac_addr,
		   config_cmd->config_table[i].middle_mac_addr,
		   config_cmd->config_table[i].lsb_mac_addr);

		i++;

		/* Set uc MAC in NIG */
		bnx2x_set_mac_in_nig(bp, 1, bnx2x_uc_addr(ha),
				     LLH_CAM_ETH_LINE + i);
	}
	old = config_cmd->hdr.length;
	if (old > i) {
		for (; i < old; i++) {
			if (CAM_IS_INVALID(config_cmd->
					   config_table[i])) {
				/* already invalidated */
				break;
			}
			/* invalidate */
			SET_FLAG(config_cmd->config_table[i].flags,
				MAC_CONFIGURATION_ENTRY_ACTION_TYPE,
				T_ETH_MAC_COMMAND_INVALIDATE);
		}
	}

	wmb();

	config_cmd->hdr.length = i;
	config_cmd->hdr.offset = offset;
	config_cmd->hdr.client_id = 0xff;
	/* Mark that this ramrod doesn't use bp->set_mac_pending for
	 * synchronization.
	 */
	config_cmd->hdr.echo = 0;

	mb();

	return bnx2x_sp_post(bp, RAMROD_CMD_ID_COMMON_SET_MAC, 0,
		   U64_HI(config_cmd_map), U64_LO(config_cmd_map), 1);

}

void bnx2x_invalidate_uc_list(struct bnx2x *bp)
{
	int i;
	struct mac_configuration_cmd *config_cmd = bnx2x_sp(bp, uc_mac_config);
	dma_addr_t config_cmd_map = bnx2x_sp_mapping(bp, uc_mac_config);
	int ramrod_flags = WAIT_RAMROD_COMMON;
	u8 offset = bnx2x_uc_list_cam_offset(bp);
	u8 max_list_size = bnx2x_max_uc_list(bp);

	for (i = 0; i < max_list_size; i++) {
		SET_FLAG(config_cmd->config_table[i].flags,
			MAC_CONFIGURATION_ENTRY_ACTION_TYPE,
			T_ETH_MAC_COMMAND_INVALIDATE);
		bnx2x_set_mac_in_nig(bp, 0, NULL, LLH_CAM_ETH_LINE + 1 + i);
	}

	wmb();

	config_cmd->hdr.length = max_list_size;
	config_cmd->hdr.offset = offset;
	config_cmd->hdr.client_id = 0xff;
	/* We'll wait for a completion this time... */
	config_cmd->hdr.echo = 1;

	bp->set_mac_pending = 1;

	mb();

	bnx2x_sp_post(bp, RAMROD_CMD_ID_COMMON_SET_MAC, 0,
		      U64_HI(config_cmd_map), U64_LO(config_cmd_map), 1);

	/* Wait for a completion */
	bnx2x_wait_ramrod(bp, 0, 0, &bp->set_mac_pending,
				ramrod_flags);

}

static inline int bnx2x_set_mc_list(struct bnx2x *bp)
{
	/* some multicasts */
	if (CHIP_IS_E1(bp)) {
		return bnx2x_set_e1_mc_list(bp);
	} else { /* E1H and newer */
		return bnx2x_set_e1h_mc_list(bp);
	}
}

/* called with netif_tx_lock from dev_mcast.c */
void bnx2x_set_rx_mode(struct net_device *dev)
{
	struct bnx2x *bp = netdev_priv(dev);
	u32 rx_mode = BNX2X_RX_MODE_NORMAL;

	if (bp->state != BNX2X_STATE_OPEN) {
		DP(NETIF_MSG_IFUP, "state is %x, returning\n", bp->state);
		return;
	}

	DP(NETIF_MSG_IFUP, "dev->flags = %x\n", dev->flags);

	if (dev->flags & IFF_PROMISC)
		rx_mode = BNX2X_RX_MODE_PROMISC;
	else if (dev->flags & IFF_ALLMULTI)
		rx_mode = BNX2X_RX_MODE_ALLMULTI;
	else {
		/* some multicasts */
		if (bnx2x_set_mc_list(bp))
			rx_mode = BNX2X_RX_MODE_ALLMULTI;

		/* some unicasts */
		if (bnx2x_set_uc_list(bp))
			rx_mode = BNX2X_RX_MODE_PROMISC;
	}

	bp->rx_mode = rx_mode;
	bnx2x_set_storm_rx_mode(bp);
}

/* called with rtnl_lock */
static int bnx2x_mdio_read(struct net_device *netdev, int prtad,
			   int devad, u16 addr)
{
	struct bnx2x *bp = netdev_priv(netdev);
	u16 value;
	int rc;

	DP(NETIF_MSG_LINK, "mdio_read: prtad 0x%x, devad 0x%x, addr 0x%x\n",
	   prtad, devad, addr);

	/* The HW expects different devad if CL22 is used */
	devad = (devad == MDIO_DEVAD_NONE) ? DEFAULT_PHY_DEV_ADDR : devad;

	bnx2x_acquire_phy_lock(bp);
	rc = bnx2x_phy_read(&bp->link_params, prtad, devad, addr, &value);
	bnx2x_release_phy_lock(bp);
	DP(NETIF_MSG_LINK, "mdio_read_val 0x%x rc = 0x%x\n", value, rc);

	if (!rc)
		rc = value;
	return rc;
}

/* called with rtnl_lock */
static int bnx2x_mdio_write(struct net_device *netdev, int prtad, int devad,
			    u16 addr, u16 value)
{
	struct bnx2x *bp = netdev_priv(netdev);
	int rc;

	DP(NETIF_MSG_LINK, "mdio_write: prtad 0x%x, devad 0x%x, addr 0x%x,"
			   " value 0x%x\n", prtad, devad, addr, value);

	/* The HW expects different devad if CL22 is used */
	devad = (devad == MDIO_DEVAD_NONE) ? DEFAULT_PHY_DEV_ADDR : devad;

	bnx2x_acquire_phy_lock(bp);
	rc = bnx2x_phy_write(&bp->link_params, prtad, devad, addr, value);
	bnx2x_release_phy_lock(bp);
	return rc;
}

/* called with rtnl_lock */
static int bnx2x_ioctl(struct net_device *dev, struct ifreq *ifr, int cmd)
{
	struct bnx2x *bp = netdev_priv(dev);
	struct mii_ioctl_data *mdio = if_mii(ifr);

	DP(NETIF_MSG_LINK, "ioctl: phy id 0x%x, reg 0x%x, val_in 0x%x\n",
	   mdio->phy_id, mdio->reg_num, mdio->val_in);

	if (!netif_running(dev))
		return -EAGAIN;

	return mdio_mii_ioctl(&bp->mdio, mdio, cmd);
}

#ifdef CONFIG_NET_POLL_CONTROLLER
static void poll_bnx2x(struct net_device *dev)
{
	struct bnx2x *bp = netdev_priv(dev);

	disable_irq(bp->pdev->irq);
	bnx2x_interrupt(bp->pdev->irq, dev);
	enable_irq(bp->pdev->irq);
}
#endif

static const struct net_device_ops bnx2x_netdev_ops = {
	.ndo_open		= bnx2x_open,
	.ndo_stop		= bnx2x_close,
	.ndo_start_xmit		= bnx2x_start_xmit,
	.ndo_select_queue	= bnx2x_select_queue,
<<<<<<< HEAD
	.ndo_set_multicast_list	= bnx2x_set_rx_mode,
=======
	.ndo_set_rx_mode	= bnx2x_set_rx_mode,
>>>>>>> 105e53f8
	.ndo_set_mac_address	= bnx2x_change_mac_addr,
	.ndo_validate_addr	= eth_validate_addr,
	.ndo_do_ioctl		= bnx2x_ioctl,
	.ndo_change_mtu		= bnx2x_change_mtu,
	.ndo_tx_timeout		= bnx2x_tx_timeout,
#ifdef CONFIG_NET_POLL_CONTROLLER
	.ndo_poll_controller	= poll_bnx2x,
#endif
};

static int __devinit bnx2x_init_dev(struct pci_dev *pdev,
				    struct net_device *dev)
{
	struct bnx2x *bp;
	int rc;

	SET_NETDEV_DEV(dev, &pdev->dev);
	bp = netdev_priv(dev);

	bp->dev = dev;
	bp->pdev = pdev;
	bp->flags = 0;
	bp->pf_num = PCI_FUNC(pdev->devfn);

	rc = pci_enable_device(pdev);
	if (rc) {
		dev_err(&bp->pdev->dev,
			"Cannot enable PCI device, aborting\n");
		goto err_out;
	}

	if (!(pci_resource_flags(pdev, 0) & IORESOURCE_MEM)) {
		dev_err(&bp->pdev->dev,
			"Cannot find PCI device base address, aborting\n");
		rc = -ENODEV;
		goto err_out_disable;
	}

	if (!(pci_resource_flags(pdev, 2) & IORESOURCE_MEM)) {
		dev_err(&bp->pdev->dev, "Cannot find second PCI device"
		       " base address, aborting\n");
		rc = -ENODEV;
		goto err_out_disable;
	}

	if (atomic_read(&pdev->enable_cnt) == 1) {
		rc = pci_request_regions(pdev, DRV_MODULE_NAME);
		if (rc) {
			dev_err(&bp->pdev->dev,
				"Cannot obtain PCI resources, aborting\n");
			goto err_out_disable;
		}

		pci_set_master(pdev);
		pci_save_state(pdev);
	}

	bp->pm_cap = pci_find_capability(pdev, PCI_CAP_ID_PM);
	if (bp->pm_cap == 0) {
		dev_err(&bp->pdev->dev,
			"Cannot find power management capability, aborting\n");
		rc = -EIO;
		goto err_out_release;
	}

	bp->pcie_cap = pci_find_capability(pdev, PCI_CAP_ID_EXP);
	if (bp->pcie_cap == 0) {
		dev_err(&bp->pdev->dev,
			"Cannot find PCI Express capability, aborting\n");
		rc = -EIO;
		goto err_out_release;
	}

	if (dma_set_mask(&pdev->dev, DMA_BIT_MASK(64)) == 0) {
		bp->flags |= USING_DAC_FLAG;
		if (dma_set_coherent_mask(&pdev->dev, DMA_BIT_MASK(64)) != 0) {
			dev_err(&bp->pdev->dev, "dma_set_coherent_mask"
			       " failed, aborting\n");
			rc = -EIO;
			goto err_out_release;
		}

	} else if (dma_set_mask(&pdev->dev, DMA_BIT_MASK(32)) != 0) {
		dev_err(&bp->pdev->dev,
			"System does not support DMA, aborting\n");
		rc = -EIO;
		goto err_out_release;
	}

	dev->mem_start = pci_resource_start(pdev, 0);
	dev->base_addr = dev->mem_start;
	dev->mem_end = pci_resource_end(pdev, 0);

	dev->irq = pdev->irq;

	bp->regview = pci_ioremap_bar(pdev, 0);
	if (!bp->regview) {
		dev_err(&bp->pdev->dev,
			"Cannot map register space, aborting\n");
		rc = -ENOMEM;
		goto err_out_release;
	}

	bp->doorbells = ioremap_nocache(pci_resource_start(pdev, 2),
					min_t(u64, BNX2X_DB_SIZE(bp),
					      pci_resource_len(pdev, 2)));
	if (!bp->doorbells) {
		dev_err(&bp->pdev->dev,
			"Cannot map doorbell space, aborting\n");
		rc = -ENOMEM;
		goto err_out_unmap;
	}

	bnx2x_set_power_state(bp, PCI_D0);

	/* clean indirect addresses */
	pci_write_config_dword(bp->pdev, PCICFG_GRC_ADDRESS,
			       PCICFG_VENDOR_ID_OFFSET);
	REG_WR(bp, PXP2_REG_PGL_ADDR_88_F0 + BP_PORT(bp)*16, 0);
	REG_WR(bp, PXP2_REG_PGL_ADDR_8C_F0 + BP_PORT(bp)*16, 0);
	REG_WR(bp, PXP2_REG_PGL_ADDR_90_F0 + BP_PORT(bp)*16, 0);
	REG_WR(bp, PXP2_REG_PGL_ADDR_94_F0 + BP_PORT(bp)*16, 0);

	/* Reset the load counter */
	bnx2x_clear_load_cnt(bp);

	dev->watchdog_timeo = TX_TIMEOUT;

	dev->netdev_ops = &bnx2x_netdev_ops;
	bnx2x_set_ethtool_ops(dev);
	dev->features |= NETIF_F_SG;
	dev->features |= NETIF_F_IP_CSUM | NETIF_F_IPV6_CSUM;
	if (bp->flags & USING_DAC_FLAG)
		dev->features |= NETIF_F_HIGHDMA;
	dev->features |= (NETIF_F_TSO | NETIF_F_TSO_ECN);
	dev->features |= NETIF_F_TSO6;
	dev->features |= (NETIF_F_HW_VLAN_TX | NETIF_F_HW_VLAN_RX);

	dev->vlan_features |= NETIF_F_SG;
	dev->vlan_features |= NETIF_F_IP_CSUM | NETIF_F_IPV6_CSUM;
	if (bp->flags & USING_DAC_FLAG)
		dev->vlan_features |= NETIF_F_HIGHDMA;
	dev->vlan_features |= (NETIF_F_TSO | NETIF_F_TSO_ECN);
	dev->vlan_features |= NETIF_F_TSO6;

<<<<<<< HEAD
#ifdef BCM_DCB
=======
#ifdef BCM_DCBNL
>>>>>>> 105e53f8
	dev->dcbnl_ops = &bnx2x_dcbnl_ops;
#endif

	/* get_port_hwinfo() will set prtad and mmds properly */
	bp->mdio.prtad = MDIO_PRTAD_NONE;
	bp->mdio.mmds = 0;
	bp->mdio.mode_support = MDIO_SUPPORTS_C45 | MDIO_EMULATE_C22;
	bp->mdio.dev = dev;
	bp->mdio.mdio_read = bnx2x_mdio_read;
	bp->mdio.mdio_write = bnx2x_mdio_write;

	return 0;

err_out_unmap:
	if (bp->regview) {
		iounmap(bp->regview);
		bp->regview = NULL;
	}
	if (bp->doorbells) {
		iounmap(bp->doorbells);
		bp->doorbells = NULL;
	}

err_out_release:
	if (atomic_read(&pdev->enable_cnt) == 1)
		pci_release_regions(pdev);

err_out_disable:
	pci_disable_device(pdev);
	pci_set_drvdata(pdev, NULL);

err_out:
	return rc;
}

static void __devinit bnx2x_get_pcie_width_speed(struct bnx2x *bp,
						 int *width, int *speed)
{
	u32 val = REG_RD(bp, PCICFG_OFFSET + PCICFG_LINK_CONTROL);

	*width = (val & PCICFG_LINK_WIDTH) >> PCICFG_LINK_WIDTH_SHIFT;

	/* return value of 1=2.5GHz 2=5GHz */
	*speed = (val & PCICFG_LINK_SPEED) >> PCICFG_LINK_SPEED_SHIFT;
}

static int bnx2x_check_firmware(struct bnx2x *bp)
{
	const struct firmware *firmware = bp->firmware;
	struct bnx2x_fw_file_hdr *fw_hdr;
	struct bnx2x_fw_file_section *sections;
	u32 offset, len, num_ops;
	u16 *ops_offsets;
	int i;
	const u8 *fw_ver;

	if (firmware->size < sizeof(struct bnx2x_fw_file_hdr))
		return -EINVAL;

	fw_hdr = (struct bnx2x_fw_file_hdr *)firmware->data;
	sections = (struct bnx2x_fw_file_section *)fw_hdr;

	/* Make sure none of the offsets and sizes make us read beyond
	 * the end of the firmware data */
	for (i = 0; i < sizeof(*fw_hdr) / sizeof(*sections); i++) {
		offset = be32_to_cpu(sections[i].offset);
		len = be32_to_cpu(sections[i].len);
		if (offset + len > firmware->size) {
			dev_err(&bp->pdev->dev,
				"Section %d length is out of bounds\n", i);
			return -EINVAL;
		}
	}

	/* Likewise for the init_ops offsets */
	offset = be32_to_cpu(fw_hdr->init_ops_offsets.offset);
	ops_offsets = (u16 *)(firmware->data + offset);
	num_ops = be32_to_cpu(fw_hdr->init_ops.len) / sizeof(struct raw_op);

	for (i = 0; i < be32_to_cpu(fw_hdr->init_ops_offsets.len) / 2; i++) {
		if (be16_to_cpu(ops_offsets[i]) > num_ops) {
			dev_err(&bp->pdev->dev,
				"Section offset %d is out of bounds\n", i);
			return -EINVAL;
		}
	}

	/* Check FW version */
	offset = be32_to_cpu(fw_hdr->fw_version.offset);
	fw_ver = firmware->data + offset;
	if ((fw_ver[0] != BCM_5710_FW_MAJOR_VERSION) ||
	    (fw_ver[1] != BCM_5710_FW_MINOR_VERSION) ||
	    (fw_ver[2] != BCM_5710_FW_REVISION_VERSION) ||
	    (fw_ver[3] != BCM_5710_FW_ENGINEERING_VERSION)) {
		dev_err(&bp->pdev->dev,
			"Bad FW version:%d.%d.%d.%d. Should be %d.%d.%d.%d\n",
		       fw_ver[0], fw_ver[1], fw_ver[2],
		       fw_ver[3], BCM_5710_FW_MAJOR_VERSION,
		       BCM_5710_FW_MINOR_VERSION,
		       BCM_5710_FW_REVISION_VERSION,
		       BCM_5710_FW_ENGINEERING_VERSION);
		return -EINVAL;
	}

	return 0;
}

static inline void be32_to_cpu_n(const u8 *_source, u8 *_target, u32 n)
{
	const __be32 *source = (const __be32 *)_source;
	u32 *target = (u32 *)_target;
	u32 i;

	for (i = 0; i < n/4; i++)
		target[i] = be32_to_cpu(source[i]);
}

/*
   Ops array is stored in the following format:
   {op(8bit), offset(24bit, big endian), data(32bit, big endian)}
 */
static inline void bnx2x_prep_ops(const u8 *_source, u8 *_target, u32 n)
{
	const __be32 *source = (const __be32 *)_source;
	struct raw_op *target = (struct raw_op *)_target;
	u32 i, j, tmp;

	for (i = 0, j = 0; i < n/8; i++, j += 2) {
		tmp = be32_to_cpu(source[j]);
		target[i].op = (tmp >> 24) & 0xff;
		target[i].offset = tmp & 0xffffff;
		target[i].raw_data = be32_to_cpu(source[j + 1]);
	}
}

/**
 * IRO array is stored in the following format:
 * {base(24bit), m1(16bit), m2(16bit), m3(16bit), size(16bit) }
 */
static inline void bnx2x_prep_iro(const u8 *_source, u8 *_target, u32 n)
{
	const __be32 *source = (const __be32 *)_source;
	struct iro *target = (struct iro *)_target;
	u32 i, j, tmp;

	for (i = 0, j = 0; i < n/sizeof(struct iro); i++) {
		target[i].base = be32_to_cpu(source[j]);
		j++;
		tmp = be32_to_cpu(source[j]);
		target[i].m1 = (tmp >> 16) & 0xffff;
		target[i].m2 = tmp & 0xffff;
		j++;
		tmp = be32_to_cpu(source[j]);
		target[i].m3 = (tmp >> 16) & 0xffff;
		target[i].size = tmp & 0xffff;
		j++;
	}
}

static inline void be16_to_cpu_n(const u8 *_source, u8 *_target, u32 n)
{
	const __be16 *source = (const __be16 *)_source;
	u16 *target = (u16 *)_target;
	u32 i;

	for (i = 0; i < n/2; i++)
		target[i] = be16_to_cpu(source[i]);
}

#define BNX2X_ALLOC_AND_SET(arr, lbl, func)				\
do {									\
	u32 len = be32_to_cpu(fw_hdr->arr.len);				\
	bp->arr = kmalloc(len, GFP_KERNEL);				\
	if (!bp->arr) {							\
		pr_err("Failed to allocate %d bytes for "#arr"\n", len); \
		goto lbl;						\
	}								\
	func(bp->firmware->data + be32_to_cpu(fw_hdr->arr.offset),	\
	     (u8 *)bp->arr, len);					\
} while (0)

int bnx2x_init_firmware(struct bnx2x *bp)
{
	const char *fw_file_name;
	struct bnx2x_fw_file_hdr *fw_hdr;
	int rc;

	if (CHIP_IS_E1(bp))
		fw_file_name = FW_FILE_NAME_E1;
	else if (CHIP_IS_E1H(bp))
		fw_file_name = FW_FILE_NAME_E1H;
	else if (CHIP_IS_E2(bp))
		fw_file_name = FW_FILE_NAME_E2;
	else {
		BNX2X_ERR("Unsupported chip revision\n");
		return -EINVAL;
	}

	BNX2X_DEV_INFO("Loading %s\n", fw_file_name);

	rc = request_firmware(&bp->firmware, fw_file_name, &bp->pdev->dev);
	if (rc) {
		BNX2X_ERR("Can't load firmware file %s\n", fw_file_name);
		goto request_firmware_exit;
	}

	rc = bnx2x_check_firmware(bp);
	if (rc) {
		BNX2X_ERR("Corrupt firmware file %s\n", fw_file_name);
		goto request_firmware_exit;
	}

	fw_hdr = (struct bnx2x_fw_file_hdr *)bp->firmware->data;

	/* Initialize the pointers to the init arrays */
	/* Blob */
	BNX2X_ALLOC_AND_SET(init_data, request_firmware_exit, be32_to_cpu_n);

	/* Opcodes */
	BNX2X_ALLOC_AND_SET(init_ops, init_ops_alloc_err, bnx2x_prep_ops);

	/* Offsets */
	BNX2X_ALLOC_AND_SET(init_ops_offsets, init_offsets_alloc_err,
			    be16_to_cpu_n);

	/* STORMs firmware */
	INIT_TSEM_INT_TABLE_DATA(bp) = bp->firmware->data +
			be32_to_cpu(fw_hdr->tsem_int_table_data.offset);
	INIT_TSEM_PRAM_DATA(bp)      = bp->firmware->data +
			be32_to_cpu(fw_hdr->tsem_pram_data.offset);
	INIT_USEM_INT_TABLE_DATA(bp) = bp->firmware->data +
			be32_to_cpu(fw_hdr->usem_int_table_data.offset);
	INIT_USEM_PRAM_DATA(bp)      = bp->firmware->data +
			be32_to_cpu(fw_hdr->usem_pram_data.offset);
	INIT_XSEM_INT_TABLE_DATA(bp) = bp->firmware->data +
			be32_to_cpu(fw_hdr->xsem_int_table_data.offset);
	INIT_XSEM_PRAM_DATA(bp)      = bp->firmware->data +
			be32_to_cpu(fw_hdr->xsem_pram_data.offset);
	INIT_CSEM_INT_TABLE_DATA(bp) = bp->firmware->data +
			be32_to_cpu(fw_hdr->csem_int_table_data.offset);
	INIT_CSEM_PRAM_DATA(bp)      = bp->firmware->data +
			be32_to_cpu(fw_hdr->csem_pram_data.offset);
	/* IRO */
	BNX2X_ALLOC_AND_SET(iro_arr, iro_alloc_err, bnx2x_prep_iro);

	return 0;

iro_alloc_err:
	kfree(bp->init_ops_offsets);
init_offsets_alloc_err:
	kfree(bp->init_ops);
init_ops_alloc_err:
	kfree(bp->init_data);
request_firmware_exit:
	release_firmware(bp->firmware);

	return rc;
}

static inline int bnx2x_set_qm_cid_count(struct bnx2x *bp, int l2_cid_count)
{
	int cid_count = L2_FP_COUNT(l2_cid_count);

#ifdef BCM_CNIC
	cid_count += CNIC_CID_MAX;
#endif
	return roundup(cid_count, QM_CID_ROUND);
}

static int __devinit bnx2x_init_one(struct pci_dev *pdev,
				    const struct pci_device_id *ent)
{
	struct net_device *dev = NULL;
	struct bnx2x *bp;
	int pcie_width, pcie_speed;
	int rc, cid_count;

	switch (ent->driver_data) {
	case BCM57710:
	case BCM57711:
	case BCM57711E:
		cid_count = FP_SB_MAX_E1x;
		break;

	case BCM57712:
	case BCM57712E:
		cid_count = FP_SB_MAX_E2;
		break;

	default:
		pr_err("Unknown board_type (%ld), aborting\n",
			   ent->driver_data);
		return -ENODEV;
	}

	cid_count += NONE_ETH_CONTEXT_USE + CNIC_CONTEXT_USE;

	/* dev zeroed in init_etherdev */
	dev = alloc_etherdev_mq(sizeof(*bp), cid_count);
	if (!dev) {
		dev_err(&pdev->dev, "Cannot allocate net device\n");
		return -ENOMEM;
	}

	bp = netdev_priv(dev);
	bp->msg_enable = debug;

	pci_set_drvdata(pdev, dev);

	bp->l2_cid_count = cid_count;

	rc = bnx2x_init_dev(pdev, dev);
	if (rc < 0) {
		free_netdev(dev);
		return rc;
	}

	rc = bnx2x_init_bp(bp);
	if (rc)
		goto init_one_exit;

	/* calc qm_cid_count */
	bp->qm_cid_count = bnx2x_set_qm_cid_count(bp, cid_count);

#ifdef BCM_CNIC
	/* disable FCOE L2 queue for E1x*/
	if (CHIP_IS_E1x(bp))
		bp->flags |= NO_FCOE_FLAG;
<<<<<<< HEAD

#endif
=======
>>>>>>> 105e53f8

#endif

	/* Configure interrupt mode: try to enable MSI-X/MSI if
	 * needed, set bp->num_queues appropriately.
	 */
	bnx2x_set_int_mode(bp);

	/* Add all NAPI objects */
	bnx2x_add_all_napi(bp);

	rc = register_netdev(dev);
	if (rc) {
		dev_err(&pdev->dev, "Cannot register net device\n");
		goto init_one_exit;
	}

#ifdef BCM_CNIC
	if (!NO_FCOE(bp)) {
		/* Add storage MAC address */
		rtnl_lock();
		dev_addr_add(bp->dev, bp->fip_mac, NETDEV_HW_ADDR_T_SAN);
		rtnl_unlock();
	}
#endif

	bnx2x_get_pcie_width_speed(bp, &pcie_width, &pcie_speed);

	netdev_info(dev, "%s (%c%d) PCI-E x%d %s found at mem %lx,"
	       " IRQ %d, ", board_info[ent->driver_data].name,
	       (CHIP_REV(bp) >> 12) + 'A', (CHIP_METAL(bp) >> 4),
	       pcie_width,
	       ((!CHIP_IS_E2(bp) && pcie_speed == 2) ||
		 (CHIP_IS_E2(bp) && pcie_speed == 1)) ?
						"5GHz (Gen2)" : "2.5GHz",
	       dev->base_addr, bp->pdev->irq);
	pr_cont("node addr %pM\n", dev->dev_addr);

	return 0;

init_one_exit:
	if (bp->regview)
		iounmap(bp->regview);

	if (bp->doorbells)
		iounmap(bp->doorbells);

	free_netdev(dev);

	if (atomic_read(&pdev->enable_cnt) == 1)
		pci_release_regions(pdev);

	pci_disable_device(pdev);
	pci_set_drvdata(pdev, NULL);

	return rc;
}

static void __devexit bnx2x_remove_one(struct pci_dev *pdev)
{
	struct net_device *dev = pci_get_drvdata(pdev);
	struct bnx2x *bp;

	if (!dev) {
		dev_err(&pdev->dev, "BAD net device from bnx2x_init_one\n");
		return;
	}
	bp = netdev_priv(dev);

#ifdef BCM_CNIC
	/* Delete storage MAC address */
	if (!NO_FCOE(bp)) {
		rtnl_lock();
		dev_addr_del(bp->dev, bp->fip_mac, NETDEV_HW_ADDR_T_SAN);
		rtnl_unlock();
	}
#endif

<<<<<<< HEAD
=======
#ifdef BCM_DCBNL
	/* Delete app tlvs from dcbnl */
	bnx2x_dcbnl_update_applist(bp, true);
#endif

>>>>>>> 105e53f8
	unregister_netdev(dev);

	/* Delete all NAPI objects */
	bnx2x_del_all_napi(bp);

	/* Power on: we can't let PCI layer write to us while we are in D3 */
	bnx2x_set_power_state(bp, PCI_D0);

	/* Disable MSI/MSI-X */
	bnx2x_disable_msi(bp);

	/* Power off */
	bnx2x_set_power_state(bp, PCI_D3hot);

	/* Make sure RESET task is not scheduled before continuing */
	cancel_delayed_work_sync(&bp->reset_task);

	if (bp->regview)
		iounmap(bp->regview);

	if (bp->doorbells)
		iounmap(bp->doorbells);

	bnx2x_free_mem_bp(bp);

	free_netdev(dev);

	if (atomic_read(&pdev->enable_cnt) == 1)
		pci_release_regions(pdev);

	pci_disable_device(pdev);
	pci_set_drvdata(pdev, NULL);
}

static int bnx2x_eeh_nic_unload(struct bnx2x *bp)
{
	int i;

	bp->state = BNX2X_STATE_ERROR;

	bp->rx_mode = BNX2X_RX_MODE_NONE;

	bnx2x_netif_stop(bp, 0);
	netif_carrier_off(bp->dev);

	del_timer_sync(&bp->timer);
	bp->stats_state = STATS_STATE_DISABLED;
	DP(BNX2X_MSG_STATS, "stats_state - DISABLED\n");

	/* Release IRQs */
	bnx2x_free_irq(bp);

	/* Free SKBs, SGEs, TPA pool and driver internals */
	bnx2x_free_skbs(bp);

	for_each_rx_queue(bp, i)
		bnx2x_free_rx_sge_range(bp, bp->fp + i, NUM_RX_SGE);

	bnx2x_free_mem(bp);

	bp->state = BNX2X_STATE_CLOSED;

	return 0;
}

static void bnx2x_eeh_recover(struct bnx2x *bp)
{
	u32 val;

	mutex_init(&bp->port.phy_mutex);

	bp->common.shmem_base = REG_RD(bp, MISC_REG_SHARED_MEM_ADDR);
	bp->link_params.shmem_base = bp->common.shmem_base;
	BNX2X_DEV_INFO("shmem offset is 0x%x\n", bp->common.shmem_base);

	if (!bp->common.shmem_base ||
	    (bp->common.shmem_base < 0xA0000) ||
	    (bp->common.shmem_base >= 0xC0000)) {
		BNX2X_DEV_INFO("MCP not active\n");
		bp->flags |= NO_MCP_FLAG;
		return;
	}

	val = SHMEM_RD(bp, validity_map[BP_PORT(bp)]);
	if ((val & (SHR_MEM_VALIDITY_DEV_INFO | SHR_MEM_VALIDITY_MB))
		!= (SHR_MEM_VALIDITY_DEV_INFO | SHR_MEM_VALIDITY_MB))
		BNX2X_ERR("BAD MCP validity signature\n");

	if (!BP_NOMCP(bp)) {
		bp->fw_seq =
		    (SHMEM_RD(bp, func_mb[BP_FW_MB_IDX(bp)].drv_mb_header) &
		    DRV_MSG_SEQ_NUMBER_MASK);
		BNX2X_DEV_INFO("fw_seq 0x%08x\n", bp->fw_seq);
	}
}

/**
 * bnx2x_io_error_detected - called when PCI error is detected
 * @pdev: Pointer to PCI device
 * @state: The current pci connection state
 *
 * This function is called after a PCI bus error affecting
 * this device has been detected.
 */
static pci_ers_result_t bnx2x_io_error_detected(struct pci_dev *pdev,
						pci_channel_state_t state)
{
	struct net_device *dev = pci_get_drvdata(pdev);
	struct bnx2x *bp = netdev_priv(dev);

	rtnl_lock();

	netif_device_detach(dev);

	if (state == pci_channel_io_perm_failure) {
		rtnl_unlock();
		return PCI_ERS_RESULT_DISCONNECT;
	}

	if (netif_running(dev))
		bnx2x_eeh_nic_unload(bp);

	pci_disable_device(pdev);

	rtnl_unlock();

	/* Request a slot reset */
	return PCI_ERS_RESULT_NEED_RESET;
}

/**
 * bnx2x_io_slot_reset - called after the PCI bus has been reset
 * @pdev: Pointer to PCI device
 *
 * Restart the card from scratch, as if from a cold-boot.
 */
static pci_ers_result_t bnx2x_io_slot_reset(struct pci_dev *pdev)
{
	struct net_device *dev = pci_get_drvdata(pdev);
	struct bnx2x *bp = netdev_priv(dev);

	rtnl_lock();

	if (pci_enable_device(pdev)) {
		dev_err(&pdev->dev,
			"Cannot re-enable PCI device after reset\n");
		rtnl_unlock();
		return PCI_ERS_RESULT_DISCONNECT;
	}

	pci_set_master(pdev);
	pci_restore_state(pdev);

	if (netif_running(dev))
		bnx2x_set_power_state(bp, PCI_D0);

	rtnl_unlock();

	return PCI_ERS_RESULT_RECOVERED;
}

/**
 * bnx2x_io_resume - called when traffic can start flowing again
 * @pdev: Pointer to PCI device
 *
 * This callback is called when the error recovery driver tells us that
 * its OK to resume normal operation.
 */
static void bnx2x_io_resume(struct pci_dev *pdev)
{
	struct net_device *dev = pci_get_drvdata(pdev);
	struct bnx2x *bp = netdev_priv(dev);

	if (bp->recovery_state != BNX2X_RECOVERY_DONE) {
		printk(KERN_ERR "Handling parity error recovery. "
				"Try again later\n");
		return;
	}

	rtnl_lock();

	bnx2x_eeh_recover(bp);

	if (netif_running(dev))
		bnx2x_nic_load(bp, LOAD_NORMAL);

	netif_device_attach(dev);

	rtnl_unlock();
}

static struct pci_error_handlers bnx2x_err_handler = {
	.error_detected = bnx2x_io_error_detected,
	.slot_reset     = bnx2x_io_slot_reset,
	.resume         = bnx2x_io_resume,
};

static struct pci_driver bnx2x_pci_driver = {
	.name        = DRV_MODULE_NAME,
	.id_table    = bnx2x_pci_tbl,
	.probe       = bnx2x_init_one,
	.remove      = __devexit_p(bnx2x_remove_one),
	.suspend     = bnx2x_suspend,
	.resume      = bnx2x_resume,
	.err_handler = &bnx2x_err_handler,
};

static int __init bnx2x_init(void)
{
	int ret;

	pr_info("%s", version);

	bnx2x_wq = create_singlethread_workqueue("bnx2x");
	if (bnx2x_wq == NULL) {
		pr_err("Cannot create workqueue\n");
		return -ENOMEM;
	}

	ret = pci_register_driver(&bnx2x_pci_driver);
	if (ret) {
		pr_err("Cannot register driver\n");
		destroy_workqueue(bnx2x_wq);
	}
	return ret;
}

static void __exit bnx2x_cleanup(void)
{
	pci_unregister_driver(&bnx2x_pci_driver);

	destroy_workqueue(bnx2x_wq);
}

module_init(bnx2x_init);
module_exit(bnx2x_cleanup);

#ifdef BCM_CNIC

/* count denotes the number of new completions we have seen */
static void bnx2x_cnic_sp_post(struct bnx2x *bp, int count)
{
	struct eth_spe *spe;

#ifdef BNX2X_STOP_ON_ERROR
	if (unlikely(bp->panic))
		return;
#endif

	spin_lock_bh(&bp->spq_lock);
	BUG_ON(bp->cnic_spq_pending < count);
	bp->cnic_spq_pending -= count;


	for (; bp->cnic_kwq_pending; bp->cnic_kwq_pending--) {
		u16 type =  (le16_to_cpu(bp->cnic_kwq_cons->hdr.type)
				& SPE_HDR_CONN_TYPE) >>
				SPE_HDR_CONN_TYPE_SHIFT;

		/* Set validation for iSCSI L2 client before sending SETUP
		 *  ramrod
		 */
		if (type == ETH_CONNECTION_TYPE) {
			u8 cmd = (le32_to_cpu(bp->cnic_kwq_cons->
					     hdr.conn_and_cmd_data) >>
				SPE_HDR_CMD_ID_SHIFT) & 0xff;

			if (cmd == RAMROD_CMD_ID_ETH_CLIENT_SETUP)
				bnx2x_set_ctx_validation(&bp->context.
						vcxt[BNX2X_ISCSI_ETH_CID].eth,
					HW_CID(bp, BNX2X_ISCSI_ETH_CID));
		}

		/* There may be not more than 8 L2 and not more than 8 L5 SPEs
		 * We also check that the number of outstanding
		 * COMMON ramrods is not more than the EQ and SPQ can
		 * accommodate.
		 */
		if (type == ETH_CONNECTION_TYPE) {
			if (!atomic_read(&bp->cq_spq_left))
				break;
			else
				atomic_dec(&bp->cq_spq_left);
		} else if (type == NONE_CONNECTION_TYPE) {
			if (!atomic_read(&bp->eq_spq_left))
				break;
			else
<<<<<<< HEAD
				atomic_dec(&bp->spq_left);
=======
				atomic_dec(&bp->eq_spq_left);
>>>>>>> 105e53f8
		} else if ((type == ISCSI_CONNECTION_TYPE) ||
			   (type == FCOE_CONNECTION_TYPE)) {
			if (bp->cnic_spq_pending >=
			    bp->cnic_eth_dev.max_kwqe_pending)
				break;
			else
				bp->cnic_spq_pending++;
		} else {
			BNX2X_ERR("Unknown SPE type: %d\n", type);
			bnx2x_panic();
			break;
		}

		spe = bnx2x_sp_get_next(bp);
		*spe = *bp->cnic_kwq_cons;

		DP(NETIF_MSG_TIMER, "pending on SPQ %d, on KWQ %d count %d\n",
		   bp->cnic_spq_pending, bp->cnic_kwq_pending, count);

		if (bp->cnic_kwq_cons == bp->cnic_kwq_last)
			bp->cnic_kwq_cons = bp->cnic_kwq;
		else
			bp->cnic_kwq_cons++;
	}
	bnx2x_sp_prod_update(bp);
	spin_unlock_bh(&bp->spq_lock);
}

static int bnx2x_cnic_sp_queue(struct net_device *dev,
			       struct kwqe_16 *kwqes[], u32 count)
{
	struct bnx2x *bp = netdev_priv(dev);
	int i;

#ifdef BNX2X_STOP_ON_ERROR
	if (unlikely(bp->panic))
		return -EIO;
#endif

	spin_lock_bh(&bp->spq_lock);

	for (i = 0; i < count; i++) {
		struct eth_spe *spe = (struct eth_spe *)kwqes[i];

		if (bp->cnic_kwq_pending == MAX_SP_DESC_CNT)
			break;

		*bp->cnic_kwq_prod = *spe;

		bp->cnic_kwq_pending++;

		DP(NETIF_MSG_TIMER, "L5 SPQE %x %x %x:%x pos %d\n",
		   spe->hdr.conn_and_cmd_data, spe->hdr.type,
		   spe->data.update_data_addr.hi,
		   spe->data.update_data_addr.lo,
		   bp->cnic_kwq_pending);

		if (bp->cnic_kwq_prod == bp->cnic_kwq_last)
			bp->cnic_kwq_prod = bp->cnic_kwq;
		else
			bp->cnic_kwq_prod++;
	}

	spin_unlock_bh(&bp->spq_lock);

	if (bp->cnic_spq_pending < bp->cnic_eth_dev.max_kwqe_pending)
		bnx2x_cnic_sp_post(bp, 0);

	return i;
}

static int bnx2x_cnic_ctl_send(struct bnx2x *bp, struct cnic_ctl_info *ctl)
{
	struct cnic_ops *c_ops;
	int rc = 0;

	mutex_lock(&bp->cnic_mutex);
	c_ops = rcu_dereference_protected(bp->cnic_ops,
					  lockdep_is_held(&bp->cnic_mutex));
	if (c_ops)
		rc = c_ops->cnic_ctl(bp->cnic_data, ctl);
	mutex_unlock(&bp->cnic_mutex);

	return rc;
}

static int bnx2x_cnic_ctl_send_bh(struct bnx2x *bp, struct cnic_ctl_info *ctl)
{
	struct cnic_ops *c_ops;
	int rc = 0;

	rcu_read_lock();
	c_ops = rcu_dereference(bp->cnic_ops);
	if (c_ops)
		rc = c_ops->cnic_ctl(bp->cnic_data, ctl);
	rcu_read_unlock();

	return rc;
}

/*
 * for commands that have no data
 */
int bnx2x_cnic_notify(struct bnx2x *bp, int cmd)
{
	struct cnic_ctl_info ctl = {0};

	ctl.cmd = cmd;

	return bnx2x_cnic_ctl_send(bp, &ctl);
}

static void bnx2x_cnic_cfc_comp(struct bnx2x *bp, int cid)
{
	struct cnic_ctl_info ctl;

	/* first we tell CNIC and only then we count this as a completion */
	ctl.cmd = CNIC_CTL_COMPLETION_CMD;
	ctl.data.comp.cid = cid;

	bnx2x_cnic_ctl_send_bh(bp, &ctl);
	bnx2x_cnic_sp_post(bp, 0);
}

static int bnx2x_drv_ctl(struct net_device *dev, struct drv_ctl_info *ctl)
{
	struct bnx2x *bp = netdev_priv(dev);
	int rc = 0;

	switch (ctl->cmd) {
	case DRV_CTL_CTXTBL_WR_CMD: {
		u32 index = ctl->data.io.offset;
		dma_addr_t addr = ctl->data.io.dma_addr;

		bnx2x_ilt_wr(bp, index, addr);
		break;
	}

	case DRV_CTL_RET_L5_SPQ_CREDIT_CMD: {
		int count = ctl->data.credit.credit_count;

		bnx2x_cnic_sp_post(bp, count);
		break;
	}

	/* rtnl_lock is held.  */
	case DRV_CTL_START_L2_CMD: {
		u32 cli = ctl->data.ring.client_id;

		/* Clear FCoE FIP and ALL ENODE MACs addresses first */
		bnx2x_del_fcoe_eth_macs(bp);

		/* Set iSCSI MAC address */
		bnx2x_set_iscsi_eth_mac_addr(bp, 1);

		mmiowb();
		barrier();

		/* Start accepting on iSCSI L2 ring. Accept all multicasts
		 * because it's the only way for UIO Client to accept
		 * multicasts (in non-promiscuous mode only one Client per
		 * function will receive multicast packets (leading in our
		 * case).
		 */
		bnx2x_rxq_set_mac_filters(bp, cli,
			BNX2X_ACCEPT_UNICAST |
			BNX2X_ACCEPT_BROADCAST |
			BNX2X_ACCEPT_ALL_MULTICAST);
		storm_memset_mac_filters(bp, &bp->mac_filters, BP_FUNC(bp));

		break;
	}

	/* rtnl_lock is held.  */
	case DRV_CTL_STOP_L2_CMD: {
		u32 cli = ctl->data.ring.client_id;

		/* Stop accepting on iSCSI L2 ring */
		bnx2x_rxq_set_mac_filters(bp, cli, BNX2X_ACCEPT_NONE);
		storm_memset_mac_filters(bp, &bp->mac_filters, BP_FUNC(bp));

		mmiowb();
		barrier();

		/* Unset iSCSI L2 MAC */
		bnx2x_set_iscsi_eth_mac_addr(bp, 0);
		break;
	}
	case DRV_CTL_RET_L2_SPQ_CREDIT_CMD: {
		int count = ctl->data.credit.credit_count;

		smp_mb__before_atomic_inc();
		atomic_add(count, &bp->cq_spq_left);
		smp_mb__after_atomic_inc();
		break;
	}

	default:
		BNX2X_ERR("unknown command %x\n", ctl->cmd);
		rc = -EINVAL;
	}

	return rc;
}

void bnx2x_setup_cnic_irq_info(struct bnx2x *bp)
{
	struct cnic_eth_dev *cp = &bp->cnic_eth_dev;

	if (bp->flags & USING_MSIX_FLAG) {
		cp->drv_state |= CNIC_DRV_STATE_USING_MSIX;
		cp->irq_arr[0].irq_flags |= CNIC_IRQ_FL_MSIX;
		cp->irq_arr[0].vector = bp->msix_table[1].vector;
	} else {
		cp->drv_state &= ~CNIC_DRV_STATE_USING_MSIX;
		cp->irq_arr[0].irq_flags &= ~CNIC_IRQ_FL_MSIX;
	}
	if (CHIP_IS_E2(bp))
		cp->irq_arr[0].status_blk = (void *)bp->cnic_sb.e2_sb;
	else
		cp->irq_arr[0].status_blk = (void *)bp->cnic_sb.e1x_sb;

	cp->irq_arr[0].status_blk_num = CNIC_SB_ID(bp);
	cp->irq_arr[0].status_blk_num2 = CNIC_IGU_SB_ID(bp);
	cp->irq_arr[1].status_blk = bp->def_status_blk;
	cp->irq_arr[1].status_blk_num = DEF_SB_ID;
	cp->irq_arr[1].status_blk_num2 = DEF_SB_IGU_ID;

	cp->num_irq = 2;
}

static int bnx2x_register_cnic(struct net_device *dev, struct cnic_ops *ops,
			       void *data)
{
	struct bnx2x *bp = netdev_priv(dev);
	struct cnic_eth_dev *cp = &bp->cnic_eth_dev;

	if (ops == NULL)
		return -EINVAL;

	if (atomic_read(&bp->intr_sem) != 0)
		return -EBUSY;

	bp->cnic_kwq = kzalloc(PAGE_SIZE, GFP_KERNEL);
	if (!bp->cnic_kwq)
		return -ENOMEM;

	bp->cnic_kwq_cons = bp->cnic_kwq;
	bp->cnic_kwq_prod = bp->cnic_kwq;
	bp->cnic_kwq_last = bp->cnic_kwq + MAX_SP_DESC_CNT;

	bp->cnic_spq_pending = 0;
	bp->cnic_kwq_pending = 0;

	bp->cnic_data = data;

	cp->num_irq = 0;
	cp->drv_state = CNIC_DRV_STATE_REGD;
	cp->iro_arr = bp->iro_arr;

	bnx2x_setup_cnic_irq_info(bp);

	rcu_assign_pointer(bp->cnic_ops, ops);

	return 0;
}

static int bnx2x_unregister_cnic(struct net_device *dev)
{
	struct bnx2x *bp = netdev_priv(dev);
	struct cnic_eth_dev *cp = &bp->cnic_eth_dev;

	mutex_lock(&bp->cnic_mutex);
	cp->drv_state = 0;
	rcu_assign_pointer(bp->cnic_ops, NULL);
	mutex_unlock(&bp->cnic_mutex);
	synchronize_rcu();
	kfree(bp->cnic_kwq);
	bp->cnic_kwq = NULL;

	return 0;
}

struct cnic_eth_dev *bnx2x_cnic_probe(struct net_device *dev)
{
	struct bnx2x *bp = netdev_priv(dev);
	struct cnic_eth_dev *cp = &bp->cnic_eth_dev;

	/* If both iSCSI and FCoE are disabled - return NULL in
	 * order to indicate CNIC that it should not try to work
	 * with this device.
	 */
	if (NO_ISCSI(bp) && NO_FCOE(bp))
		return NULL;

	cp->drv_owner = THIS_MODULE;
	cp->chip_id = CHIP_ID(bp);
	cp->pdev = bp->pdev;
	cp->io_base = bp->regview;
	cp->io_base2 = bp->doorbells;
	cp->max_kwqe_pending = 8;
	cp->ctx_blk_size = CDU_ILT_PAGE_SZ;
	cp->ctx_tbl_offset = FUNC_ILT_BASE(BP_FUNC(bp)) +
			     bnx2x_cid_ilt_lines(bp);
	cp->ctx_tbl_len = CNIC_ILT_LINES;
	cp->starting_cid = bnx2x_cid_ilt_lines(bp) * ILT_PAGE_CIDS;
	cp->drv_submit_kwqes_16 = bnx2x_cnic_sp_queue;
	cp->drv_ctl = bnx2x_drv_ctl;
	cp->drv_register_cnic = bnx2x_register_cnic;
	cp->drv_unregister_cnic = bnx2x_unregister_cnic;
	cp->fcoe_init_cid = BNX2X_FCOE_ETH_CID;
	cp->iscsi_l2_client_id = BNX2X_ISCSI_ETH_CL_ID +
		BP_E1HVN(bp) * NONE_ETH_CONTEXT_USE;
	cp->iscsi_l2_cid = BNX2X_ISCSI_ETH_CID;

	if (NO_ISCSI_OOO(bp))
		cp->drv_state |= CNIC_DRV_STATE_NO_ISCSI_OOO;

	if (NO_ISCSI(bp))
		cp->drv_state |= CNIC_DRV_STATE_NO_ISCSI;

	if (NO_FCOE(bp))
		cp->drv_state |= CNIC_DRV_STATE_NO_FCOE;

	DP(BNX2X_MSG_SP, "page_size %d, tbl_offset %d, tbl_lines %d, "
			 "starting cid %d\n",
	   cp->ctx_blk_size,
	   cp->ctx_tbl_offset,
	   cp->ctx_tbl_len,
	   cp->starting_cid);
	return cp;
}
EXPORT_SYMBOL(bnx2x_cnic_probe);

#endif /* BCM_CNIC */
<|MERGE_RESOLUTION|>--- conflicted
+++ resolved
@@ -2308,16 +2308,7 @@
 	if (filters & BNX2X_ACCEPT_MULTICAST)
 		/* accept matched mcast */
 		drop_all_mcast = 0;
-<<<<<<< HEAD
-		if (IS_MF_SI(bp))
-			/* since mcast addresses won't arrive with ovlan,
-			 * fw needs to accept all of them in
-			 * switch-independent mode */
-			accp_all_mcast = 1;
-	}
-=======
-
->>>>>>> 105e53f8
+
 	if (filters & BNX2X_ACCEPT_ALL_UNICAST) {
 		/* accept all mcast */
 		drop_all_ucast = 0;
@@ -4278,10 +4269,6 @@
 	for (i = 0; i < TSTORM_INDIRECTION_TABLE_SIZE; i++)
 		REG_WR8(bp, BAR_TSTRORM_INTMEM +
 			TSTORM_INDIRECTION_TABLE_OFFSET(func) + i,
-<<<<<<< HEAD
-			bp->fp->cl_id + (i % (bp->num_queues -
-				NONE_ETH_CONTEXT_USE)));
-=======
 			bp->fp->cl_id + bp->rx_indir_table[i]);
 }
 
@@ -4293,7 +4280,6 @@
 		bp->rx_indir_table[i] = i % BNX2X_NUM_ETH_QUEUES(bp);
 
 	bnx2x_push_indir_table(bp);
->>>>>>> 105e53f8
 }
 
 void bnx2x_set_storm_rx_mode(struct bnx2x *bp)
@@ -4325,18 +4311,12 @@
 		def_q_filters |= BNX2X_ACCEPT_UNICAST | BNX2X_ACCEPT_BROADCAST |
 				BNX2X_ACCEPT_MULTICAST;
 #ifdef BCM_CNIC
-<<<<<<< HEAD
-		cl_id = bnx2x_fcoe(bp, cl_id);
-		bnx2x_rxq_set_mac_filters(bp, cl_id, BNX2X_ACCEPT_UNICAST |
-					  BNX2X_ACCEPT_MULTICAST);
-=======
 		if (!NO_FCOE(bp)) {
 			cl_id = bnx2x_fcoe(bp, cl_id);
 			bnx2x_rxq_set_mac_filters(bp, cl_id,
 						  BNX2X_ACCEPT_UNICAST |
 						  BNX2X_ACCEPT_MULTICAST);
 		}
->>>>>>> 105e53f8
 #endif
 		break;
 
@@ -4344,11 +4324,6 @@
 		def_q_filters |= BNX2X_ACCEPT_UNICAST | BNX2X_ACCEPT_BROADCAST |
 				BNX2X_ACCEPT_ALL_MULTICAST;
 #ifdef BCM_CNIC
-<<<<<<< HEAD
-		cl_id = bnx2x_fcoe(bp, cl_id);
-		bnx2x_rxq_set_mac_filters(bp, cl_id, BNX2X_ACCEPT_UNICAST |
-					  BNX2X_ACCEPT_MULTICAST);
-=======
 		/*
 		 *  Prevent duplication of multicast packets by configuring FCoE
 		 *  L2 Client to receive only matched unicast frames.
@@ -4358,18 +4333,12 @@
 			bnx2x_rxq_set_mac_filters(bp, cl_id,
 						  BNX2X_ACCEPT_UNICAST);
 		}
->>>>>>> 105e53f8
 #endif
 		break;
 
 	case BNX2X_RX_MODE_PROMISC:
 		def_q_filters |= BNX2X_PROMISCUOUS_MODE;
 #ifdef BCM_CNIC
-<<<<<<< HEAD
-		cl_id = bnx2x_fcoe(bp, cl_id);
-		bnx2x_rxq_set_mac_filters(bp, cl_id, BNX2X_ACCEPT_UNICAST |
-					  BNX2X_ACCEPT_MULTICAST);
-=======
 		/*
 		 *  Prevent packets duplication by configuring DROP_ALL for FCoE
 		 *  L2 Client.
@@ -4378,7 +4347,6 @@
 			cl_id = bnx2x_fcoe(bp, cl_id);
 			bnx2x_rxq_set_mac_filters(bp, cl_id, BNX2X_ACCEPT_NONE);
 		}
->>>>>>> 105e53f8
 #endif
 		/* pass management unicast packets as well */
 		llh_mask |= NIG_LLH0_BRB1_DRV_MASK_REG_LLH0_BRB1_DRV_MASK_UNCST;
@@ -6416,70 +6384,6 @@
 
 }
 
-/**
- *  LLH CAM line allocations: currently only iSCSI and ETH macs are
- *  relevant. In addition, current implementation is tuned for a
- *  single ETH MAC.
- *
- *  When multiple unicast ETH MACs PF configuration in switch
- *  independent mode is required (NetQ, multiple netdev MACs,
- *  etc.), consider better utilisation of 16 per function MAC
- *  entries in the LLH memory.
- */
-enum {
-	LLH_CAM_ISCSI_ETH_LINE = 0,
-	LLH_CAM_ETH_LINE,
-	LLH_CAM_MAX_PF_LINE = NIG_REG_LLH1_FUNC_MEM_SIZE
-};
-
-static void bnx2x_set_mac_in_nig(struct bnx2x *bp,
-			  int set,
-			  unsigned char *dev_addr,
-			  int index)
-{
-	u32 wb_data[2];
-	u32 mem_offset, ena_offset, mem_index;
-	/**
-	 * indexes mapping:
-	 * 0..7 - goes to MEM
-	 * 8..15 - goes to MEM2
-	 */
-
-	if (!IS_MF_SI(bp) || index > LLH_CAM_MAX_PF_LINE)
-		return;
-
-	/* calculate memory start offset according to the mapping
-	 * and index in the memory */
-	if (index < NIG_LLH_FUNC_MEM_MAX_OFFSET) {
-		mem_offset = BP_PORT(bp) ? NIG_REG_LLH1_FUNC_MEM :
-					   NIG_REG_LLH0_FUNC_MEM;
-		ena_offset = BP_PORT(bp) ? NIG_REG_LLH1_FUNC_MEM_ENABLE :
-					   NIG_REG_LLH0_FUNC_MEM_ENABLE;
-		mem_index = index;
-	} else {
-		mem_offset = BP_PORT(bp) ? NIG_REG_P1_LLH_FUNC_MEM2 :
-					   NIG_REG_P0_LLH_FUNC_MEM2;
-		ena_offset = BP_PORT(bp) ? NIG_REG_P1_LLH_FUNC_MEM2_ENABLE :
-					   NIG_REG_P0_LLH_FUNC_MEM2_ENABLE;
-		mem_index = index - NIG_LLH_FUNC_MEM_MAX_OFFSET;
-	}
-
-	if (set) {
-		/* LLH_FUNC_MEM is a u64 WB register */
-		mem_offset += 8*mem_index;
-
-		wb_data[0] = ((dev_addr[2] << 24) | (dev_addr[3] << 16) |
-			      (dev_addr[4] <<  8) |  dev_addr[5]);
-		wb_data[1] = ((dev_addr[0] <<  8) |  dev_addr[1]);
-
-		REG_WR_DMAE(bp, mem_offset, wb_data, 2);
-	}
-
-	/* enable/disable the entry */
-	REG_WR(bp, ena_offset + 4*mem_index, set);
-
-}
-
 void bnx2x_set_eth_mac(struct bnx2x *bp, int set)
 {
 	u8 cam_offset = (CHIP_IS_E1(bp) ? (BP_PORT(bp) ? 32 : 0) :
@@ -6682,54 +6586,7 @@
 	bnx2x_set_mac_addr_gen(bp, set, iscsi_mac, cl_bit_vec,
 			       cam_offset, 0);
 
-<<<<<<< HEAD
-	bnx2x_set_mac_in_nig(bp, set, bp->iscsi_mac, LLH_CAM_ISCSI_ETH_LINE);
-
-	return 0;
-}
-
-/**
- * Set FCoE L2 MAC(s) at the next enties in the CAM after the
- * ETH MAC(s). This function will wait until the ramdord
- * completion returns.
- *
- * @param bp driver handle
- * @param set set or clear the CAM entry
- *
- * @return 0 if cussess, -ENODEV if ramrod doesn't return.
- */
-int bnx2x_set_fip_eth_mac_addr(struct bnx2x *bp, int set)
-{
-	u32 cl_bit_vec = (1 << bnx2x_fcoe(bp, cl_id));
-	/**
-	 * CAM allocation for E1H
-	 * eth unicasts: by func number
-	 * iscsi: by func number
-	 * fip unicast: by func number
-	 * fip multicast: by func number
-	 */
-	bnx2x_set_mac_addr_gen(bp, set, bp->fip_mac,
-		cl_bit_vec, bnx2x_e1h_cam_offset(bp, CAM_FIP_ETH_LINE), 0);
-
-	return 0;
-}
-
-int bnx2x_set_all_enode_macs(struct bnx2x *bp, int set)
-{
-	u32 cl_bit_vec = (1 << bnx2x_fcoe(bp, cl_id));
-
-	/**
-	 * CAM allocation for E1H
-	 * eth unicasts: by func number
-	 * iscsi: by func number
-	 * fip unicast: by func number
-	 * fip multicast: by func number
-	 */
-	bnx2x_set_mac_addr_gen(bp, set, ALL_ENODE_MACS,	cl_bit_vec,
-		bnx2x_e1h_cam_offset(bp, CAM_FIP_MCAST_LINE), 0);
-=======
 	bnx2x_set_mac_in_nig(bp, set, iscsi_mac, LLH_CAM_ISCSI_ETH_LINE);
->>>>>>> 105e53f8
 
 	return 0;
 }
@@ -8635,54 +8492,7 @@
 		 (ext_phy_type != PORT_HW_CFG_XGXS_EXT_PHY_TYPE_NOT_CONN))
 		bp->mdio.prtad =
 			XGXS_EXT_PHY_ADDR(ext_phy_config);
-}
-
-static void __devinit bnx2x_get_mac_hwinfo(struct bnx2x *bp)
-{
-	u32 val, val2;
-	int func = BP_ABS_FUNC(bp);
-	int port = BP_PORT(bp);
-
-	if (BP_NOMCP(bp)) {
-		BNX2X_ERROR("warning: random MAC workaround active\n");
-		random_ether_addr(bp->dev->dev_addr);
-	} else if (IS_MF(bp)) {
-		val2 = MF_CFG_RD(bp, func_mf_config[func].mac_upper);
-		val = MF_CFG_RD(bp, func_mf_config[func].mac_lower);
-		if ((val2 != FUNC_MF_CFG_UPPERMAC_DEFAULT) &&
-		    (val != FUNC_MF_CFG_LOWERMAC_DEFAULT))
-			bnx2x_set_mac_buf(bp->dev->dev_addr, val, val2);
-
-#ifdef BCM_CNIC
-		/* iSCSI NPAR MAC */
-		if (IS_MF_SI(bp)) {
-			u32 cfg = MF_CFG_RD(bp, func_ext_config[func].func_cfg);
-			if (cfg & MACP_FUNC_CFG_FLAGS_ISCSI_OFFLOAD) {
-				val2 = MF_CFG_RD(bp, func_ext_config[func].
-						     iscsi_mac_addr_upper);
-				val = MF_CFG_RD(bp, func_ext_config[func].
-						    iscsi_mac_addr_lower);
-				bnx2x_set_mac_buf(bp->iscsi_mac, val, val2);
-			}
-		}
-#endif
-	} else {
-		/* in SF read MACs from port configuration */
-		val2 = SHMEM_RD(bp, dev_info.port_hw_config[port].mac_upper);
-		val = SHMEM_RD(bp, dev_info.port_hw_config[port].mac_lower);
-		bnx2x_set_mac_buf(bp->dev->dev_addr, val, val2);
-
-#ifdef BCM_CNIC
-		val2 = SHMEM_RD(bp, dev_info.port_hw_config[port].
-				    iscsi_mac_upper);
-		val = SHMEM_RD(bp, dev_info.port_hw_config[port].
-				   iscsi_mac_lower);
-		bnx2x_set_mac_buf(bp->iscsi_mac, val, val2);
-#endif
-	}
-
-<<<<<<< HEAD
-=======
+
 	/*
 	 * Check if hw lock is required to access MDC/MDIO bus to the PHY(s)
 	 * In MF mode, it is set to cover self test cases
@@ -8808,28 +8618,16 @@
 #endif
 	}
 
->>>>>>> 105e53f8
 	memcpy(bp->link_params.mac_addr, bp->dev->dev_addr, ETH_ALEN);
 	memcpy(bp->dev->perm_addr, bp->dev->dev_addr, ETH_ALEN);
 
 #ifdef BCM_CNIC
-<<<<<<< HEAD
-	/* Inform the upper layers about FCoE MAC */
-	if (!CHIP_IS_E1x(bp)) {
-		if (IS_MF_SD(bp))
-			memcpy(bp->fip_mac, bp->dev->dev_addr,
-			       sizeof(bp->fip_mac));
-		else
-			memcpy(bp->fip_mac, bp->iscsi_mac,
-			       sizeof(bp->fip_mac));
-=======
 	/* Set the FCoE MAC in modes other then MF_SI */
 	if (!CHIP_IS_E1x(bp)) {
 		if (IS_MF_SD(bp))
 			memcpy(fip_mac, bp->dev->dev_addr, ETH_ALEN);
 		else if (!IS_MF(bp))
 			memcpy(fip_mac, iscsi_mac, ETH_ALEN);
->>>>>>> 105e53f8
 	}
 #endif
 }
@@ -8887,11 +8685,7 @@
 				E1H_FUNC_MAX * sizeof(struct drv_func_mb);
 		/*
 		 * get mf configuration:
-<<<<<<< HEAD
-		 * 1. existance of MF configuration
-=======
 		 * 1. existence of MF configuration
->>>>>>> 105e53f8
 		 * 2. MAC address must be legal (check only upper bytes)
 		 *    for  Switch-Independent mode;
 		 *    OVLAN must be legal for Switch-Dependent mode
@@ -8933,11 +8727,7 @@
 			default:
 				/* Unknown configuration: reset mf_config */
 				bp->mf_config[vn] = 0;
-<<<<<<< HEAD
-				DP(NETIF_MSG_PROBE, "Unkown MF mode 0x%x\n",
-=======
 				DP(NETIF_MSG_PROBE, "Unknown MF mode 0x%x\n",
->>>>>>> 105e53f8
 				   val);
 			}
 		}
@@ -8999,13 +8789,10 @@
 
 	/* Get MAC addresses */
 	bnx2x_get_mac_hwinfo(bp);
-<<<<<<< HEAD
-=======
 
 #ifdef BCM_CNIC
 	bnx2x_get_cnic_info(bp);
 #endif
->>>>>>> 105e53f8
 
 	return rc;
 }
@@ -9512,11 +9299,7 @@
 	.ndo_stop		= bnx2x_close,
 	.ndo_start_xmit		= bnx2x_start_xmit,
 	.ndo_select_queue	= bnx2x_select_queue,
-<<<<<<< HEAD
-	.ndo_set_multicast_list	= bnx2x_set_rx_mode,
-=======
 	.ndo_set_rx_mode	= bnx2x_set_rx_mode,
->>>>>>> 105e53f8
 	.ndo_set_mac_address	= bnx2x_change_mac_addr,
 	.ndo_validate_addr	= eth_validate_addr,
 	.ndo_do_ioctl		= bnx2x_ioctl,
@@ -9662,11 +9445,7 @@
 	dev->vlan_features |= (NETIF_F_TSO | NETIF_F_TSO_ECN);
 	dev->vlan_features |= NETIF_F_TSO6;
 
-<<<<<<< HEAD
-#ifdef BCM_DCB
-=======
 #ifdef BCM_DCBNL
->>>>>>> 105e53f8
 	dev->dcbnl_ops = &bnx2x_dcbnl_ops;
 #endif
 
@@ -9995,11 +9774,6 @@
 	/* disable FCOE L2 queue for E1x*/
 	if (CHIP_IS_E1x(bp))
 		bp->flags |= NO_FCOE_FLAG;
-<<<<<<< HEAD
-
-#endif
-=======
->>>>>>> 105e53f8
 
 #endif
 
@@ -10078,14 +9852,11 @@
 	}
 #endif
 
-<<<<<<< HEAD
-=======
 #ifdef BCM_DCBNL
 	/* Delete app tlvs from dcbnl */
 	bnx2x_dcbnl_update_applist(bp, true);
 #endif
 
->>>>>>> 105e53f8
 	unregister_netdev(dev);
 
 	/* Delete all NAPI objects */
@@ -10373,11 +10144,7 @@
 			if (!atomic_read(&bp->eq_spq_left))
 				break;
 			else
-<<<<<<< HEAD
-				atomic_dec(&bp->spq_left);
-=======
 				atomic_dec(&bp->eq_spq_left);
->>>>>>> 105e53f8
 		} else if ((type == ISCSI_CONNECTION_TYPE) ||
 			   (type == FCOE_CONNECTION_TYPE)) {
 			if (bp->cnic_spq_pending >=
