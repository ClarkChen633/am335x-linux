--- conflicted
+++ resolved
@@ -122,11 +122,7 @@
 	struct mmu_update rx_mmu[NET_RX_RING_SIZE];
 
 	/* Statistics */
-<<<<<<< HEAD
-	int rx_gso_checksum_fixup;
-=======
 	unsigned long rx_gso_checksum_fixup;
->>>>>>> 0ce790e7
 };
 
 struct netfront_rx_info {
@@ -1696,11 +1692,7 @@
 	int i;
 
 	for (i = 0; i < ARRAY_SIZE(xennet_stats); i++)
-<<<<<<< HEAD
-		data[i] = *(int *)(np + xennet_stats[i].offset);
-=======
 		data[i] = *(unsigned long *)(np + xennet_stats[i].offset);
->>>>>>> 0ce790e7
 }
 
 static void xennet_get_strings(struct net_device *dev, u32 stringset, u8 * data)
