/*******************************************************************************

  Intel 10 Gigabit PCI Express Linux driver
  Copyright(c) 1999 - 2011 Intel Corporation.

  This program is free software; you can redistribute it and/or modify it
  under the terms and conditions of the GNU General Public License,
  version 2, as published by the Free Software Foundation.

  This program is distributed in the hope it will be useful, but WITHOUT
  ANY WARRANTY; without even the implied warranty of MERCHANTABILITY or
  FITNESS FOR A PARTICULAR PURPOSE.  See the GNU General Public License for
  more details.

  You should have received a copy of the GNU General Public License along with
  this program; if not, write to the Free Software Foundation, Inc.,
  51 Franklin St - Fifth Floor, Boston, MA 02110-1301 USA.

  The full GNU General Public License is included in this distribution in
  the file called "COPYING".

  Contact Information:
  Linux NICS <linux.nics@intel.com>
  e1000-devel Mailing List <e1000-devel@lists.sourceforge.net>
  Intel Corporation, 5200 N.E. Elam Young Parkway, Hillsboro, OR 97124-6497

*******************************************************************************/

#ifndef _DCB_CONFIG_H_
#define _DCB_CONFIG_H_

#include "ixgbe_type.h"

/* DCB data structures */

#define IXGBE_MAX_PACKET_BUFFERS 8
#define MAX_USER_PRIORITY        8
#define MAX_TRAFFIC_CLASS        8
#define MAX_BW_GROUP             8
#define BW_PERCENT               100

#define DCB_TX_CONFIG            0
#define DCB_RX_CONFIG            1

/* DCB error Codes */
#define DCB_SUCCESS              0
#define DCB_ERR_CONFIG           -1
#define DCB_ERR_PARAM            -2

/* Transmit and receive Errors */
/* Error in bandwidth group allocation */
#define DCB_ERR_BW_GROUP        -3
/* Error in traffic class bandwidth allocation */
#define DCB_ERR_TC_BW           -4
/* Traffic class has both link strict and group strict enabled */
#define DCB_ERR_LS_GS           -5
/* Link strict traffic class has non zero bandwidth */
#define DCB_ERR_LS_BW_NONZERO   -6
/* Link strict bandwidth group has non zero bandwidth */
#define DCB_ERR_LS_BWG_NONZERO  -7
/*  Traffic class has zero bandwidth */
#define DCB_ERR_TC_BW_ZERO      -8

#define DCB_NOT_IMPLEMENTED      0x7FFFFFFF

struct dcb_pfc_tc_debug {
	u8  tc;
	u8  pause_status;
	u64 pause_quanta;
};

enum strict_prio_type {
	prio_none = 0,
	prio_group,
	prio_link
};

/* DCB capability definitions */
#define IXGBE_DCB_PG_SUPPORT        0x00000001
#define IXGBE_DCB_PFC_SUPPORT       0x00000002
#define IXGBE_DCB_BCN_SUPPORT       0x00000004
#define IXGBE_DCB_UP2TC_SUPPORT     0x00000008
#define IXGBE_DCB_GSP_SUPPORT       0x00000010

#define IXGBE_DCB_8_TC_SUPPORT      0x80

struct dcb_support {
	/* DCB capabilities */
	u32 capabilities;

	/* Each bit represents a number of TCs configurable in the hw.
	 * If 8 traffic classes can be configured, the value is 0x80.
	 */
	u8  traffic_classes;
	u8  pfc_traffic_classes;
};

/* Traffic class bandwidth allocation per direction */
struct tc_bw_alloc {
	u8 bwg_id;		  /* Bandwidth Group (BWG) ID */
	u8 bwg_percent;		  /* % of BWG's bandwidth */
	u8 link_percent;	  /* % of link bandwidth */
	u8 up_to_tc_bitmap;	  /* User Priority to Traffic Class mapping */
	u16 data_credits_refill;  /* Credit refill amount in 64B granularity */
	u16 data_credits_max;	  /* Max credits for a configured packet buffer
				   * in 64B granularity.*/
	enum strict_prio_type prio_type; /* Link or Group Strict Priority */
};

enum dcb_pfc_type {
	pfc_disabled = 0,
	pfc_enabled_full,
	pfc_enabled_tx,
	pfc_enabled_rx
};

/* Traffic class configuration */
struct tc_configuration {
	struct tc_bw_alloc path[2]; /* One each for Tx/Rx */
	enum dcb_pfc_type  dcb_pfc; /* Class based flow control setting */

	u16 desc_credits_max; /* For Tx Descriptor arbitration */
	u8 tc; /* Traffic class (TC) */
};

enum dcb_rx_pba_cfg {
	pba_equal,     /* PBA[0-7] each use 64KB FIFO */
	pba_80_48      /* PBA[0-3] each use 80KB, PBA[4-7] each use 48KB */
};

struct dcb_num_tcs {
	u8 pg_tcs;
	u8 pfc_tcs;
};

struct ixgbe_dcb_config {
	struct dcb_support support;
	struct dcb_num_tcs num_tcs;
	struct tc_configuration tc_config[MAX_TRAFFIC_CLASS];
	u8     bw_percentage[2][MAX_BW_GROUP]; /* One each for Tx/Rx */
	bool   pfc_mode_enable;

	enum dcb_rx_pba_cfg rx_pba_cfg;

	u32  dcb_cfg_version; /* Not used...OS-specific? */
	u32  link_speed; /* For bandwidth allocation validation purpose */
};

/* DCB driver APIs */
void ixgbe_dcb_unpack_pfc(struct ixgbe_dcb_config *cfg, u8 *pfc_en);
void ixgbe_dcb_unpack_refill(struct ixgbe_dcb_config *, int, u16 *);
void ixgbe_dcb_unpack_max(struct ixgbe_dcb_config *, u16 *);
void ixgbe_dcb_unpack_bwgid(struct ixgbe_dcb_config *, int, u8 *);
void ixgbe_dcb_unpack_prio(struct ixgbe_dcb_config *, int, u8 *);

/* DCB credits calculation */
<<<<<<< HEAD
=======
s32 ixgbe_ieee_credits(__u8 *bw, __u16 *refill, __u16 *max, int max_frame);
>>>>>>> 105e53f8
s32 ixgbe_dcb_calculate_tc_credits(struct ixgbe_hw *,
				   struct ixgbe_dcb_config *, int, u8);

/* DCB hw initialization */
s32 ixgbe_dcb_hw_ets_config(struct ixgbe_hw *hw, u16 *refill, u16 *max,
			    u8 *bwg_id, u8 *prio_type, u8 *tc_prio);
s32 ixgbe_dcb_hw_pfc_config(struct ixgbe_hw *hw, u8 pfc_en);
s32 ixgbe_dcb_hw_config(struct ixgbe_hw *, struct ixgbe_dcb_config *);

/* DCB definitions for credit calculation */
#define DCB_CREDIT_QUANTUM	64   /* DCB Quantum */
#define MAX_CREDIT_REFILL       511  /* 0x1FF * 64B = 32704B */
#define DCB_MAX_TSO_SIZE        (32*1024) /* MAX TSO packet size supported in DCB mode */
#define MINIMUM_CREDIT_FOR_TSO  (DCB_MAX_TSO_SIZE/64 + 1) /* 513 for 32KB TSO packet */
#define MAX_CREDIT              4095 /* Maximum credit supported: 256KB * 1204 / 64B */

#endif /* _DCB_CONFIG_H */<|MERGE_RESOLUTION|>--- conflicted
+++ resolved
@@ -154,10 +154,7 @@
 void ixgbe_dcb_unpack_prio(struct ixgbe_dcb_config *, int, u8 *);
 
 /* DCB credits calculation */
-<<<<<<< HEAD
-=======
 s32 ixgbe_ieee_credits(__u8 *bw, __u16 *refill, __u16 *max, int max_frame);
->>>>>>> 105e53f8
 s32 ixgbe_dcb_calculate_tc_credits(struct ixgbe_hw *,
 				   struct ixgbe_dcb_config *, int, u8);
 
