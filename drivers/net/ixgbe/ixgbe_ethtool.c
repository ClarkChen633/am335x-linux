/*******************************************************************************

  Intel 10 Gigabit PCI Express Linux driver
  Copyright(c) 1999 - 2010 Intel Corporation.

  This program is free software; you can redistribute it and/or modify it
  under the terms and conditions of the GNU General Public License,
  version 2, as published by the Free Software Foundation.

  This program is distributed in the hope it will be useful, but WITHOUT
  ANY WARRANTY; without even the implied warranty of MERCHANTABILITY or
  FITNESS FOR A PARTICULAR PURPOSE.  See the GNU General Public License for
  more details.

  You should have received a copy of the GNU General Public License along with
  this program; if not, write to the Free Software Foundation, Inc.,
  51 Franklin St - Fifth Floor, Boston, MA 02110-1301 USA.

  The full GNU General Public License is included in this distribution in
  the file called "COPYING".

  Contact Information:
  e1000-devel Mailing List <e1000-devel@lists.sourceforge.net>
  Intel Corporation, 5200 N.E. Elam Young Parkway, Hillsboro, OR 97124-6497

*******************************************************************************/

/* ethtool support for ixgbe */

#include <linux/types.h>
#include <linux/module.h>
#include <linux/slab.h>
#include <linux/pci.h>
#include <linux/netdevice.h>
#include <linux/ethtool.h>
#include <linux/vmalloc.h>
#include <linux/uaccess.h>

#include "ixgbe.h"


#define IXGBE_ALL_RAR_ENTRIES 16

enum {NETDEV_STATS, IXGBE_STATS};

struct ixgbe_stats {
	char stat_string[ETH_GSTRING_LEN];
	int type;
	int sizeof_stat;
	int stat_offset;
};

#define IXGBE_STAT(m)		IXGBE_STATS, \
				sizeof(((struct ixgbe_adapter *)0)->m), \
				offsetof(struct ixgbe_adapter, m)
#define IXGBE_NETDEV_STAT(m)	NETDEV_STATS, \
				sizeof(((struct rtnl_link_stats64 *)0)->m), \
				offsetof(struct rtnl_link_stats64, m)

static struct ixgbe_stats ixgbe_gstrings_stats[] = {
	{"rx_packets", IXGBE_NETDEV_STAT(rx_packets)},
	{"tx_packets", IXGBE_NETDEV_STAT(tx_packets)},
	{"rx_bytes", IXGBE_NETDEV_STAT(rx_bytes)},
	{"tx_bytes", IXGBE_NETDEV_STAT(tx_bytes)},
	{"rx_pkts_nic", IXGBE_STAT(stats.gprc)},
	{"tx_pkts_nic", IXGBE_STAT(stats.gptc)},
	{"rx_bytes_nic", IXGBE_STAT(stats.gorc)},
	{"tx_bytes_nic", IXGBE_STAT(stats.gotc)},
	{"lsc_int", IXGBE_STAT(lsc_int)},
	{"tx_busy", IXGBE_STAT(tx_busy)},
	{"non_eop_descs", IXGBE_STAT(non_eop_descs)},
	{"rx_errors", IXGBE_NETDEV_STAT(rx_errors)},
	{"tx_errors", IXGBE_NETDEV_STAT(tx_errors)},
	{"rx_dropped", IXGBE_NETDEV_STAT(rx_dropped)},
	{"tx_dropped", IXGBE_NETDEV_STAT(tx_dropped)},
	{"multicast", IXGBE_NETDEV_STAT(multicast)},
	{"broadcast", IXGBE_STAT(stats.bprc)},
	{"rx_no_buffer_count", IXGBE_STAT(stats.rnbc[0]) },
	{"collisions", IXGBE_NETDEV_STAT(collisions)},
	{"rx_over_errors", IXGBE_NETDEV_STAT(rx_over_errors)},
	{"rx_crc_errors", IXGBE_NETDEV_STAT(rx_crc_errors)},
	{"rx_frame_errors", IXGBE_NETDEV_STAT(rx_frame_errors)},
	{"hw_rsc_aggregated", IXGBE_STAT(rsc_total_count)},
	{"hw_rsc_flushed", IXGBE_STAT(rsc_total_flush)},
	{"fdir_match", IXGBE_STAT(stats.fdirmatch)},
	{"fdir_miss", IXGBE_STAT(stats.fdirmiss)},
	{"rx_fifo_errors", IXGBE_NETDEV_STAT(rx_fifo_errors)},
	{"rx_missed_errors", IXGBE_NETDEV_STAT(rx_missed_errors)},
	{"tx_aborted_errors", IXGBE_NETDEV_STAT(tx_aborted_errors)},
	{"tx_carrier_errors", IXGBE_NETDEV_STAT(tx_carrier_errors)},
	{"tx_fifo_errors", IXGBE_NETDEV_STAT(tx_fifo_errors)},
	{"tx_heartbeat_errors", IXGBE_NETDEV_STAT(tx_heartbeat_errors)},
	{"tx_timeout_count", IXGBE_STAT(tx_timeout_count)},
	{"tx_restart_queue", IXGBE_STAT(restart_queue)},
	{"rx_long_length_errors", IXGBE_STAT(stats.roc)},
	{"rx_short_length_errors", IXGBE_STAT(stats.ruc)},
	{"tx_flow_control_xon", IXGBE_STAT(stats.lxontxc)},
	{"rx_flow_control_xon", IXGBE_STAT(stats.lxonrxc)},
	{"tx_flow_control_xoff", IXGBE_STAT(stats.lxofftxc)},
	{"rx_flow_control_xoff", IXGBE_STAT(stats.lxoffrxc)},
	{"rx_csum_offload_errors", IXGBE_STAT(hw_csum_rx_error)},
	{"alloc_rx_page_failed", IXGBE_STAT(alloc_rx_page_failed)},
	{"alloc_rx_buff_failed", IXGBE_STAT(alloc_rx_buff_failed)},
	{"rx_no_dma_resources", IXGBE_STAT(hw_rx_no_dma_resources)},
#ifdef IXGBE_FCOE
	{"fcoe_bad_fccrc", IXGBE_STAT(stats.fccrc)},
	{"rx_fcoe_dropped", IXGBE_STAT(stats.fcoerpdc)},
	{"rx_fcoe_packets", IXGBE_STAT(stats.fcoeprc)},
	{"rx_fcoe_dwords", IXGBE_STAT(stats.fcoedwrc)},
	{"tx_fcoe_packets", IXGBE_STAT(stats.fcoeptc)},
	{"tx_fcoe_dwords", IXGBE_STAT(stats.fcoedwtc)},
#endif /* IXGBE_FCOE */
};

#define IXGBE_QUEUE_STATS_LEN \
	((((struct ixgbe_adapter *)netdev_priv(netdev))->num_tx_queues + \
	((struct ixgbe_adapter *)netdev_priv(netdev))->num_rx_queues) * \
	(sizeof(struct ixgbe_queue_stats) / sizeof(u64)))
#define IXGBE_GLOBAL_STATS_LEN ARRAY_SIZE(ixgbe_gstrings_stats)
#define IXGBE_PB_STATS_LEN ( \
                 (((struct ixgbe_adapter *)netdev_priv(netdev))->flags & \
                 IXGBE_FLAG_DCB_ENABLED) ? \
                 (sizeof(((struct ixgbe_adapter *)0)->stats.pxonrxc) + \
                  sizeof(((struct ixgbe_adapter *)0)->stats.pxontxc) + \
                  sizeof(((struct ixgbe_adapter *)0)->stats.pxoffrxc) + \
                  sizeof(((struct ixgbe_adapter *)0)->stats.pxofftxc)) \
                  / sizeof(u64) : 0)
#define IXGBE_STATS_LEN (IXGBE_GLOBAL_STATS_LEN + \
                         IXGBE_PB_STATS_LEN + \
                         IXGBE_QUEUE_STATS_LEN)

static const char ixgbe_gstrings_test[][ETH_GSTRING_LEN] = {
	"Register test  (offline)", "Eeprom test    (offline)",
	"Interrupt test (offline)", "Loopback test  (offline)",
	"Link test   (on/offline)"
};
#define IXGBE_TEST_LEN sizeof(ixgbe_gstrings_test) / ETH_GSTRING_LEN

static int ixgbe_get_settings(struct net_device *netdev,
                              struct ethtool_cmd *ecmd)
{
	struct ixgbe_adapter *adapter = netdev_priv(netdev);
	struct ixgbe_hw *hw = &adapter->hw;
	u32 link_speed = 0;
	bool link_up;

	ecmd->supported = SUPPORTED_10000baseT_Full;
	ecmd->autoneg = AUTONEG_ENABLE;
	ecmd->transceiver = XCVR_EXTERNAL;
	if ((hw->phy.media_type == ixgbe_media_type_copper) ||
	    (hw->phy.multispeed_fiber)) {
		ecmd->supported |= (SUPPORTED_1000baseT_Full |
		                    SUPPORTED_Autoneg);

		ecmd->advertising = ADVERTISED_Autoneg;
		if (hw->phy.autoneg_advertised & IXGBE_LINK_SPEED_10GB_FULL)
			ecmd->advertising |= ADVERTISED_10000baseT_Full;
		if (hw->phy.autoneg_advertised & IXGBE_LINK_SPEED_1GB_FULL)
			ecmd->advertising |= ADVERTISED_1000baseT_Full;
		/*
		 * It's possible that phy.autoneg_advertised may not be
		 * set yet.  If so display what the default would be -
		 * both 1G and 10G supported.
		 */
		if (!(ecmd->advertising & (ADVERTISED_1000baseT_Full |
					   ADVERTISED_10000baseT_Full)))
			ecmd->advertising |= (ADVERTISED_10000baseT_Full |
					      ADVERTISED_1000baseT_Full);

		if (hw->phy.media_type == ixgbe_media_type_copper) {
			ecmd->supported |= SUPPORTED_TP;
			ecmd->advertising |= ADVERTISED_TP;
			ecmd->port = PORT_TP;
		} else {
			ecmd->supported |= SUPPORTED_FIBRE;
			ecmd->advertising |= ADVERTISED_FIBRE;
			ecmd->port = PORT_FIBRE;
		}
	} else if (hw->phy.media_type == ixgbe_media_type_backplane) {
		/* Set as FIBRE until SERDES defined in kernel */
		if (hw->device_id == IXGBE_DEV_ID_82598_BX) {
			ecmd->supported = (SUPPORTED_1000baseT_Full |
					   SUPPORTED_FIBRE);
			ecmd->advertising = (ADVERTISED_1000baseT_Full |
					     ADVERTISED_FIBRE);
			ecmd->port = PORT_FIBRE;
			ecmd->autoneg = AUTONEG_DISABLE;
		} else if ((hw->device_id == IXGBE_DEV_ID_82599_COMBO_BACKPLANE) ||
			   (hw->device_id == IXGBE_DEV_ID_82599_KX4_MEZZ)) {
			ecmd->supported |= (SUPPORTED_1000baseT_Full |
					    SUPPORTED_Autoneg |
					    SUPPORTED_FIBRE);
			ecmd->advertising = (ADVERTISED_10000baseT_Full |
					     ADVERTISED_1000baseT_Full |
					     ADVERTISED_Autoneg |
					     ADVERTISED_FIBRE);
			ecmd->port = PORT_FIBRE;
		} else {
			ecmd->supported |= (SUPPORTED_1000baseT_Full |
					    SUPPORTED_FIBRE);
			ecmd->advertising = (ADVERTISED_10000baseT_Full |
					     ADVERTISED_1000baseT_Full |
					     ADVERTISED_FIBRE);
			ecmd->port = PORT_FIBRE;
		}
	} else {
		ecmd->supported |= SUPPORTED_FIBRE;
		ecmd->advertising = (ADVERTISED_10000baseT_Full |
		                     ADVERTISED_FIBRE);
		ecmd->port = PORT_FIBRE;
		ecmd->autoneg = AUTONEG_DISABLE;
	}

	/* Get PHY type */
	switch (adapter->hw.phy.type) {
	case ixgbe_phy_tn:
	case ixgbe_phy_aq:
	case ixgbe_phy_cu_unknown:
		/* Copper 10G-BASET */
		ecmd->port = PORT_TP;
		break;
	case ixgbe_phy_qt:
		ecmd->port = PORT_FIBRE;
		break;
	case ixgbe_phy_nl:
	case ixgbe_phy_sfp_passive_tyco:
	case ixgbe_phy_sfp_passive_unknown:
	case ixgbe_phy_sfp_ftl:
	case ixgbe_phy_sfp_avago:
	case ixgbe_phy_sfp_intel:
	case ixgbe_phy_sfp_unknown:
		switch (adapter->hw.phy.sfp_type) {
		/* SFP+ devices, further checking needed */
		case ixgbe_sfp_type_da_cu:
		case ixgbe_sfp_type_da_cu_core0:
		case ixgbe_sfp_type_da_cu_core1:
			ecmd->port = PORT_DA;
			break;
		case ixgbe_sfp_type_sr:
		case ixgbe_sfp_type_lr:
		case ixgbe_sfp_type_srlr_core0:
		case ixgbe_sfp_type_srlr_core1:
			ecmd->port = PORT_FIBRE;
			break;
		case ixgbe_sfp_type_not_present:
			ecmd->port = PORT_NONE;
			break;
		case ixgbe_sfp_type_1g_cu_core0:
		case ixgbe_sfp_type_1g_cu_core1:
			ecmd->port = PORT_TP;
			ecmd->supported = SUPPORTED_TP;
			ecmd->advertising = (ADVERTISED_1000baseT_Full |
			                     ADVERTISED_TP);
			break;
		case ixgbe_sfp_type_unknown:
		default:
			ecmd->port = PORT_OTHER;
			break;
		}
		break;
	case ixgbe_phy_xaui:
		ecmd->port = PORT_NONE;
		break;
	case ixgbe_phy_unknown:
	case ixgbe_phy_generic:
	case ixgbe_phy_sfp_unsupported:
	default:
		ecmd->port = PORT_OTHER;
		break;
	}

	hw->mac.ops.check_link(hw, &link_speed, &link_up, false);
	if (link_up) {
		ecmd->speed = (link_speed == IXGBE_LINK_SPEED_10GB_FULL) ?
		               SPEED_10000 : SPEED_1000;
		ecmd->duplex = DUPLEX_FULL;
	} else {
		ecmd->speed = -1;
		ecmd->duplex = -1;
	}

	return 0;
}

static int ixgbe_set_settings(struct net_device *netdev,
                              struct ethtool_cmd *ecmd)
{
	struct ixgbe_adapter *adapter = netdev_priv(netdev);
	struct ixgbe_hw *hw = &adapter->hw;
	u32 advertised, old;
	s32 err = 0;

	if ((hw->phy.media_type == ixgbe_media_type_copper) ||
	    (hw->phy.multispeed_fiber)) {
		/* 10000/copper and 1000/copper must autoneg
		 * this function does not support any duplex forcing, but can
		 * limit the advertising of the adapter to only 10000 or 1000 */
		if (ecmd->autoneg == AUTONEG_DISABLE)
			return -EINVAL;

		old = hw->phy.autoneg_advertised;
		advertised = 0;
		if (ecmd->advertising & ADVERTISED_10000baseT_Full)
			advertised |= IXGBE_LINK_SPEED_10GB_FULL;

		if (ecmd->advertising & ADVERTISED_1000baseT_Full)
			advertised |= IXGBE_LINK_SPEED_1GB_FULL;

		if (old == advertised)
			return err;
		/* this sets the link speed and restarts auto-neg */
		hw->mac.autotry_restart = true;
		err = hw->mac.ops.setup_link(hw, advertised, true, true);
		if (err) {
			e_info(probe, "setup link failed with code %d\n", err);
			hw->mac.ops.setup_link(hw, old, true, true);
		}
	} else {
		/* in this case we currently only support 10Gb/FULL */
		if ((ecmd->autoneg == AUTONEG_ENABLE) ||
		    (ecmd->advertising != ADVERTISED_10000baseT_Full) ||
		    (ecmd->speed + ecmd->duplex != SPEED_10000 + DUPLEX_FULL))
			return -EINVAL;
	}

	return err;
}

static void ixgbe_get_pauseparam(struct net_device *netdev,
                                 struct ethtool_pauseparam *pause)
{
	struct ixgbe_adapter *adapter = netdev_priv(netdev);
	struct ixgbe_hw *hw = &adapter->hw;

	/*
	 * Flow Control Autoneg isn't on if
	 *  - we didn't ask for it OR
	 *  - it failed, we know this by tx & rx being off
	 */
	if (hw->fc.disable_fc_autoneg ||
	    (hw->fc.current_mode == ixgbe_fc_none))
		pause->autoneg = 0;
	else
		pause->autoneg = 1;

	if (hw->fc.current_mode == ixgbe_fc_rx_pause) {
		pause->rx_pause = 1;
	} else if (hw->fc.current_mode == ixgbe_fc_tx_pause) {
		pause->tx_pause = 1;
	} else if (hw->fc.current_mode == ixgbe_fc_full) {
		pause->rx_pause = 1;
		pause->tx_pause = 1;
#ifdef CONFIG_DCB
	} else if (hw->fc.current_mode == ixgbe_fc_pfc) {
		pause->rx_pause = 0;
		pause->tx_pause = 0;
#endif
	}
}

static int ixgbe_set_pauseparam(struct net_device *netdev,
                                struct ethtool_pauseparam *pause)
{
	struct ixgbe_adapter *adapter = netdev_priv(netdev);
	struct ixgbe_hw *hw = &adapter->hw;
	struct ixgbe_fc_info fc;

#ifdef CONFIG_DCB
	if (adapter->dcb_cfg.pfc_mode_enable ||
		((hw->mac.type == ixgbe_mac_82598EB) &&
		(adapter->flags & IXGBE_FLAG_DCB_ENABLED)))
		return -EINVAL;

#endif
	fc = hw->fc;

	if (pause->autoneg != AUTONEG_ENABLE)
		fc.disable_fc_autoneg = true;
	else
		fc.disable_fc_autoneg = false;

	if ((pause->rx_pause && pause->tx_pause) || pause->autoneg)
		fc.requested_mode = ixgbe_fc_full;
	else if (pause->rx_pause && !pause->tx_pause)
		fc.requested_mode = ixgbe_fc_rx_pause;
	else if (!pause->rx_pause && pause->tx_pause)
		fc.requested_mode = ixgbe_fc_tx_pause;
	else if (!pause->rx_pause && !pause->tx_pause)
		fc.requested_mode = ixgbe_fc_none;
	else
		return -EINVAL;

#ifdef CONFIG_DCB
	adapter->last_lfc_mode = fc.requested_mode;
#endif

	/* if the thing changed then we'll update and use new autoneg */
	if (memcmp(&fc, &hw->fc, sizeof(struct ixgbe_fc_info))) {
		hw->fc = fc;
		if (netif_running(netdev))
			ixgbe_reinit_locked(adapter);
		else
			ixgbe_reset(adapter);
	}

	return 0;
}

static u32 ixgbe_get_rx_csum(struct net_device *netdev)
{
	struct ixgbe_adapter *adapter = netdev_priv(netdev);
	return adapter->flags & IXGBE_FLAG_RX_CSUM_ENABLED;
}

static int ixgbe_set_rx_csum(struct net_device *netdev, u32 data)
{
	struct ixgbe_adapter *adapter = netdev_priv(netdev);
	if (data)
		adapter->flags |= IXGBE_FLAG_RX_CSUM_ENABLED;
	else
		adapter->flags &= ~IXGBE_FLAG_RX_CSUM_ENABLED;

	return 0;
}

static u32 ixgbe_get_tx_csum(struct net_device *netdev)
{
	return (netdev->features & NETIF_F_IP_CSUM) != 0;
}

static int ixgbe_set_tx_csum(struct net_device *netdev, u32 data)
{
	struct ixgbe_adapter *adapter = netdev_priv(netdev);
	u32 feature_list;

	feature_list = (NETIF_F_IP_CSUM | NETIF_F_IPV6_CSUM);
	switch (adapter->hw.mac.type) {
	case ixgbe_mac_82599EB:
	case ixgbe_mac_X540:
		feature_list |= NETIF_F_SCTP_CSUM;
		break;
	default:
		break;
	}
	if (data)
		netdev->features |= feature_list;
	else
		netdev->features &= ~feature_list;

	return 0;
}

static int ixgbe_set_tso(struct net_device *netdev, u32 data)
{
	if (data) {
		netdev->features |= NETIF_F_TSO;
		netdev->features |= NETIF_F_TSO6;
	} else {
		netdev->features &= ~NETIF_F_TSO;
		netdev->features &= ~NETIF_F_TSO6;
	}
	return 0;
}

static u32 ixgbe_get_msglevel(struct net_device *netdev)
{
	struct ixgbe_adapter *adapter = netdev_priv(netdev);
	return adapter->msg_enable;
}

static void ixgbe_set_msglevel(struct net_device *netdev, u32 data)
{
	struct ixgbe_adapter *adapter = netdev_priv(netdev);
	adapter->msg_enable = data;
}

static int ixgbe_get_regs_len(struct net_device *netdev)
{
#define IXGBE_REGS_LEN  1128
	return IXGBE_REGS_LEN * sizeof(u32);
}

#define IXGBE_GET_STAT(_A_, _R_) _A_->stats._R_

static void ixgbe_get_regs(struct net_device *netdev,
                           struct ethtool_regs *regs, void *p)
{
	struct ixgbe_adapter *adapter = netdev_priv(netdev);
	struct ixgbe_hw *hw = &adapter->hw;
	u32 *regs_buff = p;
	u8 i;

	memset(p, 0, IXGBE_REGS_LEN * sizeof(u32));

	regs->version = (1 << 24) | hw->revision_id << 16 | hw->device_id;

	/* General Registers */
	regs_buff[0] = IXGBE_READ_REG(hw, IXGBE_CTRL);
	regs_buff[1] = IXGBE_READ_REG(hw, IXGBE_STATUS);
	regs_buff[2] = IXGBE_READ_REG(hw, IXGBE_CTRL_EXT);
	regs_buff[3] = IXGBE_READ_REG(hw, IXGBE_ESDP);
	regs_buff[4] = IXGBE_READ_REG(hw, IXGBE_EODSDP);
	regs_buff[5] = IXGBE_READ_REG(hw, IXGBE_LEDCTL);
	regs_buff[6] = IXGBE_READ_REG(hw, IXGBE_FRTIMER);
	regs_buff[7] = IXGBE_READ_REG(hw, IXGBE_TCPTIMER);

	/* NVM Register */
	regs_buff[8] = IXGBE_READ_REG(hw, IXGBE_EEC);
	regs_buff[9] = IXGBE_READ_REG(hw, IXGBE_EERD);
	regs_buff[10] = IXGBE_READ_REG(hw, IXGBE_FLA);
	regs_buff[11] = IXGBE_READ_REG(hw, IXGBE_EEMNGCTL);
	regs_buff[12] = IXGBE_READ_REG(hw, IXGBE_EEMNGDATA);
	regs_buff[13] = IXGBE_READ_REG(hw, IXGBE_FLMNGCTL);
	regs_buff[14] = IXGBE_READ_REG(hw, IXGBE_FLMNGDATA);
	regs_buff[15] = IXGBE_READ_REG(hw, IXGBE_FLMNGCNT);
	regs_buff[16] = IXGBE_READ_REG(hw, IXGBE_FLOP);
	regs_buff[17] = IXGBE_READ_REG(hw, IXGBE_GRC);

	/* Interrupt */
	/* don't read EICR because it can clear interrupt causes, instead
	 * read EICS which is a shadow but doesn't clear EICR */
	regs_buff[18] = IXGBE_READ_REG(hw, IXGBE_EICS);
	regs_buff[19] = IXGBE_READ_REG(hw, IXGBE_EICS);
	regs_buff[20] = IXGBE_READ_REG(hw, IXGBE_EIMS);
	regs_buff[21] = IXGBE_READ_REG(hw, IXGBE_EIMC);
	regs_buff[22] = IXGBE_READ_REG(hw, IXGBE_EIAC);
	regs_buff[23] = IXGBE_READ_REG(hw, IXGBE_EIAM);
	regs_buff[24] = IXGBE_READ_REG(hw, IXGBE_EITR(0));
	regs_buff[25] = IXGBE_READ_REG(hw, IXGBE_IVAR(0));
	regs_buff[26] = IXGBE_READ_REG(hw, IXGBE_MSIXT);
	regs_buff[27] = IXGBE_READ_REG(hw, IXGBE_MSIXPBA);
	regs_buff[28] = IXGBE_READ_REG(hw, IXGBE_PBACL(0));
	regs_buff[29] = IXGBE_READ_REG(hw, IXGBE_GPIE);

	/* Flow Control */
	regs_buff[30] = IXGBE_READ_REG(hw, IXGBE_PFCTOP);
	regs_buff[31] = IXGBE_READ_REG(hw, IXGBE_FCTTV(0));
	regs_buff[32] = IXGBE_READ_REG(hw, IXGBE_FCTTV(1));
	regs_buff[33] = IXGBE_READ_REG(hw, IXGBE_FCTTV(2));
	regs_buff[34] = IXGBE_READ_REG(hw, IXGBE_FCTTV(3));
	for (i = 0; i < 8; i++) {
		switch (hw->mac.type) {
		case ixgbe_mac_82598EB:
			regs_buff[35 + i] = IXGBE_READ_REG(hw, IXGBE_FCRTL(i));
			regs_buff[43 + i] = IXGBE_READ_REG(hw, IXGBE_FCRTH(i));
			break;
		case ixgbe_mac_82599EB:
			regs_buff[35 + i] = IXGBE_READ_REG(hw, IXGBE_FCRTL_82599(i));
			regs_buff[43 + i] = IXGBE_READ_REG(hw, IXGBE_FCRTH_82599(i));
			break;
		default:
			break;
		}
	}
	regs_buff[51] = IXGBE_READ_REG(hw, IXGBE_FCRTV);
	regs_buff[52] = IXGBE_READ_REG(hw, IXGBE_TFCS);

	/* Receive DMA */
	for (i = 0; i < 64; i++)
		regs_buff[53 + i] = IXGBE_READ_REG(hw, IXGBE_RDBAL(i));
	for (i = 0; i < 64; i++)
		regs_buff[117 + i] = IXGBE_READ_REG(hw, IXGBE_RDBAH(i));
	for (i = 0; i < 64; i++)
		regs_buff[181 + i] = IXGBE_READ_REG(hw, IXGBE_RDLEN(i));
	for (i = 0; i < 64; i++)
		regs_buff[245 + i] = IXGBE_READ_REG(hw, IXGBE_RDH(i));
	for (i = 0; i < 64; i++)
		regs_buff[309 + i] = IXGBE_READ_REG(hw, IXGBE_RDT(i));
	for (i = 0; i < 64; i++)
		regs_buff[373 + i] = IXGBE_READ_REG(hw, IXGBE_RXDCTL(i));
	for (i = 0; i < 16; i++)
		regs_buff[437 + i] = IXGBE_READ_REG(hw, IXGBE_SRRCTL(i));
	for (i = 0; i < 16; i++)
		regs_buff[453 + i] = IXGBE_READ_REG(hw, IXGBE_DCA_RXCTRL(i));
	regs_buff[469] = IXGBE_READ_REG(hw, IXGBE_RDRXCTL);
	for (i = 0; i < 8; i++)
		regs_buff[470 + i] = IXGBE_READ_REG(hw, IXGBE_RXPBSIZE(i));
	regs_buff[478] = IXGBE_READ_REG(hw, IXGBE_RXCTRL);
	regs_buff[479] = IXGBE_READ_REG(hw, IXGBE_DROPEN);

	/* Receive */
	regs_buff[480] = IXGBE_READ_REG(hw, IXGBE_RXCSUM);
	regs_buff[481] = IXGBE_READ_REG(hw, IXGBE_RFCTL);
	for (i = 0; i < 16; i++)
		regs_buff[482 + i] = IXGBE_READ_REG(hw, IXGBE_RAL(i));
	for (i = 0; i < 16; i++)
		regs_buff[498 + i] = IXGBE_READ_REG(hw, IXGBE_RAH(i));
	regs_buff[514] = IXGBE_READ_REG(hw, IXGBE_PSRTYPE(0));
	regs_buff[515] = IXGBE_READ_REG(hw, IXGBE_FCTRL);
	regs_buff[516] = IXGBE_READ_REG(hw, IXGBE_VLNCTRL);
	regs_buff[517] = IXGBE_READ_REG(hw, IXGBE_MCSTCTRL);
	regs_buff[518] = IXGBE_READ_REG(hw, IXGBE_MRQC);
	regs_buff[519] = IXGBE_READ_REG(hw, IXGBE_VMD_CTL);
	for (i = 0; i < 8; i++)
		regs_buff[520 + i] = IXGBE_READ_REG(hw, IXGBE_IMIR(i));
	for (i = 0; i < 8; i++)
		regs_buff[528 + i] = IXGBE_READ_REG(hw, IXGBE_IMIREXT(i));
	regs_buff[536] = IXGBE_READ_REG(hw, IXGBE_IMIRVP);

	/* Transmit */
	for (i = 0; i < 32; i++)
		regs_buff[537 + i] = IXGBE_READ_REG(hw, IXGBE_TDBAL(i));
	for (i = 0; i < 32; i++)
		regs_buff[569 + i] = IXGBE_READ_REG(hw, IXGBE_TDBAH(i));
	for (i = 0; i < 32; i++)
		regs_buff[601 + i] = IXGBE_READ_REG(hw, IXGBE_TDLEN(i));
	for (i = 0; i < 32; i++)
		regs_buff[633 + i] = IXGBE_READ_REG(hw, IXGBE_TDH(i));
	for (i = 0; i < 32; i++)
		regs_buff[665 + i] = IXGBE_READ_REG(hw, IXGBE_TDT(i));
	for (i = 0; i < 32; i++)
		regs_buff[697 + i] = IXGBE_READ_REG(hw, IXGBE_TXDCTL(i));
	for (i = 0; i < 32; i++)
		regs_buff[729 + i] = IXGBE_READ_REG(hw, IXGBE_TDWBAL(i));
	for (i = 0; i < 32; i++)
		regs_buff[761 + i] = IXGBE_READ_REG(hw, IXGBE_TDWBAH(i));
	regs_buff[793] = IXGBE_READ_REG(hw, IXGBE_DTXCTL);
	for (i = 0; i < 16; i++)
		regs_buff[794 + i] = IXGBE_READ_REG(hw, IXGBE_DCA_TXCTRL(i));
	regs_buff[810] = IXGBE_READ_REG(hw, IXGBE_TIPG);
	for (i = 0; i < 8; i++)
		regs_buff[811 + i] = IXGBE_READ_REG(hw, IXGBE_TXPBSIZE(i));
	regs_buff[819] = IXGBE_READ_REG(hw, IXGBE_MNGTXMAP);

	/* Wake Up */
	regs_buff[820] = IXGBE_READ_REG(hw, IXGBE_WUC);
	regs_buff[821] = IXGBE_READ_REG(hw, IXGBE_WUFC);
	regs_buff[822] = IXGBE_READ_REG(hw, IXGBE_WUS);
	regs_buff[823] = IXGBE_READ_REG(hw, IXGBE_IPAV);
	regs_buff[824] = IXGBE_READ_REG(hw, IXGBE_IP4AT);
	regs_buff[825] = IXGBE_READ_REG(hw, IXGBE_IP6AT);
	regs_buff[826] = IXGBE_READ_REG(hw, IXGBE_WUPL);
	regs_buff[827] = IXGBE_READ_REG(hw, IXGBE_WUPM);
	regs_buff[828] = IXGBE_READ_REG(hw, IXGBE_FHFT(0));

	/* DCB */
	regs_buff[829] = IXGBE_READ_REG(hw, IXGBE_RMCS);
	regs_buff[830] = IXGBE_READ_REG(hw, IXGBE_DPMCS);
	regs_buff[831] = IXGBE_READ_REG(hw, IXGBE_PDPMCS);
	regs_buff[832] = IXGBE_READ_REG(hw, IXGBE_RUPPBMR);
	for (i = 0; i < 8; i++)
		regs_buff[833 + i] = IXGBE_READ_REG(hw, IXGBE_RT2CR(i));
	for (i = 0; i < 8; i++)
		regs_buff[841 + i] = IXGBE_READ_REG(hw, IXGBE_RT2SR(i));
	for (i = 0; i < 8; i++)
		regs_buff[849 + i] = IXGBE_READ_REG(hw, IXGBE_TDTQ2TCCR(i));
	for (i = 0; i < 8; i++)
		regs_buff[857 + i] = IXGBE_READ_REG(hw, IXGBE_TDTQ2TCSR(i));
	for (i = 0; i < 8; i++)
		regs_buff[865 + i] = IXGBE_READ_REG(hw, IXGBE_TDPT2TCCR(i));
	for (i = 0; i < 8; i++)
		regs_buff[873 + i] = IXGBE_READ_REG(hw, IXGBE_TDPT2TCSR(i));

	/* Statistics */
	regs_buff[881] = IXGBE_GET_STAT(adapter, crcerrs);
	regs_buff[882] = IXGBE_GET_STAT(adapter, illerrc);
	regs_buff[883] = IXGBE_GET_STAT(adapter, errbc);
	regs_buff[884] = IXGBE_GET_STAT(adapter, mspdc);
	for (i = 0; i < 8; i++)
		regs_buff[885 + i] = IXGBE_GET_STAT(adapter, mpc[i]);
	regs_buff[893] = IXGBE_GET_STAT(adapter, mlfc);
	regs_buff[894] = IXGBE_GET_STAT(adapter, mrfc);
	regs_buff[895] = IXGBE_GET_STAT(adapter, rlec);
	regs_buff[896] = IXGBE_GET_STAT(adapter, lxontxc);
	regs_buff[897] = IXGBE_GET_STAT(adapter, lxonrxc);
	regs_buff[898] = IXGBE_GET_STAT(adapter, lxofftxc);
	regs_buff[899] = IXGBE_GET_STAT(adapter, lxoffrxc);
	for (i = 0; i < 8; i++)
		regs_buff[900 + i] = IXGBE_GET_STAT(adapter, pxontxc[i]);
	for (i = 0; i < 8; i++)
		regs_buff[908 + i] = IXGBE_GET_STAT(adapter, pxonrxc[i]);
	for (i = 0; i < 8; i++)
		regs_buff[916 + i] = IXGBE_GET_STAT(adapter, pxofftxc[i]);
	for (i = 0; i < 8; i++)
		regs_buff[924 + i] = IXGBE_GET_STAT(adapter, pxoffrxc[i]);
	regs_buff[932] = IXGBE_GET_STAT(adapter, prc64);
	regs_buff[933] = IXGBE_GET_STAT(adapter, prc127);
	regs_buff[934] = IXGBE_GET_STAT(adapter, prc255);
	regs_buff[935] = IXGBE_GET_STAT(adapter, prc511);
	regs_buff[936] = IXGBE_GET_STAT(adapter, prc1023);
	regs_buff[937] = IXGBE_GET_STAT(adapter, prc1522);
	regs_buff[938] = IXGBE_GET_STAT(adapter, gprc);
	regs_buff[939] = IXGBE_GET_STAT(adapter, bprc);
	regs_buff[940] = IXGBE_GET_STAT(adapter, mprc);
	regs_buff[941] = IXGBE_GET_STAT(adapter, gptc);
	regs_buff[942] = IXGBE_GET_STAT(adapter, gorc);
	regs_buff[944] = IXGBE_GET_STAT(adapter, gotc);
	for (i = 0; i < 8; i++)
		regs_buff[946 + i] = IXGBE_GET_STAT(adapter, rnbc[i]);
	regs_buff[954] = IXGBE_GET_STAT(adapter, ruc);
	regs_buff[955] = IXGBE_GET_STAT(adapter, rfc);
	regs_buff[956] = IXGBE_GET_STAT(adapter, roc);
	regs_buff[957] = IXGBE_GET_STAT(adapter, rjc);
	regs_buff[958] = IXGBE_GET_STAT(adapter, mngprc);
	regs_buff[959] = IXGBE_GET_STAT(adapter, mngpdc);
	regs_buff[960] = IXGBE_GET_STAT(adapter, mngptc);
	regs_buff[961] = IXGBE_GET_STAT(adapter, tor);
	regs_buff[963] = IXGBE_GET_STAT(adapter, tpr);
	regs_buff[964] = IXGBE_GET_STAT(adapter, tpt);
	regs_buff[965] = IXGBE_GET_STAT(adapter, ptc64);
	regs_buff[966] = IXGBE_GET_STAT(adapter, ptc127);
	regs_buff[967] = IXGBE_GET_STAT(adapter, ptc255);
	regs_buff[968] = IXGBE_GET_STAT(adapter, ptc511);
	regs_buff[969] = IXGBE_GET_STAT(adapter, ptc1023);
	regs_buff[970] = IXGBE_GET_STAT(adapter, ptc1522);
	regs_buff[971] = IXGBE_GET_STAT(adapter, mptc);
	regs_buff[972] = IXGBE_GET_STAT(adapter, bptc);
	regs_buff[973] = IXGBE_GET_STAT(adapter, xec);
	for (i = 0; i < 16; i++)
		regs_buff[974 + i] = IXGBE_GET_STAT(adapter, qprc[i]);
	for (i = 0; i < 16; i++)
		regs_buff[990 + i] = IXGBE_GET_STAT(adapter, qptc[i]);
	for (i = 0; i < 16; i++)
		regs_buff[1006 + i] = IXGBE_GET_STAT(adapter, qbrc[i]);
	for (i = 0; i < 16; i++)
		regs_buff[1022 + i] = IXGBE_GET_STAT(adapter, qbtc[i]);

	/* MAC */
	regs_buff[1038] = IXGBE_READ_REG(hw, IXGBE_PCS1GCFIG);
	regs_buff[1039] = IXGBE_READ_REG(hw, IXGBE_PCS1GLCTL);
	regs_buff[1040] = IXGBE_READ_REG(hw, IXGBE_PCS1GLSTA);
	regs_buff[1041] = IXGBE_READ_REG(hw, IXGBE_PCS1GDBG0);
	regs_buff[1042] = IXGBE_READ_REG(hw, IXGBE_PCS1GDBG1);
	regs_buff[1043] = IXGBE_READ_REG(hw, IXGBE_PCS1GANA);
	regs_buff[1044] = IXGBE_READ_REG(hw, IXGBE_PCS1GANLP);
	regs_buff[1045] = IXGBE_READ_REG(hw, IXGBE_PCS1GANNP);
	regs_buff[1046] = IXGBE_READ_REG(hw, IXGBE_PCS1GANLPNP);
	regs_buff[1047] = IXGBE_READ_REG(hw, IXGBE_HLREG0);
	regs_buff[1048] = IXGBE_READ_REG(hw, IXGBE_HLREG1);
	regs_buff[1049] = IXGBE_READ_REG(hw, IXGBE_PAP);
	regs_buff[1050] = IXGBE_READ_REG(hw, IXGBE_MACA);
	regs_buff[1051] = IXGBE_READ_REG(hw, IXGBE_APAE);
	regs_buff[1052] = IXGBE_READ_REG(hw, IXGBE_ARD);
	regs_buff[1053] = IXGBE_READ_REG(hw, IXGBE_AIS);
	regs_buff[1054] = IXGBE_READ_REG(hw, IXGBE_MSCA);
	regs_buff[1055] = IXGBE_READ_REG(hw, IXGBE_MSRWD);
	regs_buff[1056] = IXGBE_READ_REG(hw, IXGBE_MLADD);
	regs_buff[1057] = IXGBE_READ_REG(hw, IXGBE_MHADD);
	regs_buff[1058] = IXGBE_READ_REG(hw, IXGBE_TREG);
	regs_buff[1059] = IXGBE_READ_REG(hw, IXGBE_PCSS1);
	regs_buff[1060] = IXGBE_READ_REG(hw, IXGBE_PCSS2);
	regs_buff[1061] = IXGBE_READ_REG(hw, IXGBE_XPCSS);
	regs_buff[1062] = IXGBE_READ_REG(hw, IXGBE_SERDESC);
	regs_buff[1063] = IXGBE_READ_REG(hw, IXGBE_MACS);
	regs_buff[1064] = IXGBE_READ_REG(hw, IXGBE_AUTOC);
	regs_buff[1065] = IXGBE_READ_REG(hw, IXGBE_LINKS);
	regs_buff[1066] = IXGBE_READ_REG(hw, IXGBE_AUTOC2);
	regs_buff[1067] = IXGBE_READ_REG(hw, IXGBE_AUTOC3);
	regs_buff[1068] = IXGBE_READ_REG(hw, IXGBE_ANLP1);
	regs_buff[1069] = IXGBE_READ_REG(hw, IXGBE_ANLP2);
	regs_buff[1070] = IXGBE_READ_REG(hw, IXGBE_ATLASCTL);

	/* Diagnostic */
	regs_buff[1071] = IXGBE_READ_REG(hw, IXGBE_RDSTATCTL);
	for (i = 0; i < 8; i++)
		regs_buff[1072 + i] = IXGBE_READ_REG(hw, IXGBE_RDSTAT(i));
	regs_buff[1080] = IXGBE_READ_REG(hw, IXGBE_RDHMPN);
	for (i = 0; i < 4; i++)
		regs_buff[1081 + i] = IXGBE_READ_REG(hw, IXGBE_RIC_DW(i));
	regs_buff[1085] = IXGBE_READ_REG(hw, IXGBE_RDPROBE);
	regs_buff[1086] = IXGBE_READ_REG(hw, IXGBE_TDSTATCTL);
	for (i = 0; i < 8; i++)
		regs_buff[1087 + i] = IXGBE_READ_REG(hw, IXGBE_TDSTAT(i));
	regs_buff[1095] = IXGBE_READ_REG(hw, IXGBE_TDHMPN);
	for (i = 0; i < 4; i++)
		regs_buff[1096 + i] = IXGBE_READ_REG(hw, IXGBE_TIC_DW(i));
	regs_buff[1100] = IXGBE_READ_REG(hw, IXGBE_TDPROBE);
	regs_buff[1101] = IXGBE_READ_REG(hw, IXGBE_TXBUFCTRL);
	regs_buff[1102] = IXGBE_READ_REG(hw, IXGBE_TXBUFDATA0);
	regs_buff[1103] = IXGBE_READ_REG(hw, IXGBE_TXBUFDATA1);
	regs_buff[1104] = IXGBE_READ_REG(hw, IXGBE_TXBUFDATA2);
	regs_buff[1105] = IXGBE_READ_REG(hw, IXGBE_TXBUFDATA3);
	regs_buff[1106] = IXGBE_READ_REG(hw, IXGBE_RXBUFCTRL);
	regs_buff[1107] = IXGBE_READ_REG(hw, IXGBE_RXBUFDATA0);
	regs_buff[1108] = IXGBE_READ_REG(hw, IXGBE_RXBUFDATA1);
	regs_buff[1109] = IXGBE_READ_REG(hw, IXGBE_RXBUFDATA2);
	regs_buff[1110] = IXGBE_READ_REG(hw, IXGBE_RXBUFDATA3);
	for (i = 0; i < 8; i++)
		regs_buff[1111 + i] = IXGBE_READ_REG(hw, IXGBE_PCIE_DIAG(i));
	regs_buff[1119] = IXGBE_READ_REG(hw, IXGBE_RFVAL);
	regs_buff[1120] = IXGBE_READ_REG(hw, IXGBE_MDFTC1);
	regs_buff[1121] = IXGBE_READ_REG(hw, IXGBE_MDFTC2);
	regs_buff[1122] = IXGBE_READ_REG(hw, IXGBE_MDFTFIFO1);
	regs_buff[1123] = IXGBE_READ_REG(hw, IXGBE_MDFTFIFO2);
	regs_buff[1124] = IXGBE_READ_REG(hw, IXGBE_MDFTS);
	regs_buff[1125] = IXGBE_READ_REG(hw, IXGBE_PCIEECCCTL);
	regs_buff[1126] = IXGBE_READ_REG(hw, IXGBE_PBTXECC);
	regs_buff[1127] = IXGBE_READ_REG(hw, IXGBE_PBRXECC);
}

static int ixgbe_get_eeprom_len(struct net_device *netdev)
{
	struct ixgbe_adapter *adapter = netdev_priv(netdev);
	return adapter->hw.eeprom.word_size * 2;
}

static int ixgbe_get_eeprom(struct net_device *netdev,
                            struct ethtool_eeprom *eeprom, u8 *bytes)
{
	struct ixgbe_adapter *adapter = netdev_priv(netdev);
	struct ixgbe_hw *hw = &adapter->hw;
	u16 *eeprom_buff;
	int first_word, last_word, eeprom_len;
	int ret_val = 0;
	u16 i;

	if (eeprom->len == 0)
		return -EINVAL;

	eeprom->magic = hw->vendor_id | (hw->device_id << 16);

	first_word = eeprom->offset >> 1;
	last_word = (eeprom->offset + eeprom->len - 1) >> 1;
	eeprom_len = last_word - first_word + 1;

	eeprom_buff = kmalloc(sizeof(u16) * eeprom_len, GFP_KERNEL);
	if (!eeprom_buff)
		return -ENOMEM;

	for (i = 0; i < eeprom_len; i++) {
		if ((ret_val = hw->eeprom.ops.read(hw, first_word + i,
		    &eeprom_buff[i])))
			break;
	}

	/* Device's eeprom is always little-endian, word addressable */
	for (i = 0; i < eeprom_len; i++)
		le16_to_cpus(&eeprom_buff[i]);

	memcpy(bytes, (u8 *)eeprom_buff + (eeprom->offset & 1), eeprom->len);
	kfree(eeprom_buff);

	return ret_val;
}

static void ixgbe_get_drvinfo(struct net_device *netdev,
                              struct ethtool_drvinfo *drvinfo)
{
	struct ixgbe_adapter *adapter = netdev_priv(netdev);
	char firmware_version[32];

<<<<<<< HEAD
	strncpy(drvinfo->driver, ixgbe_driver_name, sizeof(drvinfo->driver));
	strncpy(drvinfo->version, ixgbe_driver_version,
	        sizeof(drvinfo->version));
=======
	strncpy(drvinfo->driver, ixgbe_driver_name,
	        sizeof(drvinfo->driver) - 1);
	strncpy(drvinfo->version, ixgbe_driver_version,
	        sizeof(drvinfo->version) - 1);
>>>>>>> 3cbea436

	snprintf(firmware_version, sizeof(firmware_version), "%d.%d-%d",
	         (adapter->eeprom_version & 0xF000) >> 12,
	         (adapter->eeprom_version & 0x0FF0) >> 4,
	         adapter->eeprom_version & 0x000F);

	strncpy(drvinfo->fw_version, firmware_version,
	        sizeof(drvinfo->fw_version));
	strncpy(drvinfo->bus_info, pci_name(adapter->pdev),
	        sizeof(drvinfo->bus_info));
	drvinfo->n_stats = IXGBE_STATS_LEN;
	drvinfo->testinfo_len = IXGBE_TEST_LEN;
	drvinfo->regdump_len = ixgbe_get_regs_len(netdev);
}

static void ixgbe_get_ringparam(struct net_device *netdev,
                                struct ethtool_ringparam *ring)
{
	struct ixgbe_adapter *adapter = netdev_priv(netdev);
	struct ixgbe_ring *tx_ring = adapter->tx_ring[0];
	struct ixgbe_ring *rx_ring = adapter->rx_ring[0];

	ring->rx_max_pending = IXGBE_MAX_RXD;
	ring->tx_max_pending = IXGBE_MAX_TXD;
	ring->rx_mini_max_pending = 0;
	ring->rx_jumbo_max_pending = 0;
	ring->rx_pending = rx_ring->count;
	ring->tx_pending = tx_ring->count;
	ring->rx_mini_pending = 0;
	ring->rx_jumbo_pending = 0;
}

static int ixgbe_set_ringparam(struct net_device *netdev,
                               struct ethtool_ringparam *ring)
{
	struct ixgbe_adapter *adapter = netdev_priv(netdev);
	struct ixgbe_ring *temp_tx_ring, *temp_rx_ring;
	int i, err = 0;
	u32 new_rx_count, new_tx_count;
	bool need_update = false;

	if ((ring->rx_mini_pending) || (ring->rx_jumbo_pending))
		return -EINVAL;

	new_rx_count = max(ring->rx_pending, (u32)IXGBE_MIN_RXD);
	new_rx_count = min(new_rx_count, (u32)IXGBE_MAX_RXD);
	new_rx_count = ALIGN(new_rx_count, IXGBE_REQ_RX_DESCRIPTOR_MULTIPLE);

	new_tx_count = max(ring->tx_pending, (u32)IXGBE_MIN_TXD);
	new_tx_count = min(new_tx_count, (u32)IXGBE_MAX_TXD);
	new_tx_count = ALIGN(new_tx_count, IXGBE_REQ_TX_DESCRIPTOR_MULTIPLE);

	if ((new_tx_count == adapter->tx_ring[0]->count) &&
	    (new_rx_count == adapter->rx_ring[0]->count)) {
		/* nothing to do */
		return 0;
	}

	while (test_and_set_bit(__IXGBE_RESETTING, &adapter->state))
		msleep(1);

	if (!netif_running(adapter->netdev)) {
		for (i = 0; i < adapter->num_tx_queues; i++)
			adapter->tx_ring[i]->count = new_tx_count;
		for (i = 0; i < adapter->num_rx_queues; i++)
			adapter->rx_ring[i]->count = new_rx_count;
		adapter->tx_ring_count = new_tx_count;
		adapter->rx_ring_count = new_rx_count;
		goto clear_reset;
	}

	temp_tx_ring = vmalloc(adapter->num_tx_queues * sizeof(struct ixgbe_ring));
	if (!temp_tx_ring) {
		err = -ENOMEM;
		goto clear_reset;
	}

	if (new_tx_count != adapter->tx_ring_count) {
		for (i = 0; i < adapter->num_tx_queues; i++) {
			memcpy(&temp_tx_ring[i], adapter->tx_ring[i],
			       sizeof(struct ixgbe_ring));
			temp_tx_ring[i].count = new_tx_count;
			err = ixgbe_setup_tx_resources(&temp_tx_ring[i]);
			if (err) {
				while (i) {
					i--;
<<<<<<< HEAD
					ixgbe_free_tx_resources(adapter,
					                      &temp_tx_ring[i]);
=======
					ixgbe_free_tx_resources(&temp_tx_ring[i]);
>>>>>>> 3cbea436
				}
				goto clear_reset;
			}
		}
		need_update = true;
	}

	temp_rx_ring = vmalloc(adapter->num_rx_queues * sizeof(struct ixgbe_ring));
	if (!temp_rx_ring) {
		err = -ENOMEM;
		goto err_setup;
	}

	if (new_rx_count != adapter->rx_ring_count) {
		for (i = 0; i < adapter->num_rx_queues; i++) {
			memcpy(&temp_rx_ring[i], adapter->rx_ring[i],
			       sizeof(struct ixgbe_ring));
			temp_rx_ring[i].count = new_rx_count;
			err = ixgbe_setup_rx_resources(&temp_rx_ring[i]);
			if (err) {
				while (i) {
					i--;
					ixgbe_free_rx_resources(&temp_rx_ring[i]);
				}
				goto err_setup;
			}
		}
		need_update = true;
	}

	/* if rings need to be updated, here's the place to do it in one shot */
	if (need_update) {
		ixgbe_down(adapter);

		/* tx */
		if (new_tx_count != adapter->tx_ring_count) {
			for (i = 0; i < adapter->num_tx_queues; i++) {
<<<<<<< HEAD
				ixgbe_free_tx_resources(adapter,
				                        adapter->tx_ring[i]);
=======
				ixgbe_free_tx_resources(adapter->tx_ring[i]);
>>>>>>> 3cbea436
				memcpy(adapter->tx_ring[i], &temp_tx_ring[i],
				       sizeof(struct ixgbe_ring));
			}
			adapter->tx_ring_count = new_tx_count;
		}

		/* rx */
		if (new_rx_count != adapter->rx_ring_count) {
			for (i = 0; i < adapter->num_rx_queues; i++) {
<<<<<<< HEAD
				ixgbe_free_rx_resources(adapter,
				                        adapter->rx_ring[i]);
=======
				ixgbe_free_rx_resources(adapter->rx_ring[i]);
>>>>>>> 3cbea436
				memcpy(adapter->rx_ring[i], &temp_rx_ring[i],
				       sizeof(struct ixgbe_ring));
			}
			adapter->rx_ring_count = new_rx_count;
		}
		ixgbe_up(adapter);
	}

	vfree(temp_rx_ring);
err_setup:
	vfree(temp_tx_ring);
clear_reset:
	clear_bit(__IXGBE_RESETTING, &adapter->state);
	return err;
}

static int ixgbe_get_sset_count(struct net_device *netdev, int sset)
{
	switch (sset) {
	case ETH_SS_TEST:
		return IXGBE_TEST_LEN;
	case ETH_SS_STATS:
		return IXGBE_STATS_LEN;
	case ETH_SS_NTUPLE_FILTERS:
		return ETHTOOL_MAX_NTUPLE_LIST_ENTRY *
		       ETHTOOL_MAX_NTUPLE_STRING_PER_ENTRY;
	default:
		return -EOPNOTSUPP;
	}
}

static void ixgbe_get_ethtool_stats(struct net_device *netdev,
                                    struct ethtool_stats *stats, u64 *data)
{
	struct ixgbe_adapter *adapter = netdev_priv(netdev);
	struct rtnl_link_stats64 temp;
	const struct rtnl_link_stats64 *net_stats;
	unsigned int start;
	struct ixgbe_ring *ring;
	int i, j;
	char *p = NULL;

	ixgbe_update_stats(adapter);
	net_stats = dev_get_stats(netdev, &temp);
	for (i = 0; i < IXGBE_GLOBAL_STATS_LEN; i++) {
		switch (ixgbe_gstrings_stats[i].type) {
		case NETDEV_STATS:
			p = (char *) net_stats +
					ixgbe_gstrings_stats[i].stat_offset;
			break;
		case IXGBE_STATS:
			p = (char *) adapter +
					ixgbe_gstrings_stats[i].stat_offset;
			break;
		}

		data[i] = (ixgbe_gstrings_stats[i].sizeof_stat ==
		           sizeof(u64)) ? *(u64 *)p : *(u32 *)p;
	}
	for (j = 0; j < adapter->num_tx_queues; j++) {
		ring = adapter->tx_ring[j];
		do {
			start = u64_stats_fetch_begin_bh(&ring->syncp);
			data[i]   = ring->stats.packets;
			data[i+1] = ring->stats.bytes;
		} while (u64_stats_fetch_retry_bh(&ring->syncp, start));
		i += 2;
	}
	for (j = 0; j < adapter->num_rx_queues; j++) {
		ring = adapter->rx_ring[j];
		do {
			start = u64_stats_fetch_begin_bh(&ring->syncp);
			data[i]   = ring->stats.packets;
			data[i+1] = ring->stats.bytes;
		} while (u64_stats_fetch_retry_bh(&ring->syncp, start));
		i += 2;
	}
	if (adapter->flags & IXGBE_FLAG_DCB_ENABLED) {
		for (j = 0; j < MAX_TX_PACKET_BUFFERS; j++) {
			data[i++] = adapter->stats.pxontxc[j];
			data[i++] = adapter->stats.pxofftxc[j];
		}
		for (j = 0; j < MAX_RX_PACKET_BUFFERS; j++) {
			data[i++] = adapter->stats.pxonrxc[j];
			data[i++] = adapter->stats.pxoffrxc[j];
		}
	}
}

static void ixgbe_get_strings(struct net_device *netdev, u32 stringset,
                              u8 *data)
{
	struct ixgbe_adapter *adapter = netdev_priv(netdev);
	char *p = (char *)data;
	int i;

	switch (stringset) {
	case ETH_SS_TEST:
		memcpy(data, *ixgbe_gstrings_test,
		       IXGBE_TEST_LEN * ETH_GSTRING_LEN);
		break;
	case ETH_SS_STATS:
		for (i = 0; i < IXGBE_GLOBAL_STATS_LEN; i++) {
			memcpy(p, ixgbe_gstrings_stats[i].stat_string,
			       ETH_GSTRING_LEN);
			p += ETH_GSTRING_LEN;
		}
		for (i = 0; i < adapter->num_tx_queues; i++) {
			sprintf(p, "tx_queue_%u_packets", i);
			p += ETH_GSTRING_LEN;
			sprintf(p, "tx_queue_%u_bytes", i);
			p += ETH_GSTRING_LEN;
		}
		for (i = 0; i < adapter->num_rx_queues; i++) {
			sprintf(p, "rx_queue_%u_packets", i);
			p += ETH_GSTRING_LEN;
			sprintf(p, "rx_queue_%u_bytes", i);
			p += ETH_GSTRING_LEN;
		}
		if (adapter->flags & IXGBE_FLAG_DCB_ENABLED) {
			for (i = 0; i < MAX_TX_PACKET_BUFFERS; i++) {
				sprintf(p, "tx_pb_%u_pxon", i);
				p += ETH_GSTRING_LEN;
				sprintf(p, "tx_pb_%u_pxoff", i);
				p += ETH_GSTRING_LEN;
			}
			for (i = 0; i < MAX_RX_PACKET_BUFFERS; i++) {
				sprintf(p, "rx_pb_%u_pxon", i);
				p += ETH_GSTRING_LEN;
				sprintf(p, "rx_pb_%u_pxoff", i);
				p += ETH_GSTRING_LEN;
			}
		}
		/* BUG_ON(p - data != IXGBE_STATS_LEN * ETH_GSTRING_LEN); */
		break;
	}
}

static int ixgbe_link_test(struct ixgbe_adapter *adapter, u64 *data)
{
	struct ixgbe_hw *hw = &adapter->hw;
	bool link_up;
	u32 link_speed = 0;
	*data = 0;

	hw->mac.ops.check_link(hw, &link_speed, &link_up, true);
	if (link_up)
		return *data;
	else
		*data = 1;
	return *data;
}

/* ethtool register test data */
struct ixgbe_reg_test {
	u16 reg;
	u8  array_len;
	u8  test_type;
	u32 mask;
	u32 write;
};

/* In the hardware, registers are laid out either singly, in arrays
 * spaced 0x40 bytes apart, or in contiguous tables.  We assume
 * most tests take place on arrays or single registers (handled
 * as a single-element array) and special-case the tables.
 * Table tests are always pattern tests.
 *
 * We also make provision for some required setup steps by specifying
 * registers to be written without any read-back testing.
 */

#define PATTERN_TEST	1
#define SET_READ_TEST	2
#define WRITE_NO_TEST	3
#define TABLE32_TEST	4
#define TABLE64_TEST_LO	5
#define TABLE64_TEST_HI	6

/* default 82599 register test */
static const struct ixgbe_reg_test reg_test_82599[] = {
	{ IXGBE_FCRTL_82599(0), 1, PATTERN_TEST, 0x8007FFF0, 0x8007FFF0 },
	{ IXGBE_FCRTH_82599(0), 1, PATTERN_TEST, 0x8007FFF0, 0x8007FFF0 },
	{ IXGBE_PFCTOP, 1, PATTERN_TEST, 0xFFFFFFFF, 0xFFFFFFFF },
	{ IXGBE_VLNCTRL, 1, PATTERN_TEST, 0x00000000, 0x00000000 },
	{ IXGBE_RDBAL(0), 4, PATTERN_TEST, 0xFFFFFF80, 0xFFFFFF80 },
	{ IXGBE_RDBAH(0), 4, PATTERN_TEST, 0xFFFFFFFF, 0xFFFFFFFF },
	{ IXGBE_RDLEN(0), 4, PATTERN_TEST, 0x000FFF80, 0x000FFFFF },
	{ IXGBE_RXDCTL(0), 4, WRITE_NO_TEST, 0, IXGBE_RXDCTL_ENABLE },
	{ IXGBE_RDT(0), 4, PATTERN_TEST, 0x0000FFFF, 0x0000FFFF },
	{ IXGBE_RXDCTL(0), 4, WRITE_NO_TEST, 0, 0 },
	{ IXGBE_FCRTH(0), 1, PATTERN_TEST, 0x8007FFF0, 0x8007FFF0 },
	{ IXGBE_FCTTV(0), 1, PATTERN_TEST, 0xFFFFFFFF, 0xFFFFFFFF },
	{ IXGBE_TDBAL(0), 4, PATTERN_TEST, 0xFFFFFF80, 0xFFFFFFFF },
	{ IXGBE_TDBAH(0), 4, PATTERN_TEST, 0xFFFFFFFF, 0xFFFFFFFF },
	{ IXGBE_TDLEN(0), 4, PATTERN_TEST, 0x000FFF80, 0x000FFF80 },
	{ IXGBE_RXCTRL, 1, SET_READ_TEST, 0x00000001, 0x00000001 },
	{ IXGBE_RAL(0), 16, TABLE64_TEST_LO, 0xFFFFFFFF, 0xFFFFFFFF },
	{ IXGBE_RAL(0), 16, TABLE64_TEST_HI, 0x8001FFFF, 0x800CFFFF },
	{ IXGBE_MTA(0), 128, TABLE32_TEST, 0xFFFFFFFF, 0xFFFFFFFF },
	{ 0, 0, 0, 0 }
};

/* default 82598 register test */
static const struct ixgbe_reg_test reg_test_82598[] = {
	{ IXGBE_FCRTL(0), 1, PATTERN_TEST, 0x8007FFF0, 0x8007FFF0 },
	{ IXGBE_FCRTH(0), 1, PATTERN_TEST, 0x8007FFF0, 0x8007FFF0 },
	{ IXGBE_PFCTOP, 1, PATTERN_TEST, 0xFFFFFFFF, 0xFFFFFFFF },
	{ IXGBE_VLNCTRL, 1, PATTERN_TEST, 0x00000000, 0x00000000 },
	{ IXGBE_RDBAL(0), 4, PATTERN_TEST, 0xFFFFFF80, 0xFFFFFFFF },
	{ IXGBE_RDBAH(0), 4, PATTERN_TEST, 0xFFFFFFFF, 0xFFFFFFFF },
	{ IXGBE_RDLEN(0), 4, PATTERN_TEST, 0x000FFF80, 0x000FFFFF },
	/* Enable all four RX queues before testing. */
	{ IXGBE_RXDCTL(0), 4, WRITE_NO_TEST, 0, IXGBE_RXDCTL_ENABLE },
	/* RDH is read-only for 82598, only test RDT. */
	{ IXGBE_RDT(0), 4, PATTERN_TEST, 0x0000FFFF, 0x0000FFFF },
	{ IXGBE_RXDCTL(0), 4, WRITE_NO_TEST, 0, 0 },
	{ IXGBE_FCRTH(0), 1, PATTERN_TEST, 0x8007FFF0, 0x8007FFF0 },
	{ IXGBE_FCTTV(0), 1, PATTERN_TEST, 0xFFFFFFFF, 0xFFFFFFFF },
	{ IXGBE_TIPG, 1, PATTERN_TEST, 0x000000FF, 0x000000FF },
	{ IXGBE_TDBAL(0), 4, PATTERN_TEST, 0xFFFFFF80, 0xFFFFFFFF },
	{ IXGBE_TDBAH(0), 4, PATTERN_TEST, 0xFFFFFFFF, 0xFFFFFFFF },
	{ IXGBE_TDLEN(0), 4, PATTERN_TEST, 0x000FFF80, 0x000FFFFF },
	{ IXGBE_RXCTRL, 1, SET_READ_TEST, 0x00000003, 0x00000003 },
	{ IXGBE_DTXCTL, 1, SET_READ_TEST, 0x00000005, 0x00000005 },
	{ IXGBE_RAL(0), 16, TABLE64_TEST_LO, 0xFFFFFFFF, 0xFFFFFFFF },
	{ IXGBE_RAL(0), 16, TABLE64_TEST_HI, 0x800CFFFF, 0x800CFFFF },
	{ IXGBE_MTA(0), 128, TABLE32_TEST, 0xFFFFFFFF, 0xFFFFFFFF },
	{ 0, 0, 0, 0 }
};

static const u32 register_test_patterns[] = {
	0x5A5A5A5A, 0xA5A5A5A5, 0x00000000, 0xFFFFFFFF
};

#define REG_PATTERN_TEST(R, M, W)                                             \
{                                                                             \
	u32 pat, val, before;                                                 \
	for (pat = 0; pat < ARRAY_SIZE(register_test_patterns); pat++) {      \
		before = readl(adapter->hw.hw_addr + R);                      \
		writel((register_test_patterns[pat] & W),                     \
		       (adapter->hw.hw_addr + R));                            \
		val = readl(adapter->hw.hw_addr + R);                         \
<<<<<<< HEAD
		if (val != (_test[pat] & W & M)) {                            \
			e_err(drv, "pattern test reg %04X failed: got "   \
			      "0x%08X expected 0x%08X\n",		      \
			      R, val, (_test[pat] & W & M));                \
=======
		if (val != (register_test_patterns[pat] & W & M)) {           \
			e_err(drv, "pattern test reg %04X failed: got "       \
			      "0x%08X expected 0x%08X\n",                     \
			      R, val, (register_test_patterns[pat] & W & M)); \
>>>>>>> 3cbea436
			*data = R;                                            \
			writel(before, adapter->hw.hw_addr + R);              \
			return 1;                                             \
		}                                                             \
		writel(before, adapter->hw.hw_addr + R);                      \
	}                                                                     \
}

#define REG_SET_AND_CHECK(R, M, W)                                            \
{                                                                             \
	u32 val, before;                                                      \
	before = readl(adapter->hw.hw_addr + R);                              \
	writel((W & M), (adapter->hw.hw_addr + R));                           \
	val = readl(adapter->hw.hw_addr + R);                                 \
	if ((W & M) != (val & M)) {                                           \
		e_err(drv, "set/check reg %04X test failed: got 0x%08X "  \
		      "expected 0x%08X\n", R, (val & M), (W & M));        \
		*data = R;                                                    \
		writel(before, (adapter->hw.hw_addr + R));                    \
		return 1;                                                     \
	}                                                                     \
	writel(before, (adapter->hw.hw_addr + R));                            \
}

static int ixgbe_reg_test(struct ixgbe_adapter *adapter, u64 *data)
{
	const struct ixgbe_reg_test *test;
	u32 value, before, after;
	u32 i, toggle;

	switch (adapter->hw.mac.type) {
	case ixgbe_mac_82598EB:
		toggle = 0x7FFFF3FF;
		test = reg_test_82598;
		break;
	case ixgbe_mac_82599EB:
	case ixgbe_mac_X540:
		toggle = 0x7FFFF30F;
		test = reg_test_82599;
		break;
	default:
		*data = 1;
		return 1;
		break;
	}

	/*
	 * Because the status register is such a special case,
	 * we handle it separately from the rest of the register
	 * tests.  Some bits are read-only, some toggle, and some
	 * are writeable on newer MACs.
	 */
	before = IXGBE_READ_REG(&adapter->hw, IXGBE_STATUS);
	value = (IXGBE_READ_REG(&adapter->hw, IXGBE_STATUS) & toggle);
	IXGBE_WRITE_REG(&adapter->hw, IXGBE_STATUS, toggle);
	after = IXGBE_READ_REG(&adapter->hw, IXGBE_STATUS) & toggle;
	if (value != after) {
		e_err(drv, "failed STATUS register test got: 0x%08X "
		      "expected: 0x%08X\n", after, value);
		*data = 1;
		return 1;
	}
	/* restore previous status */
	IXGBE_WRITE_REG(&adapter->hw, IXGBE_STATUS, before);

	/*
	 * Perform the remainder of the register test, looping through
	 * the test table until we either fail or reach the null entry.
	 */
	while (test->reg) {
		for (i = 0; i < test->array_len; i++) {
			switch (test->test_type) {
			case PATTERN_TEST:
				REG_PATTERN_TEST(test->reg + (i * 0x40),
						test->mask,
						test->write);
				break;
			case SET_READ_TEST:
				REG_SET_AND_CHECK(test->reg + (i * 0x40),
						test->mask,
						test->write);
				break;
			case WRITE_NO_TEST:
				writel(test->write,
				       (adapter->hw.hw_addr + test->reg)
				       + (i * 0x40));
				break;
			case TABLE32_TEST:
				REG_PATTERN_TEST(test->reg + (i * 4),
						test->mask,
						test->write);
				break;
			case TABLE64_TEST_LO:
				REG_PATTERN_TEST(test->reg + (i * 8),
						test->mask,
						test->write);
				break;
			case TABLE64_TEST_HI:
				REG_PATTERN_TEST((test->reg + 4) + (i * 8),
						test->mask,
						test->write);
				break;
			}
		}
		test++;
	}

	*data = 0;
	return 0;
}

static int ixgbe_eeprom_test(struct ixgbe_adapter *adapter, u64 *data)
{
	struct ixgbe_hw *hw = &adapter->hw;
	if (hw->eeprom.ops.validate_checksum(hw, NULL))
		*data = 1;
	else
		*data = 0;
	return *data;
}

static irqreturn_t ixgbe_test_intr(int irq, void *data)
{
	struct net_device *netdev = (struct net_device *) data;
	struct ixgbe_adapter *adapter = netdev_priv(netdev);

	adapter->test_icr |= IXGBE_READ_REG(&adapter->hw, IXGBE_EICR);

	return IRQ_HANDLED;
}

static int ixgbe_intr_test(struct ixgbe_adapter *adapter, u64 *data)
{
	struct net_device *netdev = adapter->netdev;
	u32 mask, i = 0, shared_int = true;
	u32 irq = adapter->pdev->irq;

	*data = 0;

	/* Hook up test interrupt handler just for this test */
	if (adapter->msix_entries) {
		/* NOTE: we don't test MSI-X interrupts here, yet */
		return 0;
	} else if (adapter->flags & IXGBE_FLAG_MSI_ENABLED) {
		shared_int = false;
		if (request_irq(irq, ixgbe_test_intr, 0, netdev->name,
				netdev)) {
			*data = 1;
			return -1;
		}
	} else if (!request_irq(irq, ixgbe_test_intr, IRQF_PROBE_SHARED,
	                        netdev->name, netdev)) {
		shared_int = false;
	} else if (request_irq(irq, ixgbe_test_intr, IRQF_SHARED,
	                       netdev->name, netdev)) {
		*data = 1;
		return -1;
	}
	e_info(hw, "testing %s interrupt\n", shared_int ?
	       "shared" : "unshared");

	/* Disable all the interrupts */
	IXGBE_WRITE_REG(&adapter->hw, IXGBE_EIMC, 0xFFFFFFFF);
	msleep(10);

	/* Test each interrupt */
	for (; i < 10; i++) {
		/* Interrupt to test */
		mask = 1 << i;

		if (!shared_int) {
			/*
			 * Disable the interrupts to be reported in
			 * the cause register and then force the same
			 * interrupt and see if one gets posted.  If
			 * an interrupt was posted to the bus, the
			 * test failed.
			 */
			adapter->test_icr = 0;
			IXGBE_WRITE_REG(&adapter->hw, IXGBE_EIMC,
			                ~mask & 0x00007FFF);
			IXGBE_WRITE_REG(&adapter->hw, IXGBE_EICS,
			                ~mask & 0x00007FFF);
			msleep(10);

			if (adapter->test_icr & mask) {
				*data = 3;
				break;
			}
		}

		/*
		 * Enable the interrupt to be reported in the cause
		 * register and then force the same interrupt and see
		 * if one gets posted.  If an interrupt was not posted
		 * to the bus, the test failed.
		 */
		adapter->test_icr = 0;
		IXGBE_WRITE_REG(&adapter->hw, IXGBE_EIMS, mask);
		IXGBE_WRITE_REG(&adapter->hw, IXGBE_EICS, mask);
		msleep(10);

		if (!(adapter->test_icr &mask)) {
			*data = 4;
			break;
		}

		if (!shared_int) {
			/*
			 * Disable the other interrupts to be reported in
			 * the cause register and then force the other
			 * interrupts and see if any get posted.  If
			 * an interrupt was posted to the bus, the
			 * test failed.
			 */
			adapter->test_icr = 0;
			IXGBE_WRITE_REG(&adapter->hw, IXGBE_EIMC,
			                ~mask & 0x00007FFF);
			IXGBE_WRITE_REG(&adapter->hw, IXGBE_EICS,
			                ~mask & 0x00007FFF);
			msleep(10);

			if (adapter->test_icr) {
				*data = 5;
				break;
			}
		}
	}

	/* Disable all the interrupts */
	IXGBE_WRITE_REG(&adapter->hw, IXGBE_EIMC, 0xFFFFFFFF);
	msleep(10);

	/* Unhook test interrupt handler */
	free_irq(irq, netdev);

	return *data;
}

static void ixgbe_free_desc_rings(struct ixgbe_adapter *adapter)
{
	struct ixgbe_ring *tx_ring = &adapter->test_tx_ring;
	struct ixgbe_ring *rx_ring = &adapter->test_rx_ring;
	struct ixgbe_hw *hw = &adapter->hw;
	u32 reg_ctl;

	/* shut down the DMA engines now so they can be reinitialized later */

	/* first Rx */
	reg_ctl = IXGBE_READ_REG(hw, IXGBE_RXCTRL);
	reg_ctl &= ~IXGBE_RXCTRL_RXEN;
	IXGBE_WRITE_REG(hw, IXGBE_RXCTRL, reg_ctl);
<<<<<<< HEAD
	reg_ctl = IXGBE_READ_REG(hw, IXGBE_RXDCTL(rx_ring->reg_idx));
	reg_ctl &= ~IXGBE_RXDCTL_ENABLE;
	IXGBE_WRITE_REG(hw, IXGBE_RXDCTL(rx_ring->reg_idx), reg_ctl);
=======
	ixgbe_disable_rx_queue(adapter, rx_ring);
>>>>>>> 3cbea436

	/* now Tx */
	reg_ctl = IXGBE_READ_REG(hw, IXGBE_TXDCTL(tx_ring->reg_idx));
	reg_ctl &= ~IXGBE_TXDCTL_ENABLE;
	IXGBE_WRITE_REG(hw, IXGBE_TXDCTL(tx_ring->reg_idx), reg_ctl);

<<<<<<< HEAD
	if (hw->mac.type == ixgbe_mac_82599EB) {
=======
	switch (hw->mac.type) {
	case ixgbe_mac_82599EB:
	case ixgbe_mac_X540:
>>>>>>> 3cbea436
		reg_ctl = IXGBE_READ_REG(hw, IXGBE_DMATXCTL);
		reg_ctl &= ~IXGBE_DMATXCTL_TE;
		IXGBE_WRITE_REG(hw, IXGBE_DMATXCTL, reg_ctl);
		break;
	default:
		break;
	}

	ixgbe_reset(adapter);

<<<<<<< HEAD
	ixgbe_free_tx_resources(adapter, &adapter->test_tx_ring);
	ixgbe_free_rx_resources(adapter, &adapter->test_rx_ring);
=======
	ixgbe_free_tx_resources(&adapter->test_tx_ring);
	ixgbe_free_rx_resources(&adapter->test_rx_ring);
>>>>>>> 3cbea436
}

static int ixgbe_setup_desc_rings(struct ixgbe_adapter *adapter)
{
	struct ixgbe_ring *tx_ring = &adapter->test_tx_ring;
	struct ixgbe_ring *rx_ring = &adapter->test_rx_ring;
	u32 rctl, reg_data;
	int ret_val;
	int err;

	/* Setup Tx descriptor ring and Tx buffers */
	tx_ring->count = IXGBE_DEFAULT_TXD;
	tx_ring->queue_index = 0;
<<<<<<< HEAD
	tx_ring->reg_idx = adapter->tx_ring[0]->reg_idx;
	tx_ring->numa_node = adapter->node;

	err = ixgbe_setup_tx_resources(adapter, tx_ring);
	if (err)
		return 1;

	if (adapter->hw.mac.type == ixgbe_mac_82599EB) {
=======
	tx_ring->dev = &adapter->pdev->dev;
	tx_ring->netdev = adapter->netdev;
	tx_ring->reg_idx = adapter->tx_ring[0]->reg_idx;
	tx_ring->numa_node = adapter->node;

	err = ixgbe_setup_tx_resources(tx_ring);
	if (err)
		return 1;

	switch (adapter->hw.mac.type) {
	case ixgbe_mac_82599EB:
	case ixgbe_mac_X540:
>>>>>>> 3cbea436
		reg_data = IXGBE_READ_REG(&adapter->hw, IXGBE_DMATXCTL);
		reg_data |= IXGBE_DMATXCTL_TE;
		IXGBE_WRITE_REG(&adapter->hw, IXGBE_DMATXCTL, reg_data);
		break;
	default:
		break;
	}

	ixgbe_configure_tx_ring(adapter, tx_ring);

	/* Setup Rx Descriptor ring and Rx buffers */
	rx_ring->count = IXGBE_DEFAULT_RXD;
	rx_ring->queue_index = 0;
<<<<<<< HEAD
=======
	rx_ring->dev = &adapter->pdev->dev;
	rx_ring->netdev = adapter->netdev;
>>>>>>> 3cbea436
	rx_ring->reg_idx = adapter->rx_ring[0]->reg_idx;
	rx_ring->rx_buf_len = IXGBE_RXBUFFER_2048;
	rx_ring->numa_node = adapter->node;

<<<<<<< HEAD
	err = ixgbe_setup_rx_resources(adapter, rx_ring);
=======
	err = ixgbe_setup_rx_resources(rx_ring);
>>>>>>> 3cbea436
	if (err) {
		ret_val = 4;
		goto err_nomem;
	}

	rctl = IXGBE_READ_REG(&adapter->hw, IXGBE_RXCTRL);
	IXGBE_WRITE_REG(&adapter->hw, IXGBE_RXCTRL, rctl & ~IXGBE_RXCTRL_RXEN);

	ixgbe_configure_rx_ring(adapter, rx_ring);

	rctl |= IXGBE_RXCTRL_RXEN | IXGBE_RXCTRL_DMBYPS;
	IXGBE_WRITE_REG(&adapter->hw, IXGBE_RXCTRL, rctl);

	return 0;

err_nomem:
	ixgbe_free_desc_rings(adapter);
	return ret_val;
}

static int ixgbe_setup_loopback_test(struct ixgbe_adapter *adapter)
{
	struct ixgbe_hw *hw = &adapter->hw;
	u32 reg_data;

	/* right now we only support MAC loopback in the driver */
	reg_data = IXGBE_READ_REG(&adapter->hw, IXGBE_HLREG0);
	/* Setup MAC loopback */
	reg_data |= IXGBE_HLREG0_LPBK;
	IXGBE_WRITE_REG(&adapter->hw, IXGBE_HLREG0, reg_data);

	reg_data = IXGBE_READ_REG(&adapter->hw, IXGBE_FCTRL);
	reg_data |= IXGBE_FCTRL_BAM | IXGBE_FCTRL_SBP | IXGBE_FCTRL_MPE;
	IXGBE_WRITE_REG(&adapter->hw, IXGBE_FCTRL, reg_data);

	reg_data = IXGBE_READ_REG(&adapter->hw, IXGBE_AUTOC);
	reg_data &= ~IXGBE_AUTOC_LMS_MASK;
	reg_data |= IXGBE_AUTOC_LMS_10G_LINK_NO_AN | IXGBE_AUTOC_FLU;
	IXGBE_WRITE_REG(&adapter->hw, IXGBE_AUTOC, reg_data);
	IXGBE_WRITE_FLUSH(&adapter->hw);
	msleep(10);

	/* Disable Atlas Tx lanes; re-enabled in reset path */
	if (hw->mac.type == ixgbe_mac_82598EB) {
		u8 atlas;

		hw->mac.ops.read_analog_reg8(hw, IXGBE_ATLAS_PDN_LPBK, &atlas);
		atlas |= IXGBE_ATLAS_PDN_TX_REG_EN;
		hw->mac.ops.write_analog_reg8(hw, IXGBE_ATLAS_PDN_LPBK, atlas);

		hw->mac.ops.read_analog_reg8(hw, IXGBE_ATLAS_PDN_10G, &atlas);
		atlas |= IXGBE_ATLAS_PDN_TX_10G_QL_ALL;
		hw->mac.ops.write_analog_reg8(hw, IXGBE_ATLAS_PDN_10G, atlas);

		hw->mac.ops.read_analog_reg8(hw, IXGBE_ATLAS_PDN_1G, &atlas);
		atlas |= IXGBE_ATLAS_PDN_TX_1G_QL_ALL;
		hw->mac.ops.write_analog_reg8(hw, IXGBE_ATLAS_PDN_1G, atlas);

		hw->mac.ops.read_analog_reg8(hw, IXGBE_ATLAS_PDN_AN, &atlas);
		atlas |= IXGBE_ATLAS_PDN_TX_AN_QL_ALL;
		hw->mac.ops.write_analog_reg8(hw, IXGBE_ATLAS_PDN_AN, atlas);
	}

	return 0;
}

static void ixgbe_loopback_cleanup(struct ixgbe_adapter *adapter)
{
	u32 reg_data;

	reg_data = IXGBE_READ_REG(&adapter->hw, IXGBE_HLREG0);
	reg_data &= ~IXGBE_HLREG0_LPBK;
	IXGBE_WRITE_REG(&adapter->hw, IXGBE_HLREG0, reg_data);
}

static void ixgbe_create_lbtest_frame(struct sk_buff *skb,
                                      unsigned int frame_size)
{
	memset(skb->data, 0xFF, frame_size);
	frame_size &= ~1;
	memset(&skb->data[frame_size / 2], 0xAA, frame_size / 2 - 1);
	memset(&skb->data[frame_size / 2 + 10], 0xBE, 1);
	memset(&skb->data[frame_size / 2 + 12], 0xAF, 1);
}

static int ixgbe_check_lbtest_frame(struct sk_buff *skb,
                                    unsigned int frame_size)
{
	frame_size &= ~1;
	if (*(skb->data + 3) == 0xFF) {
		if ((*(skb->data + frame_size / 2 + 10) == 0xBE) &&
		    (*(skb->data + frame_size / 2 + 12) == 0xAF)) {
			return 0;
		}
	}
	return 13;
}

<<<<<<< HEAD
static u16 ixgbe_clean_test_rings(struct ixgbe_adapter *adapter,
                                  struct ixgbe_ring *rx_ring,
=======
static u16 ixgbe_clean_test_rings(struct ixgbe_ring *rx_ring,
>>>>>>> 3cbea436
                                  struct ixgbe_ring *tx_ring,
                                  unsigned int size)
{
	union ixgbe_adv_rx_desc *rx_desc;
	struct ixgbe_rx_buffer *rx_buffer_info;
	struct ixgbe_tx_buffer *tx_buffer_info;
	const int bufsz = rx_ring->rx_buf_len;
	u32 staterr;
	u16 rx_ntc, tx_ntc, count = 0;

	/* initialize next to clean and descriptor values */
	rx_ntc = rx_ring->next_to_clean;
	tx_ntc = tx_ring->next_to_clean;
	rx_desc = IXGBE_RX_DESC_ADV(rx_ring, rx_ntc);
	staterr = le32_to_cpu(rx_desc->wb.upper.status_error);

	while (staterr & IXGBE_RXD_STAT_DD) {
		/* check Rx buffer */
		rx_buffer_info = &rx_ring->rx_buffer_info[rx_ntc];

		/* unmap Rx buffer, will be remapped by alloc_rx_buffers */
<<<<<<< HEAD
		dma_unmap_single(&adapter->pdev->dev,
=======
		dma_unmap_single(rx_ring->dev,
>>>>>>> 3cbea436
		                 rx_buffer_info->dma,
				 bufsz,
				 DMA_FROM_DEVICE);
		rx_buffer_info->dma = 0;

		/* verify contents of skb */
		if (!ixgbe_check_lbtest_frame(rx_buffer_info->skb, size))
			count++;

		/* unmap buffer on Tx side */
		tx_buffer_info = &tx_ring->tx_buffer_info[tx_ntc];
<<<<<<< HEAD
		ixgbe_unmap_and_free_tx_resource(adapter, tx_buffer_info);
=======
		ixgbe_unmap_and_free_tx_resource(tx_ring, tx_buffer_info);
>>>>>>> 3cbea436

		/* increment Rx/Tx next to clean counters */
		rx_ntc++;
		if (rx_ntc == rx_ring->count)
			rx_ntc = 0;
		tx_ntc++;
		if (tx_ntc == tx_ring->count)
			tx_ntc = 0;

		/* fetch next descriptor */
		rx_desc = IXGBE_RX_DESC_ADV(rx_ring, rx_ntc);
		staterr = le32_to_cpu(rx_desc->wb.upper.status_error);
	}

	/* re-map buffers to ring, store next to clean values */
<<<<<<< HEAD
	ixgbe_alloc_rx_buffers(adapter, rx_ring, count);
=======
	ixgbe_alloc_rx_buffers(rx_ring, count);
>>>>>>> 3cbea436
	rx_ring->next_to_clean = rx_ntc;
	tx_ring->next_to_clean = tx_ntc;

	return count;
}

static int ixgbe_run_loopback_test(struct ixgbe_adapter *adapter)
{
	struct ixgbe_ring *tx_ring = &adapter->test_tx_ring;
	struct ixgbe_ring *rx_ring = &adapter->test_rx_ring;
	int i, j, lc, good_cnt, ret_val = 0;
	unsigned int size = 1024;
	netdev_tx_t tx_ret_val;
	struct sk_buff *skb;
<<<<<<< HEAD

	/* allocate test skb */
	skb = alloc_skb(size, GFP_KERNEL);
	if (!skb)
		return 11;

=======

	/* allocate test skb */
	skb = alloc_skb(size, GFP_KERNEL);
	if (!skb)
		return 11;

>>>>>>> 3cbea436
	/* place data into test skb */
	ixgbe_create_lbtest_frame(skb, size);
	skb_put(skb, size);

	/*
	 * Calculate the loop count based on the largest descriptor ring
	 * The idea is to wrap the largest ring a number of times using 64
	 * send/receive pairs during each loop
	 */

	if (rx_ring->count <= tx_ring->count)
		lc = ((tx_ring->count / 64) * 2) + 1;
	else
		lc = ((rx_ring->count / 64) * 2) + 1;

	for (j = 0; j <= lc; j++) {
		/* reset count of good packets */
		good_cnt = 0;

		/* place 64 packets on the transmit queue*/
		for (i = 0; i < 64; i++) {
			skb_get(skb);
			tx_ret_val = ixgbe_xmit_frame_ring(skb,
<<<<<<< HEAD
							   adapter->netdev,
=======
>>>>>>> 3cbea436
							   adapter,
							   tx_ring);
			if (tx_ret_val == NETDEV_TX_OK)
				good_cnt++;
		}

		if (good_cnt != 64) {
			ret_val = 12;
			break;
		}

		/* allow 200 milliseconds for packets to go from Tx to Rx */
		msleep(200);

<<<<<<< HEAD
		good_cnt = ixgbe_clean_test_rings(adapter, rx_ring,
						  tx_ring, size);
=======
		good_cnt = ixgbe_clean_test_rings(rx_ring, tx_ring, size);
>>>>>>> 3cbea436
		if (good_cnt != 64) {
			ret_val = 13;
			break;
		}
	}

	/* free the original skb */
	kfree_skb(skb);

	return ret_val;
}

static int ixgbe_loopback_test(struct ixgbe_adapter *adapter, u64 *data)
{
	*data = ixgbe_setup_desc_rings(adapter);
	if (*data)
		goto out;
	*data = ixgbe_setup_loopback_test(adapter);
	if (*data)
		goto err_loopback;
	*data = ixgbe_run_loopback_test(adapter);
	ixgbe_loopback_cleanup(adapter);

err_loopback:
	ixgbe_free_desc_rings(adapter);
out:
	return *data;
}

static void ixgbe_diag_test(struct net_device *netdev,
                            struct ethtool_test *eth_test, u64 *data)
{
	struct ixgbe_adapter *adapter = netdev_priv(netdev);
	bool if_running = netif_running(netdev);

	set_bit(__IXGBE_TESTING, &adapter->state);
	if (eth_test->flags == ETH_TEST_FL_OFFLINE) {
		/* Offline tests */

		e_info(hw, "offline testing starting\n");

		/* Link test performed before hardware reset so autoneg doesn't
		 * interfere with test result */
		if (ixgbe_link_test(adapter, &data[4]))
			eth_test->flags |= ETH_TEST_FL_FAILED;

		if (adapter->flags & IXGBE_FLAG_SRIOV_ENABLED) {
			int i;
			for (i = 0; i < adapter->num_vfs; i++) {
				if (adapter->vfinfo[i].clear_to_send) {
					netdev_warn(netdev, "%s",
						    "offline diagnostic is not "
						    "supported when VFs are "
						    "present\n");
					data[0] = 1;
					data[1] = 1;
					data[2] = 1;
					data[3] = 1;
					eth_test->flags |= ETH_TEST_FL_FAILED;
					clear_bit(__IXGBE_TESTING,
						  &adapter->state);
					goto skip_ol_tests;
				}
			}
		}

		if (if_running)
			/* indicate we're in test mode */
			dev_close(netdev);
		else
			ixgbe_reset(adapter);

		e_info(hw, "register testing starting\n");
		if (ixgbe_reg_test(adapter, &data[0]))
			eth_test->flags |= ETH_TEST_FL_FAILED;

		ixgbe_reset(adapter);
		e_info(hw, "eeprom testing starting\n");
		if (ixgbe_eeprom_test(adapter, &data[1]))
			eth_test->flags |= ETH_TEST_FL_FAILED;

		ixgbe_reset(adapter);
		e_info(hw, "interrupt testing starting\n");
		if (ixgbe_intr_test(adapter, &data[2]))
			eth_test->flags |= ETH_TEST_FL_FAILED;

		/* If SRIOV or VMDq is enabled then skip MAC
		 * loopback diagnostic. */
		if (adapter->flags & (IXGBE_FLAG_SRIOV_ENABLED |
				      IXGBE_FLAG_VMDQ_ENABLED)) {
			e_info(hw, "Skip MAC loopback diagnostic in VT "
			       "mode\n");
			data[3] = 0;
			goto skip_loopback;
		}

		ixgbe_reset(adapter);
		e_info(hw, "loopback testing starting\n");
		if (ixgbe_loopback_test(adapter, &data[3]))
			eth_test->flags |= ETH_TEST_FL_FAILED;

skip_loopback:
		ixgbe_reset(adapter);

		clear_bit(__IXGBE_TESTING, &adapter->state);
		if (if_running)
			dev_open(netdev);
	} else {
		e_info(hw, "online testing starting\n");
		/* Online tests */
		if (ixgbe_link_test(adapter, &data[4]))
			eth_test->flags |= ETH_TEST_FL_FAILED;

		/* Online tests aren't run; pass by default */
		data[0] = 0;
		data[1] = 0;
		data[2] = 0;
		data[3] = 0;

		clear_bit(__IXGBE_TESTING, &adapter->state);
	}
skip_ol_tests:
	msleep_interruptible(4 * 1000);
}

static int ixgbe_wol_exclusion(struct ixgbe_adapter *adapter,
                               struct ethtool_wolinfo *wol)
{
	struct ixgbe_hw *hw = &adapter->hw;
	int retval = 1;

	/* WOL not supported except for the following */
	switch(hw->device_id) {
	case IXGBE_DEV_ID_82599_SFP:
		/* Only this subdevice supports WOL */
		if (hw->subsystem_device_id != IXGBE_SUBDEV_ID_82599_SFP) {
			wol->supported = 0;
			break;
		}
		retval = 0;
		break;
	case IXGBE_DEV_ID_82599_COMBO_BACKPLANE:
		/* All except this subdevice support WOL */
		if (hw->subsystem_device_id ==
		    IXGBE_SUBDEV_ID_82599_KX4_KR_MEZZ) {
			wol->supported = 0;
			break;
		}
		retval = 0;
		break;
	case IXGBE_DEV_ID_82599_KX4:
		retval = 0;
		break;
	default:
		wol->supported = 0;
	}

	return retval;
}

static void ixgbe_get_wol(struct net_device *netdev,
                          struct ethtool_wolinfo *wol)
{
	struct ixgbe_adapter *adapter = netdev_priv(netdev);

	wol->supported = WAKE_UCAST | WAKE_MCAST |
	                 WAKE_BCAST | WAKE_MAGIC;
	wol->wolopts = 0;

	if (ixgbe_wol_exclusion(adapter, wol) ||
	    !device_can_wakeup(&adapter->pdev->dev))
		return;

	if (adapter->wol & IXGBE_WUFC_EX)
		wol->wolopts |= WAKE_UCAST;
	if (adapter->wol & IXGBE_WUFC_MC)
		wol->wolopts |= WAKE_MCAST;
	if (adapter->wol & IXGBE_WUFC_BC)
		wol->wolopts |= WAKE_BCAST;
	if (adapter->wol & IXGBE_WUFC_MAG)
		wol->wolopts |= WAKE_MAGIC;
}

static int ixgbe_set_wol(struct net_device *netdev, struct ethtool_wolinfo *wol)
{
	struct ixgbe_adapter *adapter = netdev_priv(netdev);

	if (wol->wolopts & (WAKE_PHY | WAKE_ARP | WAKE_MAGICSECURE))
		return -EOPNOTSUPP;

	if (ixgbe_wol_exclusion(adapter, wol))
		return wol->wolopts ? -EOPNOTSUPP : 0;

	adapter->wol = 0;

	if (wol->wolopts & WAKE_UCAST)
		adapter->wol |= IXGBE_WUFC_EX;
	if (wol->wolopts & WAKE_MCAST)
		adapter->wol |= IXGBE_WUFC_MC;
	if (wol->wolopts & WAKE_BCAST)
		adapter->wol |= IXGBE_WUFC_BC;
	if (wol->wolopts & WAKE_MAGIC)
		adapter->wol |= IXGBE_WUFC_MAG;

	device_set_wakeup_enable(&adapter->pdev->dev, adapter->wol);

	return 0;
}

static int ixgbe_nway_reset(struct net_device *netdev)
{
	struct ixgbe_adapter *adapter = netdev_priv(netdev);

	if (netif_running(netdev))
		ixgbe_reinit_locked(adapter);

	return 0;
}

static int ixgbe_phys_id(struct net_device *netdev, u32 data)
{
	struct ixgbe_adapter *adapter = netdev_priv(netdev);
	struct ixgbe_hw *hw = &adapter->hw;
	u32 led_reg = IXGBE_READ_REG(hw, IXGBE_LEDCTL);
	u32 i;

	if (!data || data > 300)
		data = 300;

	for (i = 0; i < (data * 1000); i += 400) {
		hw->mac.ops.led_on(hw, IXGBE_LED_ON);
		msleep_interruptible(200);
		hw->mac.ops.led_off(hw, IXGBE_LED_ON);
		msleep_interruptible(200);
	}

	/* Restore LED settings */
	IXGBE_WRITE_REG(&adapter->hw, IXGBE_LEDCTL, led_reg);

	return 0;
}

static int ixgbe_get_coalesce(struct net_device *netdev,
                              struct ethtool_coalesce *ec)
{
	struct ixgbe_adapter *adapter = netdev_priv(netdev);

	ec->tx_max_coalesced_frames_irq = adapter->tx_ring[0]->work_limit;

	/* only valid if in constant ITR mode */
	switch (adapter->rx_itr_setting) {
	case 0:
		/* throttling disabled */
		ec->rx_coalesce_usecs = 0;
		break;
	case 1:
		/* dynamic ITR mode */
		ec->rx_coalesce_usecs = 1;
		break;
	default:
		/* fixed interrupt rate mode */
		ec->rx_coalesce_usecs = 1000000/adapter->rx_eitr_param;
		break;
	}

	/* if in mixed tx/rx queues per vector mode, report only rx settings */
	if (adapter->q_vector[0]->txr_count && adapter->q_vector[0]->rxr_count)
		return 0;

	/* only valid if in constant ITR mode */
	switch (adapter->tx_itr_setting) {
	case 0:
		/* throttling disabled */
		ec->tx_coalesce_usecs = 0;
		break;
	case 1:
		/* dynamic ITR mode */
		ec->tx_coalesce_usecs = 1;
		break;
	default:
		ec->tx_coalesce_usecs = 1000000/adapter->tx_eitr_param;
		break;
	}

	return 0;
}

/*
 * this function must be called before setting the new value of
 * rx_itr_setting
 */
static bool ixgbe_update_rsc(struct ixgbe_adapter *adapter,
			     struct ethtool_coalesce *ec)
{
	struct net_device *netdev = adapter->netdev;

	if (!(adapter->flags2 & IXGBE_FLAG2_RSC_CAPABLE))
		return false;

	/* if interrupt rate is too high then disable RSC */
	if (ec->rx_coalesce_usecs != 1 &&
	    ec->rx_coalesce_usecs <= 1000000/IXGBE_MAX_RSC_INT_RATE) {
		if (adapter->flags2 & IXGBE_FLAG2_RSC_ENABLED) {
			e_info(probe, "rx-usecs set too low, "
				      "disabling RSC\n");
			adapter->flags2 &= ~IXGBE_FLAG2_RSC_ENABLED;
			return true;
		}
	} else {
		/* check the feature flag value and enable RSC if necessary */
		if ((netdev->features & NETIF_F_LRO) &&
		    !(adapter->flags2 & IXGBE_FLAG2_RSC_ENABLED)) {
			e_info(probe, "rx-usecs set to %d, "
				      "re-enabling RSC\n",
			       ec->rx_coalesce_usecs);
			adapter->flags2 |= IXGBE_FLAG2_RSC_ENABLED;
			return true;
		}
	}
	return false;
}

static int ixgbe_set_coalesce(struct net_device *netdev,
                              struct ethtool_coalesce *ec)
{
	struct ixgbe_adapter *adapter = netdev_priv(netdev);
	struct ixgbe_q_vector *q_vector;
	int i;
	bool need_reset = false;

	/* don't accept tx specific changes if we've got mixed RxTx vectors */
	if (adapter->q_vector[0]->txr_count && adapter->q_vector[0]->rxr_count
	   && ec->tx_coalesce_usecs)
		return -EINVAL;

	if (ec->tx_max_coalesced_frames_irq)
		adapter->tx_ring[0]->work_limit = ec->tx_max_coalesced_frames_irq;

	if (ec->rx_coalesce_usecs > 1) {
		u32 max_int;
		if (adapter->flags2 & IXGBE_FLAG2_RSC_ENABLED)
			max_int = IXGBE_MAX_RSC_INT_RATE;
		else
			max_int = IXGBE_MAX_INT_RATE;

		/* check the limits */
		if ((1000000/ec->rx_coalesce_usecs > max_int) ||
		    (1000000/ec->rx_coalesce_usecs < IXGBE_MIN_INT_RATE))
			return -EINVAL;

		/* check the old value and enable RSC if necessary */
		need_reset = ixgbe_update_rsc(adapter, ec);

		/* store the value in ints/second */
		adapter->rx_eitr_param = 1000000/ec->rx_coalesce_usecs;

		/* static value of interrupt rate */
		adapter->rx_itr_setting = adapter->rx_eitr_param;
		/* clear the lower bit as its used for dynamic state */
		adapter->rx_itr_setting &= ~1;
	} else if (ec->rx_coalesce_usecs == 1) {
		/* check the old value and enable RSC if necessary */
		need_reset = ixgbe_update_rsc(adapter, ec);

		/* 1 means dynamic mode */
		adapter->rx_eitr_param = 20000;
		adapter->rx_itr_setting = 1;
	} else {
		/* check the old value and enable RSC if necessary */
		need_reset = ixgbe_update_rsc(adapter, ec);
		/*
		 * any other value means disable eitr, which is best
		 * served by setting the interrupt rate very high
		 */
		adapter->rx_eitr_param = IXGBE_MAX_INT_RATE;
		adapter->rx_itr_setting = 0;

		/*
		 * if hardware RSC is enabled, disable it when
		 * setting low latency mode, to avoid errata, assuming
		 * that when the user set low latency mode they want
		 * it at the cost of anything else
		 */
		if (adapter->flags2 & IXGBE_FLAG2_RSC_ENABLED) {
			adapter->flags2 &= ~IXGBE_FLAG2_RSC_ENABLED;
			if (netdev->features & NETIF_F_LRO) {
				netdev->features &= ~NETIF_F_LRO;
				e_info(probe, "rx-usecs set to 0, "
				       "disabling RSC\n");
			}
			need_reset = true;
		}
	}

	if (ec->tx_coalesce_usecs > 1) {
		/*
		 * don't have to worry about max_int as above because
		 * tx vectors don't do hardware RSC (an rx function)
		 */
		/* check the limits */
		if ((1000000/ec->tx_coalesce_usecs > IXGBE_MAX_INT_RATE) ||
		    (1000000/ec->tx_coalesce_usecs < IXGBE_MIN_INT_RATE))
			return -EINVAL;

		/* store the value in ints/second */
		adapter->tx_eitr_param = 1000000/ec->tx_coalesce_usecs;

		/* static value of interrupt rate */
		adapter->tx_itr_setting = adapter->tx_eitr_param;

		/* clear the lower bit as its used for dynamic state */
		adapter->tx_itr_setting &= ~1;
	} else if (ec->tx_coalesce_usecs == 1) {
		/* 1 means dynamic mode */
		adapter->tx_eitr_param = 10000;
		adapter->tx_itr_setting = 1;
	} else {
		adapter->tx_eitr_param = IXGBE_MAX_INT_RATE;
		adapter->tx_itr_setting = 0;
	}

	/* MSI/MSIx Interrupt Mode */
	if (adapter->flags &
	    (IXGBE_FLAG_MSIX_ENABLED | IXGBE_FLAG_MSI_ENABLED)) {
		int num_vectors = adapter->num_msix_vectors - NON_Q_VECTORS;
		for (i = 0; i < num_vectors; i++) {
			q_vector = adapter->q_vector[i];
			if (q_vector->txr_count && !q_vector->rxr_count)
				/* tx only */
				q_vector->eitr = adapter->tx_eitr_param;
			else
				/* rx only or mixed */
				q_vector->eitr = adapter->rx_eitr_param;
			ixgbe_write_eitr(q_vector);
		}
	/* Legacy Interrupt Mode */
	} else {
		q_vector = adapter->q_vector[0];
		q_vector->eitr = adapter->rx_eitr_param;
		ixgbe_write_eitr(q_vector);
	}

	/*
	 * do reset here at the end to make sure EITR==0 case is handled
	 * correctly w.r.t stopping tx, and changing TXDCTL.WTHRESH settings
	 * also locks in RSC enable/disable which requires reset
	 */
	if (need_reset) {
		if (netif_running(netdev))
			ixgbe_reinit_locked(adapter);
		else
			ixgbe_reset(adapter);
	}

	return 0;
}

static int ixgbe_set_flags(struct net_device *netdev, u32 data)
{
	struct ixgbe_adapter *adapter = netdev_priv(netdev);
	bool need_reset = false;
	int rc;

#ifdef CONFIG_IXGBE_DCB
	if ((adapter->flags & IXGBE_FLAG_DCB_ENABLED) &&
	    !(data & ETH_FLAG_RXVLAN))
		return -EINVAL;
#endif

	need_reset = (data & ETH_FLAG_RXVLAN) !=
		     (netdev->features & NETIF_F_HW_VLAN_RX);

<<<<<<< HEAD
	rc = ethtool_op_set_flags(netdev, data, ETH_FLAG_LRO |
=======
	rc = ethtool_op_set_flags(netdev, data, ETH_FLAG_LRO | ETH_FLAG_NTUPLE |
>>>>>>> 3cbea436
					ETH_FLAG_RXVLAN | ETH_FLAG_TXVLAN);
	if (rc)
		return rc;

	/* if state changes we need to update adapter->flags and reset */
<<<<<<< HEAD
	if (adapter->flags2 & IXGBE_FLAG2_RSC_CAPABLE) {
		/*
		 * cast both to bool and verify if they are set the same
		 * but only enable RSC if itr is non-zero, as
		 * itr=0 and RSC are mutually exclusive
		 */
		if (((!!(data & ETH_FLAG_LRO)) !=
		     (!!(adapter->flags2 & IXGBE_FLAG2_RSC_ENABLED))) &&
		    adapter->rx_itr_setting) {
=======
	if ((adapter->flags2 & IXGBE_FLAG2_RSC_CAPABLE) &&
	    (!!(data & ETH_FLAG_LRO) !=
	     !!(adapter->flags2 & IXGBE_FLAG2_RSC_ENABLED))) {
		if ((data & ETH_FLAG_LRO) &&
		    (!adapter->rx_itr_setting ||
		     (adapter->rx_itr_setting > IXGBE_MAX_RSC_INT_RATE))) {
			e_info(probe, "rx-usecs set too low, "
				      "not enabling RSC.\n");
		} else {
>>>>>>> 3cbea436
			adapter->flags2 ^= IXGBE_FLAG2_RSC_ENABLED;
			switch (adapter->hw.mac.type) {
			case ixgbe_mac_82599EB:
				need_reset = true;
				break;
<<<<<<< HEAD
			default:
				break;
			}
		} else if (!adapter->rx_itr_setting) {
			netdev->features &= ~NETIF_F_LRO;
			if (data & ETH_FLAG_LRO)
				e_info(probe, "rx-usecs set to 0, "
				       "LRO/RSC cannot be enabled.\n");
=======
			case ixgbe_mac_X540: {
				int i;
				for (i = 0; i < adapter->num_rx_queues; i++) {
					struct ixgbe_ring *ring =
					                  adapter->rx_ring[i];
					if (adapter->flags2 &
					    IXGBE_FLAG2_RSC_ENABLED) {
						ixgbe_configure_rscctl(adapter,
						                       ring);
					} else {
						ixgbe_clear_rscctl(adapter,
						                   ring);
					}
				}
			}
				break;
			default:
				break;
			}
>>>>>>> 3cbea436
		}
	}

	/*
	 * Check if Flow Director n-tuple support was enabled or disabled.  If
	 * the state changed, we need to reset.
	 */
	if ((adapter->flags & IXGBE_FLAG_FDIR_PERFECT_CAPABLE) &&
	    (!(data & ETH_FLAG_NTUPLE))) {
		/* turn off Flow Director perfect, set hash and reset */
		adapter->flags &= ~IXGBE_FLAG_FDIR_PERFECT_CAPABLE;
		adapter->flags |= IXGBE_FLAG_FDIR_HASH_CAPABLE;
		need_reset = true;
	} else if ((!(adapter->flags & IXGBE_FLAG_FDIR_PERFECT_CAPABLE)) &&
	           (data & ETH_FLAG_NTUPLE)) {
		/* turn off Flow Director hash, enable perfect and reset */
		adapter->flags &= ~IXGBE_FLAG_FDIR_HASH_CAPABLE;
		adapter->flags |= IXGBE_FLAG_FDIR_PERFECT_CAPABLE;
		need_reset = true;
	} else {
		/* no state change */
	}

	if (need_reset) {
		if (netif_running(netdev))
			ixgbe_reinit_locked(adapter);
		else
			ixgbe_reset(adapter);
	}

	return 0;
}

static int ixgbe_set_rx_ntuple(struct net_device *dev,
                               struct ethtool_rx_ntuple *cmd)
{
	struct ixgbe_adapter *adapter = netdev_priv(dev);
<<<<<<< HEAD
	struct ethtool_rx_ntuple_flow_spec fs = cmd->fs;
	struct ixgbe_atr_input input_struct;
	struct ixgbe_atr_input_masks input_masks;
	int target_queue;
=======
	struct ethtool_rx_ntuple_flow_spec *fs = &cmd->fs;
	union ixgbe_atr_input input_struct;
	struct ixgbe_atr_input_masks input_masks;
	int target_queue;
	int err;
>>>>>>> 3cbea436

	if (adapter->hw.mac.type == ixgbe_mac_82598EB)
		return -EOPNOTSUPP;

	/*
	 * Don't allow programming if the action is a queue greater than
	 * the number of online Tx queues.
	 */
<<<<<<< HEAD
	if ((fs.action >= adapter->num_tx_queues) ||
	    (fs.action < ETHTOOL_RXNTUPLE_ACTION_DROP))
		return -EINVAL;

	memset(&input_struct, 0, sizeof(struct ixgbe_atr_input));
	memset(&input_masks, 0, sizeof(struct ixgbe_atr_input_masks));

	input_masks.src_ip_mask = fs.m_u.tcp_ip4_spec.ip4src;
	input_masks.dst_ip_mask = fs.m_u.tcp_ip4_spec.ip4dst;
	input_masks.src_port_mask = fs.m_u.tcp_ip4_spec.psrc;
	input_masks.dst_port_mask = fs.m_u.tcp_ip4_spec.pdst;
	input_masks.vlan_id_mask = fs.vlan_tag_mask;
	/* only use the lowest 2 bytes for flex bytes */
	input_masks.data_mask = (fs.data_mask & 0xffff);

	switch (fs.flow_type) {
	case TCP_V4_FLOW:
		ixgbe_atr_set_l4type_82599(&input_struct, IXGBE_ATR_L4TYPE_TCP);
		break;
	case UDP_V4_FLOW:
		ixgbe_atr_set_l4type_82599(&input_struct, IXGBE_ATR_L4TYPE_UDP);
		break;
	case SCTP_V4_FLOW:
		ixgbe_atr_set_l4type_82599(&input_struct, IXGBE_ATR_L4TYPE_SCTP);
=======
	if ((fs->action >= adapter->num_tx_queues) ||
	    (fs->action < ETHTOOL_RXNTUPLE_ACTION_DROP))
		return -EINVAL;

	memset(&input_struct, 0, sizeof(union ixgbe_atr_input));
	memset(&input_masks, 0, sizeof(struct ixgbe_atr_input_masks));

	/* record flow type */
	switch (fs->flow_type) {
	case IPV4_FLOW:
		input_struct.formatted.flow_type = IXGBE_ATR_FLOW_TYPE_IPV4;
		break;
	case TCP_V4_FLOW:
		input_struct.formatted.flow_type = IXGBE_ATR_FLOW_TYPE_TCPV4;
		break;
	case UDP_V4_FLOW:
		input_struct.formatted.flow_type = IXGBE_ATR_FLOW_TYPE_UDPV4;
		break;
	case SCTP_V4_FLOW:
		input_struct.formatted.flow_type = IXGBE_ATR_FLOW_TYPE_SCTPV4;
>>>>>>> 3cbea436
		break;
	default:
		return -1;
	}

<<<<<<< HEAD
	/* Mask bits from the inputs based on user-supplied mask */
	ixgbe_atr_set_src_ipv4_82599(&input_struct,
	            (fs.h_u.tcp_ip4_spec.ip4src & ~fs.m_u.tcp_ip4_spec.ip4src));
	ixgbe_atr_set_dst_ipv4_82599(&input_struct,
	            (fs.h_u.tcp_ip4_spec.ip4dst & ~fs.m_u.tcp_ip4_spec.ip4dst));
	/* 82599 expects these to be byte-swapped for perfect filtering */
	ixgbe_atr_set_src_port_82599(&input_struct,
	       ((ntohs(fs.h_u.tcp_ip4_spec.psrc)) & ~fs.m_u.tcp_ip4_spec.psrc));
	ixgbe_atr_set_dst_port_82599(&input_struct,
	       ((ntohs(fs.h_u.tcp_ip4_spec.pdst)) & ~fs.m_u.tcp_ip4_spec.pdst));

	/* VLAN and Flex bytes are either completely masked or not */
	if (!fs.vlan_tag_mask)
		ixgbe_atr_set_vlan_id_82599(&input_struct, fs.vlan_tag);

	if (!input_masks.data_mask)
		/* make sure we only use the first 2 bytes of user data */
		ixgbe_atr_set_flex_byte_82599(&input_struct,
		                              (fs.data & 0xffff));

	/* determine if we need to drop or route the packet */
	if (fs.action == ETHTOOL_RXNTUPLE_ACTION_DROP)
		target_queue = MAX_RX_QUEUES - 1;
	else
		target_queue = fs.action;

	spin_lock(&adapter->fdir_perfect_lock);
	ixgbe_fdir_add_perfect_filter_82599(&adapter->hw, &input_struct,
	                                    &input_masks, 0, target_queue);
	spin_unlock(&adapter->fdir_perfect_lock);

	return 0;
=======
	/* copy vlan tag minus the CFI bit */
	if ((fs->vlan_tag & 0xEFFF) || (~fs->vlan_tag_mask & 0xEFFF)) {
		input_struct.formatted.vlan_id = htons(fs->vlan_tag & 0xEFFF);
		if (!fs->vlan_tag_mask) {
			input_masks.vlan_id_mask = htons(0xEFFF);
		} else {
			switch (~fs->vlan_tag_mask & 0xEFFF) {
			/* all of these are valid vlan-mask values */
			case 0xEFFF:
			case 0xE000:
			case 0x0FFF:
			case 0x0000:
				input_masks.vlan_id_mask =
					htons(~fs->vlan_tag_mask);
				break;
			/* exit with error if vlan-mask is invalid */
			default:
				e_err(drv, "Partial VLAN ID or "
				      "priority mask in vlan-mask is not "
				      "supported by hardware\n");
				return -1;
			}
		}
	}

	/* make sure we only use the first 2 bytes of user data */
	if ((fs->data & 0xFFFF) || (~fs->data_mask & 0xFFFF)) {
		input_struct.formatted.flex_bytes = htons(fs->data & 0xFFFF);
		if (!(fs->data_mask & 0xFFFF)) {
			input_masks.flex_mask = 0xFFFF;
		} else if (~fs->data_mask & 0xFFFF) {
			e_err(drv, "Partial user-def-mask is not "
			      "supported by hardware\n");
			return -1;
		}
	}

	/*
	 * Copy input into formatted structures
	 *
	 * These assignments are based on the following logic
	 * If neither input or mask are set assume value is masked out.
	 * If input is set, but mask is not mask should default to accept all.
	 * If input is not set, but mask is set then mask likely results in 0.
	 * If input is set and mask is set then assign both.
	 */
	if (fs->h_u.tcp_ip4_spec.ip4src || ~fs->m_u.tcp_ip4_spec.ip4src) {
		input_struct.formatted.src_ip[0] = fs->h_u.tcp_ip4_spec.ip4src;
		if (!fs->m_u.tcp_ip4_spec.ip4src)
			input_masks.src_ip_mask[0] = 0xFFFFFFFF;
		else
			input_masks.src_ip_mask[0] =
				~fs->m_u.tcp_ip4_spec.ip4src;
	}
	if (fs->h_u.tcp_ip4_spec.ip4dst || ~fs->m_u.tcp_ip4_spec.ip4dst) {
		input_struct.formatted.dst_ip[0] = fs->h_u.tcp_ip4_spec.ip4dst;
		if (!fs->m_u.tcp_ip4_spec.ip4dst)
			input_masks.dst_ip_mask[0] = 0xFFFFFFFF;
		else
			input_masks.dst_ip_mask[0] =
				~fs->m_u.tcp_ip4_spec.ip4dst;
	}
	if (fs->h_u.tcp_ip4_spec.psrc || ~fs->m_u.tcp_ip4_spec.psrc) {
		input_struct.formatted.src_port = fs->h_u.tcp_ip4_spec.psrc;
		if (!fs->m_u.tcp_ip4_spec.psrc)
			input_masks.src_port_mask = 0xFFFF;
		else
			input_masks.src_port_mask = ~fs->m_u.tcp_ip4_spec.psrc;
	}
	if (fs->h_u.tcp_ip4_spec.pdst || ~fs->m_u.tcp_ip4_spec.pdst) {
		input_struct.formatted.dst_port = fs->h_u.tcp_ip4_spec.pdst;
		if (!fs->m_u.tcp_ip4_spec.pdst)
			input_masks.dst_port_mask = 0xFFFF;
		else
			input_masks.dst_port_mask = ~fs->m_u.tcp_ip4_spec.pdst;
	}

	/* determine if we need to drop or route the packet */
	if (fs->action == ETHTOOL_RXNTUPLE_ACTION_DROP)
		target_queue = MAX_RX_QUEUES - 1;
	else
		target_queue = fs->action;

	spin_lock(&adapter->fdir_perfect_lock);
	err = ixgbe_fdir_add_perfect_filter_82599(&adapter->hw,
						  &input_struct,
						  &input_masks, 0,
						  target_queue);
	spin_unlock(&adapter->fdir_perfect_lock);

	return err ? -1 : 0;
>>>>>>> 3cbea436
}

static const struct ethtool_ops ixgbe_ethtool_ops = {
	.get_settings           = ixgbe_get_settings,
	.set_settings           = ixgbe_set_settings,
	.get_drvinfo            = ixgbe_get_drvinfo,
	.get_regs_len           = ixgbe_get_regs_len,
	.get_regs               = ixgbe_get_regs,
	.get_wol                = ixgbe_get_wol,
	.set_wol                = ixgbe_set_wol,
	.nway_reset             = ixgbe_nway_reset,
	.get_link               = ethtool_op_get_link,
	.get_eeprom_len         = ixgbe_get_eeprom_len,
	.get_eeprom             = ixgbe_get_eeprom,
	.get_ringparam          = ixgbe_get_ringparam,
	.set_ringparam          = ixgbe_set_ringparam,
	.get_pauseparam         = ixgbe_get_pauseparam,
	.set_pauseparam         = ixgbe_set_pauseparam,
	.get_rx_csum            = ixgbe_get_rx_csum,
	.set_rx_csum            = ixgbe_set_rx_csum,
	.get_tx_csum            = ixgbe_get_tx_csum,
	.set_tx_csum            = ixgbe_set_tx_csum,
	.get_sg                 = ethtool_op_get_sg,
	.set_sg                 = ethtool_op_set_sg,
	.get_msglevel           = ixgbe_get_msglevel,
	.set_msglevel           = ixgbe_set_msglevel,
	.get_tso                = ethtool_op_get_tso,
	.set_tso                = ixgbe_set_tso,
	.self_test              = ixgbe_diag_test,
	.get_strings            = ixgbe_get_strings,
	.phys_id                = ixgbe_phys_id,
	.get_sset_count         = ixgbe_get_sset_count,
	.get_ethtool_stats      = ixgbe_get_ethtool_stats,
	.get_coalesce           = ixgbe_get_coalesce,
	.set_coalesce           = ixgbe_set_coalesce,
	.get_flags              = ethtool_op_get_flags,
	.set_flags              = ixgbe_set_flags,
	.set_rx_ntuple          = ixgbe_set_rx_ntuple,
};

void ixgbe_set_ethtool_ops(struct net_device *netdev)
{
	SET_ETHTOOL_OPS(netdev, &ixgbe_ethtool_ops);
}<|MERGE_RESOLUTION|>--- conflicted
+++ resolved
@@ -839,16 +839,10 @@
 	struct ixgbe_adapter *adapter = netdev_priv(netdev);
 	char firmware_version[32];
 
-<<<<<<< HEAD
-	strncpy(drvinfo->driver, ixgbe_driver_name, sizeof(drvinfo->driver));
-	strncpy(drvinfo->version, ixgbe_driver_version,
-	        sizeof(drvinfo->version));
-=======
 	strncpy(drvinfo->driver, ixgbe_driver_name,
 	        sizeof(drvinfo->driver) - 1);
 	strncpy(drvinfo->version, ixgbe_driver_version,
 	        sizeof(drvinfo->version) - 1);
->>>>>>> 3cbea436
 
 	snprintf(firmware_version, sizeof(firmware_version), "%d.%d-%d",
 	         (adapter->eeprom_version & 0xF000) >> 12,
@@ -935,12 +929,7 @@
 			if (err) {
 				while (i) {
 					i--;
-<<<<<<< HEAD
-					ixgbe_free_tx_resources(adapter,
-					                      &temp_tx_ring[i]);
-=======
 					ixgbe_free_tx_resources(&temp_tx_ring[i]);
->>>>>>> 3cbea436
 				}
 				goto clear_reset;
 			}
@@ -978,12 +967,7 @@
 		/* tx */
 		if (new_tx_count != adapter->tx_ring_count) {
 			for (i = 0; i < adapter->num_tx_queues; i++) {
-<<<<<<< HEAD
-				ixgbe_free_tx_resources(adapter,
-				                        adapter->tx_ring[i]);
-=======
 				ixgbe_free_tx_resources(adapter->tx_ring[i]);
->>>>>>> 3cbea436
 				memcpy(adapter->tx_ring[i], &temp_tx_ring[i],
 				       sizeof(struct ixgbe_ring));
 			}
@@ -993,12 +977,7 @@
 		/* rx */
 		if (new_rx_count != adapter->rx_ring_count) {
 			for (i = 0; i < adapter->num_rx_queues; i++) {
-<<<<<<< HEAD
-				ixgbe_free_rx_resources(adapter,
-				                        adapter->rx_ring[i]);
-=======
 				ixgbe_free_rx_resources(adapter->rx_ring[i]);
->>>>>>> 3cbea436
 				memcpy(adapter->rx_ring[i], &temp_rx_ring[i],
 				       sizeof(struct ixgbe_ring));
 			}
@@ -1242,17 +1221,10 @@
 		writel((register_test_patterns[pat] & W),                     \
 		       (adapter->hw.hw_addr + R));                            \
 		val = readl(adapter->hw.hw_addr + R);                         \
-<<<<<<< HEAD
-		if (val != (_test[pat] & W & M)) {                            \
-			e_err(drv, "pattern test reg %04X failed: got "   \
-			      "0x%08X expected 0x%08X\n",		      \
-			      R, val, (_test[pat] & W & M));                \
-=======
 		if (val != (register_test_patterns[pat] & W & M)) {           \
 			e_err(drv, "pattern test reg %04X failed: got "       \
 			      "0x%08X expected 0x%08X\n",                     \
 			      R, val, (register_test_patterns[pat] & W & M)); \
->>>>>>> 3cbea436
 			*data = R;                                            \
 			writel(before, adapter->hw.hw_addr + R);              \
 			return 1;                                             \
@@ -1505,26 +1477,16 @@
 	reg_ctl = IXGBE_READ_REG(hw, IXGBE_RXCTRL);
 	reg_ctl &= ~IXGBE_RXCTRL_RXEN;
 	IXGBE_WRITE_REG(hw, IXGBE_RXCTRL, reg_ctl);
-<<<<<<< HEAD
-	reg_ctl = IXGBE_READ_REG(hw, IXGBE_RXDCTL(rx_ring->reg_idx));
-	reg_ctl &= ~IXGBE_RXDCTL_ENABLE;
-	IXGBE_WRITE_REG(hw, IXGBE_RXDCTL(rx_ring->reg_idx), reg_ctl);
-=======
 	ixgbe_disable_rx_queue(adapter, rx_ring);
->>>>>>> 3cbea436
 
 	/* now Tx */
 	reg_ctl = IXGBE_READ_REG(hw, IXGBE_TXDCTL(tx_ring->reg_idx));
 	reg_ctl &= ~IXGBE_TXDCTL_ENABLE;
 	IXGBE_WRITE_REG(hw, IXGBE_TXDCTL(tx_ring->reg_idx), reg_ctl);
 
-<<<<<<< HEAD
-	if (hw->mac.type == ixgbe_mac_82599EB) {
-=======
 	switch (hw->mac.type) {
 	case ixgbe_mac_82599EB:
 	case ixgbe_mac_X540:
->>>>>>> 3cbea436
 		reg_ctl = IXGBE_READ_REG(hw, IXGBE_DMATXCTL);
 		reg_ctl &= ~IXGBE_DMATXCTL_TE;
 		IXGBE_WRITE_REG(hw, IXGBE_DMATXCTL, reg_ctl);
@@ -1535,13 +1497,8 @@
 
 	ixgbe_reset(adapter);
 
-<<<<<<< HEAD
-	ixgbe_free_tx_resources(adapter, &adapter->test_tx_ring);
-	ixgbe_free_rx_resources(adapter, &adapter->test_rx_ring);
-=======
 	ixgbe_free_tx_resources(&adapter->test_tx_ring);
 	ixgbe_free_rx_resources(&adapter->test_rx_ring);
->>>>>>> 3cbea436
 }
 
 static int ixgbe_setup_desc_rings(struct ixgbe_adapter *adapter)
@@ -1555,16 +1512,6 @@
 	/* Setup Tx descriptor ring and Tx buffers */
 	tx_ring->count = IXGBE_DEFAULT_TXD;
 	tx_ring->queue_index = 0;
-<<<<<<< HEAD
-	tx_ring->reg_idx = adapter->tx_ring[0]->reg_idx;
-	tx_ring->numa_node = adapter->node;
-
-	err = ixgbe_setup_tx_resources(adapter, tx_ring);
-	if (err)
-		return 1;
-
-	if (adapter->hw.mac.type == ixgbe_mac_82599EB) {
-=======
 	tx_ring->dev = &adapter->pdev->dev;
 	tx_ring->netdev = adapter->netdev;
 	tx_ring->reg_idx = adapter->tx_ring[0]->reg_idx;
@@ -1577,7 +1524,6 @@
 	switch (adapter->hw.mac.type) {
 	case ixgbe_mac_82599EB:
 	case ixgbe_mac_X540:
->>>>>>> 3cbea436
 		reg_data = IXGBE_READ_REG(&adapter->hw, IXGBE_DMATXCTL);
 		reg_data |= IXGBE_DMATXCTL_TE;
 		IXGBE_WRITE_REG(&adapter->hw, IXGBE_DMATXCTL, reg_data);
@@ -1591,20 +1537,13 @@
 	/* Setup Rx Descriptor ring and Rx buffers */
 	rx_ring->count = IXGBE_DEFAULT_RXD;
 	rx_ring->queue_index = 0;
-<<<<<<< HEAD
-=======
 	rx_ring->dev = &adapter->pdev->dev;
 	rx_ring->netdev = adapter->netdev;
->>>>>>> 3cbea436
 	rx_ring->reg_idx = adapter->rx_ring[0]->reg_idx;
 	rx_ring->rx_buf_len = IXGBE_RXBUFFER_2048;
 	rx_ring->numa_node = adapter->node;
 
-<<<<<<< HEAD
-	err = ixgbe_setup_rx_resources(adapter, rx_ring);
-=======
 	err = ixgbe_setup_rx_resources(rx_ring);
->>>>>>> 3cbea436
 	if (err) {
 		ret_val = 4;
 		goto err_nomem;
@@ -1703,12 +1642,7 @@
 	return 13;
 }
 
-<<<<<<< HEAD
-static u16 ixgbe_clean_test_rings(struct ixgbe_adapter *adapter,
-                                  struct ixgbe_ring *rx_ring,
-=======
 static u16 ixgbe_clean_test_rings(struct ixgbe_ring *rx_ring,
->>>>>>> 3cbea436
                                   struct ixgbe_ring *tx_ring,
                                   unsigned int size)
 {
@@ -1730,11 +1664,7 @@
 		rx_buffer_info = &rx_ring->rx_buffer_info[rx_ntc];
 
 		/* unmap Rx buffer, will be remapped by alloc_rx_buffers */
-<<<<<<< HEAD
-		dma_unmap_single(&adapter->pdev->dev,
-=======
 		dma_unmap_single(rx_ring->dev,
->>>>>>> 3cbea436
 		                 rx_buffer_info->dma,
 				 bufsz,
 				 DMA_FROM_DEVICE);
@@ -1746,11 +1676,7 @@
 
 		/* unmap buffer on Tx side */
 		tx_buffer_info = &tx_ring->tx_buffer_info[tx_ntc];
-<<<<<<< HEAD
-		ixgbe_unmap_and_free_tx_resource(adapter, tx_buffer_info);
-=======
 		ixgbe_unmap_and_free_tx_resource(tx_ring, tx_buffer_info);
->>>>>>> 3cbea436
 
 		/* increment Rx/Tx next to clean counters */
 		rx_ntc++;
@@ -1766,11 +1692,7 @@
 	}
 
 	/* re-map buffers to ring, store next to clean values */
-<<<<<<< HEAD
-	ixgbe_alloc_rx_buffers(adapter, rx_ring, count);
-=======
 	ixgbe_alloc_rx_buffers(rx_ring, count);
->>>>>>> 3cbea436
 	rx_ring->next_to_clean = rx_ntc;
 	tx_ring->next_to_clean = tx_ntc;
 
@@ -1785,21 +1707,12 @@
 	unsigned int size = 1024;
 	netdev_tx_t tx_ret_val;
 	struct sk_buff *skb;
-<<<<<<< HEAD
 
 	/* allocate test skb */
 	skb = alloc_skb(size, GFP_KERNEL);
 	if (!skb)
 		return 11;
 
-=======
-
-	/* allocate test skb */
-	skb = alloc_skb(size, GFP_KERNEL);
-	if (!skb)
-		return 11;
-
->>>>>>> 3cbea436
 	/* place data into test skb */
 	ixgbe_create_lbtest_frame(skb, size);
 	skb_put(skb, size);
@@ -1823,10 +1736,6 @@
 		for (i = 0; i < 64; i++) {
 			skb_get(skb);
 			tx_ret_val = ixgbe_xmit_frame_ring(skb,
-<<<<<<< HEAD
-							   adapter->netdev,
-=======
->>>>>>> 3cbea436
 							   adapter,
 							   tx_ring);
 			if (tx_ret_val == NETDEV_TX_OK)
@@ -1841,12 +1750,7 @@
 		/* allow 200 milliseconds for packets to go from Tx to Rx */
 		msleep(200);
 
-<<<<<<< HEAD
-		good_cnt = ixgbe_clean_test_rings(adapter, rx_ring,
-						  tx_ring, size);
-=======
 		good_cnt = ixgbe_clean_test_rings(rx_ring, tx_ring, size);
->>>>>>> 3cbea436
 		if (good_cnt != 64) {
 			ret_val = 13;
 			break;
@@ -2186,14 +2090,8 @@
 		adapter->tx_ring[0]->work_limit = ec->tx_max_coalesced_frames_irq;
 
 	if (ec->rx_coalesce_usecs > 1) {
-		u32 max_int;
-		if (adapter->flags2 & IXGBE_FLAG2_RSC_ENABLED)
-			max_int = IXGBE_MAX_RSC_INT_RATE;
-		else
-			max_int = IXGBE_MAX_INT_RATE;
-
 		/* check the limits */
-		if ((1000000/ec->rx_coalesce_usecs > max_int) ||
+		if ((1000000/ec->rx_coalesce_usecs > IXGBE_MAX_INT_RATE) ||
 		    (1000000/ec->rx_coalesce_usecs < IXGBE_MIN_INT_RATE))
 			return -EINVAL;
 
@@ -2223,22 +2121,6 @@
 		 */
 		adapter->rx_eitr_param = IXGBE_MAX_INT_RATE;
 		adapter->rx_itr_setting = 0;
-
-		/*
-		 * if hardware RSC is enabled, disable it when
-		 * setting low latency mode, to avoid errata, assuming
-		 * that when the user set low latency mode they want
-		 * it at the cost of anything else
-		 */
-		if (adapter->flags2 & IXGBE_FLAG2_RSC_ENABLED) {
-			adapter->flags2 &= ~IXGBE_FLAG2_RSC_ENABLED;
-			if (netdev->features & NETIF_F_LRO) {
-				netdev->features &= ~NETIF_F_LRO;
-				e_info(probe, "rx-usecs set to 0, "
-				       "disabling RSC\n");
-			}
-			need_reset = true;
-		}
 	}
 
 	if (ec->tx_coalesce_usecs > 1) {
@@ -2319,27 +2201,12 @@
 	need_reset = (data & ETH_FLAG_RXVLAN) !=
 		     (netdev->features & NETIF_F_HW_VLAN_RX);
 
-<<<<<<< HEAD
-	rc = ethtool_op_set_flags(netdev, data, ETH_FLAG_LRO |
-=======
 	rc = ethtool_op_set_flags(netdev, data, ETH_FLAG_LRO | ETH_FLAG_NTUPLE |
->>>>>>> 3cbea436
 					ETH_FLAG_RXVLAN | ETH_FLAG_TXVLAN);
 	if (rc)
 		return rc;
 
 	/* if state changes we need to update adapter->flags and reset */
-<<<<<<< HEAD
-	if (adapter->flags2 & IXGBE_FLAG2_RSC_CAPABLE) {
-		/*
-		 * cast both to bool and verify if they are set the same
-		 * but only enable RSC if itr is non-zero, as
-		 * itr=0 and RSC are mutually exclusive
-		 */
-		if (((!!(data & ETH_FLAG_LRO)) !=
-		     (!!(adapter->flags2 & IXGBE_FLAG2_RSC_ENABLED))) &&
-		    adapter->rx_itr_setting) {
-=======
 	if ((adapter->flags2 & IXGBE_FLAG2_RSC_CAPABLE) &&
 	    (!!(data & ETH_FLAG_LRO) !=
 	     !!(adapter->flags2 & IXGBE_FLAG2_RSC_ENABLED))) {
@@ -2349,22 +2216,11 @@
 			e_info(probe, "rx-usecs set too low, "
 				      "not enabling RSC.\n");
 		} else {
->>>>>>> 3cbea436
 			adapter->flags2 ^= IXGBE_FLAG2_RSC_ENABLED;
 			switch (adapter->hw.mac.type) {
 			case ixgbe_mac_82599EB:
 				need_reset = true;
 				break;
-<<<<<<< HEAD
-			default:
-				break;
-			}
-		} else if (!adapter->rx_itr_setting) {
-			netdev->features &= ~NETIF_F_LRO;
-			if (data & ETH_FLAG_LRO)
-				e_info(probe, "rx-usecs set to 0, "
-				       "LRO/RSC cannot be enabled.\n");
-=======
 			case ixgbe_mac_X540: {
 				int i;
 				for (i = 0; i < adapter->num_rx_queues; i++) {
@@ -2384,7 +2240,6 @@
 			default:
 				break;
 			}
->>>>>>> 3cbea436
 		}
 	}
 
@@ -2422,18 +2277,11 @@
                                struct ethtool_rx_ntuple *cmd)
 {
 	struct ixgbe_adapter *adapter = netdev_priv(dev);
-<<<<<<< HEAD
-	struct ethtool_rx_ntuple_flow_spec fs = cmd->fs;
-	struct ixgbe_atr_input input_struct;
-	struct ixgbe_atr_input_masks input_masks;
-	int target_queue;
-=======
 	struct ethtool_rx_ntuple_flow_spec *fs = &cmd->fs;
 	union ixgbe_atr_input input_struct;
 	struct ixgbe_atr_input_masks input_masks;
 	int target_queue;
 	int err;
->>>>>>> 3cbea436
 
 	if (adapter->hw.mac.type == ixgbe_mac_82598EB)
 		return -EOPNOTSUPP;
@@ -2442,32 +2290,6 @@
 	 * Don't allow programming if the action is a queue greater than
 	 * the number of online Tx queues.
 	 */
-<<<<<<< HEAD
-	if ((fs.action >= adapter->num_tx_queues) ||
-	    (fs.action < ETHTOOL_RXNTUPLE_ACTION_DROP))
-		return -EINVAL;
-
-	memset(&input_struct, 0, sizeof(struct ixgbe_atr_input));
-	memset(&input_masks, 0, sizeof(struct ixgbe_atr_input_masks));
-
-	input_masks.src_ip_mask = fs.m_u.tcp_ip4_spec.ip4src;
-	input_masks.dst_ip_mask = fs.m_u.tcp_ip4_spec.ip4dst;
-	input_masks.src_port_mask = fs.m_u.tcp_ip4_spec.psrc;
-	input_masks.dst_port_mask = fs.m_u.tcp_ip4_spec.pdst;
-	input_masks.vlan_id_mask = fs.vlan_tag_mask;
-	/* only use the lowest 2 bytes for flex bytes */
-	input_masks.data_mask = (fs.data_mask & 0xffff);
-
-	switch (fs.flow_type) {
-	case TCP_V4_FLOW:
-		ixgbe_atr_set_l4type_82599(&input_struct, IXGBE_ATR_L4TYPE_TCP);
-		break;
-	case UDP_V4_FLOW:
-		ixgbe_atr_set_l4type_82599(&input_struct, IXGBE_ATR_L4TYPE_UDP);
-		break;
-	case SCTP_V4_FLOW:
-		ixgbe_atr_set_l4type_82599(&input_struct, IXGBE_ATR_L4TYPE_SCTP);
-=======
 	if ((fs->action >= adapter->num_tx_queues) ||
 	    (fs->action < ETHTOOL_RXNTUPLE_ACTION_DROP))
 		return -EINVAL;
@@ -2488,46 +2310,11 @@
 		break;
 	case SCTP_V4_FLOW:
 		input_struct.formatted.flow_type = IXGBE_ATR_FLOW_TYPE_SCTPV4;
->>>>>>> 3cbea436
 		break;
 	default:
 		return -1;
 	}
 
-<<<<<<< HEAD
-	/* Mask bits from the inputs based on user-supplied mask */
-	ixgbe_atr_set_src_ipv4_82599(&input_struct,
-	            (fs.h_u.tcp_ip4_spec.ip4src & ~fs.m_u.tcp_ip4_spec.ip4src));
-	ixgbe_atr_set_dst_ipv4_82599(&input_struct,
-	            (fs.h_u.tcp_ip4_spec.ip4dst & ~fs.m_u.tcp_ip4_spec.ip4dst));
-	/* 82599 expects these to be byte-swapped for perfect filtering */
-	ixgbe_atr_set_src_port_82599(&input_struct,
-	       ((ntohs(fs.h_u.tcp_ip4_spec.psrc)) & ~fs.m_u.tcp_ip4_spec.psrc));
-	ixgbe_atr_set_dst_port_82599(&input_struct,
-	       ((ntohs(fs.h_u.tcp_ip4_spec.pdst)) & ~fs.m_u.tcp_ip4_spec.pdst));
-
-	/* VLAN and Flex bytes are either completely masked or not */
-	if (!fs.vlan_tag_mask)
-		ixgbe_atr_set_vlan_id_82599(&input_struct, fs.vlan_tag);
-
-	if (!input_masks.data_mask)
-		/* make sure we only use the first 2 bytes of user data */
-		ixgbe_atr_set_flex_byte_82599(&input_struct,
-		                              (fs.data & 0xffff));
-
-	/* determine if we need to drop or route the packet */
-	if (fs.action == ETHTOOL_RXNTUPLE_ACTION_DROP)
-		target_queue = MAX_RX_QUEUES - 1;
-	else
-		target_queue = fs.action;
-
-	spin_lock(&adapter->fdir_perfect_lock);
-	ixgbe_fdir_add_perfect_filter_82599(&adapter->hw, &input_struct,
-	                                    &input_masks, 0, target_queue);
-	spin_unlock(&adapter->fdir_perfect_lock);
-
-	return 0;
-=======
 	/* copy vlan tag minus the CFI bit */
 	if ((fs->vlan_tag & 0xEFFF) || (~fs->vlan_tag_mask & 0xEFFF)) {
 		input_struct.formatted.vlan_id = htons(fs->vlan_tag & 0xEFFF);
@@ -2619,7 +2406,6 @@
 	spin_unlock(&adapter->fdir_perfect_lock);
 
 	return err ? -1 : 0;
->>>>>>> 3cbea436
 }
 
 static const struct ethtool_ops ixgbe_ethtool_ops = {
