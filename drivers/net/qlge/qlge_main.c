--- conflicted
+++ resolved
@@ -3605,7 +3605,6 @@
 
 	status = ql_set_routing_reg(qdev, RT_IDX_IP_CSUM_ERR_SLOT,
 						RT_IDX_IP_CSUM_ERR, 1);
-<<<<<<< HEAD
 	if (status) {
 		netif_err(qdev, ifup, qdev->ndev,
 			"Failed to init routing register "
@@ -3617,19 +3616,6 @@
 	if (status) {
 		netif_err(qdev, ifup, qdev->ndev,
 			"Failed to init routing register "
-=======
-	if (status) {
-		netif_err(qdev, ifup, qdev->ndev,
-			"Failed to init routing register "
-			"for IP CSUM error packets.\n");
-		goto exit;
-	}
-	status = ql_set_routing_reg(qdev, RT_IDX_TCP_UDP_CSUM_ERR_SLOT,
-						RT_IDX_TU_CSUM_ERR, 1);
-	if (status) {
-		netif_err(qdev, ifup, qdev->ndev,
-			"Failed to init routing register "
->>>>>>> 062c1825
 			"for TCP/UDP CSUM error packets.\n");
 		goto exit;
 	}
@@ -3937,11 +3923,8 @@
 	if (status)
 		netif_err(qdev, ifdown, qdev->ndev, "reset(func #%d) FAILED!\n",
 			  qdev->func);
-<<<<<<< HEAD
-=======
 	ql_free_rx_buffers(qdev);
 
->>>>>>> 062c1825
 	return status;
 }
 
