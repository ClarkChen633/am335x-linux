--- conflicted
+++ resolved
@@ -8,10 +8,7 @@
  */
 
 #include <linux/in.h>
-<<<<<<< HEAD
-=======
 #include <net/ip.h>
->>>>>>> 105e53f8
 #include "efx.h"
 #include "filter.h"
 #include "io.h"
@@ -31,13 +28,10 @@
  */
 #define FILTER_CTL_SRCH_MAX 200
 
-<<<<<<< HEAD
-=======
 /* Don't try very hard to find space for performance hints, as this is
  * counter-productive. */
 #define FILTER_CTL_SRCH_HINT_MAX 5
 
->>>>>>> 105e53f8
 enum efx_filter_table_id {
 	EFX_FILTER_TABLE_RX_IP = 0,
 	EFX_FILTER_TABLE_RX_MAC,
@@ -58,13 +52,10 @@
 struct efx_filter_state {
 	spinlock_t	lock;
 	struct efx_filter_table table[EFX_FILTER_TABLE_COUNT];
-<<<<<<< HEAD
-=======
 #ifdef CONFIG_RFS_ACCEL
 	u32		*rps_flow_id;
 	unsigned	rps_expire_index;
 #endif
->>>>>>> 105e53f8
 };
 
 /* The filter hash function is LFSR polynomial x^16 + x^3 + 1 of a 32-bit
