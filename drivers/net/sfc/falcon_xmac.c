/****************************************************************************
 * Driver for Solarflare Solarstorm network controllers and boards
 * Copyright 2005-2006 Fen Systems Ltd.
 * Copyright 2006-2009 Solarflare Communications Inc.
 *
 * This program is free software; you can redistribute it and/or modify it
 * under the terms of the GNU General Public License version 2 as published
 * by the Free Software Foundation, incorporated herein by reference.
 */

#include <linux/delay.h>
#include "net_driver.h"
#include "efx.h"
#include "nic.h"
#include "regs.h"
#include "io.h"
#include "mac.h"
#include "mdio_10g.h"
#include "workarounds.h"

/**************************************************************************
 *
 * MAC operations
 *
 *************************************************************************/

/* Configure the XAUI driver that is an output from Falcon */
void falcon_setup_xaui(struct efx_nic *efx)
{
	efx_oword_t sdctl, txdrv;

	/* Move the XAUI into low power, unless there is no PHY, in
	 * which case the XAUI will have to drive a cable. */
	if (efx->phy_type == PHY_TYPE_NONE)
		return;

	efx_reado(efx, &sdctl, FR_AB_XX_SD_CTL);
	EFX_SET_OWORD_FIELD(sdctl, FRF_AB_XX_HIDRVD, FFE_AB_XX_SD_CTL_DRV_DEF);
	EFX_SET_OWORD_FIELD(sdctl, FRF_AB_XX_LODRVD, FFE_AB_XX_SD_CTL_DRV_DEF);
	EFX_SET_OWORD_FIELD(sdctl, FRF_AB_XX_HIDRVC, FFE_AB_XX_SD_CTL_DRV_DEF);
	EFX_SET_OWORD_FIELD(sdctl, FRF_AB_XX_LODRVC, FFE_AB_XX_SD_CTL_DRV_DEF);
	EFX_SET_OWORD_FIELD(sdctl, FRF_AB_XX_HIDRVB, FFE_AB_XX_SD_CTL_DRV_DEF);
	EFX_SET_OWORD_FIELD(sdctl, FRF_AB_XX_LODRVB, FFE_AB_XX_SD_CTL_DRV_DEF);
	EFX_SET_OWORD_FIELD(sdctl, FRF_AB_XX_HIDRVA, FFE_AB_XX_SD_CTL_DRV_DEF);
	EFX_SET_OWORD_FIELD(sdctl, FRF_AB_XX_LODRVA, FFE_AB_XX_SD_CTL_DRV_DEF);
	efx_writeo(efx, &sdctl, FR_AB_XX_SD_CTL);

	EFX_POPULATE_OWORD_8(txdrv,
			     FRF_AB_XX_DEQD, FFE_AB_XX_TXDRV_DEQ_DEF,
			     FRF_AB_XX_DEQC, FFE_AB_XX_TXDRV_DEQ_DEF,
			     FRF_AB_XX_DEQB, FFE_AB_XX_TXDRV_DEQ_DEF,
			     FRF_AB_XX_DEQA, FFE_AB_XX_TXDRV_DEQ_DEF,
			     FRF_AB_XX_DTXD, FFE_AB_XX_TXDRV_DTX_DEF,
			     FRF_AB_XX_DTXC, FFE_AB_XX_TXDRV_DTX_DEF,
			     FRF_AB_XX_DTXB, FFE_AB_XX_TXDRV_DTX_DEF,
			     FRF_AB_XX_DTXA, FFE_AB_XX_TXDRV_DTX_DEF);
	efx_writeo(efx, &txdrv, FR_AB_XX_TXDRV_CTL);
}

int falcon_reset_xaui(struct efx_nic *efx)
{
	struct falcon_nic_data *nic_data = efx->nic_data;
	efx_oword_t reg;
	int count;

	/* Don't fetch MAC statistics over an XMAC reset */
	WARN_ON(nic_data->stats_disable_count == 0);

	/* Start reset sequence */
	EFX_POPULATE_OWORD_1(reg, FRF_AB_XX_RST_XX_EN, 1);
	efx_writeo(efx, &reg, FR_AB_XX_PWR_RST);

	/* Wait up to 10 ms for completion, then reinitialise */
	for (count = 0; count < 1000; count++) {
		efx_reado(efx, &reg, FR_AB_XX_PWR_RST);
		if (EFX_OWORD_FIELD(reg, FRF_AB_XX_RST_XX_EN) == 0 &&
		    EFX_OWORD_FIELD(reg, FRF_AB_XX_SD_RST_ACT) == 0) {
			falcon_setup_xaui(efx);
			return 0;
		}
		udelay(10);
	}
	netif_err(efx, hw, efx->net_dev,
		  "timed out waiting for XAUI/XGXS reset\n");
	return -ETIMEDOUT;
}

static void falcon_ack_status_intr(struct efx_nic *efx)
{
	struct falcon_nic_data *nic_data = efx->nic_data;
	efx_oword_t reg;

	if ((efx_nic_rev(efx) != EFX_REV_FALCON_B0) || LOOPBACK_INTERNAL(efx))
		return;

	/* We expect xgmii faults if the wireside link is down */
	if (!EFX_WORKAROUND_5147(efx) || !efx->link_state.up)
		return;

	/* We can only use this interrupt to signal the negative edge of
	 * xaui_align [we have to poll the positive edge]. */
	if (nic_data->xmac_poll_required)
		return;

	efx_reado(efx, &reg, FR_AB_XM_MGT_INT_MSK);
}

static bool falcon_xgxs_link_ok(struct efx_nic *efx)
{
	efx_oword_t reg;
	bool align_done, link_ok = false;
	int sync_status;

	/* Read link status */
	efx_reado(efx, &reg, FR_AB_XX_CORE_STAT);

	align_done = EFX_OWORD_FIELD(reg, FRF_AB_XX_ALIGN_DONE);
	sync_status = EFX_OWORD_FIELD(reg, FRF_AB_XX_SYNC_STAT);
	if (align_done && (sync_status == FFE_AB_XX_STAT_ALL_LANES))
		link_ok = true;

	/* Clear link status ready for next read */
	EFX_SET_OWORD_FIELD(reg, FRF_AB_XX_COMMA_DET, FFE_AB_XX_STAT_ALL_LANES);
	EFX_SET_OWORD_FIELD(reg, FRF_AB_XX_CHAR_ERR, FFE_AB_XX_STAT_ALL_LANES);
	EFX_SET_OWORD_FIELD(reg, FRF_AB_XX_DISPERR, FFE_AB_XX_STAT_ALL_LANES);
	efx_writeo(efx, &reg, FR_AB_XX_CORE_STAT);

	return link_ok;
}

static bool falcon_xmac_link_ok(struct efx_nic *efx)
{
	/*
	 * Check MAC's XGXS link status except when using XGMII loopback
	 * which bypasses the XGXS block.
	 * If possible, check PHY's XGXS link status except when using
	 * MAC loopback.
	 */
	return (efx->loopback_mode == LOOPBACK_XGMII ||
		falcon_xgxs_link_ok(efx)) &&
		(!(efx->mdio.mmds & (1 << MDIO_MMD_PHYXS)) ||
		 LOOPBACK_INTERNAL(efx) || 
		 efx_mdio_phyxgxs_lane_sync(efx));
}

static void falcon_reconfigure_xmac_core(struct efx_nic *efx)
{
	unsigned int max_frame_len;
	efx_oword_t reg;
	bool rx_fc = !!(efx->link_state.fc & EFX_FC_RX);
	bool tx_fc = !!(efx->link_state.fc & EFX_FC_TX);

	/* Configure MAC  - cut-thru mode is hard wired on */
	EFX_POPULATE_OWORD_3(reg,
			     FRF_AB_XM_RX_JUMBO_MODE, 1,
			     FRF_AB_XM_TX_STAT_EN, 1,
			     FRF_AB_XM_RX_STAT_EN, 1);
	efx_writeo(efx, &reg, FR_AB_XM_GLB_CFG);

	/* Configure TX */
	EFX_POPULATE_OWORD_6(reg,
			     FRF_AB_XM_TXEN, 1,
			     FRF_AB_XM_TX_PRMBL, 1,
			     FRF_AB_XM_AUTO_PAD, 1,
			     FRF_AB_XM_TXCRC, 1,
			     FRF_AB_XM_FCNTL, tx_fc,
			     FRF_AB_XM_IPG, 0x3);
	efx_writeo(efx, &reg, FR_AB_XM_TX_CFG);

	/* Configure RX */
	EFX_POPULATE_OWORD_5(reg,
			     FRF_AB_XM_RXEN, 1,
			     FRF_AB_XM_AUTO_DEPAD, 0,
			     FRF_AB_XM_ACPT_ALL_MCAST, 1,
			     FRF_AB_XM_ACPT_ALL_UCAST, efx->promiscuous,
			     FRF_AB_XM_PASS_CRC_ERR, 1);
	efx_writeo(efx, &reg, FR_AB_XM_RX_CFG);

	/* Set frame length */
	max_frame_len = EFX_MAX_FRAME_LEN(efx->net_dev->mtu);
	EFX_POPULATE_OWORD_1(reg, FRF_AB_XM_MAX_RX_FRM_SIZE, max_frame_len);
	efx_writeo(efx, &reg, FR_AB_XM_RX_PARAM);
	EFX_POPULATE_OWORD_2(reg,
			     FRF_AB_XM_MAX_TX_FRM_SIZE, max_frame_len,
			     FRF_AB_XM_TX_JUMBO_MODE, 1);
	efx_writeo(efx, &reg, FR_AB_XM_TX_PARAM);

	EFX_POPULATE_OWORD_2(reg,
			     FRF_AB_XM_PAUSE_TIME, 0xfffe, /* MAX PAUSE TIME */
			     FRF_AB_XM_DIS_FCNTL, !rx_fc);
	efx_writeo(efx, &reg, FR_AB_XM_FC);

	/* Set MAC address */
	memcpy(&reg, &efx->net_dev->dev_addr[0], 4);
	efx_writeo(efx, &reg, FR_AB_XM_ADR_LO);
	memcpy(&reg, &efx->net_dev->dev_addr[4], 2);
	efx_writeo(efx, &reg, FR_AB_XM_ADR_HI);
}

static void falcon_reconfigure_xgxs_core(struct efx_nic *efx)
{
	efx_oword_t reg;
	bool xgxs_loopback = (efx->loopback_mode == LOOPBACK_XGXS);
	bool xaui_loopback = (efx->loopback_mode == LOOPBACK_XAUI);
	bool xgmii_loopback = (efx->loopback_mode == LOOPBACK_XGMII);

	/* XGXS block is flaky and will need to be reset if moving
	 * into our out of XGMII, XGXS or XAUI loopbacks. */
	if (EFX_WORKAROUND_5147(efx)) {
		bool old_xgmii_loopback, old_xgxs_loopback, old_xaui_loopback;
		bool reset_xgxs;

		efx_reado(efx, &reg, FR_AB_XX_CORE_STAT);
		old_xgxs_loopback = EFX_OWORD_FIELD(reg, FRF_AB_XX_XGXS_LB_EN);
		old_xgmii_loopback =
			EFX_OWORD_FIELD(reg, FRF_AB_XX_XGMII_LB_EN);

		efx_reado(efx, &reg, FR_AB_XX_SD_CTL);
		old_xaui_loopback = EFX_OWORD_FIELD(reg, FRF_AB_XX_LPBKA);

		/* The PHY driver may have turned XAUI off */
		reset_xgxs = ((xgxs_loopback != old_xgxs_loopback) ||
			      (xaui_loopback != old_xaui_loopback) ||
			      (xgmii_loopback != old_xgmii_loopback));

		if (reset_xgxs)
			falcon_reset_xaui(efx);
	}

	efx_reado(efx, &reg, FR_AB_XX_CORE_STAT);
	EFX_SET_OWORD_FIELD(reg, FRF_AB_XX_FORCE_SIG,
			    (xgxs_loopback || xaui_loopback) ?
			    FFE_AB_XX_FORCE_SIG_ALL_LANES : 0);
	EFX_SET_OWORD_FIELD(reg, FRF_AB_XX_XGXS_LB_EN, xgxs_loopback);
	EFX_SET_OWORD_FIELD(reg, FRF_AB_XX_XGMII_LB_EN, xgmii_loopback);
	efx_writeo(efx, &reg, FR_AB_XX_CORE_STAT);

	efx_reado(efx, &reg, FR_AB_XX_SD_CTL);
	EFX_SET_OWORD_FIELD(reg, FRF_AB_XX_LPBKD, xaui_loopback);
	EFX_SET_OWORD_FIELD(reg, FRF_AB_XX_LPBKC, xaui_loopback);
	EFX_SET_OWORD_FIELD(reg, FRF_AB_XX_LPBKB, xaui_loopback);
	EFX_SET_OWORD_FIELD(reg, FRF_AB_XX_LPBKA, xaui_loopback);
	efx_writeo(efx, &reg, FR_AB_XX_SD_CTL);
}


/* Try to bring up the Falcon side of the Falcon-Phy XAUI link */
static bool falcon_xmac_link_ok_retry(struct efx_nic *efx, int tries)
{
	bool mac_up = falcon_xmac_link_ok(efx);

	if (LOOPBACK_MASK(efx) & LOOPBACKS_EXTERNAL(efx) & LOOPBACKS_WS ||
	    efx_phy_mode_disabled(efx->phy_mode))
		/* XAUI link is expected to be down */
		return mac_up;

	falcon_stop_nic_stats(efx);

	while (!mac_up && tries) {
		netif_dbg(efx, hw, efx->net_dev, "bashing xaui\n");
		falcon_reset_xaui(efx);
		udelay(200);

		mac_up = falcon_xmac_link_ok(efx);
		--tries;
	}

	falcon_start_nic_stats(efx);

	return mac_up;
}

static bool falcon_xmac_check_fault(struct efx_nic *efx)
{
	return !falcon_xmac_link_ok_retry(efx, 5);
}

static int falcon_reconfigure_xmac(struct efx_nic *efx)
{
<<<<<<< HEAD
=======
	struct falcon_nic_data *nic_data = efx->nic_data;

>>>>>>> 3cbea436
	falcon_reconfigure_xgxs_core(efx);
	falcon_reconfigure_xmac_core(efx);

	falcon_reconfigure_mac_wrapper(efx);

<<<<<<< HEAD
	efx->xmac_poll_required = !falcon_xmac_link_ok_retry(efx, 5);
=======
	nic_data->xmac_poll_required = !falcon_xmac_link_ok_retry(efx, 5);
>>>>>>> 3cbea436
	falcon_ack_status_intr(efx);

	return 0;
}

static void falcon_update_stats_xmac(struct efx_nic *efx)
{
	struct efx_mac_stats *mac_stats = &efx->mac_stats;

	/* Update MAC stats from DMAed values */
	FALCON_STAT(efx, XgRxOctets, rx_bytes);
	FALCON_STAT(efx, XgRxOctetsOK, rx_good_bytes);
	FALCON_STAT(efx, XgRxPkts, rx_packets);
	FALCON_STAT(efx, XgRxPktsOK, rx_good);
	FALCON_STAT(efx, XgRxBroadcastPkts, rx_broadcast);
	FALCON_STAT(efx, XgRxMulticastPkts, rx_multicast);
	FALCON_STAT(efx, XgRxUnicastPkts, rx_unicast);
	FALCON_STAT(efx, XgRxUndersizePkts, rx_lt64);
	FALCON_STAT(efx, XgRxOversizePkts, rx_gtjumbo);
	FALCON_STAT(efx, XgRxJabberPkts, rx_bad_gtjumbo);
	FALCON_STAT(efx, XgRxUndersizeFCSerrorPkts, rx_bad_lt64);
	FALCON_STAT(efx, XgRxDropEvents, rx_overflow);
	FALCON_STAT(efx, XgRxFCSerrorPkts, rx_bad);
	FALCON_STAT(efx, XgRxAlignError, rx_align_error);
	FALCON_STAT(efx, XgRxSymbolError, rx_symbol_error);
	FALCON_STAT(efx, XgRxInternalMACError, rx_internal_error);
	FALCON_STAT(efx, XgRxControlPkts, rx_control);
	FALCON_STAT(efx, XgRxPausePkts, rx_pause);
	FALCON_STAT(efx, XgRxPkts64Octets, rx_64);
	FALCON_STAT(efx, XgRxPkts65to127Octets, rx_65_to_127);
	FALCON_STAT(efx, XgRxPkts128to255Octets, rx_128_to_255);
	FALCON_STAT(efx, XgRxPkts256to511Octets, rx_256_to_511);
	FALCON_STAT(efx, XgRxPkts512to1023Octets, rx_512_to_1023);
	FALCON_STAT(efx, XgRxPkts1024to15xxOctets, rx_1024_to_15xx);
	FALCON_STAT(efx, XgRxPkts15xxtoMaxOctets, rx_15xx_to_jumbo);
	FALCON_STAT(efx, XgRxLengthError, rx_length_error);
	FALCON_STAT(efx, XgTxPkts, tx_packets);
	FALCON_STAT(efx, XgTxOctets, tx_bytes);
	FALCON_STAT(efx, XgTxMulticastPkts, tx_multicast);
	FALCON_STAT(efx, XgTxBroadcastPkts, tx_broadcast);
	FALCON_STAT(efx, XgTxUnicastPkts, tx_unicast);
	FALCON_STAT(efx, XgTxControlPkts, tx_control);
	FALCON_STAT(efx, XgTxPausePkts, tx_pause);
	FALCON_STAT(efx, XgTxPkts64Octets, tx_64);
	FALCON_STAT(efx, XgTxPkts65to127Octets, tx_65_to_127);
	FALCON_STAT(efx, XgTxPkts128to255Octets, tx_128_to_255);
	FALCON_STAT(efx, XgTxPkts256to511Octets, tx_256_to_511);
	FALCON_STAT(efx, XgTxPkts512to1023Octets, tx_512_to_1023);
	FALCON_STAT(efx, XgTxPkts1024to15xxOctets, tx_1024_to_15xx);
	FALCON_STAT(efx, XgTxPkts1519toMaxOctets, tx_15xx_to_jumbo);
	FALCON_STAT(efx, XgTxUndersizePkts, tx_lt64);
	FALCON_STAT(efx, XgTxOversizePkts, tx_gtjumbo);
	FALCON_STAT(efx, XgTxNonTcpUdpPkt, tx_non_tcpudp);
	FALCON_STAT(efx, XgTxMacSrcErrPkt, tx_mac_src_error);
	FALCON_STAT(efx, XgTxIpSrcErrPkt, tx_ip_src_error);

	/* Update derived statistics */
	mac_stats->tx_good_bytes =
		(mac_stats->tx_bytes - mac_stats->tx_bad_bytes -
		 mac_stats->tx_control * 64);
	mac_stats->rx_bad_bytes =
		(mac_stats->rx_bytes - mac_stats->rx_good_bytes -
		 mac_stats->rx_control * 64);
}

void falcon_poll_xmac(struct efx_nic *efx)
{
	struct falcon_nic_data *nic_data = efx->nic_data;

	if (!EFX_WORKAROUND_5147(efx) || !efx->link_state.up ||
	    !nic_data->xmac_poll_required)
		return;

<<<<<<< HEAD
	efx->xmac_poll_required = !falcon_xmac_link_ok_retry(efx, 1);
=======
	nic_data->xmac_poll_required = !falcon_xmac_link_ok_retry(efx, 1);
>>>>>>> 3cbea436
	falcon_ack_status_intr(efx);
}

struct efx_mac_operations falcon_xmac_operations = {
	.reconfigure	= falcon_reconfigure_xmac,
	.update_stats	= falcon_update_stats_xmac,
	.check_fault	= falcon_xmac_check_fault,
};<|MERGE_RESOLUTION|>--- conflicted
+++ resolved
@@ -277,21 +277,14 @@
 
 static int falcon_reconfigure_xmac(struct efx_nic *efx)
 {
-<<<<<<< HEAD
-=======
 	struct falcon_nic_data *nic_data = efx->nic_data;
 
->>>>>>> 3cbea436
 	falcon_reconfigure_xgxs_core(efx);
 	falcon_reconfigure_xmac_core(efx);
 
 	falcon_reconfigure_mac_wrapper(efx);
 
-<<<<<<< HEAD
-	efx->xmac_poll_required = !falcon_xmac_link_ok_retry(efx, 5);
-=======
 	nic_data->xmac_poll_required = !falcon_xmac_link_ok_retry(efx, 5);
->>>>>>> 3cbea436
 	falcon_ack_status_intr(efx);
 
 	return 0;
@@ -365,11 +358,7 @@
 	    !nic_data->xmac_poll_required)
 		return;
 
-<<<<<<< HEAD
-	efx->xmac_poll_required = !falcon_xmac_link_ok_retry(efx, 1);
-=======
 	nic_data->xmac_poll_required = !falcon_xmac_link_ok_retry(efx, 1);
->>>>>>> 3cbea436
 	falcon_ack_status_intr(efx);
 }
 
