/* bnx2x_main.c: Broadcom Everest network driver.
 *
 * Copyright (c) 2007-2010 Broadcom Corporation
 *
 * This program is free software; you can redistribute it and/or modify
 * it under the terms of the GNU General Public License as published by
 * the Free Software Foundation.
 *
 * Maintained by: Eilon Greenstein <eilong@broadcom.com>
 * Written by: Eliezer Tamir
 * Based on code from Michael Chan's bnx2 driver
 * UDP CSUM errata workaround by Arik Gendelman
 * Slowpath and fastpath rework by Vladislav Zolotarov
 * Statistics and Link management by Yitchak Gertner
 *
 */

#include <linux/module.h>
#include <linux/moduleparam.h>
#include <linux/kernel.h>
#include <linux/device.h>  /* for dev_info() */
#include <linux/timer.h>
#include <linux/errno.h>
#include <linux/ioport.h>
#include <linux/slab.h>
#include <linux/vmalloc.h>
#include <linux/interrupt.h>
#include <linux/pci.h>
#include <linux/init.h>
#include <linux/netdevice.h>
#include <linux/etherdevice.h>
#include <linux/skbuff.h>
#include <linux/dma-mapping.h>
#include <linux/bitops.h>
#include <linux/irq.h>
#include <linux/delay.h>
#include <asm/byteorder.h>
#include <linux/time.h>
#include <linux/ethtool.h>
#include <linux/mii.h>
#include <linux/if_vlan.h>
#include <net/ip.h>
#include <net/tcp.h>
#include <net/checksum.h>
#include <net/ip6_checksum.h>
#include <linux/workqueue.h>
#include <linux/crc32.h>
#include <linux/crc32c.h>
#include <linux/prefetch.h>
#include <linux/zlib.h>
#include <linux/io.h>
#include <linux/stringify.h>


#include "bnx2x.h"
#include "bnx2x_init.h"
#include "bnx2x_init_ops.h"
#include "bnx2x_dump.h"

<<<<<<< HEAD
#define DRV_MODULE_VERSION	"1.52.53-1"
#define DRV_MODULE_RELDATE	"2010/18/04"
=======
#define DRV_MODULE_VERSION	"1.52.53-2"
#define DRV_MODULE_RELDATE	"2010/21/07"
>>>>>>> 772320e8
#define BNX2X_BC_VER		0x040200

#include <linux/firmware.h>
#include "bnx2x_fw_file_hdr.h"
/* FW files */
#define FW_FILE_VERSION					\
	__stringify(BCM_5710_FW_MAJOR_VERSION) "."	\
	__stringify(BCM_5710_FW_MINOR_VERSION) "."	\
	__stringify(BCM_5710_FW_REVISION_VERSION) "."	\
	__stringify(BCM_5710_FW_ENGINEERING_VERSION)
#define FW_FILE_NAME_E1		"bnx2x-e1-" FW_FILE_VERSION ".fw"
#define FW_FILE_NAME_E1H	"bnx2x-e1h-" FW_FILE_VERSION ".fw"

/* Time in jiffies before concluding the transmitter is hung */
#define TX_TIMEOUT		(5*HZ)

static char version[] __devinitdata =
	"Broadcom NetXtreme II 5771x 10Gigabit Ethernet Driver "
	DRV_MODULE_NAME " " DRV_MODULE_VERSION " (" DRV_MODULE_RELDATE ")\n";

MODULE_AUTHOR("Eliezer Tamir");
MODULE_DESCRIPTION("Broadcom NetXtreme II BCM57710/57711/57711E Driver");
MODULE_LICENSE("GPL");
MODULE_VERSION(DRV_MODULE_VERSION);
MODULE_FIRMWARE(FW_FILE_NAME_E1);
MODULE_FIRMWARE(FW_FILE_NAME_E1H);

static int multi_mode = 1;
module_param(multi_mode, int, 0);
MODULE_PARM_DESC(multi_mode, " Multi queue mode "
			     "(0 Disable; 1 Enable (default))");

static int num_queues;
module_param(num_queues, int, 0);
MODULE_PARM_DESC(num_queues, " Number of queues for multi_mode=1"
				" (default is as a number of CPUs)");

static int disable_tpa;
module_param(disable_tpa, int, 0);
MODULE_PARM_DESC(disable_tpa, " Disable the TPA (LRO) feature");

static int int_mode;
module_param(int_mode, int, 0);
MODULE_PARM_DESC(int_mode, " Force interrupt mode other then MSI-X "
				"(1 INT#x; 2 MSI)");

static int dropless_fc;
module_param(dropless_fc, int, 0);
MODULE_PARM_DESC(dropless_fc, " Pause on exhausted host ring");

static int poll;
module_param(poll, int, 0);
MODULE_PARM_DESC(poll, " Use polling (for debug)");

static int mrrs = -1;
module_param(mrrs, int, 0);
MODULE_PARM_DESC(mrrs, " Force Max Read Req Size (0..3) (for debug)");

static int debug;
module_param(debug, int, 0);
MODULE_PARM_DESC(debug, " Default debug msglevel");

static int load_count[3]; /* 0-common, 1-port0, 2-port1 */

static struct workqueue_struct *bnx2x_wq;

enum bnx2x_board_type {
	BCM57710 = 0,
	BCM57711 = 1,
	BCM57711E = 2,
};

/* indexed by board_type, above */
static struct {
	char *name;
} board_info[] __devinitdata = {
	{ "Broadcom NetXtreme II BCM57710 XGb" },
	{ "Broadcom NetXtreme II BCM57711 XGb" },
	{ "Broadcom NetXtreme II BCM57711E XGb" }
};


static DEFINE_PCI_DEVICE_TABLE(bnx2x_pci_tbl) = {
	{ PCI_VDEVICE(BROADCOM, PCI_DEVICE_ID_NX2_57710), BCM57710 },
	{ PCI_VDEVICE(BROADCOM, PCI_DEVICE_ID_NX2_57711), BCM57711 },
	{ PCI_VDEVICE(BROADCOM, PCI_DEVICE_ID_NX2_57711E), BCM57711E },
	{ 0 }
};

MODULE_DEVICE_TABLE(pci, bnx2x_pci_tbl);

/****************************************************************************
* General service functions
****************************************************************************/

/* used only at init
 * locking is done by mcp
 */
void bnx2x_reg_wr_ind(struct bnx2x *bp, u32 addr, u32 val)
{
	pci_write_config_dword(bp->pdev, PCICFG_GRC_ADDRESS, addr);
	pci_write_config_dword(bp->pdev, PCICFG_GRC_DATA, val);
	pci_write_config_dword(bp->pdev, PCICFG_GRC_ADDRESS,
			       PCICFG_VENDOR_ID_OFFSET);
}

static u32 bnx2x_reg_rd_ind(struct bnx2x *bp, u32 addr)
{
	u32 val;

	pci_write_config_dword(bp->pdev, PCICFG_GRC_ADDRESS, addr);
	pci_read_config_dword(bp->pdev, PCICFG_GRC_DATA, &val);
	pci_write_config_dword(bp->pdev, PCICFG_GRC_ADDRESS,
			       PCICFG_VENDOR_ID_OFFSET);

	return val;
}

static const u32 dmae_reg_go_c[] = {
	DMAE_REG_GO_C0, DMAE_REG_GO_C1, DMAE_REG_GO_C2, DMAE_REG_GO_C3,
	DMAE_REG_GO_C4, DMAE_REG_GO_C5, DMAE_REG_GO_C6, DMAE_REG_GO_C7,
	DMAE_REG_GO_C8, DMAE_REG_GO_C9, DMAE_REG_GO_C10, DMAE_REG_GO_C11,
	DMAE_REG_GO_C12, DMAE_REG_GO_C13, DMAE_REG_GO_C14, DMAE_REG_GO_C15
};

/* copy command into DMAE command memory and set DMAE command go */
static void bnx2x_post_dmae(struct bnx2x *bp, struct dmae_command *dmae,
			    int idx)
{
	u32 cmd_offset;
	int i;

	cmd_offset = (DMAE_REG_CMD_MEM + sizeof(struct dmae_command) * idx);
	for (i = 0; i < (sizeof(struct dmae_command)/4); i++) {
		REG_WR(bp, cmd_offset + i*4, *(((u32 *)dmae) + i));

		DP(BNX2X_MSG_OFF, "DMAE cmd[%d].%d (0x%08x) : 0x%08x\n",
		   idx, i, cmd_offset + i*4, *(((u32 *)dmae) + i));
	}
	REG_WR(bp, dmae_reg_go_c[idx], 1);
}

void bnx2x_write_dmae(struct bnx2x *bp, dma_addr_t dma_addr, u32 dst_addr,
		      u32 len32)
{
	struct dmae_command dmae;
	u32 *wb_comp = bnx2x_sp(bp, wb_comp);
	int cnt = 200;

	if (!bp->dmae_ready) {
		u32 *data = bnx2x_sp(bp, wb_data[0]);

		DP(BNX2X_MSG_OFF, "DMAE is not ready (dst_addr %08x  len32 %d)"
		   "  using indirect\n", dst_addr, len32);
		bnx2x_init_ind_wr(bp, dst_addr, data, len32);
		return;
	}

	memset(&dmae, 0, sizeof(struct dmae_command));

	dmae.opcode = (DMAE_CMD_SRC_PCI | DMAE_CMD_DST_GRC |
		       DMAE_CMD_C_DST_PCI | DMAE_CMD_C_ENABLE |
		       DMAE_CMD_SRC_RESET | DMAE_CMD_DST_RESET |
#ifdef __BIG_ENDIAN
		       DMAE_CMD_ENDIANITY_B_DW_SWAP |
#else
		       DMAE_CMD_ENDIANITY_DW_SWAP |
#endif
		       (BP_PORT(bp) ? DMAE_CMD_PORT_1 : DMAE_CMD_PORT_0) |
		       (BP_E1HVN(bp) << DMAE_CMD_E1HVN_SHIFT));
	dmae.src_addr_lo = U64_LO(dma_addr);
	dmae.src_addr_hi = U64_HI(dma_addr);
	dmae.dst_addr_lo = dst_addr >> 2;
	dmae.dst_addr_hi = 0;
	dmae.len = len32;
	dmae.comp_addr_lo = U64_LO(bnx2x_sp_mapping(bp, wb_comp));
	dmae.comp_addr_hi = U64_HI(bnx2x_sp_mapping(bp, wb_comp));
	dmae.comp_val = DMAE_COMP_VAL;

	DP(BNX2X_MSG_OFF, "DMAE: opcode 0x%08x\n"
	   DP_LEVEL "src_addr  [%x:%08x]  len [%d *4]  "
		    "dst_addr [%x:%08x (%08x)]\n"
	   DP_LEVEL "comp_addr [%x:%08x]  comp_val 0x%08x\n",
	   dmae.opcode, dmae.src_addr_hi, dmae.src_addr_lo,
	   dmae.len, dmae.dst_addr_hi, dmae.dst_addr_lo, dst_addr,
	   dmae.comp_addr_hi, dmae.comp_addr_lo, dmae.comp_val);
	DP(BNX2X_MSG_OFF, "data [0x%08x 0x%08x 0x%08x 0x%08x]\n",
	   bp->slowpath->wb_data[0], bp->slowpath->wb_data[1],
	   bp->slowpath->wb_data[2], bp->slowpath->wb_data[3]);

	mutex_lock(&bp->dmae_mutex);

	*wb_comp = 0;

	bnx2x_post_dmae(bp, &dmae, INIT_DMAE_C(bp));

	udelay(5);

	while (*wb_comp != DMAE_COMP_VAL) {
		DP(BNX2X_MSG_OFF, "wb_comp 0x%08x\n", *wb_comp);

		if (!cnt) {
			BNX2X_ERR("DMAE timeout!\n");
			break;
		}
		cnt--;
		/* adjust delay for emulation/FPGA */
		if (CHIP_REV_IS_SLOW(bp))
			msleep(100);
		else
			udelay(5);
	}

	mutex_unlock(&bp->dmae_mutex);
}

void bnx2x_read_dmae(struct bnx2x *bp, u32 src_addr, u32 len32)
{
	struct dmae_command dmae;
	u32 *wb_comp = bnx2x_sp(bp, wb_comp);
	int cnt = 200;

	if (!bp->dmae_ready) {
		u32 *data = bnx2x_sp(bp, wb_data[0]);
		int i;

		DP(BNX2X_MSG_OFF, "DMAE is not ready (src_addr %08x  len32 %d)"
		   "  using indirect\n", src_addr, len32);
		for (i = 0; i < len32; i++)
			data[i] = bnx2x_reg_rd_ind(bp, src_addr + i*4);
		return;
	}

	memset(&dmae, 0, sizeof(struct dmae_command));

	dmae.opcode = (DMAE_CMD_SRC_GRC | DMAE_CMD_DST_PCI |
		       DMAE_CMD_C_DST_PCI | DMAE_CMD_C_ENABLE |
		       DMAE_CMD_SRC_RESET | DMAE_CMD_DST_RESET |
#ifdef __BIG_ENDIAN
		       DMAE_CMD_ENDIANITY_B_DW_SWAP |
#else
		       DMAE_CMD_ENDIANITY_DW_SWAP |
#endif
		       (BP_PORT(bp) ? DMAE_CMD_PORT_1 : DMAE_CMD_PORT_0) |
		       (BP_E1HVN(bp) << DMAE_CMD_E1HVN_SHIFT));
	dmae.src_addr_lo = src_addr >> 2;
	dmae.src_addr_hi = 0;
	dmae.dst_addr_lo = U64_LO(bnx2x_sp_mapping(bp, wb_data));
	dmae.dst_addr_hi = U64_HI(bnx2x_sp_mapping(bp, wb_data));
	dmae.len = len32;
	dmae.comp_addr_lo = U64_LO(bnx2x_sp_mapping(bp, wb_comp));
	dmae.comp_addr_hi = U64_HI(bnx2x_sp_mapping(bp, wb_comp));
	dmae.comp_val = DMAE_COMP_VAL;

	DP(BNX2X_MSG_OFF, "DMAE: opcode 0x%08x\n"
	   DP_LEVEL "src_addr  [%x:%08x]  len [%d *4]  "
		    "dst_addr [%x:%08x (%08x)]\n"
	   DP_LEVEL "comp_addr [%x:%08x]  comp_val 0x%08x\n",
	   dmae.opcode, dmae.src_addr_hi, dmae.src_addr_lo,
	   dmae.len, dmae.dst_addr_hi, dmae.dst_addr_lo, src_addr,
	   dmae.comp_addr_hi, dmae.comp_addr_lo, dmae.comp_val);

	mutex_lock(&bp->dmae_mutex);

	memset(bnx2x_sp(bp, wb_data[0]), 0, sizeof(u32) * 4);
	*wb_comp = 0;

	bnx2x_post_dmae(bp, &dmae, INIT_DMAE_C(bp));

	udelay(5);

	while (*wb_comp != DMAE_COMP_VAL) {

		if (!cnt) {
			BNX2X_ERR("DMAE timeout!\n");
			break;
		}
		cnt--;
		/* adjust delay for emulation/FPGA */
		if (CHIP_REV_IS_SLOW(bp))
			msleep(100);
		else
			udelay(5);
	}
	DP(BNX2X_MSG_OFF, "data [0x%08x 0x%08x 0x%08x 0x%08x]\n",
	   bp->slowpath->wb_data[0], bp->slowpath->wb_data[1],
	   bp->slowpath->wb_data[2], bp->slowpath->wb_data[3]);

	mutex_unlock(&bp->dmae_mutex);
}

void bnx2x_write_dmae_phys_len(struct bnx2x *bp, dma_addr_t phys_addr,
			       u32 addr, u32 len)
{
	int dmae_wr_max = DMAE_LEN32_WR_MAX(bp);
	int offset = 0;

	while (len > dmae_wr_max) {
		bnx2x_write_dmae(bp, phys_addr + offset,
				 addr + offset, dmae_wr_max);
		offset += dmae_wr_max * 4;
		len -= dmae_wr_max;
	}

	bnx2x_write_dmae(bp, phys_addr + offset, addr + offset, len);
}

/* used only for slowpath so not inlined */
static void bnx2x_wb_wr(struct bnx2x *bp, int reg, u32 val_hi, u32 val_lo)
{
	u32 wb_write[2];

	wb_write[0] = val_hi;
	wb_write[1] = val_lo;
	REG_WR_DMAE(bp, reg, wb_write, 2);
}

#ifdef USE_WB_RD
static u64 bnx2x_wb_rd(struct bnx2x *bp, int reg)
{
	u32 wb_data[2];

	REG_RD_DMAE(bp, reg, wb_data, 2);

	return HILO_U64(wb_data[0], wb_data[1]);
}
#endif

static int bnx2x_mc_assert(struct bnx2x *bp)
{
	char last_idx;
	int i, rc = 0;
	u32 row0, row1, row2, row3;

	/* XSTORM */
	last_idx = REG_RD8(bp, BAR_XSTRORM_INTMEM +
			   XSTORM_ASSERT_LIST_INDEX_OFFSET);
	if (last_idx)
		BNX2X_ERR("XSTORM_ASSERT_LIST_INDEX 0x%x\n", last_idx);

	/* print the asserts */
	for (i = 0; i < STROM_ASSERT_ARRAY_SIZE; i++) {

		row0 = REG_RD(bp, BAR_XSTRORM_INTMEM +
			      XSTORM_ASSERT_LIST_OFFSET(i));
		row1 = REG_RD(bp, BAR_XSTRORM_INTMEM +
			      XSTORM_ASSERT_LIST_OFFSET(i) + 4);
		row2 = REG_RD(bp, BAR_XSTRORM_INTMEM +
			      XSTORM_ASSERT_LIST_OFFSET(i) + 8);
		row3 = REG_RD(bp, BAR_XSTRORM_INTMEM +
			      XSTORM_ASSERT_LIST_OFFSET(i) + 12);

		if (row0 != COMMON_ASM_INVALID_ASSERT_OPCODE) {
			BNX2X_ERR("XSTORM_ASSERT_INDEX 0x%x = 0x%08x"
				  " 0x%08x 0x%08x 0x%08x\n",
				  i, row3, row2, row1, row0);
			rc++;
		} else {
			break;
		}
	}

	/* TSTORM */
	last_idx = REG_RD8(bp, BAR_TSTRORM_INTMEM +
			   TSTORM_ASSERT_LIST_INDEX_OFFSET);
	if (last_idx)
		BNX2X_ERR("TSTORM_ASSERT_LIST_INDEX 0x%x\n", last_idx);

	/* print the asserts */
	for (i = 0; i < STROM_ASSERT_ARRAY_SIZE; i++) {

		row0 = REG_RD(bp, BAR_TSTRORM_INTMEM +
			      TSTORM_ASSERT_LIST_OFFSET(i));
		row1 = REG_RD(bp, BAR_TSTRORM_INTMEM +
			      TSTORM_ASSERT_LIST_OFFSET(i) + 4);
		row2 = REG_RD(bp, BAR_TSTRORM_INTMEM +
			      TSTORM_ASSERT_LIST_OFFSET(i) + 8);
		row3 = REG_RD(bp, BAR_TSTRORM_INTMEM +
			      TSTORM_ASSERT_LIST_OFFSET(i) + 12);

		if (row0 != COMMON_ASM_INVALID_ASSERT_OPCODE) {
			BNX2X_ERR("TSTORM_ASSERT_INDEX 0x%x = 0x%08x"
				  " 0x%08x 0x%08x 0x%08x\n",
				  i, row3, row2, row1, row0);
			rc++;
		} else {
			break;
		}
	}

	/* CSTORM */
	last_idx = REG_RD8(bp, BAR_CSTRORM_INTMEM +
			   CSTORM_ASSERT_LIST_INDEX_OFFSET);
	if (last_idx)
		BNX2X_ERR("CSTORM_ASSERT_LIST_INDEX 0x%x\n", last_idx);

	/* print the asserts */
	for (i = 0; i < STROM_ASSERT_ARRAY_SIZE; i++) {

		row0 = REG_RD(bp, BAR_CSTRORM_INTMEM +
			      CSTORM_ASSERT_LIST_OFFSET(i));
		row1 = REG_RD(bp, BAR_CSTRORM_INTMEM +
			      CSTORM_ASSERT_LIST_OFFSET(i) + 4);
		row2 = REG_RD(bp, BAR_CSTRORM_INTMEM +
			      CSTORM_ASSERT_LIST_OFFSET(i) + 8);
		row3 = REG_RD(bp, BAR_CSTRORM_INTMEM +
			      CSTORM_ASSERT_LIST_OFFSET(i) + 12);

		if (row0 != COMMON_ASM_INVALID_ASSERT_OPCODE) {
			BNX2X_ERR("CSTORM_ASSERT_INDEX 0x%x = 0x%08x"
				  " 0x%08x 0x%08x 0x%08x\n",
				  i, row3, row2, row1, row0);
			rc++;
		} else {
			break;
		}
	}

	/* USTORM */
	last_idx = REG_RD8(bp, BAR_USTRORM_INTMEM +
			   USTORM_ASSERT_LIST_INDEX_OFFSET);
	if (last_idx)
		BNX2X_ERR("USTORM_ASSERT_LIST_INDEX 0x%x\n", last_idx);

	/* print the asserts */
	for (i = 0; i < STROM_ASSERT_ARRAY_SIZE; i++) {

		row0 = REG_RD(bp, BAR_USTRORM_INTMEM +
			      USTORM_ASSERT_LIST_OFFSET(i));
		row1 = REG_RD(bp, BAR_USTRORM_INTMEM +
			      USTORM_ASSERT_LIST_OFFSET(i) + 4);
		row2 = REG_RD(bp, BAR_USTRORM_INTMEM +
			      USTORM_ASSERT_LIST_OFFSET(i) + 8);
		row3 = REG_RD(bp, BAR_USTRORM_INTMEM +
			      USTORM_ASSERT_LIST_OFFSET(i) + 12);

		if (row0 != COMMON_ASM_INVALID_ASSERT_OPCODE) {
			BNX2X_ERR("USTORM_ASSERT_INDEX 0x%x = 0x%08x"
				  " 0x%08x 0x%08x 0x%08x\n",
				  i, row3, row2, row1, row0);
			rc++;
		} else {
			break;
		}
	}

	return rc;
}

static void bnx2x_fw_dump(struct bnx2x *bp)
{
	u32 addr;
	u32 mark, offset;
	__be32 data[9];
	int word;

	if (BP_NOMCP(bp)) {
		BNX2X_ERR("NO MCP - can not dump\n");
		return;
	}

	addr = bp->common.shmem_base - 0x0800 + 4;
	mark = REG_RD(bp, addr);
	mark = MCP_REG_MCPR_SCRATCH + ((mark + 0x3) & ~0x3) - 0x08000000;
	pr_err("begin fw dump (mark 0x%x)\n", mark);

	pr_err("");
	for (offset = mark; offset <= bp->common.shmem_base; offset += 0x8*4) {
		for (word = 0; word < 8; word++)
			data[word] = htonl(REG_RD(bp, offset + 4*word));
		data[8] = 0x0;
		pr_cont("%s", (char *)data);
	}
	for (offset = addr + 4; offset <= mark; offset += 0x8*4) {
		for (word = 0; word < 8; word++)
			data[word] = htonl(REG_RD(bp, offset + 4*word));
		data[8] = 0x0;
		pr_cont("%s", (char *)data);
	}
	pr_err("end of fw dump\n");
}

static void bnx2x_panic_dump(struct bnx2x *bp)
{
	int i;
	u16 j, start, end;

	bp->stats_state = STATS_STATE_DISABLED;
	DP(BNX2X_MSG_STATS, "stats_state - DISABLED\n");

	BNX2X_ERR("begin crash dump -----------------\n");

	/* Indices */
	/* Common */
	BNX2X_ERR("def_c_idx(0x%x)  def_u_idx(0x%x)  def_x_idx(0x%x)"
		  "  def_t_idx(0x%x)  def_att_idx(0x%x)  attn_state(0x%x)"
		  "  spq_prod_idx(0x%x)\n",
		  bp->def_c_idx, bp->def_u_idx, bp->def_x_idx, bp->def_t_idx,
		  bp->def_att_idx, bp->attn_state, bp->spq_prod_idx);

	/* Rx */
	for_each_queue(bp, i) {
		struct bnx2x_fastpath *fp = &bp->fp[i];

		BNX2X_ERR("fp%d: rx_bd_prod(0x%x)  rx_bd_cons(0x%x)"
			  "  *rx_bd_cons_sb(0x%x)  rx_comp_prod(0x%x)"
			  "  rx_comp_cons(0x%x)  *rx_cons_sb(0x%x)\n",
			  i, fp->rx_bd_prod, fp->rx_bd_cons,
			  le16_to_cpu(*fp->rx_bd_cons_sb), fp->rx_comp_prod,
			  fp->rx_comp_cons, le16_to_cpu(*fp->rx_cons_sb));
		BNX2X_ERR("     rx_sge_prod(0x%x)  last_max_sge(0x%x)"
			  "  fp_u_idx(0x%x) *sb_u_idx(0x%x)\n",
			  fp->rx_sge_prod, fp->last_max_sge,
			  le16_to_cpu(fp->fp_u_idx),
			  fp->status_blk->u_status_block.status_block_index);
	}

	/* Tx */
	for_each_queue(bp, i) {
		struct bnx2x_fastpath *fp = &bp->fp[i];

		BNX2X_ERR("fp%d: tx_pkt_prod(0x%x)  tx_pkt_cons(0x%x)"
			  "  tx_bd_prod(0x%x)  tx_bd_cons(0x%x)"
			  "  *tx_cons_sb(0x%x)\n",
			  i, fp->tx_pkt_prod, fp->tx_pkt_cons, fp->tx_bd_prod,
			  fp->tx_bd_cons, le16_to_cpu(*fp->tx_cons_sb));
		BNX2X_ERR("     fp_c_idx(0x%x)  *sb_c_idx(0x%x)"
			  "  tx_db_prod(0x%x)\n", le16_to_cpu(fp->fp_c_idx),
			  fp->status_blk->c_status_block.status_block_index,
			  fp->tx_db.data.prod);
	}

	/* Rings */
	/* Rx */
	for_each_queue(bp, i) {
		struct bnx2x_fastpath *fp = &bp->fp[i];

		start = RX_BD(le16_to_cpu(*fp->rx_cons_sb) - 10);
		end = RX_BD(le16_to_cpu(*fp->rx_cons_sb) + 503);
		for (j = start; j != end; j = RX_BD(j + 1)) {
			u32 *rx_bd = (u32 *)&fp->rx_desc_ring[j];
			struct sw_rx_bd *sw_bd = &fp->rx_buf_ring[j];

			BNX2X_ERR("fp%d: rx_bd[%x]=[%x:%x]  sw_bd=[%p]\n",
				  i, j, rx_bd[1], rx_bd[0], sw_bd->skb);
		}

		start = RX_SGE(fp->rx_sge_prod);
		end = RX_SGE(fp->last_max_sge);
		for (j = start; j != end; j = RX_SGE(j + 1)) {
			u32 *rx_sge = (u32 *)&fp->rx_sge_ring[j];
			struct sw_rx_page *sw_page = &fp->rx_page_ring[j];

			BNX2X_ERR("fp%d: rx_sge[%x]=[%x:%x]  sw_page=[%p]\n",
				  i, j, rx_sge[1], rx_sge[0], sw_page->page);
		}

		start = RCQ_BD(fp->rx_comp_cons - 10);
		end = RCQ_BD(fp->rx_comp_cons + 503);
		for (j = start; j != end; j = RCQ_BD(j + 1)) {
			u32 *cqe = (u32 *)&fp->rx_comp_ring[j];

			BNX2X_ERR("fp%d: cqe[%x]=[%x:%x:%x:%x]\n",
				  i, j, cqe[0], cqe[1], cqe[2], cqe[3]);
		}
	}

	/* Tx */
	for_each_queue(bp, i) {
		struct bnx2x_fastpath *fp = &bp->fp[i];

		start = TX_BD(le16_to_cpu(*fp->tx_cons_sb) - 10);
		end = TX_BD(le16_to_cpu(*fp->tx_cons_sb) + 245);
		for (j = start; j != end; j = TX_BD(j + 1)) {
			struct sw_tx_bd *sw_bd = &fp->tx_buf_ring[j];

			BNX2X_ERR("fp%d: packet[%x]=[%p,%x]\n",
				  i, j, sw_bd->skb, sw_bd->first_bd);
		}

		start = TX_BD(fp->tx_bd_cons - 10);
		end = TX_BD(fp->tx_bd_cons + 254);
		for (j = start; j != end; j = TX_BD(j + 1)) {
			u32 *tx_bd = (u32 *)&fp->tx_desc_ring[j];

			BNX2X_ERR("fp%d: tx_bd[%x]=[%x:%x:%x:%x]\n",
				  i, j, tx_bd[0], tx_bd[1], tx_bd[2], tx_bd[3]);
		}
	}

	bnx2x_fw_dump(bp);
	bnx2x_mc_assert(bp);
	BNX2X_ERR("end crash dump -----------------\n");
}

static void bnx2x_int_enable(struct bnx2x *bp)
{
	int port = BP_PORT(bp);
	u32 addr = port ? HC_REG_CONFIG_1 : HC_REG_CONFIG_0;
	u32 val = REG_RD(bp, addr);
	int msix = (bp->flags & USING_MSIX_FLAG) ? 1 : 0;
	int msi = (bp->flags & USING_MSI_FLAG) ? 1 : 0;

	if (msix) {
		val &= ~(HC_CONFIG_0_REG_SINGLE_ISR_EN_0 |
			 HC_CONFIG_0_REG_INT_LINE_EN_0);
		val |= (HC_CONFIG_0_REG_MSI_MSIX_INT_EN_0 |
			HC_CONFIG_0_REG_ATTN_BIT_EN_0);
	} else if (msi) {
		val &= ~HC_CONFIG_0_REG_INT_LINE_EN_0;
		val |= (HC_CONFIG_0_REG_SINGLE_ISR_EN_0 |
			HC_CONFIG_0_REG_MSI_MSIX_INT_EN_0 |
			HC_CONFIG_0_REG_ATTN_BIT_EN_0);
	} else {
		val |= (HC_CONFIG_0_REG_SINGLE_ISR_EN_0 |
			HC_CONFIG_0_REG_MSI_MSIX_INT_EN_0 |
			HC_CONFIG_0_REG_INT_LINE_EN_0 |
			HC_CONFIG_0_REG_ATTN_BIT_EN_0);

		DP(NETIF_MSG_INTR, "write %x to HC %d (addr 0x%x)\n",
		   val, port, addr);

		REG_WR(bp, addr, val);

		val &= ~HC_CONFIG_0_REG_MSI_MSIX_INT_EN_0;
	}

	DP(NETIF_MSG_INTR, "write %x to HC %d (addr 0x%x)  mode %s\n",
	   val, port, addr, (msix ? "MSI-X" : (msi ? "MSI" : "INTx")));

	REG_WR(bp, addr, val);
	/*
	 * Ensure that HC_CONFIG is written before leading/trailing edge config
	 */
	mmiowb();
	barrier();

	if (CHIP_IS_E1H(bp)) {
		/* init leading/trailing edge */
		if (IS_E1HMF(bp)) {
			val = (0xee0f | (1 << (BP_E1HVN(bp) + 4)));
			if (bp->port.pmf)
				/* enable nig and gpio3 attention */
				val |= 0x1100;
		} else
			val = 0xffff;

		REG_WR(bp, HC_REG_TRAILING_EDGE_0 + port*8, val);
		REG_WR(bp, HC_REG_LEADING_EDGE_0 + port*8, val);
	}

	/* Make sure that interrupts are indeed enabled from here on */
	mmiowb();
}

static void bnx2x_int_disable(struct bnx2x *bp)
{
	int port = BP_PORT(bp);
	u32 addr = port ? HC_REG_CONFIG_1 : HC_REG_CONFIG_0;
	u32 val = REG_RD(bp, addr);

	val &= ~(HC_CONFIG_0_REG_SINGLE_ISR_EN_0 |
		 HC_CONFIG_0_REG_MSI_MSIX_INT_EN_0 |
		 HC_CONFIG_0_REG_INT_LINE_EN_0 |
		 HC_CONFIG_0_REG_ATTN_BIT_EN_0);

	DP(NETIF_MSG_INTR, "write %x to HC %d (addr 0x%x)\n",
	   val, port, addr);

	/* flush all outstanding writes */
	mmiowb();

	REG_WR(bp, addr, val);
	if (REG_RD(bp, addr) != val)
		BNX2X_ERR("BUG! proper val not read from IGU!\n");
}

static void bnx2x_int_disable_sync(struct bnx2x *bp, int disable_hw)
{
	int msix = (bp->flags & USING_MSIX_FLAG) ? 1 : 0;
	int i, offset;

	/* disable interrupt handling */
	atomic_inc(&bp->intr_sem);
	smp_wmb(); /* Ensure that bp->intr_sem update is SMP-safe */

	if (disable_hw)
		/* prevent the HW from sending interrupts */
		bnx2x_int_disable(bp);

	/* make sure all ISRs are done */
	if (msix) {
		synchronize_irq(bp->msix_table[0].vector);
		offset = 1;
#ifdef BCM_CNIC
		offset++;
#endif
		for_each_queue(bp, i)
			synchronize_irq(bp->msix_table[i + offset].vector);
	} else
		synchronize_irq(bp->pdev->irq);

	/* make sure sp_task is not running */
	cancel_delayed_work(&bp->sp_task);
	flush_workqueue(bnx2x_wq);
}

/* fast path */

/*
 * General service functions
 */

/* Return true if succeeded to acquire the lock */
static bool bnx2x_trylock_hw_lock(struct bnx2x *bp, u32 resource)
{
	u32 lock_status;
	u32 resource_bit = (1 << resource);
	int func = BP_FUNC(bp);
	u32 hw_lock_control_reg;

	DP(NETIF_MSG_HW, "Trying to take a lock on resource %d\n", resource);

	/* Validating that the resource is within range */
	if (resource > HW_LOCK_MAX_RESOURCE_VALUE) {
		DP(NETIF_MSG_HW,
		   "resource(0x%x) > HW_LOCK_MAX_RESOURCE_VALUE(0x%x)\n",
		   resource, HW_LOCK_MAX_RESOURCE_VALUE);
		return -EINVAL;
	}

	if (func <= 5)
		hw_lock_control_reg = (MISC_REG_DRIVER_CONTROL_1 + func*8);
	else
		hw_lock_control_reg =
				(MISC_REG_DRIVER_CONTROL_7 + (func - 6)*8);

	/* Try to acquire the lock */
	REG_WR(bp, hw_lock_control_reg + 4, resource_bit);
	lock_status = REG_RD(bp, hw_lock_control_reg);
	if (lock_status & resource_bit)
		return true;

	DP(NETIF_MSG_HW, "Failed to get a lock on resource %d\n", resource);
	return false;
}

static inline void bnx2x_ack_sb(struct bnx2x *bp, u8 sb_id,
				u8 storm, u16 index, u8 op, u8 update)
{
	u32 hc_addr = (HC_REG_COMMAND_REG + BP_PORT(bp)*32 +
		       COMMAND_REG_INT_ACK);
	struct igu_ack_register igu_ack;

	igu_ack.status_block_index = index;
	igu_ack.sb_id_and_flags =
			((sb_id << IGU_ACK_REGISTER_STATUS_BLOCK_ID_SHIFT) |
			 (storm << IGU_ACK_REGISTER_STORM_ID_SHIFT) |
			 (update << IGU_ACK_REGISTER_UPDATE_INDEX_SHIFT) |
			 (op << IGU_ACK_REGISTER_INTERRUPT_MODE_SHIFT));

	DP(BNX2X_MSG_OFF, "write 0x%08x to HC addr 0x%x\n",
	   (*(u32 *)&igu_ack), hc_addr);
	REG_WR(bp, hc_addr, (*(u32 *)&igu_ack));

	/* Make sure that ACK is written */
	mmiowb();
	barrier();
}

static inline void bnx2x_update_fpsb_idx(struct bnx2x_fastpath *fp)
{
	struct host_status_block *fpsb = fp->status_blk;

	barrier(); /* status block is written to by the chip */
	fp->fp_c_idx = fpsb->c_status_block.status_block_index;
	fp->fp_u_idx = fpsb->u_status_block.status_block_index;
}

static u16 bnx2x_ack_int(struct bnx2x *bp)
{
	u32 hc_addr = (HC_REG_COMMAND_REG + BP_PORT(bp)*32 +
		       COMMAND_REG_SIMD_MASK);
	u32 result = REG_RD(bp, hc_addr);

	DP(BNX2X_MSG_OFF, "read 0x%08x from HC addr 0x%x\n",
	   result, hc_addr);

	return result;
}


/*
 * fast path service functions
 */

static inline int bnx2x_has_tx_work_unload(struct bnx2x_fastpath *fp)
{
	/* Tell compiler that consumer and producer can change */
	barrier();
	return (fp->tx_pkt_prod != fp->tx_pkt_cons);
}

/* free skb in the packet ring at pos idx
 * return idx of last bd freed
 */
static u16 bnx2x_free_tx_pkt(struct bnx2x *bp, struct bnx2x_fastpath *fp,
			     u16 idx)
{
	struct sw_tx_bd *tx_buf = &fp->tx_buf_ring[idx];
	struct eth_tx_start_bd *tx_start_bd;
	struct eth_tx_bd *tx_data_bd;
	struct sk_buff *skb = tx_buf->skb;
	u16 bd_idx = TX_BD(tx_buf->first_bd), new_cons;
	int nbd;

	/* prefetch skb end pointer to speedup dev_kfree_skb() */
	prefetch(&skb->end);

	DP(BNX2X_MSG_OFF, "pkt_idx %d  buff @(%p)->skb %p\n",
	   idx, tx_buf, skb);

	/* unmap first bd */
	DP(BNX2X_MSG_OFF, "free bd_idx %d\n", bd_idx);
	tx_start_bd = &fp->tx_desc_ring[bd_idx].start_bd;
	dma_unmap_single(&bp->pdev->dev, BD_UNMAP_ADDR(tx_start_bd),
			 BD_UNMAP_LEN(tx_start_bd), PCI_DMA_TODEVICE);

	nbd = le16_to_cpu(tx_start_bd->nbd) - 1;
#ifdef BNX2X_STOP_ON_ERROR
	if ((nbd - 1) > (MAX_SKB_FRAGS + 2)) {
		BNX2X_ERR("BAD nbd!\n");
		bnx2x_panic();
	}
#endif
	new_cons = nbd + tx_buf->first_bd;

	/* Get the next bd */
	bd_idx = TX_BD(NEXT_TX_IDX(bd_idx));

	/* Skip a parse bd... */
	--nbd;
	bd_idx = TX_BD(NEXT_TX_IDX(bd_idx));

	/* ...and the TSO split header bd since they have no mapping */
	if (tx_buf->flags & BNX2X_TSO_SPLIT_BD) {
		--nbd;
		bd_idx = TX_BD(NEXT_TX_IDX(bd_idx));
	}

	/* now free frags */
	while (nbd > 0) {

		DP(BNX2X_MSG_OFF, "free frag bd_idx %d\n", bd_idx);
		tx_data_bd = &fp->tx_desc_ring[bd_idx].reg_bd;
		dma_unmap_page(&bp->pdev->dev, BD_UNMAP_ADDR(tx_data_bd),
			       BD_UNMAP_LEN(tx_data_bd), DMA_TO_DEVICE);
		if (--nbd)
			bd_idx = TX_BD(NEXT_TX_IDX(bd_idx));
	}

	/* release skb */
	WARN_ON(!skb);
	dev_kfree_skb(skb);
	tx_buf->first_bd = 0;
	tx_buf->skb = NULL;

	return new_cons;
}

static inline u16 bnx2x_tx_avail(struct bnx2x_fastpath *fp)
{
	s16 used;
	u16 prod;
	u16 cons;

	prod = fp->tx_bd_prod;
	cons = fp->tx_bd_cons;

	/* NUM_TX_RINGS = number of "next-page" entries
	   It will be used as a threshold */
	used = SUB_S16(prod, cons) + (s16)NUM_TX_RINGS;

#ifdef BNX2X_STOP_ON_ERROR
	WARN_ON(used < 0);
	WARN_ON(used > fp->bp->tx_ring_size);
	WARN_ON((fp->bp->tx_ring_size - used) > MAX_TX_AVAIL);
#endif

	return (s16)(fp->bp->tx_ring_size) - used;
}

static inline int bnx2x_has_tx_work(struct bnx2x_fastpath *fp)
{
	u16 hw_cons;

	/* Tell compiler that status block fields can change */
	barrier();
	hw_cons = le16_to_cpu(*fp->tx_cons_sb);
	return hw_cons != fp->tx_pkt_cons;
}

static int bnx2x_tx_int(struct bnx2x_fastpath *fp)
{
	struct bnx2x *bp = fp->bp;
	struct netdev_queue *txq;
	u16 hw_cons, sw_cons, bd_cons = fp->tx_bd_cons;

#ifdef BNX2X_STOP_ON_ERROR
	if (unlikely(bp->panic))
		return -1;
#endif

	txq = netdev_get_tx_queue(bp->dev, fp->index);
	hw_cons = le16_to_cpu(*fp->tx_cons_sb);
	sw_cons = fp->tx_pkt_cons;

	while (sw_cons != hw_cons) {
		u16 pkt_cons;

		pkt_cons = TX_BD(sw_cons);

		/* prefetch(bp->tx_buf_ring[pkt_cons].skb); */

		DP(NETIF_MSG_TX_DONE, "hw_cons %u  sw_cons %u  pkt_cons %u\n",
		   hw_cons, sw_cons, pkt_cons);

/*		if (NEXT_TX_IDX(sw_cons) != hw_cons) {
			rmb();
			prefetch(fp->tx_buf_ring[NEXT_TX_IDX(sw_cons)].skb);
		}
*/
		bd_cons = bnx2x_free_tx_pkt(bp, fp, pkt_cons);
		sw_cons++;
	}

	fp->tx_pkt_cons = sw_cons;
	fp->tx_bd_cons = bd_cons;

	/* Need to make the tx_bd_cons update visible to start_xmit()
	 * before checking for netif_tx_queue_stopped().  Without the
	 * memory barrier, there is a small possibility that
	 * start_xmit() will miss it and cause the queue to be stopped
	 * forever.
	 */
	smp_mb();

	/* TBD need a thresh? */
	if (unlikely(netif_tx_queue_stopped(txq))) {
		/* Taking tx_lock() is needed to prevent reenabling the queue
		 * while it's empty. This could have happen if rx_action() gets
		 * suspended in bnx2x_tx_int() after the condition before
		 * netif_tx_wake_queue(), while tx_action (bnx2x_start_xmit()):
		 *
		 * stops the queue->sees fresh tx_bd_cons->releases the queue->
		 * sends some packets consuming the whole queue again->
		 * stops the queue
		 */

		__netif_tx_lock(txq, smp_processor_id());

		if ((netif_tx_queue_stopped(txq)) &&
		    (bp->state == BNX2X_STATE_OPEN) &&
		    (bnx2x_tx_avail(fp) >= MAX_SKB_FRAGS + 3))
			netif_tx_wake_queue(txq);

		__netif_tx_unlock(txq);
	}
	return 0;
}

#ifdef BCM_CNIC
static void bnx2x_cnic_cfc_comp(struct bnx2x *bp, int cid);
#endif

static void bnx2x_sp_event(struct bnx2x_fastpath *fp,
			   union eth_rx_cqe *rr_cqe)
{
	struct bnx2x *bp = fp->bp;
	int cid = SW_CID(rr_cqe->ramrod_cqe.conn_and_cmd_data);
	int command = CQE_CMD(rr_cqe->ramrod_cqe.conn_and_cmd_data);

	DP(BNX2X_MSG_SP,
	   "fp %d  cid %d  got ramrod #%d  state is %x  type is %d\n",
	   fp->index, cid, command, bp->state,
	   rr_cqe->ramrod_cqe.ramrod_type);

	bp->spq_left++;

	if (fp->index) {
		switch (command | fp->state) {
		case (RAMROD_CMD_ID_ETH_CLIENT_SETUP |
						BNX2X_FP_STATE_OPENING):
			DP(NETIF_MSG_IFUP, "got MULTI[%d] setup ramrod\n",
			   cid);
			fp->state = BNX2X_FP_STATE_OPEN;
			break;

		case (RAMROD_CMD_ID_ETH_HALT | BNX2X_FP_STATE_HALTING):
			DP(NETIF_MSG_IFDOWN, "got MULTI[%d] halt ramrod\n",
			   cid);
			fp->state = BNX2X_FP_STATE_HALTED;
			break;

		default:
			BNX2X_ERR("unexpected MC reply (%d)  "
				  "fp[%d] state is %x\n",
				  command, fp->index, fp->state);
			break;
		}
		mb(); /* force bnx2x_wait_ramrod() to see the change */
		return;
	}

	switch (command | bp->state) {
	case (RAMROD_CMD_ID_ETH_PORT_SETUP | BNX2X_STATE_OPENING_WAIT4_PORT):
		DP(NETIF_MSG_IFUP, "got setup ramrod\n");
		bp->state = BNX2X_STATE_OPEN;
		break;

	case (RAMROD_CMD_ID_ETH_HALT | BNX2X_STATE_CLOSING_WAIT4_HALT):
		DP(NETIF_MSG_IFDOWN, "got halt ramrod\n");
		bp->state = BNX2X_STATE_CLOSING_WAIT4_DELETE;
		fp->state = BNX2X_FP_STATE_HALTED;
		break;

	case (RAMROD_CMD_ID_ETH_CFC_DEL | BNX2X_STATE_CLOSING_WAIT4_HALT):
		DP(NETIF_MSG_IFDOWN, "got delete ramrod for MULTI[%d]\n", cid);
		bnx2x_fp(bp, cid, state) = BNX2X_FP_STATE_CLOSED;
		break;

#ifdef BCM_CNIC
	case (RAMROD_CMD_ID_ETH_CFC_DEL | BNX2X_STATE_OPEN):
		DP(NETIF_MSG_IFDOWN, "got delete ramrod for CID %d\n", cid);
		bnx2x_cnic_cfc_comp(bp, cid);
		break;
#endif

	case (RAMROD_CMD_ID_ETH_SET_MAC | BNX2X_STATE_OPEN):
	case (RAMROD_CMD_ID_ETH_SET_MAC | BNX2X_STATE_DIAG):
		DP(NETIF_MSG_IFUP, "got set mac ramrod\n");
		bp->set_mac_pending--;
		smp_wmb();
		break;

	case (RAMROD_CMD_ID_ETH_SET_MAC | BNX2X_STATE_CLOSING_WAIT4_HALT):
		DP(NETIF_MSG_IFDOWN, "got (un)set mac ramrod\n");
		bp->set_mac_pending--;
		smp_wmb();
		break;

	default:
		BNX2X_ERR("unexpected MC reply (%d)  bp->state is %x\n",
			  command, bp->state);
		break;
	}
	mb(); /* force bnx2x_wait_ramrod() to see the change */
}

static inline void bnx2x_free_rx_sge(struct bnx2x *bp,
				     struct bnx2x_fastpath *fp, u16 index)
{
	struct sw_rx_page *sw_buf = &fp->rx_page_ring[index];
	struct page *page = sw_buf->page;
	struct eth_rx_sge *sge = &fp->rx_sge_ring[index];

	/* Skip "next page" elements */
	if (!page)
		return;

	dma_unmap_page(&bp->pdev->dev, dma_unmap_addr(sw_buf, mapping),
		       SGE_PAGE_SIZE*PAGES_PER_SGE, PCI_DMA_FROMDEVICE);
	__free_pages(page, PAGES_PER_SGE_SHIFT);

	sw_buf->page = NULL;
	sge->addr_hi = 0;
	sge->addr_lo = 0;
}

static inline void bnx2x_free_rx_sge_range(struct bnx2x *bp,
					   struct bnx2x_fastpath *fp, int last)
{
	int i;

	for (i = 0; i < last; i++)
		bnx2x_free_rx_sge(bp, fp, i);
}

static inline int bnx2x_alloc_rx_sge(struct bnx2x *bp,
				     struct bnx2x_fastpath *fp, u16 index)
{
	struct page *page = alloc_pages(GFP_ATOMIC, PAGES_PER_SGE_SHIFT);
	struct sw_rx_page *sw_buf = &fp->rx_page_ring[index];
	struct eth_rx_sge *sge = &fp->rx_sge_ring[index];
	dma_addr_t mapping;

	if (unlikely(page == NULL))
		return -ENOMEM;

	mapping = dma_map_page(&bp->pdev->dev, page, 0,
			       SGE_PAGE_SIZE*PAGES_PER_SGE, DMA_FROM_DEVICE);
	if (unlikely(dma_mapping_error(&bp->pdev->dev, mapping))) {
		__free_pages(page, PAGES_PER_SGE_SHIFT);
		return -ENOMEM;
	}

	sw_buf->page = page;
	dma_unmap_addr_set(sw_buf, mapping, mapping);

	sge->addr_hi = cpu_to_le32(U64_HI(mapping));
	sge->addr_lo = cpu_to_le32(U64_LO(mapping));

	return 0;
}

static inline int bnx2x_alloc_rx_skb(struct bnx2x *bp,
				     struct bnx2x_fastpath *fp, u16 index)
{
	struct sk_buff *skb;
	struct sw_rx_bd *rx_buf = &fp->rx_buf_ring[index];
	struct eth_rx_bd *rx_bd = &fp->rx_desc_ring[index];
	dma_addr_t mapping;

	skb = netdev_alloc_skb(bp->dev, bp->rx_buf_size);
	if (unlikely(skb == NULL))
		return -ENOMEM;

	mapping = dma_map_single(&bp->pdev->dev, skb->data, bp->rx_buf_size,
				 DMA_FROM_DEVICE);
	if (unlikely(dma_mapping_error(&bp->pdev->dev, mapping))) {
		dev_kfree_skb(skb);
		return -ENOMEM;
	}

	rx_buf->skb = skb;
	dma_unmap_addr_set(rx_buf, mapping, mapping);

	rx_bd->addr_hi = cpu_to_le32(U64_HI(mapping));
	rx_bd->addr_lo = cpu_to_le32(U64_LO(mapping));

	return 0;
}

/* note that we are not allocating a new skb,
 * we are just moving one from cons to prod
 * we are not creating a new mapping,
 * so there is no need to check for dma_mapping_error().
 */
static void bnx2x_reuse_rx_skb(struct bnx2x_fastpath *fp,
			       struct sk_buff *skb, u16 cons, u16 prod)
{
	struct bnx2x *bp = fp->bp;
	struct sw_rx_bd *cons_rx_buf = &fp->rx_buf_ring[cons];
	struct sw_rx_bd *prod_rx_buf = &fp->rx_buf_ring[prod];
	struct eth_rx_bd *cons_bd = &fp->rx_desc_ring[cons];
	struct eth_rx_bd *prod_bd = &fp->rx_desc_ring[prod];

	dma_sync_single_for_device(&bp->pdev->dev,
				   dma_unmap_addr(cons_rx_buf, mapping),
				   RX_COPY_THRESH, DMA_FROM_DEVICE);

	prod_rx_buf->skb = cons_rx_buf->skb;
	dma_unmap_addr_set(prod_rx_buf, mapping,
			   dma_unmap_addr(cons_rx_buf, mapping));
	*prod_bd = *cons_bd;
}

static inline void bnx2x_update_last_max_sge(struct bnx2x_fastpath *fp,
					     u16 idx)
{
	u16 last_max = fp->last_max_sge;

	if (SUB_S16(idx, last_max) > 0)
		fp->last_max_sge = idx;
}

static void bnx2x_clear_sge_mask_next_elems(struct bnx2x_fastpath *fp)
{
	int i, j;

	for (i = 1; i <= NUM_RX_SGE_PAGES; i++) {
		int idx = RX_SGE_CNT * i - 1;

		for (j = 0; j < 2; j++) {
			SGE_MASK_CLEAR_BIT(fp, idx);
			idx--;
		}
	}
}

static void bnx2x_update_sge_prod(struct bnx2x_fastpath *fp,
				  struct eth_fast_path_rx_cqe *fp_cqe)
{
	struct bnx2x *bp = fp->bp;
	u16 sge_len = SGE_PAGE_ALIGN(le16_to_cpu(fp_cqe->pkt_len) -
				     le16_to_cpu(fp_cqe->len_on_bd)) >>
		      SGE_PAGE_SHIFT;
	u16 last_max, last_elem, first_elem;
	u16 delta = 0;
	u16 i;

	if (!sge_len)
		return;

	/* First mark all used pages */
	for (i = 0; i < sge_len; i++)
		SGE_MASK_CLEAR_BIT(fp, RX_SGE(le16_to_cpu(fp_cqe->sgl[i])));

	DP(NETIF_MSG_RX_STATUS, "fp_cqe->sgl[%d] = %d\n",
	   sge_len - 1, le16_to_cpu(fp_cqe->sgl[sge_len - 1]));

	/* Here we assume that the last SGE index is the biggest */
	prefetch((void *)(fp->sge_mask));
	bnx2x_update_last_max_sge(fp, le16_to_cpu(fp_cqe->sgl[sge_len - 1]));

	last_max = RX_SGE(fp->last_max_sge);
	last_elem = last_max >> RX_SGE_MASK_ELEM_SHIFT;
	first_elem = RX_SGE(fp->rx_sge_prod) >> RX_SGE_MASK_ELEM_SHIFT;

	/* If ring is not full */
	if (last_elem + 1 != first_elem)
		last_elem++;

	/* Now update the prod */
	for (i = first_elem; i != last_elem; i = NEXT_SGE_MASK_ELEM(i)) {
		if (likely(fp->sge_mask[i]))
			break;

		fp->sge_mask[i] = RX_SGE_MASK_ELEM_ONE_MASK;
		delta += RX_SGE_MASK_ELEM_SZ;
	}

	if (delta > 0) {
		fp->rx_sge_prod += delta;
		/* clear page-end entries */
		bnx2x_clear_sge_mask_next_elems(fp);
	}

	DP(NETIF_MSG_RX_STATUS,
	   "fp->last_max_sge = %d  fp->rx_sge_prod = %d\n",
	   fp->last_max_sge, fp->rx_sge_prod);
}

static inline void bnx2x_init_sge_ring_bit_mask(struct bnx2x_fastpath *fp)
{
	/* Set the mask to all 1-s: it's faster to compare to 0 than to 0xf-s */
	memset(fp->sge_mask, 0xff,
	       (NUM_RX_SGE >> RX_SGE_MASK_ELEM_SHIFT)*sizeof(u64));

	/* Clear the two last indices in the page to 1:
	   these are the indices that correspond to the "next" element,
	   hence will never be indicated and should be removed from
	   the calculations. */
	bnx2x_clear_sge_mask_next_elems(fp);
}

static void bnx2x_tpa_start(struct bnx2x_fastpath *fp, u16 queue,
			    struct sk_buff *skb, u16 cons, u16 prod)
{
	struct bnx2x *bp = fp->bp;
	struct sw_rx_bd *cons_rx_buf = &fp->rx_buf_ring[cons];
	struct sw_rx_bd *prod_rx_buf = &fp->rx_buf_ring[prod];
	struct eth_rx_bd *prod_bd = &fp->rx_desc_ring[prod];
	dma_addr_t mapping;

	/* move empty skb from pool to prod and map it */
	prod_rx_buf->skb = fp->tpa_pool[queue].skb;
	mapping = dma_map_single(&bp->pdev->dev, fp->tpa_pool[queue].skb->data,
				 bp->rx_buf_size, DMA_FROM_DEVICE);
	dma_unmap_addr_set(prod_rx_buf, mapping, mapping);

	/* move partial skb from cons to pool (don't unmap yet) */
	fp->tpa_pool[queue] = *cons_rx_buf;

	/* mark bin state as start - print error if current state != stop */
	if (fp->tpa_state[queue] != BNX2X_TPA_STOP)
		BNX2X_ERR("start of bin not in stop [%d]\n", queue);

	fp->tpa_state[queue] = BNX2X_TPA_START;

	/* point prod_bd to new skb */
	prod_bd->addr_hi = cpu_to_le32(U64_HI(mapping));
	prod_bd->addr_lo = cpu_to_le32(U64_LO(mapping));

#ifdef BNX2X_STOP_ON_ERROR
	fp->tpa_queue_used |= (1 << queue);
#ifdef _ASM_GENERIC_INT_L64_H
	DP(NETIF_MSG_RX_STATUS, "fp->tpa_queue_used = 0x%lx\n",
#else
	DP(NETIF_MSG_RX_STATUS, "fp->tpa_queue_used = 0x%llx\n",
#endif
	   fp->tpa_queue_used);
#endif
}

static int bnx2x_fill_frag_skb(struct bnx2x *bp, struct bnx2x_fastpath *fp,
			       struct sk_buff *skb,
			       struct eth_fast_path_rx_cqe *fp_cqe,
			       u16 cqe_idx)
{
	struct sw_rx_page *rx_pg, old_rx_pg;
	u16 len_on_bd = le16_to_cpu(fp_cqe->len_on_bd);
	u32 i, frag_len, frag_size, pages;
	int err;
	int j;

	frag_size = le16_to_cpu(fp_cqe->pkt_len) - len_on_bd;
	pages = SGE_PAGE_ALIGN(frag_size) >> SGE_PAGE_SHIFT;

	/* This is needed in order to enable forwarding support */
	if (frag_size)
		skb_shinfo(skb)->gso_size = min((u32)SGE_PAGE_SIZE,
					       max(frag_size, (u32)len_on_bd));

#ifdef BNX2X_STOP_ON_ERROR
	if (pages > min_t(u32, 8, MAX_SKB_FRAGS)*SGE_PAGE_SIZE*PAGES_PER_SGE) {
		BNX2X_ERR("SGL length is too long: %d. CQE index is %d\n",
			  pages, cqe_idx);
		BNX2X_ERR("fp_cqe->pkt_len = %d  fp_cqe->len_on_bd = %d\n",
			  fp_cqe->pkt_len, len_on_bd);
		bnx2x_panic();
		return -EINVAL;
	}
#endif

	/* Run through the SGL and compose the fragmented skb */
	for (i = 0, j = 0; i < pages; i += PAGES_PER_SGE, j++) {
		u16 sge_idx = RX_SGE(le16_to_cpu(fp_cqe->sgl[j]));

		/* FW gives the indices of the SGE as if the ring is an array
		   (meaning that "next" element will consume 2 indices) */
		frag_len = min(frag_size, (u32)(SGE_PAGE_SIZE*PAGES_PER_SGE));
		rx_pg = &fp->rx_page_ring[sge_idx];
		old_rx_pg = *rx_pg;

		/* If we fail to allocate a substitute page, we simply stop
		   where we are and drop the whole packet */
		err = bnx2x_alloc_rx_sge(bp, fp, sge_idx);
		if (unlikely(err)) {
			fp->eth_q_stats.rx_skb_alloc_failed++;
			return err;
		}

		/* Unmap the page as we r going to pass it to the stack */
		dma_unmap_page(&bp->pdev->dev,
			       dma_unmap_addr(&old_rx_pg, mapping),
			       SGE_PAGE_SIZE*PAGES_PER_SGE, DMA_FROM_DEVICE);

		/* Add one frag and update the appropriate fields in the skb */
		skb_fill_page_desc(skb, j, old_rx_pg.page, 0, frag_len);

		skb->data_len += frag_len;
		skb->truesize += frag_len;
		skb->len += frag_len;

		frag_size -= frag_len;
	}

	return 0;
}

static void bnx2x_tpa_stop(struct bnx2x *bp, struct bnx2x_fastpath *fp,
			   u16 queue, int pad, int len, union eth_rx_cqe *cqe,
			   u16 cqe_idx)
{
	struct sw_rx_bd *rx_buf = &fp->tpa_pool[queue];
	struct sk_buff *skb = rx_buf->skb;
	/* alloc new skb */
	struct sk_buff *new_skb = netdev_alloc_skb(bp->dev, bp->rx_buf_size);

	/* Unmap skb in the pool anyway, as we are going to change
	   pool entry status to BNX2X_TPA_STOP even if new skb allocation
	   fails. */
	dma_unmap_single(&bp->pdev->dev, dma_unmap_addr(rx_buf, mapping),
			 bp->rx_buf_size, DMA_FROM_DEVICE);

	if (likely(new_skb)) {
		/* fix ip xsum and give it to the stack */
		/* (no need to map the new skb) */
#ifdef BCM_VLAN
		int is_vlan_cqe =
			(le16_to_cpu(cqe->fast_path_cqe.pars_flags.flags) &
			 PARSING_FLAGS_VLAN);
		int is_not_hwaccel_vlan_cqe =
			(is_vlan_cqe && (!(bp->flags & HW_VLAN_RX_FLAG)));
#endif

		prefetch(skb);
		prefetch(((char *)(skb)) + 128);

#ifdef BNX2X_STOP_ON_ERROR
		if (pad + len > bp->rx_buf_size) {
			BNX2X_ERR("skb_put is about to fail...  "
				  "pad %d  len %d  rx_buf_size %d\n",
				  pad, len, bp->rx_buf_size);
			bnx2x_panic();
			return;
		}
#endif

		skb_reserve(skb, pad);
		skb_put(skb, len);

		skb->protocol = eth_type_trans(skb, bp->dev);
		skb->ip_summed = CHECKSUM_UNNECESSARY;

		{
			struct iphdr *iph;

			iph = (struct iphdr *)skb->data;
#ifdef BCM_VLAN
			/* If there is no Rx VLAN offloading -
			   take VLAN tag into an account */
			if (unlikely(is_not_hwaccel_vlan_cqe))
				iph = (struct iphdr *)((u8 *)iph + VLAN_HLEN);
#endif
			iph->check = 0;
			iph->check = ip_fast_csum((u8 *)iph, iph->ihl);
		}

		if (!bnx2x_fill_frag_skb(bp, fp, skb,
					 &cqe->fast_path_cqe, cqe_idx)) {
#ifdef BCM_VLAN
			if ((bp->vlgrp != NULL) && is_vlan_cqe &&
			    (!is_not_hwaccel_vlan_cqe))
				vlan_gro_receive(&fp->napi, bp->vlgrp,
						 le16_to_cpu(cqe->fast_path_cqe.
							     vlan_tag), skb);
			else
#endif
				napi_gro_receive(&fp->napi, skb);
		} else {
			DP(NETIF_MSG_RX_STATUS, "Failed to allocate new pages"
			   " - dropping packet!\n");
			dev_kfree_skb(skb);
		}


		/* put new skb in bin */
		fp->tpa_pool[queue].skb = new_skb;

	} else {
		/* else drop the packet and keep the buffer in the bin */
		DP(NETIF_MSG_RX_STATUS,
		   "Failed to allocate new skb - dropping packet!\n");
		fp->eth_q_stats.rx_skb_alloc_failed++;
	}

	fp->tpa_state[queue] = BNX2X_TPA_STOP;
}

static inline void bnx2x_update_rx_prod(struct bnx2x *bp,
					struct bnx2x_fastpath *fp,
					u16 bd_prod, u16 rx_comp_prod,
					u16 rx_sge_prod)
{
	struct ustorm_eth_rx_producers rx_prods = {0};
	int i;

	/* Update producers */
	rx_prods.bd_prod = bd_prod;
	rx_prods.cqe_prod = rx_comp_prod;
	rx_prods.sge_prod = rx_sge_prod;

	/*
	 * Make sure that the BD and SGE data is updated before updating the
	 * producers since FW might read the BD/SGE right after the producer
	 * is updated.
	 * This is only applicable for weak-ordered memory model archs such
	 * as IA-64. The following barrier is also mandatory since FW will
	 * assumes BDs must have buffers.
	 */
	wmb();

	for (i = 0; i < sizeof(struct ustorm_eth_rx_producers)/4; i++)
		REG_WR(bp, BAR_USTRORM_INTMEM +
		       USTORM_RX_PRODS_OFFSET(BP_PORT(bp), fp->cl_id) + i*4,
		       ((u32 *)&rx_prods)[i]);

	mmiowb(); /* keep prod updates ordered */

	DP(NETIF_MSG_RX_STATUS,
	   "queue[%d]:  wrote  bd_prod %u  cqe_prod %u  sge_prod %u\n",
	   fp->index, bd_prod, rx_comp_prod, rx_sge_prod);
}

static int bnx2x_rx_int(struct bnx2x_fastpath *fp, int budget)
{
	struct bnx2x *bp = fp->bp;
	u16 bd_cons, bd_prod, bd_prod_fw, comp_ring_cons;
	u16 hw_comp_cons, sw_comp_cons, sw_comp_prod;
	int rx_pkt = 0;

#ifdef BNX2X_STOP_ON_ERROR
	if (unlikely(bp->panic))
		return 0;
#endif

	/* CQ "next element" is of the size of the regular element,
	   that's why it's ok here */
	hw_comp_cons = le16_to_cpu(*fp->rx_cons_sb);
	if ((hw_comp_cons & MAX_RCQ_DESC_CNT) == MAX_RCQ_DESC_CNT)
		hw_comp_cons++;

	bd_cons = fp->rx_bd_cons;
	bd_prod = fp->rx_bd_prod;
	bd_prod_fw = bd_prod;
	sw_comp_cons = fp->rx_comp_cons;
	sw_comp_prod = fp->rx_comp_prod;

	/* Memory barrier necessary as speculative reads of the rx
	 * buffer can be ahead of the index in the status block
	 */
	rmb();

	DP(NETIF_MSG_RX_STATUS,
	   "queue[%d]:  hw_comp_cons %u  sw_comp_cons %u\n",
	   fp->index, hw_comp_cons, sw_comp_cons);

	while (sw_comp_cons != hw_comp_cons) {
		struct sw_rx_bd *rx_buf = NULL;
		struct sk_buff *skb;
		union eth_rx_cqe *cqe;
		u8 cqe_fp_flags, cqe_fp_status_flags;
		u16 len, pad;

		comp_ring_cons = RCQ_BD(sw_comp_cons);
		bd_prod = RX_BD(bd_prod);
		bd_cons = RX_BD(bd_cons);

		/* Prefetch the page containing the BD descriptor
		   at producer's index. It will be needed when new skb is
		   allocated */
		prefetch((void *)(PAGE_ALIGN((unsigned long)
					     (&fp->rx_desc_ring[bd_prod])) -
				  PAGE_SIZE + 1));

		cqe = &fp->rx_comp_ring[comp_ring_cons];
		cqe_fp_flags = cqe->fast_path_cqe.type_error_flags;
		cqe_fp_status_flags = cqe->fast_path_cqe.status_flags;

		DP(NETIF_MSG_RX_STATUS, "CQE type %x  err %x  status %x"
		   "  queue %x  vlan %x  len %u\n", CQE_TYPE(cqe_fp_flags),
		   cqe_fp_flags, cqe->fast_path_cqe.status_flags,
		   le32_to_cpu(cqe->fast_path_cqe.rss_hash_result),
		   le16_to_cpu(cqe->fast_path_cqe.vlan_tag),
		   le16_to_cpu(cqe->fast_path_cqe.pkt_len));

		/* is this a slowpath msg? */
		if (unlikely(CQE_TYPE(cqe_fp_flags))) {
			bnx2x_sp_event(fp, cqe);
			goto next_cqe;

		/* this is an rx packet */
		} else {
			rx_buf = &fp->rx_buf_ring[bd_cons];
			skb = rx_buf->skb;
			prefetch(skb);
			len = le16_to_cpu(cqe->fast_path_cqe.pkt_len);
			pad = cqe->fast_path_cqe.placement_offset;

			/* If CQE is marked both TPA_START and TPA_END
			   it is a non-TPA CQE */
			if ((!fp->disable_tpa) &&
			    (TPA_TYPE(cqe_fp_flags) !=
					(TPA_TYPE_START | TPA_TYPE_END))) {
				u16 queue = cqe->fast_path_cqe.queue_index;

				if (TPA_TYPE(cqe_fp_flags) == TPA_TYPE_START) {
					DP(NETIF_MSG_RX_STATUS,
					   "calling tpa_start on queue %d\n",
					   queue);

					bnx2x_tpa_start(fp, queue, skb,
							bd_cons, bd_prod);
					goto next_rx;
				}

				if (TPA_TYPE(cqe_fp_flags) == TPA_TYPE_END) {
					DP(NETIF_MSG_RX_STATUS,
					   "calling tpa_stop on queue %d\n",
					   queue);

					if (!BNX2X_RX_SUM_FIX(cqe))
						BNX2X_ERR("STOP on none TCP "
							  "data\n");

					/* This is a size of the linear data
					   on this skb */
					len = le16_to_cpu(cqe->fast_path_cqe.
								len_on_bd);
					bnx2x_tpa_stop(bp, fp, queue, pad,
						    len, cqe, comp_ring_cons);
#ifdef BNX2X_STOP_ON_ERROR
					if (bp->panic)
						return 0;
#endif

					bnx2x_update_sge_prod(fp,
							&cqe->fast_path_cqe);
					goto next_cqe;
				}
			}

			dma_sync_single_for_device(&bp->pdev->dev,
					dma_unmap_addr(rx_buf, mapping),
						   pad + RX_COPY_THRESH,
						   DMA_FROM_DEVICE);
			prefetch(((char *)(skb)) + 128);

			/* is this an error packet? */
			if (unlikely(cqe_fp_flags & ETH_RX_ERROR_FALGS)) {
				DP(NETIF_MSG_RX_ERR,
				   "ERROR  flags %x  rx packet %u\n",
				   cqe_fp_flags, sw_comp_cons);
				fp->eth_q_stats.rx_err_discard_pkt++;
				goto reuse_rx;
			}

			/* Since we don't have a jumbo ring
			 * copy small packets if mtu > 1500
			 */
			if ((bp->dev->mtu > ETH_MAX_PACKET_SIZE) &&
			    (len <= RX_COPY_THRESH)) {
				struct sk_buff *new_skb;

				new_skb = netdev_alloc_skb(bp->dev,
							   len + pad);
				if (new_skb == NULL) {
					DP(NETIF_MSG_RX_ERR,
					   "ERROR  packet dropped "
					   "because of alloc failure\n");
					fp->eth_q_stats.rx_skb_alloc_failed++;
					goto reuse_rx;
				}

				/* aligned copy */
				skb_copy_from_linear_data_offset(skb, pad,
						    new_skb->data + pad, len);
				skb_reserve(new_skb, pad);
				skb_put(new_skb, len);

				bnx2x_reuse_rx_skb(fp, skb, bd_cons, bd_prod);

				skb = new_skb;

			} else
			if (likely(bnx2x_alloc_rx_skb(bp, fp, bd_prod) == 0)) {
				dma_unmap_single(&bp->pdev->dev,
					dma_unmap_addr(rx_buf, mapping),
						 bp->rx_buf_size,
						 DMA_FROM_DEVICE);
				skb_reserve(skb, pad);
				skb_put(skb, len);

			} else {
				DP(NETIF_MSG_RX_ERR,
				   "ERROR  packet dropped because "
				   "of alloc failure\n");
				fp->eth_q_stats.rx_skb_alloc_failed++;
reuse_rx:
				bnx2x_reuse_rx_skb(fp, skb, bd_cons, bd_prod);
				goto next_rx;
			}

			skb->protocol = eth_type_trans(skb, bp->dev);

			if ((bp->dev->features & NETIF_F_RXHASH) &&
			    (cqe_fp_status_flags &
			     ETH_FAST_PATH_RX_CQE_RSS_HASH_FLG))
				skb->rxhash = le32_to_cpu(
				    cqe->fast_path_cqe.rss_hash_result);

			skb->ip_summed = CHECKSUM_NONE;
			if (bp->rx_csum) {
				if (likely(BNX2X_RX_CSUM_OK(cqe)))
					skb->ip_summed = CHECKSUM_UNNECESSARY;
				else
					fp->eth_q_stats.hw_csum_err++;
			}
		}

		skb_record_rx_queue(skb, fp->index);

#ifdef BCM_VLAN
		if ((bp->vlgrp != NULL) && (bp->flags & HW_VLAN_RX_FLAG) &&
		    (le16_to_cpu(cqe->fast_path_cqe.pars_flags.flags) &
		     PARSING_FLAGS_VLAN))
			vlan_gro_receive(&fp->napi, bp->vlgrp,
				le16_to_cpu(cqe->fast_path_cqe.vlan_tag), skb);
		else
#endif
			napi_gro_receive(&fp->napi, skb);


next_rx:
		rx_buf->skb = NULL;

		bd_cons = NEXT_RX_IDX(bd_cons);
		bd_prod = NEXT_RX_IDX(bd_prod);
		bd_prod_fw = NEXT_RX_IDX(bd_prod_fw);
		rx_pkt++;
next_cqe:
		sw_comp_prod = NEXT_RCQ_IDX(sw_comp_prod);
		sw_comp_cons = NEXT_RCQ_IDX(sw_comp_cons);

		if (rx_pkt == budget)
			break;
	} /* while */

	fp->rx_bd_cons = bd_cons;
	fp->rx_bd_prod = bd_prod_fw;
	fp->rx_comp_cons = sw_comp_cons;
	fp->rx_comp_prod = sw_comp_prod;

	/* Update producers */
	bnx2x_update_rx_prod(bp, fp, bd_prod_fw, sw_comp_prod,
			     fp->rx_sge_prod);

	fp->rx_pkt += rx_pkt;
	fp->rx_calls++;

	return rx_pkt;
}

static irqreturn_t bnx2x_msix_fp_int(int irq, void *fp_cookie)
{
	struct bnx2x_fastpath *fp = fp_cookie;
	struct bnx2x *bp = fp->bp;

	/* Return here if interrupt is disabled */
	if (unlikely(atomic_read(&bp->intr_sem) != 0)) {
		DP(NETIF_MSG_INTR, "called but intr_sem not 0, returning\n");
		return IRQ_HANDLED;
	}

	DP(BNX2X_MSG_FP, "got an MSI-X interrupt on IDX:SB [%d:%d]\n",
	   fp->index, fp->sb_id);
	bnx2x_ack_sb(bp, fp->sb_id, USTORM_ID, 0, IGU_INT_DISABLE, 0);

#ifdef BNX2X_STOP_ON_ERROR
	if (unlikely(bp->panic))
		return IRQ_HANDLED;
#endif

	/* Handle Rx and Tx according to MSI-X vector */
	prefetch(fp->rx_cons_sb);
	prefetch(fp->tx_cons_sb);
	prefetch(&fp->status_blk->u_status_block.status_block_index);
	prefetch(&fp->status_blk->c_status_block.status_block_index);
	napi_schedule(&bnx2x_fp(bp, fp->index, napi));

	return IRQ_HANDLED;
}

static irqreturn_t bnx2x_interrupt(int irq, void *dev_instance)
{
	struct bnx2x *bp = netdev_priv(dev_instance);
	u16 status = bnx2x_ack_int(bp);
	u16 mask;
	int i;

	/* Return here if interrupt is shared and it's not for us */
	if (unlikely(status == 0)) {
		DP(NETIF_MSG_INTR, "not our interrupt!\n");
		return IRQ_NONE;
	}
	DP(NETIF_MSG_INTR, "got an interrupt  status 0x%x\n", status);

	/* Return here if interrupt is disabled */
	if (unlikely(atomic_read(&bp->intr_sem) != 0)) {
		DP(NETIF_MSG_INTR, "called but intr_sem not 0, returning\n");
		return IRQ_HANDLED;
	}

#ifdef BNX2X_STOP_ON_ERROR
	if (unlikely(bp->panic))
		return IRQ_HANDLED;
#endif

	for (i = 0; i < BNX2X_NUM_QUEUES(bp); i++) {
		struct bnx2x_fastpath *fp = &bp->fp[i];

		mask = 0x2 << fp->sb_id;
		if (status & mask) {
			/* Handle Rx and Tx according to SB id */
			prefetch(fp->rx_cons_sb);
			prefetch(&fp->status_blk->u_status_block.
						status_block_index);
			prefetch(fp->tx_cons_sb);
			prefetch(&fp->status_blk->c_status_block.
						status_block_index);
			napi_schedule(&bnx2x_fp(bp, fp->index, napi));
			status &= ~mask;
		}
	}

#ifdef BCM_CNIC
	mask = 0x2 << CNIC_SB_ID(bp);
	if (status & (mask | 0x1)) {
		struct cnic_ops *c_ops = NULL;

		rcu_read_lock();
		c_ops = rcu_dereference(bp->cnic_ops);
		if (c_ops)
			c_ops->cnic_handler(bp->cnic_data, NULL);
		rcu_read_unlock();

		status &= ~mask;
	}
#endif

	if (unlikely(status & 0x1)) {
		queue_delayed_work(bnx2x_wq, &bp->sp_task, 0);

		status &= ~0x1;
		if (!status)
			return IRQ_HANDLED;
	}

	if (unlikely(status))
		DP(NETIF_MSG_INTR, "got an unknown interrupt! (status 0x%x)\n",
		   status);

	return IRQ_HANDLED;
}

/* end of fast path */

static void bnx2x_stats_handle(struct bnx2x *bp, enum bnx2x_stats_event event);

/* Link */

/*
 * General service functions
 */

static int bnx2x_acquire_hw_lock(struct bnx2x *bp, u32 resource)
{
	u32 lock_status;
	u32 resource_bit = (1 << resource);
	int func = BP_FUNC(bp);
	u32 hw_lock_control_reg;
	int cnt;

	/* Validating that the resource is within range */
	if (resource > HW_LOCK_MAX_RESOURCE_VALUE) {
		DP(NETIF_MSG_HW,
		   "resource(0x%x) > HW_LOCK_MAX_RESOURCE_VALUE(0x%x)\n",
		   resource, HW_LOCK_MAX_RESOURCE_VALUE);
		return -EINVAL;
	}

	if (func <= 5) {
		hw_lock_control_reg = (MISC_REG_DRIVER_CONTROL_1 + func*8);
	} else {
		hw_lock_control_reg =
				(MISC_REG_DRIVER_CONTROL_7 + (func - 6)*8);
	}

	/* Validating that the resource is not already taken */
	lock_status = REG_RD(bp, hw_lock_control_reg);
	if (lock_status & resource_bit) {
		DP(NETIF_MSG_HW, "lock_status 0x%x  resource_bit 0x%x\n",
		   lock_status, resource_bit);
		return -EEXIST;
	}

	/* Try for 5 second every 5ms */
	for (cnt = 0; cnt < 1000; cnt++) {
		/* Try to acquire the lock */
		REG_WR(bp, hw_lock_control_reg + 4, resource_bit);
		lock_status = REG_RD(bp, hw_lock_control_reg);
		if (lock_status & resource_bit)
			return 0;

		msleep(5);
	}
	DP(NETIF_MSG_HW, "Timeout\n");
	return -EAGAIN;
}

static int bnx2x_release_hw_lock(struct bnx2x *bp, u32 resource)
{
	u32 lock_status;
	u32 resource_bit = (1 << resource);
	int func = BP_FUNC(bp);
	u32 hw_lock_control_reg;

	DP(NETIF_MSG_HW, "Releasing a lock on resource %d\n", resource);

	/* Validating that the resource is within range */
	if (resource > HW_LOCK_MAX_RESOURCE_VALUE) {
		DP(NETIF_MSG_HW,
		   "resource(0x%x) > HW_LOCK_MAX_RESOURCE_VALUE(0x%x)\n",
		   resource, HW_LOCK_MAX_RESOURCE_VALUE);
		return -EINVAL;
	}

	if (func <= 5) {
		hw_lock_control_reg = (MISC_REG_DRIVER_CONTROL_1 + func*8);
	} else {
		hw_lock_control_reg =
				(MISC_REG_DRIVER_CONTROL_7 + (func - 6)*8);
	}

	/* Validating that the resource is currently taken */
	lock_status = REG_RD(bp, hw_lock_control_reg);
	if (!(lock_status & resource_bit)) {
		DP(NETIF_MSG_HW, "lock_status 0x%x  resource_bit 0x%x\n",
		   lock_status, resource_bit);
		return -EFAULT;
	}

	REG_WR(bp, hw_lock_control_reg, resource_bit);
	return 0;
}

/* HW Lock for shared dual port PHYs */
static void bnx2x_acquire_phy_lock(struct bnx2x *bp)
{
	mutex_lock(&bp->port.phy_mutex);

	if (bp->port.need_hw_lock)
		bnx2x_acquire_hw_lock(bp, HW_LOCK_RESOURCE_MDIO);
}

static void bnx2x_release_phy_lock(struct bnx2x *bp)
{
	if (bp->port.need_hw_lock)
		bnx2x_release_hw_lock(bp, HW_LOCK_RESOURCE_MDIO);

	mutex_unlock(&bp->port.phy_mutex);
}

int bnx2x_get_gpio(struct bnx2x *bp, int gpio_num, u8 port)
{
	/* The GPIO should be swapped if swap register is set and active */
	int gpio_port = (REG_RD(bp, NIG_REG_PORT_SWAP) &&
			 REG_RD(bp, NIG_REG_STRAP_OVERRIDE)) ^ port;
	int gpio_shift = gpio_num +
			(gpio_port ? MISC_REGISTERS_GPIO_PORT_SHIFT : 0);
	u32 gpio_mask = (1 << gpio_shift);
	u32 gpio_reg;
	int value;

	if (gpio_num > MISC_REGISTERS_GPIO_3) {
		BNX2X_ERR("Invalid GPIO %d\n", gpio_num);
		return -EINVAL;
	}

	/* read GPIO value */
	gpio_reg = REG_RD(bp, MISC_REG_GPIO);

	/* get the requested pin value */
	if ((gpio_reg & gpio_mask) == gpio_mask)
		value = 1;
	else
		value = 0;

	DP(NETIF_MSG_LINK, "pin %d  value 0x%x\n", gpio_num, value);

	return value;
}

int bnx2x_set_gpio(struct bnx2x *bp, int gpio_num, u32 mode, u8 port)
{
	/* The GPIO should be swapped if swap register is set and active */
	int gpio_port = (REG_RD(bp, NIG_REG_PORT_SWAP) &&
			 REG_RD(bp, NIG_REG_STRAP_OVERRIDE)) ^ port;
	int gpio_shift = gpio_num +
			(gpio_port ? MISC_REGISTERS_GPIO_PORT_SHIFT : 0);
	u32 gpio_mask = (1 << gpio_shift);
	u32 gpio_reg;

	if (gpio_num > MISC_REGISTERS_GPIO_3) {
		BNX2X_ERR("Invalid GPIO %d\n", gpio_num);
		return -EINVAL;
	}

	bnx2x_acquire_hw_lock(bp, HW_LOCK_RESOURCE_GPIO);
	/* read GPIO and mask except the float bits */
	gpio_reg = (REG_RD(bp, MISC_REG_GPIO) & MISC_REGISTERS_GPIO_FLOAT);

	switch (mode) {
	case MISC_REGISTERS_GPIO_OUTPUT_LOW:
		DP(NETIF_MSG_LINK, "Set GPIO %d (shift %d) -> output low\n",
		   gpio_num, gpio_shift);
		/* clear FLOAT and set CLR */
		gpio_reg &= ~(gpio_mask << MISC_REGISTERS_GPIO_FLOAT_POS);
		gpio_reg |=  (gpio_mask << MISC_REGISTERS_GPIO_CLR_POS);
		break;

	case MISC_REGISTERS_GPIO_OUTPUT_HIGH:
		DP(NETIF_MSG_LINK, "Set GPIO %d (shift %d) -> output high\n",
		   gpio_num, gpio_shift);
		/* clear FLOAT and set SET */
		gpio_reg &= ~(gpio_mask << MISC_REGISTERS_GPIO_FLOAT_POS);
		gpio_reg |=  (gpio_mask << MISC_REGISTERS_GPIO_SET_POS);
		break;

	case MISC_REGISTERS_GPIO_INPUT_HI_Z:
		DP(NETIF_MSG_LINK, "Set GPIO %d (shift %d) -> input\n",
		   gpio_num, gpio_shift);
		/* set FLOAT */
		gpio_reg |= (gpio_mask << MISC_REGISTERS_GPIO_FLOAT_POS);
		break;

	default:
		break;
	}

	REG_WR(bp, MISC_REG_GPIO, gpio_reg);
	bnx2x_release_hw_lock(bp, HW_LOCK_RESOURCE_GPIO);

	return 0;
}

int bnx2x_set_gpio_int(struct bnx2x *bp, int gpio_num, u32 mode, u8 port)
{
	/* The GPIO should be swapped if swap register is set and active */
	int gpio_port = (REG_RD(bp, NIG_REG_PORT_SWAP) &&
			 REG_RD(bp, NIG_REG_STRAP_OVERRIDE)) ^ port;
	int gpio_shift = gpio_num +
			(gpio_port ? MISC_REGISTERS_GPIO_PORT_SHIFT : 0);
	u32 gpio_mask = (1 << gpio_shift);
	u32 gpio_reg;

	if (gpio_num > MISC_REGISTERS_GPIO_3) {
		BNX2X_ERR("Invalid GPIO %d\n", gpio_num);
		return -EINVAL;
	}

	bnx2x_acquire_hw_lock(bp, HW_LOCK_RESOURCE_GPIO);
	/* read GPIO int */
	gpio_reg = REG_RD(bp, MISC_REG_GPIO_INT);

	switch (mode) {
	case MISC_REGISTERS_GPIO_INT_OUTPUT_CLR:
		DP(NETIF_MSG_LINK, "Clear GPIO INT %d (shift %d) -> "
				   "output low\n", gpio_num, gpio_shift);
		/* clear SET and set CLR */
		gpio_reg &= ~(gpio_mask << MISC_REGISTERS_GPIO_INT_SET_POS);
		gpio_reg |=  (gpio_mask << MISC_REGISTERS_GPIO_INT_CLR_POS);
		break;

	case MISC_REGISTERS_GPIO_INT_OUTPUT_SET:
		DP(NETIF_MSG_LINK, "Set GPIO INT %d (shift %d) -> "
				   "output high\n", gpio_num, gpio_shift);
		/* clear CLR and set SET */
		gpio_reg &= ~(gpio_mask << MISC_REGISTERS_GPIO_INT_CLR_POS);
		gpio_reg |=  (gpio_mask << MISC_REGISTERS_GPIO_INT_SET_POS);
		break;

	default:
		break;
	}

	REG_WR(bp, MISC_REG_GPIO_INT, gpio_reg);
	bnx2x_release_hw_lock(bp, HW_LOCK_RESOURCE_GPIO);

	return 0;
}

static int bnx2x_set_spio(struct bnx2x *bp, int spio_num, u32 mode)
{
	u32 spio_mask = (1 << spio_num);
	u32 spio_reg;

	if ((spio_num < MISC_REGISTERS_SPIO_4) ||
	    (spio_num > MISC_REGISTERS_SPIO_7)) {
		BNX2X_ERR("Invalid SPIO %d\n", spio_num);
		return -EINVAL;
	}

	bnx2x_acquire_hw_lock(bp, HW_LOCK_RESOURCE_SPIO);
	/* read SPIO and mask except the float bits */
	spio_reg = (REG_RD(bp, MISC_REG_SPIO) & MISC_REGISTERS_SPIO_FLOAT);

	switch (mode) {
	case MISC_REGISTERS_SPIO_OUTPUT_LOW:
		DP(NETIF_MSG_LINK, "Set SPIO %d -> output low\n", spio_num);
		/* clear FLOAT and set CLR */
		spio_reg &= ~(spio_mask << MISC_REGISTERS_SPIO_FLOAT_POS);
		spio_reg |=  (spio_mask << MISC_REGISTERS_SPIO_CLR_POS);
		break;

	case MISC_REGISTERS_SPIO_OUTPUT_HIGH:
		DP(NETIF_MSG_LINK, "Set SPIO %d -> output high\n", spio_num);
		/* clear FLOAT and set SET */
		spio_reg &= ~(spio_mask << MISC_REGISTERS_SPIO_FLOAT_POS);
		spio_reg |=  (spio_mask << MISC_REGISTERS_SPIO_SET_POS);
		break;

	case MISC_REGISTERS_SPIO_INPUT_HI_Z:
		DP(NETIF_MSG_LINK, "Set SPIO %d -> input\n", spio_num);
		/* set FLOAT */
		spio_reg |= (spio_mask << MISC_REGISTERS_SPIO_FLOAT_POS);
		break;

	default:
		break;
	}

	REG_WR(bp, MISC_REG_SPIO, spio_reg);
	bnx2x_release_hw_lock(bp, HW_LOCK_RESOURCE_SPIO);

	return 0;
}

static void bnx2x_calc_fc_adv(struct bnx2x *bp)
{
	switch (bp->link_vars.ieee_fc &
		MDIO_COMBO_IEEE0_AUTO_NEG_ADV_PAUSE_MASK) {
	case MDIO_COMBO_IEEE0_AUTO_NEG_ADV_PAUSE_NONE:
		bp->port.advertising &= ~(ADVERTISED_Asym_Pause |
					  ADVERTISED_Pause);
		break;

	case MDIO_COMBO_IEEE0_AUTO_NEG_ADV_PAUSE_BOTH:
		bp->port.advertising |= (ADVERTISED_Asym_Pause |
					 ADVERTISED_Pause);
		break;

	case MDIO_COMBO_IEEE0_AUTO_NEG_ADV_PAUSE_ASYMMETRIC:
		bp->port.advertising |= ADVERTISED_Asym_Pause;
		break;

	default:
		bp->port.advertising &= ~(ADVERTISED_Asym_Pause |
					  ADVERTISED_Pause);
		break;
	}
}

static void bnx2x_link_report(struct bnx2x *bp)
{
	if (bp->flags & MF_FUNC_DIS) {
		netif_carrier_off(bp->dev);
		netdev_err(bp->dev, "NIC Link is Down\n");
		return;
	}

	if (bp->link_vars.link_up) {
		u16 line_speed;

		if (bp->state == BNX2X_STATE_OPEN)
			netif_carrier_on(bp->dev);
		netdev_info(bp->dev, "NIC Link is Up, ");

		line_speed = bp->link_vars.line_speed;
		if (IS_E1HMF(bp)) {
			u16 vn_max_rate;

			vn_max_rate =
				((bp->mf_config & FUNC_MF_CFG_MAX_BW_MASK) >>
				 FUNC_MF_CFG_MAX_BW_SHIFT) * 100;
			if (vn_max_rate < line_speed)
				line_speed = vn_max_rate;
		}
		pr_cont("%d Mbps ", line_speed);

		if (bp->link_vars.duplex == DUPLEX_FULL)
			pr_cont("full duplex");
		else
			pr_cont("half duplex");

		if (bp->link_vars.flow_ctrl != BNX2X_FLOW_CTRL_NONE) {
			if (bp->link_vars.flow_ctrl & BNX2X_FLOW_CTRL_RX) {
				pr_cont(", receive ");
				if (bp->link_vars.flow_ctrl &
				    BNX2X_FLOW_CTRL_TX)
					pr_cont("& transmit ");
			} else {
				pr_cont(", transmit ");
			}
			pr_cont("flow control ON");
		}
		pr_cont("\n");

	} else { /* link_down */
		netif_carrier_off(bp->dev);
		netdev_err(bp->dev, "NIC Link is Down\n");
	}
}

static u8 bnx2x_initial_phy_init(struct bnx2x *bp, int load_mode)
{
	if (!BP_NOMCP(bp)) {
		u8 rc;

		/* Initialize link parameters structure variables */
		/* It is recommended to turn off RX FC for jumbo frames
		   for better performance */
		if (bp->dev->mtu > 5000)
			bp->link_params.req_fc_auto_adv = BNX2X_FLOW_CTRL_TX;
		else
			bp->link_params.req_fc_auto_adv = BNX2X_FLOW_CTRL_BOTH;

		bnx2x_acquire_phy_lock(bp);

		if (load_mode == LOAD_DIAG)
			bp->link_params.loopback_mode = LOOPBACK_XGXS_10;

		rc = bnx2x_phy_init(&bp->link_params, &bp->link_vars);

		bnx2x_release_phy_lock(bp);

		bnx2x_calc_fc_adv(bp);

		if (CHIP_REV_IS_SLOW(bp) && bp->link_vars.link_up) {
			bnx2x_stats_handle(bp, STATS_EVENT_LINK_UP);
			bnx2x_link_report(bp);
		}

		return rc;
	}
	BNX2X_ERR("Bootcode is missing - can not initialize link\n");
	return -EINVAL;
}

static void bnx2x_link_set(struct bnx2x *bp)
{
	if (!BP_NOMCP(bp)) {
		bnx2x_acquire_phy_lock(bp);
		bnx2x_phy_init(&bp->link_params, &bp->link_vars);
		bnx2x_release_phy_lock(bp);

		bnx2x_calc_fc_adv(bp);
	} else
		BNX2X_ERR("Bootcode is missing - can not set link\n");
}

static void bnx2x__link_reset(struct bnx2x *bp)
{
	if (!BP_NOMCP(bp)) {
		bnx2x_acquire_phy_lock(bp);
		bnx2x_link_reset(&bp->link_params, &bp->link_vars, 1);
		bnx2x_release_phy_lock(bp);
	} else
		BNX2X_ERR("Bootcode is missing - can not reset link\n");
}

static u8 bnx2x_link_test(struct bnx2x *bp)
{
	u8 rc = 0;

	if (!BP_NOMCP(bp)) {
		bnx2x_acquire_phy_lock(bp);
		rc = bnx2x_test_link(&bp->link_params, &bp->link_vars);
		bnx2x_release_phy_lock(bp);
	} else
		BNX2X_ERR("Bootcode is missing - can not test link\n");

	return rc;
}

static void bnx2x_init_port_minmax(struct bnx2x *bp)
{
	u32 r_param = bp->link_vars.line_speed / 8;
	u32 fair_periodic_timeout_usec;
	u32 t_fair;

	memset(&(bp->cmng.rs_vars), 0,
	       sizeof(struct rate_shaping_vars_per_port));
	memset(&(bp->cmng.fair_vars), 0, sizeof(struct fairness_vars_per_port));

	/* 100 usec in SDM ticks = 25 since each tick is 4 usec */
	bp->cmng.rs_vars.rs_periodic_timeout = RS_PERIODIC_TIMEOUT_USEC / 4;

	/* this is the threshold below which no timer arming will occur
	   1.25 coefficient is for the threshold to be a little bigger
	   than the real time, to compensate for timer in-accuracy */
	bp->cmng.rs_vars.rs_threshold =
				(RS_PERIODIC_TIMEOUT_USEC * r_param * 5) / 4;

	/* resolution of fairness timer */
	fair_periodic_timeout_usec = QM_ARB_BYTES / r_param;
	/* for 10G it is 1000usec. for 1G it is 10000usec. */
	t_fair = T_FAIR_COEF / bp->link_vars.line_speed;

	/* this is the threshold below which we won't arm the timer anymore */
	bp->cmng.fair_vars.fair_threshold = QM_ARB_BYTES;

	/* we multiply by 1e3/8 to get bytes/msec.
	   We don't want the credits to pass a credit
	   of the t_fair*FAIR_MEM (algorithm resolution) */
	bp->cmng.fair_vars.upper_bound = r_param * t_fair * FAIR_MEM;
	/* since each tick is 4 usec */
	bp->cmng.fair_vars.fairness_timeout = fair_periodic_timeout_usec / 4;
}

/* Calculates the sum of vn_min_rates.
   It's needed for further normalizing of the min_rates.
   Returns:
     sum of vn_min_rates.
       or
     0 - if all the min_rates are 0.
     In the later case fainess algorithm should be deactivated.
     If not all min_rates are zero then those that are zeroes will be set to 1.
 */
static void bnx2x_calc_vn_weight_sum(struct bnx2x *bp)
{
	int all_zero = 1;
	int port = BP_PORT(bp);
	int vn;

	bp->vn_weight_sum = 0;
	for (vn = VN_0; vn < E1HVN_MAX; vn++) {
		int func = 2*vn + port;
		u32 vn_cfg = SHMEM_RD(bp, mf_cfg.func_mf_config[func].config);
		u32 vn_min_rate = ((vn_cfg & FUNC_MF_CFG_MIN_BW_MASK) >>
				   FUNC_MF_CFG_MIN_BW_SHIFT) * 100;

		/* Skip hidden vns */
		if (vn_cfg & FUNC_MF_CFG_FUNC_HIDE)
			continue;

		/* If min rate is zero - set it to 1 */
		if (!vn_min_rate)
			vn_min_rate = DEF_MIN_RATE;
		else
			all_zero = 0;

		bp->vn_weight_sum += vn_min_rate;
	}

	/* ... only if all min rates are zeros - disable fairness */
	if (all_zero) {
		bp->cmng.flags.cmng_enables &=
					~CMNG_FLAGS_PER_PORT_FAIRNESS_VN;
		DP(NETIF_MSG_IFUP, "All MIN values are zeroes"
		   "  fairness will be disabled\n");
	} else
		bp->cmng.flags.cmng_enables |=
					CMNG_FLAGS_PER_PORT_FAIRNESS_VN;
}

static void bnx2x_init_vn_minmax(struct bnx2x *bp, int func)
{
	struct rate_shaping_vars_per_vn m_rs_vn;
	struct fairness_vars_per_vn m_fair_vn;
	u32 vn_cfg = SHMEM_RD(bp, mf_cfg.func_mf_config[func].config);
	u16 vn_min_rate, vn_max_rate;
	int i;

	/* If function is hidden - set min and max to zeroes */
	if (vn_cfg & FUNC_MF_CFG_FUNC_HIDE) {
		vn_min_rate = 0;
		vn_max_rate = 0;

	} else {
		vn_min_rate = ((vn_cfg & FUNC_MF_CFG_MIN_BW_MASK) >>
				FUNC_MF_CFG_MIN_BW_SHIFT) * 100;
		/* If min rate is zero - set it to 1 */
		if (!vn_min_rate)
			vn_min_rate = DEF_MIN_RATE;
		vn_max_rate = ((vn_cfg & FUNC_MF_CFG_MAX_BW_MASK) >>
				FUNC_MF_CFG_MAX_BW_SHIFT) * 100;
	}
	DP(NETIF_MSG_IFUP,
	   "func %d: vn_min_rate %d  vn_max_rate %d  vn_weight_sum %d\n",
	   func, vn_min_rate, vn_max_rate, bp->vn_weight_sum);

	memset(&m_rs_vn, 0, sizeof(struct rate_shaping_vars_per_vn));
	memset(&m_fair_vn, 0, sizeof(struct fairness_vars_per_vn));

	/* global vn counter - maximal Mbps for this vn */
	m_rs_vn.vn_counter.rate = vn_max_rate;

	/* quota - number of bytes transmitted in this period */
	m_rs_vn.vn_counter.quota =
				(vn_max_rate * RS_PERIODIC_TIMEOUT_USEC) / 8;

	if (bp->vn_weight_sum) {
		/* credit for each period of the fairness algorithm:
		   number of bytes in T_FAIR (the vn share the port rate).
		   vn_weight_sum should not be larger than 10000, thus
		   T_FAIR_COEF / (8 * vn_weight_sum) will always be greater
		   than zero */
		m_fair_vn.vn_credit_delta =
			max_t(u32, (vn_min_rate * (T_FAIR_COEF /
						   (8 * bp->vn_weight_sum))),
			      (bp->cmng.fair_vars.fair_threshold * 2));
		DP(NETIF_MSG_IFUP, "m_fair_vn.vn_credit_delta %d\n",
		   m_fair_vn.vn_credit_delta);
	}

	/* Store it to internal memory */
	for (i = 0; i < sizeof(struct rate_shaping_vars_per_vn)/4; i++)
		REG_WR(bp, BAR_XSTRORM_INTMEM +
		       XSTORM_RATE_SHAPING_PER_VN_VARS_OFFSET(func) + i * 4,
		       ((u32 *)(&m_rs_vn))[i]);

	for (i = 0; i < sizeof(struct fairness_vars_per_vn)/4; i++)
		REG_WR(bp, BAR_XSTRORM_INTMEM +
		       XSTORM_FAIRNESS_PER_VN_VARS_OFFSET(func) + i * 4,
		       ((u32 *)(&m_fair_vn))[i]);
}


/* This function is called upon link interrupt */
static void bnx2x_link_attn(struct bnx2x *bp)
{
	u32 prev_link_status = bp->link_vars.link_status;
	/* Make sure that we are synced with the current statistics */
	bnx2x_stats_handle(bp, STATS_EVENT_STOP);

	bnx2x_link_update(&bp->link_params, &bp->link_vars);

	if (bp->link_vars.link_up) {

		/* dropless flow control */
		if (CHIP_IS_E1H(bp) && bp->dropless_fc) {
			int port = BP_PORT(bp);
			u32 pause_enabled = 0;

			if (bp->link_vars.flow_ctrl & BNX2X_FLOW_CTRL_TX)
				pause_enabled = 1;

			REG_WR(bp, BAR_USTRORM_INTMEM +
			       USTORM_ETH_PAUSE_ENABLED_OFFSET(port),
			       pause_enabled);
		}

		if (bp->link_vars.mac_type == MAC_TYPE_BMAC) {
			struct host_port_stats *pstats;

			pstats = bnx2x_sp(bp, port_stats);
			/* reset old bmac stats */
			memset(&(pstats->mac_stx[0]), 0,
			       sizeof(struct mac_stx));
		}
		if (bp->state == BNX2X_STATE_OPEN)
			bnx2x_stats_handle(bp, STATS_EVENT_LINK_UP);
	}

	/* indicate link status only if link status actually changed */
	if (prev_link_status != bp->link_vars.link_status)
		bnx2x_link_report(bp);

	if (IS_E1HMF(bp)) {
		int port = BP_PORT(bp);
		int func;
		int vn;

		/* Set the attention towards other drivers on the same port */
		for (vn = VN_0; vn < E1HVN_MAX; vn++) {
			if (vn == BP_E1HVN(bp))
				continue;

			func = ((vn << 1) | port);
			REG_WR(bp, MISC_REG_AEU_GENERAL_ATTN_0 +
			       (LINK_SYNC_ATTENTION_BIT_FUNC_0 + func)*4, 1);
		}

		if (bp->link_vars.link_up) {
			int i;

			/* Init rate shaping and fairness contexts */
			bnx2x_init_port_minmax(bp);

			for (vn = VN_0; vn < E1HVN_MAX; vn++)
				bnx2x_init_vn_minmax(bp, 2*vn + port);

			/* Store it to internal memory */
			for (i = 0;
			     i < sizeof(struct cmng_struct_per_port) / 4; i++)
				REG_WR(bp, BAR_XSTRORM_INTMEM +
				  XSTORM_CMNG_PER_PORT_VARS_OFFSET(port) + i*4,
				       ((u32 *)(&bp->cmng))[i]);
		}
	}
}

static void bnx2x__link_status_update(struct bnx2x *bp)
{
	if ((bp->state != BNX2X_STATE_OPEN) || (bp->flags & MF_FUNC_DIS))
		return;

	bnx2x_link_status_update(&bp->link_params, &bp->link_vars);

	if (bp->link_vars.link_up)
		bnx2x_stats_handle(bp, STATS_EVENT_LINK_UP);
	else
		bnx2x_stats_handle(bp, STATS_EVENT_STOP);

	bnx2x_calc_vn_weight_sum(bp);

	/* indicate link status */
	bnx2x_link_report(bp);
}

static void bnx2x_pmf_update(struct bnx2x *bp)
{
	int port = BP_PORT(bp);
	u32 val;

	bp->port.pmf = 1;
	DP(NETIF_MSG_LINK, "pmf %d\n", bp->port.pmf);

	/* enable nig attention */
	val = (0xff0f | (1 << (BP_E1HVN(bp) + 4)));
	REG_WR(bp, HC_REG_TRAILING_EDGE_0 + port*8, val);
	REG_WR(bp, HC_REG_LEADING_EDGE_0 + port*8, val);

	bnx2x_stats_handle(bp, STATS_EVENT_PMF);
}

/* end of Link */

/* slow path */

/*
 * General service functions
 */

/* send the MCP a request, block until there is a reply */
u32 bnx2x_fw_command(struct bnx2x *bp, u32 command)
{
	int func = BP_FUNC(bp);
	u32 seq = ++bp->fw_seq;
	u32 rc = 0;
	u32 cnt = 1;
	u8 delay = CHIP_REV_IS_SLOW(bp) ? 100 : 10;

	mutex_lock(&bp->fw_mb_mutex);
	SHMEM_WR(bp, func_mb[func].drv_mb_header, (command | seq));
	DP(BNX2X_MSG_MCP, "wrote command (%x) to FW MB\n", (command | seq));

	do {
		/* let the FW do it's magic ... */
		msleep(delay);

		rc = SHMEM_RD(bp, func_mb[func].fw_mb_header);

		/* Give the FW up to 5 second (500*10ms) */
	} while ((seq != (rc & FW_MSG_SEQ_NUMBER_MASK)) && (cnt++ < 500));

	DP(BNX2X_MSG_MCP, "[after %d ms] read (%x) seq is (%x) from FW MB\n",
	   cnt*delay, rc, seq);

	/* is this a reply to our command? */
	if (seq == (rc & FW_MSG_SEQ_NUMBER_MASK))
		rc &= FW_MSG_CODE_MASK;
	else {
		/* FW BUG! */
		BNX2X_ERR("FW failed to respond!\n");
		bnx2x_fw_dump(bp);
		rc = 0;
	}
	mutex_unlock(&bp->fw_mb_mutex);

	return rc;
}

static void bnx2x_set_eth_mac_addr_e1h(struct bnx2x *bp, int set);
static void bnx2x_set_rx_mode(struct net_device *dev);

static void bnx2x_e1h_disable(struct bnx2x *bp)
{
	int port = BP_PORT(bp);

	netif_tx_disable(bp->dev);

	REG_WR(bp, NIG_REG_LLH0_FUNC_EN + port*8, 0);

	netif_carrier_off(bp->dev);
}

static void bnx2x_e1h_enable(struct bnx2x *bp)
{
	int port = BP_PORT(bp);

	REG_WR(bp, NIG_REG_LLH0_FUNC_EN + port*8, 1);

	/* Tx queue should be only reenabled */
	netif_tx_wake_all_queues(bp->dev);

	/*
	 * Should not call netif_carrier_on since it will be called if the link
	 * is up when checking for link state
	 */
}

static void bnx2x_update_min_max(struct bnx2x *bp)
{
	int port = BP_PORT(bp);
	int vn, i;

	/* Init rate shaping and fairness contexts */
	bnx2x_init_port_minmax(bp);

	bnx2x_calc_vn_weight_sum(bp);

	for (vn = VN_0; vn < E1HVN_MAX; vn++)
		bnx2x_init_vn_minmax(bp, 2*vn + port);

	if (bp->port.pmf) {
		int func;

		/* Set the attention towards other drivers on the same port */
		for (vn = VN_0; vn < E1HVN_MAX; vn++) {
			if (vn == BP_E1HVN(bp))
				continue;

			func = ((vn << 1) | port);
			REG_WR(bp, MISC_REG_AEU_GENERAL_ATTN_0 +
			       (LINK_SYNC_ATTENTION_BIT_FUNC_0 + func)*4, 1);
		}

		/* Store it to internal memory */
		for (i = 0; i < sizeof(struct cmng_struct_per_port) / 4; i++)
			REG_WR(bp, BAR_XSTRORM_INTMEM +
			       XSTORM_CMNG_PER_PORT_VARS_OFFSET(port) + i*4,
			       ((u32 *)(&bp->cmng))[i]);
	}
}

static void bnx2x_dcc_event(struct bnx2x *bp, u32 dcc_event)
{
	DP(BNX2X_MSG_MCP, "dcc_event 0x%x\n", dcc_event);

	if (dcc_event & DRV_STATUS_DCC_DISABLE_ENABLE_PF) {

		/*
		 * This is the only place besides the function initialization
		 * where the bp->flags can change so it is done without any
		 * locks
		 */
		if (bp->mf_config & FUNC_MF_CFG_FUNC_DISABLED) {
			DP(NETIF_MSG_IFDOWN, "mf_cfg function disabled\n");
			bp->flags |= MF_FUNC_DIS;

			bnx2x_e1h_disable(bp);
		} else {
			DP(NETIF_MSG_IFUP, "mf_cfg function enabled\n");
			bp->flags &= ~MF_FUNC_DIS;

			bnx2x_e1h_enable(bp);
		}
		dcc_event &= ~DRV_STATUS_DCC_DISABLE_ENABLE_PF;
	}
	if (dcc_event & DRV_STATUS_DCC_BANDWIDTH_ALLOCATION) {

		bnx2x_update_min_max(bp);
		dcc_event &= ~DRV_STATUS_DCC_BANDWIDTH_ALLOCATION;
	}

	/* Report results to MCP */
	if (dcc_event)
		bnx2x_fw_command(bp, DRV_MSG_CODE_DCC_FAILURE);
	else
		bnx2x_fw_command(bp, DRV_MSG_CODE_DCC_OK);
}

/* must be called under the spq lock */
static inline struct eth_spe *bnx2x_sp_get_next(struct bnx2x *bp)
{
	struct eth_spe *next_spe = bp->spq_prod_bd;

	if (bp->spq_prod_bd == bp->spq_last_bd) {
		bp->spq_prod_bd = bp->spq;
		bp->spq_prod_idx = 0;
		DP(NETIF_MSG_TIMER, "end of spq\n");
	} else {
		bp->spq_prod_bd++;
		bp->spq_prod_idx++;
	}
	return next_spe;
}

/* must be called under the spq lock */
static inline void bnx2x_sp_prod_update(struct bnx2x *bp)
{
	int func = BP_FUNC(bp);

	/* Make sure that BD data is updated before writing the producer */
	wmb();

	REG_WR(bp, BAR_XSTRORM_INTMEM + XSTORM_SPQ_PROD_OFFSET(func),
	       bp->spq_prod_idx);
	mmiowb();
}

/* the slow path queue is odd since completions arrive on the fastpath ring */
static int bnx2x_sp_post(struct bnx2x *bp, int command, int cid,
			 u32 data_hi, u32 data_lo, int common)
{
	struct eth_spe *spe;

#ifdef BNX2X_STOP_ON_ERROR
	if (unlikely(bp->panic))
		return -EIO;
#endif

	spin_lock_bh(&bp->spq_lock);

	if (!bp->spq_left) {
		BNX2X_ERR("BUG! SPQ ring full!\n");
		spin_unlock_bh(&bp->spq_lock);
		bnx2x_panic();
		return -EBUSY;
	}

	spe = bnx2x_sp_get_next(bp);

	/* CID needs port number to be encoded int it */
	spe->hdr.conn_and_cmd_data =
			cpu_to_le32((command << SPE_HDR_CMD_ID_SHIFT) |
				    HW_CID(bp, cid));
	spe->hdr.type = cpu_to_le16(ETH_CONNECTION_TYPE);
	if (common)
		spe->hdr.type |=
			cpu_to_le16((1 << SPE_HDR_COMMON_RAMROD_SHIFT));

	spe->data.mac_config_addr.hi = cpu_to_le32(data_hi);
	spe->data.mac_config_addr.lo = cpu_to_le32(data_lo);

	bp->spq_left--;

	DP(BNX2X_MSG_SP/*NETIF_MSG_TIMER*/,
	   "SPQE[%x] (%x:%x)  command %d  hw_cid %x  data (%x:%x)  left %x\n",
	   bp->spq_prod_idx, (u32)U64_HI(bp->spq_mapping),
	   (u32)(U64_LO(bp->spq_mapping) +
	   (void *)bp->spq_prod_bd - (void *)bp->spq), command,
	   HW_CID(bp, cid), data_hi, data_lo, bp->spq_left);

	bnx2x_sp_prod_update(bp);
	spin_unlock_bh(&bp->spq_lock);
	return 0;
}

/* acquire split MCP access lock register */
static int bnx2x_acquire_alr(struct bnx2x *bp)
{
	u32 j, val;
	int rc = 0;

	might_sleep();
	for (j = 0; j < 1000; j++) {
		val = (1UL << 31);
		REG_WR(bp, GRCBASE_MCP + 0x9c, val);
		val = REG_RD(bp, GRCBASE_MCP + 0x9c);
		if (val & (1L << 31))
			break;

		msleep(5);
	}
	if (!(val & (1L << 31))) {
		BNX2X_ERR("Cannot acquire MCP access lock register\n");
		rc = -EBUSY;
	}

	return rc;
}

/* release split MCP access lock register */
static void bnx2x_release_alr(struct bnx2x *bp)
{
	REG_WR(bp, GRCBASE_MCP + 0x9c, 0);
}

static inline u16 bnx2x_update_dsb_idx(struct bnx2x *bp)
{
	struct host_def_status_block *def_sb = bp->def_status_blk;
	u16 rc = 0;

	barrier(); /* status block is written to by the chip */
	if (bp->def_att_idx != def_sb->atten_status_block.attn_bits_index) {
		bp->def_att_idx = def_sb->atten_status_block.attn_bits_index;
		rc |= 1;
	}
	if (bp->def_c_idx != def_sb->c_def_status_block.status_block_index) {
		bp->def_c_idx = def_sb->c_def_status_block.status_block_index;
		rc |= 2;
	}
	if (bp->def_u_idx != def_sb->u_def_status_block.status_block_index) {
		bp->def_u_idx = def_sb->u_def_status_block.status_block_index;
		rc |= 4;
	}
	if (bp->def_x_idx != def_sb->x_def_status_block.status_block_index) {
		bp->def_x_idx = def_sb->x_def_status_block.status_block_index;
		rc |= 8;
	}
	if (bp->def_t_idx != def_sb->t_def_status_block.status_block_index) {
		bp->def_t_idx = def_sb->t_def_status_block.status_block_index;
		rc |= 16;
	}
	return rc;
}

/*
 * slow path service functions
 */

static void bnx2x_attn_int_asserted(struct bnx2x *bp, u32 asserted)
{
	int port = BP_PORT(bp);
	u32 hc_addr = (HC_REG_COMMAND_REG + port*32 +
		       COMMAND_REG_ATTN_BITS_SET);
	u32 aeu_addr = port ? MISC_REG_AEU_MASK_ATTN_FUNC_1 :
			      MISC_REG_AEU_MASK_ATTN_FUNC_0;
	u32 nig_int_mask_addr = port ? NIG_REG_MASK_INTERRUPT_PORT1 :
				       NIG_REG_MASK_INTERRUPT_PORT0;
	u32 aeu_mask;
	u32 nig_mask = 0;

	if (bp->attn_state & asserted)
		BNX2X_ERR("IGU ERROR\n");

	bnx2x_acquire_hw_lock(bp, HW_LOCK_RESOURCE_PORT0_ATT_MASK + port);
	aeu_mask = REG_RD(bp, aeu_addr);

	DP(NETIF_MSG_HW, "aeu_mask %x  newly asserted %x\n",
	   aeu_mask, asserted);
	aeu_mask &= ~(asserted & 0x3ff);
	DP(NETIF_MSG_HW, "new mask %x\n", aeu_mask);

	REG_WR(bp, aeu_addr, aeu_mask);
	bnx2x_release_hw_lock(bp, HW_LOCK_RESOURCE_PORT0_ATT_MASK + port);

	DP(NETIF_MSG_HW, "attn_state %x\n", bp->attn_state);
	bp->attn_state |= asserted;
	DP(NETIF_MSG_HW, "new state %x\n", bp->attn_state);

	if (asserted & ATTN_HARD_WIRED_MASK) {
		if (asserted & ATTN_NIG_FOR_FUNC) {

			bnx2x_acquire_phy_lock(bp);

			/* save nig interrupt mask */
			nig_mask = REG_RD(bp, nig_int_mask_addr);
			REG_WR(bp, nig_int_mask_addr, 0);

			bnx2x_link_attn(bp);

			/* handle unicore attn? */
		}
		if (asserted & ATTN_SW_TIMER_4_FUNC)
			DP(NETIF_MSG_HW, "ATTN_SW_TIMER_4_FUNC!\n");

		if (asserted & GPIO_2_FUNC)
			DP(NETIF_MSG_HW, "GPIO_2_FUNC!\n");

		if (asserted & GPIO_3_FUNC)
			DP(NETIF_MSG_HW, "GPIO_3_FUNC!\n");

		if (asserted & GPIO_4_FUNC)
			DP(NETIF_MSG_HW, "GPIO_4_FUNC!\n");

		if (port == 0) {
			if (asserted & ATTN_GENERAL_ATTN_1) {
				DP(NETIF_MSG_HW, "ATTN_GENERAL_ATTN_1!\n");
				REG_WR(bp, MISC_REG_AEU_GENERAL_ATTN_1, 0x0);
			}
			if (asserted & ATTN_GENERAL_ATTN_2) {
				DP(NETIF_MSG_HW, "ATTN_GENERAL_ATTN_2!\n");
				REG_WR(bp, MISC_REG_AEU_GENERAL_ATTN_2, 0x0);
			}
			if (asserted & ATTN_GENERAL_ATTN_3) {
				DP(NETIF_MSG_HW, "ATTN_GENERAL_ATTN_3!\n");
				REG_WR(bp, MISC_REG_AEU_GENERAL_ATTN_3, 0x0);
			}
		} else {
			if (asserted & ATTN_GENERAL_ATTN_4) {
				DP(NETIF_MSG_HW, "ATTN_GENERAL_ATTN_4!\n");
				REG_WR(bp, MISC_REG_AEU_GENERAL_ATTN_4, 0x0);
			}
			if (asserted & ATTN_GENERAL_ATTN_5) {
				DP(NETIF_MSG_HW, "ATTN_GENERAL_ATTN_5!\n");
				REG_WR(bp, MISC_REG_AEU_GENERAL_ATTN_5, 0x0);
			}
			if (asserted & ATTN_GENERAL_ATTN_6) {
				DP(NETIF_MSG_HW, "ATTN_GENERAL_ATTN_6!\n");
				REG_WR(bp, MISC_REG_AEU_GENERAL_ATTN_6, 0x0);
			}
		}

	} /* if hardwired */

	DP(NETIF_MSG_HW, "about to mask 0x%08x at HC addr 0x%x\n",
	   asserted, hc_addr);
	REG_WR(bp, hc_addr, asserted);

	/* now set back the mask */
	if (asserted & ATTN_NIG_FOR_FUNC) {
		REG_WR(bp, nig_int_mask_addr, nig_mask);
		bnx2x_release_phy_lock(bp);
	}
}

static inline void bnx2x_fan_failure(struct bnx2x *bp)
{
	int port = BP_PORT(bp);

	/* mark the failure */
	bp->link_params.ext_phy_config &= ~PORT_HW_CFG_XGXS_EXT_PHY_TYPE_MASK;
	bp->link_params.ext_phy_config |= PORT_HW_CFG_XGXS_EXT_PHY_TYPE_FAILURE;
	SHMEM_WR(bp, dev_info.port_hw_config[port].external_phy_config,
		 bp->link_params.ext_phy_config);

	/* log the failure */
	netdev_err(bp->dev, "Fan Failure on Network Controller has caused"
	       " the driver to shutdown the card to prevent permanent"
	       " damage.  Please contact OEM Support for assistance\n");
}

static inline void bnx2x_attn_int_deasserted0(struct bnx2x *bp, u32 attn)
{
	int port = BP_PORT(bp);
	int reg_offset;
	u32 val, swap_val, swap_override;

	reg_offset = (port ? MISC_REG_AEU_ENABLE1_FUNC_1_OUT_0 :
			     MISC_REG_AEU_ENABLE1_FUNC_0_OUT_0);

	if (attn & AEU_INPUTS_ATTN_BITS_SPIO5) {

		val = REG_RD(bp, reg_offset);
		val &= ~AEU_INPUTS_ATTN_BITS_SPIO5;
		REG_WR(bp, reg_offset, val);

		BNX2X_ERR("SPIO5 hw attention\n");

		/* Fan failure attention */
		switch (XGXS_EXT_PHY_TYPE(bp->link_params.ext_phy_config)) {
		case PORT_HW_CFG_XGXS_EXT_PHY_TYPE_SFX7101:
			/* Low power mode is controlled by GPIO 2 */
			bnx2x_set_gpio(bp, MISC_REGISTERS_GPIO_2,
				       MISC_REGISTERS_GPIO_OUTPUT_LOW, port);
			/* The PHY reset is controlled by GPIO 1 */
			bnx2x_set_gpio(bp, MISC_REGISTERS_GPIO_1,
				       MISC_REGISTERS_GPIO_OUTPUT_LOW, port);
			break;

		case PORT_HW_CFG_XGXS_EXT_PHY_TYPE_BCM8727:
			/* The PHY reset is controlled by GPIO 1 */
			/* fake the port number to cancel the swap done in
			   set_gpio() */
			swap_val = REG_RD(bp, NIG_REG_PORT_SWAP);
			swap_override = REG_RD(bp, NIG_REG_STRAP_OVERRIDE);
			port = (swap_val && swap_override) ^ 1;
			bnx2x_set_gpio(bp, MISC_REGISTERS_GPIO_1,
				       MISC_REGISTERS_GPIO_OUTPUT_LOW, port);
			break;

		default:
			break;
		}
		bnx2x_fan_failure(bp);
	}

	if (attn & (AEU_INPUTS_ATTN_BITS_GPIO3_FUNCTION_0 |
		    AEU_INPUTS_ATTN_BITS_GPIO3_FUNCTION_1)) {
		bnx2x_acquire_phy_lock(bp);
		bnx2x_handle_module_detect_int(&bp->link_params);
		bnx2x_release_phy_lock(bp);
	}

	if (attn & HW_INTERRUT_ASSERT_SET_0) {

		val = REG_RD(bp, reg_offset);
		val &= ~(attn & HW_INTERRUT_ASSERT_SET_0);
		REG_WR(bp, reg_offset, val);

		BNX2X_ERR("FATAL HW block attention set0 0x%x\n",
			  (u32)(attn & HW_INTERRUT_ASSERT_SET_0));
		bnx2x_panic();
	}
}

static inline void bnx2x_attn_int_deasserted1(struct bnx2x *bp, u32 attn)
{
	u32 val;

	if (attn & AEU_INPUTS_ATTN_BITS_DOORBELLQ_HW_INTERRUPT) {

		val = REG_RD(bp, DORQ_REG_DORQ_INT_STS_CLR);
		BNX2X_ERR("DB hw attention 0x%x\n", val);
		/* DORQ discard attention */
		if (val & 0x2)
			BNX2X_ERR("FATAL error from DORQ\n");
	}

	if (attn & HW_INTERRUT_ASSERT_SET_1) {

		int port = BP_PORT(bp);
		int reg_offset;

		reg_offset = (port ? MISC_REG_AEU_ENABLE1_FUNC_1_OUT_1 :
				     MISC_REG_AEU_ENABLE1_FUNC_0_OUT_1);

		val = REG_RD(bp, reg_offset);
		val &= ~(attn & HW_INTERRUT_ASSERT_SET_1);
		REG_WR(bp, reg_offset, val);

		BNX2X_ERR("FATAL HW block attention set1 0x%x\n",
			  (u32)(attn & HW_INTERRUT_ASSERT_SET_1));
		bnx2x_panic();
	}
}

static inline void bnx2x_attn_int_deasserted2(struct bnx2x *bp, u32 attn)
{
	u32 val;

	if (attn & AEU_INPUTS_ATTN_BITS_CFC_HW_INTERRUPT) {

		val = REG_RD(bp, CFC_REG_CFC_INT_STS_CLR);
		BNX2X_ERR("CFC hw attention 0x%x\n", val);
		/* CFC error attention */
		if (val & 0x2)
			BNX2X_ERR("FATAL error from CFC\n");
	}

	if (attn & AEU_INPUTS_ATTN_BITS_PXP_HW_INTERRUPT) {

		val = REG_RD(bp, PXP_REG_PXP_INT_STS_CLR_0);
		BNX2X_ERR("PXP hw attention 0x%x\n", val);
		/* RQ_USDMDP_FIFO_OVERFLOW */
		if (val & 0x18000)
			BNX2X_ERR("FATAL error from PXP\n");
	}

	if (attn & HW_INTERRUT_ASSERT_SET_2) {

		int port = BP_PORT(bp);
		int reg_offset;

		reg_offset = (port ? MISC_REG_AEU_ENABLE1_FUNC_1_OUT_2 :
				     MISC_REG_AEU_ENABLE1_FUNC_0_OUT_2);

		val = REG_RD(bp, reg_offset);
		val &= ~(attn & HW_INTERRUT_ASSERT_SET_2);
		REG_WR(bp, reg_offset, val);

		BNX2X_ERR("FATAL HW block attention set2 0x%x\n",
			  (u32)(attn & HW_INTERRUT_ASSERT_SET_2));
		bnx2x_panic();
	}
}

static inline void bnx2x_attn_int_deasserted3(struct bnx2x *bp, u32 attn)
{
	u32 val;

	if (attn & EVEREST_GEN_ATTN_IN_USE_MASK) {

		if (attn & BNX2X_PMF_LINK_ASSERT) {
			int func = BP_FUNC(bp);

			REG_WR(bp, MISC_REG_AEU_GENERAL_ATTN_12 + func*4, 0);
			bp->mf_config = SHMEM_RD(bp,
					   mf_cfg.func_mf_config[func].config);
			val = SHMEM_RD(bp, func_mb[func].drv_status);
			if (val & DRV_STATUS_DCC_EVENT_MASK)
				bnx2x_dcc_event(bp,
					    (val & DRV_STATUS_DCC_EVENT_MASK));
			bnx2x__link_status_update(bp);
			if ((bp->port.pmf == 0) && (val & DRV_STATUS_PMF))
				bnx2x_pmf_update(bp);

		} else if (attn & BNX2X_MC_ASSERT_BITS) {

			BNX2X_ERR("MC assert!\n");
			REG_WR(bp, MISC_REG_AEU_GENERAL_ATTN_10, 0);
			REG_WR(bp, MISC_REG_AEU_GENERAL_ATTN_9, 0);
			REG_WR(bp, MISC_REG_AEU_GENERAL_ATTN_8, 0);
			REG_WR(bp, MISC_REG_AEU_GENERAL_ATTN_7, 0);
			bnx2x_panic();

		} else if (attn & BNX2X_MCP_ASSERT) {

			BNX2X_ERR("MCP assert!\n");
			REG_WR(bp, MISC_REG_AEU_GENERAL_ATTN_11, 0);
			bnx2x_fw_dump(bp);

		} else
			BNX2X_ERR("Unknown HW assert! (attn 0x%x)\n", attn);
	}

	if (attn & EVEREST_LATCHED_ATTN_IN_USE_MASK) {
		BNX2X_ERR("LATCHED attention 0x%08x (masked)\n", attn);
		if (attn & BNX2X_GRC_TIMEOUT) {
			val = CHIP_IS_E1H(bp) ?
				REG_RD(bp, MISC_REG_GRC_TIMEOUT_ATTN) : 0;
			BNX2X_ERR("GRC time-out 0x%08x\n", val);
		}
		if (attn & BNX2X_GRC_RSV) {
			val = CHIP_IS_E1H(bp) ?
				REG_RD(bp, MISC_REG_GRC_RSV_ATTN) : 0;
			BNX2X_ERR("GRC reserved 0x%08x\n", val);
		}
		REG_WR(bp, MISC_REG_AEU_CLR_LATCH_SIGNAL, 0x7ff);
	}
}

static int bnx2x_nic_unload(struct bnx2x *bp, int unload_mode);
static int bnx2x_nic_load(struct bnx2x *bp, int load_mode);


#define BNX2X_MISC_GEN_REG      MISC_REG_GENERIC_POR_1
#define LOAD_COUNTER_BITS	16 /* Number of bits for load counter */
#define LOAD_COUNTER_MASK	(((u32)0x1 << LOAD_COUNTER_BITS) - 1)
#define RESET_DONE_FLAG_MASK	(~LOAD_COUNTER_MASK)
#define RESET_DONE_FLAG_SHIFT	LOAD_COUNTER_BITS
#define CHIP_PARITY_SUPPORTED(bp)   (CHIP_IS_E1(bp) || CHIP_IS_E1H(bp))
/*
 * should be run under rtnl lock
 */
static inline void bnx2x_set_reset_done(struct bnx2x *bp)
{
	u32 val	= REG_RD(bp, BNX2X_MISC_GEN_REG);
	val &= ~(1 << RESET_DONE_FLAG_SHIFT);
	REG_WR(bp, BNX2X_MISC_GEN_REG, val);
	barrier();
	mmiowb();
}

/*
 * should be run under rtnl lock
 */
static inline void bnx2x_set_reset_in_progress(struct bnx2x *bp)
{
	u32 val	= REG_RD(bp, BNX2X_MISC_GEN_REG);
	val |= (1 << 16);
	REG_WR(bp, BNX2X_MISC_GEN_REG, val);
	barrier();
	mmiowb();
}

/*
 * should be run under rtnl lock
 */
static inline bool bnx2x_reset_is_done(struct bnx2x *bp)
{
	u32 val	= REG_RD(bp, BNX2X_MISC_GEN_REG);
	DP(NETIF_MSG_HW, "GEN_REG_VAL=0x%08x\n", val);
	return (val & RESET_DONE_FLAG_MASK) ? false : true;
}

/*
 * should be run under rtnl lock
 */
static inline void bnx2x_inc_load_cnt(struct bnx2x *bp)
{
	u32 val1, val = REG_RD(bp, BNX2X_MISC_GEN_REG);

	DP(NETIF_MSG_HW, "Old GEN_REG_VAL=0x%08x\n", val);

	val1 = ((val & LOAD_COUNTER_MASK) + 1) & LOAD_COUNTER_MASK;
	REG_WR(bp, BNX2X_MISC_GEN_REG, (val & RESET_DONE_FLAG_MASK) | val1);
	barrier();
	mmiowb();
}

/*
 * should be run under rtnl lock
 */
static inline u32 bnx2x_dec_load_cnt(struct bnx2x *bp)
{
	u32 val1, val = REG_RD(bp, BNX2X_MISC_GEN_REG);

	DP(NETIF_MSG_HW, "Old GEN_REG_VAL=0x%08x\n", val);

	val1 = ((val & LOAD_COUNTER_MASK) - 1) & LOAD_COUNTER_MASK;
	REG_WR(bp, BNX2X_MISC_GEN_REG, (val & RESET_DONE_FLAG_MASK) | val1);
	barrier();
	mmiowb();

	return val1;
}

/*
 * should be run under rtnl lock
 */
static inline u32 bnx2x_get_load_cnt(struct bnx2x *bp)
{
	return REG_RD(bp, BNX2X_MISC_GEN_REG) & LOAD_COUNTER_MASK;
}

static inline void bnx2x_clear_load_cnt(struct bnx2x *bp)
{
	u32 val = REG_RD(bp, BNX2X_MISC_GEN_REG);
	REG_WR(bp, BNX2X_MISC_GEN_REG, val & (~LOAD_COUNTER_MASK));
}

static inline void _print_next_block(int idx, const char *blk)
{
	if (idx)
		pr_cont(", ");
	pr_cont("%s", blk);
}

static inline int bnx2x_print_blocks_with_parity0(u32 sig, int par_num)
{
	int i = 0;
	u32 cur_bit = 0;
	for (i = 0; sig; i++) {
		cur_bit = ((u32)0x1 << i);
		if (sig & cur_bit) {
			switch (cur_bit) {
			case AEU_INPUTS_ATTN_BITS_BRB_PARITY_ERROR:
				_print_next_block(par_num++, "BRB");
				break;
			case AEU_INPUTS_ATTN_BITS_PARSER_PARITY_ERROR:
				_print_next_block(par_num++, "PARSER");
				break;
			case AEU_INPUTS_ATTN_BITS_TSDM_PARITY_ERROR:
				_print_next_block(par_num++, "TSDM");
				break;
			case AEU_INPUTS_ATTN_BITS_SEARCHER_PARITY_ERROR:
				_print_next_block(par_num++, "SEARCHER");
				break;
			case AEU_INPUTS_ATTN_BITS_TSEMI_PARITY_ERROR:
				_print_next_block(par_num++, "TSEMI");
				break;
			}

			/* Clear the bit */
			sig &= ~cur_bit;
		}
	}

	return par_num;
}

static inline int bnx2x_print_blocks_with_parity1(u32 sig, int par_num)
{
	int i = 0;
	u32 cur_bit = 0;
	for (i = 0; sig; i++) {
		cur_bit = ((u32)0x1 << i);
		if (sig & cur_bit) {
			switch (cur_bit) {
			case AEU_INPUTS_ATTN_BITS_PBCLIENT_PARITY_ERROR:
				_print_next_block(par_num++, "PBCLIENT");
				break;
			case AEU_INPUTS_ATTN_BITS_QM_PARITY_ERROR:
				_print_next_block(par_num++, "QM");
				break;
			case AEU_INPUTS_ATTN_BITS_XSDM_PARITY_ERROR:
				_print_next_block(par_num++, "XSDM");
				break;
			case AEU_INPUTS_ATTN_BITS_XSEMI_PARITY_ERROR:
				_print_next_block(par_num++, "XSEMI");
				break;
			case AEU_INPUTS_ATTN_BITS_DOORBELLQ_PARITY_ERROR:
				_print_next_block(par_num++, "DOORBELLQ");
				break;
			case AEU_INPUTS_ATTN_BITS_VAUX_PCI_CORE_PARITY_ERROR:
				_print_next_block(par_num++, "VAUX PCI CORE");
				break;
			case AEU_INPUTS_ATTN_BITS_DEBUG_PARITY_ERROR:
				_print_next_block(par_num++, "DEBUG");
				break;
			case AEU_INPUTS_ATTN_BITS_USDM_PARITY_ERROR:
				_print_next_block(par_num++, "USDM");
				break;
			case AEU_INPUTS_ATTN_BITS_USEMI_PARITY_ERROR:
				_print_next_block(par_num++, "USEMI");
				break;
			case AEU_INPUTS_ATTN_BITS_UPB_PARITY_ERROR:
				_print_next_block(par_num++, "UPB");
				break;
			case AEU_INPUTS_ATTN_BITS_CSDM_PARITY_ERROR:
				_print_next_block(par_num++, "CSDM");
				break;
			}

			/* Clear the bit */
			sig &= ~cur_bit;
		}
	}

	return par_num;
}

static inline int bnx2x_print_blocks_with_parity2(u32 sig, int par_num)
{
	int i = 0;
	u32 cur_bit = 0;
	for (i = 0; sig; i++) {
		cur_bit = ((u32)0x1 << i);
		if (sig & cur_bit) {
			switch (cur_bit) {
			case AEU_INPUTS_ATTN_BITS_CSEMI_PARITY_ERROR:
				_print_next_block(par_num++, "CSEMI");
				break;
			case AEU_INPUTS_ATTN_BITS_PXP_PARITY_ERROR:
				_print_next_block(par_num++, "PXP");
				break;
			case AEU_IN_ATTN_BITS_PXPPCICLOCKCLIENT_PARITY_ERROR:
				_print_next_block(par_num++,
					"PXPPCICLOCKCLIENT");
				break;
			case AEU_INPUTS_ATTN_BITS_CFC_PARITY_ERROR:
				_print_next_block(par_num++, "CFC");
				break;
			case AEU_INPUTS_ATTN_BITS_CDU_PARITY_ERROR:
				_print_next_block(par_num++, "CDU");
				break;
			case AEU_INPUTS_ATTN_BITS_IGU_PARITY_ERROR:
				_print_next_block(par_num++, "IGU");
				break;
			case AEU_INPUTS_ATTN_BITS_MISC_PARITY_ERROR:
				_print_next_block(par_num++, "MISC");
				break;
			}

			/* Clear the bit */
			sig &= ~cur_bit;
		}
	}

	return par_num;
}

static inline int bnx2x_print_blocks_with_parity3(u32 sig, int par_num)
{
	int i = 0;
	u32 cur_bit = 0;
	for (i = 0; sig; i++) {
		cur_bit = ((u32)0x1 << i);
		if (sig & cur_bit) {
			switch (cur_bit) {
			case AEU_INPUTS_ATTN_BITS_MCP_LATCHED_ROM_PARITY:
				_print_next_block(par_num++, "MCP ROM");
				break;
			case AEU_INPUTS_ATTN_BITS_MCP_LATCHED_UMP_RX_PARITY:
				_print_next_block(par_num++, "MCP UMP RX");
				break;
			case AEU_INPUTS_ATTN_BITS_MCP_LATCHED_UMP_TX_PARITY:
				_print_next_block(par_num++, "MCP UMP TX");
				break;
			case AEU_INPUTS_ATTN_BITS_MCP_LATCHED_SCPAD_PARITY:
				_print_next_block(par_num++, "MCP SCPAD");
				break;
			}

			/* Clear the bit */
			sig &= ~cur_bit;
		}
	}

	return par_num;
}

static inline bool bnx2x_parity_attn(struct bnx2x *bp, u32 sig0, u32 sig1,
				     u32 sig2, u32 sig3)
{
	if ((sig0 & HW_PRTY_ASSERT_SET_0) || (sig1 & HW_PRTY_ASSERT_SET_1) ||
	    (sig2 & HW_PRTY_ASSERT_SET_2) || (sig3 & HW_PRTY_ASSERT_SET_3)) {
		int par_num = 0;
		DP(NETIF_MSG_HW, "Was parity error: HW block parity attention: "
			"[0]:0x%08x [1]:0x%08x "
			"[2]:0x%08x [3]:0x%08x\n",
			  sig0 & HW_PRTY_ASSERT_SET_0,
			  sig1 & HW_PRTY_ASSERT_SET_1,
			  sig2 & HW_PRTY_ASSERT_SET_2,
			  sig3 & HW_PRTY_ASSERT_SET_3);
		printk(KERN_ERR"%s: Parity errors detected in blocks: ",
		       bp->dev->name);
		par_num = bnx2x_print_blocks_with_parity0(
			sig0 & HW_PRTY_ASSERT_SET_0, par_num);
		par_num = bnx2x_print_blocks_with_parity1(
			sig1 & HW_PRTY_ASSERT_SET_1, par_num);
		par_num = bnx2x_print_blocks_with_parity2(
			sig2 & HW_PRTY_ASSERT_SET_2, par_num);
		par_num = bnx2x_print_blocks_with_parity3(
			sig3 & HW_PRTY_ASSERT_SET_3, par_num);
		printk("\n");
		return true;
	} else
		return false;
}

static bool bnx2x_chk_parity_attn(struct bnx2x *bp)
{
	struct attn_route attn;
	int port = BP_PORT(bp);

	attn.sig[0] = REG_RD(bp,
		MISC_REG_AEU_AFTER_INVERT_1_FUNC_0 +
			     port*4);
	attn.sig[1] = REG_RD(bp,
		MISC_REG_AEU_AFTER_INVERT_2_FUNC_0 +
			     port*4);
	attn.sig[2] = REG_RD(bp,
		MISC_REG_AEU_AFTER_INVERT_3_FUNC_0 +
			     port*4);
	attn.sig[3] = REG_RD(bp,
		MISC_REG_AEU_AFTER_INVERT_4_FUNC_0 +
			     port*4);

	return bnx2x_parity_attn(bp, attn.sig[0], attn.sig[1], attn.sig[2],
					attn.sig[3]);
}

static void bnx2x_attn_int_deasserted(struct bnx2x *bp, u32 deasserted)
{
	struct attn_route attn, *group_mask;
	int port = BP_PORT(bp);
	int index;
	u32 reg_addr;
	u32 val;
	u32 aeu_mask;

	/* need to take HW lock because MCP or other port might also
	   try to handle this event */
	bnx2x_acquire_alr(bp);

	if (bnx2x_chk_parity_attn(bp)) {
		bp->recovery_state = BNX2X_RECOVERY_INIT;
		bnx2x_set_reset_in_progress(bp);
		schedule_delayed_work(&bp->reset_task, 0);
		/* Disable HW interrupts */
		bnx2x_int_disable(bp);
		bnx2x_release_alr(bp);
		/* In case of parity errors don't handle attentions so that
		 * other function would "see" parity errors.
		 */
		return;
	}

	attn.sig[0] = REG_RD(bp, MISC_REG_AEU_AFTER_INVERT_1_FUNC_0 + port*4);
	attn.sig[1] = REG_RD(bp, MISC_REG_AEU_AFTER_INVERT_2_FUNC_0 + port*4);
	attn.sig[2] = REG_RD(bp, MISC_REG_AEU_AFTER_INVERT_3_FUNC_0 + port*4);
	attn.sig[3] = REG_RD(bp, MISC_REG_AEU_AFTER_INVERT_4_FUNC_0 + port*4);
	DP(NETIF_MSG_HW, "attn: %08x %08x %08x %08x\n",
	   attn.sig[0], attn.sig[1], attn.sig[2], attn.sig[3]);

	for (index = 0; index < MAX_DYNAMIC_ATTN_GRPS; index++) {
		if (deasserted & (1 << index)) {
			group_mask = &bp->attn_group[index];

			DP(NETIF_MSG_HW, "group[%d]: %08x %08x %08x %08x\n",
			   index, group_mask->sig[0], group_mask->sig[1],
			   group_mask->sig[2], group_mask->sig[3]);

			bnx2x_attn_int_deasserted3(bp,
					attn.sig[3] & group_mask->sig[3]);
			bnx2x_attn_int_deasserted1(bp,
					attn.sig[1] & group_mask->sig[1]);
			bnx2x_attn_int_deasserted2(bp,
					attn.sig[2] & group_mask->sig[2]);
			bnx2x_attn_int_deasserted0(bp,
					attn.sig[0] & group_mask->sig[0]);
		}
	}

	bnx2x_release_alr(bp);

	reg_addr = (HC_REG_COMMAND_REG + port*32 + COMMAND_REG_ATTN_BITS_CLR);

	val = ~deasserted;
	DP(NETIF_MSG_HW, "about to mask 0x%08x at HC addr 0x%x\n",
	   val, reg_addr);
	REG_WR(bp, reg_addr, val);

	if (~bp->attn_state & deasserted)
		BNX2X_ERR("IGU ERROR\n");

	reg_addr = port ? MISC_REG_AEU_MASK_ATTN_FUNC_1 :
			  MISC_REG_AEU_MASK_ATTN_FUNC_0;

	bnx2x_acquire_hw_lock(bp, HW_LOCK_RESOURCE_PORT0_ATT_MASK + port);
	aeu_mask = REG_RD(bp, reg_addr);

	DP(NETIF_MSG_HW, "aeu_mask %x  newly deasserted %x\n",
	   aeu_mask, deasserted);
	aeu_mask |= (deasserted & 0x3ff);
	DP(NETIF_MSG_HW, "new mask %x\n", aeu_mask);

	REG_WR(bp, reg_addr, aeu_mask);
	bnx2x_release_hw_lock(bp, HW_LOCK_RESOURCE_PORT0_ATT_MASK + port);

	DP(NETIF_MSG_HW, "attn_state %x\n", bp->attn_state);
	bp->attn_state &= ~deasserted;
	DP(NETIF_MSG_HW, "new state %x\n", bp->attn_state);
}

static void bnx2x_attn_int(struct bnx2x *bp)
{
	/* read local copy of bits */
	u32 attn_bits = le32_to_cpu(bp->def_status_blk->atten_status_block.
								attn_bits);
	u32 attn_ack = le32_to_cpu(bp->def_status_blk->atten_status_block.
								attn_bits_ack);
	u32 attn_state = bp->attn_state;

	/* look for changed bits */
	u32 asserted   =  attn_bits & ~attn_ack & ~attn_state;
	u32 deasserted = ~attn_bits &  attn_ack &  attn_state;

	DP(NETIF_MSG_HW,
	   "attn_bits %x  attn_ack %x  asserted %x  deasserted %x\n",
	   attn_bits, attn_ack, asserted, deasserted);

	if (~(attn_bits ^ attn_ack) & (attn_bits ^ attn_state))
		BNX2X_ERR("BAD attention state\n");

	/* handle bits that were raised */
	if (asserted)
		bnx2x_attn_int_asserted(bp, asserted);

	if (deasserted)
		bnx2x_attn_int_deasserted(bp, deasserted);
}

static void bnx2x_sp_task(struct work_struct *work)
{
	struct bnx2x *bp = container_of(work, struct bnx2x, sp_task.work);
	u16 status;

	/* Return here if interrupt is disabled */
	if (unlikely(atomic_read(&bp->intr_sem) != 0)) {
		DP(NETIF_MSG_INTR, "called but intr_sem not 0, returning\n");
		return;
	}

	status = bnx2x_update_dsb_idx(bp);
/*	if (status == 0)				     */
/*		BNX2X_ERR("spurious slowpath interrupt!\n"); */

	DP(NETIF_MSG_INTR, "got a slowpath interrupt (status 0x%x)\n", status);

	/* HW attentions */
	if (status & 0x1) {
		bnx2x_attn_int(bp);
		status &= ~0x1;
	}

	/* CStorm events: STAT_QUERY */
	if (status & 0x2) {
		DP(BNX2X_MSG_SP, "CStorm events: STAT_QUERY\n");
		status &= ~0x2;
	}

	if (unlikely(status))
		DP(NETIF_MSG_INTR, "got an unknown interrupt! (status 0x%x)\n",
		   status);

	bnx2x_ack_sb(bp, DEF_SB_ID, ATTENTION_ID, le16_to_cpu(bp->def_att_idx),
		     IGU_INT_NOP, 1);
	bnx2x_ack_sb(bp, DEF_SB_ID, USTORM_ID, le16_to_cpu(bp->def_u_idx),
		     IGU_INT_NOP, 1);
	bnx2x_ack_sb(bp, DEF_SB_ID, CSTORM_ID, le16_to_cpu(bp->def_c_idx),
		     IGU_INT_NOP, 1);
	bnx2x_ack_sb(bp, DEF_SB_ID, XSTORM_ID, le16_to_cpu(bp->def_x_idx),
		     IGU_INT_NOP, 1);
	bnx2x_ack_sb(bp, DEF_SB_ID, TSTORM_ID, le16_to_cpu(bp->def_t_idx),
		     IGU_INT_ENABLE, 1);
}

static irqreturn_t bnx2x_msix_sp_int(int irq, void *dev_instance)
{
	struct net_device *dev = dev_instance;
	struct bnx2x *bp = netdev_priv(dev);

	/* Return here if interrupt is disabled */
	if (unlikely(atomic_read(&bp->intr_sem) != 0)) {
		DP(NETIF_MSG_INTR, "called but intr_sem not 0, returning\n");
		return IRQ_HANDLED;
	}

	bnx2x_ack_sb(bp, DEF_SB_ID, TSTORM_ID, 0, IGU_INT_DISABLE, 0);

#ifdef BNX2X_STOP_ON_ERROR
	if (unlikely(bp->panic))
		return IRQ_HANDLED;
#endif

#ifdef BCM_CNIC
	{
		struct cnic_ops *c_ops;

		rcu_read_lock();
		c_ops = rcu_dereference(bp->cnic_ops);
		if (c_ops)
			c_ops->cnic_handler(bp->cnic_data, NULL);
		rcu_read_unlock();
	}
#endif
	queue_delayed_work(bnx2x_wq, &bp->sp_task, 0);

	return IRQ_HANDLED;
}

/* end of slow path */

/* Statistics */

/****************************************************************************
* Macros
****************************************************************************/

/* sum[hi:lo] += add[hi:lo] */
#define ADD_64(s_hi, a_hi, s_lo, a_lo) \
	do { \
		s_lo += a_lo; \
		s_hi += a_hi + ((s_lo < a_lo) ? 1 : 0); \
	} while (0)

/* difference = minuend - subtrahend */
#define DIFF_64(d_hi, m_hi, s_hi, d_lo, m_lo, s_lo) \
	do { \
		if (m_lo < s_lo) { \
			/* underflow */ \
			d_hi = m_hi - s_hi; \
			if (d_hi > 0) { \
				/* we can 'loan' 1 */ \
				d_hi--; \
				d_lo = m_lo + (UINT_MAX - s_lo) + 1; \
			} else { \
				/* m_hi <= s_hi */ \
				d_hi = 0; \
				d_lo = 0; \
			} \
		} else { \
			/* m_lo >= s_lo */ \
			if (m_hi < s_hi) { \
				d_hi = 0; \
				d_lo = 0; \
			} else { \
				/* m_hi >= s_hi */ \
				d_hi = m_hi - s_hi; \
				d_lo = m_lo - s_lo; \
			} \
		} \
	} while (0)

#define UPDATE_STAT64(s, t) \
	do { \
		DIFF_64(diff.hi, new->s##_hi, pstats->mac_stx[0].t##_hi, \
			diff.lo, new->s##_lo, pstats->mac_stx[0].t##_lo); \
		pstats->mac_stx[0].t##_hi = new->s##_hi; \
		pstats->mac_stx[0].t##_lo = new->s##_lo; \
		ADD_64(pstats->mac_stx[1].t##_hi, diff.hi, \
		       pstats->mac_stx[1].t##_lo, diff.lo); \
	} while (0)

#define UPDATE_STAT64_NIG(s, t) \
	do { \
		DIFF_64(diff.hi, new->s##_hi, old->s##_hi, \
			diff.lo, new->s##_lo, old->s##_lo); \
		ADD_64(estats->t##_hi, diff.hi, \
		       estats->t##_lo, diff.lo); \
	} while (0)

/* sum[hi:lo] += add */
#define ADD_EXTEND_64(s_hi, s_lo, a) \
	do { \
		s_lo += a; \
		s_hi += (s_lo < a) ? 1 : 0; \
	} while (0)

#define UPDATE_EXTEND_STAT(s) \
	do { \
		ADD_EXTEND_64(pstats->mac_stx[1].s##_hi, \
			      pstats->mac_stx[1].s##_lo, \
			      new->s); \
	} while (0)

#define UPDATE_EXTEND_TSTAT(s, t) \
	do { \
		diff = le32_to_cpu(tclient->s) - le32_to_cpu(old_tclient->s); \
		old_tclient->s = tclient->s; \
		ADD_EXTEND_64(qstats->t##_hi, qstats->t##_lo, diff); \
	} while (0)

#define UPDATE_EXTEND_USTAT(s, t) \
	do { \
		diff = le32_to_cpu(uclient->s) - le32_to_cpu(old_uclient->s); \
		old_uclient->s = uclient->s; \
		ADD_EXTEND_64(qstats->t##_hi, qstats->t##_lo, diff); \
	} while (0)

#define UPDATE_EXTEND_XSTAT(s, t) \
	do { \
		diff = le32_to_cpu(xclient->s) - le32_to_cpu(old_xclient->s); \
		old_xclient->s = xclient->s; \
		ADD_EXTEND_64(qstats->t##_hi, qstats->t##_lo, diff); \
	} while (0)

/* minuend -= subtrahend */
#define SUB_64(m_hi, s_hi, m_lo, s_lo) \
	do { \
		DIFF_64(m_hi, m_hi, s_hi, m_lo, m_lo, s_lo); \
	} while (0)

/* minuend[hi:lo] -= subtrahend */
#define SUB_EXTEND_64(m_hi, m_lo, s) \
	do { \
		SUB_64(m_hi, 0, m_lo, s); \
	} while (0)

#define SUB_EXTEND_USTAT(s, t) \
	do { \
		diff = le32_to_cpu(uclient->s) - le32_to_cpu(old_uclient->s); \
		SUB_EXTEND_64(qstats->t##_hi, qstats->t##_lo, diff); \
	} while (0)

/*
 * General service functions
 */

static inline long bnx2x_hilo(u32 *hiref)
{
	u32 lo = *(hiref + 1);
#if (BITS_PER_LONG == 64)
	u32 hi = *hiref;

	return HILO_U64(hi, lo);
#else
	return lo;
#endif
}

/*
 * Init service functions
 */

static void bnx2x_storm_stats_post(struct bnx2x *bp)
{
	if (!bp->stats_pending) {
		struct eth_query_ramrod_data ramrod_data = {0};
		int i, rc;

		spin_lock_bh(&bp->stats_lock);

		ramrod_data.drv_counter = bp->stats_counter++;
		ramrod_data.collect_port = bp->port.pmf ? 1 : 0;
		for_each_queue(bp, i)
			ramrod_data.ctr_id_vector |= (1 << bp->fp[i].cl_id);

		rc = bnx2x_sp_post(bp, RAMROD_CMD_ID_ETH_STAT_QUERY, 0,
				   ((u32 *)&ramrod_data)[1],
				   ((u32 *)&ramrod_data)[0], 0);
		if (rc == 0) {
			/* stats ramrod has it's own slot on the spq */
			bp->spq_left++;
			bp->stats_pending = 1;
		}

		spin_unlock_bh(&bp->stats_lock);
	}
}

static void bnx2x_hw_stats_post(struct bnx2x *bp)
{
	struct dmae_command *dmae = &bp->stats_dmae;
	u32 *stats_comp = bnx2x_sp(bp, stats_comp);

	*stats_comp = DMAE_COMP_VAL;
	if (CHIP_REV_IS_SLOW(bp))
		return;

	/* loader */
	if (bp->executer_idx) {
		int loader_idx = PMF_DMAE_C(bp);

		memset(dmae, 0, sizeof(struct dmae_command));

		dmae->opcode = (DMAE_CMD_SRC_PCI | DMAE_CMD_DST_GRC |
				DMAE_CMD_C_DST_GRC | DMAE_CMD_C_ENABLE |
				DMAE_CMD_DST_RESET |
#ifdef __BIG_ENDIAN
				DMAE_CMD_ENDIANITY_B_DW_SWAP |
#else
				DMAE_CMD_ENDIANITY_DW_SWAP |
#endif
				(BP_PORT(bp) ? DMAE_CMD_PORT_1 :
					       DMAE_CMD_PORT_0) |
				(BP_E1HVN(bp) << DMAE_CMD_E1HVN_SHIFT));
		dmae->src_addr_lo = U64_LO(bnx2x_sp_mapping(bp, dmae[0]));
		dmae->src_addr_hi = U64_HI(bnx2x_sp_mapping(bp, dmae[0]));
		dmae->dst_addr_lo = (DMAE_REG_CMD_MEM +
				     sizeof(struct dmae_command) *
				     (loader_idx + 1)) >> 2;
		dmae->dst_addr_hi = 0;
		dmae->len = sizeof(struct dmae_command) >> 2;
		if (CHIP_IS_E1(bp))
			dmae->len--;
		dmae->comp_addr_lo = dmae_reg_go_c[loader_idx + 1] >> 2;
		dmae->comp_addr_hi = 0;
		dmae->comp_val = 1;

		*stats_comp = 0;
		bnx2x_post_dmae(bp, dmae, loader_idx);

	} else if (bp->func_stx) {
		*stats_comp = 0;
		bnx2x_post_dmae(bp, dmae, INIT_DMAE_C(bp));
	}
}

static int bnx2x_stats_comp(struct bnx2x *bp)
{
	u32 *stats_comp = bnx2x_sp(bp, stats_comp);
	int cnt = 10;

	might_sleep();
	while (*stats_comp != DMAE_COMP_VAL) {
		if (!cnt) {
			BNX2X_ERR("timeout waiting for stats finished\n");
			break;
		}
		cnt--;
		msleep(1);
	}
	return 1;
}

/*
 * Statistics service functions
 */

static void bnx2x_stats_pmf_update(struct bnx2x *bp)
{
	struct dmae_command *dmae;
	u32 opcode;
	int loader_idx = PMF_DMAE_C(bp);
	u32 *stats_comp = bnx2x_sp(bp, stats_comp);

	/* sanity */
	if (!IS_E1HMF(bp) || !bp->port.pmf || !bp->port.port_stx) {
		BNX2X_ERR("BUG!\n");
		return;
	}

	bp->executer_idx = 0;

	opcode = (DMAE_CMD_SRC_GRC | DMAE_CMD_DST_PCI |
		  DMAE_CMD_C_ENABLE |
		  DMAE_CMD_SRC_RESET | DMAE_CMD_DST_RESET |
#ifdef __BIG_ENDIAN
		  DMAE_CMD_ENDIANITY_B_DW_SWAP |
#else
		  DMAE_CMD_ENDIANITY_DW_SWAP |
#endif
		  (BP_PORT(bp) ? DMAE_CMD_PORT_1 : DMAE_CMD_PORT_0) |
		  (BP_E1HVN(bp) << DMAE_CMD_E1HVN_SHIFT));

	dmae = bnx2x_sp(bp, dmae[bp->executer_idx++]);
	dmae->opcode = (opcode | DMAE_CMD_C_DST_GRC);
	dmae->src_addr_lo = bp->port.port_stx >> 2;
	dmae->src_addr_hi = 0;
	dmae->dst_addr_lo = U64_LO(bnx2x_sp_mapping(bp, port_stats));
	dmae->dst_addr_hi = U64_HI(bnx2x_sp_mapping(bp, port_stats));
	dmae->len = DMAE_LEN32_RD_MAX;
	dmae->comp_addr_lo = dmae_reg_go_c[loader_idx] >> 2;
	dmae->comp_addr_hi = 0;
	dmae->comp_val = 1;

	dmae = bnx2x_sp(bp, dmae[bp->executer_idx++]);
	dmae->opcode = (opcode | DMAE_CMD_C_DST_PCI);
	dmae->src_addr_lo = (bp->port.port_stx >> 2) + DMAE_LEN32_RD_MAX;
	dmae->src_addr_hi = 0;
	dmae->dst_addr_lo = U64_LO(bnx2x_sp_mapping(bp, port_stats) +
				   DMAE_LEN32_RD_MAX * 4);
	dmae->dst_addr_hi = U64_HI(bnx2x_sp_mapping(bp, port_stats) +
				   DMAE_LEN32_RD_MAX * 4);
	dmae->len = (sizeof(struct host_port_stats) >> 2) - DMAE_LEN32_RD_MAX;
	dmae->comp_addr_lo = U64_LO(bnx2x_sp_mapping(bp, stats_comp));
	dmae->comp_addr_hi = U64_HI(bnx2x_sp_mapping(bp, stats_comp));
	dmae->comp_val = DMAE_COMP_VAL;

	*stats_comp = 0;
	bnx2x_hw_stats_post(bp);
	bnx2x_stats_comp(bp);
}

static void bnx2x_port_stats_init(struct bnx2x *bp)
{
	struct dmae_command *dmae;
	int port = BP_PORT(bp);
	int vn = BP_E1HVN(bp);
	u32 opcode;
	int loader_idx = PMF_DMAE_C(bp);
	u32 mac_addr;
	u32 *stats_comp = bnx2x_sp(bp, stats_comp);

	/* sanity */
	if (!bp->link_vars.link_up || !bp->port.pmf) {
		BNX2X_ERR("BUG!\n");
		return;
	}

	bp->executer_idx = 0;

	/* MCP */
	opcode = (DMAE_CMD_SRC_PCI | DMAE_CMD_DST_GRC |
		  DMAE_CMD_C_DST_GRC | DMAE_CMD_C_ENABLE |
		  DMAE_CMD_SRC_RESET | DMAE_CMD_DST_RESET |
#ifdef __BIG_ENDIAN
		  DMAE_CMD_ENDIANITY_B_DW_SWAP |
#else
		  DMAE_CMD_ENDIANITY_DW_SWAP |
#endif
		  (port ? DMAE_CMD_PORT_1 : DMAE_CMD_PORT_0) |
		  (vn << DMAE_CMD_E1HVN_SHIFT));

	if (bp->port.port_stx) {

		dmae = bnx2x_sp(bp, dmae[bp->executer_idx++]);
		dmae->opcode = opcode;
		dmae->src_addr_lo = U64_LO(bnx2x_sp_mapping(bp, port_stats));
		dmae->src_addr_hi = U64_HI(bnx2x_sp_mapping(bp, port_stats));
		dmae->dst_addr_lo = bp->port.port_stx >> 2;
		dmae->dst_addr_hi = 0;
		dmae->len = sizeof(struct host_port_stats) >> 2;
		dmae->comp_addr_lo = dmae_reg_go_c[loader_idx] >> 2;
		dmae->comp_addr_hi = 0;
		dmae->comp_val = 1;
	}

	if (bp->func_stx) {

		dmae = bnx2x_sp(bp, dmae[bp->executer_idx++]);
		dmae->opcode = opcode;
		dmae->src_addr_lo = U64_LO(bnx2x_sp_mapping(bp, func_stats));
		dmae->src_addr_hi = U64_HI(bnx2x_sp_mapping(bp, func_stats));
		dmae->dst_addr_lo = bp->func_stx >> 2;
		dmae->dst_addr_hi = 0;
		dmae->len = sizeof(struct host_func_stats) >> 2;
		dmae->comp_addr_lo = dmae_reg_go_c[loader_idx] >> 2;
		dmae->comp_addr_hi = 0;
		dmae->comp_val = 1;
	}

	/* MAC */
	opcode = (DMAE_CMD_SRC_GRC | DMAE_CMD_DST_PCI |
		  DMAE_CMD_C_DST_GRC | DMAE_CMD_C_ENABLE |
		  DMAE_CMD_SRC_RESET | DMAE_CMD_DST_RESET |
#ifdef __BIG_ENDIAN
		  DMAE_CMD_ENDIANITY_B_DW_SWAP |
#else
		  DMAE_CMD_ENDIANITY_DW_SWAP |
#endif
		  (port ? DMAE_CMD_PORT_1 : DMAE_CMD_PORT_0) |
		  (vn << DMAE_CMD_E1HVN_SHIFT));

	if (bp->link_vars.mac_type == MAC_TYPE_BMAC) {

		mac_addr = (port ? NIG_REG_INGRESS_BMAC1_MEM :
				   NIG_REG_INGRESS_BMAC0_MEM);

		/* BIGMAC_REGISTER_TX_STAT_GTPKT ..
		   BIGMAC_REGISTER_TX_STAT_GTBYT */
		dmae = bnx2x_sp(bp, dmae[bp->executer_idx++]);
		dmae->opcode = opcode;
		dmae->src_addr_lo = (mac_addr +
				     BIGMAC_REGISTER_TX_STAT_GTPKT) >> 2;
		dmae->src_addr_hi = 0;
		dmae->dst_addr_lo = U64_LO(bnx2x_sp_mapping(bp, mac_stats));
		dmae->dst_addr_hi = U64_HI(bnx2x_sp_mapping(bp, mac_stats));
		dmae->len = (8 + BIGMAC_REGISTER_TX_STAT_GTBYT -
			     BIGMAC_REGISTER_TX_STAT_GTPKT) >> 2;
		dmae->comp_addr_lo = dmae_reg_go_c[loader_idx] >> 2;
		dmae->comp_addr_hi = 0;
		dmae->comp_val = 1;

		/* BIGMAC_REGISTER_RX_STAT_GR64 ..
		   BIGMAC_REGISTER_RX_STAT_GRIPJ */
		dmae = bnx2x_sp(bp, dmae[bp->executer_idx++]);
		dmae->opcode = opcode;
		dmae->src_addr_lo = (mac_addr +
				     BIGMAC_REGISTER_RX_STAT_GR64) >> 2;
		dmae->src_addr_hi = 0;
		dmae->dst_addr_lo = U64_LO(bnx2x_sp_mapping(bp, mac_stats) +
				offsetof(struct bmac_stats, rx_stat_gr64_lo));
		dmae->dst_addr_hi = U64_HI(bnx2x_sp_mapping(bp, mac_stats) +
				offsetof(struct bmac_stats, rx_stat_gr64_lo));
		dmae->len = (8 + BIGMAC_REGISTER_RX_STAT_GRIPJ -
			     BIGMAC_REGISTER_RX_STAT_GR64) >> 2;
		dmae->comp_addr_lo = dmae_reg_go_c[loader_idx] >> 2;
		dmae->comp_addr_hi = 0;
		dmae->comp_val = 1;

	} else if (bp->link_vars.mac_type == MAC_TYPE_EMAC) {

		mac_addr = (port ? GRCBASE_EMAC1 : GRCBASE_EMAC0);

		/* EMAC_REG_EMAC_RX_STAT_AC (EMAC_REG_EMAC_RX_STAT_AC_COUNT)*/
		dmae = bnx2x_sp(bp, dmae[bp->executer_idx++]);
		dmae->opcode = opcode;
		dmae->src_addr_lo = (mac_addr +
				     EMAC_REG_EMAC_RX_STAT_AC) >> 2;
		dmae->src_addr_hi = 0;
		dmae->dst_addr_lo = U64_LO(bnx2x_sp_mapping(bp, mac_stats));
		dmae->dst_addr_hi = U64_HI(bnx2x_sp_mapping(bp, mac_stats));
		dmae->len = EMAC_REG_EMAC_RX_STAT_AC_COUNT;
		dmae->comp_addr_lo = dmae_reg_go_c[loader_idx] >> 2;
		dmae->comp_addr_hi = 0;
		dmae->comp_val = 1;

		/* EMAC_REG_EMAC_RX_STAT_AC_28 */
		dmae = bnx2x_sp(bp, dmae[bp->executer_idx++]);
		dmae->opcode = opcode;
		dmae->src_addr_lo = (mac_addr +
				     EMAC_REG_EMAC_RX_STAT_AC_28) >> 2;
		dmae->src_addr_hi = 0;
		dmae->dst_addr_lo = U64_LO(bnx2x_sp_mapping(bp, mac_stats) +
		     offsetof(struct emac_stats, rx_stat_falsecarriererrors));
		dmae->dst_addr_hi = U64_HI(bnx2x_sp_mapping(bp, mac_stats) +
		     offsetof(struct emac_stats, rx_stat_falsecarriererrors));
		dmae->len = 1;
		dmae->comp_addr_lo = dmae_reg_go_c[loader_idx] >> 2;
		dmae->comp_addr_hi = 0;
		dmae->comp_val = 1;

		/* EMAC_REG_EMAC_TX_STAT_AC (EMAC_REG_EMAC_TX_STAT_AC_COUNT)*/
		dmae = bnx2x_sp(bp, dmae[bp->executer_idx++]);
		dmae->opcode = opcode;
		dmae->src_addr_lo = (mac_addr +
				     EMAC_REG_EMAC_TX_STAT_AC) >> 2;
		dmae->src_addr_hi = 0;
		dmae->dst_addr_lo = U64_LO(bnx2x_sp_mapping(bp, mac_stats) +
			offsetof(struct emac_stats, tx_stat_ifhcoutoctets));
		dmae->dst_addr_hi = U64_HI(bnx2x_sp_mapping(bp, mac_stats) +
			offsetof(struct emac_stats, tx_stat_ifhcoutoctets));
		dmae->len = EMAC_REG_EMAC_TX_STAT_AC_COUNT;
		dmae->comp_addr_lo = dmae_reg_go_c[loader_idx] >> 2;
		dmae->comp_addr_hi = 0;
		dmae->comp_val = 1;
	}

	/* NIG */
	dmae = bnx2x_sp(bp, dmae[bp->executer_idx++]);
	dmae->opcode = opcode;
	dmae->src_addr_lo = (port ? NIG_REG_STAT1_BRB_DISCARD :
				    NIG_REG_STAT0_BRB_DISCARD) >> 2;
	dmae->src_addr_hi = 0;
	dmae->dst_addr_lo = U64_LO(bnx2x_sp_mapping(bp, nig_stats));
	dmae->dst_addr_hi = U64_HI(bnx2x_sp_mapping(bp, nig_stats));
	dmae->len = (sizeof(struct nig_stats) - 4*sizeof(u32)) >> 2;
	dmae->comp_addr_lo = dmae_reg_go_c[loader_idx] >> 2;
	dmae->comp_addr_hi = 0;
	dmae->comp_val = 1;

	dmae = bnx2x_sp(bp, dmae[bp->executer_idx++]);
	dmae->opcode = opcode;
	dmae->src_addr_lo = (port ? NIG_REG_STAT1_EGRESS_MAC_PKT0 :
				    NIG_REG_STAT0_EGRESS_MAC_PKT0) >> 2;
	dmae->src_addr_hi = 0;
	dmae->dst_addr_lo = U64_LO(bnx2x_sp_mapping(bp, nig_stats) +
			offsetof(struct nig_stats, egress_mac_pkt0_lo));
	dmae->dst_addr_hi = U64_HI(bnx2x_sp_mapping(bp, nig_stats) +
			offsetof(struct nig_stats, egress_mac_pkt0_lo));
	dmae->len = (2*sizeof(u32)) >> 2;
	dmae->comp_addr_lo = dmae_reg_go_c[loader_idx] >> 2;
	dmae->comp_addr_hi = 0;
	dmae->comp_val = 1;

	dmae = bnx2x_sp(bp, dmae[bp->executer_idx++]);
	dmae->opcode = (DMAE_CMD_SRC_GRC | DMAE_CMD_DST_PCI |
			DMAE_CMD_C_DST_PCI | DMAE_CMD_C_ENABLE |
			DMAE_CMD_SRC_RESET | DMAE_CMD_DST_RESET |
#ifdef __BIG_ENDIAN
			DMAE_CMD_ENDIANITY_B_DW_SWAP |
#else
			DMAE_CMD_ENDIANITY_DW_SWAP |
#endif
			(port ? DMAE_CMD_PORT_1 : DMAE_CMD_PORT_0) |
			(vn << DMAE_CMD_E1HVN_SHIFT));
	dmae->src_addr_lo = (port ? NIG_REG_STAT1_EGRESS_MAC_PKT1 :
				    NIG_REG_STAT0_EGRESS_MAC_PKT1) >> 2;
	dmae->src_addr_hi = 0;
	dmae->dst_addr_lo = U64_LO(bnx2x_sp_mapping(bp, nig_stats) +
			offsetof(struct nig_stats, egress_mac_pkt1_lo));
	dmae->dst_addr_hi = U64_HI(bnx2x_sp_mapping(bp, nig_stats) +
			offsetof(struct nig_stats, egress_mac_pkt1_lo));
	dmae->len = (2*sizeof(u32)) >> 2;
	dmae->comp_addr_lo = U64_LO(bnx2x_sp_mapping(bp, stats_comp));
	dmae->comp_addr_hi = U64_HI(bnx2x_sp_mapping(bp, stats_comp));
	dmae->comp_val = DMAE_COMP_VAL;

	*stats_comp = 0;
}

static void bnx2x_func_stats_init(struct bnx2x *bp)
{
	struct dmae_command *dmae = &bp->stats_dmae;
	u32 *stats_comp = bnx2x_sp(bp, stats_comp);

	/* sanity */
	if (!bp->func_stx) {
		BNX2X_ERR("BUG!\n");
		return;
	}

	bp->executer_idx = 0;
	memset(dmae, 0, sizeof(struct dmae_command));

	dmae->opcode = (DMAE_CMD_SRC_PCI | DMAE_CMD_DST_GRC |
			DMAE_CMD_C_DST_PCI | DMAE_CMD_C_ENABLE |
			DMAE_CMD_SRC_RESET | DMAE_CMD_DST_RESET |
#ifdef __BIG_ENDIAN
			DMAE_CMD_ENDIANITY_B_DW_SWAP |
#else
			DMAE_CMD_ENDIANITY_DW_SWAP |
#endif
			(BP_PORT(bp) ? DMAE_CMD_PORT_1 : DMAE_CMD_PORT_0) |
			(BP_E1HVN(bp) << DMAE_CMD_E1HVN_SHIFT));
	dmae->src_addr_lo = U64_LO(bnx2x_sp_mapping(bp, func_stats));
	dmae->src_addr_hi = U64_HI(bnx2x_sp_mapping(bp, func_stats));
	dmae->dst_addr_lo = bp->func_stx >> 2;
	dmae->dst_addr_hi = 0;
	dmae->len = sizeof(struct host_func_stats) >> 2;
	dmae->comp_addr_lo = U64_LO(bnx2x_sp_mapping(bp, stats_comp));
	dmae->comp_addr_hi = U64_HI(bnx2x_sp_mapping(bp, stats_comp));
	dmae->comp_val = DMAE_COMP_VAL;

	*stats_comp = 0;
}

static void bnx2x_stats_start(struct bnx2x *bp)
{
	if (bp->port.pmf)
		bnx2x_port_stats_init(bp);

	else if (bp->func_stx)
		bnx2x_func_stats_init(bp);

	bnx2x_hw_stats_post(bp);
	bnx2x_storm_stats_post(bp);
}

static void bnx2x_stats_pmf_start(struct bnx2x *bp)
{
	bnx2x_stats_comp(bp);
	bnx2x_stats_pmf_update(bp);
	bnx2x_stats_start(bp);
}

static void bnx2x_stats_restart(struct bnx2x *bp)
{
	bnx2x_stats_comp(bp);
	bnx2x_stats_start(bp);
}

static void bnx2x_bmac_stats_update(struct bnx2x *bp)
{
	struct bmac_stats *new = bnx2x_sp(bp, mac_stats.bmac_stats);
	struct host_port_stats *pstats = bnx2x_sp(bp, port_stats);
	struct bnx2x_eth_stats *estats = &bp->eth_stats;
	struct {
		u32 lo;
		u32 hi;
	} diff;

	UPDATE_STAT64(rx_stat_grerb, rx_stat_ifhcinbadoctets);
	UPDATE_STAT64(rx_stat_grfcs, rx_stat_dot3statsfcserrors);
	UPDATE_STAT64(rx_stat_grund, rx_stat_etherstatsundersizepkts);
	UPDATE_STAT64(rx_stat_grovr, rx_stat_dot3statsframestoolong);
	UPDATE_STAT64(rx_stat_grfrg, rx_stat_etherstatsfragments);
	UPDATE_STAT64(rx_stat_grjbr, rx_stat_etherstatsjabbers);
	UPDATE_STAT64(rx_stat_grxcf, rx_stat_maccontrolframesreceived);
	UPDATE_STAT64(rx_stat_grxpf, rx_stat_xoffstateentered);
	UPDATE_STAT64(rx_stat_grxpf, rx_stat_bmac_xpf);
	UPDATE_STAT64(tx_stat_gtxpf, tx_stat_outxoffsent);
	UPDATE_STAT64(tx_stat_gtxpf, tx_stat_flowcontroldone);
	UPDATE_STAT64(tx_stat_gt64, tx_stat_etherstatspkts64octets);
	UPDATE_STAT64(tx_stat_gt127,
				tx_stat_etherstatspkts65octetsto127octets);
	UPDATE_STAT64(tx_stat_gt255,
				tx_stat_etherstatspkts128octetsto255octets);
	UPDATE_STAT64(tx_stat_gt511,
				tx_stat_etherstatspkts256octetsto511octets);
	UPDATE_STAT64(tx_stat_gt1023,
				tx_stat_etherstatspkts512octetsto1023octets);
	UPDATE_STAT64(tx_stat_gt1518,
				tx_stat_etherstatspkts1024octetsto1522octets);
	UPDATE_STAT64(tx_stat_gt2047, tx_stat_bmac_2047);
	UPDATE_STAT64(tx_stat_gt4095, tx_stat_bmac_4095);
	UPDATE_STAT64(tx_stat_gt9216, tx_stat_bmac_9216);
	UPDATE_STAT64(tx_stat_gt16383, tx_stat_bmac_16383);
	UPDATE_STAT64(tx_stat_gterr,
				tx_stat_dot3statsinternalmactransmiterrors);
	UPDATE_STAT64(tx_stat_gtufl, tx_stat_bmac_ufl);

	estats->pause_frames_received_hi =
				pstats->mac_stx[1].rx_stat_bmac_xpf_hi;
	estats->pause_frames_received_lo =
				pstats->mac_stx[1].rx_stat_bmac_xpf_lo;

	estats->pause_frames_sent_hi =
				pstats->mac_stx[1].tx_stat_outxoffsent_hi;
	estats->pause_frames_sent_lo =
				pstats->mac_stx[1].tx_stat_outxoffsent_lo;
}

static void bnx2x_emac_stats_update(struct bnx2x *bp)
{
	struct emac_stats *new = bnx2x_sp(bp, mac_stats.emac_stats);
	struct host_port_stats *pstats = bnx2x_sp(bp, port_stats);
	struct bnx2x_eth_stats *estats = &bp->eth_stats;

	UPDATE_EXTEND_STAT(rx_stat_ifhcinbadoctets);
	UPDATE_EXTEND_STAT(tx_stat_ifhcoutbadoctets);
	UPDATE_EXTEND_STAT(rx_stat_dot3statsfcserrors);
	UPDATE_EXTEND_STAT(rx_stat_dot3statsalignmenterrors);
	UPDATE_EXTEND_STAT(rx_stat_dot3statscarriersenseerrors);
	UPDATE_EXTEND_STAT(rx_stat_falsecarriererrors);
	UPDATE_EXTEND_STAT(rx_stat_etherstatsundersizepkts);
	UPDATE_EXTEND_STAT(rx_stat_dot3statsframestoolong);
	UPDATE_EXTEND_STAT(rx_stat_etherstatsfragments);
	UPDATE_EXTEND_STAT(rx_stat_etherstatsjabbers);
	UPDATE_EXTEND_STAT(rx_stat_maccontrolframesreceived);
	UPDATE_EXTEND_STAT(rx_stat_xoffstateentered);
	UPDATE_EXTEND_STAT(rx_stat_xonpauseframesreceived);
	UPDATE_EXTEND_STAT(rx_stat_xoffpauseframesreceived);
	UPDATE_EXTEND_STAT(tx_stat_outxonsent);
	UPDATE_EXTEND_STAT(tx_stat_outxoffsent);
	UPDATE_EXTEND_STAT(tx_stat_flowcontroldone);
	UPDATE_EXTEND_STAT(tx_stat_etherstatscollisions);
	UPDATE_EXTEND_STAT(tx_stat_dot3statssinglecollisionframes);
	UPDATE_EXTEND_STAT(tx_stat_dot3statsmultiplecollisionframes);
	UPDATE_EXTEND_STAT(tx_stat_dot3statsdeferredtransmissions);
	UPDATE_EXTEND_STAT(tx_stat_dot3statsexcessivecollisions);
	UPDATE_EXTEND_STAT(tx_stat_dot3statslatecollisions);
	UPDATE_EXTEND_STAT(tx_stat_etherstatspkts64octets);
	UPDATE_EXTEND_STAT(tx_stat_etherstatspkts65octetsto127octets);
	UPDATE_EXTEND_STAT(tx_stat_etherstatspkts128octetsto255octets);
	UPDATE_EXTEND_STAT(tx_stat_etherstatspkts256octetsto511octets);
	UPDATE_EXTEND_STAT(tx_stat_etherstatspkts512octetsto1023octets);
	UPDATE_EXTEND_STAT(tx_stat_etherstatspkts1024octetsto1522octets);
	UPDATE_EXTEND_STAT(tx_stat_etherstatspktsover1522octets);
	UPDATE_EXTEND_STAT(tx_stat_dot3statsinternalmactransmiterrors);

	estats->pause_frames_received_hi =
			pstats->mac_stx[1].rx_stat_xonpauseframesreceived_hi;
	estats->pause_frames_received_lo =
			pstats->mac_stx[1].rx_stat_xonpauseframesreceived_lo;
	ADD_64(estats->pause_frames_received_hi,
	       pstats->mac_stx[1].rx_stat_xoffpauseframesreceived_hi,
	       estats->pause_frames_received_lo,
	       pstats->mac_stx[1].rx_stat_xoffpauseframesreceived_lo);

	estats->pause_frames_sent_hi =
			pstats->mac_stx[1].tx_stat_outxonsent_hi;
	estats->pause_frames_sent_lo =
			pstats->mac_stx[1].tx_stat_outxonsent_lo;
	ADD_64(estats->pause_frames_sent_hi,
	       pstats->mac_stx[1].tx_stat_outxoffsent_hi,
	       estats->pause_frames_sent_lo,
	       pstats->mac_stx[1].tx_stat_outxoffsent_lo);
}

static int bnx2x_hw_stats_update(struct bnx2x *bp)
{
	struct nig_stats *new = bnx2x_sp(bp, nig_stats);
	struct nig_stats *old = &(bp->port.old_nig_stats);
	struct host_port_stats *pstats = bnx2x_sp(bp, port_stats);
	struct bnx2x_eth_stats *estats = &bp->eth_stats;
	struct {
		u32 lo;
		u32 hi;
	} diff;

	if (bp->link_vars.mac_type == MAC_TYPE_BMAC)
		bnx2x_bmac_stats_update(bp);

	else if (bp->link_vars.mac_type == MAC_TYPE_EMAC)
		bnx2x_emac_stats_update(bp);

	else { /* unreached */
		BNX2X_ERR("stats updated by DMAE but no MAC active\n");
		return -1;
	}

	ADD_EXTEND_64(pstats->brb_drop_hi, pstats->brb_drop_lo,
		      new->brb_discard - old->brb_discard);
	ADD_EXTEND_64(estats->brb_truncate_hi, estats->brb_truncate_lo,
		      new->brb_truncate - old->brb_truncate);

	UPDATE_STAT64_NIG(egress_mac_pkt0,
					etherstatspkts1024octetsto1522octets);
	UPDATE_STAT64_NIG(egress_mac_pkt1, etherstatspktsover1522octets);

	memcpy(old, new, sizeof(struct nig_stats));

	memcpy(&(estats->rx_stat_ifhcinbadoctets_hi), &(pstats->mac_stx[1]),
	       sizeof(struct mac_stx));
	estats->brb_drop_hi = pstats->brb_drop_hi;
	estats->brb_drop_lo = pstats->brb_drop_lo;

	pstats->host_port_stats_start = ++pstats->host_port_stats_end;

	if (!BP_NOMCP(bp)) {
		u32 nig_timer_max =
			SHMEM_RD(bp, port_mb[BP_PORT(bp)].stat_nig_timer);
		if (nig_timer_max != estats->nig_timer_max) {
			estats->nig_timer_max = nig_timer_max;
			BNX2X_ERR("NIG timer max (%u)\n",
				  estats->nig_timer_max);
		}
	}

	return 0;
}

static int bnx2x_storm_stats_update(struct bnx2x *bp)
{
	struct eth_stats_query *stats = bnx2x_sp(bp, fw_stats);
	struct tstorm_per_port_stats *tport =
					&stats->tstorm_common.port_statistics;
	struct host_func_stats *fstats = bnx2x_sp(bp, func_stats);
	struct bnx2x_eth_stats *estats = &bp->eth_stats;
	int i;
	u16 cur_stats_counter;

	/* Make sure we use the value of the counter
	 * used for sending the last stats ramrod.
	 */
	spin_lock_bh(&bp->stats_lock);
	cur_stats_counter = bp->stats_counter - 1;
	spin_unlock_bh(&bp->stats_lock);

	memcpy(&(fstats->total_bytes_received_hi),
	       &(bnx2x_sp(bp, func_stats_base)->total_bytes_received_hi),
	       sizeof(struct host_func_stats) - 2*sizeof(u32));
	estats->error_bytes_received_hi = 0;
	estats->error_bytes_received_lo = 0;
	estats->etherstatsoverrsizepkts_hi = 0;
	estats->etherstatsoverrsizepkts_lo = 0;
	estats->no_buff_discard_hi = 0;
	estats->no_buff_discard_lo = 0;

	for_each_queue(bp, i) {
		struct bnx2x_fastpath *fp = &bp->fp[i];
		int cl_id = fp->cl_id;
		struct tstorm_per_client_stats *tclient =
				&stats->tstorm_common.client_statistics[cl_id];
		struct tstorm_per_client_stats *old_tclient = &fp->old_tclient;
		struct ustorm_per_client_stats *uclient =
				&stats->ustorm_common.client_statistics[cl_id];
		struct ustorm_per_client_stats *old_uclient = &fp->old_uclient;
		struct xstorm_per_client_stats *xclient =
				&stats->xstorm_common.client_statistics[cl_id];
		struct xstorm_per_client_stats *old_xclient = &fp->old_xclient;
		struct bnx2x_eth_q_stats *qstats = &fp->eth_q_stats;
		u32 diff;

		/* are storm stats valid? */
		if (le16_to_cpu(xclient->stats_counter) != cur_stats_counter) {
			DP(BNX2X_MSG_STATS, "[%d] stats not updated by xstorm"
			   "  xstorm counter (0x%x) != stats_counter (0x%x)\n",
<<<<<<< HEAD
			   i, xclient->stats_counter, bp->stats_counter);
=======
			   i, xclient->stats_counter, cur_stats_counter + 1);
>>>>>>> 772320e8
			return -1;
		}
		if (le16_to_cpu(tclient->stats_counter) != cur_stats_counter) {
			DP(BNX2X_MSG_STATS, "[%d] stats not updated by tstorm"
			   "  tstorm counter (0x%x) != stats_counter (0x%x)\n",
<<<<<<< HEAD
			   i, tclient->stats_counter, bp->stats_counter);
=======
			   i, tclient->stats_counter, cur_stats_counter + 1);
>>>>>>> 772320e8
			return -2;
		}
		if (le16_to_cpu(uclient->stats_counter) != cur_stats_counter) {
			DP(BNX2X_MSG_STATS, "[%d] stats not updated by ustorm"
			   "  ustorm counter (0x%x) != stats_counter (0x%x)\n",
<<<<<<< HEAD
			   i, uclient->stats_counter, bp->stats_counter);
=======
			   i, uclient->stats_counter, cur_stats_counter + 1);
>>>>>>> 772320e8
			return -4;
		}

		qstats->total_bytes_received_hi =
			le32_to_cpu(tclient->rcv_broadcast_bytes.hi);
		qstats->total_bytes_received_lo =
			le32_to_cpu(tclient->rcv_broadcast_bytes.lo);

		ADD_64(qstats->total_bytes_received_hi,
		       le32_to_cpu(tclient->rcv_multicast_bytes.hi),
		       qstats->total_bytes_received_lo,
		       le32_to_cpu(tclient->rcv_multicast_bytes.lo));

		ADD_64(qstats->total_bytes_received_hi,
		       le32_to_cpu(tclient->rcv_unicast_bytes.hi),
		       qstats->total_bytes_received_lo,
		       le32_to_cpu(tclient->rcv_unicast_bytes.lo));

		SUB_64(qstats->total_bytes_received_hi,
		       le32_to_cpu(uclient->bcast_no_buff_bytes.hi),
		       qstats->total_bytes_received_lo,
		       le32_to_cpu(uclient->bcast_no_buff_bytes.lo));

		SUB_64(qstats->total_bytes_received_hi,
		       le32_to_cpu(uclient->mcast_no_buff_bytes.hi),
		       qstats->total_bytes_received_lo,
		       le32_to_cpu(uclient->mcast_no_buff_bytes.lo));

		SUB_64(qstats->total_bytes_received_hi,
		       le32_to_cpu(uclient->ucast_no_buff_bytes.hi),
		       qstats->total_bytes_received_lo,
		       le32_to_cpu(uclient->ucast_no_buff_bytes.lo));

		qstats->valid_bytes_received_hi =
					qstats->total_bytes_received_hi;
		qstats->valid_bytes_received_lo =
					qstats->total_bytes_received_lo;

		qstats->error_bytes_received_hi =
				le32_to_cpu(tclient->rcv_error_bytes.hi);
		qstats->error_bytes_received_lo =
				le32_to_cpu(tclient->rcv_error_bytes.lo);

		ADD_64(qstats->total_bytes_received_hi,
		       qstats->error_bytes_received_hi,
		       qstats->total_bytes_received_lo,
		       qstats->error_bytes_received_lo);

		UPDATE_EXTEND_TSTAT(rcv_unicast_pkts,
					total_unicast_packets_received);
		UPDATE_EXTEND_TSTAT(rcv_multicast_pkts,
					total_multicast_packets_received);
		UPDATE_EXTEND_TSTAT(rcv_broadcast_pkts,
					total_broadcast_packets_received);
		UPDATE_EXTEND_TSTAT(packets_too_big_discard,
					etherstatsoverrsizepkts);
		UPDATE_EXTEND_TSTAT(no_buff_discard, no_buff_discard);

		SUB_EXTEND_USTAT(ucast_no_buff_pkts,
					total_unicast_packets_received);
		SUB_EXTEND_USTAT(mcast_no_buff_pkts,
					total_multicast_packets_received);
		SUB_EXTEND_USTAT(bcast_no_buff_pkts,
					total_broadcast_packets_received);
		UPDATE_EXTEND_USTAT(ucast_no_buff_pkts, no_buff_discard);
		UPDATE_EXTEND_USTAT(mcast_no_buff_pkts, no_buff_discard);
		UPDATE_EXTEND_USTAT(bcast_no_buff_pkts, no_buff_discard);

		qstats->total_bytes_transmitted_hi =
				le32_to_cpu(xclient->unicast_bytes_sent.hi);
		qstats->total_bytes_transmitted_lo =
				le32_to_cpu(xclient->unicast_bytes_sent.lo);

		ADD_64(qstats->total_bytes_transmitted_hi,
		       le32_to_cpu(xclient->multicast_bytes_sent.hi),
		       qstats->total_bytes_transmitted_lo,
		       le32_to_cpu(xclient->multicast_bytes_sent.lo));

		ADD_64(qstats->total_bytes_transmitted_hi,
		       le32_to_cpu(xclient->broadcast_bytes_sent.hi),
		       qstats->total_bytes_transmitted_lo,
		       le32_to_cpu(xclient->broadcast_bytes_sent.lo));

		UPDATE_EXTEND_XSTAT(unicast_pkts_sent,
					total_unicast_packets_transmitted);
		UPDATE_EXTEND_XSTAT(multicast_pkts_sent,
					total_multicast_packets_transmitted);
		UPDATE_EXTEND_XSTAT(broadcast_pkts_sent,
					total_broadcast_packets_transmitted);

		old_tclient->checksum_discard = tclient->checksum_discard;
		old_tclient->ttl0_discard = tclient->ttl0_discard;

		ADD_64(fstats->total_bytes_received_hi,
		       qstats->total_bytes_received_hi,
		       fstats->total_bytes_received_lo,
		       qstats->total_bytes_received_lo);
		ADD_64(fstats->total_bytes_transmitted_hi,
		       qstats->total_bytes_transmitted_hi,
		       fstats->total_bytes_transmitted_lo,
		       qstats->total_bytes_transmitted_lo);
		ADD_64(fstats->total_unicast_packets_received_hi,
		       qstats->total_unicast_packets_received_hi,
		       fstats->total_unicast_packets_received_lo,
		       qstats->total_unicast_packets_received_lo);
		ADD_64(fstats->total_multicast_packets_received_hi,
		       qstats->total_multicast_packets_received_hi,
		       fstats->total_multicast_packets_received_lo,
		       qstats->total_multicast_packets_received_lo);
		ADD_64(fstats->total_broadcast_packets_received_hi,
		       qstats->total_broadcast_packets_received_hi,
		       fstats->total_broadcast_packets_received_lo,
		       qstats->total_broadcast_packets_received_lo);
		ADD_64(fstats->total_unicast_packets_transmitted_hi,
		       qstats->total_unicast_packets_transmitted_hi,
		       fstats->total_unicast_packets_transmitted_lo,
		       qstats->total_unicast_packets_transmitted_lo);
		ADD_64(fstats->total_multicast_packets_transmitted_hi,
		       qstats->total_multicast_packets_transmitted_hi,
		       fstats->total_multicast_packets_transmitted_lo,
		       qstats->total_multicast_packets_transmitted_lo);
		ADD_64(fstats->total_broadcast_packets_transmitted_hi,
		       qstats->total_broadcast_packets_transmitted_hi,
		       fstats->total_broadcast_packets_transmitted_lo,
		       qstats->total_broadcast_packets_transmitted_lo);
		ADD_64(fstats->valid_bytes_received_hi,
		       qstats->valid_bytes_received_hi,
		       fstats->valid_bytes_received_lo,
		       qstats->valid_bytes_received_lo);

		ADD_64(estats->error_bytes_received_hi,
		       qstats->error_bytes_received_hi,
		       estats->error_bytes_received_lo,
		       qstats->error_bytes_received_lo);
		ADD_64(estats->etherstatsoverrsizepkts_hi,
		       qstats->etherstatsoverrsizepkts_hi,
		       estats->etherstatsoverrsizepkts_lo,
		       qstats->etherstatsoverrsizepkts_lo);
		ADD_64(estats->no_buff_discard_hi, qstats->no_buff_discard_hi,
		       estats->no_buff_discard_lo, qstats->no_buff_discard_lo);
	}

	ADD_64(fstats->total_bytes_received_hi,
	       estats->rx_stat_ifhcinbadoctets_hi,
	       fstats->total_bytes_received_lo,
	       estats->rx_stat_ifhcinbadoctets_lo);

	memcpy(estats, &(fstats->total_bytes_received_hi),
	       sizeof(struct host_func_stats) - 2*sizeof(u32));

	ADD_64(estats->etherstatsoverrsizepkts_hi,
	       estats->rx_stat_dot3statsframestoolong_hi,
	       estats->etherstatsoverrsizepkts_lo,
	       estats->rx_stat_dot3statsframestoolong_lo);
	ADD_64(estats->error_bytes_received_hi,
	       estats->rx_stat_ifhcinbadoctets_hi,
	       estats->error_bytes_received_lo,
	       estats->rx_stat_ifhcinbadoctets_lo);

	if (bp->port.pmf) {
		estats->mac_filter_discard =
				le32_to_cpu(tport->mac_filter_discard);
		estats->xxoverflow_discard =
				le32_to_cpu(tport->xxoverflow_discard);
		estats->brb_truncate_discard =
				le32_to_cpu(tport->brb_truncate_discard);
		estats->mac_discard = le32_to_cpu(tport->mac_discard);
	}

	fstats->host_func_stats_start = ++fstats->host_func_stats_end;

	bp->stats_pending = 0;

	return 0;
}

static void bnx2x_net_stats_update(struct bnx2x *bp)
{
	struct bnx2x_eth_stats *estats = &bp->eth_stats;
	struct net_device_stats *nstats = &bp->dev->stats;
	int i;

	nstats->rx_packets =
		bnx2x_hilo(&estats->total_unicast_packets_received_hi) +
		bnx2x_hilo(&estats->total_multicast_packets_received_hi) +
		bnx2x_hilo(&estats->total_broadcast_packets_received_hi);

	nstats->tx_packets =
		bnx2x_hilo(&estats->total_unicast_packets_transmitted_hi) +
		bnx2x_hilo(&estats->total_multicast_packets_transmitted_hi) +
		bnx2x_hilo(&estats->total_broadcast_packets_transmitted_hi);

	nstats->rx_bytes = bnx2x_hilo(&estats->total_bytes_received_hi);

	nstats->tx_bytes = bnx2x_hilo(&estats->total_bytes_transmitted_hi);

	nstats->rx_dropped = estats->mac_discard;
	for_each_queue(bp, i)
		nstats->rx_dropped +=
			le32_to_cpu(bp->fp[i].old_tclient.checksum_discard);

	nstats->tx_dropped = 0;

	nstats->multicast =
		bnx2x_hilo(&estats->total_multicast_packets_received_hi);

	nstats->collisions =
		bnx2x_hilo(&estats->tx_stat_etherstatscollisions_hi);

	nstats->rx_length_errors =
		bnx2x_hilo(&estats->rx_stat_etherstatsundersizepkts_hi) +
		bnx2x_hilo(&estats->etherstatsoverrsizepkts_hi);
	nstats->rx_over_errors = bnx2x_hilo(&estats->brb_drop_hi) +
				 bnx2x_hilo(&estats->brb_truncate_hi);
	nstats->rx_crc_errors =
		bnx2x_hilo(&estats->rx_stat_dot3statsfcserrors_hi);
	nstats->rx_frame_errors =
		bnx2x_hilo(&estats->rx_stat_dot3statsalignmenterrors_hi);
	nstats->rx_fifo_errors = bnx2x_hilo(&estats->no_buff_discard_hi);
	nstats->rx_missed_errors = estats->xxoverflow_discard;

	nstats->rx_errors = nstats->rx_length_errors +
			    nstats->rx_over_errors +
			    nstats->rx_crc_errors +
			    nstats->rx_frame_errors +
			    nstats->rx_fifo_errors +
			    nstats->rx_missed_errors;

	nstats->tx_aborted_errors =
		bnx2x_hilo(&estats->tx_stat_dot3statslatecollisions_hi) +
		bnx2x_hilo(&estats->tx_stat_dot3statsexcessivecollisions_hi);
	nstats->tx_carrier_errors =
		bnx2x_hilo(&estats->rx_stat_dot3statscarriersenseerrors_hi);
	nstats->tx_fifo_errors = 0;
	nstats->tx_heartbeat_errors = 0;
	nstats->tx_window_errors = 0;

	nstats->tx_errors = nstats->tx_aborted_errors +
			    nstats->tx_carrier_errors +
	    bnx2x_hilo(&estats->tx_stat_dot3statsinternalmactransmiterrors_hi);
}

static void bnx2x_drv_stats_update(struct bnx2x *bp)
{
	struct bnx2x_eth_stats *estats = &bp->eth_stats;
	int i;

	estats->driver_xoff = 0;
	estats->rx_err_discard_pkt = 0;
	estats->rx_skb_alloc_failed = 0;
	estats->hw_csum_err = 0;
	for_each_queue(bp, i) {
		struct bnx2x_eth_q_stats *qstats = &bp->fp[i].eth_q_stats;

		estats->driver_xoff += qstats->driver_xoff;
		estats->rx_err_discard_pkt += qstats->rx_err_discard_pkt;
		estats->rx_skb_alloc_failed += qstats->rx_skb_alloc_failed;
		estats->hw_csum_err += qstats->hw_csum_err;
	}
}

static void bnx2x_stats_update(struct bnx2x *bp)
{
	u32 *stats_comp = bnx2x_sp(bp, stats_comp);

	if (*stats_comp != DMAE_COMP_VAL)
		return;

	if (bp->port.pmf)
		bnx2x_hw_stats_update(bp);

	if (bnx2x_storm_stats_update(bp) && (bp->stats_pending++ == 3)) {
		BNX2X_ERR("storm stats were not updated for 3 times\n");
		bnx2x_panic();
		return;
	}

	bnx2x_net_stats_update(bp);
	bnx2x_drv_stats_update(bp);

	if (netif_msg_timer(bp)) {
		struct bnx2x_eth_stats *estats = &bp->eth_stats;
		int i;

		printk(KERN_DEBUG "%s: brb drops %u  brb truncate %u\n",
		       bp->dev->name,
		       estats->brb_drop_lo, estats->brb_truncate_lo);

		for_each_queue(bp, i) {
			struct bnx2x_fastpath *fp = &bp->fp[i];
			struct bnx2x_eth_q_stats *qstats = &fp->eth_q_stats;

			printk(KERN_DEBUG "%s: rx usage(%4u)  *rx_cons_sb(%u)"
					  "  rx pkt(%lu)  rx calls(%lu %lu)\n",
			       fp->name, (le16_to_cpu(*fp->rx_cons_sb) -
			       fp->rx_comp_cons),
			       le16_to_cpu(*fp->rx_cons_sb),
			       bnx2x_hilo(&qstats->
					  total_unicast_packets_received_hi),
			       fp->rx_calls, fp->rx_pkt);
		}

		for_each_queue(bp, i) {
			struct bnx2x_fastpath *fp = &bp->fp[i];
			struct bnx2x_eth_q_stats *qstats = &fp->eth_q_stats;
			struct netdev_queue *txq =
				netdev_get_tx_queue(bp->dev, i);

			printk(KERN_DEBUG "%s: tx avail(%4u)  *tx_cons_sb(%u)"
					  "  tx pkt(%lu) tx calls (%lu)"
					  "  %s (Xoff events %u)\n",
			       fp->name, bnx2x_tx_avail(fp),
			       le16_to_cpu(*fp->tx_cons_sb),
			       bnx2x_hilo(&qstats->
					  total_unicast_packets_transmitted_hi),
			       fp->tx_pkt,
			       (netif_tx_queue_stopped(txq) ? "Xoff" : "Xon"),
			       qstats->driver_xoff);
		}
	}

	bnx2x_hw_stats_post(bp);
	bnx2x_storm_stats_post(bp);
}

static void bnx2x_port_stats_stop(struct bnx2x *bp)
{
	struct dmae_command *dmae;
	u32 opcode;
	int loader_idx = PMF_DMAE_C(bp);
	u32 *stats_comp = bnx2x_sp(bp, stats_comp);

	bp->executer_idx = 0;

	opcode = (DMAE_CMD_SRC_PCI | DMAE_CMD_DST_GRC |
		  DMAE_CMD_C_ENABLE |
		  DMAE_CMD_SRC_RESET | DMAE_CMD_DST_RESET |
#ifdef __BIG_ENDIAN
		  DMAE_CMD_ENDIANITY_B_DW_SWAP |
#else
		  DMAE_CMD_ENDIANITY_DW_SWAP |
#endif
		  (BP_PORT(bp) ? DMAE_CMD_PORT_1 : DMAE_CMD_PORT_0) |
		  (BP_E1HVN(bp) << DMAE_CMD_E1HVN_SHIFT));

	if (bp->port.port_stx) {

		dmae = bnx2x_sp(bp, dmae[bp->executer_idx++]);
		if (bp->func_stx)
			dmae->opcode = (opcode | DMAE_CMD_C_DST_GRC);
		else
			dmae->opcode = (opcode | DMAE_CMD_C_DST_PCI);
		dmae->src_addr_lo = U64_LO(bnx2x_sp_mapping(bp, port_stats));
		dmae->src_addr_hi = U64_HI(bnx2x_sp_mapping(bp, port_stats));
		dmae->dst_addr_lo = bp->port.port_stx >> 2;
		dmae->dst_addr_hi = 0;
		dmae->len = sizeof(struct host_port_stats) >> 2;
		if (bp->func_stx) {
			dmae->comp_addr_lo = dmae_reg_go_c[loader_idx] >> 2;
			dmae->comp_addr_hi = 0;
			dmae->comp_val = 1;
		} else {
			dmae->comp_addr_lo =
				U64_LO(bnx2x_sp_mapping(bp, stats_comp));
			dmae->comp_addr_hi =
				U64_HI(bnx2x_sp_mapping(bp, stats_comp));
			dmae->comp_val = DMAE_COMP_VAL;

			*stats_comp = 0;
		}
	}

	if (bp->func_stx) {

		dmae = bnx2x_sp(bp, dmae[bp->executer_idx++]);
		dmae->opcode = (opcode | DMAE_CMD_C_DST_PCI);
		dmae->src_addr_lo = U64_LO(bnx2x_sp_mapping(bp, func_stats));
		dmae->src_addr_hi = U64_HI(bnx2x_sp_mapping(bp, func_stats));
		dmae->dst_addr_lo = bp->func_stx >> 2;
		dmae->dst_addr_hi = 0;
		dmae->len = sizeof(struct host_func_stats) >> 2;
		dmae->comp_addr_lo = U64_LO(bnx2x_sp_mapping(bp, stats_comp));
		dmae->comp_addr_hi = U64_HI(bnx2x_sp_mapping(bp, stats_comp));
		dmae->comp_val = DMAE_COMP_VAL;

		*stats_comp = 0;
	}
}

static void bnx2x_stats_stop(struct bnx2x *bp)
{
	int update = 0;

	bnx2x_stats_comp(bp);

	if (bp->port.pmf)
		update = (bnx2x_hw_stats_update(bp) == 0);

	update |= (bnx2x_storm_stats_update(bp) == 0);

	if (update) {
		bnx2x_net_stats_update(bp);

		if (bp->port.pmf)
			bnx2x_port_stats_stop(bp);

		bnx2x_hw_stats_post(bp);
		bnx2x_stats_comp(bp);
	}
}

static void bnx2x_stats_do_nothing(struct bnx2x *bp)
{
}

static const struct {
	void (*action)(struct bnx2x *bp);
	enum bnx2x_stats_state next_state;
} bnx2x_stats_stm[STATS_STATE_MAX][STATS_EVENT_MAX] = {
/* state	event	*/
{
/* DISABLED	PMF	*/ {bnx2x_stats_pmf_update, STATS_STATE_DISABLED},
/*		LINK_UP	*/ {bnx2x_stats_start,      STATS_STATE_ENABLED},
/*		UPDATE	*/ {bnx2x_stats_do_nothing, STATS_STATE_DISABLED},
/*		STOP	*/ {bnx2x_stats_do_nothing, STATS_STATE_DISABLED}
},
{
/* ENABLED	PMF	*/ {bnx2x_stats_pmf_start,  STATS_STATE_ENABLED},
/*		LINK_UP	*/ {bnx2x_stats_restart,    STATS_STATE_ENABLED},
/*		UPDATE	*/ {bnx2x_stats_update,     STATS_STATE_ENABLED},
/*		STOP	*/ {bnx2x_stats_stop,       STATS_STATE_DISABLED}
}
};

static void bnx2x_stats_handle(struct bnx2x *bp, enum bnx2x_stats_event event)
{
	enum bnx2x_stats_state state;

	if (unlikely(bp->panic))
		return;

<<<<<<< HEAD
	bnx2x_stats_stm[state][event].action(bp);
=======
	/* Protect a state change flow */
	spin_lock_bh(&bp->stats_lock);
	state = bp->stats_state;
>>>>>>> 772320e8
	bp->stats_state = bnx2x_stats_stm[state][event].next_state;
	spin_unlock_bh(&bp->stats_lock);

	bnx2x_stats_stm[state][event].action(bp);

	if ((event != STATS_EVENT_UPDATE) || netif_msg_timer(bp))
		DP(BNX2X_MSG_STATS, "state %d -> event %d -> state %d\n",
		   state, event, bp->stats_state);
}

static void bnx2x_port_stats_base_init(struct bnx2x *bp)
{
	struct dmae_command *dmae;
	u32 *stats_comp = bnx2x_sp(bp, stats_comp);

	/* sanity */
	if (!bp->port.pmf || !bp->port.port_stx) {
		BNX2X_ERR("BUG!\n");
		return;
	}

	bp->executer_idx = 0;

	dmae = bnx2x_sp(bp, dmae[bp->executer_idx++]);
	dmae->opcode = (DMAE_CMD_SRC_PCI | DMAE_CMD_DST_GRC |
			DMAE_CMD_C_DST_PCI | DMAE_CMD_C_ENABLE |
			DMAE_CMD_SRC_RESET | DMAE_CMD_DST_RESET |
#ifdef __BIG_ENDIAN
			DMAE_CMD_ENDIANITY_B_DW_SWAP |
#else
			DMAE_CMD_ENDIANITY_DW_SWAP |
#endif
			(BP_PORT(bp) ? DMAE_CMD_PORT_1 : DMAE_CMD_PORT_0) |
			(BP_E1HVN(bp) << DMAE_CMD_E1HVN_SHIFT));
	dmae->src_addr_lo = U64_LO(bnx2x_sp_mapping(bp, port_stats));
	dmae->src_addr_hi = U64_HI(bnx2x_sp_mapping(bp, port_stats));
	dmae->dst_addr_lo = bp->port.port_stx >> 2;
	dmae->dst_addr_hi = 0;
	dmae->len = sizeof(struct host_port_stats) >> 2;
	dmae->comp_addr_lo = U64_LO(bnx2x_sp_mapping(bp, stats_comp));
	dmae->comp_addr_hi = U64_HI(bnx2x_sp_mapping(bp, stats_comp));
	dmae->comp_val = DMAE_COMP_VAL;

	*stats_comp = 0;
	bnx2x_hw_stats_post(bp);
	bnx2x_stats_comp(bp);
}

static void bnx2x_func_stats_base_init(struct bnx2x *bp)
{
	int vn, vn_max = IS_E1HMF(bp) ? E1HVN_MAX : E1VN_MAX;
	int port = BP_PORT(bp);
	int func;
	u32 func_stx;

	/* sanity */
	if (!bp->port.pmf || !bp->func_stx) {
		BNX2X_ERR("BUG!\n");
		return;
	}

	/* save our func_stx */
	func_stx = bp->func_stx;

	for (vn = VN_0; vn < vn_max; vn++) {
		func = 2*vn + port;

		bp->func_stx = SHMEM_RD(bp, func_mb[func].fw_mb_param);
		bnx2x_func_stats_init(bp);
		bnx2x_hw_stats_post(bp);
		bnx2x_stats_comp(bp);
	}

	/* restore our func_stx */
	bp->func_stx = func_stx;
}

static void bnx2x_func_stats_base_update(struct bnx2x *bp)
{
	struct dmae_command *dmae = &bp->stats_dmae;
	u32 *stats_comp = bnx2x_sp(bp, stats_comp);

	/* sanity */
	if (!bp->func_stx) {
		BNX2X_ERR("BUG!\n");
		return;
	}

	bp->executer_idx = 0;
	memset(dmae, 0, sizeof(struct dmae_command));

	dmae->opcode = (DMAE_CMD_SRC_GRC | DMAE_CMD_DST_PCI |
			DMAE_CMD_C_DST_PCI | DMAE_CMD_C_ENABLE |
			DMAE_CMD_SRC_RESET | DMAE_CMD_DST_RESET |
#ifdef __BIG_ENDIAN
			DMAE_CMD_ENDIANITY_B_DW_SWAP |
#else
			DMAE_CMD_ENDIANITY_DW_SWAP |
#endif
			(BP_PORT(bp) ? DMAE_CMD_PORT_1 : DMAE_CMD_PORT_0) |
			(BP_E1HVN(bp) << DMAE_CMD_E1HVN_SHIFT));
	dmae->src_addr_lo = bp->func_stx >> 2;
	dmae->src_addr_hi = 0;
	dmae->dst_addr_lo = U64_LO(bnx2x_sp_mapping(bp, func_stats_base));
	dmae->dst_addr_hi = U64_HI(bnx2x_sp_mapping(bp, func_stats_base));
	dmae->len = sizeof(struct host_func_stats) >> 2;
	dmae->comp_addr_lo = U64_LO(bnx2x_sp_mapping(bp, stats_comp));
	dmae->comp_addr_hi = U64_HI(bnx2x_sp_mapping(bp, stats_comp));
	dmae->comp_val = DMAE_COMP_VAL;

	*stats_comp = 0;
	bnx2x_hw_stats_post(bp);
	bnx2x_stats_comp(bp);
}

static void bnx2x_stats_init(struct bnx2x *bp)
{
	int port = BP_PORT(bp);
	int func = BP_FUNC(bp);
	int i;

	bp->stats_pending = 0;
	bp->executer_idx = 0;
	bp->stats_counter = 0;

	/* port and func stats for management */
	if (!BP_NOMCP(bp)) {
		bp->port.port_stx = SHMEM_RD(bp, port_mb[port].port_stx);
		bp->func_stx = SHMEM_RD(bp, func_mb[func].fw_mb_param);

	} else {
		bp->port.port_stx = 0;
		bp->func_stx = 0;
	}
	DP(BNX2X_MSG_STATS, "port_stx 0x%x  func_stx 0x%x\n",
	   bp->port.port_stx, bp->func_stx);

	/* port stats */
	memset(&(bp->port.old_nig_stats), 0, sizeof(struct nig_stats));
	bp->port.old_nig_stats.brb_discard =
			REG_RD(bp, NIG_REG_STAT0_BRB_DISCARD + port*0x38);
	bp->port.old_nig_stats.brb_truncate =
			REG_RD(bp, NIG_REG_STAT0_BRB_TRUNCATE + port*0x38);
	REG_RD_DMAE(bp, NIG_REG_STAT0_EGRESS_MAC_PKT0 + port*0x50,
		    &(bp->port.old_nig_stats.egress_mac_pkt0_lo), 2);
	REG_RD_DMAE(bp, NIG_REG_STAT0_EGRESS_MAC_PKT1 + port*0x50,
		    &(bp->port.old_nig_stats.egress_mac_pkt1_lo), 2);

	/* function stats */
	for_each_queue(bp, i) {
		struct bnx2x_fastpath *fp = &bp->fp[i];

		memset(&fp->old_tclient, 0,
		       sizeof(struct tstorm_per_client_stats));
		memset(&fp->old_uclient, 0,
		       sizeof(struct ustorm_per_client_stats));
		memset(&fp->old_xclient, 0,
		       sizeof(struct xstorm_per_client_stats));
		memset(&fp->eth_q_stats, 0, sizeof(struct bnx2x_eth_q_stats));
	}

	memset(&bp->dev->stats, 0, sizeof(struct net_device_stats));
	memset(&bp->eth_stats, 0, sizeof(struct bnx2x_eth_stats));

	bp->stats_state = STATS_STATE_DISABLED;

	if (bp->port.pmf) {
		if (bp->port.port_stx)
			bnx2x_port_stats_base_init(bp);

		if (bp->func_stx)
			bnx2x_func_stats_base_init(bp);

	} else if (bp->func_stx)
		bnx2x_func_stats_base_update(bp);
}

static void bnx2x_timer(unsigned long data)
{
	struct bnx2x *bp = (struct bnx2x *) data;

	if (!netif_running(bp->dev))
		return;

	if (atomic_read(&bp->intr_sem) != 0)
		goto timer_restart;

	if (poll) {
		struct bnx2x_fastpath *fp = &bp->fp[0];
		int rc;

		bnx2x_tx_int(fp);
		rc = bnx2x_rx_int(fp, 1000);
	}

	if (!BP_NOMCP(bp)) {
		int func = BP_FUNC(bp);
		u32 drv_pulse;
		u32 mcp_pulse;

		++bp->fw_drv_pulse_wr_seq;
		bp->fw_drv_pulse_wr_seq &= DRV_PULSE_SEQ_MASK;
		/* TBD - add SYSTEM_TIME */
		drv_pulse = bp->fw_drv_pulse_wr_seq;
		SHMEM_WR(bp, func_mb[func].drv_pulse_mb, drv_pulse);

		mcp_pulse = (SHMEM_RD(bp, func_mb[func].mcp_pulse_mb) &
			     MCP_PULSE_SEQ_MASK);
		/* The delta between driver pulse and mcp response
		 * should be 1 (before mcp response) or 0 (after mcp response)
		 */
		if ((drv_pulse != mcp_pulse) &&
		    (drv_pulse != ((mcp_pulse + 1) & MCP_PULSE_SEQ_MASK))) {
			/* someone lost a heartbeat... */
			BNX2X_ERR("drv_pulse (0x%x) != mcp_pulse (0x%x)\n",
				  drv_pulse, mcp_pulse);
		}
	}

	if (bp->state == BNX2X_STATE_OPEN)
		bnx2x_stats_handle(bp, STATS_EVENT_UPDATE);

timer_restart:
	mod_timer(&bp->timer, jiffies + bp->current_interval);
}

/* end of Statistics */

/* nic init */

/*
 * nic init service functions
 */

static void bnx2x_zero_sb(struct bnx2x *bp, int sb_id)
{
	int port = BP_PORT(bp);

	/* "CSTORM" */
	bnx2x_init_fill(bp, CSEM_REG_FAST_MEMORY +
			CSTORM_SB_HOST_STATUS_BLOCK_U_OFFSET(port, sb_id), 0,
			CSTORM_SB_STATUS_BLOCK_U_SIZE / 4);
	bnx2x_init_fill(bp, CSEM_REG_FAST_MEMORY +
			CSTORM_SB_HOST_STATUS_BLOCK_C_OFFSET(port, sb_id), 0,
			CSTORM_SB_STATUS_BLOCK_C_SIZE / 4);
}

static void bnx2x_init_sb(struct bnx2x *bp, struct host_status_block *sb,
			  dma_addr_t mapping, int sb_id)
{
	int port = BP_PORT(bp);
	int func = BP_FUNC(bp);
	int index;
	u64 section;

	/* USTORM */
	section = ((u64)mapping) + offsetof(struct host_status_block,
					    u_status_block);
	sb->u_status_block.status_block_id = sb_id;

	REG_WR(bp, BAR_CSTRORM_INTMEM +
	       CSTORM_SB_HOST_SB_ADDR_U_OFFSET(port, sb_id), U64_LO(section));
	REG_WR(bp, BAR_CSTRORM_INTMEM +
	       ((CSTORM_SB_HOST_SB_ADDR_U_OFFSET(port, sb_id)) + 4),
	       U64_HI(section));
	REG_WR8(bp, BAR_CSTRORM_INTMEM + FP_USB_FUNC_OFF +
		CSTORM_SB_HOST_STATUS_BLOCK_U_OFFSET(port, sb_id), func);

	for (index = 0; index < HC_USTORM_SB_NUM_INDICES; index++)
		REG_WR16(bp, BAR_CSTRORM_INTMEM +
			 CSTORM_SB_HC_DISABLE_U_OFFSET(port, sb_id, index), 1);

	/* CSTORM */
	section = ((u64)mapping) + offsetof(struct host_status_block,
					    c_status_block);
	sb->c_status_block.status_block_id = sb_id;

	REG_WR(bp, BAR_CSTRORM_INTMEM +
	       CSTORM_SB_HOST_SB_ADDR_C_OFFSET(port, sb_id), U64_LO(section));
	REG_WR(bp, BAR_CSTRORM_INTMEM +
	       ((CSTORM_SB_HOST_SB_ADDR_C_OFFSET(port, sb_id)) + 4),
	       U64_HI(section));
	REG_WR8(bp, BAR_CSTRORM_INTMEM + FP_CSB_FUNC_OFF +
		CSTORM_SB_HOST_STATUS_BLOCK_C_OFFSET(port, sb_id), func);

	for (index = 0; index < HC_CSTORM_SB_NUM_INDICES; index++)
		REG_WR16(bp, BAR_CSTRORM_INTMEM +
			 CSTORM_SB_HC_DISABLE_C_OFFSET(port, sb_id, index), 1);

	bnx2x_ack_sb(bp, sb_id, CSTORM_ID, 0, IGU_INT_ENABLE, 0);
}

static void bnx2x_zero_def_sb(struct bnx2x *bp)
{
	int func = BP_FUNC(bp);

	bnx2x_init_fill(bp, TSEM_REG_FAST_MEMORY +
			TSTORM_DEF_SB_HOST_STATUS_BLOCK_OFFSET(func), 0,
			sizeof(struct tstorm_def_status_block)/4);
	bnx2x_init_fill(bp, CSEM_REG_FAST_MEMORY +
			CSTORM_DEF_SB_HOST_STATUS_BLOCK_U_OFFSET(func), 0,
			sizeof(struct cstorm_def_status_block_u)/4);
	bnx2x_init_fill(bp, CSEM_REG_FAST_MEMORY +
			CSTORM_DEF_SB_HOST_STATUS_BLOCK_C_OFFSET(func), 0,
			sizeof(struct cstorm_def_status_block_c)/4);
	bnx2x_init_fill(bp, XSEM_REG_FAST_MEMORY +
			XSTORM_DEF_SB_HOST_STATUS_BLOCK_OFFSET(func), 0,
			sizeof(struct xstorm_def_status_block)/4);
}

static void bnx2x_init_def_sb(struct bnx2x *bp,
			      struct host_def_status_block *def_sb,
			      dma_addr_t mapping, int sb_id)
{
	int port = BP_PORT(bp);
	int func = BP_FUNC(bp);
	int index, val, reg_offset;
	u64 section;

	/* ATTN */
	section = ((u64)mapping) + offsetof(struct host_def_status_block,
					    atten_status_block);
	def_sb->atten_status_block.status_block_id = sb_id;

	bp->attn_state = 0;

	reg_offset = (port ? MISC_REG_AEU_ENABLE1_FUNC_1_OUT_0 :
			     MISC_REG_AEU_ENABLE1_FUNC_0_OUT_0);

	for (index = 0; index < MAX_DYNAMIC_ATTN_GRPS; index++) {
		bp->attn_group[index].sig[0] = REG_RD(bp,
						     reg_offset + 0x10*index);
		bp->attn_group[index].sig[1] = REG_RD(bp,
					       reg_offset + 0x4 + 0x10*index);
		bp->attn_group[index].sig[2] = REG_RD(bp,
					       reg_offset + 0x8 + 0x10*index);
		bp->attn_group[index].sig[3] = REG_RD(bp,
					       reg_offset + 0xc + 0x10*index);
	}

	reg_offset = (port ? HC_REG_ATTN_MSG1_ADDR_L :
			     HC_REG_ATTN_MSG0_ADDR_L);

	REG_WR(bp, reg_offset, U64_LO(section));
	REG_WR(bp, reg_offset + 4, U64_HI(section));

	reg_offset = (port ? HC_REG_ATTN_NUM_P1 : HC_REG_ATTN_NUM_P0);

	val = REG_RD(bp, reg_offset);
	val |= sb_id;
	REG_WR(bp, reg_offset, val);

	/* USTORM */
	section = ((u64)mapping) + offsetof(struct host_def_status_block,
					    u_def_status_block);
	def_sb->u_def_status_block.status_block_id = sb_id;

	REG_WR(bp, BAR_CSTRORM_INTMEM +
	       CSTORM_DEF_SB_HOST_SB_ADDR_U_OFFSET(func), U64_LO(section));
	REG_WR(bp, BAR_CSTRORM_INTMEM +
	       ((CSTORM_DEF_SB_HOST_SB_ADDR_U_OFFSET(func)) + 4),
	       U64_HI(section));
	REG_WR8(bp, BAR_CSTRORM_INTMEM + DEF_USB_FUNC_OFF +
		CSTORM_DEF_SB_HOST_STATUS_BLOCK_U_OFFSET(func), func);

	for (index = 0; index < HC_USTORM_DEF_SB_NUM_INDICES; index++)
		REG_WR16(bp, BAR_CSTRORM_INTMEM +
			 CSTORM_DEF_SB_HC_DISABLE_U_OFFSET(func, index), 1);

	/* CSTORM */
	section = ((u64)mapping) + offsetof(struct host_def_status_block,
					    c_def_status_block);
	def_sb->c_def_status_block.status_block_id = sb_id;

	REG_WR(bp, BAR_CSTRORM_INTMEM +
	       CSTORM_DEF_SB_HOST_SB_ADDR_C_OFFSET(func), U64_LO(section));
	REG_WR(bp, BAR_CSTRORM_INTMEM +
	       ((CSTORM_DEF_SB_HOST_SB_ADDR_C_OFFSET(func)) + 4),
	       U64_HI(section));
	REG_WR8(bp, BAR_CSTRORM_INTMEM + DEF_CSB_FUNC_OFF +
		CSTORM_DEF_SB_HOST_STATUS_BLOCK_C_OFFSET(func), func);

	for (index = 0; index < HC_CSTORM_DEF_SB_NUM_INDICES; index++)
		REG_WR16(bp, BAR_CSTRORM_INTMEM +
			 CSTORM_DEF_SB_HC_DISABLE_C_OFFSET(func, index), 1);

	/* TSTORM */
	section = ((u64)mapping) + offsetof(struct host_def_status_block,
					    t_def_status_block);
	def_sb->t_def_status_block.status_block_id = sb_id;

	REG_WR(bp, BAR_TSTRORM_INTMEM +
	       TSTORM_DEF_SB_HOST_SB_ADDR_OFFSET(func), U64_LO(section));
	REG_WR(bp, BAR_TSTRORM_INTMEM +
	       ((TSTORM_DEF_SB_HOST_SB_ADDR_OFFSET(func)) + 4),
	       U64_HI(section));
	REG_WR8(bp, BAR_TSTRORM_INTMEM + DEF_TSB_FUNC_OFF +
		TSTORM_DEF_SB_HOST_STATUS_BLOCK_OFFSET(func), func);

	for (index = 0; index < HC_TSTORM_DEF_SB_NUM_INDICES; index++)
		REG_WR16(bp, BAR_TSTRORM_INTMEM +
			 TSTORM_DEF_SB_HC_DISABLE_OFFSET(func, index), 1);

	/* XSTORM */
	section = ((u64)mapping) + offsetof(struct host_def_status_block,
					    x_def_status_block);
	def_sb->x_def_status_block.status_block_id = sb_id;

	REG_WR(bp, BAR_XSTRORM_INTMEM +
	       XSTORM_DEF_SB_HOST_SB_ADDR_OFFSET(func), U64_LO(section));
	REG_WR(bp, BAR_XSTRORM_INTMEM +
	       ((XSTORM_DEF_SB_HOST_SB_ADDR_OFFSET(func)) + 4),
	       U64_HI(section));
	REG_WR8(bp, BAR_XSTRORM_INTMEM + DEF_XSB_FUNC_OFF +
		XSTORM_DEF_SB_HOST_STATUS_BLOCK_OFFSET(func), func);

	for (index = 0; index < HC_XSTORM_DEF_SB_NUM_INDICES; index++)
		REG_WR16(bp, BAR_XSTRORM_INTMEM +
			 XSTORM_DEF_SB_HC_DISABLE_OFFSET(func, index), 1);

	bp->stats_pending = 0;
	bp->set_mac_pending = 0;

	bnx2x_ack_sb(bp, sb_id, CSTORM_ID, 0, IGU_INT_ENABLE, 0);
}

static void bnx2x_update_coalesce(struct bnx2x *bp)
{
	int port = BP_PORT(bp);
	int i;

	for_each_queue(bp, i) {
		int sb_id = bp->fp[i].sb_id;

		/* HC_INDEX_U_ETH_RX_CQ_CONS */
		REG_WR8(bp, BAR_CSTRORM_INTMEM +
			CSTORM_SB_HC_TIMEOUT_U_OFFSET(port, sb_id,
						      U_SB_ETH_RX_CQ_INDEX),
			bp->rx_ticks/(4 * BNX2X_BTR));
		REG_WR16(bp, BAR_CSTRORM_INTMEM +
			 CSTORM_SB_HC_DISABLE_U_OFFSET(port, sb_id,
						       U_SB_ETH_RX_CQ_INDEX),
			 (bp->rx_ticks/(4 * BNX2X_BTR)) ? 0 : 1);

		/* HC_INDEX_C_ETH_TX_CQ_CONS */
		REG_WR8(bp, BAR_CSTRORM_INTMEM +
			CSTORM_SB_HC_TIMEOUT_C_OFFSET(port, sb_id,
						      C_SB_ETH_TX_CQ_INDEX),
			bp->tx_ticks/(4 * BNX2X_BTR));
		REG_WR16(bp, BAR_CSTRORM_INTMEM +
			 CSTORM_SB_HC_DISABLE_C_OFFSET(port, sb_id,
						       C_SB_ETH_TX_CQ_INDEX),
			 (bp->tx_ticks/(4 * BNX2X_BTR)) ? 0 : 1);
	}
}

static inline void bnx2x_free_tpa_pool(struct bnx2x *bp,
				       struct bnx2x_fastpath *fp, int last)
{
	int i;

	for (i = 0; i < last; i++) {
		struct sw_rx_bd *rx_buf = &(fp->tpa_pool[i]);
		struct sk_buff *skb = rx_buf->skb;

		if (skb == NULL) {
			DP(NETIF_MSG_IFDOWN, "tpa bin %d empty on free\n", i);
			continue;
		}

		if (fp->tpa_state[i] == BNX2X_TPA_START)
			dma_unmap_single(&bp->pdev->dev,
					 dma_unmap_addr(rx_buf, mapping),
					 bp->rx_buf_size, DMA_FROM_DEVICE);

		dev_kfree_skb(skb);
		rx_buf->skb = NULL;
	}
}

static void bnx2x_init_rx_rings(struct bnx2x *bp)
{
	int func = BP_FUNC(bp);
	int max_agg_queues = CHIP_IS_E1(bp) ? ETH_MAX_AGGREGATION_QUEUES_E1 :
					      ETH_MAX_AGGREGATION_QUEUES_E1H;
	u16 ring_prod, cqe_ring_prod;
	int i, j;

	bp->rx_buf_size = bp->dev->mtu + ETH_OVREHEAD + BNX2X_RX_ALIGN;
	DP(NETIF_MSG_IFUP,
	   "mtu %d  rx_buf_size %d\n", bp->dev->mtu, bp->rx_buf_size);

	if (bp->flags & TPA_ENABLE_FLAG) {

		for_each_queue(bp, j) {
			struct bnx2x_fastpath *fp = &bp->fp[j];

			for (i = 0; i < max_agg_queues; i++) {
				fp->tpa_pool[i].skb =
				   netdev_alloc_skb(bp->dev, bp->rx_buf_size);
				if (!fp->tpa_pool[i].skb) {
					BNX2X_ERR("Failed to allocate TPA "
						  "skb pool for queue[%d] - "
						  "disabling TPA on this "
						  "queue!\n", j);
					bnx2x_free_tpa_pool(bp, fp, i);
					fp->disable_tpa = 1;
					break;
				}
				dma_unmap_addr_set((struct sw_rx_bd *)
							&bp->fp->tpa_pool[i],
						   mapping, 0);
				fp->tpa_state[i] = BNX2X_TPA_STOP;
			}
		}
	}

	for_each_queue(bp, j) {
		struct bnx2x_fastpath *fp = &bp->fp[j];

		fp->rx_bd_cons = 0;
		fp->rx_cons_sb = BNX2X_RX_SB_INDEX;
		fp->rx_bd_cons_sb = BNX2X_RX_SB_BD_INDEX;

		/* "next page" elements initialization */
		/* SGE ring */
		for (i = 1; i <= NUM_RX_SGE_PAGES; i++) {
			struct eth_rx_sge *sge;

			sge = &fp->rx_sge_ring[RX_SGE_CNT * i - 2];
			sge->addr_hi =
				cpu_to_le32(U64_HI(fp->rx_sge_mapping +
					BCM_PAGE_SIZE*(i % NUM_RX_SGE_PAGES)));
			sge->addr_lo =
				cpu_to_le32(U64_LO(fp->rx_sge_mapping +
					BCM_PAGE_SIZE*(i % NUM_RX_SGE_PAGES)));
		}

		bnx2x_init_sge_ring_bit_mask(fp);

		/* RX BD ring */
		for (i = 1; i <= NUM_RX_RINGS; i++) {
			struct eth_rx_bd *rx_bd;

			rx_bd = &fp->rx_desc_ring[RX_DESC_CNT * i - 2];
			rx_bd->addr_hi =
				cpu_to_le32(U64_HI(fp->rx_desc_mapping +
					    BCM_PAGE_SIZE*(i % NUM_RX_RINGS)));
			rx_bd->addr_lo =
				cpu_to_le32(U64_LO(fp->rx_desc_mapping +
					    BCM_PAGE_SIZE*(i % NUM_RX_RINGS)));
		}

		/* CQ ring */
		for (i = 1; i <= NUM_RCQ_RINGS; i++) {
			struct eth_rx_cqe_next_page *nextpg;

			nextpg = (struct eth_rx_cqe_next_page *)
				&fp->rx_comp_ring[RCQ_DESC_CNT * i - 1];
			nextpg->addr_hi =
				cpu_to_le32(U64_HI(fp->rx_comp_mapping +
					   BCM_PAGE_SIZE*(i % NUM_RCQ_RINGS)));
			nextpg->addr_lo =
				cpu_to_le32(U64_LO(fp->rx_comp_mapping +
					   BCM_PAGE_SIZE*(i % NUM_RCQ_RINGS)));
		}

		/* Allocate SGEs and initialize the ring elements */
		for (i = 0, ring_prod = 0;
		     i < MAX_RX_SGE_CNT*NUM_RX_SGE_PAGES; i++) {

			if (bnx2x_alloc_rx_sge(bp, fp, ring_prod) < 0) {
				BNX2X_ERR("was only able to allocate "
					  "%d rx sges\n", i);
				BNX2X_ERR("disabling TPA for queue[%d]\n", j);
				/* Cleanup already allocated elements */
				bnx2x_free_rx_sge_range(bp, fp, ring_prod);
				bnx2x_free_tpa_pool(bp, fp, max_agg_queues);
				fp->disable_tpa = 1;
				ring_prod = 0;
				break;
			}
			ring_prod = NEXT_SGE_IDX(ring_prod);
		}
		fp->rx_sge_prod = ring_prod;

		/* Allocate BDs and initialize BD ring */
		fp->rx_comp_cons = 0;
		cqe_ring_prod = ring_prod = 0;
		for (i = 0; i < bp->rx_ring_size; i++) {
			if (bnx2x_alloc_rx_skb(bp, fp, ring_prod) < 0) {
				BNX2X_ERR("was only able to allocate "
					  "%d rx skbs on queue[%d]\n", i, j);
				fp->eth_q_stats.rx_skb_alloc_failed++;
				break;
			}
			ring_prod = NEXT_RX_IDX(ring_prod);
			cqe_ring_prod = NEXT_RCQ_IDX(cqe_ring_prod);
			WARN_ON(ring_prod <= i);
		}

		fp->rx_bd_prod = ring_prod;
		/* must not have more available CQEs than BDs */
		fp->rx_comp_prod = min_t(u16, NUM_RCQ_RINGS*RCQ_DESC_CNT,
					 cqe_ring_prod);
		fp->rx_pkt = fp->rx_calls = 0;

		/* Warning!
		 * this will generate an interrupt (to the TSTORM)
		 * must only be done after chip is initialized
		 */
		bnx2x_update_rx_prod(bp, fp, ring_prod, fp->rx_comp_prod,
				     fp->rx_sge_prod);
		if (j != 0)
			continue;

		REG_WR(bp, BAR_USTRORM_INTMEM +
		       USTORM_MEM_WORKAROUND_ADDRESS_OFFSET(func),
		       U64_LO(fp->rx_comp_mapping));
		REG_WR(bp, BAR_USTRORM_INTMEM +
		       USTORM_MEM_WORKAROUND_ADDRESS_OFFSET(func) + 4,
		       U64_HI(fp->rx_comp_mapping));
	}
}

static void bnx2x_init_tx_ring(struct bnx2x *bp)
{
	int i, j;

	for_each_queue(bp, j) {
		struct bnx2x_fastpath *fp = &bp->fp[j];

		for (i = 1; i <= NUM_TX_RINGS; i++) {
			struct eth_tx_next_bd *tx_next_bd =
				&fp->tx_desc_ring[TX_DESC_CNT * i - 1].next_bd;

			tx_next_bd->addr_hi =
				cpu_to_le32(U64_HI(fp->tx_desc_mapping +
					    BCM_PAGE_SIZE*(i % NUM_TX_RINGS)));
			tx_next_bd->addr_lo =
				cpu_to_le32(U64_LO(fp->tx_desc_mapping +
					    BCM_PAGE_SIZE*(i % NUM_TX_RINGS)));
		}

		fp->tx_db.data.header.header = DOORBELL_HDR_DB_TYPE;
		fp->tx_db.data.zero_fill1 = 0;
		fp->tx_db.data.prod = 0;

		fp->tx_pkt_prod = 0;
		fp->tx_pkt_cons = 0;
		fp->tx_bd_prod = 0;
		fp->tx_bd_cons = 0;
		fp->tx_cons_sb = BNX2X_TX_SB_INDEX;
		fp->tx_pkt = 0;
	}
}

static void bnx2x_init_sp_ring(struct bnx2x *bp)
{
	int func = BP_FUNC(bp);

	spin_lock_init(&bp->spq_lock);

	bp->spq_left = MAX_SPQ_PENDING;
	bp->spq_prod_idx = 0;
	bp->dsb_sp_prod = BNX2X_SP_DSB_INDEX;
	bp->spq_prod_bd = bp->spq;
	bp->spq_last_bd = bp->spq_prod_bd + MAX_SP_DESC_CNT;

	REG_WR(bp, XSEM_REG_FAST_MEMORY + XSTORM_SPQ_PAGE_BASE_OFFSET(func),
	       U64_LO(bp->spq_mapping));
	REG_WR(bp,
	       XSEM_REG_FAST_MEMORY + XSTORM_SPQ_PAGE_BASE_OFFSET(func) + 4,
	       U64_HI(bp->spq_mapping));

	REG_WR(bp, XSEM_REG_FAST_MEMORY + XSTORM_SPQ_PROD_OFFSET(func),
	       bp->spq_prod_idx);
}

static void bnx2x_init_context(struct bnx2x *bp)
{
	int i;

	/* Rx */
	for_each_queue(bp, i) {
		struct eth_context *context = bnx2x_sp(bp, context[i].eth);
		struct bnx2x_fastpath *fp = &bp->fp[i];
		u8 cl_id = fp->cl_id;

		context->ustorm_st_context.common.sb_index_numbers =
						BNX2X_RX_SB_INDEX_NUM;
		context->ustorm_st_context.common.clientId = cl_id;
		context->ustorm_st_context.common.status_block_id = fp->sb_id;
		context->ustorm_st_context.common.flags =
			(USTORM_ETH_ST_CONTEXT_CONFIG_ENABLE_MC_ALIGNMENT |
			 USTORM_ETH_ST_CONTEXT_CONFIG_ENABLE_STATISTICS);
		context->ustorm_st_context.common.statistics_counter_id =
						cl_id;
		context->ustorm_st_context.common.mc_alignment_log_size =
						BNX2X_RX_ALIGN_SHIFT;
		context->ustorm_st_context.common.bd_buff_size =
						bp->rx_buf_size;
		context->ustorm_st_context.common.bd_page_base_hi =
						U64_HI(fp->rx_desc_mapping);
		context->ustorm_st_context.common.bd_page_base_lo =
						U64_LO(fp->rx_desc_mapping);
		if (!fp->disable_tpa) {
			context->ustorm_st_context.common.flags |=
				USTORM_ETH_ST_CONTEXT_CONFIG_ENABLE_TPA;
			context->ustorm_st_context.common.sge_buff_size =
				(u16)min_t(u32, SGE_PAGE_SIZE*PAGES_PER_SGE,
					   0xffff);
			context->ustorm_st_context.common.sge_page_base_hi =
						U64_HI(fp->rx_sge_mapping);
			context->ustorm_st_context.common.sge_page_base_lo =
						U64_LO(fp->rx_sge_mapping);

			context->ustorm_st_context.common.max_sges_for_packet =
				SGE_PAGE_ALIGN(bp->dev->mtu) >> SGE_PAGE_SHIFT;
			context->ustorm_st_context.common.max_sges_for_packet =
				((context->ustorm_st_context.common.
				  max_sges_for_packet + PAGES_PER_SGE - 1) &
				 (~(PAGES_PER_SGE - 1))) >> PAGES_PER_SGE_SHIFT;
		}

		context->ustorm_ag_context.cdu_usage =
			CDU_RSRVD_VALUE_TYPE_A(HW_CID(bp, i),
					       CDU_REGION_NUMBER_UCM_AG,
					       ETH_CONNECTION_TYPE);

		context->xstorm_ag_context.cdu_reserved =
			CDU_RSRVD_VALUE_TYPE_A(HW_CID(bp, i),
					       CDU_REGION_NUMBER_XCM_AG,
					       ETH_CONNECTION_TYPE);
	}

	/* Tx */
	for_each_queue(bp, i) {
		struct bnx2x_fastpath *fp = &bp->fp[i];
		struct eth_context *context =
			bnx2x_sp(bp, context[i].eth);

		context->cstorm_st_context.sb_index_number =
						C_SB_ETH_TX_CQ_INDEX;
		context->cstorm_st_context.status_block_id = fp->sb_id;

		context->xstorm_st_context.tx_bd_page_base_hi =
						U64_HI(fp->tx_desc_mapping);
		context->xstorm_st_context.tx_bd_page_base_lo =
						U64_LO(fp->tx_desc_mapping);
		context->xstorm_st_context.statistics_data = (fp->cl_id |
				XSTORM_ETH_ST_CONTEXT_STATISTICS_ENABLE);
	}
}

static void bnx2x_init_ind_table(struct bnx2x *bp)
{
	int func = BP_FUNC(bp);
	int i;

	if (bp->multi_mode == ETH_RSS_MODE_DISABLED)
		return;

	DP(NETIF_MSG_IFUP,
	   "Initializing indirection table  multi_mode %d\n", bp->multi_mode);
	for (i = 0; i < TSTORM_INDIRECTION_TABLE_SIZE; i++)
		REG_WR8(bp, BAR_TSTRORM_INTMEM +
			TSTORM_INDIRECTION_TABLE_OFFSET(func) + i,
			bp->fp->cl_id + (i % bp->num_queues));
}

static void bnx2x_set_client_config(struct bnx2x *bp)
{
	struct tstorm_eth_client_config tstorm_client = {0};
	int port = BP_PORT(bp);
	int i;

	tstorm_client.mtu = bp->dev->mtu;
	tstorm_client.config_flags =
				(TSTORM_ETH_CLIENT_CONFIG_STATSITICS_ENABLE |
				 TSTORM_ETH_CLIENT_CONFIG_E1HOV_REM_ENABLE);
#ifdef BCM_VLAN
	if (bp->rx_mode && bp->vlgrp && (bp->flags & HW_VLAN_RX_FLAG)) {
		tstorm_client.config_flags |=
				TSTORM_ETH_CLIENT_CONFIG_VLAN_REM_ENABLE;
		DP(NETIF_MSG_IFUP, "vlan removal enabled\n");
	}
#endif

	for_each_queue(bp, i) {
		tstorm_client.statistics_counter_id = bp->fp[i].cl_id;

		REG_WR(bp, BAR_TSTRORM_INTMEM +
		       TSTORM_CLIENT_CONFIG_OFFSET(port, bp->fp[i].cl_id),
		       ((u32 *)&tstorm_client)[0]);
		REG_WR(bp, BAR_TSTRORM_INTMEM +
		       TSTORM_CLIENT_CONFIG_OFFSET(port, bp->fp[i].cl_id) + 4,
		       ((u32 *)&tstorm_client)[1]);
	}

	DP(BNX2X_MSG_OFF, "tstorm_client: 0x%08x 0x%08x\n",
	   ((u32 *)&tstorm_client)[0], ((u32 *)&tstorm_client)[1]);
}

static void bnx2x_set_storm_rx_mode(struct bnx2x *bp)
{
	struct tstorm_eth_mac_filter_config tstorm_mac_filter = {0};
	int mode = bp->rx_mode;
	int mask = bp->rx_mode_cl_mask;
	int func = BP_FUNC(bp);
	int port = BP_PORT(bp);
	int i;
	/* All but management unicast packets should pass to the host as well */
	u32 llh_mask =
		NIG_LLH0_BRB1_DRV_MASK_REG_LLH0_BRB1_DRV_MASK_BRCST |
		NIG_LLH0_BRB1_DRV_MASK_REG_LLH0_BRB1_DRV_MASK_MLCST |
		NIG_LLH0_BRB1_DRV_MASK_REG_LLH0_BRB1_DRV_MASK_VLAN |
		NIG_LLH0_BRB1_DRV_MASK_REG_LLH0_BRB1_DRV_MASK_NO_VLAN;

	DP(NETIF_MSG_IFUP, "rx mode %d  mask 0x%x\n", mode, mask);

	switch (mode) {
	case BNX2X_RX_MODE_NONE: /* no Rx */
		tstorm_mac_filter.ucast_drop_all = mask;
		tstorm_mac_filter.mcast_drop_all = mask;
		tstorm_mac_filter.bcast_drop_all = mask;
		break;

	case BNX2X_RX_MODE_NORMAL:
		tstorm_mac_filter.bcast_accept_all = mask;
		break;

	case BNX2X_RX_MODE_ALLMULTI:
		tstorm_mac_filter.mcast_accept_all = mask;
		tstorm_mac_filter.bcast_accept_all = mask;
		break;

	case BNX2X_RX_MODE_PROMISC:
		tstorm_mac_filter.ucast_accept_all = mask;
		tstorm_mac_filter.mcast_accept_all = mask;
		tstorm_mac_filter.bcast_accept_all = mask;
		/* pass management unicast packets as well */
		llh_mask |= NIG_LLH0_BRB1_DRV_MASK_REG_LLH0_BRB1_DRV_MASK_UNCST;
		break;

	default:
		BNX2X_ERR("BAD rx mode (%d)\n", mode);
		break;
	}

	REG_WR(bp,
	       (port ? NIG_REG_LLH1_BRB1_DRV_MASK : NIG_REG_LLH0_BRB1_DRV_MASK),
	       llh_mask);

	for (i = 0; i < sizeof(struct tstorm_eth_mac_filter_config)/4; i++) {
		REG_WR(bp, BAR_TSTRORM_INTMEM +
		       TSTORM_MAC_FILTER_CONFIG_OFFSET(func) + i * 4,
		       ((u32 *)&tstorm_mac_filter)[i]);

/*		DP(NETIF_MSG_IFUP, "tstorm_mac_filter[%d]: 0x%08x\n", i,
		   ((u32 *)&tstorm_mac_filter)[i]); */
	}

	if (mode != BNX2X_RX_MODE_NONE)
		bnx2x_set_client_config(bp);
}

static void bnx2x_init_internal_common(struct bnx2x *bp)
{
	int i;

	/* Zero this manually as its initialization is
	   currently missing in the initTool */
	for (i = 0; i < (USTORM_AGG_DATA_SIZE >> 2); i++)
		REG_WR(bp, BAR_USTRORM_INTMEM +
		       USTORM_AGG_DATA_OFFSET + i * 4, 0);
}

static void bnx2x_init_internal_port(struct bnx2x *bp)
{
	int port = BP_PORT(bp);

	REG_WR(bp,
	       BAR_CSTRORM_INTMEM + CSTORM_HC_BTR_U_OFFSET(port), BNX2X_BTR);
	REG_WR(bp,
	       BAR_CSTRORM_INTMEM + CSTORM_HC_BTR_C_OFFSET(port), BNX2X_BTR);
	REG_WR(bp, BAR_TSTRORM_INTMEM + TSTORM_HC_BTR_OFFSET(port), BNX2X_BTR);
	REG_WR(bp, BAR_XSTRORM_INTMEM + XSTORM_HC_BTR_OFFSET(port), BNX2X_BTR);
}

static void bnx2x_init_internal_func(struct bnx2x *bp)
{
	struct tstorm_eth_function_common_config tstorm_config = {0};
	struct stats_indication_flags stats_flags = {0};
	int port = BP_PORT(bp);
	int func = BP_FUNC(bp);
	int i, j;
	u32 offset;
	u16 max_agg_size;

	tstorm_config.config_flags = RSS_FLAGS(bp);

	if (is_multi(bp))
		tstorm_config.rss_result_mask = MULTI_MASK;

	/* Enable TPA if needed */
	if (bp->flags & TPA_ENABLE_FLAG)
		tstorm_config.config_flags |=
			TSTORM_ETH_FUNCTION_COMMON_CONFIG_ENABLE_TPA;

	if (IS_E1HMF(bp))
		tstorm_config.config_flags |=
				TSTORM_ETH_FUNCTION_COMMON_CONFIG_E1HOV_IN_CAM;

	tstorm_config.leading_client_id = BP_L_ID(bp);

	REG_WR(bp, BAR_TSTRORM_INTMEM +
	       TSTORM_FUNCTION_COMMON_CONFIG_OFFSET(func),
	       (*(u32 *)&tstorm_config));

	bp->rx_mode = BNX2X_RX_MODE_NONE; /* no rx until link is up */
	bp->rx_mode_cl_mask = (1 << BP_L_ID(bp));
	bnx2x_set_storm_rx_mode(bp);

	for_each_queue(bp, i) {
		u8 cl_id = bp->fp[i].cl_id;

		/* reset xstorm per client statistics */
		offset = BAR_XSTRORM_INTMEM +
			 XSTORM_PER_COUNTER_ID_STATS_OFFSET(port, cl_id);
		for (j = 0;
		     j < sizeof(struct xstorm_per_client_stats) / 4; j++)
			REG_WR(bp, offset + j*4, 0);

		/* reset tstorm per client statistics */
		offset = BAR_TSTRORM_INTMEM +
			 TSTORM_PER_COUNTER_ID_STATS_OFFSET(port, cl_id);
		for (j = 0;
		     j < sizeof(struct tstorm_per_client_stats) / 4; j++)
			REG_WR(bp, offset + j*4, 0);

		/* reset ustorm per client statistics */
		offset = BAR_USTRORM_INTMEM +
			 USTORM_PER_COUNTER_ID_STATS_OFFSET(port, cl_id);
		for (j = 0;
		     j < sizeof(struct ustorm_per_client_stats) / 4; j++)
			REG_WR(bp, offset + j*4, 0);
	}

	/* Init statistics related context */
	stats_flags.collect_eth = 1;

	REG_WR(bp, BAR_XSTRORM_INTMEM + XSTORM_STATS_FLAGS_OFFSET(func),
	       ((u32 *)&stats_flags)[0]);
	REG_WR(bp, BAR_XSTRORM_INTMEM + XSTORM_STATS_FLAGS_OFFSET(func) + 4,
	       ((u32 *)&stats_flags)[1]);

	REG_WR(bp, BAR_TSTRORM_INTMEM + TSTORM_STATS_FLAGS_OFFSET(func),
	       ((u32 *)&stats_flags)[0]);
	REG_WR(bp, BAR_TSTRORM_INTMEM + TSTORM_STATS_FLAGS_OFFSET(func) + 4,
	       ((u32 *)&stats_flags)[1]);

	REG_WR(bp, BAR_USTRORM_INTMEM + USTORM_STATS_FLAGS_OFFSET(func),
	       ((u32 *)&stats_flags)[0]);
	REG_WR(bp, BAR_USTRORM_INTMEM + USTORM_STATS_FLAGS_OFFSET(func) + 4,
	       ((u32 *)&stats_flags)[1]);

	REG_WR(bp, BAR_CSTRORM_INTMEM + CSTORM_STATS_FLAGS_OFFSET(func),
	       ((u32 *)&stats_flags)[0]);
	REG_WR(bp, BAR_CSTRORM_INTMEM + CSTORM_STATS_FLAGS_OFFSET(func) + 4,
	       ((u32 *)&stats_flags)[1]);

	REG_WR(bp, BAR_XSTRORM_INTMEM +
	       XSTORM_ETH_STATS_QUERY_ADDR_OFFSET(func),
	       U64_LO(bnx2x_sp_mapping(bp, fw_stats)));
	REG_WR(bp, BAR_XSTRORM_INTMEM +
	       XSTORM_ETH_STATS_QUERY_ADDR_OFFSET(func) + 4,
	       U64_HI(bnx2x_sp_mapping(bp, fw_stats)));

	REG_WR(bp, BAR_TSTRORM_INTMEM +
	       TSTORM_ETH_STATS_QUERY_ADDR_OFFSET(func),
	       U64_LO(bnx2x_sp_mapping(bp, fw_stats)));
	REG_WR(bp, BAR_TSTRORM_INTMEM +
	       TSTORM_ETH_STATS_QUERY_ADDR_OFFSET(func) + 4,
	       U64_HI(bnx2x_sp_mapping(bp, fw_stats)));

	REG_WR(bp, BAR_USTRORM_INTMEM +
	       USTORM_ETH_STATS_QUERY_ADDR_OFFSET(func),
	       U64_LO(bnx2x_sp_mapping(bp, fw_stats)));
	REG_WR(bp, BAR_USTRORM_INTMEM +
	       USTORM_ETH_STATS_QUERY_ADDR_OFFSET(func) + 4,
	       U64_HI(bnx2x_sp_mapping(bp, fw_stats)));

	if (CHIP_IS_E1H(bp)) {
		REG_WR8(bp, BAR_XSTRORM_INTMEM + XSTORM_FUNCTION_MODE_OFFSET,
			IS_E1HMF(bp));
		REG_WR8(bp, BAR_TSTRORM_INTMEM + TSTORM_FUNCTION_MODE_OFFSET,
			IS_E1HMF(bp));
		REG_WR8(bp, BAR_CSTRORM_INTMEM + CSTORM_FUNCTION_MODE_OFFSET,
			IS_E1HMF(bp));
		REG_WR8(bp, BAR_USTRORM_INTMEM + USTORM_FUNCTION_MODE_OFFSET,
			IS_E1HMF(bp));

		REG_WR16(bp, BAR_XSTRORM_INTMEM + XSTORM_E1HOV_OFFSET(func),
			 bp->e1hov);
	}

	/* Init CQ ring mapping and aggregation size, the FW limit is 8 frags */
	max_agg_size = min_t(u32, (min_t(u32, 8, MAX_SKB_FRAGS) *
				   SGE_PAGE_SIZE * PAGES_PER_SGE), 0xffff);
	for_each_queue(bp, i) {
		struct bnx2x_fastpath *fp = &bp->fp[i];

		REG_WR(bp, BAR_USTRORM_INTMEM +
		       USTORM_CQE_PAGE_BASE_OFFSET(port, fp->cl_id),
		       U64_LO(fp->rx_comp_mapping));
		REG_WR(bp, BAR_USTRORM_INTMEM +
		       USTORM_CQE_PAGE_BASE_OFFSET(port, fp->cl_id) + 4,
		       U64_HI(fp->rx_comp_mapping));

		/* Next page */
		REG_WR(bp, BAR_USTRORM_INTMEM +
		       USTORM_CQE_PAGE_NEXT_OFFSET(port, fp->cl_id),
		       U64_LO(fp->rx_comp_mapping + BCM_PAGE_SIZE));
		REG_WR(bp, BAR_USTRORM_INTMEM +
		       USTORM_CQE_PAGE_NEXT_OFFSET(port, fp->cl_id) + 4,
		       U64_HI(fp->rx_comp_mapping + BCM_PAGE_SIZE));

		REG_WR16(bp, BAR_USTRORM_INTMEM +
			 USTORM_MAX_AGG_SIZE_OFFSET(port, fp->cl_id),
			 max_agg_size);
	}

	/* dropless flow control */
	if (CHIP_IS_E1H(bp)) {
		struct ustorm_eth_rx_pause_data_e1h rx_pause = {0};

		rx_pause.bd_thr_low = 250;
		rx_pause.cqe_thr_low = 250;
		rx_pause.cos = 1;
		rx_pause.sge_thr_low = 0;
		rx_pause.bd_thr_high = 350;
		rx_pause.cqe_thr_high = 350;
		rx_pause.sge_thr_high = 0;

		for_each_queue(bp, i) {
			struct bnx2x_fastpath *fp = &bp->fp[i];

			if (!fp->disable_tpa) {
				rx_pause.sge_thr_low = 150;
				rx_pause.sge_thr_high = 250;
			}


			offset = BAR_USTRORM_INTMEM +
				 USTORM_ETH_RING_PAUSE_DATA_OFFSET(port,
								   fp->cl_id);
			for (j = 0;
			     j < sizeof(struct ustorm_eth_rx_pause_data_e1h)/4;
			     j++)
				REG_WR(bp, offset + j*4,
				       ((u32 *)&rx_pause)[j]);
		}
	}

	memset(&(bp->cmng), 0, sizeof(struct cmng_struct_per_port));

	/* Init rate shaping and fairness contexts */
	if (IS_E1HMF(bp)) {
		int vn;

		/* During init there is no active link
		   Until link is up, set link rate to 10Gbps */
		bp->link_vars.line_speed = SPEED_10000;
		bnx2x_init_port_minmax(bp);

		if (!BP_NOMCP(bp))
			bp->mf_config =
			      SHMEM_RD(bp, mf_cfg.func_mf_config[func].config);
		bnx2x_calc_vn_weight_sum(bp);

		for (vn = VN_0; vn < E1HVN_MAX; vn++)
			bnx2x_init_vn_minmax(bp, 2*vn + port);

		/* Enable rate shaping and fairness */
		bp->cmng.flags.cmng_enables |=
					CMNG_FLAGS_PER_PORT_RATE_SHAPING_VN;

	} else {
		/* rate shaping and fairness are disabled */
		DP(NETIF_MSG_IFUP,
		   "single function mode  minmax will be disabled\n");
	}


	/* Store cmng structures to internal memory */
	if (bp->port.pmf)
		for (i = 0; i < sizeof(struct cmng_struct_per_port) / 4; i++)
			REG_WR(bp, BAR_XSTRORM_INTMEM +
			       XSTORM_CMNG_PER_PORT_VARS_OFFSET(port) + i * 4,
			       ((u32 *)(&bp->cmng))[i]);
}

static void bnx2x_init_internal(struct bnx2x *bp, u32 load_code)
{
	switch (load_code) {
	case FW_MSG_CODE_DRV_LOAD_COMMON:
		bnx2x_init_internal_common(bp);
		/* no break */

	case FW_MSG_CODE_DRV_LOAD_PORT:
		bnx2x_init_internal_port(bp);
		/* no break */

	case FW_MSG_CODE_DRV_LOAD_FUNCTION:
		bnx2x_init_internal_func(bp);
		break;

	default:
		BNX2X_ERR("Unknown load_code (0x%x) from MCP\n", load_code);
		break;
	}
}

static void bnx2x_nic_init(struct bnx2x *bp, u32 load_code)
{
	int i;

	for_each_queue(bp, i) {
		struct bnx2x_fastpath *fp = &bp->fp[i];

		fp->bp = bp;
		fp->state = BNX2X_FP_STATE_CLOSED;
		fp->index = i;
		fp->cl_id = BP_L_ID(bp) + i;
#ifdef BCM_CNIC
		fp->sb_id = fp->cl_id + 1;
#else
		fp->sb_id = fp->cl_id;
#endif
		DP(NETIF_MSG_IFUP,
		   "queue[%d]:  bnx2x_init_sb(%p,%p)  cl_id %d  sb %d\n",
		   i, bp, fp->status_blk, fp->cl_id, fp->sb_id);
		bnx2x_init_sb(bp, fp->status_blk, fp->status_blk_mapping,
			      fp->sb_id);
		bnx2x_update_fpsb_idx(fp);
	}

	/* ensure status block indices were read */
	rmb();


	bnx2x_init_def_sb(bp, bp->def_status_blk, bp->def_status_blk_mapping,
			  DEF_SB_ID);
	bnx2x_update_dsb_idx(bp);
	bnx2x_update_coalesce(bp);
	bnx2x_init_rx_rings(bp);
	bnx2x_init_tx_ring(bp);
	bnx2x_init_sp_ring(bp);
	bnx2x_init_context(bp);
	bnx2x_init_internal(bp, load_code);
	bnx2x_init_ind_table(bp);
	bnx2x_stats_init(bp);

	/* At this point, we are ready for interrupts */
	atomic_set(&bp->intr_sem, 0);

	/* flush all before enabling interrupts */
	mb();
	mmiowb();

	bnx2x_int_enable(bp);

	/* Check for SPIO5 */
	bnx2x_attn_int_deasserted0(bp,
		REG_RD(bp, MISC_REG_AEU_AFTER_INVERT_1_FUNC_0 + BP_PORT(bp)*4) &
				   AEU_INPUTS_ATTN_BITS_SPIO5);
}

/* end of nic init */

/*
 * gzip service functions
 */

static int bnx2x_gunzip_init(struct bnx2x *bp)
{
	bp->gunzip_buf = dma_alloc_coherent(&bp->pdev->dev, FW_BUF_SIZE,
					    &bp->gunzip_mapping, GFP_KERNEL);
	if (bp->gunzip_buf  == NULL)
		goto gunzip_nomem1;

	bp->strm = kmalloc(sizeof(*bp->strm), GFP_KERNEL);
	if (bp->strm  == NULL)
		goto gunzip_nomem2;

	bp->strm->workspace = kmalloc(zlib_inflate_workspacesize(),
				      GFP_KERNEL);
	if (bp->strm->workspace == NULL)
		goto gunzip_nomem3;

	return 0;

gunzip_nomem3:
	kfree(bp->strm);
	bp->strm = NULL;

gunzip_nomem2:
	dma_free_coherent(&bp->pdev->dev, FW_BUF_SIZE, bp->gunzip_buf,
			  bp->gunzip_mapping);
	bp->gunzip_buf = NULL;

gunzip_nomem1:
	netdev_err(bp->dev, "Cannot allocate firmware buffer for"
	       " un-compression\n");
	return -ENOMEM;
}

static void bnx2x_gunzip_end(struct bnx2x *bp)
{
	kfree(bp->strm->workspace);

	kfree(bp->strm);
	bp->strm = NULL;

	if (bp->gunzip_buf) {
		dma_free_coherent(&bp->pdev->dev, FW_BUF_SIZE, bp->gunzip_buf,
				  bp->gunzip_mapping);
		bp->gunzip_buf = NULL;
	}
}

static int bnx2x_gunzip(struct bnx2x *bp, const u8 *zbuf, int len)
{
	int n, rc;

	/* check gzip header */
	if ((zbuf[0] != 0x1f) || (zbuf[1] != 0x8b) || (zbuf[2] != Z_DEFLATED)) {
		BNX2X_ERR("Bad gzip header\n");
		return -EINVAL;
	}

	n = 10;

#define FNAME				0x8

	if (zbuf[3] & FNAME)
		while ((zbuf[n++] != 0) && (n < len));

	bp->strm->next_in = (typeof(bp->strm->next_in))zbuf + n;
	bp->strm->avail_in = len - n;
	bp->strm->next_out = bp->gunzip_buf;
	bp->strm->avail_out = FW_BUF_SIZE;

	rc = zlib_inflateInit2(bp->strm, -MAX_WBITS);
	if (rc != Z_OK)
		return rc;

	rc = zlib_inflate(bp->strm, Z_FINISH);
	if ((rc != Z_OK) && (rc != Z_STREAM_END))
		netdev_err(bp->dev, "Firmware decompression error: %s\n",
			   bp->strm->msg);

	bp->gunzip_outlen = (FW_BUF_SIZE - bp->strm->avail_out);
	if (bp->gunzip_outlen & 0x3)
		netdev_err(bp->dev, "Firmware decompression error:"
				    " gunzip_outlen (%d) not aligned\n",
				bp->gunzip_outlen);
	bp->gunzip_outlen >>= 2;

	zlib_inflateEnd(bp->strm);

	if (rc == Z_STREAM_END)
		return 0;

	return rc;
}

/* nic load/unload */

/*
 * General service functions
 */

/* send a NIG loopback debug packet */
static void bnx2x_lb_pckt(struct bnx2x *bp)
{
	u32 wb_write[3];

	/* Ethernet source and destination addresses */
	wb_write[0] = 0x55555555;
	wb_write[1] = 0x55555555;
	wb_write[2] = 0x20;		/* SOP */
	REG_WR_DMAE(bp, NIG_REG_DEBUG_PACKET_LB, wb_write, 3);

	/* NON-IP protocol */
	wb_write[0] = 0x09000000;
	wb_write[1] = 0x55555555;
	wb_write[2] = 0x10;		/* EOP, eop_bvalid = 0 */
	REG_WR_DMAE(bp, NIG_REG_DEBUG_PACKET_LB, wb_write, 3);
}

/* some of the internal memories
 * are not directly readable from the driver
 * to test them we send debug packets
 */
static int bnx2x_int_mem_test(struct bnx2x *bp)
{
	int factor;
	int count, i;
	u32 val = 0;

	if (CHIP_REV_IS_FPGA(bp))
		factor = 120;
	else if (CHIP_REV_IS_EMUL(bp))
		factor = 200;
	else
		factor = 1;

	DP(NETIF_MSG_HW, "start part1\n");

	/* Disable inputs of parser neighbor blocks */
	REG_WR(bp, TSDM_REG_ENABLE_IN1, 0x0);
	REG_WR(bp, TCM_REG_PRS_IFEN, 0x0);
	REG_WR(bp, CFC_REG_DEBUG0, 0x1);
	REG_WR(bp, NIG_REG_PRS_REQ_IN_EN, 0x0);

	/*  Write 0 to parser credits for CFC search request */
	REG_WR(bp, PRS_REG_CFC_SEARCH_INITIAL_CREDIT, 0x0);

	/* send Ethernet packet */
	bnx2x_lb_pckt(bp);

	/* TODO do i reset NIG statistic? */
	/* Wait until NIG register shows 1 packet of size 0x10 */
	count = 1000 * factor;
	while (count) {

		bnx2x_read_dmae(bp, NIG_REG_STAT2_BRB_OCTET, 2);
		val = *bnx2x_sp(bp, wb_data[0]);
		if (val == 0x10)
			break;

		msleep(10);
		count--;
	}
	if (val != 0x10) {
		BNX2X_ERR("NIG timeout  val = 0x%x\n", val);
		return -1;
	}

	/* Wait until PRS register shows 1 packet */
	count = 1000 * factor;
	while (count) {
		val = REG_RD(bp, PRS_REG_NUM_OF_PACKETS);
		if (val == 1)
			break;

		msleep(10);
		count--;
	}
	if (val != 0x1) {
		BNX2X_ERR("PRS timeout val = 0x%x\n", val);
		return -2;
	}

	/* Reset and init BRB, PRS */
	REG_WR(bp, GRCBASE_MISC + MISC_REGISTERS_RESET_REG_1_CLEAR, 0x03);
	msleep(50);
	REG_WR(bp, GRCBASE_MISC + MISC_REGISTERS_RESET_REG_1_SET, 0x03);
	msleep(50);
	bnx2x_init_block(bp, BRB1_BLOCK, COMMON_STAGE);
	bnx2x_init_block(bp, PRS_BLOCK, COMMON_STAGE);

	DP(NETIF_MSG_HW, "part2\n");

	/* Disable inputs of parser neighbor blocks */
	REG_WR(bp, TSDM_REG_ENABLE_IN1, 0x0);
	REG_WR(bp, TCM_REG_PRS_IFEN, 0x0);
	REG_WR(bp, CFC_REG_DEBUG0, 0x1);
	REG_WR(bp, NIG_REG_PRS_REQ_IN_EN, 0x0);

	/* Write 0 to parser credits for CFC search request */
	REG_WR(bp, PRS_REG_CFC_SEARCH_INITIAL_CREDIT, 0x0);

	/* send 10 Ethernet packets */
	for (i = 0; i < 10; i++)
		bnx2x_lb_pckt(bp);

	/* Wait until NIG register shows 10 + 1
	   packets of size 11*0x10 = 0xb0 */
	count = 1000 * factor;
	while (count) {

		bnx2x_read_dmae(bp, NIG_REG_STAT2_BRB_OCTET, 2);
		val = *bnx2x_sp(bp, wb_data[0]);
		if (val == 0xb0)
			break;

		msleep(10);
		count--;
	}
	if (val != 0xb0) {
		BNX2X_ERR("NIG timeout  val = 0x%x\n", val);
		return -3;
	}

	/* Wait until PRS register shows 2 packets */
	val = REG_RD(bp, PRS_REG_NUM_OF_PACKETS);
	if (val != 2)
		BNX2X_ERR("PRS timeout  val = 0x%x\n", val);

	/* Write 1 to parser credits for CFC search request */
	REG_WR(bp, PRS_REG_CFC_SEARCH_INITIAL_CREDIT, 0x1);

	/* Wait until PRS register shows 3 packets */
	msleep(10 * factor);
	/* Wait until NIG register shows 1 packet of size 0x10 */
	val = REG_RD(bp, PRS_REG_NUM_OF_PACKETS);
	if (val != 3)
		BNX2X_ERR("PRS timeout  val = 0x%x\n", val);

	/* clear NIG EOP FIFO */
	for (i = 0; i < 11; i++)
		REG_RD(bp, NIG_REG_INGRESS_EOP_LB_FIFO);
	val = REG_RD(bp, NIG_REG_INGRESS_EOP_LB_EMPTY);
	if (val != 1) {
		BNX2X_ERR("clear of NIG failed\n");
		return -4;
	}

	/* Reset and init BRB, PRS, NIG */
	REG_WR(bp, GRCBASE_MISC + MISC_REGISTERS_RESET_REG_1_CLEAR, 0x03);
	msleep(50);
	REG_WR(bp, GRCBASE_MISC + MISC_REGISTERS_RESET_REG_1_SET, 0x03);
	msleep(50);
	bnx2x_init_block(bp, BRB1_BLOCK, COMMON_STAGE);
	bnx2x_init_block(bp, PRS_BLOCK, COMMON_STAGE);
#ifndef BCM_CNIC
	/* set NIC mode */
	REG_WR(bp, PRS_REG_NIC_MODE, 1);
#endif

	/* Enable inputs of parser neighbor blocks */
	REG_WR(bp, TSDM_REG_ENABLE_IN1, 0x7fffffff);
	REG_WR(bp, TCM_REG_PRS_IFEN, 0x1);
	REG_WR(bp, CFC_REG_DEBUG0, 0x0);
	REG_WR(bp, NIG_REG_PRS_REQ_IN_EN, 0x1);

	DP(NETIF_MSG_HW, "done\n");

	return 0; /* OK */
}

static void enable_blocks_attention(struct bnx2x *bp)
{
	REG_WR(bp, PXP_REG_PXP_INT_MASK_0, 0);
	REG_WR(bp, PXP_REG_PXP_INT_MASK_1, 0);
	REG_WR(bp, DORQ_REG_DORQ_INT_MASK, 0);
	REG_WR(bp, CFC_REG_CFC_INT_MASK, 0);
	REG_WR(bp, QM_REG_QM_INT_MASK, 0);
	REG_WR(bp, TM_REG_TM_INT_MASK, 0);
	REG_WR(bp, XSDM_REG_XSDM_INT_MASK_0, 0);
	REG_WR(bp, XSDM_REG_XSDM_INT_MASK_1, 0);
	REG_WR(bp, XCM_REG_XCM_INT_MASK, 0);
/*	REG_WR(bp, XSEM_REG_XSEM_INT_MASK_0, 0); */
/*	REG_WR(bp, XSEM_REG_XSEM_INT_MASK_1, 0); */
	REG_WR(bp, USDM_REG_USDM_INT_MASK_0, 0);
	REG_WR(bp, USDM_REG_USDM_INT_MASK_1, 0);
	REG_WR(bp, UCM_REG_UCM_INT_MASK, 0);
/*	REG_WR(bp, USEM_REG_USEM_INT_MASK_0, 0); */
/*	REG_WR(bp, USEM_REG_USEM_INT_MASK_1, 0); */
	REG_WR(bp, GRCBASE_UPB + PB_REG_PB_INT_MASK, 0);
	REG_WR(bp, CSDM_REG_CSDM_INT_MASK_0, 0);
	REG_WR(bp, CSDM_REG_CSDM_INT_MASK_1, 0);
	REG_WR(bp, CCM_REG_CCM_INT_MASK, 0);
/*	REG_WR(bp, CSEM_REG_CSEM_INT_MASK_0, 0); */
/*	REG_WR(bp, CSEM_REG_CSEM_INT_MASK_1, 0); */
	if (CHIP_REV_IS_FPGA(bp))
		REG_WR(bp, PXP2_REG_PXP2_INT_MASK_0, 0x580000);
	else
		REG_WR(bp, PXP2_REG_PXP2_INT_MASK_0, 0x480000);
	REG_WR(bp, TSDM_REG_TSDM_INT_MASK_0, 0);
	REG_WR(bp, TSDM_REG_TSDM_INT_MASK_1, 0);
	REG_WR(bp, TCM_REG_TCM_INT_MASK, 0);
/*	REG_WR(bp, TSEM_REG_TSEM_INT_MASK_0, 0); */
/*	REG_WR(bp, TSEM_REG_TSEM_INT_MASK_1, 0); */
	REG_WR(bp, CDU_REG_CDU_INT_MASK, 0);
	REG_WR(bp, DMAE_REG_DMAE_INT_MASK, 0);
/*	REG_WR(bp, MISC_REG_MISC_INT_MASK, 0); */
	REG_WR(bp, PBF_REG_PBF_INT_MASK, 0X18);		/* bit 3,4 masked */
}

static const struct {
	u32 addr;
	u32 mask;
} bnx2x_parity_mask[] = {
	{PXP_REG_PXP_PRTY_MASK, 0xffffffff},
	{PXP2_REG_PXP2_PRTY_MASK_0, 0xffffffff},
	{PXP2_REG_PXP2_PRTY_MASK_1, 0xffffffff},
	{HC_REG_HC_PRTY_MASK, 0xffffffff},
	{MISC_REG_MISC_PRTY_MASK, 0xffffffff},
	{QM_REG_QM_PRTY_MASK, 0x0},
	{DORQ_REG_DORQ_PRTY_MASK, 0x0},
	{GRCBASE_UPB + PB_REG_PB_PRTY_MASK, 0x0},
	{GRCBASE_XPB + PB_REG_PB_PRTY_MASK, 0x0},
	{SRC_REG_SRC_PRTY_MASK, 0x4}, /* bit 2 */
	{CDU_REG_CDU_PRTY_MASK, 0x0},
	{CFC_REG_CFC_PRTY_MASK, 0x0},
	{DBG_REG_DBG_PRTY_MASK, 0x0},
	{DMAE_REG_DMAE_PRTY_MASK, 0x0},
	{BRB1_REG_BRB1_PRTY_MASK, 0x0},
	{PRS_REG_PRS_PRTY_MASK, (1<<6)},/* bit 6 */
	{TSDM_REG_TSDM_PRTY_MASK, 0x18},/* bit 3,4 */
	{CSDM_REG_CSDM_PRTY_MASK, 0x8},	/* bit 3 */
	{USDM_REG_USDM_PRTY_MASK, 0x38},/* bit 3,4,5 */
	{XSDM_REG_XSDM_PRTY_MASK, 0x8},	/* bit 3 */
	{TSEM_REG_TSEM_PRTY_MASK_0, 0x0},
	{TSEM_REG_TSEM_PRTY_MASK_1, 0x0},
	{USEM_REG_USEM_PRTY_MASK_0, 0x0},
	{USEM_REG_USEM_PRTY_MASK_1, 0x0},
	{CSEM_REG_CSEM_PRTY_MASK_0, 0x0},
	{CSEM_REG_CSEM_PRTY_MASK_1, 0x0},
	{XSEM_REG_XSEM_PRTY_MASK_0, 0x0},
	{XSEM_REG_XSEM_PRTY_MASK_1, 0x0}
};

static void enable_blocks_parity(struct bnx2x *bp)
{
	int i, mask_arr_len =
		sizeof(bnx2x_parity_mask)/(sizeof(bnx2x_parity_mask[0]));

	for (i = 0; i < mask_arr_len; i++)
		REG_WR(bp, bnx2x_parity_mask[i].addr,
			bnx2x_parity_mask[i].mask);
}


static void bnx2x_reset_common(struct bnx2x *bp)
{
	/* reset_common */
	REG_WR(bp, GRCBASE_MISC + MISC_REGISTERS_RESET_REG_1_CLEAR,
	       0xd3ffff7f);
	REG_WR(bp, GRCBASE_MISC + MISC_REGISTERS_RESET_REG_2_CLEAR, 0x1403);
}

static void bnx2x_init_pxp(struct bnx2x *bp)
{
	u16 devctl;
	int r_order, w_order;

	pci_read_config_word(bp->pdev,
			     bp->pcie_cap + PCI_EXP_DEVCTL, &devctl);
	DP(NETIF_MSG_HW, "read 0x%x from devctl\n", devctl);
	w_order = ((devctl & PCI_EXP_DEVCTL_PAYLOAD) >> 5);
	if (bp->mrrs == -1)
		r_order = ((devctl & PCI_EXP_DEVCTL_READRQ) >> 12);
	else {
		DP(NETIF_MSG_HW, "force read order to %d\n", bp->mrrs);
		r_order = bp->mrrs;
	}

	bnx2x_init_pxp_arb(bp, r_order, w_order);
}

static void bnx2x_setup_fan_failure_detection(struct bnx2x *bp)
{
	int is_required;
	u32 val;
	int port;

	if (BP_NOMCP(bp))
		return;

	is_required = 0;
	val = SHMEM_RD(bp, dev_info.shared_hw_config.config2) &
	      SHARED_HW_CFG_FAN_FAILURE_MASK;

	if (val == SHARED_HW_CFG_FAN_FAILURE_ENABLED)
		is_required = 1;

	/*
	 * The fan failure mechanism is usually related to the PHY type since
	 * the power consumption of the board is affected by the PHY. Currently,
	 * fan is required for most designs with SFX7101, BCM8727 and BCM8481.
	 */
	else if (val == SHARED_HW_CFG_FAN_FAILURE_PHY_TYPE)
		for (port = PORT_0; port < PORT_MAX; port++) {
			u32 phy_type =
				SHMEM_RD(bp, dev_info.port_hw_config[port].
					 external_phy_config) &
				PORT_HW_CFG_XGXS_EXT_PHY_TYPE_MASK;
			is_required |=
				((phy_type ==
				  PORT_HW_CFG_XGXS_EXT_PHY_TYPE_SFX7101) ||
				 (phy_type ==
				  PORT_HW_CFG_XGXS_EXT_PHY_TYPE_BCM8727) ||
				 (phy_type ==
				  PORT_HW_CFG_XGXS_EXT_PHY_TYPE_BCM8481));
		}

	DP(NETIF_MSG_HW, "fan detection setting: %d\n", is_required);

	if (is_required == 0)
		return;

	/* Fan failure is indicated by SPIO 5 */
	bnx2x_set_spio(bp, MISC_REGISTERS_SPIO_5,
		       MISC_REGISTERS_SPIO_INPUT_HI_Z);

	/* set to active low mode */
	val = REG_RD(bp, MISC_REG_SPIO_INT);
	val |= ((1 << MISC_REGISTERS_SPIO_5) <<
					MISC_REGISTERS_SPIO_INT_OLD_SET_POS);
	REG_WR(bp, MISC_REG_SPIO_INT, val);

	/* enable interrupt to signal the IGU */
	val = REG_RD(bp, MISC_REG_SPIO_EVENT_EN);
	val |= (1 << MISC_REGISTERS_SPIO_5);
	REG_WR(bp, MISC_REG_SPIO_EVENT_EN, val);
}

static int bnx2x_init_common(struct bnx2x *bp)
{
	u32 val, i;
#ifdef BCM_CNIC
	u32 wb_write[2];
#endif

	DP(BNX2X_MSG_MCP, "starting common init  func %d\n", BP_FUNC(bp));

	bnx2x_reset_common(bp);
	REG_WR(bp, GRCBASE_MISC + MISC_REGISTERS_RESET_REG_1_SET, 0xffffffff);
	REG_WR(bp, GRCBASE_MISC + MISC_REGISTERS_RESET_REG_2_SET, 0xfffc);

	bnx2x_init_block(bp, MISC_BLOCK, COMMON_STAGE);
	if (CHIP_IS_E1H(bp))
		REG_WR(bp, MISC_REG_E1HMF_MODE, IS_E1HMF(bp));

	REG_WR(bp, MISC_REG_LCPLL_CTRL_REG_2, 0x100);
	msleep(30);
	REG_WR(bp, MISC_REG_LCPLL_CTRL_REG_2, 0x0);

	bnx2x_init_block(bp, PXP_BLOCK, COMMON_STAGE);
	if (CHIP_IS_E1(bp)) {
		/* enable HW interrupt from PXP on USDM overflow
		   bit 16 on INT_MASK_0 */
		REG_WR(bp, PXP_REG_PXP_INT_MASK_0, 0);
	}

	bnx2x_init_block(bp, PXP2_BLOCK, COMMON_STAGE);
	bnx2x_init_pxp(bp);

#ifdef __BIG_ENDIAN
	REG_WR(bp, PXP2_REG_RQ_QM_ENDIAN_M, 1);
	REG_WR(bp, PXP2_REG_RQ_TM_ENDIAN_M, 1);
	REG_WR(bp, PXP2_REG_RQ_SRC_ENDIAN_M, 1);
	REG_WR(bp, PXP2_REG_RQ_CDU_ENDIAN_M, 1);
	REG_WR(bp, PXP2_REG_RQ_DBG_ENDIAN_M, 1);
	/* make sure this value is 0 */
	REG_WR(bp, PXP2_REG_RQ_HC_ENDIAN_M, 0);

/*	REG_WR(bp, PXP2_REG_RD_PBF_SWAP_MODE, 1); */
	REG_WR(bp, PXP2_REG_RD_QM_SWAP_MODE, 1);
	REG_WR(bp, PXP2_REG_RD_TM_SWAP_MODE, 1);
	REG_WR(bp, PXP2_REG_RD_SRC_SWAP_MODE, 1);
	REG_WR(bp, PXP2_REG_RD_CDURD_SWAP_MODE, 1);
#endif

	REG_WR(bp, PXP2_REG_RQ_CDU_P_SIZE, 2);
#ifdef BCM_CNIC
	REG_WR(bp, PXP2_REG_RQ_TM_P_SIZE, 5);
	REG_WR(bp, PXP2_REG_RQ_QM_P_SIZE, 5);
	REG_WR(bp, PXP2_REG_RQ_SRC_P_SIZE, 5);
#endif

	if (CHIP_REV_IS_FPGA(bp) && CHIP_IS_E1H(bp))
		REG_WR(bp, PXP2_REG_PGL_TAGS_LIMIT, 0x1);

	/* let the HW do it's magic ... */
	msleep(100);
	/* finish PXP init */
	val = REG_RD(bp, PXP2_REG_RQ_CFG_DONE);
	if (val != 1) {
		BNX2X_ERR("PXP2 CFG failed\n");
		return -EBUSY;
	}
	val = REG_RD(bp, PXP2_REG_RD_INIT_DONE);
	if (val != 1) {
		BNX2X_ERR("PXP2 RD_INIT failed\n");
		return -EBUSY;
	}

	REG_WR(bp, PXP2_REG_RQ_DISABLE_INPUTS, 0);
	REG_WR(bp, PXP2_REG_RD_DISABLE_INPUTS, 0);

	bnx2x_init_block(bp, DMAE_BLOCK, COMMON_STAGE);

	/* clean the DMAE memory */
	bp->dmae_ready = 1;
	bnx2x_init_fill(bp, TSEM_REG_PRAM, 0, 8);

	bnx2x_init_block(bp, TCM_BLOCK, COMMON_STAGE);
	bnx2x_init_block(bp, UCM_BLOCK, COMMON_STAGE);
	bnx2x_init_block(bp, CCM_BLOCK, COMMON_STAGE);
	bnx2x_init_block(bp, XCM_BLOCK, COMMON_STAGE);

	bnx2x_read_dmae(bp, XSEM_REG_PASSIVE_BUFFER, 3);
	bnx2x_read_dmae(bp, CSEM_REG_PASSIVE_BUFFER, 3);
	bnx2x_read_dmae(bp, TSEM_REG_PASSIVE_BUFFER, 3);
	bnx2x_read_dmae(bp, USEM_REG_PASSIVE_BUFFER, 3);

	bnx2x_init_block(bp, QM_BLOCK, COMMON_STAGE);

#ifdef BCM_CNIC
	wb_write[0] = 0;
	wb_write[1] = 0;
	for (i = 0; i < 64; i++) {
		REG_WR(bp, QM_REG_BASEADDR + i*4, 1024 * 4 * (i%16));
		bnx2x_init_ind_wr(bp, QM_REG_PTRTBL + i*8, wb_write, 2);

		if (CHIP_IS_E1H(bp)) {
			REG_WR(bp, QM_REG_BASEADDR_EXT_A + i*4, 1024*4*(i%16));
			bnx2x_init_ind_wr(bp, QM_REG_PTRTBL_EXT_A + i*8,
					  wb_write, 2);
		}
	}
#endif
	/* soft reset pulse */
	REG_WR(bp, QM_REG_SOFT_RESET, 1);
	REG_WR(bp, QM_REG_SOFT_RESET, 0);

#ifdef BCM_CNIC
	bnx2x_init_block(bp, TIMERS_BLOCK, COMMON_STAGE);
#endif

	bnx2x_init_block(bp, DQ_BLOCK, COMMON_STAGE);
	REG_WR(bp, DORQ_REG_DPM_CID_OFST, BCM_PAGE_SHIFT);
	if (!CHIP_REV_IS_SLOW(bp)) {
		/* enable hw interrupt from doorbell Q */
		REG_WR(bp, DORQ_REG_DORQ_INT_MASK, 0);
	}

	bnx2x_init_block(bp, BRB1_BLOCK, COMMON_STAGE);
	bnx2x_init_block(bp, PRS_BLOCK, COMMON_STAGE);
	REG_WR(bp, PRS_REG_A_PRSU_20, 0xf);
#ifndef BCM_CNIC
	/* set NIC mode */
	REG_WR(bp, PRS_REG_NIC_MODE, 1);
#endif
	if (CHIP_IS_E1H(bp))
		REG_WR(bp, PRS_REG_E1HOV_MODE, IS_E1HMF(bp));

	bnx2x_init_block(bp, TSDM_BLOCK, COMMON_STAGE);
	bnx2x_init_block(bp, CSDM_BLOCK, COMMON_STAGE);
	bnx2x_init_block(bp, USDM_BLOCK, COMMON_STAGE);
	bnx2x_init_block(bp, XSDM_BLOCK, COMMON_STAGE);

	bnx2x_init_fill(bp, TSEM_REG_FAST_MEMORY, 0, STORM_INTMEM_SIZE(bp));
	bnx2x_init_fill(bp, USEM_REG_FAST_MEMORY, 0, STORM_INTMEM_SIZE(bp));
	bnx2x_init_fill(bp, CSEM_REG_FAST_MEMORY, 0, STORM_INTMEM_SIZE(bp));
	bnx2x_init_fill(bp, XSEM_REG_FAST_MEMORY, 0, STORM_INTMEM_SIZE(bp));

	bnx2x_init_block(bp, TSEM_BLOCK, COMMON_STAGE);
	bnx2x_init_block(bp, USEM_BLOCK, COMMON_STAGE);
	bnx2x_init_block(bp, CSEM_BLOCK, COMMON_STAGE);
	bnx2x_init_block(bp, XSEM_BLOCK, COMMON_STAGE);

	/* sync semi rtc */
	REG_WR(bp, GRCBASE_MISC + MISC_REGISTERS_RESET_REG_1_CLEAR,
	       0x80000000);
	REG_WR(bp, GRCBASE_MISC + MISC_REGISTERS_RESET_REG_1_SET,
	       0x80000000);

	bnx2x_init_block(bp, UPB_BLOCK, COMMON_STAGE);
	bnx2x_init_block(bp, XPB_BLOCK, COMMON_STAGE);
	bnx2x_init_block(bp, PBF_BLOCK, COMMON_STAGE);

	REG_WR(bp, SRC_REG_SOFT_RST, 1);
	for (i = SRC_REG_KEYRSS0_0; i <= SRC_REG_KEYRSS1_9; i += 4)
		REG_WR(bp, i, random32());
	bnx2x_init_block(bp, SRCH_BLOCK, COMMON_STAGE);
#ifdef BCM_CNIC
	REG_WR(bp, SRC_REG_KEYSEARCH_0, 0x63285672);
	REG_WR(bp, SRC_REG_KEYSEARCH_1, 0x24b8f2cc);
	REG_WR(bp, SRC_REG_KEYSEARCH_2, 0x223aef9b);
	REG_WR(bp, SRC_REG_KEYSEARCH_3, 0x26001e3a);
	REG_WR(bp, SRC_REG_KEYSEARCH_4, 0x7ae91116);
	REG_WR(bp, SRC_REG_KEYSEARCH_5, 0x5ce5230b);
	REG_WR(bp, SRC_REG_KEYSEARCH_6, 0x298d8adf);
	REG_WR(bp, SRC_REG_KEYSEARCH_7, 0x6eb0ff09);
	REG_WR(bp, SRC_REG_KEYSEARCH_8, 0x1830f82f);
	REG_WR(bp, SRC_REG_KEYSEARCH_9, 0x01e46be7);
#endif
	REG_WR(bp, SRC_REG_SOFT_RST, 0);

	if (sizeof(union cdu_context) != 1024)
		/* we currently assume that a context is 1024 bytes */
		dev_alert(&bp->pdev->dev, "please adjust the size "
					  "of cdu_context(%ld)\n",
			 (long)sizeof(union cdu_context));

	bnx2x_init_block(bp, CDU_BLOCK, COMMON_STAGE);
	val = (4 << 24) + (0 << 12) + 1024;
	REG_WR(bp, CDU_REG_CDU_GLOBAL_PARAMS, val);

	bnx2x_init_block(bp, CFC_BLOCK, COMMON_STAGE);
	REG_WR(bp, CFC_REG_INIT_REG, 0x7FF);
	/* enable context validation interrupt from CFC */
	REG_WR(bp, CFC_REG_CFC_INT_MASK, 0);

	/* set the thresholds to prevent CFC/CDU race */
	REG_WR(bp, CFC_REG_DEBUG0, 0x20020000);

	bnx2x_init_block(bp, HC_BLOCK, COMMON_STAGE);
	bnx2x_init_block(bp, MISC_AEU_BLOCK, COMMON_STAGE);

	bnx2x_init_block(bp, PXPCS_BLOCK, COMMON_STAGE);
	/* Reset PCIE errors for debug */
	REG_WR(bp, 0x2814, 0xffffffff);
	REG_WR(bp, 0x3820, 0xffffffff);

	bnx2x_init_block(bp, EMAC0_BLOCK, COMMON_STAGE);
	bnx2x_init_block(bp, EMAC1_BLOCK, COMMON_STAGE);
	bnx2x_init_block(bp, DBU_BLOCK, COMMON_STAGE);
	bnx2x_init_block(bp, DBG_BLOCK, COMMON_STAGE);

	bnx2x_init_block(bp, NIG_BLOCK, COMMON_STAGE);
	if (CHIP_IS_E1H(bp)) {
		REG_WR(bp, NIG_REG_LLH_MF_MODE, IS_E1HMF(bp));
		REG_WR(bp, NIG_REG_LLH_E1HOV_MODE, IS_E1HMF(bp));
	}

	if (CHIP_REV_IS_SLOW(bp))
		msleep(200);

	/* finish CFC init */
	val = reg_poll(bp, CFC_REG_LL_INIT_DONE, 1, 100, 10);
	if (val != 1) {
		BNX2X_ERR("CFC LL_INIT failed\n");
		return -EBUSY;
	}
	val = reg_poll(bp, CFC_REG_AC_INIT_DONE, 1, 100, 10);
	if (val != 1) {
		BNX2X_ERR("CFC AC_INIT failed\n");
		return -EBUSY;
	}
	val = reg_poll(bp, CFC_REG_CAM_INIT_DONE, 1, 100, 10);
	if (val != 1) {
		BNX2X_ERR("CFC CAM_INIT failed\n");
		return -EBUSY;
	}
	REG_WR(bp, CFC_REG_DEBUG0, 0);

	/* read NIG statistic
	   to see if this is our first up since powerup */
	bnx2x_read_dmae(bp, NIG_REG_STAT2_BRB_OCTET, 2);
	val = *bnx2x_sp(bp, wb_data[0]);

	/* do internal memory self test */
	if ((CHIP_IS_E1(bp)) && (val == 0) && bnx2x_int_mem_test(bp)) {
		BNX2X_ERR("internal mem self test failed\n");
		return -EBUSY;
	}

	switch (XGXS_EXT_PHY_TYPE(bp->link_params.ext_phy_config)) {
	case PORT_HW_CFG_XGXS_EXT_PHY_TYPE_BCM8072:
	case PORT_HW_CFG_XGXS_EXT_PHY_TYPE_BCM8073:
	case PORT_HW_CFG_XGXS_EXT_PHY_TYPE_BCM8726:
	case PORT_HW_CFG_XGXS_EXT_PHY_TYPE_BCM8727:
		bp->port.need_hw_lock = 1;
		break;

	default:
		break;
	}

	bnx2x_setup_fan_failure_detection(bp);

	/* clear PXP2 attentions */
	REG_RD(bp, PXP2_REG_PXP2_INT_STS_CLR_0);

	enable_blocks_attention(bp);
	if (CHIP_PARITY_SUPPORTED(bp))
		enable_blocks_parity(bp);

	if (!BP_NOMCP(bp)) {
		bnx2x_acquire_phy_lock(bp);
		bnx2x_common_init_phy(bp, bp->common.shmem_base);
		bnx2x_release_phy_lock(bp);
	} else
		BNX2X_ERR("Bootcode is missing - can not initialize link\n");

	return 0;
}

static int bnx2x_init_port(struct bnx2x *bp)
{
	int port = BP_PORT(bp);
	int init_stage = port ? PORT1_STAGE : PORT0_STAGE;
	u32 low, high;
	u32 val;

	DP(BNX2X_MSG_MCP, "starting port init  port %d\n", port);

	REG_WR(bp, NIG_REG_MASK_INTERRUPT_PORT0 + port*4, 0);

	bnx2x_init_block(bp, PXP_BLOCK, init_stage);
	bnx2x_init_block(bp, PXP2_BLOCK, init_stage);

	bnx2x_init_block(bp, TCM_BLOCK, init_stage);
	bnx2x_init_block(bp, UCM_BLOCK, init_stage);
	bnx2x_init_block(bp, CCM_BLOCK, init_stage);
	bnx2x_init_block(bp, XCM_BLOCK, init_stage);

#ifdef BCM_CNIC
	REG_WR(bp, QM_REG_CONNNUM_0 + port*4, 1024/16 - 1);

	bnx2x_init_block(bp, TIMERS_BLOCK, init_stage);
	REG_WR(bp, TM_REG_LIN0_SCAN_TIME + port*4, 20);
	REG_WR(bp, TM_REG_LIN0_MAX_ACTIVE_CID + port*4, 31);
#endif

	bnx2x_init_block(bp, DQ_BLOCK, init_stage);

	bnx2x_init_block(bp, BRB1_BLOCK, init_stage);
	if (CHIP_REV_IS_SLOW(bp) && !CHIP_IS_E1H(bp)) {
		/* no pause for emulation and FPGA */
		low = 0;
		high = 513;
	} else {
		if (IS_E1HMF(bp))
			low = ((bp->flags & ONE_PORT_FLAG) ? 160 : 246);
		else if (bp->dev->mtu > 4096) {
			if (bp->flags & ONE_PORT_FLAG)
				low = 160;
			else {
				val = bp->dev->mtu;
				/* (24*1024 + val*4)/256 */
				low = 96 + (val/64) + ((val % 64) ? 1 : 0);
			}
		} else
			low = ((bp->flags & ONE_PORT_FLAG) ? 80 : 160);
		high = low + 56;	/* 14*1024/256 */
	}
	REG_WR(bp, BRB1_REG_PAUSE_LOW_THRESHOLD_0 + port*4, low);
	REG_WR(bp, BRB1_REG_PAUSE_HIGH_THRESHOLD_0 + port*4, high);


	bnx2x_init_block(bp, PRS_BLOCK, init_stage);

	bnx2x_init_block(bp, TSDM_BLOCK, init_stage);
	bnx2x_init_block(bp, CSDM_BLOCK, init_stage);
	bnx2x_init_block(bp, USDM_BLOCK, init_stage);
	bnx2x_init_block(bp, XSDM_BLOCK, init_stage);

	bnx2x_init_block(bp, TSEM_BLOCK, init_stage);
	bnx2x_init_block(bp, USEM_BLOCK, init_stage);
	bnx2x_init_block(bp, CSEM_BLOCK, init_stage);
	bnx2x_init_block(bp, XSEM_BLOCK, init_stage);

	bnx2x_init_block(bp, UPB_BLOCK, init_stage);
	bnx2x_init_block(bp, XPB_BLOCK, init_stage);

	bnx2x_init_block(bp, PBF_BLOCK, init_stage);

	/* configure PBF to work without PAUSE mtu 9000 */
	REG_WR(bp, PBF_REG_P0_PAUSE_ENABLE + port*4, 0);

	/* update threshold */
	REG_WR(bp, PBF_REG_P0_ARB_THRSH + port*4, (9040/16));
	/* update init credit */
	REG_WR(bp, PBF_REG_P0_INIT_CRD + port*4, (9040/16) + 553 - 22);

	/* probe changes */
	REG_WR(bp, PBF_REG_INIT_P0 + port*4, 1);
	msleep(5);
	REG_WR(bp, PBF_REG_INIT_P0 + port*4, 0);

#ifdef BCM_CNIC
	bnx2x_init_block(bp, SRCH_BLOCK, init_stage);
#endif
	bnx2x_init_block(bp, CDU_BLOCK, init_stage);
	bnx2x_init_block(bp, CFC_BLOCK, init_stage);

	if (CHIP_IS_E1(bp)) {
		REG_WR(bp, HC_REG_LEADING_EDGE_0 + port*8, 0);
		REG_WR(bp, HC_REG_TRAILING_EDGE_0 + port*8, 0);
	}
	bnx2x_init_block(bp, HC_BLOCK, init_stage);

	bnx2x_init_block(bp, MISC_AEU_BLOCK, init_stage);
	/* init aeu_mask_attn_func_0/1:
	 *  - SF mode: bits 3-7 are masked. only bits 0-2 are in use
	 *  - MF mode: bit 3 is masked. bits 0-2 are in use as in SF
	 *             bits 4-7 are used for "per vn group attention" */
	REG_WR(bp, MISC_REG_AEU_MASK_ATTN_FUNC_0 + port*4,
	       (IS_E1HMF(bp) ? 0xF7 : 0x7));

	bnx2x_init_block(bp, PXPCS_BLOCK, init_stage);
	bnx2x_init_block(bp, EMAC0_BLOCK, init_stage);
	bnx2x_init_block(bp, EMAC1_BLOCK, init_stage);
	bnx2x_init_block(bp, DBU_BLOCK, init_stage);
	bnx2x_init_block(bp, DBG_BLOCK, init_stage);

	bnx2x_init_block(bp, NIG_BLOCK, init_stage);

	REG_WR(bp, NIG_REG_XGXS_SERDES0_MODE_SEL + port*4, 1);

	if (CHIP_IS_E1H(bp)) {
		/* 0x2 disable e1hov, 0x1 enable */
		REG_WR(bp, NIG_REG_LLH0_BRB1_DRV_MASK_MF + port*4,
		       (IS_E1HMF(bp) ? 0x1 : 0x2));

		{
			REG_WR(bp, NIG_REG_LLFC_ENABLE_0 + port*4, 0);
			REG_WR(bp, NIG_REG_LLFC_OUT_EN_0 + port*4, 0);
			REG_WR(bp, NIG_REG_PAUSE_ENABLE_0 + port*4, 1);
		}
	}

	bnx2x_init_block(bp, MCP_BLOCK, init_stage);
	bnx2x_init_block(bp, DMAE_BLOCK, init_stage);

	switch (XGXS_EXT_PHY_TYPE(bp->link_params.ext_phy_config)) {
	case PORT_HW_CFG_XGXS_EXT_PHY_TYPE_BCM8726:
		{
		u32 swap_val, swap_override, aeu_gpio_mask, offset;

		bnx2x_set_gpio(bp, MISC_REGISTERS_GPIO_3,
			       MISC_REGISTERS_GPIO_INPUT_HI_Z, port);

		/* The GPIO should be swapped if the swap register is
		   set and active */
		swap_val = REG_RD(bp, NIG_REG_PORT_SWAP);
		swap_override = REG_RD(bp, NIG_REG_STRAP_OVERRIDE);

		/* Select function upon port-swap configuration */
		if (port == 0) {
			offset = MISC_REG_AEU_ENABLE1_FUNC_0_OUT_0;
			aeu_gpio_mask = (swap_val && swap_override) ?
				AEU_INPUTS_ATTN_BITS_GPIO3_FUNCTION_1 :
				AEU_INPUTS_ATTN_BITS_GPIO3_FUNCTION_0;
		} else {
			offset = MISC_REG_AEU_ENABLE1_FUNC_1_OUT_0;
			aeu_gpio_mask = (swap_val && swap_override) ?
				AEU_INPUTS_ATTN_BITS_GPIO3_FUNCTION_0 :
				AEU_INPUTS_ATTN_BITS_GPIO3_FUNCTION_1;
		}
		val = REG_RD(bp, offset);
		/* add GPIO3 to group */
		val |= aeu_gpio_mask;
		REG_WR(bp, offset, val);
		}
		break;

	case PORT_HW_CFG_XGXS_EXT_PHY_TYPE_SFX7101:
	case PORT_HW_CFG_XGXS_EXT_PHY_TYPE_BCM8727:
		/* add SPIO 5 to group 0 */
		{
		u32 reg_addr = (port ? MISC_REG_AEU_ENABLE1_FUNC_1_OUT_0 :
				       MISC_REG_AEU_ENABLE1_FUNC_0_OUT_0);
		val = REG_RD(bp, reg_addr);
		val |= AEU_INPUTS_ATTN_BITS_SPIO5;
		REG_WR(bp, reg_addr, val);
		}
		break;

	default:
		break;
	}

	bnx2x__link_reset(bp);

	return 0;
}

#define ILT_PER_FUNC		(768/2)
#define FUNC_ILT_BASE(func)	(func * ILT_PER_FUNC)
/* the phys address is shifted right 12 bits and has an added
   1=valid bit added to the 53rd bit
   then since this is a wide register(TM)
   we split it into two 32 bit writes
 */
#define ONCHIP_ADDR1(x)		((u32)(((u64)x >> 12) & 0xFFFFFFFF))
#define ONCHIP_ADDR2(x)		((u32)((1 << 20) | ((u64)x >> 44)))
#define PXP_ONE_ILT(x)		(((x) << 10) | x)
#define PXP_ILT_RANGE(f, l)	(((l) << 10) | f)

#ifdef BCM_CNIC
#define CNIC_ILT_LINES		127
#define CNIC_CTX_PER_ILT	16
#else
#define CNIC_ILT_LINES		0
#endif

static void bnx2x_ilt_wr(struct bnx2x *bp, u32 index, dma_addr_t addr)
{
	int reg;

	if (CHIP_IS_E1H(bp))
		reg = PXP2_REG_RQ_ONCHIP_AT_B0 + index*8;
	else /* E1 */
		reg = PXP2_REG_RQ_ONCHIP_AT + index*8;

	bnx2x_wb_wr(bp, reg, ONCHIP_ADDR1(addr), ONCHIP_ADDR2(addr));
}

static int bnx2x_init_func(struct bnx2x *bp)
{
	int port = BP_PORT(bp);
	int func = BP_FUNC(bp);
	u32 addr, val;
	int i;

	DP(BNX2X_MSG_MCP, "starting func init  func %d\n", func);

	/* set MSI reconfigure capability */
	addr = (port ? HC_REG_CONFIG_1 : HC_REG_CONFIG_0);
	val = REG_RD(bp, addr);
	val |= HC_CONFIG_0_REG_MSI_ATTN_EN_0;
	REG_WR(bp, addr, val);

	i = FUNC_ILT_BASE(func);

	bnx2x_ilt_wr(bp, i, bnx2x_sp_mapping(bp, context));
	if (CHIP_IS_E1H(bp)) {
		REG_WR(bp, PXP2_REG_RQ_CDU_FIRST_ILT, i);
		REG_WR(bp, PXP2_REG_RQ_CDU_LAST_ILT, i + CNIC_ILT_LINES);
	} else /* E1 */
		REG_WR(bp, PXP2_REG_PSWRQ_CDU0_L2P + func*4,
		       PXP_ILT_RANGE(i, i + CNIC_ILT_LINES));

#ifdef BCM_CNIC
	i += 1 + CNIC_ILT_LINES;
	bnx2x_ilt_wr(bp, i, bp->timers_mapping);
	if (CHIP_IS_E1(bp))
		REG_WR(bp, PXP2_REG_PSWRQ_TM0_L2P + func*4, PXP_ONE_ILT(i));
	else {
		REG_WR(bp, PXP2_REG_RQ_TM_FIRST_ILT, i);
		REG_WR(bp, PXP2_REG_RQ_TM_LAST_ILT, i);
	}

	i++;
	bnx2x_ilt_wr(bp, i, bp->qm_mapping);
	if (CHIP_IS_E1(bp))
		REG_WR(bp, PXP2_REG_PSWRQ_QM0_L2P + func*4, PXP_ONE_ILT(i));
	else {
		REG_WR(bp, PXP2_REG_RQ_QM_FIRST_ILT, i);
		REG_WR(bp, PXP2_REG_RQ_QM_LAST_ILT, i);
	}

	i++;
	bnx2x_ilt_wr(bp, i, bp->t1_mapping);
	if (CHIP_IS_E1(bp))
		REG_WR(bp, PXP2_REG_PSWRQ_SRC0_L2P + func*4, PXP_ONE_ILT(i));
	else {
		REG_WR(bp, PXP2_REG_RQ_SRC_FIRST_ILT, i);
		REG_WR(bp, PXP2_REG_RQ_SRC_LAST_ILT, i);
	}

	/* tell the searcher where the T2 table is */
	REG_WR(bp, SRC_REG_COUNTFREE0 + port*4, 16*1024/64);

	bnx2x_wb_wr(bp, SRC_REG_FIRSTFREE0 + port*16,
		    U64_LO(bp->t2_mapping), U64_HI(bp->t2_mapping));

	bnx2x_wb_wr(bp, SRC_REG_LASTFREE0 + port*16,
		    U64_LO((u64)bp->t2_mapping + 16*1024 - 64),
		    U64_HI((u64)bp->t2_mapping + 16*1024 - 64));

	REG_WR(bp, SRC_REG_NUMBER_HASH_BITS0 + port*4, 10);
#endif

	if (CHIP_IS_E1H(bp)) {
		bnx2x_init_block(bp, MISC_BLOCK, FUNC0_STAGE + func);
		bnx2x_init_block(bp, TCM_BLOCK, FUNC0_STAGE + func);
		bnx2x_init_block(bp, UCM_BLOCK, FUNC0_STAGE + func);
		bnx2x_init_block(bp, CCM_BLOCK, FUNC0_STAGE + func);
		bnx2x_init_block(bp, XCM_BLOCK, FUNC0_STAGE + func);
		bnx2x_init_block(bp, TSEM_BLOCK, FUNC0_STAGE + func);
		bnx2x_init_block(bp, USEM_BLOCK, FUNC0_STAGE + func);
		bnx2x_init_block(bp, CSEM_BLOCK, FUNC0_STAGE + func);
		bnx2x_init_block(bp, XSEM_BLOCK, FUNC0_STAGE + func);

		REG_WR(bp, NIG_REG_LLH0_FUNC_EN + port*8, 1);
		REG_WR(bp, NIG_REG_LLH0_FUNC_VLAN_ID + port*8, bp->e1hov);
	}

	/* HC init per function */
	if (CHIP_IS_E1H(bp)) {
		REG_WR(bp, MISC_REG_AEU_GENERAL_ATTN_12 + func*4, 0);

		REG_WR(bp, HC_REG_LEADING_EDGE_0 + port*8, 0);
		REG_WR(bp, HC_REG_TRAILING_EDGE_0 + port*8, 0);
	}
	bnx2x_init_block(bp, HC_BLOCK, FUNC0_STAGE + func);

	/* Reset PCIE errors for debug */
	REG_WR(bp, 0x2114, 0xffffffff);
	REG_WR(bp, 0x2120, 0xffffffff);

	return 0;
}

static int bnx2x_init_hw(struct bnx2x *bp, u32 load_code)
{
	int i, rc = 0;

	DP(BNX2X_MSG_MCP, "function %d  load_code %x\n",
	   BP_FUNC(bp), load_code);

	bp->dmae_ready = 0;
	mutex_init(&bp->dmae_mutex);
	rc = bnx2x_gunzip_init(bp);
	if (rc)
		return rc;

	switch (load_code) {
	case FW_MSG_CODE_DRV_LOAD_COMMON:
		rc = bnx2x_init_common(bp);
		if (rc)
			goto init_hw_err;
		/* no break */

	case FW_MSG_CODE_DRV_LOAD_PORT:
		bp->dmae_ready = 1;
		rc = bnx2x_init_port(bp);
		if (rc)
			goto init_hw_err;
		/* no break */

	case FW_MSG_CODE_DRV_LOAD_FUNCTION:
		bp->dmae_ready = 1;
		rc = bnx2x_init_func(bp);
		if (rc)
			goto init_hw_err;
		break;

	default:
		BNX2X_ERR("Unknown load_code (0x%x) from MCP\n", load_code);
		break;
	}

	if (!BP_NOMCP(bp)) {
		int func = BP_FUNC(bp);

		bp->fw_drv_pulse_wr_seq =
				(SHMEM_RD(bp, func_mb[func].drv_pulse_mb) &
				 DRV_PULSE_SEQ_MASK);
		DP(BNX2X_MSG_MCP, "drv_pulse 0x%x\n", bp->fw_drv_pulse_wr_seq);
	}

	/* this needs to be done before gunzip end */
	bnx2x_zero_def_sb(bp);
	for_each_queue(bp, i)
		bnx2x_zero_sb(bp, BP_L_ID(bp) + i);
#ifdef BCM_CNIC
	bnx2x_zero_sb(bp, BP_L_ID(bp) + i);
#endif

init_hw_err:
	bnx2x_gunzip_end(bp);

	return rc;
}

static void bnx2x_free_mem(struct bnx2x *bp)
{

#define BNX2X_PCI_FREE(x, y, size) \
	do { \
		if (x) { \
			dma_free_coherent(&bp->pdev->dev, size, x, y); \
			x = NULL; \
			y = 0; \
		} \
	} while (0)

#define BNX2X_FREE(x) \
	do { \
		if (x) { \
			vfree(x); \
			x = NULL; \
		} \
	} while (0)

	int i;

	/* fastpath */
	/* Common */
	for_each_queue(bp, i) {

		/* status blocks */
		BNX2X_PCI_FREE(bnx2x_fp(bp, i, status_blk),
			       bnx2x_fp(bp, i, status_blk_mapping),
			       sizeof(struct host_status_block));
	}
	/* Rx */
	for_each_queue(bp, i) {

		/* fastpath rx rings: rx_buf rx_desc rx_comp */
		BNX2X_FREE(bnx2x_fp(bp, i, rx_buf_ring));
		BNX2X_PCI_FREE(bnx2x_fp(bp, i, rx_desc_ring),
			       bnx2x_fp(bp, i, rx_desc_mapping),
			       sizeof(struct eth_rx_bd) * NUM_RX_BD);

		BNX2X_PCI_FREE(bnx2x_fp(bp, i, rx_comp_ring),
			       bnx2x_fp(bp, i, rx_comp_mapping),
			       sizeof(struct eth_fast_path_rx_cqe) *
			       NUM_RCQ_BD);

		/* SGE ring */
		BNX2X_FREE(bnx2x_fp(bp, i, rx_page_ring));
		BNX2X_PCI_FREE(bnx2x_fp(bp, i, rx_sge_ring),
			       bnx2x_fp(bp, i, rx_sge_mapping),
			       BCM_PAGE_SIZE * NUM_RX_SGE_PAGES);
	}
	/* Tx */
	for_each_queue(bp, i) {

		/* fastpath tx rings: tx_buf tx_desc */
		BNX2X_FREE(bnx2x_fp(bp, i, tx_buf_ring));
		BNX2X_PCI_FREE(bnx2x_fp(bp, i, tx_desc_ring),
			       bnx2x_fp(bp, i, tx_desc_mapping),
			       sizeof(union eth_tx_bd_types) * NUM_TX_BD);
	}
	/* end of fastpath */

	BNX2X_PCI_FREE(bp->def_status_blk, bp->def_status_blk_mapping,
		       sizeof(struct host_def_status_block));

	BNX2X_PCI_FREE(bp->slowpath, bp->slowpath_mapping,
		       sizeof(struct bnx2x_slowpath));

#ifdef BCM_CNIC
	BNX2X_PCI_FREE(bp->t1, bp->t1_mapping, 64*1024);
	BNX2X_PCI_FREE(bp->t2, bp->t2_mapping, 16*1024);
	BNX2X_PCI_FREE(bp->timers, bp->timers_mapping, 8*1024);
	BNX2X_PCI_FREE(bp->qm, bp->qm_mapping, 128*1024);
	BNX2X_PCI_FREE(bp->cnic_sb, bp->cnic_sb_mapping,
		       sizeof(struct host_status_block));
#endif
	BNX2X_PCI_FREE(bp->spq, bp->spq_mapping, BCM_PAGE_SIZE);

#undef BNX2X_PCI_FREE
#undef BNX2X_KFREE
}

static int bnx2x_alloc_mem(struct bnx2x *bp)
{

#define BNX2X_PCI_ALLOC(x, y, size) \
	do { \
		x = dma_alloc_coherent(&bp->pdev->dev, size, y, GFP_KERNEL); \
		if (x == NULL) \
			goto alloc_mem_err; \
		memset(x, 0, size); \
	} while (0)

#define BNX2X_ALLOC(x, size) \
	do { \
		x = vmalloc(size); \
		if (x == NULL) \
			goto alloc_mem_err; \
		memset(x, 0, size); \
	} while (0)

	int i;

	/* fastpath */
	/* Common */
	for_each_queue(bp, i) {
		bnx2x_fp(bp, i, bp) = bp;

		/* status blocks */
		BNX2X_PCI_ALLOC(bnx2x_fp(bp, i, status_blk),
				&bnx2x_fp(bp, i, status_blk_mapping),
				sizeof(struct host_status_block));
	}
	/* Rx */
	for_each_queue(bp, i) {

		/* fastpath rx rings: rx_buf rx_desc rx_comp */
		BNX2X_ALLOC(bnx2x_fp(bp, i, rx_buf_ring),
				sizeof(struct sw_rx_bd) * NUM_RX_BD);
		BNX2X_PCI_ALLOC(bnx2x_fp(bp, i, rx_desc_ring),
				&bnx2x_fp(bp, i, rx_desc_mapping),
				sizeof(struct eth_rx_bd) * NUM_RX_BD);

		BNX2X_PCI_ALLOC(bnx2x_fp(bp, i, rx_comp_ring),
				&bnx2x_fp(bp, i, rx_comp_mapping),
				sizeof(struct eth_fast_path_rx_cqe) *
				NUM_RCQ_BD);

		/* SGE ring */
		BNX2X_ALLOC(bnx2x_fp(bp, i, rx_page_ring),
				sizeof(struct sw_rx_page) * NUM_RX_SGE);
		BNX2X_PCI_ALLOC(bnx2x_fp(bp, i, rx_sge_ring),
				&bnx2x_fp(bp, i, rx_sge_mapping),
				BCM_PAGE_SIZE * NUM_RX_SGE_PAGES);
	}
	/* Tx */
	for_each_queue(bp, i) {

		/* fastpath tx rings: tx_buf tx_desc */
		BNX2X_ALLOC(bnx2x_fp(bp, i, tx_buf_ring),
				sizeof(struct sw_tx_bd) * NUM_TX_BD);
		BNX2X_PCI_ALLOC(bnx2x_fp(bp, i, tx_desc_ring),
				&bnx2x_fp(bp, i, tx_desc_mapping),
				sizeof(union eth_tx_bd_types) * NUM_TX_BD);
	}
	/* end of fastpath */

	BNX2X_PCI_ALLOC(bp->def_status_blk, &bp->def_status_blk_mapping,
			sizeof(struct host_def_status_block));

	BNX2X_PCI_ALLOC(bp->slowpath, &bp->slowpath_mapping,
			sizeof(struct bnx2x_slowpath));

#ifdef BCM_CNIC
	BNX2X_PCI_ALLOC(bp->t1, &bp->t1_mapping, 64*1024);

	/* allocate searcher T2 table
	   we allocate 1/4 of alloc num for T2
	  (which is not entered into the ILT) */
	BNX2X_PCI_ALLOC(bp->t2, &bp->t2_mapping, 16*1024);

	/* Initialize T2 (for 1024 connections) */
	for (i = 0; i < 16*1024; i += 64)
		*(u64 *)((char *)bp->t2 + i + 56) = bp->t2_mapping + i + 64;

	/* Timer block array (8*MAX_CONN) phys uncached for now 1024 conns */
	BNX2X_PCI_ALLOC(bp->timers, &bp->timers_mapping, 8*1024);

	/* QM queues (128*MAX_CONN) */
	BNX2X_PCI_ALLOC(bp->qm, &bp->qm_mapping, 128*1024);

	BNX2X_PCI_ALLOC(bp->cnic_sb, &bp->cnic_sb_mapping,
			sizeof(struct host_status_block));
#endif

	/* Slow path ring */
	BNX2X_PCI_ALLOC(bp->spq, &bp->spq_mapping, BCM_PAGE_SIZE);

	return 0;

alloc_mem_err:
	bnx2x_free_mem(bp);
	return -ENOMEM;

#undef BNX2X_PCI_ALLOC
#undef BNX2X_ALLOC
}

static void bnx2x_free_tx_skbs(struct bnx2x *bp)
{
	int i;

	for_each_queue(bp, i) {
		struct bnx2x_fastpath *fp = &bp->fp[i];

		u16 bd_cons = fp->tx_bd_cons;
		u16 sw_prod = fp->tx_pkt_prod;
		u16 sw_cons = fp->tx_pkt_cons;

		while (sw_cons != sw_prod) {
			bd_cons = bnx2x_free_tx_pkt(bp, fp, TX_BD(sw_cons));
			sw_cons++;
		}
	}
}

static void bnx2x_free_rx_skbs(struct bnx2x *bp)
{
	int i, j;

	for_each_queue(bp, j) {
		struct bnx2x_fastpath *fp = &bp->fp[j];

		for (i = 0; i < NUM_RX_BD; i++) {
			struct sw_rx_bd *rx_buf = &fp->rx_buf_ring[i];
			struct sk_buff *skb = rx_buf->skb;

			if (skb == NULL)
				continue;

			dma_unmap_single(&bp->pdev->dev,
					 dma_unmap_addr(rx_buf, mapping),
					 bp->rx_buf_size, DMA_FROM_DEVICE);

			rx_buf->skb = NULL;
			dev_kfree_skb(skb);
		}
		if (!fp->disable_tpa)
			bnx2x_free_tpa_pool(bp, fp, CHIP_IS_E1(bp) ?
					    ETH_MAX_AGGREGATION_QUEUES_E1 :
					    ETH_MAX_AGGREGATION_QUEUES_E1H);
	}
}

static void bnx2x_free_skbs(struct bnx2x *bp)
{
	bnx2x_free_tx_skbs(bp);
	bnx2x_free_rx_skbs(bp);
}

static void bnx2x_free_msix_irqs(struct bnx2x *bp)
{
	int i, offset = 1;

	free_irq(bp->msix_table[0].vector, bp->dev);
	DP(NETIF_MSG_IFDOWN, "released sp irq (%d)\n",
	   bp->msix_table[0].vector);

#ifdef BCM_CNIC
	offset++;
#endif
	for_each_queue(bp, i) {
		DP(NETIF_MSG_IFDOWN, "about to release fp #%d->%d irq  "
		   "state %x\n", i, bp->msix_table[i + offset].vector,
		   bnx2x_fp(bp, i, state));

		free_irq(bp->msix_table[i + offset].vector, &bp->fp[i]);
	}
}

static void bnx2x_free_irq(struct bnx2x *bp, bool disable_only)
{
	if (bp->flags & USING_MSIX_FLAG) {
		if (!disable_only)
			bnx2x_free_msix_irqs(bp);
		pci_disable_msix(bp->pdev);
		bp->flags &= ~USING_MSIX_FLAG;

	} else if (bp->flags & USING_MSI_FLAG) {
		if (!disable_only)
			free_irq(bp->pdev->irq, bp->dev);
		pci_disable_msi(bp->pdev);
		bp->flags &= ~USING_MSI_FLAG;

	} else if (!disable_only)
		free_irq(bp->pdev->irq, bp->dev);
}

static int bnx2x_enable_msix(struct bnx2x *bp)
{
	int i, rc, offset = 1;
	int igu_vec = 0;

	bp->msix_table[0].entry = igu_vec;
	DP(NETIF_MSG_IFUP, "msix_table[0].entry = %d (slowpath)\n", igu_vec);

#ifdef BCM_CNIC
	igu_vec = BP_L_ID(bp) + offset;
	bp->msix_table[1].entry = igu_vec;
	DP(NETIF_MSG_IFUP, "msix_table[1].entry = %d (CNIC)\n", igu_vec);
	offset++;
#endif
	for_each_queue(bp, i) {
		igu_vec = BP_L_ID(bp) + offset + i;
		bp->msix_table[i + offset].entry = igu_vec;
		DP(NETIF_MSG_IFUP, "msix_table[%d].entry = %d "
		   "(fastpath #%u)\n", i + offset, igu_vec, i);
	}

	rc = pci_enable_msix(bp->pdev, &bp->msix_table[0],
			     BNX2X_NUM_QUEUES(bp) + offset);

	/*
	 * reconfigure number of tx/rx queues according to available
	 * MSI-X vectors
	 */
	if (rc >= BNX2X_MIN_MSIX_VEC_CNT) {
		/* vectors available for FP */
		int fp_vec = rc - BNX2X_MSIX_VEC_FP_START;

		DP(NETIF_MSG_IFUP,
		   "Trying to use less MSI-X vectors: %d\n", rc);

		rc = pci_enable_msix(bp->pdev, &bp->msix_table[0], rc);

		if (rc) {
			DP(NETIF_MSG_IFUP,
			   "MSI-X is not attainable  rc %d\n", rc);
			return rc;
		}

		bp->num_queues = min(bp->num_queues, fp_vec);

		DP(NETIF_MSG_IFUP, "New queue configuration set: %d\n",
				  bp->num_queues);
	} else if (rc) {
		DP(NETIF_MSG_IFUP, "MSI-X is not attainable  rc %d\n", rc);
		return rc;
	}

	bp->flags |= USING_MSIX_FLAG;

	return 0;
}

static int bnx2x_req_msix_irqs(struct bnx2x *bp)
{
	int i, rc, offset = 1;

	rc = request_irq(bp->msix_table[0].vector, bnx2x_msix_sp_int, 0,
			 bp->dev->name, bp->dev);
	if (rc) {
		BNX2X_ERR("request sp irq failed\n");
		return -EBUSY;
	}

#ifdef BCM_CNIC
	offset++;
#endif
	for_each_queue(bp, i) {
		struct bnx2x_fastpath *fp = &bp->fp[i];
		snprintf(fp->name, sizeof(fp->name), "%s-fp-%d",
			 bp->dev->name, i);

		rc = request_irq(bp->msix_table[i + offset].vector,
				 bnx2x_msix_fp_int, 0, fp->name, fp);
		if (rc) {
			BNX2X_ERR("request fp #%d irq failed  rc %d\n", i, rc);
			bnx2x_free_msix_irqs(bp);
			return -EBUSY;
		}

		fp->state = BNX2X_FP_STATE_IRQ;
	}

	i = BNX2X_NUM_QUEUES(bp);
	netdev_info(bp->dev, "using MSI-X  IRQs: sp %d  fp[%d] %d"
	       " ... fp[%d] %d\n",
	       bp->msix_table[0].vector,
	       0, bp->msix_table[offset].vector,
	       i - 1, bp->msix_table[offset + i - 1].vector);

	return 0;
}

static int bnx2x_enable_msi(struct bnx2x *bp)
{
	int rc;

	rc = pci_enable_msi(bp->pdev);
	if (rc) {
		DP(NETIF_MSG_IFUP, "MSI is not attainable\n");
		return -1;
	}
	bp->flags |= USING_MSI_FLAG;

	return 0;
}

static int bnx2x_req_irq(struct bnx2x *bp)
{
	unsigned long flags;
	int rc;

	if (bp->flags & USING_MSI_FLAG)
		flags = 0;
	else
		flags = IRQF_SHARED;

	rc = request_irq(bp->pdev->irq, bnx2x_interrupt, flags,
			 bp->dev->name, bp->dev);
	if (!rc)
		bnx2x_fp(bp, 0, state) = BNX2X_FP_STATE_IRQ;

	return rc;
}

static void bnx2x_napi_enable(struct bnx2x *bp)
{
	int i;

	for_each_queue(bp, i)
		napi_enable(&bnx2x_fp(bp, i, napi));
}

static void bnx2x_napi_disable(struct bnx2x *bp)
{
	int i;

	for_each_queue(bp, i)
		napi_disable(&bnx2x_fp(bp, i, napi));
}

static void bnx2x_netif_start(struct bnx2x *bp)
{
	int intr_sem;

	intr_sem = atomic_dec_and_test(&bp->intr_sem);
	smp_wmb(); /* Ensure that bp->intr_sem update is SMP-safe */

	if (intr_sem) {
		if (netif_running(bp->dev)) {
			bnx2x_napi_enable(bp);
			bnx2x_int_enable(bp);
			if (bp->state == BNX2X_STATE_OPEN)
				netif_tx_wake_all_queues(bp->dev);
		}
	}
}

static void bnx2x_netif_stop(struct bnx2x *bp, int disable_hw)
{
	bnx2x_int_disable_sync(bp, disable_hw);
	bnx2x_napi_disable(bp);
	netif_tx_disable(bp->dev);
}

/*
 * Init service functions
 */

/**
 * Sets a MAC in a CAM for a few L2 Clients for E1 chip
 *
 * @param bp driver descriptor
 * @param set set or clear an entry (1 or 0)
 * @param mac pointer to a buffer containing a MAC
 * @param cl_bit_vec bit vector of clients to register a MAC for
 * @param cam_offset offset in a CAM to use
 * @param with_bcast set broadcast MAC as well
 */
static void bnx2x_set_mac_addr_e1_gen(struct bnx2x *bp, int set, u8 *mac,
				      u32 cl_bit_vec, u8 cam_offset,
				      u8 with_bcast)
{
	struct mac_configuration_cmd *config = bnx2x_sp(bp, mac_config);
	int port = BP_PORT(bp);

	/* CAM allocation
	 * unicasts 0-31:port0 32-63:port1
	 * multicast 64-127:port0 128-191:port1
	 */
	config->hdr.length = 1 + (with_bcast ? 1 : 0);
	config->hdr.offset = cam_offset;
	config->hdr.client_id = 0xff;
	config->hdr.reserved1 = 0;

	/* primary MAC */
	config->config_table[0].cam_entry.msb_mac_addr =
					swab16(*(u16 *)&mac[0]);
	config->config_table[0].cam_entry.middle_mac_addr =
					swab16(*(u16 *)&mac[2]);
	config->config_table[0].cam_entry.lsb_mac_addr =
					swab16(*(u16 *)&mac[4]);
	config->config_table[0].cam_entry.flags = cpu_to_le16(port);
	if (set)
		config->config_table[0].target_table_entry.flags = 0;
	else
		CAM_INVALIDATE(config->config_table[0]);
	config->config_table[0].target_table_entry.clients_bit_vector =
						cpu_to_le32(cl_bit_vec);
	config->config_table[0].target_table_entry.vlan_id = 0;

	DP(NETIF_MSG_IFUP, "%s MAC (%04x:%04x:%04x)\n",
	   (set ? "setting" : "clearing"),
	   config->config_table[0].cam_entry.msb_mac_addr,
	   config->config_table[0].cam_entry.middle_mac_addr,
	   config->config_table[0].cam_entry.lsb_mac_addr);

	/* broadcast */
	if (with_bcast) {
		config->config_table[1].cam_entry.msb_mac_addr =
			cpu_to_le16(0xffff);
		config->config_table[1].cam_entry.middle_mac_addr =
			cpu_to_le16(0xffff);
		config->config_table[1].cam_entry.lsb_mac_addr =
			cpu_to_le16(0xffff);
		config->config_table[1].cam_entry.flags = cpu_to_le16(port);
		if (set)
			config->config_table[1].target_table_entry.flags =
					TSTORM_CAM_TARGET_TABLE_ENTRY_BROADCAST;
		else
			CAM_INVALIDATE(config->config_table[1]);
		config->config_table[1].target_table_entry.clients_bit_vector =
							cpu_to_le32(cl_bit_vec);
		config->config_table[1].target_table_entry.vlan_id = 0;
	}

	bnx2x_sp_post(bp, RAMROD_CMD_ID_ETH_SET_MAC, 0,
		      U64_HI(bnx2x_sp_mapping(bp, mac_config)),
		      U64_LO(bnx2x_sp_mapping(bp, mac_config)), 0);
}

/**
 * Sets a MAC in a CAM for a few L2 Clients for E1H chip
 *
 * @param bp driver descriptor
 * @param set set or clear an entry (1 or 0)
 * @param mac pointer to a buffer containing a MAC
 * @param cl_bit_vec bit vector of clients to register a MAC for
 * @param cam_offset offset in a CAM to use
 */
static void bnx2x_set_mac_addr_e1h_gen(struct bnx2x *bp, int set, u8 *mac,
				       u32 cl_bit_vec, u8 cam_offset)
{
	struct mac_configuration_cmd_e1h *config =
		(struct mac_configuration_cmd_e1h *)bnx2x_sp(bp, mac_config);

	config->hdr.length = 1;
	config->hdr.offset = cam_offset;
	config->hdr.client_id = 0xff;
	config->hdr.reserved1 = 0;

	/* primary MAC */
	config->config_table[0].msb_mac_addr =
					swab16(*(u16 *)&mac[0]);
	config->config_table[0].middle_mac_addr =
					swab16(*(u16 *)&mac[2]);
	config->config_table[0].lsb_mac_addr =
					swab16(*(u16 *)&mac[4]);
	config->config_table[0].clients_bit_vector =
					cpu_to_le32(cl_bit_vec);
	config->config_table[0].vlan_id = 0;
	config->config_table[0].e1hov_id = cpu_to_le16(bp->e1hov);
	if (set)
		config->config_table[0].flags = BP_PORT(bp);
	else
		config->config_table[0].flags =
				MAC_CONFIGURATION_ENTRY_E1H_ACTION_TYPE;

	DP(NETIF_MSG_IFUP, "%s MAC (%04x:%04x:%04x)  E1HOV %d  CLID mask %d\n",
	   (set ? "setting" : "clearing"),
	   config->config_table[0].msb_mac_addr,
	   config->config_table[0].middle_mac_addr,
	   config->config_table[0].lsb_mac_addr, bp->e1hov, cl_bit_vec);

	bnx2x_sp_post(bp, RAMROD_CMD_ID_ETH_SET_MAC, 0,
		      U64_HI(bnx2x_sp_mapping(bp, mac_config)),
		      U64_LO(bnx2x_sp_mapping(bp, mac_config)), 0);
}

static int bnx2x_wait_ramrod(struct bnx2x *bp, int state, int idx,
			     int *state_p, int poll)
{
	/* can take a while if any port is running */
	int cnt = 5000;

	DP(NETIF_MSG_IFUP, "%s for state to become %x on IDX [%d]\n",
	   poll ? "polling" : "waiting", state, idx);

	might_sleep();
	while (cnt--) {
		if (poll) {
			bnx2x_rx_int(bp->fp, 10);
			/* if index is different from 0
			 * the reply for some commands will
			 * be on the non default queue
			 */
			if (idx)
				bnx2x_rx_int(&bp->fp[idx], 10);
		}

		mb(); /* state is changed by bnx2x_sp_event() */
		if (*state_p == state) {
#ifdef BNX2X_STOP_ON_ERROR
			DP(NETIF_MSG_IFUP, "exit  (cnt %d)\n", 5000 - cnt);
#endif
			return 0;
		}

		msleep(1);

		if (bp->panic)
			return -EIO;
	}

	/* timeout! */
	BNX2X_ERR("timeout %s for state %x on IDX [%d]\n",
		  poll ? "polling" : "waiting", state, idx);
#ifdef BNX2X_STOP_ON_ERROR
	bnx2x_panic();
#endif

	return -EBUSY;
}

static void bnx2x_set_eth_mac_addr_e1h(struct bnx2x *bp, int set)
{
	bp->set_mac_pending++;
	smp_wmb();

	bnx2x_set_mac_addr_e1h_gen(bp, set, bp->dev->dev_addr,
				   (1 << bp->fp->cl_id), BP_FUNC(bp));

	/* Wait for a completion */
	bnx2x_wait_ramrod(bp, 0, 0, &bp->set_mac_pending, set ? 0 : 1);
}

static void bnx2x_set_eth_mac_addr_e1(struct bnx2x *bp, int set)
{
	bp->set_mac_pending++;
	smp_wmb();

	bnx2x_set_mac_addr_e1_gen(bp, set, bp->dev->dev_addr,
				  (1 << bp->fp->cl_id), (BP_PORT(bp) ? 32 : 0),
				  1);

	/* Wait for a completion */
	bnx2x_wait_ramrod(bp, 0, 0, &bp->set_mac_pending, set ? 0 : 1);
}

#ifdef BCM_CNIC
/**
 * Set iSCSI MAC(s) at the next enties in the CAM after the ETH
 * MAC(s). This function will wait until the ramdord completion
 * returns.
 *
 * @param bp driver handle
 * @param set set or clear the CAM entry
 *
 * @return 0 if cussess, -ENODEV if ramrod doesn't return.
 */
static int bnx2x_set_iscsi_eth_mac_addr(struct bnx2x *bp, int set)
{
	u32 cl_bit_vec = (1 << BCM_ISCSI_ETH_CL_ID);

	bp->set_mac_pending++;
	smp_wmb();

	/* Send a SET_MAC ramrod */
	if (CHIP_IS_E1(bp))
		bnx2x_set_mac_addr_e1_gen(bp, set, bp->iscsi_mac,
				  cl_bit_vec, (BP_PORT(bp) ? 32 : 0) + 2,
				  1);
	else
		/* CAM allocation for E1H
		* unicasts: by func number
		* multicast: 20+FUNC*20, 20 each
		*/
		bnx2x_set_mac_addr_e1h_gen(bp, set, bp->iscsi_mac,
				   cl_bit_vec, E1H_FUNC_MAX + BP_FUNC(bp));

	/* Wait for a completion when setting */
	bnx2x_wait_ramrod(bp, 0, 0, &bp->set_mac_pending, set ? 0 : 1);

	return 0;
}
#endif

static int bnx2x_setup_leading(struct bnx2x *bp)
{
	int rc;

	/* reset IGU state */
	bnx2x_ack_sb(bp, bp->fp[0].sb_id, CSTORM_ID, 0, IGU_INT_ENABLE, 0);

	/* SETUP ramrod */
	bnx2x_sp_post(bp, RAMROD_CMD_ID_ETH_PORT_SETUP, 0, 0, 0, 0);

	/* Wait for completion */
	rc = bnx2x_wait_ramrod(bp, BNX2X_STATE_OPEN, 0, &(bp->state), 0);

	return rc;
}

static int bnx2x_setup_multi(struct bnx2x *bp, int index)
{
	struct bnx2x_fastpath *fp = &bp->fp[index];

	/* reset IGU state */
	bnx2x_ack_sb(bp, fp->sb_id, CSTORM_ID, 0, IGU_INT_ENABLE, 0);

	/* SETUP ramrod */
	fp->state = BNX2X_FP_STATE_OPENING;
	bnx2x_sp_post(bp, RAMROD_CMD_ID_ETH_CLIENT_SETUP, index, 0,
		      fp->cl_id, 0);

	/* Wait for completion */
	return bnx2x_wait_ramrod(bp, BNX2X_FP_STATE_OPEN, index,
				 &(fp->state), 0);
}

static int bnx2x_poll(struct napi_struct *napi, int budget);

static void bnx2x_set_num_queues_msix(struct bnx2x *bp)
{

	switch (bp->multi_mode) {
	case ETH_RSS_MODE_DISABLED:
		bp->num_queues = 1;
		break;

	case ETH_RSS_MODE_REGULAR:
		if (num_queues)
			bp->num_queues = min_t(u32, num_queues,
						  BNX2X_MAX_QUEUES(bp));
		else
			bp->num_queues = min_t(u32, num_online_cpus(),
						  BNX2X_MAX_QUEUES(bp));
		break;


	default:
		bp->num_queues = 1;
		break;
	}
}

static int bnx2x_set_num_queues(struct bnx2x *bp)
{
	int rc = 0;

	switch (int_mode) {
	case INT_MODE_INTx:
	case INT_MODE_MSI:
		bp->num_queues = 1;
		DP(NETIF_MSG_IFUP, "set number of queues to 1\n");
		break;
	default:
		/* Set number of queues according to bp->multi_mode value */
		bnx2x_set_num_queues_msix(bp);

		DP(NETIF_MSG_IFUP, "set number of queues to %d\n",
		   bp->num_queues);

		/* if we can't use MSI-X we only need one fp,
		 * so try to enable MSI-X with the requested number of fp's
		 * and fallback to MSI or legacy INTx with one fp
		 */
		rc = bnx2x_enable_msix(bp);
		if (rc)
			/* failed to enable MSI-X */
			bp->num_queues = 1;
		break;
	}
	bp->dev->real_num_tx_queues = bp->num_queues;
	return rc;
}

#ifdef BCM_CNIC
static int bnx2x_cnic_notify(struct bnx2x *bp, int cmd);
static void bnx2x_setup_cnic_irq_info(struct bnx2x *bp);
#endif

/* must be called with rtnl_lock */
static int bnx2x_nic_load(struct bnx2x *bp, int load_mode)
{
	u32 load_code;
	int i, rc;

#ifdef BNX2X_STOP_ON_ERROR
	if (unlikely(bp->panic))
		return -EPERM;
#endif

	bp->state = BNX2X_STATE_OPENING_WAIT4_LOAD;

	rc = bnx2x_set_num_queues(bp);

	if (bnx2x_alloc_mem(bp)) {
		bnx2x_free_irq(bp, true);
		return -ENOMEM;
	}

	for_each_queue(bp, i)
		bnx2x_fp(bp, i, disable_tpa) =
					((bp->flags & TPA_ENABLE_FLAG) == 0);

	for_each_queue(bp, i)
		netif_napi_add(bp->dev, &bnx2x_fp(bp, i, napi),
			       bnx2x_poll, 128);

	bnx2x_napi_enable(bp);

	if (bp->flags & USING_MSIX_FLAG) {
		rc = bnx2x_req_msix_irqs(bp);
		if (rc) {
			bnx2x_free_irq(bp, true);
			goto load_error1;
		}
	} else {
		/* Fall to INTx if failed to enable MSI-X due to lack of
		   memory (in bnx2x_set_num_queues()) */
		if ((rc != -ENOMEM) && (int_mode != INT_MODE_INTx))
			bnx2x_enable_msi(bp);
		bnx2x_ack_int(bp);
		rc = bnx2x_req_irq(bp);
		if (rc) {
			BNX2X_ERR("IRQ request failed  rc %d, aborting\n", rc);
			bnx2x_free_irq(bp, true);
			goto load_error1;
		}
		if (bp->flags & USING_MSI_FLAG) {
			bp->dev->irq = bp->pdev->irq;
			netdev_info(bp->dev, "using MSI  IRQ %d\n",
				    bp->pdev->irq);
		}
	}

	/* Send LOAD_REQUEST command to MCP
	   Returns the type of LOAD command:
	   if it is the first port to be initialized
	   common blocks should be initialized, otherwise - not
	*/
	if (!BP_NOMCP(bp)) {
		load_code = bnx2x_fw_command(bp, DRV_MSG_CODE_LOAD_REQ);
		if (!load_code) {
			BNX2X_ERR("MCP response failure, aborting\n");
			rc = -EBUSY;
			goto load_error2;
		}
		if (load_code == FW_MSG_CODE_DRV_LOAD_REFUSED) {
			rc = -EBUSY; /* other port in diagnostic mode */
			goto load_error2;
		}

	} else {
		int port = BP_PORT(bp);

		DP(NETIF_MSG_IFUP, "NO MCP - load counts      %d, %d, %d\n",
		   load_count[0], load_count[1], load_count[2]);
		load_count[0]++;
		load_count[1 + port]++;
		DP(NETIF_MSG_IFUP, "NO MCP - new load counts  %d, %d, %d\n",
		   load_count[0], load_count[1], load_count[2]);
		if (load_count[0] == 1)
			load_code = FW_MSG_CODE_DRV_LOAD_COMMON;
		else if (load_count[1 + port] == 1)
			load_code = FW_MSG_CODE_DRV_LOAD_PORT;
		else
			load_code = FW_MSG_CODE_DRV_LOAD_FUNCTION;
	}

	if ((load_code == FW_MSG_CODE_DRV_LOAD_COMMON) ||
	    (load_code == FW_MSG_CODE_DRV_LOAD_PORT))
		bp->port.pmf = 1;
	else
		bp->port.pmf = 0;
	DP(NETIF_MSG_LINK, "pmf %d\n", bp->port.pmf);

	/* Initialize HW */
	rc = bnx2x_init_hw(bp, load_code);
	if (rc) {
		BNX2X_ERR("HW init failed, aborting\n");
		bnx2x_fw_command(bp, DRV_MSG_CODE_LOAD_DONE);
		bnx2x_fw_command(bp, DRV_MSG_CODE_UNLOAD_REQ_WOL_MCP);
		bnx2x_fw_command(bp, DRV_MSG_CODE_UNLOAD_DONE);
		goto load_error2;
	}

	/* Setup NIC internals and enable interrupts */
	bnx2x_nic_init(bp, load_code);

	if ((load_code == FW_MSG_CODE_DRV_LOAD_COMMON) &&
	    (bp->common.shmem2_base))
		SHMEM2_WR(bp, dcc_support,
			  (SHMEM_DCC_SUPPORT_DISABLE_ENABLE_PF_TLV |
			   SHMEM_DCC_SUPPORT_BANDWIDTH_ALLOCATION_TLV));

	/* Send LOAD_DONE command to MCP */
	if (!BP_NOMCP(bp)) {
		load_code = bnx2x_fw_command(bp, DRV_MSG_CODE_LOAD_DONE);
		if (!load_code) {
			BNX2X_ERR("MCP response failure, aborting\n");
			rc = -EBUSY;
			goto load_error3;
		}
	}

	bp->state = BNX2X_STATE_OPENING_WAIT4_PORT;

	rc = bnx2x_setup_leading(bp);
	if (rc) {
		BNX2X_ERR("Setup leading failed!\n");
#ifndef BNX2X_STOP_ON_ERROR
		goto load_error3;
#else
		bp->panic = 1;
		return -EBUSY;
#endif
	}

	if (CHIP_IS_E1H(bp))
		if (bp->mf_config & FUNC_MF_CFG_FUNC_DISABLED) {
			DP(NETIF_MSG_IFUP, "mf_cfg function disabled\n");
			bp->flags |= MF_FUNC_DIS;
		}

	if (bp->state == BNX2X_STATE_OPEN) {
#ifdef BCM_CNIC
		/* Enable Timer scan */
		REG_WR(bp, TM_REG_EN_LINEAR0_TIMER + BP_PORT(bp)*4, 1);
#endif
		for_each_nondefault_queue(bp, i) {
			rc = bnx2x_setup_multi(bp, i);
			if (rc)
#ifdef BCM_CNIC
				goto load_error4;
#else
				goto load_error3;
#endif
		}

		if (CHIP_IS_E1(bp))
			bnx2x_set_eth_mac_addr_e1(bp, 1);
		else
			bnx2x_set_eth_mac_addr_e1h(bp, 1);
#ifdef BCM_CNIC
		/* Set iSCSI L2 MAC */
		mutex_lock(&bp->cnic_mutex);
		if (bp->cnic_eth_dev.drv_state & CNIC_DRV_STATE_REGD) {
			bnx2x_set_iscsi_eth_mac_addr(bp, 1);
			bp->cnic_flags |= BNX2X_CNIC_FLAG_MAC_SET;
			bnx2x_init_sb(bp, bp->cnic_sb, bp->cnic_sb_mapping,
				      CNIC_SB_ID(bp));
		}
		mutex_unlock(&bp->cnic_mutex);
#endif
	}

	if (bp->port.pmf)
		bnx2x_initial_phy_init(bp, load_mode);

	/* Start fast path */
	switch (load_mode) {
	case LOAD_NORMAL:
		if (bp->state == BNX2X_STATE_OPEN) {
			/* Tx queue should be only reenabled */
			netif_tx_wake_all_queues(bp->dev);
		}
		/* Initialize the receive filter. */
		bnx2x_set_rx_mode(bp->dev);
		break;

	case LOAD_OPEN:
		netif_tx_start_all_queues(bp->dev);
		if (bp->state != BNX2X_STATE_OPEN)
			netif_tx_disable(bp->dev);
		/* Initialize the receive filter. */
		bnx2x_set_rx_mode(bp->dev);
		break;

	case LOAD_DIAG:
		/* Initialize the receive filter. */
		bnx2x_set_rx_mode(bp->dev);
		bp->state = BNX2X_STATE_DIAG;
		break;

	default:
		break;
	}

	if (!bp->port.pmf)
		bnx2x__link_status_update(bp);

	/* start the timer */
	mod_timer(&bp->timer, jiffies + bp->current_interval);

#ifdef BCM_CNIC
	bnx2x_setup_cnic_irq_info(bp);
	if (bp->state == BNX2X_STATE_OPEN)
		bnx2x_cnic_notify(bp, CNIC_CTL_START_CMD);
#endif
	bnx2x_inc_load_cnt(bp);

	return 0;

#ifdef BCM_CNIC
load_error4:
	/* Disable Timer scan */
	REG_WR(bp, TM_REG_EN_LINEAR0_TIMER + BP_PORT(bp)*4, 0);
#endif
load_error3:
	bnx2x_int_disable_sync(bp, 1);
	if (!BP_NOMCP(bp)) {
		bnx2x_fw_command(bp, DRV_MSG_CODE_UNLOAD_REQ_WOL_MCP);
		bnx2x_fw_command(bp, DRV_MSG_CODE_UNLOAD_DONE);
	}
	bp->port.pmf = 0;
	/* Free SKBs, SGEs, TPA pool and driver internals */
	bnx2x_free_skbs(bp);
	for_each_queue(bp, i)
		bnx2x_free_rx_sge_range(bp, bp->fp + i, NUM_RX_SGE);
load_error2:
	/* Release IRQs */
	bnx2x_free_irq(bp, false);
load_error1:
	bnx2x_napi_disable(bp);
	for_each_queue(bp, i)
		netif_napi_del(&bnx2x_fp(bp, i, napi));
	bnx2x_free_mem(bp);

	return rc;
}

static int bnx2x_stop_multi(struct bnx2x *bp, int index)
{
	struct bnx2x_fastpath *fp = &bp->fp[index];
	int rc;

	/* halt the connection */
	fp->state = BNX2X_FP_STATE_HALTING;
	bnx2x_sp_post(bp, RAMROD_CMD_ID_ETH_HALT, index, 0, fp->cl_id, 0);

	/* Wait for completion */
	rc = bnx2x_wait_ramrod(bp, BNX2X_FP_STATE_HALTED, index,
			       &(fp->state), 1);
	if (rc) /* timeout */
		return rc;

	/* delete cfc entry */
	bnx2x_sp_post(bp, RAMROD_CMD_ID_ETH_CFC_DEL, index, 0, 0, 1);

	/* Wait for completion */
	rc = bnx2x_wait_ramrod(bp, BNX2X_FP_STATE_CLOSED, index,
			       &(fp->state), 1);
	return rc;
}

static int bnx2x_stop_leading(struct bnx2x *bp)
{
	__le16 dsb_sp_prod_idx;
	/* if the other port is handling traffic,
	   this can take a lot of time */
	int cnt = 500;
	int rc;

	might_sleep();

	/* Send HALT ramrod */
	bp->fp[0].state = BNX2X_FP_STATE_HALTING;
	bnx2x_sp_post(bp, RAMROD_CMD_ID_ETH_HALT, 0, 0, bp->fp->cl_id, 0);

	/* Wait for completion */
	rc = bnx2x_wait_ramrod(bp, BNX2X_FP_STATE_HALTED, 0,
			       &(bp->fp[0].state), 1);
	if (rc) /* timeout */
		return rc;

	dsb_sp_prod_idx = *bp->dsb_sp_prod;

	/* Send PORT_DELETE ramrod */
	bnx2x_sp_post(bp, RAMROD_CMD_ID_ETH_PORT_DEL, 0, 0, 0, 1);

	/* Wait for completion to arrive on default status block
	   we are going to reset the chip anyway
	   so there is not much to do if this times out
	 */
	while (dsb_sp_prod_idx == *bp->dsb_sp_prod) {
		if (!cnt) {
			DP(NETIF_MSG_IFDOWN, "timeout waiting for port del "
			   "dsb_sp_prod 0x%x != dsb_sp_prod_idx 0x%x\n",
			   *bp->dsb_sp_prod, dsb_sp_prod_idx);
#ifdef BNX2X_STOP_ON_ERROR
			bnx2x_panic();
#endif
			rc = -EBUSY;
			break;
		}
		cnt--;
		msleep(1);
		rmb(); /* Refresh the dsb_sp_prod */
	}
	bp->state = BNX2X_STATE_CLOSING_WAIT4_UNLOAD;
	bp->fp[0].state = BNX2X_FP_STATE_CLOSED;

	return rc;
}

static void bnx2x_reset_func(struct bnx2x *bp)
{
	int port = BP_PORT(bp);
	int func = BP_FUNC(bp);
	int base, i;

	/* Configure IGU */
	REG_WR(bp, HC_REG_LEADING_EDGE_0 + port*8, 0);
	REG_WR(bp, HC_REG_TRAILING_EDGE_0 + port*8, 0);

#ifdef BCM_CNIC
	/* Disable Timer scan */
	REG_WR(bp, TM_REG_EN_LINEAR0_TIMER + port*4, 0);
	/*
	 * Wait for at least 10ms and up to 2 second for the timers scan to
	 * complete
	 */
	for (i = 0; i < 200; i++) {
		msleep(10);
		if (!REG_RD(bp, TM_REG_LIN0_SCAN_ON + port*4))
			break;
	}
#endif
	/* Clear ILT */
	base = FUNC_ILT_BASE(func);
	for (i = base; i < base + ILT_PER_FUNC; i++)
		bnx2x_ilt_wr(bp, i, 0);
}

static void bnx2x_reset_port(struct bnx2x *bp)
{
	int port = BP_PORT(bp);
	u32 val;

	REG_WR(bp, NIG_REG_MASK_INTERRUPT_PORT0 + port*4, 0);

	/* Do not rcv packets to BRB */
	REG_WR(bp, NIG_REG_LLH0_BRB1_DRV_MASK + port*4, 0x0);
	/* Do not direct rcv packets that are not for MCP to the BRB */
	REG_WR(bp, (port ? NIG_REG_LLH1_BRB1_NOT_MCP :
			   NIG_REG_LLH0_BRB1_NOT_MCP), 0x0);

	/* Configure AEU */
	REG_WR(bp, MISC_REG_AEU_MASK_ATTN_FUNC_0 + port*4, 0);

	msleep(100);
	/* Check for BRB port occupancy */
	val = REG_RD(bp, BRB1_REG_PORT_NUM_OCC_BLOCKS_0 + port*4);
	if (val)
		DP(NETIF_MSG_IFDOWN,
		   "BRB1 is not empty  %d blocks are occupied\n", val);

	/* TODO: Close Doorbell port? */
}

static void bnx2x_reset_chip(struct bnx2x *bp, u32 reset_code)
{
	DP(BNX2X_MSG_MCP, "function %d  reset_code %x\n",
	   BP_FUNC(bp), reset_code);

	switch (reset_code) {
	case FW_MSG_CODE_DRV_UNLOAD_COMMON:
		bnx2x_reset_port(bp);
		bnx2x_reset_func(bp);
		bnx2x_reset_common(bp);
		break;

	case FW_MSG_CODE_DRV_UNLOAD_PORT:
		bnx2x_reset_port(bp);
		bnx2x_reset_func(bp);
		break;

	case FW_MSG_CODE_DRV_UNLOAD_FUNCTION:
		bnx2x_reset_func(bp);
		break;

	default:
		BNX2X_ERR("Unknown reset_code (0x%x) from MCP\n", reset_code);
		break;
	}
}

static void bnx2x_chip_cleanup(struct bnx2x *bp, int unload_mode)
{
	int port = BP_PORT(bp);
	u32 reset_code = 0;
	int i, cnt, rc;

	/* Wait until tx fastpath tasks complete */
	for_each_queue(bp, i) {
		struct bnx2x_fastpath *fp = &bp->fp[i];

		cnt = 1000;
		while (bnx2x_has_tx_work_unload(fp)) {

			bnx2x_tx_int(fp);
			if (!cnt) {
				BNX2X_ERR("timeout waiting for queue[%d]\n",
					  i);
#ifdef BNX2X_STOP_ON_ERROR
				bnx2x_panic();
				return -EBUSY;
#else
				break;
#endif
			}
			cnt--;
			msleep(1);
		}
	}
	/* Give HW time to discard old tx messages */
	msleep(1);

	if (CHIP_IS_E1(bp)) {
		struct mac_configuration_cmd *config =
						bnx2x_sp(bp, mcast_config);

		bnx2x_set_eth_mac_addr_e1(bp, 0);

		for (i = 0; i < config->hdr.length; i++)
			CAM_INVALIDATE(config->config_table[i]);

		config->hdr.length = i;
		if (CHIP_REV_IS_SLOW(bp))
			config->hdr.offset = BNX2X_MAX_EMUL_MULTI*(1 + port);
		else
			config->hdr.offset = BNX2X_MAX_MULTICAST*(1 + port);
		config->hdr.client_id = bp->fp->cl_id;
		config->hdr.reserved1 = 0;

		bp->set_mac_pending++;
		smp_wmb();

		bnx2x_sp_post(bp, RAMROD_CMD_ID_ETH_SET_MAC, 0,
			      U64_HI(bnx2x_sp_mapping(bp, mcast_config)),
			      U64_LO(bnx2x_sp_mapping(bp, mcast_config)), 0);

	} else { /* E1H */
		REG_WR(bp, NIG_REG_LLH0_FUNC_EN + port*8, 0);

		bnx2x_set_eth_mac_addr_e1h(bp, 0);

		for (i = 0; i < MC_HASH_SIZE; i++)
			REG_WR(bp, MC_HASH_OFFSET(bp, i), 0);

		REG_WR(bp, MISC_REG_E1HMF_MODE, 0);
	}
#ifdef BCM_CNIC
	/* Clear iSCSI L2 MAC */
	mutex_lock(&bp->cnic_mutex);
	if (bp->cnic_flags & BNX2X_CNIC_FLAG_MAC_SET) {
		bnx2x_set_iscsi_eth_mac_addr(bp, 0);
		bp->cnic_flags &= ~BNX2X_CNIC_FLAG_MAC_SET;
	}
	mutex_unlock(&bp->cnic_mutex);
#endif

	if (unload_mode == UNLOAD_NORMAL)
		reset_code = DRV_MSG_CODE_UNLOAD_REQ_WOL_DIS;

	else if (bp->flags & NO_WOL_FLAG)
		reset_code = DRV_MSG_CODE_UNLOAD_REQ_WOL_MCP;

	else if (bp->wol) {
		u32 emac_base = port ? GRCBASE_EMAC1 : GRCBASE_EMAC0;
		u8 *mac_addr = bp->dev->dev_addr;
		u32 val;
		/* The mac address is written to entries 1-4 to
		   preserve entry 0 which is used by the PMF */
		u8 entry = (BP_E1HVN(bp) + 1)*8;

		val = (mac_addr[0] << 8) | mac_addr[1];
		EMAC_WR(bp, EMAC_REG_EMAC_MAC_MATCH + entry, val);

		val = (mac_addr[2] << 24) | (mac_addr[3] << 16) |
		      (mac_addr[4] << 8) | mac_addr[5];
		EMAC_WR(bp, EMAC_REG_EMAC_MAC_MATCH + entry + 4, val);

		reset_code = DRV_MSG_CODE_UNLOAD_REQ_WOL_EN;

	} else
		reset_code = DRV_MSG_CODE_UNLOAD_REQ_WOL_DIS;

	/* Close multi and leading connections
	   Completions for ramrods are collected in a synchronous way */
	for_each_nondefault_queue(bp, i)
		if (bnx2x_stop_multi(bp, i))
			goto unload_error;

	rc = bnx2x_stop_leading(bp);
	if (rc) {
		BNX2X_ERR("Stop leading failed!\n");
#ifdef BNX2X_STOP_ON_ERROR
		return -EBUSY;
#else
		goto unload_error;
#endif
	}

unload_error:
	if (!BP_NOMCP(bp))
		reset_code = bnx2x_fw_command(bp, reset_code);
	else {
		DP(NETIF_MSG_IFDOWN, "NO MCP - load counts      %d, %d, %d\n",
		   load_count[0], load_count[1], load_count[2]);
		load_count[0]--;
		load_count[1 + port]--;
		DP(NETIF_MSG_IFDOWN, "NO MCP - new load counts  %d, %d, %d\n",
		   load_count[0], load_count[1], load_count[2]);
		if (load_count[0] == 0)
			reset_code = FW_MSG_CODE_DRV_UNLOAD_COMMON;
		else if (load_count[1 + port] == 0)
			reset_code = FW_MSG_CODE_DRV_UNLOAD_PORT;
		else
			reset_code = FW_MSG_CODE_DRV_UNLOAD_FUNCTION;
	}

	if ((reset_code == FW_MSG_CODE_DRV_UNLOAD_COMMON) ||
	    (reset_code == FW_MSG_CODE_DRV_UNLOAD_PORT))
		bnx2x__link_reset(bp);

	/* Reset the chip */
	bnx2x_reset_chip(bp, reset_code);

	/* Report UNLOAD_DONE to MCP */
	if (!BP_NOMCP(bp))
		bnx2x_fw_command(bp, DRV_MSG_CODE_UNLOAD_DONE);

}

static inline void bnx2x_disable_close_the_gate(struct bnx2x *bp)
{
	u32 val;

	DP(NETIF_MSG_HW, "Disabling \"close the gates\"\n");

	if (CHIP_IS_E1(bp)) {
		int port = BP_PORT(bp);
		u32 addr = port ? MISC_REG_AEU_MASK_ATTN_FUNC_1 :
			MISC_REG_AEU_MASK_ATTN_FUNC_0;

		val = REG_RD(bp, addr);
		val &= ~(0x300);
		REG_WR(bp, addr, val);
	} else if (CHIP_IS_E1H(bp)) {
		val = REG_RD(bp, MISC_REG_AEU_GENERAL_MASK);
		val &= ~(MISC_AEU_GENERAL_MASK_REG_AEU_PXP_CLOSE_MASK |
			 MISC_AEU_GENERAL_MASK_REG_AEU_NIG_CLOSE_MASK);
		REG_WR(bp, MISC_REG_AEU_GENERAL_MASK, val);
	}
}

/* must be called with rtnl_lock */
static int bnx2x_nic_unload(struct bnx2x *bp, int unload_mode)
{
	int i;

	if (bp->state == BNX2X_STATE_CLOSED) {
		/* Interface has been removed - nothing to recover */
		bp->recovery_state = BNX2X_RECOVERY_DONE;
		bp->is_leader = 0;
		bnx2x_release_hw_lock(bp, HW_LOCK_RESOURCE_RESERVED_08);
		smp_wmb();

		return -EINVAL;
	}

#ifdef BCM_CNIC
	bnx2x_cnic_notify(bp, CNIC_CTL_STOP_CMD);
#endif
	bp->state = BNX2X_STATE_CLOSING_WAIT4_HALT;

	/* Set "drop all" */
	bp->rx_mode = BNX2X_RX_MODE_NONE;
	bnx2x_set_storm_rx_mode(bp);

	/* Disable HW interrupts, NAPI and Tx */
	bnx2x_netif_stop(bp, 1);
	netif_carrier_off(bp->dev);

	del_timer_sync(&bp->timer);
	SHMEM_WR(bp, func_mb[BP_FUNC(bp)].drv_pulse_mb,
		 (DRV_PULSE_ALWAYS_ALIVE | bp->fw_drv_pulse_wr_seq));
	bnx2x_stats_handle(bp, STATS_EVENT_STOP);

	/* Release IRQs */
	bnx2x_free_irq(bp, false);

	/* Cleanup the chip if needed */
	if (unload_mode != UNLOAD_RECOVERY)
		bnx2x_chip_cleanup(bp, unload_mode);

	bp->port.pmf = 0;

	/* Free SKBs, SGEs, TPA pool and driver internals */
	bnx2x_free_skbs(bp);
	for_each_queue(bp, i)
		bnx2x_free_rx_sge_range(bp, bp->fp + i, NUM_RX_SGE);
	for_each_queue(bp, i)
		netif_napi_del(&bnx2x_fp(bp, i, napi));
	bnx2x_free_mem(bp);

	bp->state = BNX2X_STATE_CLOSED;

	/* The last driver must disable a "close the gate" if there is no
	 * parity attention or "process kill" pending.
	 */
	if ((!bnx2x_dec_load_cnt(bp)) && (!bnx2x_chk_parity_attn(bp)) &&
	    bnx2x_reset_is_done(bp))
		bnx2x_disable_close_the_gate(bp);

	/* Reset MCP mail box sequence if there is on going recovery */
	if (unload_mode == UNLOAD_RECOVERY)
		bp->fw_seq = 0;
<<<<<<< HEAD
=======

	return 0;
}

/* Close gates #2, #3 and #4: */
static void bnx2x_set_234_gates(struct bnx2x *bp, bool close)
{
	u32 val, addr;

	/* Gates #2 and #4a are closed/opened for "not E1" only */
	if (!CHIP_IS_E1(bp)) {
		/* #4 */
		val = REG_RD(bp, PXP_REG_HST_DISCARD_DOORBELLS);
		REG_WR(bp, PXP_REG_HST_DISCARD_DOORBELLS,
		       close ? (val | 0x1) : (val & (~(u32)1)));
		/* #2 */
		val = REG_RD(bp, PXP_REG_HST_DISCARD_INTERNAL_WRITES);
		REG_WR(bp, PXP_REG_HST_DISCARD_INTERNAL_WRITES,
		       close ? (val | 0x1) : (val & (~(u32)1)));
	}

	/* #3 */
	addr = BP_PORT(bp) ? HC_REG_CONFIG_1 : HC_REG_CONFIG_0;
	val = REG_RD(bp, addr);
	REG_WR(bp, addr, (!close) ? (val | 0x1) : (val & (~(u32)1)));

	DP(NETIF_MSG_HW, "%s gates #2, #3 and #4\n",
		close ? "closing" : "opening");
	mmiowb();
}

#define SHARED_MF_CLP_MAGIC  0x80000000 /* `magic' bit */

static void bnx2x_clp_reset_prep(struct bnx2x *bp, u32 *magic_val)
{
	/* Do some magic... */
	u32 val = MF_CFG_RD(bp, shared_mf_config.clp_mb);
	*magic_val = val & SHARED_MF_CLP_MAGIC;
	MF_CFG_WR(bp, shared_mf_config.clp_mb, val | SHARED_MF_CLP_MAGIC);
}

/* Restore the value of the `magic' bit.
 *
 * @param pdev Device handle.
 * @param magic_val Old value of the `magic' bit.
 */
static void bnx2x_clp_reset_done(struct bnx2x *bp, u32 magic_val)
{
	/* Restore the `magic' bit value... */
	/* u32 val = SHMEM_RD(bp, mf_cfg.shared_mf_config.clp_mb);
	SHMEM_WR(bp, mf_cfg.shared_mf_config.clp_mb,
		(val & (~SHARED_MF_CLP_MAGIC)) | magic_val); */
	u32 val = MF_CFG_RD(bp, shared_mf_config.clp_mb);
	MF_CFG_WR(bp, shared_mf_config.clp_mb,
		(val & (~SHARED_MF_CLP_MAGIC)) | magic_val);
}

/* Prepares for MCP reset: takes care of CLP configurations.
 *
 * @param bp
 * @param magic_val Old value of 'magic' bit.
 */
static void bnx2x_reset_mcp_prep(struct bnx2x *bp, u32 *magic_val)
{
	u32 shmem;
	u32 validity_offset;

	DP(NETIF_MSG_HW, "Starting\n");

	/* Set `magic' bit in order to save MF config */
	if (!CHIP_IS_E1(bp))
		bnx2x_clp_reset_prep(bp, magic_val);

	/* Get shmem offset */
	shmem = REG_RD(bp, MISC_REG_SHARED_MEM_ADDR);
	validity_offset = offsetof(struct shmem_region, validity_map[0]);

	/* Clear validity map flags */
	if (shmem > 0)
		REG_WR(bp, shmem + validity_offset, 0);
}

#define MCP_TIMEOUT      5000   /* 5 seconds (in ms) */
#define MCP_ONE_TIMEOUT  100    /* 100 ms */

/* Waits for MCP_ONE_TIMEOUT or MCP_ONE_TIMEOUT*10,
 * depending on the HW type.
 *
 * @param bp
 */
static inline void bnx2x_mcp_wait_one(struct bnx2x *bp)
{
	/* special handling for emulation and FPGA,
	   wait 10 times longer */
	if (CHIP_REV_IS_SLOW(bp))
		msleep(MCP_ONE_TIMEOUT*10);
	else
		msleep(MCP_ONE_TIMEOUT);
}

static int bnx2x_reset_mcp_comp(struct bnx2x *bp, u32 magic_val)
{
	u32 shmem, cnt, validity_offset, val;
	int rc = 0;

	msleep(100);

	/* Get shmem offset */
	shmem = REG_RD(bp, MISC_REG_SHARED_MEM_ADDR);
	if (shmem == 0) {
		BNX2X_ERR("Shmem 0 return failure\n");
		rc = -ENOTTY;
		goto exit_lbl;
	}

	validity_offset = offsetof(struct shmem_region, validity_map[0]);

	/* Wait for MCP to come up */
	for (cnt = 0; cnt < (MCP_TIMEOUT / MCP_ONE_TIMEOUT); cnt++) {
		/* TBD: its best to check validity map of last port.
		 * currently checks on port 0.
		 */
		val = REG_RD(bp, shmem + validity_offset);
		DP(NETIF_MSG_HW, "shmem 0x%x validity map(0x%x)=0x%x\n", shmem,
		   shmem + validity_offset, val);

		/* check that shared memory is valid. */
		if ((val & (SHR_MEM_VALIDITY_DEV_INFO | SHR_MEM_VALIDITY_MB))
		    == (SHR_MEM_VALIDITY_DEV_INFO | SHR_MEM_VALIDITY_MB))
			break;

		bnx2x_mcp_wait_one(bp);
	}

	DP(NETIF_MSG_HW, "Cnt=%d Shmem validity map 0x%x\n", cnt, val);

	/* Check that shared memory is valid. This indicates that MCP is up. */
	if ((val & (SHR_MEM_VALIDITY_DEV_INFO | SHR_MEM_VALIDITY_MB)) !=
	    (SHR_MEM_VALIDITY_DEV_INFO | SHR_MEM_VALIDITY_MB)) {
		BNX2X_ERR("Shmem signature not present. MCP is not up !!\n");
		rc = -ENOTTY;
		goto exit_lbl;
	}

exit_lbl:
	/* Restore the `magic' bit value */
	if (!CHIP_IS_E1(bp))
		bnx2x_clp_reset_done(bp, magic_val);

	return rc;
}

static void bnx2x_pxp_prep(struct bnx2x *bp)
{
	if (!CHIP_IS_E1(bp)) {
		REG_WR(bp, PXP2_REG_RD_START_INIT, 0);
		REG_WR(bp, PXP2_REG_RQ_RBC_DONE, 0);
		REG_WR(bp, PXP2_REG_RQ_CFG_DONE, 0);
		mmiowb();
	}
}

/*
 * Reset the whole chip except for:
 *      - PCIE core
 *      - PCI Glue, PSWHST, PXP/PXP2 RF (all controlled by
 *              one reset bit)
 *      - IGU
 *      - MISC (including AEU)
 *      - GRC
 *      - RBCN, RBCP
 */
static void bnx2x_process_kill_chip_reset(struct bnx2x *bp)
{
	u32 not_reset_mask1, reset_mask1, not_reset_mask2, reset_mask2;

	not_reset_mask1 =
		MISC_REGISTERS_RESET_REG_1_RST_HC |
		MISC_REGISTERS_RESET_REG_1_RST_PXPV |
		MISC_REGISTERS_RESET_REG_1_RST_PXP;

	not_reset_mask2 =
		MISC_REGISTERS_RESET_REG_2_RST_MDIO |
		MISC_REGISTERS_RESET_REG_2_RST_EMAC0_HARD_CORE |
		MISC_REGISTERS_RESET_REG_2_RST_EMAC1_HARD_CORE |
		MISC_REGISTERS_RESET_REG_2_RST_MISC_CORE |
		MISC_REGISTERS_RESET_REG_2_RST_RBCN |
		MISC_REGISTERS_RESET_REG_2_RST_GRC  |
		MISC_REGISTERS_RESET_REG_2_RST_MCP_N_RESET_REG_HARD_CORE |
		MISC_REGISTERS_RESET_REG_2_RST_MCP_N_HARD_CORE_RST_B;

	reset_mask1 = 0xffffffff;

	if (CHIP_IS_E1(bp))
		reset_mask2 = 0xffff;
	else
		reset_mask2 = 0x1ffff;

	REG_WR(bp, GRCBASE_MISC + MISC_REGISTERS_RESET_REG_1_CLEAR,
	       reset_mask1 & (~not_reset_mask1));
	REG_WR(bp, GRCBASE_MISC + MISC_REGISTERS_RESET_REG_2_CLEAR,
	       reset_mask2 & (~not_reset_mask2));

	barrier();
	mmiowb();

	REG_WR(bp, GRCBASE_MISC + MISC_REGISTERS_RESET_REG_1_SET, reset_mask1);
	REG_WR(bp, GRCBASE_MISC + MISC_REGISTERS_RESET_REG_2_SET, reset_mask2);
	mmiowb();
}

static int bnx2x_process_kill(struct bnx2x *bp)
{
	int cnt = 1000;
	u32 val = 0;
	u32 sr_cnt, blk_cnt, port_is_idle_0, port_is_idle_1, pgl_exp_rom2;


	/* Empty the Tetris buffer, wait for 1s */
	do {
		sr_cnt  = REG_RD(bp, PXP2_REG_RD_SR_CNT);
		blk_cnt = REG_RD(bp, PXP2_REG_RD_BLK_CNT);
		port_is_idle_0 = REG_RD(bp, PXP2_REG_RD_PORT_IS_IDLE_0);
		port_is_idle_1 = REG_RD(bp, PXP2_REG_RD_PORT_IS_IDLE_1);
		pgl_exp_rom2 = REG_RD(bp, PXP2_REG_PGL_EXP_ROM2);
		if ((sr_cnt == 0x7e) && (blk_cnt == 0xa0) &&
		    ((port_is_idle_0 & 0x1) == 0x1) &&
		    ((port_is_idle_1 & 0x1) == 0x1) &&
		    (pgl_exp_rom2 == 0xffffffff))
			break;
		msleep(1);
	} while (cnt-- > 0);

	if (cnt <= 0) {
		DP(NETIF_MSG_HW, "Tetris buffer didn't get empty or there"
			  " are still"
			  " outstanding read requests after 1s!\n");
		DP(NETIF_MSG_HW, "sr_cnt=0x%08x, blk_cnt=0x%08x,"
			  " port_is_idle_0=0x%08x,"
			  " port_is_idle_1=0x%08x, pgl_exp_rom2=0x%08x\n",
			  sr_cnt, blk_cnt, port_is_idle_0, port_is_idle_1,
			  pgl_exp_rom2);
		return -EAGAIN;
	}

	barrier();

	/* Close gates #2, #3 and #4 */
	bnx2x_set_234_gates(bp, true);

	/* TBD: Indicate that "process kill" is in progress to MCP */

	/* Clear "unprepared" bit */
	REG_WR(bp, MISC_REG_UNPREPARED, 0);
	barrier();

	/* Make sure all is written to the chip before the reset */
	mmiowb();

	/* Wait for 1ms to empty GLUE and PCI-E core queues,
	 * PSWHST, GRC and PSWRD Tetris buffer.
	 */
	msleep(1);

	/* Prepare to chip reset: */
	/* MCP */
	bnx2x_reset_mcp_prep(bp, &val);

	/* PXP */
	bnx2x_pxp_prep(bp);
	barrier();

	/* reset the chip */
	bnx2x_process_kill_chip_reset(bp);
	barrier();

	/* Recover after reset: */
	/* MCP */
	if (bnx2x_reset_mcp_comp(bp, val))
		return -EAGAIN;

	/* PXP */
	bnx2x_pxp_prep(bp);

	/* Open the gates #2, #3 and #4 */
	bnx2x_set_234_gates(bp, false);

	/* TBD: IGU/AEU preparation bring back the AEU/IGU to a
	 * reset state, re-enable attentions. */
>>>>>>> 772320e8

	return 0;
}

<<<<<<< HEAD
/* Close gates #2, #3 and #4: */
static void bnx2x_set_234_gates(struct bnx2x *bp, bool close)
{
	u32 val, addr;

	/* Gates #2 and #4a are closed/opened for "not E1" only */
	if (!CHIP_IS_E1(bp)) {
		/* #4 */
		val = REG_RD(bp, PXP_REG_HST_DISCARD_DOORBELLS);
		REG_WR(bp, PXP_REG_HST_DISCARD_DOORBELLS,
		       close ? (val | 0x1) : (val & (~(u32)1)));
		/* #2 */
		val = REG_RD(bp, PXP_REG_HST_DISCARD_INTERNAL_WRITES);
		REG_WR(bp, PXP_REG_HST_DISCARD_INTERNAL_WRITES,
		       close ? (val | 0x1) : (val & (~(u32)1)));
	}

	/* #3 */
	addr = BP_PORT(bp) ? HC_REG_CONFIG_1 : HC_REG_CONFIG_0;
	val = REG_RD(bp, addr);
	REG_WR(bp, addr, (!close) ? (val | 0x1) : (val & (~(u32)1)));

	DP(NETIF_MSG_HW, "%s gates #2, #3 and #4\n",
		close ? "closing" : "opening");
	mmiowb();
}

#define SHARED_MF_CLP_MAGIC  0x80000000 /* `magic' bit */

static void bnx2x_clp_reset_prep(struct bnx2x *bp, u32 *magic_val)
{
	/* Do some magic... */
	u32 val = MF_CFG_RD(bp, shared_mf_config.clp_mb);
	*magic_val = val & SHARED_MF_CLP_MAGIC;
	MF_CFG_WR(bp, shared_mf_config.clp_mb, val | SHARED_MF_CLP_MAGIC);
}

/* Restore the value of the `magic' bit.
 *
 * @param pdev Device handle.
 * @param magic_val Old value of the `magic' bit.
 */
static void bnx2x_clp_reset_done(struct bnx2x *bp, u32 magic_val)
{
	/* Restore the `magic' bit value... */
	/* u32 val = SHMEM_RD(bp, mf_cfg.shared_mf_config.clp_mb);
	SHMEM_WR(bp, mf_cfg.shared_mf_config.clp_mb,
		(val & (~SHARED_MF_CLP_MAGIC)) | magic_val); */
	u32 val = MF_CFG_RD(bp, shared_mf_config.clp_mb);
	MF_CFG_WR(bp, shared_mf_config.clp_mb,
		(val & (~SHARED_MF_CLP_MAGIC)) | magic_val);
}

/* Prepares for MCP reset: takes care of CLP configurations.
 *
 * @param bp
 * @param magic_val Old value of 'magic' bit.
 */
static void bnx2x_reset_mcp_prep(struct bnx2x *bp, u32 *magic_val)
{
	u32 shmem;
	u32 validity_offset;

	DP(NETIF_MSG_HW, "Starting\n");

	/* Set `magic' bit in order to save MF config */
	if (!CHIP_IS_E1(bp))
		bnx2x_clp_reset_prep(bp, magic_val);

	/* Get shmem offset */
	shmem = REG_RD(bp, MISC_REG_SHARED_MEM_ADDR);
	validity_offset = offsetof(struct shmem_region, validity_map[0]);

	/* Clear validity map flags */
	if (shmem > 0)
		REG_WR(bp, shmem + validity_offset, 0);
}

#define MCP_TIMEOUT      5000   /* 5 seconds (in ms) */
#define MCP_ONE_TIMEOUT  100    /* 100 ms */

/* Waits for MCP_ONE_TIMEOUT or MCP_ONE_TIMEOUT*10,
 * depending on the HW type.
 *
 * @param bp
 */
static inline void bnx2x_mcp_wait_one(struct bnx2x *bp)
{
	/* special handling for emulation and FPGA,
	   wait 10 times longer */
	if (CHIP_REV_IS_SLOW(bp))
		msleep(MCP_ONE_TIMEOUT*10);
	else
		msleep(MCP_ONE_TIMEOUT);
}

static int bnx2x_reset_mcp_comp(struct bnx2x *bp, u32 magic_val)
{
	u32 shmem, cnt, validity_offset, val;
	int rc = 0;

	msleep(100);

	/* Get shmem offset */
	shmem = REG_RD(bp, MISC_REG_SHARED_MEM_ADDR);
	if (shmem == 0) {
		BNX2X_ERR("Shmem 0 return failure\n");
		rc = -ENOTTY;
		goto exit_lbl;
	}

	validity_offset = offsetof(struct shmem_region, validity_map[0]);

	/* Wait for MCP to come up */
	for (cnt = 0; cnt < (MCP_TIMEOUT / MCP_ONE_TIMEOUT); cnt++) {
		/* TBD: its best to check validity map of last port.
		 * currently checks on port 0.
		 */
		val = REG_RD(bp, shmem + validity_offset);
		DP(NETIF_MSG_HW, "shmem 0x%x validity map(0x%x)=0x%x\n", shmem,
		   shmem + validity_offset, val);

		/* check that shared memory is valid. */
		if ((val & (SHR_MEM_VALIDITY_DEV_INFO | SHR_MEM_VALIDITY_MB))
		    == (SHR_MEM_VALIDITY_DEV_INFO | SHR_MEM_VALIDITY_MB))
			break;

		bnx2x_mcp_wait_one(bp);
	}

	DP(NETIF_MSG_HW, "Cnt=%d Shmem validity map 0x%x\n", cnt, val);

	/* Check that shared memory is valid. This indicates that MCP is up. */
	if ((val & (SHR_MEM_VALIDITY_DEV_INFO | SHR_MEM_VALIDITY_MB)) !=
	    (SHR_MEM_VALIDITY_DEV_INFO | SHR_MEM_VALIDITY_MB)) {
		BNX2X_ERR("Shmem signature not present. MCP is not up !!\n");
		rc = -ENOTTY;
		goto exit_lbl;
	}

exit_lbl:
	/* Restore the `magic' bit value */
	if (!CHIP_IS_E1(bp))
		bnx2x_clp_reset_done(bp, magic_val);

	return rc;
}

static void bnx2x_pxp_prep(struct bnx2x *bp)
{
	if (!CHIP_IS_E1(bp)) {
		REG_WR(bp, PXP2_REG_RD_START_INIT, 0);
		REG_WR(bp, PXP2_REG_RQ_RBC_DONE, 0);
		REG_WR(bp, PXP2_REG_RQ_CFG_DONE, 0);
		mmiowb();
	}
}

/*
 * Reset the whole chip except for:
 *      - PCIE core
 *      - PCI Glue, PSWHST, PXP/PXP2 RF (all controlled by
 *              one reset bit)
 *      - IGU
 *      - MISC (including AEU)
 *      - GRC
 *      - RBCN, RBCP
 */
static void bnx2x_process_kill_chip_reset(struct bnx2x *bp)
{
	u32 not_reset_mask1, reset_mask1, not_reset_mask2, reset_mask2;

	not_reset_mask1 =
		MISC_REGISTERS_RESET_REG_1_RST_HC |
		MISC_REGISTERS_RESET_REG_1_RST_PXPV |
		MISC_REGISTERS_RESET_REG_1_RST_PXP;

	not_reset_mask2 =
		MISC_REGISTERS_RESET_REG_2_RST_MDIO |
		MISC_REGISTERS_RESET_REG_2_RST_EMAC0_HARD_CORE |
		MISC_REGISTERS_RESET_REG_2_RST_EMAC1_HARD_CORE |
		MISC_REGISTERS_RESET_REG_2_RST_MISC_CORE |
		MISC_REGISTERS_RESET_REG_2_RST_RBCN |
		MISC_REGISTERS_RESET_REG_2_RST_GRC  |
		MISC_REGISTERS_RESET_REG_2_RST_MCP_N_RESET_REG_HARD_CORE |
		MISC_REGISTERS_RESET_REG_2_RST_MCP_N_HARD_CORE_RST_B;

	reset_mask1 = 0xffffffff;

	if (CHIP_IS_E1(bp))
		reset_mask2 = 0xffff;
	else
		reset_mask2 = 0x1ffff;

	REG_WR(bp, GRCBASE_MISC + MISC_REGISTERS_RESET_REG_1_CLEAR,
	       reset_mask1 & (~not_reset_mask1));
	REG_WR(bp, GRCBASE_MISC + MISC_REGISTERS_RESET_REG_2_CLEAR,
	       reset_mask2 & (~not_reset_mask2));

	barrier();
	mmiowb();

	REG_WR(bp, GRCBASE_MISC + MISC_REGISTERS_RESET_REG_1_SET, reset_mask1);
	REG_WR(bp, GRCBASE_MISC + MISC_REGISTERS_RESET_REG_2_SET, reset_mask2);
	mmiowb();
}

static int bnx2x_process_kill(struct bnx2x *bp)
{
	int cnt = 1000;
	u32 val = 0;
	u32 sr_cnt, blk_cnt, port_is_idle_0, port_is_idle_1, pgl_exp_rom2;


	/* Empty the Tetris buffer, wait for 1s */
	do {
		sr_cnt  = REG_RD(bp, PXP2_REG_RD_SR_CNT);
		blk_cnt = REG_RD(bp, PXP2_REG_RD_BLK_CNT);
		port_is_idle_0 = REG_RD(bp, PXP2_REG_RD_PORT_IS_IDLE_0);
		port_is_idle_1 = REG_RD(bp, PXP2_REG_RD_PORT_IS_IDLE_1);
		pgl_exp_rom2 = REG_RD(bp, PXP2_REG_PGL_EXP_ROM2);
		if ((sr_cnt == 0x7e) && (blk_cnt == 0xa0) &&
		    ((port_is_idle_0 & 0x1) == 0x1) &&
		    ((port_is_idle_1 & 0x1) == 0x1) &&
		    (pgl_exp_rom2 == 0xffffffff))
			break;
		msleep(1);
	} while (cnt-- > 0);

	if (cnt <= 0) {
		DP(NETIF_MSG_HW, "Tetris buffer didn't get empty or there"
			  " are still"
			  " outstanding read requests after 1s!\n");
		DP(NETIF_MSG_HW, "sr_cnt=0x%08x, blk_cnt=0x%08x,"
			  " port_is_idle_0=0x%08x,"
			  " port_is_idle_1=0x%08x, pgl_exp_rom2=0x%08x\n",
			  sr_cnt, blk_cnt, port_is_idle_0, port_is_idle_1,
			  pgl_exp_rom2);
		return -EAGAIN;
	}

	barrier();

	/* Close gates #2, #3 and #4 */
	bnx2x_set_234_gates(bp, true);

	/* TBD: Indicate that "process kill" is in progress to MCP */

	/* Clear "unprepared" bit */
	REG_WR(bp, MISC_REG_UNPREPARED, 0);
	barrier();

	/* Make sure all is written to the chip before the reset */
	mmiowb();

	/* Wait for 1ms to empty GLUE and PCI-E core queues,
	 * PSWHST, GRC and PSWRD Tetris buffer.
	 */
	msleep(1);

	/* Prepare to chip reset: */
	/* MCP */
	bnx2x_reset_mcp_prep(bp, &val);

	/* PXP */
	bnx2x_pxp_prep(bp);
	barrier();

	/* reset the chip */
	bnx2x_process_kill_chip_reset(bp);
	barrier();

	/* Recover after reset: */
	/* MCP */
	if (bnx2x_reset_mcp_comp(bp, val))
		return -EAGAIN;

	/* PXP */
	bnx2x_pxp_prep(bp);

	/* Open the gates #2, #3 and #4 */
	bnx2x_set_234_gates(bp, false);

	/* TBD: IGU/AEU preparation bring back the AEU/IGU to a
	 * reset state, re-enable attentions. */

	return 0;
}

=======
>>>>>>> 772320e8
static int bnx2x_leader_reset(struct bnx2x *bp)
{
	int rc = 0;
	/* Try to recover after the failure */
	if (bnx2x_process_kill(bp)) {
		printk(KERN_ERR "%s: Something bad had happen! Aii!\n",
		       bp->dev->name);
		rc = -EAGAIN;
		goto exit_leader_reset;
	}

	/* Clear "reset is in progress" bit and update the driver state */
	bnx2x_set_reset_done(bp);
	bp->recovery_state = BNX2X_RECOVERY_DONE;

exit_leader_reset:
	bp->is_leader = 0;
	bnx2x_release_hw_lock(bp, HW_LOCK_RESOURCE_RESERVED_08);
	smp_wmb();
	return rc;
}

static int bnx2x_set_power_state(struct bnx2x *bp, pci_power_t state);

/* Assumption: runs under rtnl lock. This together with the fact
 * that it's called only from bnx2x_reset_task() ensure that it
 * will never be called when netif_running(bp->dev) is false.
 */
static void bnx2x_parity_recover(struct bnx2x *bp)
{
	DP(NETIF_MSG_HW, "Handling parity\n");
	while (1) {
		switch (bp->recovery_state) {
		case BNX2X_RECOVERY_INIT:
			DP(NETIF_MSG_HW, "State is BNX2X_RECOVERY_INIT\n");
			/* Try to get a LEADER_LOCK HW lock */
			if (bnx2x_trylock_hw_lock(bp,
				HW_LOCK_RESOURCE_RESERVED_08))
				bp->is_leader = 1;

			/* Stop the driver */
			/* If interface has been removed - break */
			if (bnx2x_nic_unload(bp, UNLOAD_RECOVERY))
				return;

			bp->recovery_state = BNX2X_RECOVERY_WAIT;
			/* Ensure "is_leader" and "recovery_state"
			 *  update values are seen on other CPUs
			 */
			smp_wmb();
			break;

		case BNX2X_RECOVERY_WAIT:
			DP(NETIF_MSG_HW, "State is BNX2X_RECOVERY_WAIT\n");
			if (bp->is_leader) {
				u32 load_counter = bnx2x_get_load_cnt(bp);
				if (load_counter) {
					/* Wait until all other functions get
					 * down.
					 */
					schedule_delayed_work(&bp->reset_task,
								HZ/10);
					return;
				} else {
					/* If all other functions got down -
					 * try to bring the chip back to
					 * normal. In any case it's an exit
					 * point for a leader.
					 */
					if (bnx2x_leader_reset(bp) ||
					bnx2x_nic_load(bp, LOAD_NORMAL)) {
						printk(KERN_ERR"%s: Recovery "
						"has failed. Power cycle is "
						"needed.\n", bp->dev->name);
						/* Disconnect this device */
						netif_device_detach(bp->dev);
						/* Block ifup for all function
						 * of this ASIC until
						 * "process kill" or power
						 * cycle.
						 */
						bnx2x_set_reset_in_progress(bp);
						/* Shut down the power */
						bnx2x_set_power_state(bp,
								PCI_D3hot);
						return;
					}

					return;
				}
			} else { /* non-leader */
				if (!bnx2x_reset_is_done(bp)) {
					/* Try to get a LEADER_LOCK HW lock as
					 * long as a former leader may have
					 * been unloaded by the user or
					 * released a leadership by another
					 * reason.
					 */
					if (bnx2x_trylock_hw_lock(bp,
					    HW_LOCK_RESOURCE_RESERVED_08)) {
						/* I'm a leader now! Restart a
						 * switch case.
						 */
						bp->is_leader = 1;
						break;
					}

					schedule_delayed_work(&bp->reset_task,
								HZ/10);
					return;

				} else { /* A leader has completed
					  * the "process kill". It's an exit
					  * point for a non-leader.
					  */
					bnx2x_nic_load(bp, LOAD_NORMAL);
					bp->recovery_state =
						BNX2X_RECOVERY_DONE;
					smp_wmb();
					return;
				}
			}
		default:
			return;
		}
	}
}

/* bnx2x_nic_unload() flushes the bnx2x_wq, thus reset task is
 * scheduled on a general queue in order to prevent a dead lock.
 */
static void bnx2x_reset_task(struct work_struct *work)
{
	struct bnx2x *bp = container_of(work, struct bnx2x, reset_task.work);

#ifdef BNX2X_STOP_ON_ERROR
	BNX2X_ERR("reset task called but STOP_ON_ERROR defined"
		  " so reset not done to allow debug dump,\n"
	 KERN_ERR " you will need to reboot when done\n");
	return;
#endif

	rtnl_lock();

	if (!netif_running(bp->dev))
		goto reset_task_exit;

	if (unlikely(bp->recovery_state != BNX2X_RECOVERY_DONE))
		bnx2x_parity_recover(bp);
	else {
		bnx2x_nic_unload(bp, UNLOAD_NORMAL);
		bnx2x_nic_load(bp, LOAD_NORMAL);
	}

reset_task_exit:
	rtnl_unlock();
}

/* end of nic load/unload */

/* ethtool_ops */

/*
 * Init service functions
 */

static inline u32 bnx2x_get_pretend_reg(struct bnx2x *bp, int func)
{
	switch (func) {
	case 0: return PXP2_REG_PGL_PRETEND_FUNC_F0;
	case 1:	return PXP2_REG_PGL_PRETEND_FUNC_F1;
	case 2:	return PXP2_REG_PGL_PRETEND_FUNC_F2;
	case 3:	return PXP2_REG_PGL_PRETEND_FUNC_F3;
	case 4:	return PXP2_REG_PGL_PRETEND_FUNC_F4;
	case 5:	return PXP2_REG_PGL_PRETEND_FUNC_F5;
	case 6:	return PXP2_REG_PGL_PRETEND_FUNC_F6;
	case 7:	return PXP2_REG_PGL_PRETEND_FUNC_F7;
	default:
		BNX2X_ERR("Unsupported function index: %d\n", func);
		return (u32)(-1);
	}
}

static void bnx2x_undi_int_disable_e1h(struct bnx2x *bp, int orig_func)
{
	u32 reg = bnx2x_get_pretend_reg(bp, orig_func), new_val;

	/* Flush all outstanding writes */
	mmiowb();

	/* Pretend to be function 0 */
	REG_WR(bp, reg, 0);
	/* Flush the GRC transaction (in the chip) */
	new_val = REG_RD(bp, reg);
	if (new_val != 0) {
		BNX2X_ERR("Hmmm... Pretend register wasn't updated: (0,%d)!\n",
			  new_val);
		BUG();
	}

	/* From now we are in the "like-E1" mode */
	bnx2x_int_disable(bp);

	/* Flush all outstanding writes */
	mmiowb();

	/* Restore the original funtion settings */
	REG_WR(bp, reg, orig_func);
	new_val = REG_RD(bp, reg);
	if (new_val != orig_func) {
		BNX2X_ERR("Hmmm... Pretend register wasn't updated: (%d,%d)!\n",
			  orig_func, new_val);
		BUG();
	}
}

static inline void bnx2x_undi_int_disable(struct bnx2x *bp, int func)
{
	if (CHIP_IS_E1H(bp))
		bnx2x_undi_int_disable_e1h(bp, func);
	else
		bnx2x_int_disable(bp);
}

static void __devinit bnx2x_undi_unload(struct bnx2x *bp)
{
	u32 val;

	/* Check if there is any driver already loaded */
	val = REG_RD(bp, MISC_REG_UNPREPARED);
	if (val == 0x1) {
		/* Check if it is the UNDI driver
		 * UNDI driver initializes CID offset for normal bell to 0x7
		 */
		bnx2x_acquire_hw_lock(bp, HW_LOCK_RESOURCE_UNDI);
		val = REG_RD(bp, DORQ_REG_NORM_CID_OFST);
		if (val == 0x7) {
			u32 reset_code = DRV_MSG_CODE_UNLOAD_REQ_WOL_DIS;
			/* save our func */
			int func = BP_FUNC(bp);
			u32 swap_en;
			u32 swap_val;

			/* clear the UNDI indication */
			REG_WR(bp, DORQ_REG_NORM_CID_OFST, 0);

			BNX2X_DEV_INFO("UNDI is active! reset device\n");

			/* try unload UNDI on port 0 */
			bp->func = 0;
			bp->fw_seq =
			       (SHMEM_RD(bp, func_mb[bp->func].drv_mb_header) &
				DRV_MSG_SEQ_NUMBER_MASK);
			reset_code = bnx2x_fw_command(bp, reset_code);

			/* if UNDI is loaded on the other port */
			if (reset_code != FW_MSG_CODE_DRV_UNLOAD_COMMON) {

				/* send "DONE" for previous unload */
				bnx2x_fw_command(bp, DRV_MSG_CODE_UNLOAD_DONE);

				/* unload UNDI on port 1 */
				bp->func = 1;
				bp->fw_seq =
			       (SHMEM_RD(bp, func_mb[bp->func].drv_mb_header) &
					DRV_MSG_SEQ_NUMBER_MASK);
				reset_code = DRV_MSG_CODE_UNLOAD_REQ_WOL_DIS;

				bnx2x_fw_command(bp, reset_code);
			}

			/* now it's safe to release the lock */
			bnx2x_release_hw_lock(bp, HW_LOCK_RESOURCE_UNDI);

			bnx2x_undi_int_disable(bp, func);

			/* close input traffic and wait for it */
			/* Do not rcv packets to BRB */
			REG_WR(bp,
			      (BP_PORT(bp) ? NIG_REG_LLH1_BRB1_DRV_MASK :
					     NIG_REG_LLH0_BRB1_DRV_MASK), 0x0);
			/* Do not direct rcv packets that are not for MCP to
			 * the BRB */
			REG_WR(bp,
			       (BP_PORT(bp) ? NIG_REG_LLH1_BRB1_NOT_MCP :
					      NIG_REG_LLH0_BRB1_NOT_MCP), 0x0);
			/* clear AEU */
			REG_WR(bp,
			     (BP_PORT(bp) ? MISC_REG_AEU_MASK_ATTN_FUNC_1 :
					    MISC_REG_AEU_MASK_ATTN_FUNC_0), 0);
			msleep(10);

			/* save NIG port swap info */
			swap_val = REG_RD(bp, NIG_REG_PORT_SWAP);
			swap_en = REG_RD(bp, NIG_REG_STRAP_OVERRIDE);
			/* reset device */
			REG_WR(bp,
			       GRCBASE_MISC + MISC_REGISTERS_RESET_REG_1_CLEAR,
			       0xd3ffffff);
			REG_WR(bp,
			       GRCBASE_MISC + MISC_REGISTERS_RESET_REG_2_CLEAR,
			       0x1403);
			/* take the NIG out of reset and restore swap values */
			REG_WR(bp,
			       GRCBASE_MISC + MISC_REGISTERS_RESET_REG_1_SET,
			       MISC_REGISTERS_RESET_REG_1_RST_NIG);
			REG_WR(bp, NIG_REG_PORT_SWAP, swap_val);
			REG_WR(bp, NIG_REG_STRAP_OVERRIDE, swap_en);

			/* send unload done to the MCP */
			bnx2x_fw_command(bp, DRV_MSG_CODE_UNLOAD_DONE);

			/* restore our func and fw_seq */
			bp->func = func;
			bp->fw_seq =
			       (SHMEM_RD(bp, func_mb[bp->func].drv_mb_header) &
				DRV_MSG_SEQ_NUMBER_MASK);

		} else
			bnx2x_release_hw_lock(bp, HW_LOCK_RESOURCE_UNDI);
	}
}

static void __devinit bnx2x_get_common_hwinfo(struct bnx2x *bp)
{
	u32 val, val2, val3, val4, id;
	u16 pmc;

	/* Get the chip revision id and number. */
	/* chip num:16-31, rev:12-15, metal:4-11, bond_id:0-3 */
	val = REG_RD(bp, MISC_REG_CHIP_NUM);
	id = ((val & 0xffff) << 16);
	val = REG_RD(bp, MISC_REG_CHIP_REV);
	id |= ((val & 0xf) << 12);
	val = REG_RD(bp, MISC_REG_CHIP_METAL);
	id |= ((val & 0xff) << 4);
	val = REG_RD(bp, MISC_REG_BOND_ID);
	id |= (val & 0xf);
	bp->common.chip_id = id;
	bp->link_params.chip_id = bp->common.chip_id;
	BNX2X_DEV_INFO("chip ID is 0x%x\n", id);

	val = (REG_RD(bp, 0x2874) & 0x55);
	if ((bp->common.chip_id & 0x1) ||
	    (CHIP_IS_E1(bp) && val) || (CHIP_IS_E1H(bp) && (val == 0x55))) {
		bp->flags |= ONE_PORT_FLAG;
		BNX2X_DEV_INFO("single port device\n");
	}

	val = REG_RD(bp, MCP_REG_MCPR_NVM_CFG4);
	bp->common.flash_size = (NVRAM_1MB_SIZE <<
				 (val & MCPR_NVM_CFG4_FLASH_SIZE));
	BNX2X_DEV_INFO("flash_size 0x%x (%d)\n",
		       bp->common.flash_size, bp->common.flash_size);

	bp->common.shmem_base = REG_RD(bp, MISC_REG_SHARED_MEM_ADDR);
	bp->common.shmem2_base = REG_RD(bp, MISC_REG_GENERIC_CR_0);
	bp->link_params.shmem_base = bp->common.shmem_base;
	BNX2X_DEV_INFO("shmem offset 0x%x  shmem2 offset 0x%x\n",
		       bp->common.shmem_base, bp->common.shmem2_base);

	if (!bp->common.shmem_base ||
	    (bp->common.shmem_base < 0xA0000) ||
	    (bp->common.shmem_base >= 0xC0000)) {
		BNX2X_DEV_INFO("MCP not active\n");
		bp->flags |= NO_MCP_FLAG;
		return;
	}

	val = SHMEM_RD(bp, validity_map[BP_PORT(bp)]);
	if ((val & (SHR_MEM_VALIDITY_DEV_INFO | SHR_MEM_VALIDITY_MB))
		!= (SHR_MEM_VALIDITY_DEV_INFO | SHR_MEM_VALIDITY_MB))
		BNX2X_ERROR("BAD MCP validity signature\n");

	bp->common.hw_config = SHMEM_RD(bp, dev_info.shared_hw_config.config);
	BNX2X_DEV_INFO("hw_config 0x%08x\n", bp->common.hw_config);

	bp->link_params.hw_led_mode = ((bp->common.hw_config &
					SHARED_HW_CFG_LED_MODE_MASK) >>
				       SHARED_HW_CFG_LED_MODE_SHIFT);

	bp->link_params.feature_config_flags = 0;
	val = SHMEM_RD(bp, dev_info.shared_feature_config.config);
	if (val & SHARED_FEAT_CFG_OVERRIDE_PREEMPHASIS_CFG_ENABLED)
		bp->link_params.feature_config_flags |=
				FEATURE_CONFIG_OVERRIDE_PREEMPHASIS_ENABLED;
	else
		bp->link_params.feature_config_flags &=
				~FEATURE_CONFIG_OVERRIDE_PREEMPHASIS_ENABLED;

	val = SHMEM_RD(bp, dev_info.bc_rev) >> 8;
	bp->common.bc_ver = val;
	BNX2X_DEV_INFO("bc_ver %X\n", val);
	if (val < BNX2X_BC_VER) {
		/* for now only warn
		 * later we might need to enforce this */
		BNX2X_ERROR("This driver needs bc_ver %X but found %X, "
			    "please upgrade BC\n", BNX2X_BC_VER, val);
	}
	bp->link_params.feature_config_flags |=
		(val >= REQ_BC_VER_4_VRFY_OPT_MDL) ?
		FEATURE_CONFIG_BC_SUPPORTS_OPT_MDL_VRFY : 0;

	if (BP_E1HVN(bp) == 0) {
		pci_read_config_word(bp->pdev, bp->pm_cap + PCI_PM_PMC, &pmc);
		bp->flags |= (pmc & PCI_PM_CAP_PME_D3cold) ? 0 : NO_WOL_FLAG;
	} else {
		/* no WOL capability for E1HVN != 0 */
		bp->flags |= NO_WOL_FLAG;
	}
	BNX2X_DEV_INFO("%sWoL capable\n",
		       (bp->flags & NO_WOL_FLAG) ? "not " : "");

	val = SHMEM_RD(bp, dev_info.shared_hw_config.part_num);
	val2 = SHMEM_RD(bp, dev_info.shared_hw_config.part_num[4]);
	val3 = SHMEM_RD(bp, dev_info.shared_hw_config.part_num[8]);
	val4 = SHMEM_RD(bp, dev_info.shared_hw_config.part_num[12]);

	dev_info(&bp->pdev->dev, "part number %X-%X-%X-%X\n",
		 val, val2, val3, val4);
}

static void __devinit bnx2x_link_settings_supported(struct bnx2x *bp,
						    u32 switch_cfg)
{
	int port = BP_PORT(bp);
	u32 ext_phy_type;

	switch (switch_cfg) {
	case SWITCH_CFG_1G:
		BNX2X_DEV_INFO("switch_cfg 0x%x (1G)\n", switch_cfg);

		ext_phy_type =
			SERDES_EXT_PHY_TYPE(bp->link_params.ext_phy_config);
		switch (ext_phy_type) {
		case PORT_HW_CFG_SERDES_EXT_PHY_TYPE_DIRECT:
			BNX2X_DEV_INFO("ext_phy_type 0x%x (Direct)\n",
				       ext_phy_type);

			bp->port.supported |= (SUPPORTED_10baseT_Half |
					       SUPPORTED_10baseT_Full |
					       SUPPORTED_100baseT_Half |
					       SUPPORTED_100baseT_Full |
					       SUPPORTED_1000baseT_Full |
					       SUPPORTED_2500baseX_Full |
					       SUPPORTED_TP |
					       SUPPORTED_FIBRE |
					       SUPPORTED_Autoneg |
					       SUPPORTED_Pause |
					       SUPPORTED_Asym_Pause);
			break;

		case PORT_HW_CFG_SERDES_EXT_PHY_TYPE_BCM5482:
			BNX2X_DEV_INFO("ext_phy_type 0x%x (5482)\n",
				       ext_phy_type);

			bp->port.supported |= (SUPPORTED_10baseT_Half |
					       SUPPORTED_10baseT_Full |
					       SUPPORTED_100baseT_Half |
					       SUPPORTED_100baseT_Full |
					       SUPPORTED_1000baseT_Full |
					       SUPPORTED_TP |
					       SUPPORTED_FIBRE |
					       SUPPORTED_Autoneg |
					       SUPPORTED_Pause |
					       SUPPORTED_Asym_Pause);
			break;

		default:
			BNX2X_ERR("NVRAM config error. "
				  "BAD SerDes ext_phy_config 0x%x\n",
				  bp->link_params.ext_phy_config);
			return;
		}

		bp->port.phy_addr = REG_RD(bp, NIG_REG_SERDES0_CTRL_PHY_ADDR +
					   port*0x10);
		BNX2X_DEV_INFO("phy_addr 0x%x\n", bp->port.phy_addr);
		break;

	case SWITCH_CFG_10G:
		BNX2X_DEV_INFO("switch_cfg 0x%x (10G)\n", switch_cfg);

		ext_phy_type =
			XGXS_EXT_PHY_TYPE(bp->link_params.ext_phy_config);
		switch (ext_phy_type) {
		case PORT_HW_CFG_XGXS_EXT_PHY_TYPE_DIRECT:
			BNX2X_DEV_INFO("ext_phy_type 0x%x (Direct)\n",
				       ext_phy_type);

			bp->port.supported |= (SUPPORTED_10baseT_Half |
					       SUPPORTED_10baseT_Full |
					       SUPPORTED_100baseT_Half |
					       SUPPORTED_100baseT_Full |
					       SUPPORTED_1000baseT_Full |
					       SUPPORTED_2500baseX_Full |
					       SUPPORTED_10000baseT_Full |
					       SUPPORTED_TP |
					       SUPPORTED_FIBRE |
					       SUPPORTED_Autoneg |
					       SUPPORTED_Pause |
					       SUPPORTED_Asym_Pause);
			break;

		case PORT_HW_CFG_XGXS_EXT_PHY_TYPE_BCM8072:
			BNX2X_DEV_INFO("ext_phy_type 0x%x (8072)\n",
				       ext_phy_type);

			bp->port.supported |= (SUPPORTED_10000baseT_Full |
					       SUPPORTED_1000baseT_Full |
					       SUPPORTED_FIBRE |
					       SUPPORTED_Autoneg |
					       SUPPORTED_Pause |
					       SUPPORTED_Asym_Pause);
			break;

		case PORT_HW_CFG_XGXS_EXT_PHY_TYPE_BCM8073:
			BNX2X_DEV_INFO("ext_phy_type 0x%x (8073)\n",
				       ext_phy_type);

			bp->port.supported |= (SUPPORTED_10000baseT_Full |
					       SUPPORTED_2500baseX_Full |
					       SUPPORTED_1000baseT_Full |
					       SUPPORTED_FIBRE |
					       SUPPORTED_Autoneg |
					       SUPPORTED_Pause |
					       SUPPORTED_Asym_Pause);
			break;

		case PORT_HW_CFG_XGXS_EXT_PHY_TYPE_BCM8705:
			BNX2X_DEV_INFO("ext_phy_type 0x%x (8705)\n",
				       ext_phy_type);

			bp->port.supported |= (SUPPORTED_10000baseT_Full |
					       SUPPORTED_FIBRE |
					       SUPPORTED_Pause |
					       SUPPORTED_Asym_Pause);
			break;

		case PORT_HW_CFG_XGXS_EXT_PHY_TYPE_BCM8706:
			BNX2X_DEV_INFO("ext_phy_type 0x%x (8706)\n",
				       ext_phy_type);

			bp->port.supported |= (SUPPORTED_10000baseT_Full |
					       SUPPORTED_1000baseT_Full |
					       SUPPORTED_FIBRE |
					       SUPPORTED_Pause |
					       SUPPORTED_Asym_Pause);
			break;

		case PORT_HW_CFG_XGXS_EXT_PHY_TYPE_BCM8726:
			BNX2X_DEV_INFO("ext_phy_type 0x%x (8726)\n",
				       ext_phy_type);

			bp->port.supported |= (SUPPORTED_10000baseT_Full |
					       SUPPORTED_1000baseT_Full |
					       SUPPORTED_Autoneg |
					       SUPPORTED_FIBRE |
					       SUPPORTED_Pause |
					       SUPPORTED_Asym_Pause);
			break;

		case PORT_HW_CFG_XGXS_EXT_PHY_TYPE_BCM8727:
			BNX2X_DEV_INFO("ext_phy_type 0x%x (8727)\n",
				       ext_phy_type);

			bp->port.supported |= (SUPPORTED_10000baseT_Full |
					       SUPPORTED_1000baseT_Full |
					       SUPPORTED_Autoneg |
					       SUPPORTED_FIBRE |
					       SUPPORTED_Pause |
					       SUPPORTED_Asym_Pause);
			break;

		case PORT_HW_CFG_XGXS_EXT_PHY_TYPE_SFX7101:
			BNX2X_DEV_INFO("ext_phy_type 0x%x (SFX7101)\n",
				       ext_phy_type);

			bp->port.supported |= (SUPPORTED_10000baseT_Full |
					       SUPPORTED_TP |
					       SUPPORTED_Autoneg |
					       SUPPORTED_Pause |
					       SUPPORTED_Asym_Pause);
			break;

		case PORT_HW_CFG_XGXS_EXT_PHY_TYPE_BCM8481:
			BNX2X_DEV_INFO("ext_phy_type 0x%x (BCM8481)\n",
				       ext_phy_type);

			bp->port.supported |= (SUPPORTED_10baseT_Half |
					       SUPPORTED_10baseT_Full |
					       SUPPORTED_100baseT_Half |
					       SUPPORTED_100baseT_Full |
					       SUPPORTED_1000baseT_Full |
					       SUPPORTED_10000baseT_Full |
					       SUPPORTED_TP |
					       SUPPORTED_Autoneg |
					       SUPPORTED_Pause |
					       SUPPORTED_Asym_Pause);
			break;

		case PORT_HW_CFG_XGXS_EXT_PHY_TYPE_FAILURE:
			BNX2X_ERR("XGXS PHY Failure detected 0x%x\n",
				  bp->link_params.ext_phy_config);
			break;

		default:
			BNX2X_ERR("NVRAM config error. "
				  "BAD XGXS ext_phy_config 0x%x\n",
				  bp->link_params.ext_phy_config);
			return;
		}

		bp->port.phy_addr = REG_RD(bp, NIG_REG_XGXS0_CTRL_PHY_ADDR +
					   port*0x18);
		BNX2X_DEV_INFO("phy_addr 0x%x\n", bp->port.phy_addr);

		break;

	default:
		BNX2X_ERR("BAD switch_cfg link_config 0x%x\n",
			  bp->port.link_config);
		return;
	}
	bp->link_params.phy_addr = bp->port.phy_addr;

	/* mask what we support according to speed_cap_mask */
	if (!(bp->link_params.speed_cap_mask &
				PORT_HW_CFG_SPEED_CAPABILITY_D0_10M_HALF))
		bp->port.supported &= ~SUPPORTED_10baseT_Half;

	if (!(bp->link_params.speed_cap_mask &
				PORT_HW_CFG_SPEED_CAPABILITY_D0_10M_FULL))
		bp->port.supported &= ~SUPPORTED_10baseT_Full;

	if (!(bp->link_params.speed_cap_mask &
				PORT_HW_CFG_SPEED_CAPABILITY_D0_100M_HALF))
		bp->port.supported &= ~SUPPORTED_100baseT_Half;

	if (!(bp->link_params.speed_cap_mask &
				PORT_HW_CFG_SPEED_CAPABILITY_D0_100M_FULL))
		bp->port.supported &= ~SUPPORTED_100baseT_Full;

	if (!(bp->link_params.speed_cap_mask &
					PORT_HW_CFG_SPEED_CAPABILITY_D0_1G))
		bp->port.supported &= ~(SUPPORTED_1000baseT_Half |
					SUPPORTED_1000baseT_Full);

	if (!(bp->link_params.speed_cap_mask &
					PORT_HW_CFG_SPEED_CAPABILITY_D0_2_5G))
		bp->port.supported &= ~SUPPORTED_2500baseX_Full;

	if (!(bp->link_params.speed_cap_mask &
					PORT_HW_CFG_SPEED_CAPABILITY_D0_10G))
		bp->port.supported &= ~SUPPORTED_10000baseT_Full;

	BNX2X_DEV_INFO("supported 0x%x\n", bp->port.supported);
}

static void __devinit bnx2x_link_settings_requested(struct bnx2x *bp)
{
	bp->link_params.req_duplex = DUPLEX_FULL;

	switch (bp->port.link_config & PORT_FEATURE_LINK_SPEED_MASK) {
	case PORT_FEATURE_LINK_SPEED_AUTO:
		if (bp->port.supported & SUPPORTED_Autoneg) {
			bp->link_params.req_line_speed = SPEED_AUTO_NEG;
			bp->port.advertising = bp->port.supported;
		} else {
			u32 ext_phy_type =
			    XGXS_EXT_PHY_TYPE(bp->link_params.ext_phy_config);

			if ((ext_phy_type ==
			     PORT_HW_CFG_XGXS_EXT_PHY_TYPE_BCM8705) ||
			    (ext_phy_type ==
			     PORT_HW_CFG_XGXS_EXT_PHY_TYPE_BCM8706)) {
				/* force 10G, no AN */
				bp->link_params.req_line_speed = SPEED_10000;
				bp->port.advertising =
						(ADVERTISED_10000baseT_Full |
						 ADVERTISED_FIBRE);
				break;
			}
			BNX2X_ERR("NVRAM config error. "
				  "Invalid link_config 0x%x"
				  "  Autoneg not supported\n",
				  bp->port.link_config);
			return;
		}
		break;

	case PORT_FEATURE_LINK_SPEED_10M_FULL:
		if (bp->port.supported & SUPPORTED_10baseT_Full) {
			bp->link_params.req_line_speed = SPEED_10;
			bp->port.advertising = (ADVERTISED_10baseT_Full |
						ADVERTISED_TP);
		} else {
			BNX2X_ERROR("NVRAM config error. "
				    "Invalid link_config 0x%x"
				    "  speed_cap_mask 0x%x\n",
				    bp->port.link_config,
				    bp->link_params.speed_cap_mask);
			return;
		}
		break;

	case PORT_FEATURE_LINK_SPEED_10M_HALF:
		if (bp->port.supported & SUPPORTED_10baseT_Half) {
			bp->link_params.req_line_speed = SPEED_10;
			bp->link_params.req_duplex = DUPLEX_HALF;
			bp->port.advertising = (ADVERTISED_10baseT_Half |
						ADVERTISED_TP);
		} else {
			BNX2X_ERROR("NVRAM config error. "
				    "Invalid link_config 0x%x"
				    "  speed_cap_mask 0x%x\n",
				    bp->port.link_config,
				    bp->link_params.speed_cap_mask);
			return;
		}
		break;

	case PORT_FEATURE_LINK_SPEED_100M_FULL:
		if (bp->port.supported & SUPPORTED_100baseT_Full) {
			bp->link_params.req_line_speed = SPEED_100;
			bp->port.advertising = (ADVERTISED_100baseT_Full |
						ADVERTISED_TP);
		} else {
			BNX2X_ERROR("NVRAM config error. "
				    "Invalid link_config 0x%x"
				    "  speed_cap_mask 0x%x\n",
				    bp->port.link_config,
				    bp->link_params.speed_cap_mask);
			return;
		}
		break;

	case PORT_FEATURE_LINK_SPEED_100M_HALF:
		if (bp->port.supported & SUPPORTED_100baseT_Half) {
			bp->link_params.req_line_speed = SPEED_100;
			bp->link_params.req_duplex = DUPLEX_HALF;
			bp->port.advertising = (ADVERTISED_100baseT_Half |
						ADVERTISED_TP);
		} else {
			BNX2X_ERROR("NVRAM config error. "
				    "Invalid link_config 0x%x"
				    "  speed_cap_mask 0x%x\n",
				    bp->port.link_config,
				    bp->link_params.speed_cap_mask);
			return;
		}
		break;

	case PORT_FEATURE_LINK_SPEED_1G:
		if (bp->port.supported & SUPPORTED_1000baseT_Full) {
			bp->link_params.req_line_speed = SPEED_1000;
			bp->port.advertising = (ADVERTISED_1000baseT_Full |
						ADVERTISED_TP);
		} else {
			BNX2X_ERROR("NVRAM config error. "
				    "Invalid link_config 0x%x"
				    "  speed_cap_mask 0x%x\n",
				    bp->port.link_config,
				    bp->link_params.speed_cap_mask);
			return;
		}
		break;

	case PORT_FEATURE_LINK_SPEED_2_5G:
		if (bp->port.supported & SUPPORTED_2500baseX_Full) {
			bp->link_params.req_line_speed = SPEED_2500;
			bp->port.advertising = (ADVERTISED_2500baseX_Full |
						ADVERTISED_TP);
		} else {
			BNX2X_ERROR("NVRAM config error. "
				    "Invalid link_config 0x%x"
				    "  speed_cap_mask 0x%x\n",
				    bp->port.link_config,
				    bp->link_params.speed_cap_mask);
			return;
		}
		break;

	case PORT_FEATURE_LINK_SPEED_10G_CX4:
	case PORT_FEATURE_LINK_SPEED_10G_KX4:
	case PORT_FEATURE_LINK_SPEED_10G_KR:
		if (bp->port.supported & SUPPORTED_10000baseT_Full) {
			bp->link_params.req_line_speed = SPEED_10000;
			bp->port.advertising = (ADVERTISED_10000baseT_Full |
						ADVERTISED_FIBRE);
		} else {
			BNX2X_ERROR("NVRAM config error. "
				    "Invalid link_config 0x%x"
				    "  speed_cap_mask 0x%x\n",
				    bp->port.link_config,
				    bp->link_params.speed_cap_mask);
			return;
		}
		break;

	default:
		BNX2X_ERROR("NVRAM config error. "
			    "BAD link speed link_config 0x%x\n",
			    bp->port.link_config);
		bp->link_params.req_line_speed = SPEED_AUTO_NEG;
		bp->port.advertising = bp->port.supported;
		break;
	}

	bp->link_params.req_flow_ctrl = (bp->port.link_config &
					 PORT_FEATURE_FLOW_CONTROL_MASK);
	if ((bp->link_params.req_flow_ctrl == BNX2X_FLOW_CTRL_AUTO) &&
	    !(bp->port.supported & SUPPORTED_Autoneg))
		bp->link_params.req_flow_ctrl = BNX2X_FLOW_CTRL_NONE;

	BNX2X_DEV_INFO("req_line_speed %d  req_duplex %d  req_flow_ctrl 0x%x"
		       "  advertising 0x%x\n",
		       bp->link_params.req_line_speed,
		       bp->link_params.req_duplex,
		       bp->link_params.req_flow_ctrl, bp->port.advertising);
}

static void __devinit bnx2x_set_mac_buf(u8 *mac_buf, u32 mac_lo, u16 mac_hi)
{
	mac_hi = cpu_to_be16(mac_hi);
	mac_lo = cpu_to_be32(mac_lo);
	memcpy(mac_buf, &mac_hi, sizeof(mac_hi));
	memcpy(mac_buf + sizeof(mac_hi), &mac_lo, sizeof(mac_lo));
}

static void __devinit bnx2x_get_port_hwinfo(struct bnx2x *bp)
{
	int port = BP_PORT(bp);
	u32 val, val2;
	u32 config;
	u16 i;
	u32 ext_phy_type;

	bp->link_params.bp = bp;
	bp->link_params.port = port;

	bp->link_params.lane_config =
		SHMEM_RD(bp, dev_info.port_hw_config[port].lane_config);
	bp->link_params.ext_phy_config =
		SHMEM_RD(bp,
			 dev_info.port_hw_config[port].external_phy_config);
	/* BCM8727_NOC => BCM8727 no over current */
	if (XGXS_EXT_PHY_TYPE(bp->link_params.ext_phy_config) ==
	    PORT_HW_CFG_XGXS_EXT_PHY_TYPE_BCM8727_NOC) {
		bp->link_params.ext_phy_config &=
			~PORT_HW_CFG_XGXS_EXT_PHY_TYPE_MASK;
		bp->link_params.ext_phy_config |=
			PORT_HW_CFG_XGXS_EXT_PHY_TYPE_BCM8727;
		bp->link_params.feature_config_flags |=
			FEATURE_CONFIG_BCM8727_NOC;
	}

	bp->link_params.speed_cap_mask =
		SHMEM_RD(bp,
			 dev_info.port_hw_config[port].speed_capability_mask);

	bp->port.link_config =
		SHMEM_RD(bp, dev_info.port_feature_config[port].link_config);

	/* Get the 4 lanes xgxs config rx and tx */
	for (i = 0; i < 2; i++) {
		val = SHMEM_RD(bp,
			   dev_info.port_hw_config[port].xgxs_config_rx[i<<1]);
		bp->link_params.xgxs_config_rx[i << 1] = ((val>>16) & 0xffff);
		bp->link_params.xgxs_config_rx[(i << 1) + 1] = (val & 0xffff);

		val = SHMEM_RD(bp,
			   dev_info.port_hw_config[port].xgxs_config_tx[i<<1]);
		bp->link_params.xgxs_config_tx[i << 1] = ((val>>16) & 0xffff);
		bp->link_params.xgxs_config_tx[(i << 1) + 1] = (val & 0xffff);
	}

	/* If the device is capable of WoL, set the default state according
	 * to the HW
	 */
	config = SHMEM_RD(bp, dev_info.port_feature_config[port].config);
	bp->wol = (!(bp->flags & NO_WOL_FLAG) &&
		   (config & PORT_FEATURE_WOL_ENABLED));

	BNX2X_DEV_INFO("lane_config 0x%08x  ext_phy_config 0x%08x"
		       "  speed_cap_mask 0x%08x  link_config 0x%08x\n",
		       bp->link_params.lane_config,
		       bp->link_params.ext_phy_config,
		       bp->link_params.speed_cap_mask, bp->port.link_config);

	bp->link_params.switch_cfg |= (bp->port.link_config &
				       PORT_FEATURE_CONNECTED_SWITCH_MASK);
	bnx2x_link_settings_supported(bp, bp->link_params.switch_cfg);

	bnx2x_link_settings_requested(bp);

	/*
	 * If connected directly, work with the internal PHY, otherwise, work
	 * with the external PHY
	 */
	ext_phy_type = XGXS_EXT_PHY_TYPE(bp->link_params.ext_phy_config);
	if (ext_phy_type == PORT_HW_CFG_XGXS_EXT_PHY_TYPE_DIRECT)
		bp->mdio.prtad = bp->link_params.phy_addr;

	else if ((ext_phy_type != PORT_HW_CFG_XGXS_EXT_PHY_TYPE_FAILURE) &&
		 (ext_phy_type != PORT_HW_CFG_XGXS_EXT_PHY_TYPE_NOT_CONN))
		bp->mdio.prtad =
			XGXS_EXT_PHY_ADDR(bp->link_params.ext_phy_config);

	val2 = SHMEM_RD(bp, dev_info.port_hw_config[port].mac_upper);
	val = SHMEM_RD(bp, dev_info.port_hw_config[port].mac_lower);
	bnx2x_set_mac_buf(bp->dev->dev_addr, val, val2);
	memcpy(bp->link_params.mac_addr, bp->dev->dev_addr, ETH_ALEN);
	memcpy(bp->dev->perm_addr, bp->dev->dev_addr, ETH_ALEN);

#ifdef BCM_CNIC
	val2 = SHMEM_RD(bp, dev_info.port_hw_config[port].iscsi_mac_upper);
	val = SHMEM_RD(bp, dev_info.port_hw_config[port].iscsi_mac_lower);
	bnx2x_set_mac_buf(bp->iscsi_mac, val, val2);
#endif
}

static int __devinit bnx2x_get_hwinfo(struct bnx2x *bp)
{
	int func = BP_FUNC(bp);
	u32 val, val2;
	int rc = 0;

	bnx2x_get_common_hwinfo(bp);

	bp->e1hov = 0;
	bp->e1hmf = 0;
	if (CHIP_IS_E1H(bp) && !BP_NOMCP(bp)) {
		bp->mf_config =
			SHMEM_RD(bp, mf_cfg.func_mf_config[func].config);

		val = (SHMEM_RD(bp, mf_cfg.func_mf_config[FUNC_0].e1hov_tag) &
		       FUNC_MF_CFG_E1HOV_TAG_MASK);
		if (val != FUNC_MF_CFG_E1HOV_TAG_DEFAULT)
			bp->e1hmf = 1;
		BNX2X_DEV_INFO("%s function mode\n",
			       IS_E1HMF(bp) ? "multi" : "single");

		if (IS_E1HMF(bp)) {
			val = (SHMEM_RD(bp, mf_cfg.func_mf_config[func].
								e1hov_tag) &
			       FUNC_MF_CFG_E1HOV_TAG_MASK);
			if (val != FUNC_MF_CFG_E1HOV_TAG_DEFAULT) {
				bp->e1hov = val;
				BNX2X_DEV_INFO("E1HOV for func %d is %d "
					       "(0x%04x)\n",
					       func, bp->e1hov, bp->e1hov);
			} else {
				BNX2X_ERROR("No valid E1HOV for func %d,"
					    "  aborting\n", func);
				rc = -EPERM;
			}
		} else {
			if (BP_E1HVN(bp)) {
				BNX2X_ERROR("VN %d in single function mode,"
					    "  aborting\n", BP_E1HVN(bp));
				rc = -EPERM;
			}
		}
	}

	if (!BP_NOMCP(bp)) {
		bnx2x_get_port_hwinfo(bp);

		bp->fw_seq = (SHMEM_RD(bp, func_mb[func].drv_mb_header) &
			      DRV_MSG_SEQ_NUMBER_MASK);
		BNX2X_DEV_INFO("fw_seq 0x%08x\n", bp->fw_seq);
	}

	if (IS_E1HMF(bp)) {
		val2 = SHMEM_RD(bp, mf_cfg.func_mf_config[func].mac_upper);
		val = SHMEM_RD(bp,  mf_cfg.func_mf_config[func].mac_lower);
		if ((val2 != FUNC_MF_CFG_UPPERMAC_DEFAULT) &&
		    (val != FUNC_MF_CFG_LOWERMAC_DEFAULT)) {
			bp->dev->dev_addr[0] = (u8)(val2 >> 8 & 0xff);
			bp->dev->dev_addr[1] = (u8)(val2 & 0xff);
			bp->dev->dev_addr[2] = (u8)(val >> 24 & 0xff);
			bp->dev->dev_addr[3] = (u8)(val >> 16 & 0xff);
			bp->dev->dev_addr[4] = (u8)(val >> 8  & 0xff);
			bp->dev->dev_addr[5] = (u8)(val & 0xff);
			memcpy(bp->link_params.mac_addr, bp->dev->dev_addr,
			       ETH_ALEN);
			memcpy(bp->dev->perm_addr, bp->dev->dev_addr,
			       ETH_ALEN);
		}

		return rc;
	}

	if (BP_NOMCP(bp)) {
		/* only supposed to happen on emulation/FPGA */
		BNX2X_ERROR("warning: random MAC workaround active\n");
		random_ether_addr(bp->dev->dev_addr);
		memcpy(bp->dev->perm_addr, bp->dev->dev_addr, ETH_ALEN);
	}

	return rc;
}

static void __devinit bnx2x_read_fwinfo(struct bnx2x *bp)
{
	int cnt, i, block_end, rodi;
	char vpd_data[BNX2X_VPD_LEN+1];
	char str_id_reg[VENDOR_ID_LEN+1];
	char str_id_cap[VENDOR_ID_LEN+1];
	u8 len;

	cnt = pci_read_vpd(bp->pdev, 0, BNX2X_VPD_LEN, vpd_data);
	memset(bp->fw_ver, 0, sizeof(bp->fw_ver));

	if (cnt < BNX2X_VPD_LEN)
		goto out_not_found;

	i = pci_vpd_find_tag(vpd_data, 0, BNX2X_VPD_LEN,
			     PCI_VPD_LRDT_RO_DATA);
	if (i < 0)
		goto out_not_found;


	block_end = i + PCI_VPD_LRDT_TAG_SIZE +
		    pci_vpd_lrdt_size(&vpd_data[i]);

	i += PCI_VPD_LRDT_TAG_SIZE;

	if (block_end > BNX2X_VPD_LEN)
		goto out_not_found;

	rodi = pci_vpd_find_info_keyword(vpd_data, i, block_end,
				   PCI_VPD_RO_KEYWORD_MFR_ID);
	if (rodi < 0)
		goto out_not_found;

	len = pci_vpd_info_field_size(&vpd_data[rodi]);

	if (len != VENDOR_ID_LEN)
		goto out_not_found;

	rodi += PCI_VPD_INFO_FLD_HDR_SIZE;

	/* vendor specific info */
	snprintf(str_id_reg, VENDOR_ID_LEN + 1, "%04x", PCI_VENDOR_ID_DELL);
	snprintf(str_id_cap, VENDOR_ID_LEN + 1, "%04X", PCI_VENDOR_ID_DELL);
	if (!strncmp(str_id_reg, &vpd_data[rodi], VENDOR_ID_LEN) ||
	    !strncmp(str_id_cap, &vpd_data[rodi], VENDOR_ID_LEN)) {

		rodi = pci_vpd_find_info_keyword(vpd_data, i, block_end,
						PCI_VPD_RO_KEYWORD_VENDOR0);
		if (rodi >= 0) {
			len = pci_vpd_info_field_size(&vpd_data[rodi]);

			rodi += PCI_VPD_INFO_FLD_HDR_SIZE;

			if (len < 32 && (len + rodi) <= BNX2X_VPD_LEN) {
				memcpy(bp->fw_ver, &vpd_data[rodi], len);
				bp->fw_ver[len] = ' ';
			}
		}
		return;
	}
out_not_found:
	return;
}

static int __devinit bnx2x_init_bp(struct bnx2x *bp)
{
	int func = BP_FUNC(bp);
	int timer_interval;
	int rc;

	/* Disable interrupt handling until HW is initialized */
	atomic_set(&bp->intr_sem, 1);
	smp_wmb(); /* Ensure that bp->intr_sem update is SMP-safe */

	mutex_init(&bp->port.phy_mutex);
	mutex_init(&bp->fw_mb_mutex);
	spin_lock_init(&bp->stats_lock);
#ifdef BCM_CNIC
	mutex_init(&bp->cnic_mutex);
#endif

	INIT_DELAYED_WORK(&bp->sp_task, bnx2x_sp_task);
	INIT_DELAYED_WORK(&bp->reset_task, bnx2x_reset_task);

	rc = bnx2x_get_hwinfo(bp);

	bnx2x_read_fwinfo(bp);
	/* need to reset chip if undi was active */
	if (!BP_NOMCP(bp))
		bnx2x_undi_unload(bp);

	if (CHIP_REV_IS_FPGA(bp))
		dev_err(&bp->pdev->dev, "FPGA detected\n");

	if (BP_NOMCP(bp) && (func == 0))
		dev_err(&bp->pdev->dev, "MCP disabled, "
					"must load devices in order!\n");

	/* Set multi queue mode */
	if ((multi_mode != ETH_RSS_MODE_DISABLED) &&
	    ((int_mode == INT_MODE_INTx) || (int_mode == INT_MODE_MSI))) {
		dev_err(&bp->pdev->dev, "Multi disabled since int_mode "
					"requested is not MSI-X\n");
		multi_mode = ETH_RSS_MODE_DISABLED;
	}
	bp->multi_mode = multi_mode;


	bp->dev->features |= NETIF_F_GRO;

	/* Set TPA flags */
	if (disable_tpa) {
		bp->flags &= ~TPA_ENABLE_FLAG;
		bp->dev->features &= ~NETIF_F_LRO;
	} else {
		bp->flags |= TPA_ENABLE_FLAG;
		bp->dev->features |= NETIF_F_LRO;
	}

	if (CHIP_IS_E1(bp))
		bp->dropless_fc = 0;
	else
		bp->dropless_fc = dropless_fc;

	bp->mrrs = mrrs;

	bp->tx_ring_size = MAX_TX_AVAIL;
	bp->rx_ring_size = MAX_RX_AVAIL;

	bp->rx_csum = 1;

	/* make sure that the numbers are in the right granularity */
	bp->tx_ticks = (50 / (4 * BNX2X_BTR)) * (4 * BNX2X_BTR);
	bp->rx_ticks = (25 / (4 * BNX2X_BTR)) * (4 * BNX2X_BTR);

	timer_interval = (CHIP_REV_IS_SLOW(bp) ? 5*HZ : HZ);
	bp->current_interval = (poll ? poll : timer_interval);

	init_timer(&bp->timer);
	bp->timer.expires = jiffies + bp->current_interval;
	bp->timer.data = (unsigned long) bp;
	bp->timer.function = bnx2x_timer;

	return rc;
}

/*
 * ethtool service functions
 */

/* All ethtool functions called with rtnl_lock */

static int bnx2x_get_settings(struct net_device *dev, struct ethtool_cmd *cmd)
{
	struct bnx2x *bp = netdev_priv(dev);

	cmd->supported = bp->port.supported;
	cmd->advertising = bp->port.advertising;

	if ((bp->state == BNX2X_STATE_OPEN) &&
	    !(bp->flags & MF_FUNC_DIS) &&
	    (bp->link_vars.link_up)) {
		cmd->speed = bp->link_vars.line_speed;
		cmd->duplex = bp->link_vars.duplex;
		if (IS_E1HMF(bp)) {
			u16 vn_max_rate;

			vn_max_rate =
				((bp->mf_config & FUNC_MF_CFG_MAX_BW_MASK) >>
				FUNC_MF_CFG_MAX_BW_SHIFT) * 100;
			if (vn_max_rate < cmd->speed)
				cmd->speed = vn_max_rate;
		}
	} else {
		cmd->speed = -1;
		cmd->duplex = -1;
	}

	if (bp->link_params.switch_cfg == SWITCH_CFG_10G) {
		u32 ext_phy_type =
			XGXS_EXT_PHY_TYPE(bp->link_params.ext_phy_config);

		switch (ext_phy_type) {
		case PORT_HW_CFG_XGXS_EXT_PHY_TYPE_DIRECT:
		case PORT_HW_CFG_XGXS_EXT_PHY_TYPE_BCM8072:
		case PORT_HW_CFG_XGXS_EXT_PHY_TYPE_BCM8073:
		case PORT_HW_CFG_XGXS_EXT_PHY_TYPE_BCM8705:
		case PORT_HW_CFG_XGXS_EXT_PHY_TYPE_BCM8706:
		case PORT_HW_CFG_XGXS_EXT_PHY_TYPE_BCM8726:
		case PORT_HW_CFG_XGXS_EXT_PHY_TYPE_BCM8727:
			cmd->port = PORT_FIBRE;
			break;

		case PORT_HW_CFG_XGXS_EXT_PHY_TYPE_SFX7101:
		case PORT_HW_CFG_XGXS_EXT_PHY_TYPE_BCM8481:
			cmd->port = PORT_TP;
			break;

		case PORT_HW_CFG_XGXS_EXT_PHY_TYPE_FAILURE:
			BNX2X_ERR("XGXS PHY Failure detected 0x%x\n",
				  bp->link_params.ext_phy_config);
			break;

		default:
			DP(NETIF_MSG_LINK, "BAD XGXS ext_phy_config 0x%x\n",
			   bp->link_params.ext_phy_config);
			break;
		}
	} else
		cmd->port = PORT_TP;

	cmd->phy_address = bp->mdio.prtad;
	cmd->transceiver = XCVR_INTERNAL;

	if (bp->link_params.req_line_speed == SPEED_AUTO_NEG)
		cmd->autoneg = AUTONEG_ENABLE;
	else
		cmd->autoneg = AUTONEG_DISABLE;

	cmd->maxtxpkt = 0;
	cmd->maxrxpkt = 0;

	DP(NETIF_MSG_LINK, "ethtool_cmd: cmd %d\n"
	   DP_LEVEL "  supported 0x%x  advertising 0x%x  speed %d\n"
	   DP_LEVEL "  duplex %d  port %d  phy_address %d  transceiver %d\n"
	   DP_LEVEL "  autoneg %d  maxtxpkt %d  maxrxpkt %d\n",
	   cmd->cmd, cmd->supported, cmd->advertising, cmd->speed,
	   cmd->duplex, cmd->port, cmd->phy_address, cmd->transceiver,
	   cmd->autoneg, cmd->maxtxpkt, cmd->maxrxpkt);

	return 0;
}

static int bnx2x_set_settings(struct net_device *dev, struct ethtool_cmd *cmd)
{
	struct bnx2x *bp = netdev_priv(dev);
	u32 advertising;

	if (IS_E1HMF(bp))
		return 0;

	DP(NETIF_MSG_LINK, "ethtool_cmd: cmd %d\n"
	   DP_LEVEL "  supported 0x%x  advertising 0x%x  speed %d\n"
	   DP_LEVEL "  duplex %d  port %d  phy_address %d  transceiver %d\n"
	   DP_LEVEL "  autoneg %d  maxtxpkt %d  maxrxpkt %d\n",
	   cmd->cmd, cmd->supported, cmd->advertising, cmd->speed,
	   cmd->duplex, cmd->port, cmd->phy_address, cmd->transceiver,
	   cmd->autoneg, cmd->maxtxpkt, cmd->maxrxpkt);

	if (cmd->autoneg == AUTONEG_ENABLE) {
		if (!(bp->port.supported & SUPPORTED_Autoneg)) {
			DP(NETIF_MSG_LINK, "Autoneg not supported\n");
			return -EINVAL;
		}

		/* advertise the requested speed and duplex if supported */
		cmd->advertising &= bp->port.supported;

		bp->link_params.req_line_speed = SPEED_AUTO_NEG;
		bp->link_params.req_duplex = DUPLEX_FULL;
		bp->port.advertising |= (ADVERTISED_Autoneg |
					 cmd->advertising);

	} else { /* forced speed */
		/* advertise the requested speed and duplex if supported */
		switch (cmd->speed) {
		case SPEED_10:
			if (cmd->duplex == DUPLEX_FULL) {
				if (!(bp->port.supported &
				      SUPPORTED_10baseT_Full)) {
					DP(NETIF_MSG_LINK,
					   "10M full not supported\n");
					return -EINVAL;
				}

				advertising = (ADVERTISED_10baseT_Full |
					       ADVERTISED_TP);
			} else {
				if (!(bp->port.supported &
				      SUPPORTED_10baseT_Half)) {
					DP(NETIF_MSG_LINK,
					   "10M half not supported\n");
					return -EINVAL;
				}

				advertising = (ADVERTISED_10baseT_Half |
					       ADVERTISED_TP);
			}
			break;

		case SPEED_100:
			if (cmd->duplex == DUPLEX_FULL) {
				if (!(bp->port.supported &
						SUPPORTED_100baseT_Full)) {
					DP(NETIF_MSG_LINK,
					   "100M full not supported\n");
					return -EINVAL;
				}

				advertising = (ADVERTISED_100baseT_Full |
					       ADVERTISED_TP);
			} else {
				if (!(bp->port.supported &
						SUPPORTED_100baseT_Half)) {
					DP(NETIF_MSG_LINK,
					   "100M half not supported\n");
					return -EINVAL;
				}

				advertising = (ADVERTISED_100baseT_Half |
					       ADVERTISED_TP);
			}
			break;

		case SPEED_1000:
			if (cmd->duplex != DUPLEX_FULL) {
				DP(NETIF_MSG_LINK, "1G half not supported\n");
				return -EINVAL;
			}

			if (!(bp->port.supported & SUPPORTED_1000baseT_Full)) {
				DP(NETIF_MSG_LINK, "1G full not supported\n");
				return -EINVAL;
			}

			advertising = (ADVERTISED_1000baseT_Full |
				       ADVERTISED_TP);
			break;

		case SPEED_2500:
			if (cmd->duplex != DUPLEX_FULL) {
				DP(NETIF_MSG_LINK,
				   "2.5G half not supported\n");
				return -EINVAL;
			}

			if (!(bp->port.supported & SUPPORTED_2500baseX_Full)) {
				DP(NETIF_MSG_LINK,
				   "2.5G full not supported\n");
				return -EINVAL;
			}

			advertising = (ADVERTISED_2500baseX_Full |
				       ADVERTISED_TP);
			break;

		case SPEED_10000:
			if (cmd->duplex != DUPLEX_FULL) {
				DP(NETIF_MSG_LINK, "10G half not supported\n");
				return -EINVAL;
			}

			if (!(bp->port.supported & SUPPORTED_10000baseT_Full)) {
				DP(NETIF_MSG_LINK, "10G full not supported\n");
				return -EINVAL;
			}

			advertising = (ADVERTISED_10000baseT_Full |
				       ADVERTISED_FIBRE);
			break;

		default:
			DP(NETIF_MSG_LINK, "Unsupported speed\n");
			return -EINVAL;
		}

		bp->link_params.req_line_speed = cmd->speed;
		bp->link_params.req_duplex = cmd->duplex;
		bp->port.advertising = advertising;
	}

	DP(NETIF_MSG_LINK, "req_line_speed %d\n"
	   DP_LEVEL "  req_duplex %d  advertising 0x%x\n",
	   bp->link_params.req_line_speed, bp->link_params.req_duplex,
	   bp->port.advertising);

	if (netif_running(dev)) {
		bnx2x_stats_handle(bp, STATS_EVENT_STOP);
		bnx2x_link_set(bp);
	}

	return 0;
}

#define IS_E1_ONLINE(info)	(((info) & RI_E1_ONLINE) == RI_E1_ONLINE)
#define IS_E1H_ONLINE(info)	(((info) & RI_E1H_ONLINE) == RI_E1H_ONLINE)

static int bnx2x_get_regs_len(struct net_device *dev)
{
	struct bnx2x *bp = netdev_priv(dev);
	int regdump_len = 0;
	int i;

	if (CHIP_IS_E1(bp)) {
		for (i = 0; i < REGS_COUNT; i++)
			if (IS_E1_ONLINE(reg_addrs[i].info))
				regdump_len += reg_addrs[i].size;

		for (i = 0; i < WREGS_COUNT_E1; i++)
			if (IS_E1_ONLINE(wreg_addrs_e1[i].info))
				regdump_len += wreg_addrs_e1[i].size *
					(1 + wreg_addrs_e1[i].read_regs_count);

	} else { /* E1H */
		for (i = 0; i < REGS_COUNT; i++)
			if (IS_E1H_ONLINE(reg_addrs[i].info))
				regdump_len += reg_addrs[i].size;

		for (i = 0; i < WREGS_COUNT_E1H; i++)
			if (IS_E1H_ONLINE(wreg_addrs_e1h[i].info))
				regdump_len += wreg_addrs_e1h[i].size *
					(1 + wreg_addrs_e1h[i].read_regs_count);
	}
	regdump_len *= 4;
	regdump_len += sizeof(struct dump_hdr);

	return regdump_len;
}

static void bnx2x_get_regs(struct net_device *dev,
			   struct ethtool_regs *regs, void *_p)
{
	u32 *p = _p, i, j;
	struct bnx2x *bp = netdev_priv(dev);
	struct dump_hdr dump_hdr = {0};

	regs->version = 0;
	memset(p, 0, regs->len);

	if (!netif_running(bp->dev))
		return;

	dump_hdr.hdr_size = (sizeof(struct dump_hdr) / 4) - 1;
	dump_hdr.dump_sign = dump_sign_all;
	dump_hdr.xstorm_waitp = REG_RD(bp, XSTORM_WAITP_ADDR);
	dump_hdr.tstorm_waitp = REG_RD(bp, TSTORM_WAITP_ADDR);
	dump_hdr.ustorm_waitp = REG_RD(bp, USTORM_WAITP_ADDR);
	dump_hdr.cstorm_waitp = REG_RD(bp, CSTORM_WAITP_ADDR);
	dump_hdr.info = CHIP_IS_E1(bp) ? RI_E1_ONLINE : RI_E1H_ONLINE;

	memcpy(p, &dump_hdr, sizeof(struct dump_hdr));
	p += dump_hdr.hdr_size + 1;

	if (CHIP_IS_E1(bp)) {
		for (i = 0; i < REGS_COUNT; i++)
			if (IS_E1_ONLINE(reg_addrs[i].info))
				for (j = 0; j < reg_addrs[i].size; j++)
					*p++ = REG_RD(bp,
						      reg_addrs[i].addr + j*4);

	} else { /* E1H */
		for (i = 0; i < REGS_COUNT; i++)
			if (IS_E1H_ONLINE(reg_addrs[i].info))
				for (j = 0; j < reg_addrs[i].size; j++)
					*p++ = REG_RD(bp,
						      reg_addrs[i].addr + j*4);
	}
}

#define PHY_FW_VER_LEN			10

static void bnx2x_get_drvinfo(struct net_device *dev,
			      struct ethtool_drvinfo *info)
{
	struct bnx2x *bp = netdev_priv(dev);
	u8 phy_fw_ver[PHY_FW_VER_LEN];

	strcpy(info->driver, DRV_MODULE_NAME);
	strcpy(info->version, DRV_MODULE_VERSION);

	phy_fw_ver[0] = '\0';
	if (bp->port.pmf) {
		bnx2x_acquire_phy_lock(bp);
		bnx2x_get_ext_phy_fw_version(&bp->link_params,
					     (bp->state != BNX2X_STATE_CLOSED),
					     phy_fw_ver, PHY_FW_VER_LEN);
		bnx2x_release_phy_lock(bp);
	}

	strncpy(info->fw_version, bp->fw_ver, 32);
	snprintf(info->fw_version + strlen(bp->fw_ver), 32 - strlen(bp->fw_ver),
		 "bc %d.%d.%d%s%s",
		 (bp->common.bc_ver & 0xff0000) >> 16,
		 (bp->common.bc_ver & 0xff00) >> 8,
		 (bp->common.bc_ver & 0xff),
		 ((phy_fw_ver[0] != '\0') ? " phy " : ""), phy_fw_ver);
	strcpy(info->bus_info, pci_name(bp->pdev));
	info->n_stats = BNX2X_NUM_STATS;
	info->testinfo_len = BNX2X_NUM_TESTS;
	info->eedump_len = bp->common.flash_size;
	info->regdump_len = bnx2x_get_regs_len(dev);
}

static void bnx2x_get_wol(struct net_device *dev, struct ethtool_wolinfo *wol)
{
	struct bnx2x *bp = netdev_priv(dev);

	if (bp->flags & NO_WOL_FLAG) {
		wol->supported = 0;
		wol->wolopts = 0;
	} else {
		wol->supported = WAKE_MAGIC;
		if (bp->wol)
			wol->wolopts = WAKE_MAGIC;
		else
			wol->wolopts = 0;
	}
	memset(&wol->sopass, 0, sizeof(wol->sopass));
}

static int bnx2x_set_wol(struct net_device *dev, struct ethtool_wolinfo *wol)
{
	struct bnx2x *bp = netdev_priv(dev);

	if (wol->wolopts & ~WAKE_MAGIC)
		return -EINVAL;

	if (wol->wolopts & WAKE_MAGIC) {
		if (bp->flags & NO_WOL_FLAG)
			return -EINVAL;

		bp->wol = 1;
	} else
		bp->wol = 0;

	return 0;
}

static u32 bnx2x_get_msglevel(struct net_device *dev)
{
	struct bnx2x *bp = netdev_priv(dev);

	return bp->msg_enable;
}

static void bnx2x_set_msglevel(struct net_device *dev, u32 level)
{
	struct bnx2x *bp = netdev_priv(dev);

	if (capable(CAP_NET_ADMIN))
		bp->msg_enable = level;
}

static int bnx2x_nway_reset(struct net_device *dev)
{
	struct bnx2x *bp = netdev_priv(dev);

	if (!bp->port.pmf)
		return 0;

	if (netif_running(dev)) {
		bnx2x_stats_handle(bp, STATS_EVENT_STOP);
		bnx2x_link_set(bp);
	}

	return 0;
}

static u32 bnx2x_get_link(struct net_device *dev)
{
	struct bnx2x *bp = netdev_priv(dev);

	if (bp->flags & MF_FUNC_DIS)
		return 0;

	return bp->link_vars.link_up;
}

static int bnx2x_get_eeprom_len(struct net_device *dev)
{
	struct bnx2x *bp = netdev_priv(dev);

	return bp->common.flash_size;
}

static int bnx2x_acquire_nvram_lock(struct bnx2x *bp)
{
	int port = BP_PORT(bp);
	int count, i;
	u32 val = 0;

	/* adjust timeout for emulation/FPGA */
	count = NVRAM_TIMEOUT_COUNT;
	if (CHIP_REV_IS_SLOW(bp))
		count *= 100;

	/* request access to nvram interface */
	REG_WR(bp, MCP_REG_MCPR_NVM_SW_ARB,
	       (MCPR_NVM_SW_ARB_ARB_REQ_SET1 << port));

	for (i = 0; i < count*10; i++) {
		val = REG_RD(bp, MCP_REG_MCPR_NVM_SW_ARB);
		if (val & (MCPR_NVM_SW_ARB_ARB_ARB1 << port))
			break;

		udelay(5);
	}

	if (!(val & (MCPR_NVM_SW_ARB_ARB_ARB1 << port))) {
		DP(BNX2X_MSG_NVM, "cannot get access to nvram interface\n");
		return -EBUSY;
	}

	return 0;
}

static int bnx2x_release_nvram_lock(struct bnx2x *bp)
{
	int port = BP_PORT(bp);
	int count, i;
	u32 val = 0;

	/* adjust timeout for emulation/FPGA */
	count = NVRAM_TIMEOUT_COUNT;
	if (CHIP_REV_IS_SLOW(bp))
		count *= 100;

	/* relinquish nvram interface */
	REG_WR(bp, MCP_REG_MCPR_NVM_SW_ARB,
	       (MCPR_NVM_SW_ARB_ARB_REQ_CLR1 << port));

	for (i = 0; i < count*10; i++) {
		val = REG_RD(bp, MCP_REG_MCPR_NVM_SW_ARB);
		if (!(val & (MCPR_NVM_SW_ARB_ARB_ARB1 << port)))
			break;

		udelay(5);
	}

	if (val & (MCPR_NVM_SW_ARB_ARB_ARB1 << port)) {
		DP(BNX2X_MSG_NVM, "cannot free access to nvram interface\n");
		return -EBUSY;
	}

	return 0;
}

static void bnx2x_enable_nvram_access(struct bnx2x *bp)
{
	u32 val;

	val = REG_RD(bp, MCP_REG_MCPR_NVM_ACCESS_ENABLE);

	/* enable both bits, even on read */
	REG_WR(bp, MCP_REG_MCPR_NVM_ACCESS_ENABLE,
	       (val | MCPR_NVM_ACCESS_ENABLE_EN |
		      MCPR_NVM_ACCESS_ENABLE_WR_EN));
}

static void bnx2x_disable_nvram_access(struct bnx2x *bp)
{
	u32 val;

	val = REG_RD(bp, MCP_REG_MCPR_NVM_ACCESS_ENABLE);

	/* disable both bits, even after read */
	REG_WR(bp, MCP_REG_MCPR_NVM_ACCESS_ENABLE,
	       (val & ~(MCPR_NVM_ACCESS_ENABLE_EN |
			MCPR_NVM_ACCESS_ENABLE_WR_EN)));
}

static int bnx2x_nvram_read_dword(struct bnx2x *bp, u32 offset, __be32 *ret_val,
				  u32 cmd_flags)
{
	int count, i, rc;
	u32 val;

	/* build the command word */
	cmd_flags |= MCPR_NVM_COMMAND_DOIT;

	/* need to clear DONE bit separately */
	REG_WR(bp, MCP_REG_MCPR_NVM_COMMAND, MCPR_NVM_COMMAND_DONE);

	/* address of the NVRAM to read from */
	REG_WR(bp, MCP_REG_MCPR_NVM_ADDR,
	       (offset & MCPR_NVM_ADDR_NVM_ADDR_VALUE));

	/* issue a read command */
	REG_WR(bp, MCP_REG_MCPR_NVM_COMMAND, cmd_flags);

	/* adjust timeout for emulation/FPGA */
	count = NVRAM_TIMEOUT_COUNT;
	if (CHIP_REV_IS_SLOW(bp))
		count *= 100;

	/* wait for completion */
	*ret_val = 0;
	rc = -EBUSY;
	for (i = 0; i < count; i++) {
		udelay(5);
		val = REG_RD(bp, MCP_REG_MCPR_NVM_COMMAND);

		if (val & MCPR_NVM_COMMAND_DONE) {
			val = REG_RD(bp, MCP_REG_MCPR_NVM_READ);
			/* we read nvram data in cpu order
			 * but ethtool sees it as an array of bytes
			 * converting to big-endian will do the work */
			*ret_val = cpu_to_be32(val);
			rc = 0;
			break;
		}
	}

	return rc;
}

static int bnx2x_nvram_read(struct bnx2x *bp, u32 offset, u8 *ret_buf,
			    int buf_size)
{
	int rc;
	u32 cmd_flags;
	__be32 val;

	if ((offset & 0x03) || (buf_size & 0x03) || (buf_size == 0)) {
		DP(BNX2X_MSG_NVM,
		   "Invalid parameter: offset 0x%x  buf_size 0x%x\n",
		   offset, buf_size);
		return -EINVAL;
	}

	if (offset + buf_size > bp->common.flash_size) {
		DP(BNX2X_MSG_NVM, "Invalid parameter: offset (0x%x) +"
				  " buf_size (0x%x) > flash_size (0x%x)\n",
		   offset, buf_size, bp->common.flash_size);
		return -EINVAL;
	}

	/* request access to nvram interface */
	rc = bnx2x_acquire_nvram_lock(bp);
	if (rc)
		return rc;

	/* enable access to nvram interface */
	bnx2x_enable_nvram_access(bp);

	/* read the first word(s) */
	cmd_flags = MCPR_NVM_COMMAND_FIRST;
	while ((buf_size > sizeof(u32)) && (rc == 0)) {
		rc = bnx2x_nvram_read_dword(bp, offset, &val, cmd_flags);
		memcpy(ret_buf, &val, 4);

		/* advance to the next dword */
		offset += sizeof(u32);
		ret_buf += sizeof(u32);
		buf_size -= sizeof(u32);
		cmd_flags = 0;
	}

	if (rc == 0) {
		cmd_flags |= MCPR_NVM_COMMAND_LAST;
		rc = bnx2x_nvram_read_dword(bp, offset, &val, cmd_flags);
		memcpy(ret_buf, &val, 4);
	}

	/* disable access to nvram interface */
	bnx2x_disable_nvram_access(bp);
	bnx2x_release_nvram_lock(bp);

	return rc;
}

static int bnx2x_get_eeprom(struct net_device *dev,
			    struct ethtool_eeprom *eeprom, u8 *eebuf)
{
	struct bnx2x *bp = netdev_priv(dev);
	int rc;

	if (!netif_running(dev))
		return -EAGAIN;

	DP(BNX2X_MSG_NVM, "ethtool_eeprom: cmd %d\n"
	   DP_LEVEL "  magic 0x%x  offset 0x%x (%d)  len 0x%x (%d)\n",
	   eeprom->cmd, eeprom->magic, eeprom->offset, eeprom->offset,
	   eeprom->len, eeprom->len);

	/* parameters already validated in ethtool_get_eeprom */

	rc = bnx2x_nvram_read(bp, eeprom->offset, eebuf, eeprom->len);

	return rc;
}

static int bnx2x_nvram_write_dword(struct bnx2x *bp, u32 offset, u32 val,
				   u32 cmd_flags)
{
	int count, i, rc;

	/* build the command word */
	cmd_flags |= MCPR_NVM_COMMAND_DOIT | MCPR_NVM_COMMAND_WR;

	/* need to clear DONE bit separately */
	REG_WR(bp, MCP_REG_MCPR_NVM_COMMAND, MCPR_NVM_COMMAND_DONE);

	/* write the data */
	REG_WR(bp, MCP_REG_MCPR_NVM_WRITE, val);

	/* address of the NVRAM to write to */
	REG_WR(bp, MCP_REG_MCPR_NVM_ADDR,
	       (offset & MCPR_NVM_ADDR_NVM_ADDR_VALUE));

	/* issue the write command */
	REG_WR(bp, MCP_REG_MCPR_NVM_COMMAND, cmd_flags);

	/* adjust timeout for emulation/FPGA */
	count = NVRAM_TIMEOUT_COUNT;
	if (CHIP_REV_IS_SLOW(bp))
		count *= 100;

	/* wait for completion */
	rc = -EBUSY;
	for (i = 0; i < count; i++) {
		udelay(5);
		val = REG_RD(bp, MCP_REG_MCPR_NVM_COMMAND);
		if (val & MCPR_NVM_COMMAND_DONE) {
			rc = 0;
			break;
		}
	}

	return rc;
}

#define BYTE_OFFSET(offset)		(8 * (offset & 0x03))

static int bnx2x_nvram_write1(struct bnx2x *bp, u32 offset, u8 *data_buf,
			      int buf_size)
{
	int rc;
	u32 cmd_flags;
	u32 align_offset;
	__be32 val;

	if (offset + buf_size > bp->common.flash_size) {
		DP(BNX2X_MSG_NVM, "Invalid parameter: offset (0x%x) +"
				  " buf_size (0x%x) > flash_size (0x%x)\n",
		   offset, buf_size, bp->common.flash_size);
		return -EINVAL;
	}

	/* request access to nvram interface */
	rc = bnx2x_acquire_nvram_lock(bp);
	if (rc)
		return rc;

	/* enable access to nvram interface */
	bnx2x_enable_nvram_access(bp);

	cmd_flags = (MCPR_NVM_COMMAND_FIRST | MCPR_NVM_COMMAND_LAST);
	align_offset = (offset & ~0x03);
	rc = bnx2x_nvram_read_dword(bp, align_offset, &val, cmd_flags);

	if (rc == 0) {
		val &= ~(0xff << BYTE_OFFSET(offset));
		val |= (*data_buf << BYTE_OFFSET(offset));

		/* nvram data is returned as an array of bytes
		 * convert it back to cpu order */
		val = be32_to_cpu(val);

		rc = bnx2x_nvram_write_dword(bp, align_offset, val,
					     cmd_flags);
	}

	/* disable access to nvram interface */
	bnx2x_disable_nvram_access(bp);
	bnx2x_release_nvram_lock(bp);

	return rc;
}

static int bnx2x_nvram_write(struct bnx2x *bp, u32 offset, u8 *data_buf,
			     int buf_size)
{
	int rc;
	u32 cmd_flags;
	u32 val;
	u32 written_so_far;

	if (buf_size == 1)	/* ethtool */
		return bnx2x_nvram_write1(bp, offset, data_buf, buf_size);

	if ((offset & 0x03) || (buf_size & 0x03) || (buf_size == 0)) {
		DP(BNX2X_MSG_NVM,
		   "Invalid parameter: offset 0x%x  buf_size 0x%x\n",
		   offset, buf_size);
		return -EINVAL;
	}

	if (offset + buf_size > bp->common.flash_size) {
		DP(BNX2X_MSG_NVM, "Invalid parameter: offset (0x%x) +"
				  " buf_size (0x%x) > flash_size (0x%x)\n",
		   offset, buf_size, bp->common.flash_size);
		return -EINVAL;
	}

	/* request access to nvram interface */
	rc = bnx2x_acquire_nvram_lock(bp);
	if (rc)
		return rc;

	/* enable access to nvram interface */
	bnx2x_enable_nvram_access(bp);

	written_so_far = 0;
	cmd_flags = MCPR_NVM_COMMAND_FIRST;
	while ((written_so_far < buf_size) && (rc == 0)) {
		if (written_so_far == (buf_size - sizeof(u32)))
			cmd_flags |= MCPR_NVM_COMMAND_LAST;
		else if (((offset + 4) % NVRAM_PAGE_SIZE) == 0)
			cmd_flags |= MCPR_NVM_COMMAND_LAST;
		else if ((offset % NVRAM_PAGE_SIZE) == 0)
			cmd_flags |= MCPR_NVM_COMMAND_FIRST;

		memcpy(&val, data_buf, 4);

		rc = bnx2x_nvram_write_dword(bp, offset, val, cmd_flags);

		/* advance to the next dword */
		offset += sizeof(u32);
		data_buf += sizeof(u32);
		written_so_far += sizeof(u32);
		cmd_flags = 0;
	}

	/* disable access to nvram interface */
	bnx2x_disable_nvram_access(bp);
	bnx2x_release_nvram_lock(bp);

	return rc;
}

static int bnx2x_set_eeprom(struct net_device *dev,
			    struct ethtool_eeprom *eeprom, u8 *eebuf)
{
	struct bnx2x *bp = netdev_priv(dev);
	int port = BP_PORT(bp);
	int rc = 0;

	if (!netif_running(dev))
		return -EAGAIN;

	DP(BNX2X_MSG_NVM, "ethtool_eeprom: cmd %d\n"
	   DP_LEVEL "  magic 0x%x  offset 0x%x (%d)  len 0x%x (%d)\n",
	   eeprom->cmd, eeprom->magic, eeprom->offset, eeprom->offset,
	   eeprom->len, eeprom->len);

	/* parameters already validated in ethtool_set_eeprom */

	/* PHY eeprom can be accessed only by the PMF */
	if ((eeprom->magic >= 0x50485900) && (eeprom->magic <= 0x504859FF) &&
	    !bp->port.pmf)
		return -EINVAL;

	if (eeprom->magic == 0x50485950) {
		/* 'PHYP' (0x50485950): prepare phy for FW upgrade */
		bnx2x_stats_handle(bp, STATS_EVENT_STOP);

		bnx2x_acquire_phy_lock(bp);
		rc |= bnx2x_link_reset(&bp->link_params,
				       &bp->link_vars, 0);
		if (XGXS_EXT_PHY_TYPE(bp->link_params.ext_phy_config) ==
					PORT_HW_CFG_XGXS_EXT_PHY_TYPE_SFX7101)
			bnx2x_set_gpio(bp, MISC_REGISTERS_GPIO_0,
				       MISC_REGISTERS_GPIO_HIGH, port);
		bnx2x_release_phy_lock(bp);
		bnx2x_link_report(bp);

	} else if (eeprom->magic == 0x50485952) {
		/* 'PHYR' (0x50485952): re-init link after FW upgrade */
		if (bp->state == BNX2X_STATE_OPEN) {
			bnx2x_acquire_phy_lock(bp);
			rc |= bnx2x_link_reset(&bp->link_params,
					       &bp->link_vars, 1);

			rc |= bnx2x_phy_init(&bp->link_params,
					     &bp->link_vars);
			bnx2x_release_phy_lock(bp);
			bnx2x_calc_fc_adv(bp);
		}
	} else if (eeprom->magic == 0x53985943) {
		/* 'PHYC' (0x53985943): PHY FW upgrade completed */
		if (XGXS_EXT_PHY_TYPE(bp->link_params.ext_phy_config) ==
				       PORT_HW_CFG_XGXS_EXT_PHY_TYPE_SFX7101) {
			u8 ext_phy_addr =
			     XGXS_EXT_PHY_ADDR(bp->link_params.ext_phy_config);

			/* DSP Remove Download Mode */
			bnx2x_set_gpio(bp, MISC_REGISTERS_GPIO_0,
				       MISC_REGISTERS_GPIO_LOW, port);

			bnx2x_acquire_phy_lock(bp);

			bnx2x_sfx7101_sp_sw_reset(bp, port, ext_phy_addr);

			/* wait 0.5 sec to allow it to run */
			msleep(500);
			bnx2x_ext_phy_hw_reset(bp, port);
			msleep(500);
			bnx2x_release_phy_lock(bp);
		}
	} else
		rc = bnx2x_nvram_write(bp, eeprom->offset, eebuf, eeprom->len);

	return rc;
}

static int bnx2x_get_coalesce(struct net_device *dev,
			      struct ethtool_coalesce *coal)
{
	struct bnx2x *bp = netdev_priv(dev);

	memset(coal, 0, sizeof(struct ethtool_coalesce));

	coal->rx_coalesce_usecs = bp->rx_ticks;
	coal->tx_coalesce_usecs = bp->tx_ticks;

	return 0;
}

static int bnx2x_set_coalesce(struct net_device *dev,
			      struct ethtool_coalesce *coal)
{
	struct bnx2x *bp = netdev_priv(dev);

	bp->rx_ticks = (u16)coal->rx_coalesce_usecs;
	if (bp->rx_ticks > BNX2X_MAX_COALESCE_TOUT)
		bp->rx_ticks = BNX2X_MAX_COALESCE_TOUT;

	bp->tx_ticks = (u16)coal->tx_coalesce_usecs;
	if (bp->tx_ticks > BNX2X_MAX_COALESCE_TOUT)
		bp->tx_ticks = BNX2X_MAX_COALESCE_TOUT;

	if (netif_running(dev))
		bnx2x_update_coalesce(bp);

	return 0;
}

static void bnx2x_get_ringparam(struct net_device *dev,
				struct ethtool_ringparam *ering)
{
	struct bnx2x *bp = netdev_priv(dev);

	ering->rx_max_pending = MAX_RX_AVAIL;
	ering->rx_mini_max_pending = 0;
	ering->rx_jumbo_max_pending = 0;

	ering->rx_pending = bp->rx_ring_size;
	ering->rx_mini_pending = 0;
	ering->rx_jumbo_pending = 0;

	ering->tx_max_pending = MAX_TX_AVAIL;
	ering->tx_pending = bp->tx_ring_size;
}

static int bnx2x_set_ringparam(struct net_device *dev,
			       struct ethtool_ringparam *ering)
{
	struct bnx2x *bp = netdev_priv(dev);
	int rc = 0;

	if (bp->recovery_state != BNX2X_RECOVERY_DONE) {
		printk(KERN_ERR "Handling parity error recovery. Try again later\n");
		return -EAGAIN;
	}

	if ((ering->rx_pending > MAX_RX_AVAIL) ||
	    (ering->tx_pending > MAX_TX_AVAIL) ||
	    (ering->tx_pending <= MAX_SKB_FRAGS + 4))
		return -EINVAL;

	bp->rx_ring_size = ering->rx_pending;
	bp->tx_ring_size = ering->tx_pending;

	if (netif_running(dev)) {
		bnx2x_nic_unload(bp, UNLOAD_NORMAL);
		rc = bnx2x_nic_load(bp, LOAD_NORMAL);
	}

	return rc;
}

static void bnx2x_get_pauseparam(struct net_device *dev,
				 struct ethtool_pauseparam *epause)
{
	struct bnx2x *bp = netdev_priv(dev);

	epause->autoneg = (bp->link_params.req_flow_ctrl ==
			   BNX2X_FLOW_CTRL_AUTO) &&
			  (bp->link_params.req_line_speed == SPEED_AUTO_NEG);

	epause->rx_pause = ((bp->link_vars.flow_ctrl & BNX2X_FLOW_CTRL_RX) ==
			    BNX2X_FLOW_CTRL_RX);
	epause->tx_pause = ((bp->link_vars.flow_ctrl & BNX2X_FLOW_CTRL_TX) ==
			    BNX2X_FLOW_CTRL_TX);

	DP(NETIF_MSG_LINK, "ethtool_pauseparam: cmd %d\n"
	   DP_LEVEL "  autoneg %d  rx_pause %d  tx_pause %d\n",
	   epause->cmd, epause->autoneg, epause->rx_pause, epause->tx_pause);
}

static int bnx2x_set_pauseparam(struct net_device *dev,
				struct ethtool_pauseparam *epause)
{
	struct bnx2x *bp = netdev_priv(dev);

	if (IS_E1HMF(bp))
		return 0;

	DP(NETIF_MSG_LINK, "ethtool_pauseparam: cmd %d\n"
	   DP_LEVEL "  autoneg %d  rx_pause %d  tx_pause %d\n",
	   epause->cmd, epause->autoneg, epause->rx_pause, epause->tx_pause);

	bp->link_params.req_flow_ctrl = BNX2X_FLOW_CTRL_AUTO;

	if (epause->rx_pause)
		bp->link_params.req_flow_ctrl |= BNX2X_FLOW_CTRL_RX;

	if (epause->tx_pause)
		bp->link_params.req_flow_ctrl |= BNX2X_FLOW_CTRL_TX;

	if (bp->link_params.req_flow_ctrl == BNX2X_FLOW_CTRL_AUTO)
		bp->link_params.req_flow_ctrl = BNX2X_FLOW_CTRL_NONE;

	if (epause->autoneg) {
		if (!(bp->port.supported & SUPPORTED_Autoneg)) {
			DP(NETIF_MSG_LINK, "autoneg not supported\n");
			return -EINVAL;
		}

		if (bp->link_params.req_line_speed == SPEED_AUTO_NEG)
			bp->link_params.req_flow_ctrl = BNX2X_FLOW_CTRL_AUTO;
	}

	DP(NETIF_MSG_LINK,
	   "req_flow_ctrl 0x%x\n", bp->link_params.req_flow_ctrl);

	if (netif_running(dev)) {
		bnx2x_stats_handle(bp, STATS_EVENT_STOP);
		bnx2x_link_set(bp);
	}

	return 0;
}

static int bnx2x_set_flags(struct net_device *dev, u32 data)
{
	struct bnx2x *bp = netdev_priv(dev);
	int changed = 0;
	int rc = 0;

	if (bp->recovery_state != BNX2X_RECOVERY_DONE) {
		printk(KERN_ERR "Handling parity error recovery. Try again later\n");
		return -EAGAIN;
	}

	/* TPA requires Rx CSUM offloading */
	if ((data & ETH_FLAG_LRO) && bp->rx_csum) {
		if (!disable_tpa) {
			if (!(dev->features & NETIF_F_LRO)) {
				dev->features |= NETIF_F_LRO;
				bp->flags |= TPA_ENABLE_FLAG;
				changed = 1;
			}
		} else
			rc = -EINVAL;
	} else if (dev->features & NETIF_F_LRO) {
		dev->features &= ~NETIF_F_LRO;
		bp->flags &= ~TPA_ENABLE_FLAG;
		changed = 1;
	}

	if (data & ETH_FLAG_RXHASH)
		dev->features |= NETIF_F_RXHASH;
	else
		dev->features &= ~NETIF_F_RXHASH;

	if (changed && netif_running(dev)) {
		bnx2x_nic_unload(bp, UNLOAD_NORMAL);
		rc = bnx2x_nic_load(bp, LOAD_NORMAL);
	}

	return rc;
}

static u32 bnx2x_get_rx_csum(struct net_device *dev)
{
	struct bnx2x *bp = netdev_priv(dev);

	return bp->rx_csum;
}

static int bnx2x_set_rx_csum(struct net_device *dev, u32 data)
{
	struct bnx2x *bp = netdev_priv(dev);
	int rc = 0;

	if (bp->recovery_state != BNX2X_RECOVERY_DONE) {
		printk(KERN_ERR "Handling parity error recovery. Try again later\n");
		return -EAGAIN;
	}

	bp->rx_csum = data;

	/* Disable TPA, when Rx CSUM is disabled. Otherwise all
	   TPA'ed packets will be discarded due to wrong TCP CSUM */
	if (!data) {
		u32 flags = ethtool_op_get_flags(dev);

		rc = bnx2x_set_flags(dev, (flags & ~ETH_FLAG_LRO));
	}

	return rc;
}

static int bnx2x_set_tso(struct net_device *dev, u32 data)
{
	if (data) {
		dev->features |= (NETIF_F_TSO | NETIF_F_TSO_ECN);
		dev->features |= NETIF_F_TSO6;
	} else {
		dev->features &= ~(NETIF_F_TSO | NETIF_F_TSO_ECN);
		dev->features &= ~NETIF_F_TSO6;
	}

	return 0;
}

static const struct {
	char string[ETH_GSTRING_LEN];
} bnx2x_tests_str_arr[BNX2X_NUM_TESTS] = {
	{ "register_test (offline)" },
	{ "memory_test (offline)" },
	{ "loopback_test (offline)" },
	{ "nvram_test (online)" },
	{ "interrupt_test (online)" },
	{ "link_test (online)" },
	{ "idle check (online)" }
};

static int bnx2x_test_registers(struct bnx2x *bp)
{
	int idx, i, rc = -ENODEV;
	u32 wr_val = 0;
	int port = BP_PORT(bp);
	static const struct {
		u32 offset0;
		u32 offset1;
		u32 mask;
	} reg_tbl[] = {
/* 0 */		{ BRB1_REG_PAUSE_LOW_THRESHOLD_0,      4, 0x000003ff },
		{ DORQ_REG_DB_ADDR0,                   4, 0xffffffff },
		{ HC_REG_AGG_INT_0,                    4, 0x000003ff },
		{ PBF_REG_MAC_IF0_ENABLE,              4, 0x00000001 },
		{ PBF_REG_P0_INIT_CRD,                 4, 0x000007ff },
		{ PRS_REG_CID_PORT_0,                  4, 0x00ffffff },
		{ PXP2_REG_PSWRQ_CDU0_L2P,             4, 0x000fffff },
		{ PXP2_REG_RQ_CDU0_EFIRST_MEM_ADDR,    8, 0x0003ffff },
		{ PXP2_REG_PSWRQ_TM0_L2P,              4, 0x000fffff },
		{ PXP2_REG_RQ_USDM0_EFIRST_MEM_ADDR,   8, 0x0003ffff },
/* 10 */	{ PXP2_REG_PSWRQ_TSDM0_L2P,            4, 0x000fffff },
		{ QM_REG_CONNNUM_0,                    4, 0x000fffff },
		{ TM_REG_LIN0_MAX_ACTIVE_CID,          4, 0x0003ffff },
		{ SRC_REG_KEYRSS0_0,                  40, 0xffffffff },
		{ SRC_REG_KEYRSS0_7,                  40, 0xffffffff },
		{ XCM_REG_WU_DA_SET_TMR_CNT_FLG_CMD00, 4, 0x00000001 },
		{ XCM_REG_WU_DA_CNT_CMD00,             4, 0x00000003 },
		{ XCM_REG_GLB_DEL_ACK_MAX_CNT_0,       4, 0x000000ff },
		{ NIG_REG_LLH0_T_BIT,                  4, 0x00000001 },
		{ NIG_REG_EMAC0_IN_EN,                 4, 0x00000001 },
/* 20 */	{ NIG_REG_BMAC0_IN_EN,                 4, 0x00000001 },
		{ NIG_REG_XCM0_OUT_EN,                 4, 0x00000001 },
		{ NIG_REG_BRB0_OUT_EN,                 4, 0x00000001 },
		{ NIG_REG_LLH0_XCM_MASK,               4, 0x00000007 },
		{ NIG_REG_LLH0_ACPI_PAT_6_LEN,        68, 0x000000ff },
		{ NIG_REG_LLH0_ACPI_PAT_0_CRC,        68, 0xffffffff },
		{ NIG_REG_LLH0_DEST_MAC_0_0,         160, 0xffffffff },
		{ NIG_REG_LLH0_DEST_IP_0_1,          160, 0xffffffff },
		{ NIG_REG_LLH0_IPV4_IPV6_0,          160, 0x00000001 },
		{ NIG_REG_LLH0_DEST_UDP_0,           160, 0x0000ffff },
/* 30 */	{ NIG_REG_LLH0_DEST_TCP_0,           160, 0x0000ffff },
		{ NIG_REG_LLH0_VLAN_ID_0,            160, 0x00000fff },
		{ NIG_REG_XGXS_SERDES0_MODE_SEL,       4, 0x00000001 },
		{ NIG_REG_LED_CONTROL_OVERRIDE_TRAFFIC_P0, 4, 0x00000001 },
		{ NIG_REG_STATUS_INTERRUPT_PORT0,      4, 0x07ffffff },
		{ NIG_REG_XGXS0_CTRL_EXTREMOTEMDIOST, 24, 0x00000001 },
		{ NIG_REG_SERDES0_CTRL_PHY_ADDR,      16, 0x0000001f },

		{ 0xffffffff, 0, 0x00000000 }
	};

	if (!netif_running(bp->dev))
		return rc;

	/* Repeat the test twice:
	   First by writing 0x00000000, second by writing 0xffffffff */
	for (idx = 0; idx < 2; idx++) {

		switch (idx) {
		case 0:
			wr_val = 0;
			break;
		case 1:
			wr_val = 0xffffffff;
			break;
		}

		for (i = 0; reg_tbl[i].offset0 != 0xffffffff; i++) {
			u32 offset, mask, save_val, val;

			offset = reg_tbl[i].offset0 + port*reg_tbl[i].offset1;
			mask = reg_tbl[i].mask;

			save_val = REG_RD(bp, offset);

			REG_WR(bp, offset, (wr_val & mask));
			val = REG_RD(bp, offset);

			/* Restore the original register's value */
			REG_WR(bp, offset, save_val);

			/* verify value is as expected */
			if ((val & mask) != (wr_val & mask)) {
				DP(NETIF_MSG_PROBE,
				   "offset 0x%x: val 0x%x != 0x%x mask 0x%x\n",
				   offset, val, wr_val, mask);
				goto test_reg_exit;
			}
		}
	}

	rc = 0;

test_reg_exit:
	return rc;
}

static int bnx2x_test_memory(struct bnx2x *bp)
{
	int i, j, rc = -ENODEV;
	u32 val;
	static const struct {
		u32 offset;
		int size;
	} mem_tbl[] = {
		{ CCM_REG_XX_DESCR_TABLE,   CCM_REG_XX_DESCR_TABLE_SIZE },
		{ CFC_REG_ACTIVITY_COUNTER, CFC_REG_ACTIVITY_COUNTER_SIZE },
		{ CFC_REG_LINK_LIST,        CFC_REG_LINK_LIST_SIZE },
		{ DMAE_REG_CMD_MEM,         DMAE_REG_CMD_MEM_SIZE },
		{ TCM_REG_XX_DESCR_TABLE,   TCM_REG_XX_DESCR_TABLE_SIZE },
		{ UCM_REG_XX_DESCR_TABLE,   UCM_REG_XX_DESCR_TABLE_SIZE },
		{ XCM_REG_XX_DESCR_TABLE,   XCM_REG_XX_DESCR_TABLE_SIZE },

		{ 0xffffffff, 0 }
	};
	static const struct {
		char *name;
		u32 offset;
		u32 e1_mask;
		u32 e1h_mask;
	} prty_tbl[] = {
		{ "CCM_PRTY_STS",  CCM_REG_CCM_PRTY_STS,   0x3ffc0, 0 },
		{ "CFC_PRTY_STS",  CFC_REG_CFC_PRTY_STS,   0x2,     0x2 },
		{ "DMAE_PRTY_STS", DMAE_REG_DMAE_PRTY_STS, 0,       0 },
		{ "TCM_PRTY_STS",  TCM_REG_TCM_PRTY_STS,   0x3ffc0, 0 },
		{ "UCM_PRTY_STS",  UCM_REG_UCM_PRTY_STS,   0x3ffc0, 0 },
		{ "XCM_PRTY_STS",  XCM_REG_XCM_PRTY_STS,   0x3ffc1, 0 },

		{ NULL, 0xffffffff, 0, 0 }
	};

	if (!netif_running(bp->dev))
		return rc;

	/* Go through all the memories */
	for (i = 0; mem_tbl[i].offset != 0xffffffff; i++)
		for (j = 0; j < mem_tbl[i].size; j++)
			REG_RD(bp, mem_tbl[i].offset + j*4);

	/* Check the parity status */
	for (i = 0; prty_tbl[i].offset != 0xffffffff; i++) {
		val = REG_RD(bp, prty_tbl[i].offset);
		if ((CHIP_IS_E1(bp) && (val & ~(prty_tbl[i].e1_mask))) ||
		    (CHIP_IS_E1H(bp) && (val & ~(prty_tbl[i].e1h_mask)))) {
			DP(NETIF_MSG_HW,
			   "%s is 0x%x\n", prty_tbl[i].name, val);
			goto test_mem_exit;
		}
	}

	rc = 0;

test_mem_exit:
	return rc;
}

static void bnx2x_wait_for_link(struct bnx2x *bp, u8 link_up)
{
	int cnt = 1000;

	if (link_up)
		while (bnx2x_link_test(bp) && cnt--)
			msleep(10);
}

static int bnx2x_run_loopback(struct bnx2x *bp, int loopback_mode, u8 link_up)
{
	unsigned int pkt_size, num_pkts, i;
	struct sk_buff *skb;
	unsigned char *packet;
	struct bnx2x_fastpath *fp_rx = &bp->fp[0];
	struct bnx2x_fastpath *fp_tx = &bp->fp[0];
	u16 tx_start_idx, tx_idx;
	u16 rx_start_idx, rx_idx;
	u16 pkt_prod, bd_prod;
	struct sw_tx_bd *tx_buf;
	struct eth_tx_start_bd *tx_start_bd;
	struct eth_tx_parse_bd *pbd = NULL;
	dma_addr_t mapping;
	union eth_rx_cqe *cqe;
	u8 cqe_fp_flags;
	struct sw_rx_bd *rx_buf;
	u16 len;
	int rc = -ENODEV;

	/* check the loopback mode */
	switch (loopback_mode) {
	case BNX2X_PHY_LOOPBACK:
		if (bp->link_params.loopback_mode != LOOPBACK_XGXS_10)
			return -EINVAL;
		break;
	case BNX2X_MAC_LOOPBACK:
		bp->link_params.loopback_mode = LOOPBACK_BMAC;
		bnx2x_phy_init(&bp->link_params, &bp->link_vars);
		break;
	default:
		return -EINVAL;
	}

	/* prepare the loopback packet */
	pkt_size = (((bp->dev->mtu < ETH_MAX_PACKET_SIZE) ?
		     bp->dev->mtu : ETH_MAX_PACKET_SIZE) + ETH_HLEN);
	skb = netdev_alloc_skb(bp->dev, bp->rx_buf_size);
	if (!skb) {
		rc = -ENOMEM;
		goto test_loopback_exit;
	}
	packet = skb_put(skb, pkt_size);
	memcpy(packet, bp->dev->dev_addr, ETH_ALEN);
	memset(packet + ETH_ALEN, 0, ETH_ALEN);
	memset(packet + 2*ETH_ALEN, 0x77, (ETH_HLEN - 2*ETH_ALEN));
	for (i = ETH_HLEN; i < pkt_size; i++)
		packet[i] = (unsigned char) (i & 0xff);

	/* send the loopback packet */
	num_pkts = 0;
	tx_start_idx = le16_to_cpu(*fp_tx->tx_cons_sb);
	rx_start_idx = le16_to_cpu(*fp_rx->rx_cons_sb);

	pkt_prod = fp_tx->tx_pkt_prod++;
	tx_buf = &fp_tx->tx_buf_ring[TX_BD(pkt_prod)];
	tx_buf->first_bd = fp_tx->tx_bd_prod;
	tx_buf->skb = skb;
	tx_buf->flags = 0;

	bd_prod = TX_BD(fp_tx->tx_bd_prod);
	tx_start_bd = &fp_tx->tx_desc_ring[bd_prod].start_bd;
	mapping = dma_map_single(&bp->pdev->dev, skb->data,
				 skb_headlen(skb), DMA_TO_DEVICE);
	tx_start_bd->addr_hi = cpu_to_le32(U64_HI(mapping));
	tx_start_bd->addr_lo = cpu_to_le32(U64_LO(mapping));
	tx_start_bd->nbd = cpu_to_le16(2); /* start + pbd */
	tx_start_bd->nbytes = cpu_to_le16(skb_headlen(skb));
	tx_start_bd->vlan = cpu_to_le16(pkt_prod);
	tx_start_bd->bd_flags.as_bitfield = ETH_TX_BD_FLAGS_START_BD;
	tx_start_bd->general_data = ((UNICAST_ADDRESS <<
				ETH_TX_START_BD_ETH_ADDR_TYPE_SHIFT) | 1);

	/* turn on parsing and get a BD */
	bd_prod = TX_BD(NEXT_TX_IDX(bd_prod));
	pbd = &fp_tx->tx_desc_ring[bd_prod].parse_bd;

	memset(pbd, 0, sizeof(struct eth_tx_parse_bd));

	wmb();

	fp_tx->tx_db.data.prod += 2;
	barrier();
	DOORBELL(bp, fp_tx->index, fp_tx->tx_db.raw);

	mmiowb();

	num_pkts++;
	fp_tx->tx_bd_prod += 2; /* start + pbd */

	udelay(100);

	tx_idx = le16_to_cpu(*fp_tx->tx_cons_sb);
	if (tx_idx != tx_start_idx + num_pkts)
		goto test_loopback_exit;

	rx_idx = le16_to_cpu(*fp_rx->rx_cons_sb);
	if (rx_idx != rx_start_idx + num_pkts)
		goto test_loopback_exit;

	cqe = &fp_rx->rx_comp_ring[RCQ_BD(fp_rx->rx_comp_cons)];
	cqe_fp_flags = cqe->fast_path_cqe.type_error_flags;
	if (CQE_TYPE(cqe_fp_flags) || (cqe_fp_flags & ETH_RX_ERROR_FALGS))
		goto test_loopback_rx_exit;

	len = le16_to_cpu(cqe->fast_path_cqe.pkt_len);
	if (len != pkt_size)
		goto test_loopback_rx_exit;

	rx_buf = &fp_rx->rx_buf_ring[RX_BD(fp_rx->rx_bd_cons)];
	skb = rx_buf->skb;
	skb_reserve(skb, cqe->fast_path_cqe.placement_offset);
	for (i = ETH_HLEN; i < pkt_size; i++)
		if (*(skb->data + i) != (unsigned char) (i & 0xff))
			goto test_loopback_rx_exit;

	rc = 0;

test_loopback_rx_exit:

	fp_rx->rx_bd_cons = NEXT_RX_IDX(fp_rx->rx_bd_cons);
	fp_rx->rx_bd_prod = NEXT_RX_IDX(fp_rx->rx_bd_prod);
	fp_rx->rx_comp_cons = NEXT_RCQ_IDX(fp_rx->rx_comp_cons);
	fp_rx->rx_comp_prod = NEXT_RCQ_IDX(fp_rx->rx_comp_prod);

	/* Update producers */
	bnx2x_update_rx_prod(bp, fp_rx, fp_rx->rx_bd_prod, fp_rx->rx_comp_prod,
			     fp_rx->rx_sge_prod);

test_loopback_exit:
	bp->link_params.loopback_mode = LOOPBACK_NONE;

	return rc;
}

static int bnx2x_test_loopback(struct bnx2x *bp, u8 link_up)
{
	int rc = 0, res;

	if (BP_NOMCP(bp))
		return rc;

	if (!netif_running(bp->dev))
		return BNX2X_LOOPBACK_FAILED;

	bnx2x_netif_stop(bp, 1);
	bnx2x_acquire_phy_lock(bp);

	res = bnx2x_run_loopback(bp, BNX2X_PHY_LOOPBACK, link_up);
	if (res) {
		DP(NETIF_MSG_PROBE, "  PHY loopback failed  (res %d)\n", res);
		rc |= BNX2X_PHY_LOOPBACK_FAILED;
	}

	res = bnx2x_run_loopback(bp, BNX2X_MAC_LOOPBACK, link_up);
	if (res) {
		DP(NETIF_MSG_PROBE, "  MAC loopback failed  (res %d)\n", res);
		rc |= BNX2X_MAC_LOOPBACK_FAILED;
	}

	bnx2x_release_phy_lock(bp);
	bnx2x_netif_start(bp);

	return rc;
}

#define CRC32_RESIDUAL			0xdebb20e3

static int bnx2x_test_nvram(struct bnx2x *bp)
{
	static const struct {
		int offset;
		int size;
	} nvram_tbl[] = {
		{     0,  0x14 }, /* bootstrap */
		{  0x14,  0xec }, /* dir */
		{ 0x100, 0x350 }, /* manuf_info */
		{ 0x450,  0xf0 }, /* feature_info */
		{ 0x640,  0x64 }, /* upgrade_key_info */
		{ 0x6a4,  0x64 },
		{ 0x708,  0x70 }, /* manuf_key_info */
		{ 0x778,  0x70 },
		{     0,     0 }
	};
	__be32 buf[0x350 / 4];
	u8 *data = (u8 *)buf;
	int i, rc;
	u32 magic, crc;

	if (BP_NOMCP(bp))
		return 0;

	rc = bnx2x_nvram_read(bp, 0, data, 4);
	if (rc) {
		DP(NETIF_MSG_PROBE, "magic value read (rc %d)\n", rc);
		goto test_nvram_exit;
	}

	magic = be32_to_cpu(buf[0]);
	if (magic != 0x669955aa) {
		DP(NETIF_MSG_PROBE, "magic value (0x%08x)\n", magic);
		rc = -ENODEV;
		goto test_nvram_exit;
	}

	for (i = 0; nvram_tbl[i].size; i++) {

		rc = bnx2x_nvram_read(bp, nvram_tbl[i].offset, data,
				      nvram_tbl[i].size);
		if (rc) {
			DP(NETIF_MSG_PROBE,
			   "nvram_tbl[%d] read data (rc %d)\n", i, rc);
			goto test_nvram_exit;
		}

		crc = ether_crc_le(nvram_tbl[i].size, data);
		if (crc != CRC32_RESIDUAL) {
			DP(NETIF_MSG_PROBE,
			   "nvram_tbl[%d] crc value (0x%08x)\n", i, crc);
			rc = -ENODEV;
			goto test_nvram_exit;
		}
	}

test_nvram_exit:
	return rc;
}

static int bnx2x_test_intr(struct bnx2x *bp)
{
	struct mac_configuration_cmd *config = bnx2x_sp(bp, mac_config);
	int i, rc;

	if (!netif_running(bp->dev))
		return -ENODEV;

	config->hdr.length = 0;
	if (CHIP_IS_E1(bp))
		/* use last unicast entries */
		config->hdr.offset = (BP_PORT(bp) ? 63 : 31);
	else
		config->hdr.offset = BP_FUNC(bp);
	config->hdr.client_id = bp->fp->cl_id;
	config->hdr.reserved1 = 0;

	bp->set_mac_pending++;
	smp_wmb();
	rc = bnx2x_sp_post(bp, RAMROD_CMD_ID_ETH_SET_MAC, 0,
			   U64_HI(bnx2x_sp_mapping(bp, mac_config)),
			   U64_LO(bnx2x_sp_mapping(bp, mac_config)), 0);
	if (rc == 0) {
		for (i = 0; i < 10; i++) {
			if (!bp->set_mac_pending)
				break;
			smp_rmb();
			msleep_interruptible(10);
		}
		if (i == 10)
			rc = -ENODEV;
	}

	return rc;
}

static void bnx2x_self_test(struct net_device *dev,
			    struct ethtool_test *etest, u64 *buf)
{
	struct bnx2x *bp = netdev_priv(dev);

	if (bp->recovery_state != BNX2X_RECOVERY_DONE) {
		printk(KERN_ERR "Handling parity error recovery. Try again later\n");
		etest->flags |= ETH_TEST_FL_FAILED;
		return;
	}

	memset(buf, 0, sizeof(u64) * BNX2X_NUM_TESTS);

	if (!netif_running(dev))
		return;

	/* offline tests are not supported in MF mode */
	if (IS_E1HMF(bp))
		etest->flags &= ~ETH_TEST_FL_OFFLINE;

	if (etest->flags & ETH_TEST_FL_OFFLINE) {
		int port = BP_PORT(bp);
		u32 val;
		u8 link_up;

		/* save current value of input enable for TX port IF */
		val = REG_RD(bp, NIG_REG_EGRESS_UMP0_IN_EN + port*4);
		/* disable input for TX port IF */
		REG_WR(bp, NIG_REG_EGRESS_UMP0_IN_EN + port*4, 0);

		link_up = (bnx2x_link_test(bp) == 0);
		bnx2x_nic_unload(bp, UNLOAD_NORMAL);
		bnx2x_nic_load(bp, LOAD_DIAG);
		/* wait until link state is restored */
		bnx2x_wait_for_link(bp, link_up);

		if (bnx2x_test_registers(bp) != 0) {
			buf[0] = 1;
			etest->flags |= ETH_TEST_FL_FAILED;
		}
		if (bnx2x_test_memory(bp) != 0) {
			buf[1] = 1;
			etest->flags |= ETH_TEST_FL_FAILED;
		}
		buf[2] = bnx2x_test_loopback(bp, link_up);
		if (buf[2] != 0)
			etest->flags |= ETH_TEST_FL_FAILED;

		bnx2x_nic_unload(bp, UNLOAD_NORMAL);

		/* restore input for TX port IF */
		REG_WR(bp, NIG_REG_EGRESS_UMP0_IN_EN + port*4, val);

		bnx2x_nic_load(bp, LOAD_NORMAL);
		/* wait until link state is restored */
		bnx2x_wait_for_link(bp, link_up);
	}
	if (bnx2x_test_nvram(bp) != 0) {
		buf[3] = 1;
		etest->flags |= ETH_TEST_FL_FAILED;
	}
	if (bnx2x_test_intr(bp) != 0) {
		buf[4] = 1;
		etest->flags |= ETH_TEST_FL_FAILED;
	}
	if (bp->port.pmf)
		if (bnx2x_link_test(bp) != 0) {
			buf[5] = 1;
			etest->flags |= ETH_TEST_FL_FAILED;
		}

#ifdef BNX2X_EXTRA_DEBUG
	bnx2x_panic_dump(bp);
#endif
}

static const struct {
	long offset;
	int size;
	u8 string[ETH_GSTRING_LEN];
} bnx2x_q_stats_arr[BNX2X_NUM_Q_STATS] = {
/* 1 */	{ Q_STATS_OFFSET32(total_bytes_received_hi), 8, "[%d]: rx_bytes" },
	{ Q_STATS_OFFSET32(error_bytes_received_hi),
						8, "[%d]: rx_error_bytes" },
	{ Q_STATS_OFFSET32(total_unicast_packets_received_hi),
						8, "[%d]: rx_ucast_packets" },
	{ Q_STATS_OFFSET32(total_multicast_packets_received_hi),
						8, "[%d]: rx_mcast_packets" },
	{ Q_STATS_OFFSET32(total_broadcast_packets_received_hi),
						8, "[%d]: rx_bcast_packets" },
	{ Q_STATS_OFFSET32(no_buff_discard_hi),	8, "[%d]: rx_discards" },
	{ Q_STATS_OFFSET32(rx_err_discard_pkt),
					 4, "[%d]: rx_phy_ip_err_discards"},
	{ Q_STATS_OFFSET32(rx_skb_alloc_failed),
					 4, "[%d]: rx_skb_alloc_discard" },
	{ Q_STATS_OFFSET32(hw_csum_err), 4, "[%d]: rx_csum_offload_errors" },

/* 10 */{ Q_STATS_OFFSET32(total_bytes_transmitted_hi),	8, "[%d]: tx_bytes" },
	{ Q_STATS_OFFSET32(total_unicast_packets_transmitted_hi),
						8, "[%d]: tx_ucast_packets" },
	{ Q_STATS_OFFSET32(total_multicast_packets_transmitted_hi),
						8, "[%d]: tx_mcast_packets" },
	{ Q_STATS_OFFSET32(total_broadcast_packets_transmitted_hi),
						8, "[%d]: tx_bcast_packets" }
};

static const struct {
	long offset;
	int size;
	u32 flags;
#define STATS_FLAGS_PORT		1
#define STATS_FLAGS_FUNC		2
#define STATS_FLAGS_BOTH		(STATS_FLAGS_FUNC | STATS_FLAGS_PORT)
	u8 string[ETH_GSTRING_LEN];
} bnx2x_stats_arr[BNX2X_NUM_STATS] = {
/* 1 */	{ STATS_OFFSET32(total_bytes_received_hi),
				8, STATS_FLAGS_BOTH, "rx_bytes" },
	{ STATS_OFFSET32(error_bytes_received_hi),
				8, STATS_FLAGS_BOTH, "rx_error_bytes" },
	{ STATS_OFFSET32(total_unicast_packets_received_hi),
				8, STATS_FLAGS_BOTH, "rx_ucast_packets" },
	{ STATS_OFFSET32(total_multicast_packets_received_hi),
				8, STATS_FLAGS_BOTH, "rx_mcast_packets" },
	{ STATS_OFFSET32(total_broadcast_packets_received_hi),
				8, STATS_FLAGS_BOTH, "rx_bcast_packets" },
	{ STATS_OFFSET32(rx_stat_dot3statsfcserrors_hi),
				8, STATS_FLAGS_PORT, "rx_crc_errors" },
	{ STATS_OFFSET32(rx_stat_dot3statsalignmenterrors_hi),
				8, STATS_FLAGS_PORT, "rx_align_errors" },
	{ STATS_OFFSET32(rx_stat_etherstatsundersizepkts_hi),
				8, STATS_FLAGS_PORT, "rx_undersize_packets" },
	{ STATS_OFFSET32(etherstatsoverrsizepkts_hi),
				8, STATS_FLAGS_PORT, "rx_oversize_packets" },
/* 10 */{ STATS_OFFSET32(rx_stat_etherstatsfragments_hi),
				8, STATS_FLAGS_PORT, "rx_fragments" },
	{ STATS_OFFSET32(rx_stat_etherstatsjabbers_hi),
				8, STATS_FLAGS_PORT, "rx_jabbers" },
	{ STATS_OFFSET32(no_buff_discard_hi),
				8, STATS_FLAGS_BOTH, "rx_discards" },
	{ STATS_OFFSET32(mac_filter_discard),
				4, STATS_FLAGS_PORT, "rx_filtered_packets" },
	{ STATS_OFFSET32(xxoverflow_discard),
				4, STATS_FLAGS_PORT, "rx_fw_discards" },
	{ STATS_OFFSET32(brb_drop_hi),
				8, STATS_FLAGS_PORT, "rx_brb_discard" },
	{ STATS_OFFSET32(brb_truncate_hi),
				8, STATS_FLAGS_PORT, "rx_brb_truncate" },
	{ STATS_OFFSET32(pause_frames_received_hi),
				8, STATS_FLAGS_PORT, "rx_pause_frames" },
	{ STATS_OFFSET32(rx_stat_maccontrolframesreceived_hi),
				8, STATS_FLAGS_PORT, "rx_mac_ctrl_frames" },
	{ STATS_OFFSET32(nig_timer_max),
			4, STATS_FLAGS_PORT, "rx_constant_pause_events" },
/* 20 */{ STATS_OFFSET32(rx_err_discard_pkt),
				4, STATS_FLAGS_BOTH, "rx_phy_ip_err_discards"},
	{ STATS_OFFSET32(rx_skb_alloc_failed),
				4, STATS_FLAGS_BOTH, "rx_skb_alloc_discard" },
	{ STATS_OFFSET32(hw_csum_err),
				4, STATS_FLAGS_BOTH, "rx_csum_offload_errors" },

	{ STATS_OFFSET32(total_bytes_transmitted_hi),
				8, STATS_FLAGS_BOTH, "tx_bytes" },
	{ STATS_OFFSET32(tx_stat_ifhcoutbadoctets_hi),
				8, STATS_FLAGS_PORT, "tx_error_bytes" },
	{ STATS_OFFSET32(total_unicast_packets_transmitted_hi),
				8, STATS_FLAGS_BOTH, "tx_ucast_packets" },
	{ STATS_OFFSET32(total_multicast_packets_transmitted_hi),
				8, STATS_FLAGS_BOTH, "tx_mcast_packets" },
	{ STATS_OFFSET32(total_broadcast_packets_transmitted_hi),
				8, STATS_FLAGS_BOTH, "tx_bcast_packets" },
	{ STATS_OFFSET32(tx_stat_dot3statsinternalmactransmiterrors_hi),
				8, STATS_FLAGS_PORT, "tx_mac_errors" },
	{ STATS_OFFSET32(rx_stat_dot3statscarriersenseerrors_hi),
				8, STATS_FLAGS_PORT, "tx_carrier_errors" },
/* 30 */{ STATS_OFFSET32(tx_stat_dot3statssinglecollisionframes_hi),
				8, STATS_FLAGS_PORT, "tx_single_collisions" },
	{ STATS_OFFSET32(tx_stat_dot3statsmultiplecollisionframes_hi),
				8, STATS_FLAGS_PORT, "tx_multi_collisions" },
	{ STATS_OFFSET32(tx_stat_dot3statsdeferredtransmissions_hi),
				8, STATS_FLAGS_PORT, "tx_deferred" },
	{ STATS_OFFSET32(tx_stat_dot3statsexcessivecollisions_hi),
				8, STATS_FLAGS_PORT, "tx_excess_collisions" },
	{ STATS_OFFSET32(tx_stat_dot3statslatecollisions_hi),
				8, STATS_FLAGS_PORT, "tx_late_collisions" },
	{ STATS_OFFSET32(tx_stat_etherstatscollisions_hi),
				8, STATS_FLAGS_PORT, "tx_total_collisions" },
	{ STATS_OFFSET32(tx_stat_etherstatspkts64octets_hi),
				8, STATS_FLAGS_PORT, "tx_64_byte_packets" },
	{ STATS_OFFSET32(tx_stat_etherstatspkts65octetsto127octets_hi),
			8, STATS_FLAGS_PORT, "tx_65_to_127_byte_packets" },
	{ STATS_OFFSET32(tx_stat_etherstatspkts128octetsto255octets_hi),
			8, STATS_FLAGS_PORT, "tx_128_to_255_byte_packets" },
	{ STATS_OFFSET32(tx_stat_etherstatspkts256octetsto511octets_hi),
			8, STATS_FLAGS_PORT, "tx_256_to_511_byte_packets" },
/* 40 */{ STATS_OFFSET32(tx_stat_etherstatspkts512octetsto1023octets_hi),
			8, STATS_FLAGS_PORT, "tx_512_to_1023_byte_packets" },
	{ STATS_OFFSET32(etherstatspkts1024octetsto1522octets_hi),
			8, STATS_FLAGS_PORT, "tx_1024_to_1522_byte_packets" },
	{ STATS_OFFSET32(etherstatspktsover1522octets_hi),
			8, STATS_FLAGS_PORT, "tx_1523_to_9022_byte_packets" },
	{ STATS_OFFSET32(pause_frames_sent_hi),
				8, STATS_FLAGS_PORT, "tx_pause_frames" }
};

#define IS_PORT_STAT(i) \
	((bnx2x_stats_arr[i].flags & STATS_FLAGS_BOTH) == STATS_FLAGS_PORT)
#define IS_FUNC_STAT(i)		(bnx2x_stats_arr[i].flags & STATS_FLAGS_FUNC)
#define IS_E1HMF_MODE_STAT(bp) \
			(IS_E1HMF(bp) && !(bp->msg_enable & BNX2X_MSG_STATS))

static int bnx2x_get_sset_count(struct net_device *dev, int stringset)
{
	struct bnx2x *bp = netdev_priv(dev);
	int i, num_stats;

	switch (stringset) {
	case ETH_SS_STATS:
		if (is_multi(bp)) {
			num_stats = BNX2X_NUM_Q_STATS * bp->num_queues;
			if (!IS_E1HMF_MODE_STAT(bp))
				num_stats += BNX2X_NUM_STATS;
		} else {
			if (IS_E1HMF_MODE_STAT(bp)) {
				num_stats = 0;
				for (i = 0; i < BNX2X_NUM_STATS; i++)
					if (IS_FUNC_STAT(i))
						num_stats++;
			} else
				num_stats = BNX2X_NUM_STATS;
		}
		return num_stats;

	case ETH_SS_TEST:
		return BNX2X_NUM_TESTS;

	default:
		return -EINVAL;
	}
}

static void bnx2x_get_strings(struct net_device *dev, u32 stringset, u8 *buf)
{
	struct bnx2x *bp = netdev_priv(dev);
	int i, j, k;

	switch (stringset) {
	case ETH_SS_STATS:
		if (is_multi(bp)) {
			k = 0;
			for_each_queue(bp, i) {
				for (j = 0; j < BNX2X_NUM_Q_STATS; j++)
					sprintf(buf + (k + j)*ETH_GSTRING_LEN,
						bnx2x_q_stats_arr[j].string, i);
				k += BNX2X_NUM_Q_STATS;
			}
			if (IS_E1HMF_MODE_STAT(bp))
				break;
			for (j = 0; j < BNX2X_NUM_STATS; j++)
				strcpy(buf + (k + j)*ETH_GSTRING_LEN,
				       bnx2x_stats_arr[j].string);
		} else {
			for (i = 0, j = 0; i < BNX2X_NUM_STATS; i++) {
				if (IS_E1HMF_MODE_STAT(bp) && IS_PORT_STAT(i))
					continue;
				strcpy(buf + j*ETH_GSTRING_LEN,
				       bnx2x_stats_arr[i].string);
				j++;
			}
		}
		break;

	case ETH_SS_TEST:
		memcpy(buf, bnx2x_tests_str_arr, sizeof(bnx2x_tests_str_arr));
		break;
	}
}

static void bnx2x_get_ethtool_stats(struct net_device *dev,
				    struct ethtool_stats *stats, u64 *buf)
{
	struct bnx2x *bp = netdev_priv(dev);
	u32 *hw_stats, *offset;
	int i, j, k;

	if (is_multi(bp)) {
		k = 0;
		for_each_queue(bp, i) {
			hw_stats = (u32 *)&bp->fp[i].eth_q_stats;
			for (j = 0; j < BNX2X_NUM_Q_STATS; j++) {
				if (bnx2x_q_stats_arr[j].size == 0) {
					/* skip this counter */
					buf[k + j] = 0;
					continue;
				}
				offset = (hw_stats +
					  bnx2x_q_stats_arr[j].offset);
				if (bnx2x_q_stats_arr[j].size == 4) {
					/* 4-byte counter */
					buf[k + j] = (u64) *offset;
					continue;
				}
				/* 8-byte counter */
				buf[k + j] = HILO_U64(*offset, *(offset + 1));
			}
			k += BNX2X_NUM_Q_STATS;
		}
		if (IS_E1HMF_MODE_STAT(bp))
			return;
		hw_stats = (u32 *)&bp->eth_stats;
		for (j = 0; j < BNX2X_NUM_STATS; j++) {
			if (bnx2x_stats_arr[j].size == 0) {
				/* skip this counter */
				buf[k + j] = 0;
				continue;
			}
			offset = (hw_stats + bnx2x_stats_arr[j].offset);
			if (bnx2x_stats_arr[j].size == 4) {
				/* 4-byte counter */
				buf[k + j] = (u64) *offset;
				continue;
			}
			/* 8-byte counter */
			buf[k + j] = HILO_U64(*offset, *(offset + 1));
		}
	} else {
		hw_stats = (u32 *)&bp->eth_stats;
		for (i = 0, j = 0; i < BNX2X_NUM_STATS; i++) {
			if (IS_E1HMF_MODE_STAT(bp) && IS_PORT_STAT(i))
				continue;
			if (bnx2x_stats_arr[i].size == 0) {
				/* skip this counter */
				buf[j] = 0;
				j++;
				continue;
			}
			offset = (hw_stats + bnx2x_stats_arr[i].offset);
			if (bnx2x_stats_arr[i].size == 4) {
				/* 4-byte counter */
				buf[j] = (u64) *offset;
				j++;
				continue;
			}
			/* 8-byte counter */
			buf[j] = HILO_U64(*offset, *(offset + 1));
			j++;
		}
	}
}

static int bnx2x_phys_id(struct net_device *dev, u32 data)
{
	struct bnx2x *bp = netdev_priv(dev);
	int i;

	if (!netif_running(dev))
		return 0;

	if (!bp->port.pmf)
		return 0;

	if (data == 0)
		data = 2;

	for (i = 0; i < (data * 2); i++) {
		if ((i % 2) == 0)
			bnx2x_set_led(&bp->link_params, LED_MODE_OPER,
				      SPEED_1000);
		else
			bnx2x_set_led(&bp->link_params, LED_MODE_OFF, 0);

		msleep_interruptible(500);
		if (signal_pending(current))
			break;
	}

	if (bp->link_vars.link_up)
		bnx2x_set_led(&bp->link_params, LED_MODE_OPER,
			      bp->link_vars.line_speed);

	return 0;
}

static const struct ethtool_ops bnx2x_ethtool_ops = {
	.get_settings		= bnx2x_get_settings,
	.set_settings		= bnx2x_set_settings,
	.get_drvinfo		= bnx2x_get_drvinfo,
	.get_regs_len		= bnx2x_get_regs_len,
	.get_regs		= bnx2x_get_regs,
	.get_wol		= bnx2x_get_wol,
	.set_wol		= bnx2x_set_wol,
	.get_msglevel		= bnx2x_get_msglevel,
	.set_msglevel		= bnx2x_set_msglevel,
	.nway_reset		= bnx2x_nway_reset,
	.get_link		= bnx2x_get_link,
	.get_eeprom_len		= bnx2x_get_eeprom_len,
	.get_eeprom		= bnx2x_get_eeprom,
	.set_eeprom		= bnx2x_set_eeprom,
	.get_coalesce		= bnx2x_get_coalesce,
	.set_coalesce		= bnx2x_set_coalesce,
	.get_ringparam		= bnx2x_get_ringparam,
	.set_ringparam		= bnx2x_set_ringparam,
	.get_pauseparam		= bnx2x_get_pauseparam,
	.set_pauseparam		= bnx2x_set_pauseparam,
	.get_rx_csum		= bnx2x_get_rx_csum,
	.set_rx_csum		= bnx2x_set_rx_csum,
	.get_tx_csum		= ethtool_op_get_tx_csum,
	.set_tx_csum		= ethtool_op_set_tx_hw_csum,
	.set_flags		= bnx2x_set_flags,
	.get_flags		= ethtool_op_get_flags,
	.get_sg			= ethtool_op_get_sg,
	.set_sg			= ethtool_op_set_sg,
	.get_tso		= ethtool_op_get_tso,
	.set_tso		= bnx2x_set_tso,
	.self_test		= bnx2x_self_test,
	.get_sset_count		= bnx2x_get_sset_count,
	.get_strings		= bnx2x_get_strings,
	.phys_id		= bnx2x_phys_id,
	.get_ethtool_stats	= bnx2x_get_ethtool_stats,
};

/* end of ethtool_ops */

/****************************************************************************
* General service functions
****************************************************************************/

static int bnx2x_set_power_state(struct bnx2x *bp, pci_power_t state)
{
	u16 pmcsr;

	pci_read_config_word(bp->pdev, bp->pm_cap + PCI_PM_CTRL, &pmcsr);

	switch (state) {
	case PCI_D0:
		pci_write_config_word(bp->pdev, bp->pm_cap + PCI_PM_CTRL,
				      ((pmcsr & ~PCI_PM_CTRL_STATE_MASK) |
				       PCI_PM_CTRL_PME_STATUS));

		if (pmcsr & PCI_PM_CTRL_STATE_MASK)
			/* delay required during transition out of D3hot */
			msleep(20);
		break;

	case PCI_D3hot:
		/* If there are other clients above don't
		   shut down the power */
		if (atomic_read(&bp->pdev->enable_cnt) != 1)
			return 0;
		/* Don't shut down the power for emulation and FPGA */
		if (CHIP_REV_IS_SLOW(bp))
			return 0;

		pmcsr &= ~PCI_PM_CTRL_STATE_MASK;
		pmcsr |= 3;

		if (bp->wol)
			pmcsr |= PCI_PM_CTRL_PME_ENABLE;

		pci_write_config_word(bp->pdev, bp->pm_cap + PCI_PM_CTRL,
				      pmcsr);

		/* No more memory access after this point until
		* device is brought back to D0.
		*/
		break;

	default:
		return -EINVAL;
	}
	return 0;
}

static inline int bnx2x_has_rx_work(struct bnx2x_fastpath *fp)
{
	u16 rx_cons_sb;

	/* Tell compiler that status block fields can change */
	barrier();
	rx_cons_sb = le16_to_cpu(*fp->rx_cons_sb);
	if ((rx_cons_sb & MAX_RCQ_DESC_CNT) == MAX_RCQ_DESC_CNT)
		rx_cons_sb++;
	return (fp->rx_comp_cons != rx_cons_sb);
}

/*
 * net_device service functions
 */

static int bnx2x_poll(struct napi_struct *napi, int budget)
{
	int work_done = 0;
	struct bnx2x_fastpath *fp = container_of(napi, struct bnx2x_fastpath,
						 napi);
	struct bnx2x *bp = fp->bp;

	while (1) {
#ifdef BNX2X_STOP_ON_ERROR
		if (unlikely(bp->panic)) {
			napi_complete(napi);
			return 0;
		}
#endif

		if (bnx2x_has_tx_work(fp))
			bnx2x_tx_int(fp);

		if (bnx2x_has_rx_work(fp)) {
			work_done += bnx2x_rx_int(fp, budget - work_done);

			/* must not complete if we consumed full budget */
			if (work_done >= budget)
				break;
		}

		/* Fall out from the NAPI loop if needed */
		if (!(bnx2x_has_rx_work(fp) || bnx2x_has_tx_work(fp))) {
			bnx2x_update_fpsb_idx(fp);
		/* bnx2x_has_rx_work() reads the status block, thus we need
		 * to ensure that status block indices have been actually read
		 * (bnx2x_update_fpsb_idx) prior to this check
		 * (bnx2x_has_rx_work) so that we won't write the "newer"
		 * value of the status block to IGU (if there was a DMA right
		 * after bnx2x_has_rx_work and if there is no rmb, the memory
		 * reading (bnx2x_update_fpsb_idx) may be postponed to right
		 * before bnx2x_ack_sb). In this case there will never be
		 * another interrupt until there is another update of the
		 * status block, while there is still unhandled work.
		 */
			rmb();

			if (!(bnx2x_has_rx_work(fp) || bnx2x_has_tx_work(fp))) {
				napi_complete(napi);
				/* Re-enable interrupts */
				bnx2x_ack_sb(bp, fp->sb_id, CSTORM_ID,
					     le16_to_cpu(fp->fp_c_idx),
					     IGU_INT_NOP, 1);
				bnx2x_ack_sb(bp, fp->sb_id, USTORM_ID,
					     le16_to_cpu(fp->fp_u_idx),
					     IGU_INT_ENABLE, 1);
				break;
			}
		}
	}

	return work_done;
}


/* we split the first BD into headers and data BDs
 * to ease the pain of our fellow microcode engineers
 * we use one mapping for both BDs
 * So far this has only been observed to happen
 * in Other Operating Systems(TM)
 */
static noinline u16 bnx2x_tx_split(struct bnx2x *bp,
				   struct bnx2x_fastpath *fp,
				   struct sw_tx_bd *tx_buf,
				   struct eth_tx_start_bd **tx_bd, u16 hlen,
				   u16 bd_prod, int nbd)
{
	struct eth_tx_start_bd *h_tx_bd = *tx_bd;
	struct eth_tx_bd *d_tx_bd;
	dma_addr_t mapping;
	int old_len = le16_to_cpu(h_tx_bd->nbytes);

	/* first fix first BD */
	h_tx_bd->nbd = cpu_to_le16(nbd);
	h_tx_bd->nbytes = cpu_to_le16(hlen);

	DP(NETIF_MSG_TX_QUEUED,	"TSO split header size is %d "
	   "(%x:%x) nbd %d\n", h_tx_bd->nbytes, h_tx_bd->addr_hi,
	   h_tx_bd->addr_lo, h_tx_bd->nbd);

	/* now get a new data BD
	 * (after the pbd) and fill it */
	bd_prod = TX_BD(NEXT_TX_IDX(bd_prod));
	d_tx_bd = &fp->tx_desc_ring[bd_prod].reg_bd;

	mapping = HILO_U64(le32_to_cpu(h_tx_bd->addr_hi),
			   le32_to_cpu(h_tx_bd->addr_lo)) + hlen;

	d_tx_bd->addr_hi = cpu_to_le32(U64_HI(mapping));
	d_tx_bd->addr_lo = cpu_to_le32(U64_LO(mapping));
	d_tx_bd->nbytes = cpu_to_le16(old_len - hlen);

	/* this marks the BD as one that has no individual mapping */
	tx_buf->flags |= BNX2X_TSO_SPLIT_BD;

	DP(NETIF_MSG_TX_QUEUED,
	   "TSO split data size is %d (%x:%x)\n",
	   d_tx_bd->nbytes, d_tx_bd->addr_hi, d_tx_bd->addr_lo);

	/* update tx_bd */
	*tx_bd = (struct eth_tx_start_bd *)d_tx_bd;

	return bd_prod;
}

static inline u16 bnx2x_csum_fix(unsigned char *t_header, u16 csum, s8 fix)
{
	if (fix > 0)
		csum = (u16) ~csum_fold(csum_sub(csum,
				csum_partial(t_header - fix, fix, 0)));

	else if (fix < 0)
		csum = (u16) ~csum_fold(csum_add(csum,
				csum_partial(t_header, -fix, 0)));

	return swab16(csum);
}

static inline u32 bnx2x_xmit_type(struct bnx2x *bp, struct sk_buff *skb)
{
	u32 rc;

	if (skb->ip_summed != CHECKSUM_PARTIAL)
		rc = XMIT_PLAIN;

	else {
		if (skb->protocol == htons(ETH_P_IPV6)) {
			rc = XMIT_CSUM_V6;
			if (ipv6_hdr(skb)->nexthdr == IPPROTO_TCP)
				rc |= XMIT_CSUM_TCP;

		} else {
			rc = XMIT_CSUM_V4;
			if (ip_hdr(skb)->protocol == IPPROTO_TCP)
				rc |= XMIT_CSUM_TCP;
		}
	}

	if (skb_shinfo(skb)->gso_type & SKB_GSO_TCPV4)
		rc |= (XMIT_GSO_V4 | XMIT_CSUM_V4 | XMIT_CSUM_TCP);

	else if (skb_shinfo(skb)->gso_type & SKB_GSO_TCPV6)
		rc |= (XMIT_GSO_V6 | XMIT_CSUM_TCP | XMIT_CSUM_V6);

	return rc;
}

#if (MAX_SKB_FRAGS >= MAX_FETCH_BD - 3)
/* check if packet requires linearization (packet is too fragmented)
   no need to check fragmentation if page size > 8K (there will be no
   violation to FW restrictions) */
static int bnx2x_pkt_req_lin(struct bnx2x *bp, struct sk_buff *skb,
			     u32 xmit_type)
{
	int to_copy = 0;
	int hlen = 0;
	int first_bd_sz = 0;

	/* 3 = 1 (for linear data BD) + 2 (for PBD and last BD) */
	if (skb_shinfo(skb)->nr_frags >= (MAX_FETCH_BD - 3)) {

		if (xmit_type & XMIT_GSO) {
			unsigned short lso_mss = skb_shinfo(skb)->gso_size;
			/* Check if LSO packet needs to be copied:
			   3 = 1 (for headers BD) + 2 (for PBD and last BD) */
			int wnd_size = MAX_FETCH_BD - 3;
			/* Number of windows to check */
			int num_wnds = skb_shinfo(skb)->nr_frags - wnd_size;
			int wnd_idx = 0;
			int frag_idx = 0;
			u32 wnd_sum = 0;

			/* Headers length */
			hlen = (int)(skb_transport_header(skb) - skb->data) +
				tcp_hdrlen(skb);

			/* Amount of data (w/o headers) on linear part of SKB*/
			first_bd_sz = skb_headlen(skb) - hlen;

			wnd_sum  = first_bd_sz;

			/* Calculate the first sum - it's special */
			for (frag_idx = 0; frag_idx < wnd_size - 1; frag_idx++)
				wnd_sum +=
					skb_shinfo(skb)->frags[frag_idx].size;

			/* If there was data on linear skb data - check it */
			if (first_bd_sz > 0) {
				if (unlikely(wnd_sum < lso_mss)) {
					to_copy = 1;
					goto exit_lbl;
				}

				wnd_sum -= first_bd_sz;
			}

			/* Others are easier: run through the frag list and
			   check all windows */
			for (wnd_idx = 0; wnd_idx <= num_wnds; wnd_idx++) {
				wnd_sum +=
			  skb_shinfo(skb)->frags[wnd_idx + wnd_size - 1].size;

				if (unlikely(wnd_sum < lso_mss)) {
					to_copy = 1;
					break;
				}
				wnd_sum -=
					skb_shinfo(skb)->frags[wnd_idx].size;
			}
		} else {
			/* in non-LSO too fragmented packet should always
			   be linearized */
			to_copy = 1;
		}
	}

exit_lbl:
	if (unlikely(to_copy))
		DP(NETIF_MSG_TX_QUEUED,
		   "Linearization IS REQUIRED for %s packet. "
		   "num_frags %d  hlen %d  first_bd_sz %d\n",
		   (xmit_type & XMIT_GSO) ? "LSO" : "non-LSO",
		   skb_shinfo(skb)->nr_frags, hlen, first_bd_sz);

	return to_copy;
}
#endif

/* called with netif_tx_lock
 * bnx2x_tx_int() runs without netif_tx_lock unless it needs to call
 * netif_wake_queue()
 */
static netdev_tx_t bnx2x_start_xmit(struct sk_buff *skb, struct net_device *dev)
{
	struct bnx2x *bp = netdev_priv(dev);
	struct bnx2x_fastpath *fp;
	struct netdev_queue *txq;
	struct sw_tx_bd *tx_buf;
	struct eth_tx_start_bd *tx_start_bd;
	struct eth_tx_bd *tx_data_bd, *total_pkt_bd = NULL;
	struct eth_tx_parse_bd *pbd = NULL;
	u16 pkt_prod, bd_prod;
	int nbd, fp_index;
	dma_addr_t mapping;
	u32 xmit_type = bnx2x_xmit_type(bp, skb);
	int i;
	u8 hlen = 0;
	__le16 pkt_size = 0;
	struct ethhdr *eth;
	u8 mac_type = UNICAST_ADDRESS;

#ifdef BNX2X_STOP_ON_ERROR
	if (unlikely(bp->panic))
		return NETDEV_TX_BUSY;
#endif

	fp_index = skb_get_queue_mapping(skb);
	txq = netdev_get_tx_queue(dev, fp_index);

	fp = &bp->fp[fp_index];

	if (unlikely(bnx2x_tx_avail(fp) < (skb_shinfo(skb)->nr_frags + 3))) {
		fp->eth_q_stats.driver_xoff++;
		netif_tx_stop_queue(txq);
		BNX2X_ERR("BUG! Tx ring full when queue awake!\n");
		return NETDEV_TX_BUSY;
	}

	DP(NETIF_MSG_TX_QUEUED, "SKB: summed %x  protocol %x  protocol(%x,%x)"
	   "  gso type %x  xmit_type %x\n",
	   skb->ip_summed, skb->protocol, ipv6_hdr(skb)->nexthdr,
	   ip_hdr(skb)->protocol, skb_shinfo(skb)->gso_type, xmit_type);

	eth = (struct ethhdr *)skb->data;

	/* set flag according to packet type (UNICAST_ADDRESS is default)*/
	if (unlikely(is_multicast_ether_addr(eth->h_dest))) {
		if (is_broadcast_ether_addr(eth->h_dest))
			mac_type = BROADCAST_ADDRESS;
		else
			mac_type = MULTICAST_ADDRESS;
	}

#if (MAX_SKB_FRAGS >= MAX_FETCH_BD - 3)
	/* First, check if we need to linearize the skb (due to FW
	   restrictions). No need to check fragmentation if page size > 8K
	   (there will be no violation to FW restrictions) */
	if (bnx2x_pkt_req_lin(bp, skb, xmit_type)) {
		/* Statistics of linearization */
		bp->lin_cnt++;
		if (skb_linearize(skb) != 0) {
			DP(NETIF_MSG_TX_QUEUED, "SKB linearization failed - "
			   "silently dropping this SKB\n");
			dev_kfree_skb_any(skb);
			return NETDEV_TX_OK;
		}
	}
#endif

	/*
	Please read carefully. First we use one BD which we mark as start,
	then we have a parsing info BD (used for TSO or xsum),
	and only then we have the rest of the TSO BDs.
	(don't forget to mark the last one as last,
	and to unmap only AFTER you write to the BD ...)
	And above all, all pdb sizes are in words - NOT DWORDS!
	*/

	pkt_prod = fp->tx_pkt_prod++;
	bd_prod = TX_BD(fp->tx_bd_prod);

	/* get a tx_buf and first BD */
	tx_buf = &fp->tx_buf_ring[TX_BD(pkt_prod)];
	tx_start_bd = &fp->tx_desc_ring[bd_prod].start_bd;

	tx_start_bd->bd_flags.as_bitfield = ETH_TX_BD_FLAGS_START_BD;
	tx_start_bd->general_data =  (mac_type <<
					ETH_TX_START_BD_ETH_ADDR_TYPE_SHIFT);
	/* header nbd */
	tx_start_bd->general_data |= (1 << ETH_TX_START_BD_HDR_NBDS_SHIFT);

	/* remember the first BD of the packet */
	tx_buf->first_bd = fp->tx_bd_prod;
	tx_buf->skb = skb;
	tx_buf->flags = 0;

	DP(NETIF_MSG_TX_QUEUED,
	   "sending pkt %u @%p  next_idx %u  bd %u @%p\n",
	   pkt_prod, tx_buf, fp->tx_pkt_prod, bd_prod, tx_start_bd);

#ifdef BCM_VLAN
	if ((bp->vlgrp != NULL) && vlan_tx_tag_present(skb) &&
	    (bp->flags & HW_VLAN_TX_FLAG)) {
		tx_start_bd->vlan = cpu_to_le16(vlan_tx_tag_get(skb));
		tx_start_bd->bd_flags.as_bitfield |= ETH_TX_BD_FLAGS_VLAN_TAG;
	} else
#endif
		tx_start_bd->vlan = cpu_to_le16(pkt_prod);

	/* turn on parsing and get a BD */
	bd_prod = TX_BD(NEXT_TX_IDX(bd_prod));
	pbd = &fp->tx_desc_ring[bd_prod].parse_bd;

	memset(pbd, 0, sizeof(struct eth_tx_parse_bd));

	if (xmit_type & XMIT_CSUM) {
		hlen = (skb_network_header(skb) - skb->data) / 2;

		/* for now NS flag is not used in Linux */
		pbd->global_data =
			(hlen | ((skb->protocol == cpu_to_be16(ETH_P_8021Q)) <<
				 ETH_TX_PARSE_BD_LLC_SNAP_EN_SHIFT));

		pbd->ip_hlen = (skb_transport_header(skb) -
				skb_network_header(skb)) / 2;

		hlen += pbd->ip_hlen + tcp_hdrlen(skb) / 2;

		pbd->total_hlen = cpu_to_le16(hlen);
		hlen = hlen*2;

		tx_start_bd->bd_flags.as_bitfield |= ETH_TX_BD_FLAGS_L4_CSUM;

		if (xmit_type & XMIT_CSUM_V4)
			tx_start_bd->bd_flags.as_bitfield |=
						ETH_TX_BD_FLAGS_IP_CSUM;
		else
			tx_start_bd->bd_flags.as_bitfield |=
						ETH_TX_BD_FLAGS_IPV6;

		if (xmit_type & XMIT_CSUM_TCP) {
			pbd->tcp_pseudo_csum = swab16(tcp_hdr(skb)->check);

		} else {
			s8 fix = SKB_CS_OFF(skb); /* signed! */

			pbd->global_data |= ETH_TX_PARSE_BD_UDP_CS_FLG;

			DP(NETIF_MSG_TX_QUEUED,
			   "hlen %d  fix %d  csum before fix %x\n",
			   le16_to_cpu(pbd->total_hlen), fix, SKB_CS(skb));

			/* HW bug: fixup the CSUM */
			pbd->tcp_pseudo_csum =
				bnx2x_csum_fix(skb_transport_header(skb),
					       SKB_CS(skb), fix);

			DP(NETIF_MSG_TX_QUEUED, "csum after fix %x\n",
			   pbd->tcp_pseudo_csum);
		}
	}

	mapping = dma_map_single(&bp->pdev->dev, skb->data,
				 skb_headlen(skb), DMA_TO_DEVICE);

	tx_start_bd->addr_hi = cpu_to_le32(U64_HI(mapping));
	tx_start_bd->addr_lo = cpu_to_le32(U64_LO(mapping));
	nbd = skb_shinfo(skb)->nr_frags + 2; /* start_bd + pbd + frags */
	tx_start_bd->nbd = cpu_to_le16(nbd);
	tx_start_bd->nbytes = cpu_to_le16(skb_headlen(skb));
	pkt_size = tx_start_bd->nbytes;

	DP(NETIF_MSG_TX_QUEUED, "first bd @%p  addr (%x:%x)  nbd %d"
	   "  nbytes %d  flags %x  vlan %x\n",
	   tx_start_bd, tx_start_bd->addr_hi, tx_start_bd->addr_lo,
	   le16_to_cpu(tx_start_bd->nbd), le16_to_cpu(tx_start_bd->nbytes),
	   tx_start_bd->bd_flags.as_bitfield, le16_to_cpu(tx_start_bd->vlan));

	if (xmit_type & XMIT_GSO) {

		DP(NETIF_MSG_TX_QUEUED,
		   "TSO packet len %d  hlen %d  total len %d  tso size %d\n",
		   skb->len, hlen, skb_headlen(skb),
		   skb_shinfo(skb)->gso_size);

		tx_start_bd->bd_flags.as_bitfield |= ETH_TX_BD_FLAGS_SW_LSO;

		if (unlikely(skb_headlen(skb) > hlen))
			bd_prod = bnx2x_tx_split(bp, fp, tx_buf, &tx_start_bd,
						 hlen, bd_prod, ++nbd);

		pbd->lso_mss = cpu_to_le16(skb_shinfo(skb)->gso_size);
		pbd->tcp_send_seq = swab32(tcp_hdr(skb)->seq);
		pbd->tcp_flags = pbd_tcp_flags(skb);

		if (xmit_type & XMIT_GSO_V4) {
			pbd->ip_id = swab16(ip_hdr(skb)->id);
			pbd->tcp_pseudo_csum =
				swab16(~csum_tcpudp_magic(ip_hdr(skb)->saddr,
							  ip_hdr(skb)->daddr,
							  0, IPPROTO_TCP, 0));

		} else
			pbd->tcp_pseudo_csum =
				swab16(~csum_ipv6_magic(&ipv6_hdr(skb)->saddr,
							&ipv6_hdr(skb)->daddr,
							0, IPPROTO_TCP, 0));

		pbd->global_data |= ETH_TX_PARSE_BD_PSEUDO_CS_WITHOUT_LEN;
	}
	tx_data_bd = (struct eth_tx_bd *)tx_start_bd;

	for (i = 0; i < skb_shinfo(skb)->nr_frags; i++) {
		skb_frag_t *frag = &skb_shinfo(skb)->frags[i];

		bd_prod = TX_BD(NEXT_TX_IDX(bd_prod));
		tx_data_bd = &fp->tx_desc_ring[bd_prod].reg_bd;
		if (total_pkt_bd == NULL)
			total_pkt_bd = &fp->tx_desc_ring[bd_prod].reg_bd;

		mapping = dma_map_page(&bp->pdev->dev, frag->page,
				       frag->page_offset,
				       frag->size, DMA_TO_DEVICE);

		tx_data_bd->addr_hi = cpu_to_le32(U64_HI(mapping));
		tx_data_bd->addr_lo = cpu_to_le32(U64_LO(mapping));
		tx_data_bd->nbytes = cpu_to_le16(frag->size);
		le16_add_cpu(&pkt_size, frag->size);

		DP(NETIF_MSG_TX_QUEUED,
		   "frag %d  bd @%p  addr (%x:%x)  nbytes %d\n",
		   i, tx_data_bd, tx_data_bd->addr_hi, tx_data_bd->addr_lo,
		   le16_to_cpu(tx_data_bd->nbytes));
	}

	DP(NETIF_MSG_TX_QUEUED, "last bd @%p\n", tx_data_bd);

	bd_prod = TX_BD(NEXT_TX_IDX(bd_prod));

	/* now send a tx doorbell, counting the next BD
	 * if the packet contains or ends with it
	 */
	if (TX_BD_POFF(bd_prod) < nbd)
		nbd++;

	if (total_pkt_bd != NULL)
		total_pkt_bd->total_pkt_bytes = pkt_size;

	if (pbd)
		DP(NETIF_MSG_TX_QUEUED,
		   "PBD @%p  ip_data %x  ip_hlen %u  ip_id %u  lso_mss %u"
		   "  tcp_flags %x  xsum %x  seq %u  hlen %u\n",
		   pbd, pbd->global_data, pbd->ip_hlen, pbd->ip_id,
		   pbd->lso_mss, pbd->tcp_flags, pbd->tcp_pseudo_csum,
		   pbd->tcp_send_seq, le16_to_cpu(pbd->total_hlen));

	DP(NETIF_MSG_TX_QUEUED, "doorbell: nbd %d  bd %u\n", nbd, bd_prod);

	/*
	 * Make sure that the BD data is updated before updating the producer
	 * since FW might read the BD right after the producer is updated.
	 * This is only applicable for weak-ordered memory model archs such
	 * as IA-64. The following barrier is also mandatory since FW will
	 * assumes packets must have BDs.
	 */
	wmb();

	fp->tx_db.data.prod += nbd;
	barrier();
	DOORBELL(bp, fp->index, fp->tx_db.raw);

	mmiowb();

	fp->tx_bd_prod += nbd;

	if (unlikely(bnx2x_tx_avail(fp) < MAX_SKB_FRAGS + 3)) {
		netif_tx_stop_queue(txq);

		/* paired memory barrier is in bnx2x_tx_int(), we have to keep
		 * ordering of set_bit() in netif_tx_stop_queue() and read of
		 * fp->bd_tx_cons */
		smp_mb();

		fp->eth_q_stats.driver_xoff++;
		if (bnx2x_tx_avail(fp) >= MAX_SKB_FRAGS + 3)
			netif_tx_wake_queue(txq);
	}
	fp->tx_pkt++;

	return NETDEV_TX_OK;
}

/* called with rtnl_lock */
static int bnx2x_open(struct net_device *dev)
{
	struct bnx2x *bp = netdev_priv(dev);

	netif_carrier_off(dev);

	bnx2x_set_power_state(bp, PCI_D0);

	if (!bnx2x_reset_is_done(bp)) {
		do {
			/* Reset MCP mail box sequence if there is on going
			 * recovery
			 */
			bp->fw_seq = 0;

			/* If it's the first function to load and reset done
			 * is still not cleared it may mean that. We don't
			 * check the attention state here because it may have
			 * already been cleared by a "common" reset but we
			 * shell proceed with "process kill" anyway.
			 */
			if ((bnx2x_get_load_cnt(bp) == 0) &&
				bnx2x_trylock_hw_lock(bp,
				HW_LOCK_RESOURCE_RESERVED_08) &&
				(!bnx2x_leader_reset(bp))) {
				DP(NETIF_MSG_HW, "Recovered in open\n");
				break;
			}

			bnx2x_set_power_state(bp, PCI_D3hot);

			printk(KERN_ERR"%s: Recovery flow hasn't been properly"
			" completed yet. Try again later. If u still see this"
			" message after a few retries then power cycle is"
			" required.\n", bp->dev->name);

			return -EAGAIN;
		} while (0);
	}

	bp->recovery_state = BNX2X_RECOVERY_DONE;

	return bnx2x_nic_load(bp, LOAD_OPEN);
}

/* called with rtnl_lock */
static int bnx2x_close(struct net_device *dev)
{
	struct bnx2x *bp = netdev_priv(dev);

	/* Unload the driver, release IRQs */
	bnx2x_nic_unload(bp, UNLOAD_CLOSE);
	bnx2x_set_power_state(bp, PCI_D3hot);

	return 0;
}

/* called with netif_tx_lock from dev_mcast.c */
static void bnx2x_set_rx_mode(struct net_device *dev)
{
	struct bnx2x *bp = netdev_priv(dev);
	u32 rx_mode = BNX2X_RX_MODE_NORMAL;
	int port = BP_PORT(bp);

	if (bp->state != BNX2X_STATE_OPEN) {
		DP(NETIF_MSG_IFUP, "state is %x, returning\n", bp->state);
		return;
	}

	DP(NETIF_MSG_IFUP, "dev->flags = %x\n", dev->flags);

	if (dev->flags & IFF_PROMISC)
		rx_mode = BNX2X_RX_MODE_PROMISC;

	else if ((dev->flags & IFF_ALLMULTI) ||
		 ((netdev_mc_count(dev) > BNX2X_MAX_MULTICAST) &&
		  CHIP_IS_E1(bp)))
		rx_mode = BNX2X_RX_MODE_ALLMULTI;

	else { /* some multicasts */
		if (CHIP_IS_E1(bp)) {
			int i, old, offset;
			struct netdev_hw_addr *ha;
			struct mac_configuration_cmd *config =
						bnx2x_sp(bp, mcast_config);

			i = 0;
			netdev_for_each_mc_addr(ha, dev) {
				config->config_table[i].
					cam_entry.msb_mac_addr =
					swab16(*(u16 *)&ha->addr[0]);
				config->config_table[i].
					cam_entry.middle_mac_addr =
					swab16(*(u16 *)&ha->addr[2]);
				config->config_table[i].
					cam_entry.lsb_mac_addr =
					swab16(*(u16 *)&ha->addr[4]);
				config->config_table[i].cam_entry.flags =
							cpu_to_le16(port);
				config->config_table[i].
					target_table_entry.flags = 0;
				config->config_table[i].target_table_entry.
					clients_bit_vector =
						cpu_to_le32(1 << BP_L_ID(bp));
				config->config_table[i].
					target_table_entry.vlan_id = 0;

				DP(NETIF_MSG_IFUP,
				   "setting MCAST[%d] (%04x:%04x:%04x)\n", i,
				   config->config_table[i].
						cam_entry.msb_mac_addr,
				   config->config_table[i].
						cam_entry.middle_mac_addr,
				   config->config_table[i].
						cam_entry.lsb_mac_addr);
				i++;
			}
			old = config->hdr.length;
			if (old > i) {
				for (; i < old; i++) {
					if (CAM_IS_INVALID(config->
							   config_table[i])) {
						/* already invalidated */
						break;
					}
					/* invalidate */
					CAM_INVALIDATE(config->
						       config_table[i]);
				}
			}

			if (CHIP_REV_IS_SLOW(bp))
				offset = BNX2X_MAX_EMUL_MULTI*(1 + port);
			else
				offset = BNX2X_MAX_MULTICAST*(1 + port);

			config->hdr.length = i;
			config->hdr.offset = offset;
			config->hdr.client_id = bp->fp->cl_id;
			config->hdr.reserved1 = 0;

			bp->set_mac_pending++;
			smp_wmb();

			bnx2x_sp_post(bp, RAMROD_CMD_ID_ETH_SET_MAC, 0,
				   U64_HI(bnx2x_sp_mapping(bp, mcast_config)),
				   U64_LO(bnx2x_sp_mapping(bp, mcast_config)),
				      0);
		} else { /* E1H */
			/* Accept one or more multicasts */
			struct netdev_hw_addr *ha;
			u32 mc_filter[MC_HASH_SIZE];
			u32 crc, bit, regidx;
			int i;

			memset(mc_filter, 0, 4 * MC_HASH_SIZE);

			netdev_for_each_mc_addr(ha, dev) {
				DP(NETIF_MSG_IFUP, "Adding mcast MAC: %pM\n",
				   ha->addr);

				crc = crc32c_le(0, ha->addr, ETH_ALEN);
				bit = (crc >> 24) & 0xff;
				regidx = bit >> 5;
				bit &= 0x1f;
				mc_filter[regidx] |= (1 << bit);
			}

			for (i = 0; i < MC_HASH_SIZE; i++)
				REG_WR(bp, MC_HASH_OFFSET(bp, i),
				       mc_filter[i]);
		}
	}

	bp->rx_mode = rx_mode;
	bnx2x_set_storm_rx_mode(bp);
}

/* called with rtnl_lock */
static int bnx2x_change_mac_addr(struct net_device *dev, void *p)
{
	struct sockaddr *addr = p;
	struct bnx2x *bp = netdev_priv(dev);

	if (!is_valid_ether_addr((u8 *)(addr->sa_data)))
		return -EINVAL;

	memcpy(dev->dev_addr, addr->sa_data, dev->addr_len);
	if (netif_running(dev)) {
		if (CHIP_IS_E1(bp))
			bnx2x_set_eth_mac_addr_e1(bp, 1);
		else
			bnx2x_set_eth_mac_addr_e1h(bp, 1);
	}

	return 0;
}

/* called with rtnl_lock */
static int bnx2x_mdio_read(struct net_device *netdev, int prtad,
			   int devad, u16 addr)
{
	struct bnx2x *bp = netdev_priv(netdev);
	u16 value;
	int rc;
	u32 phy_type = XGXS_EXT_PHY_TYPE(bp->link_params.ext_phy_config);

	DP(NETIF_MSG_LINK, "mdio_read: prtad 0x%x, devad 0x%x, addr 0x%x\n",
	   prtad, devad, addr);

	if (prtad != bp->mdio.prtad) {
		DP(NETIF_MSG_LINK, "prtad missmatch (cmd:0x%x != bp:0x%x)\n",
		   prtad, bp->mdio.prtad);
		return -EINVAL;
	}

	/* The HW expects different devad if CL22 is used */
	devad = (devad == MDIO_DEVAD_NONE) ? DEFAULT_PHY_DEV_ADDR : devad;

	bnx2x_acquire_phy_lock(bp);
	rc = bnx2x_cl45_read(bp, BP_PORT(bp), phy_type, prtad,
			     devad, addr, &value);
	bnx2x_release_phy_lock(bp);
	DP(NETIF_MSG_LINK, "mdio_read_val 0x%x rc = 0x%x\n", value, rc);

	if (!rc)
		rc = value;
	return rc;
}

/* called with rtnl_lock */
static int bnx2x_mdio_write(struct net_device *netdev, int prtad, int devad,
			    u16 addr, u16 value)
{
	struct bnx2x *bp = netdev_priv(netdev);
	u32 ext_phy_type = XGXS_EXT_PHY_TYPE(bp->link_params.ext_phy_config);
	int rc;

	DP(NETIF_MSG_LINK, "mdio_write: prtad 0x%x, devad 0x%x, addr 0x%x,"
			   " value 0x%x\n", prtad, devad, addr, value);

	if (prtad != bp->mdio.prtad) {
		DP(NETIF_MSG_LINK, "prtad missmatch (cmd:0x%x != bp:0x%x)\n",
		   prtad, bp->mdio.prtad);
		return -EINVAL;
	}

	/* The HW expects different devad if CL22 is used */
	devad = (devad == MDIO_DEVAD_NONE) ? DEFAULT_PHY_DEV_ADDR : devad;

	bnx2x_acquire_phy_lock(bp);
	rc = bnx2x_cl45_write(bp, BP_PORT(bp), ext_phy_type, prtad,
			      devad, addr, value);
	bnx2x_release_phy_lock(bp);
	return rc;
}

/* called with rtnl_lock */
static int bnx2x_ioctl(struct net_device *dev, struct ifreq *ifr, int cmd)
{
	struct bnx2x *bp = netdev_priv(dev);
	struct mii_ioctl_data *mdio = if_mii(ifr);

	DP(NETIF_MSG_LINK, "ioctl: phy id 0x%x, reg 0x%x, val_in 0x%x\n",
	   mdio->phy_id, mdio->reg_num, mdio->val_in);

	if (!netif_running(dev))
		return -EAGAIN;

	return mdio_mii_ioctl(&bp->mdio, mdio, cmd);
}

/* called with rtnl_lock */
static int bnx2x_change_mtu(struct net_device *dev, int new_mtu)
{
	struct bnx2x *bp = netdev_priv(dev);
	int rc = 0;

	if (bp->recovery_state != BNX2X_RECOVERY_DONE) {
		printk(KERN_ERR "Handling parity error recovery. Try again later\n");
		return -EAGAIN;
	}

	if ((new_mtu > ETH_MAX_JUMBO_PACKET_SIZE) ||
	    ((new_mtu + ETH_HLEN) < ETH_MIN_PACKET_SIZE))
		return -EINVAL;

	/* This does not race with packet allocation
	 * because the actual alloc size is
	 * only updated as part of load
	 */
	dev->mtu = new_mtu;

	if (netif_running(dev)) {
		bnx2x_nic_unload(bp, UNLOAD_NORMAL);
		rc = bnx2x_nic_load(bp, LOAD_NORMAL);
	}

	return rc;
}

static void bnx2x_tx_timeout(struct net_device *dev)
{
	struct bnx2x *bp = netdev_priv(dev);

#ifdef BNX2X_STOP_ON_ERROR
	if (!bp->panic)
		bnx2x_panic();
#endif
	/* This allows the netif to be shutdown gracefully before resetting */
	schedule_delayed_work(&bp->reset_task, 0);
}

#ifdef BCM_VLAN
/* called with rtnl_lock */
static void bnx2x_vlan_rx_register(struct net_device *dev,
				   struct vlan_group *vlgrp)
{
	struct bnx2x *bp = netdev_priv(dev);

	bp->vlgrp = vlgrp;

	/* Set flags according to the required capabilities */
	bp->flags &= ~(HW_VLAN_RX_FLAG | HW_VLAN_TX_FLAG);

	if (dev->features & NETIF_F_HW_VLAN_TX)
		bp->flags |= HW_VLAN_TX_FLAG;

	if (dev->features & NETIF_F_HW_VLAN_RX)
		bp->flags |= HW_VLAN_RX_FLAG;

	if (netif_running(dev))
		bnx2x_set_client_config(bp);
}

#endif

#ifdef CONFIG_NET_POLL_CONTROLLER
static void poll_bnx2x(struct net_device *dev)
{
	struct bnx2x *bp = netdev_priv(dev);

	disable_irq(bp->pdev->irq);
	bnx2x_interrupt(bp->pdev->irq, dev);
	enable_irq(bp->pdev->irq);
}
#endif

static const struct net_device_ops bnx2x_netdev_ops = {
	.ndo_open		= bnx2x_open,
	.ndo_stop		= bnx2x_close,
	.ndo_start_xmit		= bnx2x_start_xmit,
	.ndo_set_multicast_list	= bnx2x_set_rx_mode,
	.ndo_set_mac_address	= bnx2x_change_mac_addr,
	.ndo_validate_addr	= eth_validate_addr,
	.ndo_do_ioctl		= bnx2x_ioctl,
	.ndo_change_mtu		= bnx2x_change_mtu,
	.ndo_tx_timeout		= bnx2x_tx_timeout,
#ifdef BCM_VLAN
	.ndo_vlan_rx_register	= bnx2x_vlan_rx_register,
#endif
#ifdef CONFIG_NET_POLL_CONTROLLER
	.ndo_poll_controller	= poll_bnx2x,
#endif
};

static int __devinit bnx2x_init_dev(struct pci_dev *pdev,
				    struct net_device *dev)
{
	struct bnx2x *bp;
	int rc;

	SET_NETDEV_DEV(dev, &pdev->dev);
	bp = netdev_priv(dev);

	bp->dev = dev;
	bp->pdev = pdev;
	bp->flags = 0;
	bp->func = PCI_FUNC(pdev->devfn);

	rc = pci_enable_device(pdev);
	if (rc) {
		dev_err(&bp->pdev->dev,
			"Cannot enable PCI device, aborting\n");
		goto err_out;
	}

	if (!(pci_resource_flags(pdev, 0) & IORESOURCE_MEM)) {
		dev_err(&bp->pdev->dev,
			"Cannot find PCI device base address, aborting\n");
		rc = -ENODEV;
		goto err_out_disable;
	}

	if (!(pci_resource_flags(pdev, 2) & IORESOURCE_MEM)) {
		dev_err(&bp->pdev->dev, "Cannot find second PCI device"
		       " base address, aborting\n");
		rc = -ENODEV;
		goto err_out_disable;
	}

	if (atomic_read(&pdev->enable_cnt) == 1) {
		rc = pci_request_regions(pdev, DRV_MODULE_NAME);
		if (rc) {
			dev_err(&bp->pdev->dev,
				"Cannot obtain PCI resources, aborting\n");
			goto err_out_disable;
		}

		pci_set_master(pdev);
		pci_save_state(pdev);
	}

	bp->pm_cap = pci_find_capability(pdev, PCI_CAP_ID_PM);
	if (bp->pm_cap == 0) {
		dev_err(&bp->pdev->dev,
			"Cannot find power management capability, aborting\n");
		rc = -EIO;
		goto err_out_release;
	}

	bp->pcie_cap = pci_find_capability(pdev, PCI_CAP_ID_EXP);
	if (bp->pcie_cap == 0) {
		dev_err(&bp->pdev->dev,
			"Cannot find PCI Express capability, aborting\n");
		rc = -EIO;
		goto err_out_release;
	}

	if (dma_set_mask(&pdev->dev, DMA_BIT_MASK(64)) == 0) {
		bp->flags |= USING_DAC_FLAG;
		if (dma_set_coherent_mask(&pdev->dev, DMA_BIT_MASK(64)) != 0) {
			dev_err(&bp->pdev->dev, "dma_set_coherent_mask"
			       " failed, aborting\n");
			rc = -EIO;
			goto err_out_release;
		}

	} else if (dma_set_mask(&pdev->dev, DMA_BIT_MASK(32)) != 0) {
		dev_err(&bp->pdev->dev,
			"System does not support DMA, aborting\n");
		rc = -EIO;
		goto err_out_release;
	}

	dev->mem_start = pci_resource_start(pdev, 0);
	dev->base_addr = dev->mem_start;
	dev->mem_end = pci_resource_end(pdev, 0);

	dev->irq = pdev->irq;

	bp->regview = pci_ioremap_bar(pdev, 0);
	if (!bp->regview) {
		dev_err(&bp->pdev->dev,
			"Cannot map register space, aborting\n");
		rc = -ENOMEM;
		goto err_out_release;
	}

	bp->doorbells = ioremap_nocache(pci_resource_start(pdev, 2),
					min_t(u64, BNX2X_DB_SIZE,
					      pci_resource_len(pdev, 2)));
	if (!bp->doorbells) {
		dev_err(&bp->pdev->dev,
			"Cannot map doorbell space, aborting\n");
		rc = -ENOMEM;
		goto err_out_unmap;
	}

	bnx2x_set_power_state(bp, PCI_D0);

	/* clean indirect addresses */
	pci_write_config_dword(bp->pdev, PCICFG_GRC_ADDRESS,
			       PCICFG_VENDOR_ID_OFFSET);
	REG_WR(bp, PXP2_REG_PGL_ADDR_88_F0 + BP_PORT(bp)*16, 0);
	REG_WR(bp, PXP2_REG_PGL_ADDR_8C_F0 + BP_PORT(bp)*16, 0);
	REG_WR(bp, PXP2_REG_PGL_ADDR_90_F0 + BP_PORT(bp)*16, 0);
	REG_WR(bp, PXP2_REG_PGL_ADDR_94_F0 + BP_PORT(bp)*16, 0);

	/* Reset the load counter */
	bnx2x_clear_load_cnt(bp);

	dev->watchdog_timeo = TX_TIMEOUT;

	dev->netdev_ops = &bnx2x_netdev_ops;
	dev->ethtool_ops = &bnx2x_ethtool_ops;
	dev->features |= NETIF_F_SG;
	dev->features |= NETIF_F_HW_CSUM;
	if (bp->flags & USING_DAC_FLAG)
		dev->features |= NETIF_F_HIGHDMA;
	dev->features |= (NETIF_F_TSO | NETIF_F_TSO_ECN);
	dev->features |= NETIF_F_TSO6;
#ifdef BCM_VLAN
	dev->features |= (NETIF_F_HW_VLAN_TX | NETIF_F_HW_VLAN_RX);
	bp->flags |= (HW_VLAN_RX_FLAG | HW_VLAN_TX_FLAG);

	dev->vlan_features |= NETIF_F_SG;
	dev->vlan_features |= NETIF_F_HW_CSUM;
	if (bp->flags & USING_DAC_FLAG)
		dev->vlan_features |= NETIF_F_HIGHDMA;
	dev->vlan_features |= (NETIF_F_TSO | NETIF_F_TSO_ECN);
	dev->vlan_features |= NETIF_F_TSO6;
#endif

	/* get_port_hwinfo() will set prtad and mmds properly */
	bp->mdio.prtad = MDIO_PRTAD_NONE;
	bp->mdio.mmds = 0;
	bp->mdio.mode_support = MDIO_SUPPORTS_C45 | MDIO_EMULATE_C22;
	bp->mdio.dev = dev;
	bp->mdio.mdio_read = bnx2x_mdio_read;
	bp->mdio.mdio_write = bnx2x_mdio_write;

	return 0;

err_out_unmap:
	if (bp->regview) {
		iounmap(bp->regview);
		bp->regview = NULL;
	}
	if (bp->doorbells) {
		iounmap(bp->doorbells);
		bp->doorbells = NULL;
	}

err_out_release:
	if (atomic_read(&pdev->enable_cnt) == 1)
		pci_release_regions(pdev);

err_out_disable:
	pci_disable_device(pdev);
	pci_set_drvdata(pdev, NULL);

err_out:
	return rc;
}

static void __devinit bnx2x_get_pcie_width_speed(struct bnx2x *bp,
						 int *width, int *speed)
{
	u32 val = REG_RD(bp, PCICFG_OFFSET + PCICFG_LINK_CONTROL);

	*width = (val & PCICFG_LINK_WIDTH) >> PCICFG_LINK_WIDTH_SHIFT;

	/* return value of 1=2.5GHz 2=5GHz */
	*speed = (val & PCICFG_LINK_SPEED) >> PCICFG_LINK_SPEED_SHIFT;
}

static int __devinit bnx2x_check_firmware(struct bnx2x *bp)
{
	const struct firmware *firmware = bp->firmware;
	struct bnx2x_fw_file_hdr *fw_hdr;
	struct bnx2x_fw_file_section *sections;
	u32 offset, len, num_ops;
	u16 *ops_offsets;
	int i;
	const u8 *fw_ver;

	if (firmware->size < sizeof(struct bnx2x_fw_file_hdr))
		return -EINVAL;

	fw_hdr = (struct bnx2x_fw_file_hdr *)firmware->data;
	sections = (struct bnx2x_fw_file_section *)fw_hdr;

	/* Make sure none of the offsets and sizes make us read beyond
	 * the end of the firmware data */
	for (i = 0; i < sizeof(*fw_hdr) / sizeof(*sections); i++) {
		offset = be32_to_cpu(sections[i].offset);
		len = be32_to_cpu(sections[i].len);
		if (offset + len > firmware->size) {
			dev_err(&bp->pdev->dev,
				"Section %d length is out of bounds\n", i);
			return -EINVAL;
		}
	}

	/* Likewise for the init_ops offsets */
	offset = be32_to_cpu(fw_hdr->init_ops_offsets.offset);
	ops_offsets = (u16 *)(firmware->data + offset);
	num_ops = be32_to_cpu(fw_hdr->init_ops.len) / sizeof(struct raw_op);

	for (i = 0; i < be32_to_cpu(fw_hdr->init_ops_offsets.len) / 2; i++) {
		if (be16_to_cpu(ops_offsets[i]) > num_ops) {
			dev_err(&bp->pdev->dev,
				"Section offset %d is out of bounds\n", i);
			return -EINVAL;
		}
	}

	/* Check FW version */
	offset = be32_to_cpu(fw_hdr->fw_version.offset);
	fw_ver = firmware->data + offset;
	if ((fw_ver[0] != BCM_5710_FW_MAJOR_VERSION) ||
	    (fw_ver[1] != BCM_5710_FW_MINOR_VERSION) ||
	    (fw_ver[2] != BCM_5710_FW_REVISION_VERSION) ||
	    (fw_ver[3] != BCM_5710_FW_ENGINEERING_VERSION)) {
		dev_err(&bp->pdev->dev,
			"Bad FW version:%d.%d.%d.%d. Should be %d.%d.%d.%d\n",
		       fw_ver[0], fw_ver[1], fw_ver[2],
		       fw_ver[3], BCM_5710_FW_MAJOR_VERSION,
		       BCM_5710_FW_MINOR_VERSION,
		       BCM_5710_FW_REVISION_VERSION,
		       BCM_5710_FW_ENGINEERING_VERSION);
		return -EINVAL;
	}

	return 0;
}

static inline void be32_to_cpu_n(const u8 *_source, u8 *_target, u32 n)
{
	const __be32 *source = (const __be32 *)_source;
	u32 *target = (u32 *)_target;
	u32 i;

	for (i = 0; i < n/4; i++)
		target[i] = be32_to_cpu(source[i]);
}

/*
   Ops array is stored in the following format:
   {op(8bit), offset(24bit, big endian), data(32bit, big endian)}
 */
static inline void bnx2x_prep_ops(const u8 *_source, u8 *_target, u32 n)
{
	const __be32 *source = (const __be32 *)_source;
	struct raw_op *target = (struct raw_op *)_target;
	u32 i, j, tmp;

	for (i = 0, j = 0; i < n/8; i++, j += 2) {
		tmp = be32_to_cpu(source[j]);
		target[i].op = (tmp >> 24) & 0xff;
		target[i].offset = tmp & 0xffffff;
		target[i].raw_data = be32_to_cpu(source[j + 1]);
	}
}

static inline void be16_to_cpu_n(const u8 *_source, u8 *_target, u32 n)
{
	const __be16 *source = (const __be16 *)_source;
	u16 *target = (u16 *)_target;
	u32 i;

	for (i = 0; i < n/2; i++)
		target[i] = be16_to_cpu(source[i]);
}

#define BNX2X_ALLOC_AND_SET(arr, lbl, func)				\
do {									\
	u32 len = be32_to_cpu(fw_hdr->arr.len);				\
	bp->arr = kmalloc(len, GFP_KERNEL);				\
	if (!bp->arr) {							\
		pr_err("Failed to allocate %d bytes for "#arr"\n", len); \
		goto lbl;						\
	}								\
	func(bp->firmware->data + be32_to_cpu(fw_hdr->arr.offset),	\
	     (u8 *)bp->arr, len);					\
} while (0)

static int __devinit bnx2x_init_firmware(struct bnx2x *bp, struct device *dev)
{
	const char *fw_file_name;
	struct bnx2x_fw_file_hdr *fw_hdr;
	int rc;

	if (CHIP_IS_E1(bp))
		fw_file_name = FW_FILE_NAME_E1;
	else if (CHIP_IS_E1H(bp))
		fw_file_name = FW_FILE_NAME_E1H;
	else {
		dev_err(dev, "Unsupported chip revision\n");
		return -EINVAL;
	}

	dev_info(dev, "Loading %s\n", fw_file_name);

	rc = request_firmware(&bp->firmware, fw_file_name, dev);
	if (rc) {
		dev_err(dev, "Can't load firmware file %s\n", fw_file_name);
		goto request_firmware_exit;
	}

	rc = bnx2x_check_firmware(bp);
	if (rc) {
		dev_err(dev, "Corrupt firmware file %s\n", fw_file_name);
		goto request_firmware_exit;
	}

	fw_hdr = (struct bnx2x_fw_file_hdr *)bp->firmware->data;

	/* Initialize the pointers to the init arrays */
	/* Blob */
	BNX2X_ALLOC_AND_SET(init_data, request_firmware_exit, be32_to_cpu_n);

	/* Opcodes */
	BNX2X_ALLOC_AND_SET(init_ops, init_ops_alloc_err, bnx2x_prep_ops);

	/* Offsets */
	BNX2X_ALLOC_AND_SET(init_ops_offsets, init_offsets_alloc_err,
			    be16_to_cpu_n);

	/* STORMs firmware */
	INIT_TSEM_INT_TABLE_DATA(bp) = bp->firmware->data +
			be32_to_cpu(fw_hdr->tsem_int_table_data.offset);
	INIT_TSEM_PRAM_DATA(bp)      = bp->firmware->data +
			be32_to_cpu(fw_hdr->tsem_pram_data.offset);
	INIT_USEM_INT_TABLE_DATA(bp) = bp->firmware->data +
			be32_to_cpu(fw_hdr->usem_int_table_data.offset);
	INIT_USEM_PRAM_DATA(bp)      = bp->firmware->data +
			be32_to_cpu(fw_hdr->usem_pram_data.offset);
	INIT_XSEM_INT_TABLE_DATA(bp) = bp->firmware->data +
			be32_to_cpu(fw_hdr->xsem_int_table_data.offset);
	INIT_XSEM_PRAM_DATA(bp)      = bp->firmware->data +
			be32_to_cpu(fw_hdr->xsem_pram_data.offset);
	INIT_CSEM_INT_TABLE_DATA(bp) = bp->firmware->data +
			be32_to_cpu(fw_hdr->csem_int_table_data.offset);
	INIT_CSEM_PRAM_DATA(bp)      = bp->firmware->data +
			be32_to_cpu(fw_hdr->csem_pram_data.offset);

	return 0;

init_offsets_alloc_err:
	kfree(bp->init_ops);
init_ops_alloc_err:
	kfree(bp->init_data);
request_firmware_exit:
	release_firmware(bp->firmware);

	return rc;
}


static int __devinit bnx2x_init_one(struct pci_dev *pdev,
				    const struct pci_device_id *ent)
{
	struct net_device *dev = NULL;
	struct bnx2x *bp;
	int pcie_width, pcie_speed;
	int rc;

	/* dev zeroed in init_etherdev */
	dev = alloc_etherdev_mq(sizeof(*bp), MAX_CONTEXT);
	if (!dev) {
		dev_err(&pdev->dev, "Cannot allocate net device\n");
		return -ENOMEM;
	}

	bp = netdev_priv(dev);
	bp->msg_enable = debug;

	pci_set_drvdata(pdev, dev);

	rc = bnx2x_init_dev(pdev, dev);
	if (rc < 0) {
		free_netdev(dev);
		return rc;
	}

	rc = bnx2x_init_bp(bp);
	if (rc)
		goto init_one_exit;

	/* Set init arrays */
	rc = bnx2x_init_firmware(bp, &pdev->dev);
	if (rc) {
		dev_err(&pdev->dev, "Error loading firmware\n");
		goto init_one_exit;
	}

	rc = register_netdev(dev);
	if (rc) {
		dev_err(&pdev->dev, "Cannot register net device\n");
		goto init_one_exit;
	}

	bnx2x_get_pcie_width_speed(bp, &pcie_width, &pcie_speed);
	netdev_info(dev, "%s (%c%d) PCI-E x%d %s found at mem %lx,"
	       " IRQ %d, ", board_info[ent->driver_data].name,
	       (CHIP_REV(bp) >> 12) + 'A', (CHIP_METAL(bp) >> 4),
	       pcie_width, (pcie_speed == 2) ? "5GHz (Gen2)" : "2.5GHz",
	       dev->base_addr, bp->pdev->irq);
	pr_cont("node addr %pM\n", dev->dev_addr);

	return 0;

init_one_exit:
	if (bp->regview)
		iounmap(bp->regview);

	if (bp->doorbells)
		iounmap(bp->doorbells);

	free_netdev(dev);

	if (atomic_read(&pdev->enable_cnt) == 1)
		pci_release_regions(pdev);

	pci_disable_device(pdev);
	pci_set_drvdata(pdev, NULL);

	return rc;
}

static void __devexit bnx2x_remove_one(struct pci_dev *pdev)
{
	struct net_device *dev = pci_get_drvdata(pdev);
	struct bnx2x *bp;

	if (!dev) {
		dev_err(&pdev->dev, "BAD net device from bnx2x_init_one\n");
		return;
	}
	bp = netdev_priv(dev);

	unregister_netdev(dev);

	/* Make sure RESET task is not scheduled before continuing */
	cancel_delayed_work_sync(&bp->reset_task);

	kfree(bp->init_ops_offsets);
	kfree(bp->init_ops);
	kfree(bp->init_data);
	release_firmware(bp->firmware);

	if (bp->regview)
		iounmap(bp->regview);

	if (bp->doorbells)
		iounmap(bp->doorbells);

	free_netdev(dev);

	if (atomic_read(&pdev->enable_cnt) == 1)
		pci_release_regions(pdev);

	pci_disable_device(pdev);
	pci_set_drvdata(pdev, NULL);
}

static int bnx2x_suspend(struct pci_dev *pdev, pm_message_t state)
{
	struct net_device *dev = pci_get_drvdata(pdev);
	struct bnx2x *bp;

	if (!dev) {
		dev_err(&pdev->dev, "BAD net device from bnx2x_init_one\n");
		return -ENODEV;
	}
	bp = netdev_priv(dev);

	rtnl_lock();

	pci_save_state(pdev);

	if (!netif_running(dev)) {
		rtnl_unlock();
		return 0;
	}

	netif_device_detach(dev);

	bnx2x_nic_unload(bp, UNLOAD_CLOSE);

	bnx2x_set_power_state(bp, pci_choose_state(pdev, state));

	rtnl_unlock();

	return 0;
}

static int bnx2x_resume(struct pci_dev *pdev)
{
	struct net_device *dev = pci_get_drvdata(pdev);
	struct bnx2x *bp;
	int rc;

	if (!dev) {
		dev_err(&pdev->dev, "BAD net device from bnx2x_init_one\n");
		return -ENODEV;
	}
	bp = netdev_priv(dev);

	if (bp->recovery_state != BNX2X_RECOVERY_DONE) {
		printk(KERN_ERR "Handling parity error recovery. Try again later\n");
		return -EAGAIN;
	}

	rtnl_lock();

	pci_restore_state(pdev);

	if (!netif_running(dev)) {
		rtnl_unlock();
		return 0;
	}

	bnx2x_set_power_state(bp, PCI_D0);
	netif_device_attach(dev);

	rc = bnx2x_nic_load(bp, LOAD_OPEN);

	rtnl_unlock();

	return rc;
}

static int bnx2x_eeh_nic_unload(struct bnx2x *bp)
{
	int i;

	bp->state = BNX2X_STATE_ERROR;

	bp->rx_mode = BNX2X_RX_MODE_NONE;

	bnx2x_netif_stop(bp, 0);
	netif_carrier_off(bp->dev);

	del_timer_sync(&bp->timer);
	bp->stats_state = STATS_STATE_DISABLED;
	DP(BNX2X_MSG_STATS, "stats_state - DISABLED\n");

	/* Release IRQs */
	bnx2x_free_irq(bp, false);

	if (CHIP_IS_E1(bp)) {
		struct mac_configuration_cmd *config =
						bnx2x_sp(bp, mcast_config);

		for (i = 0; i < config->hdr.length; i++)
			CAM_INVALIDATE(config->config_table[i]);
	}

	/* Free SKBs, SGEs, TPA pool and driver internals */
	bnx2x_free_skbs(bp);
	for_each_queue(bp, i)
		bnx2x_free_rx_sge_range(bp, bp->fp + i, NUM_RX_SGE);
	for_each_queue(bp, i)
		netif_napi_del(&bnx2x_fp(bp, i, napi));
	bnx2x_free_mem(bp);

	bp->state = BNX2X_STATE_CLOSED;

	return 0;
}

static void bnx2x_eeh_recover(struct bnx2x *bp)
{
	u32 val;

	mutex_init(&bp->port.phy_mutex);

	bp->common.shmem_base = REG_RD(bp, MISC_REG_SHARED_MEM_ADDR);
	bp->link_params.shmem_base = bp->common.shmem_base;
	BNX2X_DEV_INFO("shmem offset is 0x%x\n", bp->common.shmem_base);

	if (!bp->common.shmem_base ||
	    (bp->common.shmem_base < 0xA0000) ||
	    (bp->common.shmem_base >= 0xC0000)) {
		BNX2X_DEV_INFO("MCP not active\n");
		bp->flags |= NO_MCP_FLAG;
		return;
	}

	val = SHMEM_RD(bp, validity_map[BP_PORT(bp)]);
	if ((val & (SHR_MEM_VALIDITY_DEV_INFO | SHR_MEM_VALIDITY_MB))
		!= (SHR_MEM_VALIDITY_DEV_INFO | SHR_MEM_VALIDITY_MB))
		BNX2X_ERR("BAD MCP validity signature\n");

	if (!BP_NOMCP(bp)) {
		bp->fw_seq = (SHMEM_RD(bp, func_mb[BP_FUNC(bp)].drv_mb_header)
			      & DRV_MSG_SEQ_NUMBER_MASK);
		BNX2X_DEV_INFO("fw_seq 0x%08x\n", bp->fw_seq);
	}
}

/**
 * bnx2x_io_error_detected - called when PCI error is detected
 * @pdev: Pointer to PCI device
 * @state: The current pci connection state
 *
 * This function is called after a PCI bus error affecting
 * this device has been detected.
 */
static pci_ers_result_t bnx2x_io_error_detected(struct pci_dev *pdev,
						pci_channel_state_t state)
{
	struct net_device *dev = pci_get_drvdata(pdev);
	struct bnx2x *bp = netdev_priv(dev);

	rtnl_lock();

	netif_device_detach(dev);

	if (state == pci_channel_io_perm_failure) {
		rtnl_unlock();
		return PCI_ERS_RESULT_DISCONNECT;
	}

	if (netif_running(dev))
		bnx2x_eeh_nic_unload(bp);

	pci_disable_device(pdev);

	rtnl_unlock();

	/* Request a slot reset */
	return PCI_ERS_RESULT_NEED_RESET;
}

/**
 * bnx2x_io_slot_reset - called after the PCI bus has been reset
 * @pdev: Pointer to PCI device
 *
 * Restart the card from scratch, as if from a cold-boot.
 */
static pci_ers_result_t bnx2x_io_slot_reset(struct pci_dev *pdev)
{
	struct net_device *dev = pci_get_drvdata(pdev);
	struct bnx2x *bp = netdev_priv(dev);

	rtnl_lock();

	if (pci_enable_device(pdev)) {
		dev_err(&pdev->dev,
			"Cannot re-enable PCI device after reset\n");
		rtnl_unlock();
		return PCI_ERS_RESULT_DISCONNECT;
	}

	pci_set_master(pdev);
	pci_restore_state(pdev);

	if (netif_running(dev))
		bnx2x_set_power_state(bp, PCI_D0);

	rtnl_unlock();

	return PCI_ERS_RESULT_RECOVERED;
}

/**
 * bnx2x_io_resume - called when traffic can start flowing again
 * @pdev: Pointer to PCI device
 *
 * This callback is called when the error recovery driver tells us that
 * its OK to resume normal operation.
 */
static void bnx2x_io_resume(struct pci_dev *pdev)
{
	struct net_device *dev = pci_get_drvdata(pdev);
	struct bnx2x *bp = netdev_priv(dev);

	if (bp->recovery_state != BNX2X_RECOVERY_DONE) {
		printk(KERN_ERR "Handling parity error recovery. Try again later\n");
		return;
	}

	rtnl_lock();

	bnx2x_eeh_recover(bp);

	if (netif_running(dev))
		bnx2x_nic_load(bp, LOAD_NORMAL);

	netif_device_attach(dev);

	rtnl_unlock();
}

static struct pci_error_handlers bnx2x_err_handler = {
	.error_detected = bnx2x_io_error_detected,
	.slot_reset     = bnx2x_io_slot_reset,
	.resume         = bnx2x_io_resume,
};

static struct pci_driver bnx2x_pci_driver = {
	.name        = DRV_MODULE_NAME,
	.id_table    = bnx2x_pci_tbl,
	.probe       = bnx2x_init_one,
	.remove      = __devexit_p(bnx2x_remove_one),
	.suspend     = bnx2x_suspend,
	.resume      = bnx2x_resume,
	.err_handler = &bnx2x_err_handler,
};

static int __init bnx2x_init(void)
{
	int ret;

	pr_info("%s", version);

	bnx2x_wq = create_singlethread_workqueue("bnx2x");
	if (bnx2x_wq == NULL) {
		pr_err("Cannot create workqueue\n");
		return -ENOMEM;
	}

	ret = pci_register_driver(&bnx2x_pci_driver);
	if (ret) {
		pr_err("Cannot register driver\n");
		destroy_workqueue(bnx2x_wq);
	}
	return ret;
}

static void __exit bnx2x_cleanup(void)
{
	pci_unregister_driver(&bnx2x_pci_driver);

	destroy_workqueue(bnx2x_wq);
}

module_init(bnx2x_init);
module_exit(bnx2x_cleanup);

#ifdef BCM_CNIC

/* count denotes the number of new completions we have seen */
static void bnx2x_cnic_sp_post(struct bnx2x *bp, int count)
{
	struct eth_spe *spe;

#ifdef BNX2X_STOP_ON_ERROR
	if (unlikely(bp->panic))
		return;
#endif

	spin_lock_bh(&bp->spq_lock);
	bp->cnic_spq_pending -= count;

	for (; bp->cnic_spq_pending < bp->cnic_eth_dev.max_kwqe_pending;
	     bp->cnic_spq_pending++) {

		if (!bp->cnic_kwq_pending)
			break;

		spe = bnx2x_sp_get_next(bp);
		*spe = *bp->cnic_kwq_cons;

		bp->cnic_kwq_pending--;

		DP(NETIF_MSG_TIMER, "pending on SPQ %d, on KWQ %d count %d\n",
		   bp->cnic_spq_pending, bp->cnic_kwq_pending, count);

		if (bp->cnic_kwq_cons == bp->cnic_kwq_last)
			bp->cnic_kwq_cons = bp->cnic_kwq;
		else
			bp->cnic_kwq_cons++;
	}
	bnx2x_sp_prod_update(bp);
	spin_unlock_bh(&bp->spq_lock);
}

static int bnx2x_cnic_sp_queue(struct net_device *dev,
			       struct kwqe_16 *kwqes[], u32 count)
{
	struct bnx2x *bp = netdev_priv(dev);
	int i;

#ifdef BNX2X_STOP_ON_ERROR
	if (unlikely(bp->panic))
		return -EIO;
#endif

	spin_lock_bh(&bp->spq_lock);

	for (i = 0; i < count; i++) {
		struct eth_spe *spe = (struct eth_spe *)kwqes[i];

		if (bp->cnic_kwq_pending == MAX_SP_DESC_CNT)
			break;

		*bp->cnic_kwq_prod = *spe;

		bp->cnic_kwq_pending++;

		DP(NETIF_MSG_TIMER, "L5 SPQE %x %x %x:%x pos %d\n",
		   spe->hdr.conn_and_cmd_data, spe->hdr.type,
		   spe->data.mac_config_addr.hi,
		   spe->data.mac_config_addr.lo,
		   bp->cnic_kwq_pending);

		if (bp->cnic_kwq_prod == bp->cnic_kwq_last)
			bp->cnic_kwq_prod = bp->cnic_kwq;
		else
			bp->cnic_kwq_prod++;
	}

	spin_unlock_bh(&bp->spq_lock);

	if (bp->cnic_spq_pending < bp->cnic_eth_dev.max_kwqe_pending)
		bnx2x_cnic_sp_post(bp, 0);

	return i;
}

static int bnx2x_cnic_ctl_send(struct bnx2x *bp, struct cnic_ctl_info *ctl)
{
	struct cnic_ops *c_ops;
	int rc = 0;

	mutex_lock(&bp->cnic_mutex);
	c_ops = bp->cnic_ops;
	if (c_ops)
		rc = c_ops->cnic_ctl(bp->cnic_data, ctl);
	mutex_unlock(&bp->cnic_mutex);

	return rc;
}

static int bnx2x_cnic_ctl_send_bh(struct bnx2x *bp, struct cnic_ctl_info *ctl)
{
	struct cnic_ops *c_ops;
	int rc = 0;

	rcu_read_lock();
	c_ops = rcu_dereference(bp->cnic_ops);
	if (c_ops)
		rc = c_ops->cnic_ctl(bp->cnic_data, ctl);
	rcu_read_unlock();

	return rc;
}

/*
 * for commands that have no data
 */
static int bnx2x_cnic_notify(struct bnx2x *bp, int cmd)
{
	struct cnic_ctl_info ctl = {0};

	ctl.cmd = cmd;

	return bnx2x_cnic_ctl_send(bp, &ctl);
}

static void bnx2x_cnic_cfc_comp(struct bnx2x *bp, int cid)
{
	struct cnic_ctl_info ctl;

	/* first we tell CNIC and only then we count this as a completion */
	ctl.cmd = CNIC_CTL_COMPLETION_CMD;
	ctl.data.comp.cid = cid;

	bnx2x_cnic_ctl_send_bh(bp, &ctl);
	bnx2x_cnic_sp_post(bp, 1);
}

static int bnx2x_drv_ctl(struct net_device *dev, struct drv_ctl_info *ctl)
{
	struct bnx2x *bp = netdev_priv(dev);
	int rc = 0;

	switch (ctl->cmd) {
	case DRV_CTL_CTXTBL_WR_CMD: {
		u32 index = ctl->data.io.offset;
		dma_addr_t addr = ctl->data.io.dma_addr;

		bnx2x_ilt_wr(bp, index, addr);
		break;
	}

	case DRV_CTL_COMPLETION_CMD: {
		int count = ctl->data.comp.comp_count;

		bnx2x_cnic_sp_post(bp, count);
		break;
	}

	/* rtnl_lock is held.  */
	case DRV_CTL_START_L2_CMD: {
		u32 cli = ctl->data.ring.client_id;

		bp->rx_mode_cl_mask |= (1 << cli);
		bnx2x_set_storm_rx_mode(bp);
		break;
	}

	/* rtnl_lock is held.  */
	case DRV_CTL_STOP_L2_CMD: {
		u32 cli = ctl->data.ring.client_id;

		bp->rx_mode_cl_mask &= ~(1 << cli);
		bnx2x_set_storm_rx_mode(bp);
		break;
	}

	default:
		BNX2X_ERR("unknown command %x\n", ctl->cmd);
		rc = -EINVAL;
	}

	return rc;
}

static void bnx2x_setup_cnic_irq_info(struct bnx2x *bp)
{
	struct cnic_eth_dev *cp = &bp->cnic_eth_dev;

	if (bp->flags & USING_MSIX_FLAG) {
		cp->drv_state |= CNIC_DRV_STATE_USING_MSIX;
		cp->irq_arr[0].irq_flags |= CNIC_IRQ_FL_MSIX;
		cp->irq_arr[0].vector = bp->msix_table[1].vector;
	} else {
		cp->drv_state &= ~CNIC_DRV_STATE_USING_MSIX;
		cp->irq_arr[0].irq_flags &= ~CNIC_IRQ_FL_MSIX;
	}
	cp->irq_arr[0].status_blk = bp->cnic_sb;
	cp->irq_arr[0].status_blk_num = CNIC_SB_ID(bp);
	cp->irq_arr[1].status_blk = bp->def_status_blk;
	cp->irq_arr[1].status_blk_num = DEF_SB_ID;

	cp->num_irq = 2;
}

static int bnx2x_register_cnic(struct net_device *dev, struct cnic_ops *ops,
			       void *data)
{
	struct bnx2x *bp = netdev_priv(dev);
	struct cnic_eth_dev *cp = &bp->cnic_eth_dev;

	if (ops == NULL)
		return -EINVAL;

	if (atomic_read(&bp->intr_sem) != 0)
		return -EBUSY;

	bp->cnic_kwq = kzalloc(PAGE_SIZE, GFP_KERNEL);
	if (!bp->cnic_kwq)
		return -ENOMEM;

	bp->cnic_kwq_cons = bp->cnic_kwq;
	bp->cnic_kwq_prod = bp->cnic_kwq;
	bp->cnic_kwq_last = bp->cnic_kwq + MAX_SP_DESC_CNT;

	bp->cnic_spq_pending = 0;
	bp->cnic_kwq_pending = 0;

	bp->cnic_data = data;

	cp->num_irq = 0;
	cp->drv_state = CNIC_DRV_STATE_REGD;

	bnx2x_init_sb(bp, bp->cnic_sb, bp->cnic_sb_mapping, CNIC_SB_ID(bp));

	bnx2x_setup_cnic_irq_info(bp);
	bnx2x_set_iscsi_eth_mac_addr(bp, 1);
	bp->cnic_flags |= BNX2X_CNIC_FLAG_MAC_SET;
	rcu_assign_pointer(bp->cnic_ops, ops);

	return 0;
}

static int bnx2x_unregister_cnic(struct net_device *dev)
{
	struct bnx2x *bp = netdev_priv(dev);
	struct cnic_eth_dev *cp = &bp->cnic_eth_dev;

	mutex_lock(&bp->cnic_mutex);
	if (bp->cnic_flags & BNX2X_CNIC_FLAG_MAC_SET) {
		bp->cnic_flags &= ~BNX2X_CNIC_FLAG_MAC_SET;
		bnx2x_set_iscsi_eth_mac_addr(bp, 0);
	}
	cp->drv_state = 0;
	rcu_assign_pointer(bp->cnic_ops, NULL);
	mutex_unlock(&bp->cnic_mutex);
	synchronize_rcu();
	kfree(bp->cnic_kwq);
	bp->cnic_kwq = NULL;

	return 0;
}

struct cnic_eth_dev *bnx2x_cnic_probe(struct net_device *dev)
{
	struct bnx2x *bp = netdev_priv(dev);
	struct cnic_eth_dev *cp = &bp->cnic_eth_dev;

	cp->drv_owner = THIS_MODULE;
	cp->chip_id = CHIP_ID(bp);
	cp->pdev = bp->pdev;
	cp->io_base = bp->regview;
	cp->io_base2 = bp->doorbells;
	cp->max_kwqe_pending = 8;
	cp->ctx_blk_size = CNIC_CTX_PER_ILT * sizeof(union cdu_context);
	cp->ctx_tbl_offset = FUNC_ILT_BASE(BP_FUNC(bp)) + 1;
	cp->ctx_tbl_len = CNIC_ILT_LINES;
	cp->starting_cid = BCM_CNIC_CID_START;
	cp->drv_submit_kwqes_16 = bnx2x_cnic_sp_queue;
	cp->drv_ctl = bnx2x_drv_ctl;
	cp->drv_register_cnic = bnx2x_register_cnic;
	cp->drv_unregister_cnic = bnx2x_unregister_cnic;

	return cp;
}
EXPORT_SYMBOL(bnx2x_cnic_probe);

#endif /* BCM_CNIC */
<|MERGE_RESOLUTION|>--- conflicted
+++ resolved
@@ -57,13 +57,8 @@
 #include "bnx2x_init_ops.h"
 #include "bnx2x_dump.h"
 
-<<<<<<< HEAD
-#define DRV_MODULE_VERSION	"1.52.53-1"
-#define DRV_MODULE_RELDATE	"2010/18/04"
-=======
 #define DRV_MODULE_VERSION	"1.52.53-2"
 #define DRV_MODULE_RELDATE	"2010/21/07"
->>>>>>> 772320e8
 #define BNX2X_BC_VER		0x040200
 
 #include <linux/firmware.h>
@@ -4414,31 +4409,19 @@
 		if (le16_to_cpu(xclient->stats_counter) != cur_stats_counter) {
 			DP(BNX2X_MSG_STATS, "[%d] stats not updated by xstorm"
 			   "  xstorm counter (0x%x) != stats_counter (0x%x)\n",
-<<<<<<< HEAD
-			   i, xclient->stats_counter, bp->stats_counter);
-=======
 			   i, xclient->stats_counter, cur_stats_counter + 1);
->>>>>>> 772320e8
 			return -1;
 		}
 		if (le16_to_cpu(tclient->stats_counter) != cur_stats_counter) {
 			DP(BNX2X_MSG_STATS, "[%d] stats not updated by tstorm"
 			   "  tstorm counter (0x%x) != stats_counter (0x%x)\n",
-<<<<<<< HEAD
-			   i, tclient->stats_counter, bp->stats_counter);
-=======
 			   i, tclient->stats_counter, cur_stats_counter + 1);
->>>>>>> 772320e8
 			return -2;
 		}
 		if (le16_to_cpu(uclient->stats_counter) != cur_stats_counter) {
 			DP(BNX2X_MSG_STATS, "[%d] stats not updated by ustorm"
 			   "  ustorm counter (0x%x) != stats_counter (0x%x)\n",
-<<<<<<< HEAD
-			   i, uclient->stats_counter, bp->stats_counter);
-=======
 			   i, uclient->stats_counter, cur_stats_counter + 1);
->>>>>>> 772320e8
 			return -4;
 		}
 
@@ -4880,13 +4863,9 @@
 	if (unlikely(bp->panic))
 		return;
 
-<<<<<<< HEAD
-	bnx2x_stats_stm[state][event].action(bp);
-=======
 	/* Protect a state change flow */
 	spin_lock_bh(&bp->stats_lock);
 	state = bp->stats_state;
->>>>>>> 772320e8
 	bp->stats_state = bnx2x_stats_stm[state][event].next_state;
 	spin_unlock_bh(&bp->stats_lock);
 
@@ -8567,8 +8546,6 @@
 	/* Reset MCP mail box sequence if there is on going recovery */
 	if (unload_mode == UNLOAD_RECOVERY)
 		bp->fw_seq = 0;
-<<<<<<< HEAD
-=======
 
 	return 0;
 }
@@ -8858,303 +8835,10 @@
 
 	/* TBD: IGU/AEU preparation bring back the AEU/IGU to a
 	 * reset state, re-enable attentions. */
->>>>>>> 772320e8
 
 	return 0;
 }
 
-<<<<<<< HEAD
-/* Close gates #2, #3 and #4: */
-static void bnx2x_set_234_gates(struct bnx2x *bp, bool close)
-{
-	u32 val, addr;
-
-	/* Gates #2 and #4a are closed/opened for "not E1" only */
-	if (!CHIP_IS_E1(bp)) {
-		/* #4 */
-		val = REG_RD(bp, PXP_REG_HST_DISCARD_DOORBELLS);
-		REG_WR(bp, PXP_REG_HST_DISCARD_DOORBELLS,
-		       close ? (val | 0x1) : (val & (~(u32)1)));
-		/* #2 */
-		val = REG_RD(bp, PXP_REG_HST_DISCARD_INTERNAL_WRITES);
-		REG_WR(bp, PXP_REG_HST_DISCARD_INTERNAL_WRITES,
-		       close ? (val | 0x1) : (val & (~(u32)1)));
-	}
-
-	/* #3 */
-	addr = BP_PORT(bp) ? HC_REG_CONFIG_1 : HC_REG_CONFIG_0;
-	val = REG_RD(bp, addr);
-	REG_WR(bp, addr, (!close) ? (val | 0x1) : (val & (~(u32)1)));
-
-	DP(NETIF_MSG_HW, "%s gates #2, #3 and #4\n",
-		close ? "closing" : "opening");
-	mmiowb();
-}
-
-#define SHARED_MF_CLP_MAGIC  0x80000000 /* `magic' bit */
-
-static void bnx2x_clp_reset_prep(struct bnx2x *bp, u32 *magic_val)
-{
-	/* Do some magic... */
-	u32 val = MF_CFG_RD(bp, shared_mf_config.clp_mb);
-	*magic_val = val & SHARED_MF_CLP_MAGIC;
-	MF_CFG_WR(bp, shared_mf_config.clp_mb, val | SHARED_MF_CLP_MAGIC);
-}
-
-/* Restore the value of the `magic' bit.
- *
- * @param pdev Device handle.
- * @param magic_val Old value of the `magic' bit.
- */
-static void bnx2x_clp_reset_done(struct bnx2x *bp, u32 magic_val)
-{
-	/* Restore the `magic' bit value... */
-	/* u32 val = SHMEM_RD(bp, mf_cfg.shared_mf_config.clp_mb);
-	SHMEM_WR(bp, mf_cfg.shared_mf_config.clp_mb,
-		(val & (~SHARED_MF_CLP_MAGIC)) | magic_val); */
-	u32 val = MF_CFG_RD(bp, shared_mf_config.clp_mb);
-	MF_CFG_WR(bp, shared_mf_config.clp_mb,
-		(val & (~SHARED_MF_CLP_MAGIC)) | magic_val);
-}
-
-/* Prepares for MCP reset: takes care of CLP configurations.
- *
- * @param bp
- * @param magic_val Old value of 'magic' bit.
- */
-static void bnx2x_reset_mcp_prep(struct bnx2x *bp, u32 *magic_val)
-{
-	u32 shmem;
-	u32 validity_offset;
-
-	DP(NETIF_MSG_HW, "Starting\n");
-
-	/* Set `magic' bit in order to save MF config */
-	if (!CHIP_IS_E1(bp))
-		bnx2x_clp_reset_prep(bp, magic_val);
-
-	/* Get shmem offset */
-	shmem = REG_RD(bp, MISC_REG_SHARED_MEM_ADDR);
-	validity_offset = offsetof(struct shmem_region, validity_map[0]);
-
-	/* Clear validity map flags */
-	if (shmem > 0)
-		REG_WR(bp, shmem + validity_offset, 0);
-}
-
-#define MCP_TIMEOUT      5000   /* 5 seconds (in ms) */
-#define MCP_ONE_TIMEOUT  100    /* 100 ms */
-
-/* Waits for MCP_ONE_TIMEOUT or MCP_ONE_TIMEOUT*10,
- * depending on the HW type.
- *
- * @param bp
- */
-static inline void bnx2x_mcp_wait_one(struct bnx2x *bp)
-{
-	/* special handling for emulation and FPGA,
-	   wait 10 times longer */
-	if (CHIP_REV_IS_SLOW(bp))
-		msleep(MCP_ONE_TIMEOUT*10);
-	else
-		msleep(MCP_ONE_TIMEOUT);
-}
-
-static int bnx2x_reset_mcp_comp(struct bnx2x *bp, u32 magic_val)
-{
-	u32 shmem, cnt, validity_offset, val;
-	int rc = 0;
-
-	msleep(100);
-
-	/* Get shmem offset */
-	shmem = REG_RD(bp, MISC_REG_SHARED_MEM_ADDR);
-	if (shmem == 0) {
-		BNX2X_ERR("Shmem 0 return failure\n");
-		rc = -ENOTTY;
-		goto exit_lbl;
-	}
-
-	validity_offset = offsetof(struct shmem_region, validity_map[0]);
-
-	/* Wait for MCP to come up */
-	for (cnt = 0; cnt < (MCP_TIMEOUT / MCP_ONE_TIMEOUT); cnt++) {
-		/* TBD: its best to check validity map of last port.
-		 * currently checks on port 0.
-		 */
-		val = REG_RD(bp, shmem + validity_offset);
-		DP(NETIF_MSG_HW, "shmem 0x%x validity map(0x%x)=0x%x\n", shmem,
-		   shmem + validity_offset, val);
-
-		/* check that shared memory is valid. */
-		if ((val & (SHR_MEM_VALIDITY_DEV_INFO | SHR_MEM_VALIDITY_MB))
-		    == (SHR_MEM_VALIDITY_DEV_INFO | SHR_MEM_VALIDITY_MB))
-			break;
-
-		bnx2x_mcp_wait_one(bp);
-	}
-
-	DP(NETIF_MSG_HW, "Cnt=%d Shmem validity map 0x%x\n", cnt, val);
-
-	/* Check that shared memory is valid. This indicates that MCP is up. */
-	if ((val & (SHR_MEM_VALIDITY_DEV_INFO | SHR_MEM_VALIDITY_MB)) !=
-	    (SHR_MEM_VALIDITY_DEV_INFO | SHR_MEM_VALIDITY_MB)) {
-		BNX2X_ERR("Shmem signature not present. MCP is not up !!\n");
-		rc = -ENOTTY;
-		goto exit_lbl;
-	}
-
-exit_lbl:
-	/* Restore the `magic' bit value */
-	if (!CHIP_IS_E1(bp))
-		bnx2x_clp_reset_done(bp, magic_val);
-
-	return rc;
-}
-
-static void bnx2x_pxp_prep(struct bnx2x *bp)
-{
-	if (!CHIP_IS_E1(bp)) {
-		REG_WR(bp, PXP2_REG_RD_START_INIT, 0);
-		REG_WR(bp, PXP2_REG_RQ_RBC_DONE, 0);
-		REG_WR(bp, PXP2_REG_RQ_CFG_DONE, 0);
-		mmiowb();
-	}
-}
-
-/*
- * Reset the whole chip except for:
- *      - PCIE core
- *      - PCI Glue, PSWHST, PXP/PXP2 RF (all controlled by
- *              one reset bit)
- *      - IGU
- *      - MISC (including AEU)
- *      - GRC
- *      - RBCN, RBCP
- */
-static void bnx2x_process_kill_chip_reset(struct bnx2x *bp)
-{
-	u32 not_reset_mask1, reset_mask1, not_reset_mask2, reset_mask2;
-
-	not_reset_mask1 =
-		MISC_REGISTERS_RESET_REG_1_RST_HC |
-		MISC_REGISTERS_RESET_REG_1_RST_PXPV |
-		MISC_REGISTERS_RESET_REG_1_RST_PXP;
-
-	not_reset_mask2 =
-		MISC_REGISTERS_RESET_REG_2_RST_MDIO |
-		MISC_REGISTERS_RESET_REG_2_RST_EMAC0_HARD_CORE |
-		MISC_REGISTERS_RESET_REG_2_RST_EMAC1_HARD_CORE |
-		MISC_REGISTERS_RESET_REG_2_RST_MISC_CORE |
-		MISC_REGISTERS_RESET_REG_2_RST_RBCN |
-		MISC_REGISTERS_RESET_REG_2_RST_GRC  |
-		MISC_REGISTERS_RESET_REG_2_RST_MCP_N_RESET_REG_HARD_CORE |
-		MISC_REGISTERS_RESET_REG_2_RST_MCP_N_HARD_CORE_RST_B;
-
-	reset_mask1 = 0xffffffff;
-
-	if (CHIP_IS_E1(bp))
-		reset_mask2 = 0xffff;
-	else
-		reset_mask2 = 0x1ffff;
-
-	REG_WR(bp, GRCBASE_MISC + MISC_REGISTERS_RESET_REG_1_CLEAR,
-	       reset_mask1 & (~not_reset_mask1));
-	REG_WR(bp, GRCBASE_MISC + MISC_REGISTERS_RESET_REG_2_CLEAR,
-	       reset_mask2 & (~not_reset_mask2));
-
-	barrier();
-	mmiowb();
-
-	REG_WR(bp, GRCBASE_MISC + MISC_REGISTERS_RESET_REG_1_SET, reset_mask1);
-	REG_WR(bp, GRCBASE_MISC + MISC_REGISTERS_RESET_REG_2_SET, reset_mask2);
-	mmiowb();
-}
-
-static int bnx2x_process_kill(struct bnx2x *bp)
-{
-	int cnt = 1000;
-	u32 val = 0;
-	u32 sr_cnt, blk_cnt, port_is_idle_0, port_is_idle_1, pgl_exp_rom2;
-
-
-	/* Empty the Tetris buffer, wait for 1s */
-	do {
-		sr_cnt  = REG_RD(bp, PXP2_REG_RD_SR_CNT);
-		blk_cnt = REG_RD(bp, PXP2_REG_RD_BLK_CNT);
-		port_is_idle_0 = REG_RD(bp, PXP2_REG_RD_PORT_IS_IDLE_0);
-		port_is_idle_1 = REG_RD(bp, PXP2_REG_RD_PORT_IS_IDLE_1);
-		pgl_exp_rom2 = REG_RD(bp, PXP2_REG_PGL_EXP_ROM2);
-		if ((sr_cnt == 0x7e) && (blk_cnt == 0xa0) &&
-		    ((port_is_idle_0 & 0x1) == 0x1) &&
-		    ((port_is_idle_1 & 0x1) == 0x1) &&
-		    (pgl_exp_rom2 == 0xffffffff))
-			break;
-		msleep(1);
-	} while (cnt-- > 0);
-
-	if (cnt <= 0) {
-		DP(NETIF_MSG_HW, "Tetris buffer didn't get empty or there"
-			  " are still"
-			  " outstanding read requests after 1s!\n");
-		DP(NETIF_MSG_HW, "sr_cnt=0x%08x, blk_cnt=0x%08x,"
-			  " port_is_idle_0=0x%08x,"
-			  " port_is_idle_1=0x%08x, pgl_exp_rom2=0x%08x\n",
-			  sr_cnt, blk_cnt, port_is_idle_0, port_is_idle_1,
-			  pgl_exp_rom2);
-		return -EAGAIN;
-	}
-
-	barrier();
-
-	/* Close gates #2, #3 and #4 */
-	bnx2x_set_234_gates(bp, true);
-
-	/* TBD: Indicate that "process kill" is in progress to MCP */
-
-	/* Clear "unprepared" bit */
-	REG_WR(bp, MISC_REG_UNPREPARED, 0);
-	barrier();
-
-	/* Make sure all is written to the chip before the reset */
-	mmiowb();
-
-	/* Wait for 1ms to empty GLUE and PCI-E core queues,
-	 * PSWHST, GRC and PSWRD Tetris buffer.
-	 */
-	msleep(1);
-
-	/* Prepare to chip reset: */
-	/* MCP */
-	bnx2x_reset_mcp_prep(bp, &val);
-
-	/* PXP */
-	bnx2x_pxp_prep(bp);
-	barrier();
-
-	/* reset the chip */
-	bnx2x_process_kill_chip_reset(bp);
-	barrier();
-
-	/* Recover after reset: */
-	/* MCP */
-	if (bnx2x_reset_mcp_comp(bp, val))
-		return -EAGAIN;
-
-	/* PXP */
-	bnx2x_pxp_prep(bp);
-
-	/* Open the gates #2, #3 and #4 */
-	bnx2x_set_234_gates(bp, false);
-
-	/* TBD: IGU/AEU preparation bring back the AEU/IGU to a
-	 * reset state, re-enable attentions. */
-
-	return 0;
-}
-
-=======
->>>>>>> 772320e8
 static int bnx2x_leader_reset(struct bnx2x *bp)
 {
 	int rc = 0;
