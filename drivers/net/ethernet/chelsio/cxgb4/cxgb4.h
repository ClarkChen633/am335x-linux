--- conflicted
+++ resolved
@@ -696,10 +696,7 @@
 int get_vpd_params(struct adapter *adapter, struct vpd_params *p);
 int t4_load_fw(struct adapter *adapter, const u8 *fw_data, unsigned int size);
 unsigned int t4_flash_cfg_addr(struct adapter *adapter);
-<<<<<<< HEAD
-=======
 int t4_load_cfg(struct adapter *adapter, const u8 *cfg_data, unsigned int size);
->>>>>>> ddffeb8c
 int t4_check_fw_version(struct adapter *adapter);
 int t4_prep_adapter(struct adapter *adapter);
 int t4_port_init(struct adapter *adap, int mbox, int pf, int vf);
