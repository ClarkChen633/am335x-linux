/* Copyright 2008-2012 Broadcom Corporation
 *
 * Unless you and Broadcom execute a separate written software license
 * agreement governing use of this software, this software is licensed to you
 * under the terms of the GNU General Public License version 2, available
 * at http://www.gnu.org/licenses/old-licenses/gpl-2.0.html (the "GPL").
 *
 * Notwithstanding the above, under no circumstances may you combine this
 * software in any way with any other Broadcom software provided under a
 * license other than the GPL, without Broadcom's express prior written
 * consent.
 *
 * Written by Yaniv Rosner
 *
 */

#define pr_fmt(fmt) KBUILD_MODNAME ": " fmt

#include <linux/kernel.h>
#include <linux/errno.h>
#include <linux/pci.h>
#include <linux/netdevice.h>
#include <linux/delay.h>
#include <linux/ethtool.h>
#include <linux/mutex.h>

#include "bnx2x.h"
#include "bnx2x_cmn.h"

/********************************************************/
#define ETH_HLEN			14
/* L2 header size + 2*VLANs (8 bytes) + LLC SNAP (8 bytes) */
#define ETH_OVREHEAD			(ETH_HLEN + 8 + 8)
#define ETH_MIN_PACKET_SIZE		60
#define ETH_MAX_PACKET_SIZE		1500
#define ETH_MAX_JUMBO_PACKET_SIZE	9600
#define MDIO_ACCESS_TIMEOUT		1000
#define WC_LANE_MAX			4
#define I2C_SWITCH_WIDTH		2
#define I2C_BSC0			0
#define I2C_BSC1			1
#define I2C_WA_RETRY_CNT		3
#define I2C_WA_PWR_ITER			(I2C_WA_RETRY_CNT - 1)
#define MCPR_IMC_COMMAND_READ_OP	1
#define MCPR_IMC_COMMAND_WRITE_OP	2

/* LED Blink rate that will achieve ~15.9Hz */
#define LED_BLINK_RATE_VAL_E3		354
#define LED_BLINK_RATE_VAL_E1X_E2	480
/***********************************************************/
/*			Shortcut definitions		   */
/***********************************************************/

#define NIG_LATCH_BC_ENABLE_MI_INT 0

#define NIG_STATUS_EMAC0_MI_INT \
		NIG_STATUS_INTERRUPT_PORT0_REG_STATUS_EMAC0_MISC_MI_INT
#define NIG_STATUS_XGXS0_LINK10G \
		NIG_STATUS_INTERRUPT_PORT0_REG_STATUS_XGXS0_LINK10G
#define NIG_STATUS_XGXS0_LINK_STATUS \
		NIG_STATUS_INTERRUPT_PORT0_REG_STATUS_XGXS0_LINK_STATUS
#define NIG_STATUS_XGXS0_LINK_STATUS_SIZE \
		NIG_STATUS_INTERRUPT_PORT0_REG_STATUS_XGXS0_LINK_STATUS_SIZE
#define NIG_STATUS_SERDES0_LINK_STATUS \
		NIG_STATUS_INTERRUPT_PORT0_REG_STATUS_SERDES0_LINK_STATUS
#define NIG_MASK_MI_INT \
		NIG_MASK_INTERRUPT_PORT0_REG_MASK_EMAC0_MISC_MI_INT
#define NIG_MASK_XGXS0_LINK10G \
		NIG_MASK_INTERRUPT_PORT0_REG_MASK_XGXS0_LINK10G
#define NIG_MASK_XGXS0_LINK_STATUS \
		NIG_MASK_INTERRUPT_PORT0_REG_MASK_XGXS0_LINK_STATUS
#define NIG_MASK_SERDES0_LINK_STATUS \
		NIG_MASK_INTERRUPT_PORT0_REG_MASK_SERDES0_LINK_STATUS

#define MDIO_AN_CL73_OR_37_COMPLETE \
		(MDIO_GP_STATUS_TOP_AN_STATUS1_CL73_AUTONEG_COMPLETE | \
		 MDIO_GP_STATUS_TOP_AN_STATUS1_CL37_AUTONEG_COMPLETE)

#define XGXS_RESET_BITS \
	(MISC_REGISTERS_RESET_REG_3_MISC_NIG_MUX_XGXS0_RSTB_HW |   \
	 MISC_REGISTERS_RESET_REG_3_MISC_NIG_MUX_XGXS0_IDDQ |      \
	 MISC_REGISTERS_RESET_REG_3_MISC_NIG_MUX_XGXS0_PWRDWN |    \
	 MISC_REGISTERS_RESET_REG_3_MISC_NIG_MUX_XGXS0_PWRDWN_SD | \
	 MISC_REGISTERS_RESET_REG_3_MISC_NIG_MUX_XGXS0_TXD_FIFO_RSTB)

#define SERDES_RESET_BITS \
	(MISC_REGISTERS_RESET_REG_3_MISC_NIG_MUX_SERDES0_RSTB_HW | \
	 MISC_REGISTERS_RESET_REG_3_MISC_NIG_MUX_SERDES0_IDDQ |    \
	 MISC_REGISTERS_RESET_REG_3_MISC_NIG_MUX_SERDES0_PWRDWN |  \
	 MISC_REGISTERS_RESET_REG_3_MISC_NIG_MUX_SERDES0_PWRDWN_SD)

#define AUTONEG_CL37		SHARED_HW_CFG_AN_ENABLE_CL37
#define AUTONEG_CL73		SHARED_HW_CFG_AN_ENABLE_CL73
#define AUTONEG_BAM		SHARED_HW_CFG_AN_ENABLE_BAM
#define AUTONEG_PARALLEL \
				SHARED_HW_CFG_AN_ENABLE_PARALLEL_DETECTION
#define AUTONEG_SGMII_FIBER_AUTODET \
				SHARED_HW_CFG_AN_EN_SGMII_FIBER_AUTO_DETECT
#define AUTONEG_REMOTE_PHY	SHARED_HW_CFG_AN_ENABLE_REMOTE_PHY

#define GP_STATUS_PAUSE_RSOLUTION_TXSIDE \
			MDIO_GP_STATUS_TOP_AN_STATUS1_PAUSE_RSOLUTION_TXSIDE
#define GP_STATUS_PAUSE_RSOLUTION_RXSIDE \
			MDIO_GP_STATUS_TOP_AN_STATUS1_PAUSE_RSOLUTION_RXSIDE
#define GP_STATUS_SPEED_MASK \
			MDIO_GP_STATUS_TOP_AN_STATUS1_ACTUAL_SPEED_MASK
#define GP_STATUS_10M	MDIO_GP_STATUS_TOP_AN_STATUS1_ACTUAL_SPEED_10M
#define GP_STATUS_100M	MDIO_GP_STATUS_TOP_AN_STATUS1_ACTUAL_SPEED_100M
#define GP_STATUS_1G	MDIO_GP_STATUS_TOP_AN_STATUS1_ACTUAL_SPEED_1G
#define GP_STATUS_2_5G	MDIO_GP_STATUS_TOP_AN_STATUS1_ACTUAL_SPEED_2_5G
#define GP_STATUS_5G	MDIO_GP_STATUS_TOP_AN_STATUS1_ACTUAL_SPEED_5G
#define GP_STATUS_6G	MDIO_GP_STATUS_TOP_AN_STATUS1_ACTUAL_SPEED_6G
#define GP_STATUS_10G_HIG \
			MDIO_GP_STATUS_TOP_AN_STATUS1_ACTUAL_SPEED_10G_HIG
#define GP_STATUS_10G_CX4 \
			MDIO_GP_STATUS_TOP_AN_STATUS1_ACTUAL_SPEED_10G_CX4
#define GP_STATUS_1G_KX MDIO_GP_STATUS_TOP_AN_STATUS1_ACTUAL_SPEED_1G_KX
#define GP_STATUS_10G_KX4 \
			MDIO_GP_STATUS_TOP_AN_STATUS1_ACTUAL_SPEED_10G_KX4
#define	GP_STATUS_10G_KR MDIO_GP_STATUS_TOP_AN_STATUS1_ACTUAL_SPEED_10G_KR
#define	GP_STATUS_10G_XFI   MDIO_GP_STATUS_TOP_AN_STATUS1_ACTUAL_SPEED_10G_XFI
#define	GP_STATUS_20G_DXGXS MDIO_GP_STATUS_TOP_AN_STATUS1_ACTUAL_SPEED_20G_DXGXS
#define	GP_STATUS_10G_SFI   MDIO_GP_STATUS_TOP_AN_STATUS1_ACTUAL_SPEED_10G_SFI
#define LINK_10THD		LINK_STATUS_SPEED_AND_DUPLEX_10THD
#define LINK_10TFD		LINK_STATUS_SPEED_AND_DUPLEX_10TFD
#define LINK_100TXHD		LINK_STATUS_SPEED_AND_DUPLEX_100TXHD
#define LINK_100T4		LINK_STATUS_SPEED_AND_DUPLEX_100T4
#define LINK_100TXFD		LINK_STATUS_SPEED_AND_DUPLEX_100TXFD
#define LINK_1000THD		LINK_STATUS_SPEED_AND_DUPLEX_1000THD
#define LINK_1000TFD		LINK_STATUS_SPEED_AND_DUPLEX_1000TFD
#define LINK_1000XFD		LINK_STATUS_SPEED_AND_DUPLEX_1000XFD
#define LINK_2500THD		LINK_STATUS_SPEED_AND_DUPLEX_2500THD
#define LINK_2500TFD		LINK_STATUS_SPEED_AND_DUPLEX_2500TFD
#define LINK_2500XFD		LINK_STATUS_SPEED_AND_DUPLEX_2500XFD
#define LINK_10GTFD		LINK_STATUS_SPEED_AND_DUPLEX_10GTFD
#define LINK_10GXFD		LINK_STATUS_SPEED_AND_DUPLEX_10GXFD
#define LINK_20GTFD		LINK_STATUS_SPEED_AND_DUPLEX_20GTFD
#define LINK_20GXFD		LINK_STATUS_SPEED_AND_DUPLEX_20GXFD



#define SFP_EEPROM_CON_TYPE_ADDR		0x2
	#define SFP_EEPROM_CON_TYPE_VAL_LC	0x7
	#define SFP_EEPROM_CON_TYPE_VAL_COPPER	0x21


#define SFP_EEPROM_COMP_CODE_ADDR		0x3
	#define SFP_EEPROM_COMP_CODE_SR_MASK	(1<<4)
	#define SFP_EEPROM_COMP_CODE_LR_MASK	(1<<5)
	#define SFP_EEPROM_COMP_CODE_LRM_MASK	(1<<6)

#define SFP_EEPROM_FC_TX_TECH_ADDR		0x8
	#define SFP_EEPROM_FC_TX_TECH_BITMASK_COPPER_PASSIVE 0x4
	#define SFP_EEPROM_FC_TX_TECH_BITMASK_COPPER_ACTIVE  0x8

#define SFP_EEPROM_OPTIONS_ADDR			0x40
	#define SFP_EEPROM_OPTIONS_LINEAR_RX_OUT_MASK 0x1
#define SFP_EEPROM_OPTIONS_SIZE			2

#define EDC_MODE_LINEAR				0x0022
#define EDC_MODE_LIMITING				0x0044
#define EDC_MODE_PASSIVE_DAC			0x0055

/* BRB default for class 0 E2 */
#define DEFAULT0_E2_BRB_MAC_PAUSE_XOFF_THR	170
#define DEFAULT0_E2_BRB_MAC_PAUSE_XON_THR		250
#define DEFAULT0_E2_BRB_MAC_FULL_XOFF_THR		10
#define DEFAULT0_E2_BRB_MAC_FULL_XON_THR		50

/* BRB thresholds for E2*/
#define PFC_E2_BRB_MAC_PAUSE_XOFF_THR_PAUSE		170
#define PFC_E2_BRB_MAC_PAUSE_XOFF_THR_NON_PAUSE		0

#define PFC_E2_BRB_MAC_PAUSE_XON_THR_PAUSE		250
#define PFC_E2_BRB_MAC_PAUSE_XON_THR_NON_PAUSE		0

#define PFC_E2_BRB_MAC_FULL_XOFF_THR_PAUSE		10
#define PFC_E2_BRB_MAC_FULL_XOFF_THR_NON_PAUSE		90

#define PFC_E2_BRB_MAC_FULL_XON_THR_PAUSE			50
#define PFC_E2_BRB_MAC_FULL_XON_THR_NON_PAUSE		250

/* BRB default for class 0 E3A0 */
#define DEFAULT0_E3A0_BRB_MAC_PAUSE_XOFF_THR	290
#define DEFAULT0_E3A0_BRB_MAC_PAUSE_XON_THR	410
#define DEFAULT0_E3A0_BRB_MAC_FULL_XOFF_THR	10
#define DEFAULT0_E3A0_BRB_MAC_FULL_XON_THR	50

/* BRB thresholds for E3A0 */
#define PFC_E3A0_BRB_MAC_PAUSE_XOFF_THR_PAUSE		290
#define PFC_E3A0_BRB_MAC_PAUSE_XOFF_THR_NON_PAUSE		0

#define PFC_E3A0_BRB_MAC_PAUSE_XON_THR_PAUSE		410
#define PFC_E3A0_BRB_MAC_PAUSE_XON_THR_NON_PAUSE		0

#define PFC_E3A0_BRB_MAC_FULL_XOFF_THR_PAUSE		10
#define PFC_E3A0_BRB_MAC_FULL_XOFF_THR_NON_PAUSE		170

#define PFC_E3A0_BRB_MAC_FULL_XON_THR_PAUSE		50
#define PFC_E3A0_BRB_MAC_FULL_XON_THR_NON_PAUSE		410

/* BRB default for E3B0 */
#define DEFAULT0_E3B0_BRB_MAC_PAUSE_XOFF_THR	330
#define DEFAULT0_E3B0_BRB_MAC_PAUSE_XON_THR	490
#define DEFAULT0_E3B0_BRB_MAC_FULL_XOFF_THR	15
#define DEFAULT0_E3B0_BRB_MAC_FULL_XON_THR	55

/* BRB thresholds for E3B0 2 port mode*/
#define PFC_E3B0_2P_BRB_MAC_PAUSE_XOFF_THR_PAUSE		1025
#define PFC_E3B0_2P_BRB_MAC_PAUSE_XOFF_THR_NON_PAUSE	0

#define PFC_E3B0_2P_BRB_MAC_PAUSE_XON_THR_PAUSE		1025
#define PFC_E3B0_2P_BRB_MAC_PAUSE_XON_THR_NON_PAUSE	0

#define PFC_E3B0_2P_BRB_MAC_FULL_XOFF_THR_PAUSE		10
#define PFC_E3B0_2P_BRB_MAC_FULL_XOFF_THR_NON_PAUSE	1025

#define PFC_E3B0_2P_BRB_MAC_FULL_XON_THR_PAUSE		50
#define PFC_E3B0_2P_BRB_MAC_FULL_XON_THR_NON_PAUSE	1025

/* only for E3B0*/
#define PFC_E3B0_2P_BRB_FULL_LB_XOFF_THR			1025
#define PFC_E3B0_2P_BRB_FULL_LB_XON_THR			1025

/* Lossy +Lossless GUARANTIED == GUART */
#define PFC_E3B0_2P_MIX_PAUSE_LB_GUART			284
/* Lossless +Lossless*/
#define PFC_E3B0_2P_PAUSE_LB_GUART			236
/* Lossy +Lossy*/
#define PFC_E3B0_2P_NON_PAUSE_LB_GUART			342

/* Lossy +Lossless*/
#define PFC_E3B0_2P_MIX_PAUSE_MAC_0_CLASS_T_GUART		284
/* Lossless +Lossless*/
#define PFC_E3B0_2P_PAUSE_MAC_0_CLASS_T_GUART		236
/* Lossy +Lossy*/
#define PFC_E3B0_2P_NON_PAUSE_MAC_0_CLASS_T_GUART		336
#define PFC_E3B0_2P_BRB_MAC_0_CLASS_T_GUART_HYST		80

#define PFC_E3B0_2P_BRB_MAC_1_CLASS_T_GUART		0
#define PFC_E3B0_2P_BRB_MAC_1_CLASS_T_GUART_HYST		0

/* BRB thresholds for E3B0 4 port mode */
#define PFC_E3B0_4P_BRB_MAC_PAUSE_XOFF_THR_PAUSE		304
#define PFC_E3B0_4P_BRB_MAC_PAUSE_XOFF_THR_NON_PAUSE	0

#define PFC_E3B0_4P_BRB_MAC_PAUSE_XON_THR_PAUSE		384
#define PFC_E3B0_4P_BRB_MAC_PAUSE_XON_THR_NON_PAUSE	0

#define PFC_E3B0_4P_BRB_MAC_FULL_XOFF_THR_PAUSE		10
#define PFC_E3B0_4P_BRB_MAC_FULL_XOFF_THR_NON_PAUSE	304

#define PFC_E3B0_4P_BRB_MAC_FULL_XON_THR_PAUSE		50
#define PFC_E3B0_4P_BRB_MAC_FULL_XON_THR_NON_PAUSE	384

/* only for E3B0*/
#define PFC_E3B0_4P_BRB_FULL_LB_XOFF_THR			304
#define PFC_E3B0_4P_BRB_FULL_LB_XON_THR			384
#define PFC_E3B0_4P_LB_GUART		120

#define PFC_E3B0_4P_BRB_MAC_0_CLASS_T_GUART		120
#define PFC_E3B0_4P_BRB_MAC_0_CLASS_T_GUART_HYST	80

#define PFC_E3B0_4P_BRB_MAC_1_CLASS_T_GUART		80
#define PFC_E3B0_4P_BRB_MAC_1_CLASS_T_GUART_HYST	120

/* Pause defines*/
#define DEFAULT_E3B0_BRB_FULL_LB_XOFF_THR			330
#define DEFAULT_E3B0_BRB_FULL_LB_XON_THR			490
#define DEFAULT_E3B0_LB_GUART		40

#define DEFAULT_E3B0_BRB_MAC_0_CLASS_T_GUART		40
#define DEFAULT_E3B0_BRB_MAC_0_CLASS_T_GUART_HYST	0

#define DEFAULT_E3B0_BRB_MAC_1_CLASS_T_GUART		40
#define DEFAULT_E3B0_BRB_MAC_1_CLASS_T_GUART_HYST	0

/* ETS defines*/
#define DCBX_INVALID_COS					(0xFF)

#define ETS_BW_LIMIT_CREDIT_UPPER_BOUND		(0x5000)
#define ETS_BW_LIMIT_CREDIT_WEIGHT		(0x5000)
#define ETS_E3B0_NIG_MIN_W_VAL_UP_TO_10GBPS		(1360)
#define ETS_E3B0_NIG_MIN_W_VAL_20GBPS			(2720)
#define ETS_E3B0_PBF_MIN_W_VAL				(10000)

#define MAX_PACKET_SIZE					(9700)
#define WC_UC_TIMEOUT					100
#define MAX_KR_LINK_RETRY				4

/**********************************************************/
/*                     INTERFACE                          */
/**********************************************************/

#define CL22_WR_OVER_CL45(_bp, _phy, _bank, _addr, _val) \
	bnx2x_cl45_write(_bp, _phy, \
		(_phy)->def_md_devad, \
		(_bank + (_addr & 0xf)), \
		_val)

#define CL22_RD_OVER_CL45(_bp, _phy, _bank, _addr, _val) \
	bnx2x_cl45_read(_bp, _phy, \
		(_phy)->def_md_devad, \
		(_bank + (_addr & 0xf)), \
		_val)

static u32 bnx2x_bits_en(struct bnx2x *bp, u32 reg, u32 bits)
{
	u32 val = REG_RD(bp, reg);

	val |= bits;
	REG_WR(bp, reg, val);
	return val;
}

static u32 bnx2x_bits_dis(struct bnx2x *bp, u32 reg, u32 bits)
{
	u32 val = REG_RD(bp, reg);

	val &= ~bits;
	REG_WR(bp, reg, val);
	return val;
}

/******************************************************************/
/*			EPIO/GPIO section			  */
/******************************************************************/
static void bnx2x_get_epio(struct bnx2x *bp, u32 epio_pin, u32 *en)
{
	u32 epio_mask, gp_oenable;
	*en = 0;
	/* Sanity check */
	if (epio_pin > 31) {
		DP(NETIF_MSG_LINK, "Invalid EPIO pin %d to get\n", epio_pin);
		return;
	}

	epio_mask = 1 << epio_pin;
	/* Set this EPIO to output */
	gp_oenable = REG_RD(bp, MCP_REG_MCPR_GP_OENABLE);
	REG_WR(bp, MCP_REG_MCPR_GP_OENABLE, gp_oenable & ~epio_mask);

	*en = (REG_RD(bp, MCP_REG_MCPR_GP_INPUTS) & epio_mask) >> epio_pin;
}
static void bnx2x_set_epio(struct bnx2x *bp, u32 epio_pin, u32 en)
{
	u32 epio_mask, gp_output, gp_oenable;

	/* Sanity check */
	if (epio_pin > 31) {
		DP(NETIF_MSG_LINK, "Invalid EPIO pin %d to set\n", epio_pin);
		return;
	}
	DP(NETIF_MSG_LINK, "Setting EPIO pin %d to %d\n", epio_pin, en);
	epio_mask = 1 << epio_pin;
	/* Set this EPIO to output */
	gp_output = REG_RD(bp, MCP_REG_MCPR_GP_OUTPUTS);
	if (en)
		gp_output |= epio_mask;
	else
		gp_output &= ~epio_mask;

	REG_WR(bp, MCP_REG_MCPR_GP_OUTPUTS, gp_output);

	/* Set the value for this EPIO */
	gp_oenable = REG_RD(bp, MCP_REG_MCPR_GP_OENABLE);
	REG_WR(bp, MCP_REG_MCPR_GP_OENABLE, gp_oenable | epio_mask);
}

static void bnx2x_set_cfg_pin(struct bnx2x *bp, u32 pin_cfg, u32 val)
{
	if (pin_cfg == PIN_CFG_NA)
		return;
	if (pin_cfg >= PIN_CFG_EPIO0) {
		bnx2x_set_epio(bp, pin_cfg - PIN_CFG_EPIO0, val);
	} else {
		u8 gpio_num = (pin_cfg - PIN_CFG_GPIO0_P0) & 0x3;
		u8 gpio_port = (pin_cfg - PIN_CFG_GPIO0_P0) >> 2;
		bnx2x_set_gpio(bp, gpio_num, (u8)val, gpio_port);
	}
}

static u32 bnx2x_get_cfg_pin(struct bnx2x *bp, u32 pin_cfg, u32 *val)
{
	if (pin_cfg == PIN_CFG_NA)
		return -EINVAL;
	if (pin_cfg >= PIN_CFG_EPIO0) {
		bnx2x_get_epio(bp, pin_cfg - PIN_CFG_EPIO0, val);
	} else {
		u8 gpio_num = (pin_cfg - PIN_CFG_GPIO0_P0) & 0x3;
		u8 gpio_port = (pin_cfg - PIN_CFG_GPIO0_P0) >> 2;
		*val = bnx2x_get_gpio(bp, gpio_num, gpio_port);
	}
	return 0;

}
/******************************************************************/
/*				ETS section			  */
/******************************************************************/
static void bnx2x_ets_e2e3a0_disabled(struct link_params *params)
{
	/* ETS disabled configuration*/
	struct bnx2x *bp = params->bp;

	DP(NETIF_MSG_LINK, "ETS E2E3 disabled configuration\n");

	/* mapping between entry  priority to client number (0,1,2 -debug and
	 * management clients, 3 - COS0 client, 4 - COS client)(HIGHEST)
	 * 3bits client num.
	 *   PRI4    |    PRI3    |    PRI2    |    PRI1    |    PRI0
	 * cos1-100     cos0-011     dbg1-010     dbg0-001     MCP-000
	 */

	REG_WR(bp, NIG_REG_P0_TX_ARB_PRIORITY_CLIENT, 0x4688);
	/* Bitmap of 5bits length. Each bit specifies whether the entry behaves
	 * as strict.  Bits 0,1,2 - debug and management entries, 3 -
	 * COS0 entry, 4 - COS1 entry.
	 * COS1 | COS0 | DEBUG1 | DEBUG0 | MGMT
	 * bit4   bit3	  bit2   bit1	  bit0
	 * MCP and debug are strict
	 */

	REG_WR(bp, NIG_REG_P0_TX_ARB_CLIENT_IS_STRICT, 0x7);
	/* defines which entries (clients) are subjected to WFQ arbitration */
	REG_WR(bp, NIG_REG_P0_TX_ARB_CLIENT_IS_SUBJECT2WFQ, 0);
	/* For strict priority entries defines the number of consecutive
	 * slots for the highest priority.
	 */
	REG_WR(bp, NIG_REG_P0_TX_ARB_NUM_STRICT_ARB_SLOTS, 0x100);
	/* mapping between the CREDIT_WEIGHT registers and actual client
	 * numbers
	 */
	REG_WR(bp, NIG_REG_P0_TX_ARB_CLIENT_CREDIT_MAP, 0);
	REG_WR(bp, NIG_REG_P0_TX_ARB_CREDIT_WEIGHT_0, 0);
	REG_WR(bp, NIG_REG_P0_TX_ARB_CREDIT_WEIGHT_1, 0);

	REG_WR(bp, NIG_REG_P0_TX_ARB_CREDIT_UPPER_BOUND_0, 0);
	REG_WR(bp, NIG_REG_P0_TX_ARB_CREDIT_UPPER_BOUND_1, 0);
	REG_WR(bp, PBF_REG_HIGH_PRIORITY_COS_NUM, 0);
	/* ETS mode disable */
	REG_WR(bp, PBF_REG_ETS_ENABLED, 0);
	/* If ETS mode is enabled (there is no strict priority) defines a WFQ
	 * weight for COS0/COS1.
	 */
	REG_WR(bp, PBF_REG_COS0_WEIGHT, 0x2710);
	REG_WR(bp, PBF_REG_COS1_WEIGHT, 0x2710);
	/* Upper bound that COS0_WEIGHT can reach in the WFQ arbiter */
	REG_WR(bp, PBF_REG_COS0_UPPER_BOUND, 0x989680);
	REG_WR(bp, PBF_REG_COS1_UPPER_BOUND, 0x989680);
	/* Defines the number of consecutive slots for the strict priority */
	REG_WR(bp, PBF_REG_NUM_STRICT_ARB_SLOTS, 0);
}
/******************************************************************************
* Description:
*	Getting min_w_val will be set according to line speed .
*.
******************************************************************************/
static u32 bnx2x_ets_get_min_w_val_nig(const struct link_vars *vars)
{
	u32 min_w_val = 0;
	/* Calculate min_w_val.*/
	if (vars->link_up) {
		if (vars->line_speed == SPEED_20000)
			min_w_val = ETS_E3B0_NIG_MIN_W_VAL_20GBPS;
		else
			min_w_val = ETS_E3B0_NIG_MIN_W_VAL_UP_TO_10GBPS;
	} else
		min_w_val = ETS_E3B0_NIG_MIN_W_VAL_20GBPS;
	/* If the link isn't up (static configuration for example ) The
	 * link will be according to 20GBPS.
	 */
	return min_w_val;
}
/******************************************************************************
* Description:
*	Getting credit upper bound form min_w_val.
*.
******************************************************************************/
static u32 bnx2x_ets_get_credit_upper_bound(const u32 min_w_val)
{
	const u32 credit_upper_bound = (u32)MAXVAL((150 * min_w_val),
						MAX_PACKET_SIZE);
	return credit_upper_bound;
}
/******************************************************************************
* Description:
*	Set credit upper bound for NIG.
*.
******************************************************************************/
static void bnx2x_ets_e3b0_set_credit_upper_bound_nig(
	const struct link_params *params,
	const u32 min_w_val)
{
	struct bnx2x *bp = params->bp;
	const u8 port = params->port;
	const u32 credit_upper_bound =
	    bnx2x_ets_get_credit_upper_bound(min_w_val);

	REG_WR(bp, (port) ? NIG_REG_P1_TX_ARB_CREDIT_UPPER_BOUND_0 :
		NIG_REG_P0_TX_ARB_CREDIT_UPPER_BOUND_0, credit_upper_bound);
	REG_WR(bp, (port) ? NIG_REG_P1_TX_ARB_CREDIT_UPPER_BOUND_1 :
		   NIG_REG_P0_TX_ARB_CREDIT_UPPER_BOUND_1, credit_upper_bound);
	REG_WR(bp, (port) ? NIG_REG_P1_TX_ARB_CREDIT_UPPER_BOUND_2 :
		   NIG_REG_P0_TX_ARB_CREDIT_UPPER_BOUND_2, credit_upper_bound);
	REG_WR(bp, (port) ? NIG_REG_P1_TX_ARB_CREDIT_UPPER_BOUND_3 :
		   NIG_REG_P0_TX_ARB_CREDIT_UPPER_BOUND_3, credit_upper_bound);
	REG_WR(bp, (port) ? NIG_REG_P1_TX_ARB_CREDIT_UPPER_BOUND_4 :
		   NIG_REG_P0_TX_ARB_CREDIT_UPPER_BOUND_4, credit_upper_bound);
	REG_WR(bp, (port) ? NIG_REG_P1_TX_ARB_CREDIT_UPPER_BOUND_5 :
		   NIG_REG_P0_TX_ARB_CREDIT_UPPER_BOUND_5, credit_upper_bound);

	if (!port) {
		REG_WR(bp, NIG_REG_P0_TX_ARB_CREDIT_UPPER_BOUND_6,
			credit_upper_bound);
		REG_WR(bp, NIG_REG_P0_TX_ARB_CREDIT_UPPER_BOUND_7,
			credit_upper_bound);
		REG_WR(bp, NIG_REG_P0_TX_ARB_CREDIT_UPPER_BOUND_8,
			credit_upper_bound);
	}
}
/******************************************************************************
* Description:
*	Will return the NIG ETS registers to init values.Except
*	credit_upper_bound.
*	That isn't used in this configuration (No WFQ is enabled) and will be
*	configured acording to spec
*.
******************************************************************************/
static void bnx2x_ets_e3b0_nig_disabled(const struct link_params *params,
					const struct link_vars *vars)
{
	struct bnx2x *bp = params->bp;
	const u8 port = params->port;
	const u32 min_w_val = bnx2x_ets_get_min_w_val_nig(vars);
	/* Mapping between entry  priority to client number (0,1,2 -debug and
	 * management clients, 3 - COS0 client, 4 - COS1, ... 8 -
	 * COS5)(HIGHEST) 4bits client num.TODO_ETS - Should be done by
	 * reset value or init tool
	 */
	if (port) {
		REG_WR(bp, NIG_REG_P1_TX_ARB_PRIORITY_CLIENT2_LSB, 0x543210);
		REG_WR(bp, NIG_REG_P1_TX_ARB_PRIORITY_CLIENT2_MSB, 0x0);
	} else {
		REG_WR(bp, NIG_REG_P0_TX_ARB_PRIORITY_CLIENT2_LSB, 0x76543210);
		REG_WR(bp, NIG_REG_P0_TX_ARB_PRIORITY_CLIENT2_MSB, 0x8);
	}
	/* For strict priority entries defines the number of consecutive
	 * slots for the highest priority.
	 */
	REG_WR(bp, (port) ? NIG_REG_P1_TX_ARB_NUM_STRICT_ARB_SLOTS :
		   NIG_REG_P1_TX_ARB_NUM_STRICT_ARB_SLOTS, 0x100);
	/* Mapping between the CREDIT_WEIGHT registers and actual client
	 * numbers
	 */
	if (port) {
		/*Port 1 has 6 COS*/
		REG_WR(bp, NIG_REG_P1_TX_ARB_CLIENT_CREDIT_MAP2_LSB, 0x210543);
		REG_WR(bp, NIG_REG_P1_TX_ARB_CLIENT_CREDIT_MAP2_MSB, 0x0);
	} else {
		/*Port 0 has 9 COS*/
		REG_WR(bp, NIG_REG_P0_TX_ARB_CLIENT_CREDIT_MAP2_LSB,
		       0x43210876);
		REG_WR(bp, NIG_REG_P0_TX_ARB_CLIENT_CREDIT_MAP2_MSB, 0x5);
	}

	/* Bitmap of 5bits length. Each bit specifies whether the entry behaves
	 * as strict.  Bits 0,1,2 - debug and management entries, 3 -
	 * COS0 entry, 4 - COS1 entry.
	 * COS1 | COS0 | DEBUG1 | DEBUG0 | MGMT
	 * bit4   bit3	  bit2   bit1	  bit0
	 * MCP and debug are strict
	 */
	if (port)
		REG_WR(bp, NIG_REG_P1_TX_ARB_CLIENT_IS_STRICT, 0x3f);
	else
		REG_WR(bp, NIG_REG_P0_TX_ARB_CLIENT_IS_STRICT, 0x1ff);
	/* defines which entries (clients) are subjected to WFQ arbitration */
	REG_WR(bp, (port) ? NIG_REG_P1_TX_ARB_CLIENT_IS_SUBJECT2WFQ :
		   NIG_REG_P0_TX_ARB_CLIENT_IS_SUBJECT2WFQ, 0);

	/* Please notice the register address are note continuous and a
	 * for here is note appropriate.In 2 port mode port0 only COS0-5
	 * can be used. DEBUG1,DEBUG1,MGMT are never used for WFQ* In 4
	 * port mode port1 only COS0-2 can be used. DEBUG1,DEBUG1,MGMT
	 * are never used for WFQ
	 */
	REG_WR(bp, (port) ? NIG_REG_P1_TX_ARB_CREDIT_WEIGHT_0 :
		   NIG_REG_P0_TX_ARB_CREDIT_WEIGHT_0, 0x0);
	REG_WR(bp, (port) ? NIG_REG_P1_TX_ARB_CREDIT_WEIGHT_1 :
		   NIG_REG_P0_TX_ARB_CREDIT_WEIGHT_1, 0x0);
	REG_WR(bp, (port) ? NIG_REG_P1_TX_ARB_CREDIT_WEIGHT_2 :
		   NIG_REG_P0_TX_ARB_CREDIT_WEIGHT_2, 0x0);
	REG_WR(bp, (port) ? NIG_REG_P1_TX_ARB_CREDIT_WEIGHT_3 :
		   NIG_REG_P0_TX_ARB_CREDIT_WEIGHT_3, 0x0);
	REG_WR(bp, (port) ? NIG_REG_P1_TX_ARB_CREDIT_WEIGHT_4 :
		   NIG_REG_P0_TX_ARB_CREDIT_WEIGHT_4, 0x0);
	REG_WR(bp, (port) ? NIG_REG_P1_TX_ARB_CREDIT_WEIGHT_5 :
		   NIG_REG_P0_TX_ARB_CREDIT_WEIGHT_5, 0x0);
	if (!port) {
		REG_WR(bp, NIG_REG_P0_TX_ARB_CREDIT_WEIGHT_6, 0x0);
		REG_WR(bp, NIG_REG_P0_TX_ARB_CREDIT_WEIGHT_7, 0x0);
		REG_WR(bp, NIG_REG_P0_TX_ARB_CREDIT_WEIGHT_8, 0x0);
	}

	bnx2x_ets_e3b0_set_credit_upper_bound_nig(params, min_w_val);
}
/******************************************************************************
* Description:
*	Set credit upper bound for PBF.
*.
******************************************************************************/
static void bnx2x_ets_e3b0_set_credit_upper_bound_pbf(
	const struct link_params *params,
	const u32 min_w_val)
{
	struct bnx2x *bp = params->bp;
	const u32 credit_upper_bound =
	    bnx2x_ets_get_credit_upper_bound(min_w_val);
	const u8 port = params->port;
	u32 base_upper_bound = 0;
	u8 max_cos = 0;
	u8 i = 0;
	/* In 2 port mode port0 has COS0-5 that can be used for WFQ.In 4
	 * port mode port1 has COS0-2 that can be used for WFQ.
	 */
	if (!port) {
		base_upper_bound = PBF_REG_COS0_UPPER_BOUND_P0;
		max_cos = DCBX_E3B0_MAX_NUM_COS_PORT0;
	} else {
		base_upper_bound = PBF_REG_COS0_UPPER_BOUND_P1;
		max_cos = DCBX_E3B0_MAX_NUM_COS_PORT1;
	}

	for (i = 0; i < max_cos; i++)
		REG_WR(bp, base_upper_bound + (i << 2), credit_upper_bound);
}

/******************************************************************************
* Description:
*	Will return the PBF ETS registers to init values.Except
*	credit_upper_bound.
*	That isn't used in this configuration (No WFQ is enabled) and will be
*	configured acording to spec
*.
******************************************************************************/
static void bnx2x_ets_e3b0_pbf_disabled(const struct link_params *params)
{
	struct bnx2x *bp = params->bp;
	const u8 port = params->port;
	const u32 min_w_val_pbf = ETS_E3B0_PBF_MIN_W_VAL;
	u8 i = 0;
	u32 base_weight = 0;
	u8 max_cos = 0;

	/* Mapping between entry  priority to client number 0 - COS0
	 * client, 2 - COS1, ... 5 - COS5)(HIGHEST) 4bits client num.
	 * TODO_ETS - Should be done by reset value or init tool
	 */
	if (port)
		/*  0x688 (|011|0 10|00 1|000) */
		REG_WR(bp, PBF_REG_ETS_ARB_PRIORITY_CLIENT_P1 , 0x688);
	else
		/*  (10 1|100 |011|0 10|00 1|000) */
		REG_WR(bp, PBF_REG_ETS_ARB_PRIORITY_CLIENT_P0 , 0x2C688);

	/* TODO_ETS - Should be done by reset value or init tool */
	if (port)
		/* 0x688 (|011|0 10|00 1|000)*/
		REG_WR(bp, PBF_REG_ETS_ARB_CLIENT_CREDIT_MAP_P1, 0x688);
	else
	/* 0x2C688 (10 1|100 |011|0 10|00 1|000) */
	REG_WR(bp, PBF_REG_ETS_ARB_CLIENT_CREDIT_MAP_P0, 0x2C688);

	REG_WR(bp, (port) ? PBF_REG_ETS_ARB_NUM_STRICT_ARB_SLOTS_P1 :
		   PBF_REG_ETS_ARB_NUM_STRICT_ARB_SLOTS_P0 , 0x100);


	REG_WR(bp, (port) ? PBF_REG_ETS_ARB_CLIENT_IS_STRICT_P1 :
		   PBF_REG_ETS_ARB_CLIENT_IS_STRICT_P0 , 0);

	REG_WR(bp, (port) ? PBF_REG_ETS_ARB_CLIENT_IS_SUBJECT2WFQ_P1 :
		   PBF_REG_ETS_ARB_CLIENT_IS_SUBJECT2WFQ_P0 , 0);
	/* In 2 port mode port0 has COS0-5 that can be used for WFQ.
	 * In 4 port mode port1 has COS0-2 that can be used for WFQ.
	 */
	if (!port) {
		base_weight = PBF_REG_COS0_WEIGHT_P0;
		max_cos = DCBX_E3B0_MAX_NUM_COS_PORT0;
	} else {
		base_weight = PBF_REG_COS0_WEIGHT_P1;
		max_cos = DCBX_E3B0_MAX_NUM_COS_PORT1;
	}

	for (i = 0; i < max_cos; i++)
		REG_WR(bp, base_weight + (0x4 * i), 0);

	bnx2x_ets_e3b0_set_credit_upper_bound_pbf(params, min_w_val_pbf);
}
/******************************************************************************
* Description:
*	E3B0 disable will return basicly the values to init values.
*.
******************************************************************************/
static int bnx2x_ets_e3b0_disabled(const struct link_params *params,
				   const struct link_vars *vars)
{
	struct bnx2x *bp = params->bp;

	if (!CHIP_IS_E3B0(bp)) {
		DP(NETIF_MSG_LINK,
		   "bnx2x_ets_e3b0_disabled the chip isn't E3B0\n");
		return -EINVAL;
	}

	bnx2x_ets_e3b0_nig_disabled(params, vars);

	bnx2x_ets_e3b0_pbf_disabled(params);

	return 0;
}

/******************************************************************************
* Description:
*	Disable will return basicly the values to init values.
*
******************************************************************************/
int bnx2x_ets_disabled(struct link_params *params,
		      struct link_vars *vars)
{
	struct bnx2x *bp = params->bp;
	int bnx2x_status = 0;

	if ((CHIP_IS_E2(bp)) || (CHIP_IS_E3A0(bp)))
		bnx2x_ets_e2e3a0_disabled(params);
	else if (CHIP_IS_E3B0(bp))
		bnx2x_status = bnx2x_ets_e3b0_disabled(params, vars);
	else {
		DP(NETIF_MSG_LINK, "bnx2x_ets_disabled - chip not supported\n");
		return -EINVAL;
	}

	return bnx2x_status;
}

/******************************************************************************
* Description
*	Set the COS mappimg to SP and BW until this point all the COS are not
*	set as SP or BW.
******************************************************************************/
static int bnx2x_ets_e3b0_cli_map(const struct link_params *params,
				  const struct bnx2x_ets_params *ets_params,
				  const u8 cos_sp_bitmap,
				  const u8 cos_bw_bitmap)
{
	struct bnx2x *bp = params->bp;
	const u8 port = params->port;
	const u8 nig_cli_sp_bitmap = 0x7 | (cos_sp_bitmap << 3);
	const u8 pbf_cli_sp_bitmap = cos_sp_bitmap;
	const u8 nig_cli_subject2wfq_bitmap = cos_bw_bitmap << 3;
	const u8 pbf_cli_subject2wfq_bitmap = cos_bw_bitmap;

	REG_WR(bp, (port) ? NIG_REG_P1_TX_ARB_CLIENT_IS_STRICT :
	       NIG_REG_P0_TX_ARB_CLIENT_IS_STRICT, nig_cli_sp_bitmap);

	REG_WR(bp, (port) ? PBF_REG_ETS_ARB_CLIENT_IS_STRICT_P1 :
	       PBF_REG_ETS_ARB_CLIENT_IS_STRICT_P0 , pbf_cli_sp_bitmap);

	REG_WR(bp, (port) ? NIG_REG_P1_TX_ARB_CLIENT_IS_SUBJECT2WFQ :
	       NIG_REG_P0_TX_ARB_CLIENT_IS_SUBJECT2WFQ,
	       nig_cli_subject2wfq_bitmap);

	REG_WR(bp, (port) ? PBF_REG_ETS_ARB_CLIENT_IS_SUBJECT2WFQ_P1 :
	       PBF_REG_ETS_ARB_CLIENT_IS_SUBJECT2WFQ_P0,
	       pbf_cli_subject2wfq_bitmap);

	return 0;
}

/******************************************************************************
* Description:
*	This function is needed because NIG ARB_CREDIT_WEIGHT_X are
*	not continues and ARB_CREDIT_WEIGHT_0 + offset is suitable.
******************************************************************************/
static int bnx2x_ets_e3b0_set_cos_bw(struct bnx2x *bp,
				     const u8 cos_entry,
				     const u32 min_w_val_nig,
				     const u32 min_w_val_pbf,
				     const u16 total_bw,
				     const u8 bw,
				     const u8 port)
{
	u32 nig_reg_adress_crd_weight = 0;
	u32 pbf_reg_adress_crd_weight = 0;
	/* Calculate and set BW for this COS - use 1 instead of 0 for BW */
	const u32 cos_bw_nig = ((bw ? bw : 1) * min_w_val_nig) / total_bw;
	const u32 cos_bw_pbf = ((bw ? bw : 1) * min_w_val_pbf) / total_bw;

	switch (cos_entry) {
	case 0:
	    nig_reg_adress_crd_weight =
		 (port) ? NIG_REG_P1_TX_ARB_CREDIT_WEIGHT_0 :
		     NIG_REG_P0_TX_ARB_CREDIT_WEIGHT_0;
	     pbf_reg_adress_crd_weight = (port) ?
		 PBF_REG_COS0_WEIGHT_P1 : PBF_REG_COS0_WEIGHT_P0;
	     break;
	case 1:
	     nig_reg_adress_crd_weight = (port) ?
		 NIG_REG_P1_TX_ARB_CREDIT_WEIGHT_1 :
		 NIG_REG_P0_TX_ARB_CREDIT_WEIGHT_1;
	     pbf_reg_adress_crd_weight = (port) ?
		 PBF_REG_COS1_WEIGHT_P1 : PBF_REG_COS1_WEIGHT_P0;
	     break;
	case 2:
	     nig_reg_adress_crd_weight = (port) ?
		 NIG_REG_P1_TX_ARB_CREDIT_WEIGHT_2 :
		 NIG_REG_P0_TX_ARB_CREDIT_WEIGHT_2;

		 pbf_reg_adress_crd_weight = (port) ?
		     PBF_REG_COS2_WEIGHT_P1 : PBF_REG_COS2_WEIGHT_P0;
	     break;
	case 3:
	    if (port)
			return -EINVAL;
	     nig_reg_adress_crd_weight =
		 NIG_REG_P0_TX_ARB_CREDIT_WEIGHT_3;
	     pbf_reg_adress_crd_weight =
		 PBF_REG_COS3_WEIGHT_P0;
	     break;
	case 4:
	    if (port)
		return -EINVAL;
	     nig_reg_adress_crd_weight =
		 NIG_REG_P0_TX_ARB_CREDIT_WEIGHT_4;
	     pbf_reg_adress_crd_weight = PBF_REG_COS4_WEIGHT_P0;
	     break;
	case 5:
	    if (port)
		return -EINVAL;
	     nig_reg_adress_crd_weight =
		 NIG_REG_P0_TX_ARB_CREDIT_WEIGHT_5;
	     pbf_reg_adress_crd_weight = PBF_REG_COS5_WEIGHT_P0;
	     break;
	}

	REG_WR(bp, nig_reg_adress_crd_weight, cos_bw_nig);

	REG_WR(bp, pbf_reg_adress_crd_weight, cos_bw_pbf);

	return 0;
}
/******************************************************************************
* Description:
*	Calculate the total BW.A value of 0 isn't legal.
*
******************************************************************************/
static int bnx2x_ets_e3b0_get_total_bw(
	const struct link_params *params,
	struct bnx2x_ets_params *ets_params,
	u16 *total_bw)
{
	struct bnx2x *bp = params->bp;
	u8 cos_idx = 0;
	u8 is_bw_cos_exist = 0;

	*total_bw = 0 ;
	/* Calculate total BW requested */
	for (cos_idx = 0; cos_idx < ets_params->num_of_cos; cos_idx++) {
		if (ets_params->cos[cos_idx].state == bnx2x_cos_state_bw) {
			is_bw_cos_exist = 1;
			if (!ets_params->cos[cos_idx].params.bw_params.bw) {
				DP(NETIF_MSG_LINK, "bnx2x_ets_E3B0_config BW"
						   "was set to 0\n");
				/* This is to prevent a state when ramrods
				 * can't be sent
				 */
				ets_params->cos[cos_idx].params.bw_params.bw
					 = 1;
			}
			*total_bw +=
				ets_params->cos[cos_idx].params.bw_params.bw;
		}
	}

	/* Check total BW is valid */
	if ((is_bw_cos_exist == 1) && (*total_bw != 100)) {
		if (*total_bw == 0) {
			DP(NETIF_MSG_LINK,
			   "bnx2x_ets_E3B0_config total BW shouldn't be 0\n");
			return -EINVAL;
		}
		DP(NETIF_MSG_LINK,
		   "bnx2x_ets_E3B0_config total BW should be 100\n");
		/* We can handle a case whre the BW isn't 100 this can happen
		 * if the TC are joined.
		 */
	}
	return 0;
}

/******************************************************************************
* Description:
*	Invalidate all the sp_pri_to_cos.
*
******************************************************************************/
static void bnx2x_ets_e3b0_sp_pri_to_cos_init(u8 *sp_pri_to_cos)
{
	u8 pri = 0;
	for (pri = 0; pri < DCBX_MAX_NUM_COS; pri++)
		sp_pri_to_cos[pri] = DCBX_INVALID_COS;
}
/******************************************************************************
* Description:
*	Calculate and set the SP (ARB_PRIORITY_CLIENT) NIG and PBF registers
*	according to sp_pri_to_cos.
*
******************************************************************************/
static int bnx2x_ets_e3b0_sp_pri_to_cos_set(const struct link_params *params,
					    u8 *sp_pri_to_cos, const u8 pri,
					    const u8 cos_entry)
{
	struct bnx2x *bp = params->bp;
	const u8 port = params->port;
	const u8 max_num_of_cos = (port) ? DCBX_E3B0_MAX_NUM_COS_PORT1 :
		DCBX_E3B0_MAX_NUM_COS_PORT0;

	if (pri >= max_num_of_cos) {
		DP(NETIF_MSG_LINK, "bnx2x_ets_e3b0_sp_pri_to_cos_set invalid "
		   "parameter Illegal strict priority\n");
	    return -EINVAL;
	}

	if (sp_pri_to_cos[pri] != DCBX_INVALID_COS) {
		DP(NETIF_MSG_LINK, "bnx2x_ets_e3b0_sp_pri_to_cos_set invalid "
				   "parameter There can't be two COS's with "
				   "the same strict pri\n");
		return -EINVAL;
	}

	sp_pri_to_cos[pri] = cos_entry;
	return 0;

}

/******************************************************************************
* Description:
*	Returns the correct value according to COS and priority in
*	the sp_pri_cli register.
*
******************************************************************************/
static u64 bnx2x_e3b0_sp_get_pri_cli_reg(const u8 cos, const u8 cos_offset,
					 const u8 pri_set,
					 const u8 pri_offset,
					 const u8 entry_size)
{
	u64 pri_cli_nig = 0;
	pri_cli_nig = ((u64)(cos + cos_offset)) << (entry_size *
						    (pri_set + pri_offset));

	return pri_cli_nig;
}
/******************************************************************************
* Description:
*	Returns the correct value according to COS and priority in the
*	sp_pri_cli register for NIG.
*
******************************************************************************/
static u64 bnx2x_e3b0_sp_get_pri_cli_reg_nig(const u8 cos, const u8 pri_set)
{
	/* MCP Dbg0 and dbg1 are always with higher strict pri*/
	const u8 nig_cos_offset = 3;
	const u8 nig_pri_offset = 3;

	return bnx2x_e3b0_sp_get_pri_cli_reg(cos, nig_cos_offset, pri_set,
		nig_pri_offset, 4);

}
/******************************************************************************
* Description:
*	Returns the correct value according to COS and priority in the
*	sp_pri_cli register for PBF.
*
******************************************************************************/
static u64 bnx2x_e3b0_sp_get_pri_cli_reg_pbf(const u8 cos, const u8 pri_set)
{
	const u8 pbf_cos_offset = 0;
	const u8 pbf_pri_offset = 0;

	return bnx2x_e3b0_sp_get_pri_cli_reg(cos, pbf_cos_offset, pri_set,
		pbf_pri_offset, 3);

}

/******************************************************************************
* Description:
*	Calculate and set the SP (ARB_PRIORITY_CLIENT) NIG and PBF registers
*	according to sp_pri_to_cos.(which COS has higher priority)
*
******************************************************************************/
static int bnx2x_ets_e3b0_sp_set_pri_cli_reg(const struct link_params *params,
					     u8 *sp_pri_to_cos)
{
	struct bnx2x *bp = params->bp;
	u8 i = 0;
	const u8 port = params->port;
	/* MCP Dbg0 and dbg1 are always with higher strict pri*/
	u64 pri_cli_nig = 0x210;
	u32 pri_cli_pbf = 0x0;
	u8 pri_set = 0;
	u8 pri_bitmask = 0;
	const u8 max_num_of_cos = (port) ? DCBX_E3B0_MAX_NUM_COS_PORT1 :
		DCBX_E3B0_MAX_NUM_COS_PORT0;

	u8 cos_bit_to_set = (1 << max_num_of_cos) - 1;

	/* Set all the strict priority first */
	for (i = 0; i < max_num_of_cos; i++) {
		if (sp_pri_to_cos[i] != DCBX_INVALID_COS) {
			if (sp_pri_to_cos[i] >= DCBX_MAX_NUM_COS) {
				DP(NETIF_MSG_LINK,
					   "bnx2x_ets_e3b0_sp_set_pri_cli_reg "
					   "invalid cos entry\n");
				return -EINVAL;
			}

			pri_cli_nig |= bnx2x_e3b0_sp_get_pri_cli_reg_nig(
			    sp_pri_to_cos[i], pri_set);

			pri_cli_pbf |= bnx2x_e3b0_sp_get_pri_cli_reg_pbf(
			    sp_pri_to_cos[i], pri_set);
			pri_bitmask = 1 << sp_pri_to_cos[i];
			/* COS is used remove it from bitmap.*/
			if (!(pri_bitmask & cos_bit_to_set)) {
				DP(NETIF_MSG_LINK,
					"bnx2x_ets_e3b0_sp_set_pri_cli_reg "
					"invalid There can't be two COS's with"
					" the same strict pri\n");
				return -EINVAL;
			}
			cos_bit_to_set &= ~pri_bitmask;
			pri_set++;
		}
	}

	/* Set all the Non strict priority i= COS*/
	for (i = 0; i < max_num_of_cos; i++) {
		pri_bitmask = 1 << i;
		/* Check if COS was already used for SP */
		if (pri_bitmask & cos_bit_to_set) {
			/* COS wasn't used for SP */
			pri_cli_nig |= bnx2x_e3b0_sp_get_pri_cli_reg_nig(
			    i, pri_set);

			pri_cli_pbf |= bnx2x_e3b0_sp_get_pri_cli_reg_pbf(
			    i, pri_set);
			/* COS is used remove it from bitmap.*/
			cos_bit_to_set &= ~pri_bitmask;
			pri_set++;
		}
	}

	if (pri_set != max_num_of_cos) {
		DP(NETIF_MSG_LINK, "bnx2x_ets_e3b0_sp_set_pri_cli_reg not all "
				   "entries were set\n");
		return -EINVAL;
	}

	if (port) {
		/* Only 6 usable clients*/
		REG_WR(bp, NIG_REG_P1_TX_ARB_PRIORITY_CLIENT2_LSB,
		       (u32)pri_cli_nig);

		REG_WR(bp, PBF_REG_ETS_ARB_PRIORITY_CLIENT_P1 , pri_cli_pbf);
	} else {
		/* Only 9 usable clients*/
		const u32 pri_cli_nig_lsb = (u32) (pri_cli_nig);
		const u32 pri_cli_nig_msb = (u32) ((pri_cli_nig >> 32) & 0xF);

		REG_WR(bp, NIG_REG_P0_TX_ARB_PRIORITY_CLIENT2_LSB,
		       pri_cli_nig_lsb);
		REG_WR(bp, NIG_REG_P0_TX_ARB_PRIORITY_CLIENT2_MSB,
		       pri_cli_nig_msb);

		REG_WR(bp, PBF_REG_ETS_ARB_PRIORITY_CLIENT_P0 , pri_cli_pbf);
	}
	return 0;
}

/******************************************************************************
* Description:
*	Configure the COS to ETS according to BW and SP settings.
******************************************************************************/
int bnx2x_ets_e3b0_config(const struct link_params *params,
			 const struct link_vars *vars,
			 struct bnx2x_ets_params *ets_params)
{
	struct bnx2x *bp = params->bp;
	int bnx2x_status = 0;
	const u8 port = params->port;
	u16 total_bw = 0;
	const u32 min_w_val_nig = bnx2x_ets_get_min_w_val_nig(vars);
	const u32 min_w_val_pbf = ETS_E3B0_PBF_MIN_W_VAL;
	u8 cos_bw_bitmap = 0;
	u8 cos_sp_bitmap = 0;
	u8 sp_pri_to_cos[DCBX_MAX_NUM_COS] = {0};
	const u8 max_num_of_cos = (port) ? DCBX_E3B0_MAX_NUM_COS_PORT1 :
		DCBX_E3B0_MAX_NUM_COS_PORT0;
	u8 cos_entry = 0;

	if (!CHIP_IS_E3B0(bp)) {
		DP(NETIF_MSG_LINK,
		   "bnx2x_ets_e3b0_disabled the chip isn't E3B0\n");
		return -EINVAL;
	}

	if ((ets_params->num_of_cos > max_num_of_cos)) {
		DP(NETIF_MSG_LINK, "bnx2x_ets_E3B0_config the number of COS "
				   "isn't supported\n");
		return -EINVAL;
	}

	/* Prepare sp strict priority parameters*/
	bnx2x_ets_e3b0_sp_pri_to_cos_init(sp_pri_to_cos);

	/* Prepare BW parameters*/
	bnx2x_status = bnx2x_ets_e3b0_get_total_bw(params, ets_params,
						   &total_bw);
	if (bnx2x_status) {
		DP(NETIF_MSG_LINK,
		   "bnx2x_ets_E3B0_config get_total_bw failed\n");
		return -EINVAL;
	}

	/* Upper bound is set according to current link speed (min_w_val
	 * should be the same for upper bound and COS credit val).
	 */
	bnx2x_ets_e3b0_set_credit_upper_bound_nig(params, min_w_val_nig);
	bnx2x_ets_e3b0_set_credit_upper_bound_pbf(params, min_w_val_pbf);


	for (cos_entry = 0; cos_entry < ets_params->num_of_cos; cos_entry++) {
		if (bnx2x_cos_state_bw == ets_params->cos[cos_entry].state) {
			cos_bw_bitmap |= (1 << cos_entry);
			/* The function also sets the BW in HW(not the mappin
			 * yet)
			 */
			bnx2x_status = bnx2x_ets_e3b0_set_cos_bw(
				bp, cos_entry, min_w_val_nig, min_w_val_pbf,
				total_bw,
				ets_params->cos[cos_entry].params.bw_params.bw,
				 port);
		} else if (bnx2x_cos_state_strict ==
			ets_params->cos[cos_entry].state){
			cos_sp_bitmap |= (1 << cos_entry);

			bnx2x_status = bnx2x_ets_e3b0_sp_pri_to_cos_set(
				params,
				sp_pri_to_cos,
				ets_params->cos[cos_entry].params.sp_params.pri,
				cos_entry);

		} else {
			DP(NETIF_MSG_LINK,
			   "bnx2x_ets_e3b0_config cos state not valid\n");
			return -EINVAL;
		}
		if (bnx2x_status) {
			DP(NETIF_MSG_LINK,
			   "bnx2x_ets_e3b0_config set cos bw failed\n");
			return bnx2x_status;
		}
	}

	/* Set SP register (which COS has higher priority) */
	bnx2x_status = bnx2x_ets_e3b0_sp_set_pri_cli_reg(params,
							 sp_pri_to_cos);

	if (bnx2x_status) {
		DP(NETIF_MSG_LINK,
		   "bnx2x_ets_E3B0_config set_pri_cli_reg failed\n");
		return bnx2x_status;
	}

	/* Set client mapping of BW and strict */
	bnx2x_status = bnx2x_ets_e3b0_cli_map(params, ets_params,
					      cos_sp_bitmap,
					      cos_bw_bitmap);

	if (bnx2x_status) {
		DP(NETIF_MSG_LINK, "bnx2x_ets_E3B0_config SP failed\n");
		return bnx2x_status;
	}
	return 0;
}
static void bnx2x_ets_bw_limit_common(const struct link_params *params)
{
	/* ETS disabled configuration */
	struct bnx2x *bp = params->bp;
	DP(NETIF_MSG_LINK, "ETS enabled BW limit configuration\n");
	/* Defines which entries (clients) are subjected to WFQ arbitration
	 * COS0 0x8
	 * COS1 0x10
	 */
	REG_WR(bp, NIG_REG_P0_TX_ARB_CLIENT_IS_SUBJECT2WFQ, 0x18);
	/* Mapping between the ARB_CREDIT_WEIGHT registers and actual
	 * client numbers (WEIGHT_0 does not actually have to represent
	 * client 0)
	 *    PRI4    |    PRI3    |    PRI2    |    PRI1    |    PRI0
	 *  cos1-001     cos0-000     dbg1-100     dbg0-011     MCP-010
	 */
	REG_WR(bp, NIG_REG_P0_TX_ARB_CLIENT_CREDIT_MAP, 0x111A);

	REG_WR(bp, NIG_REG_P0_TX_ARB_CREDIT_UPPER_BOUND_0,
	       ETS_BW_LIMIT_CREDIT_UPPER_BOUND);
	REG_WR(bp, NIG_REG_P0_TX_ARB_CREDIT_UPPER_BOUND_1,
	       ETS_BW_LIMIT_CREDIT_UPPER_BOUND);

	/* ETS mode enabled*/
	REG_WR(bp, PBF_REG_ETS_ENABLED, 1);

	/* Defines the number of consecutive slots for the strict priority */
	REG_WR(bp, PBF_REG_NUM_STRICT_ARB_SLOTS, 0);
	/* Bitmap of 5bits length. Each bit specifies whether the entry behaves
	 * as strict.  Bits 0,1,2 - debug and management entries, 3 - COS0
	 * entry, 4 - COS1 entry.
	 * COS1 | COS0 | DEBUG21 | DEBUG0 | MGMT
	 * bit4   bit3	  bit2     bit1	   bit0
	 * MCP and debug are strict
	 */
	REG_WR(bp, NIG_REG_P0_TX_ARB_CLIENT_IS_STRICT, 0x7);

	/* Upper bound that COS0_WEIGHT can reach in the WFQ arbiter.*/
	REG_WR(bp, PBF_REG_COS0_UPPER_BOUND,
	       ETS_BW_LIMIT_CREDIT_UPPER_BOUND);
	REG_WR(bp, PBF_REG_COS1_UPPER_BOUND,
	       ETS_BW_LIMIT_CREDIT_UPPER_BOUND);
}

void bnx2x_ets_bw_limit(const struct link_params *params, const u32 cos0_bw,
			const u32 cos1_bw)
{
	/* ETS disabled configuration*/
	struct bnx2x *bp = params->bp;
	const u32 total_bw = cos0_bw + cos1_bw;
	u32 cos0_credit_weight = 0;
	u32 cos1_credit_weight = 0;

	DP(NETIF_MSG_LINK, "ETS enabled BW limit configuration\n");

	if ((!total_bw) ||
	    (!cos0_bw) ||
	    (!cos1_bw)) {
		DP(NETIF_MSG_LINK, "Total BW can't be zero\n");
		return;
	}

	cos0_credit_weight = (cos0_bw * ETS_BW_LIMIT_CREDIT_WEIGHT)/
		total_bw;
	cos1_credit_weight = (cos1_bw * ETS_BW_LIMIT_CREDIT_WEIGHT)/
		total_bw;

	bnx2x_ets_bw_limit_common(params);

	REG_WR(bp, NIG_REG_P0_TX_ARB_CREDIT_WEIGHT_0, cos0_credit_weight);
	REG_WR(bp, NIG_REG_P0_TX_ARB_CREDIT_WEIGHT_1, cos1_credit_weight);

	REG_WR(bp, PBF_REG_COS0_WEIGHT, cos0_credit_weight);
	REG_WR(bp, PBF_REG_COS1_WEIGHT, cos1_credit_weight);
}

int bnx2x_ets_strict(const struct link_params *params, const u8 strict_cos)
{
	/* ETS disabled configuration*/
	struct bnx2x *bp = params->bp;
	u32 val	= 0;

	DP(NETIF_MSG_LINK, "ETS enabled strict configuration\n");
	/* Bitmap of 5bits length. Each bit specifies whether the entry behaves
	 * as strict.  Bits 0,1,2 - debug and management entries,
	 * 3 - COS0 entry, 4 - COS1 entry.
	 *  COS1 | COS0 | DEBUG21 | DEBUG0 | MGMT
	 *  bit4   bit3	  bit2      bit1     bit0
	 * MCP and debug are strict
	 */
	REG_WR(bp, NIG_REG_P0_TX_ARB_CLIENT_IS_STRICT, 0x1F);
	/* For strict priority entries defines the number of consecutive slots
	 * for the highest priority.
	 */
	REG_WR(bp, NIG_REG_P0_TX_ARB_NUM_STRICT_ARB_SLOTS, 0x100);
	/* ETS mode disable */
	REG_WR(bp, PBF_REG_ETS_ENABLED, 0);
	/* Defines the number of consecutive slots for the strict priority */
	REG_WR(bp, PBF_REG_NUM_STRICT_ARB_SLOTS, 0x100);

	/* Defines the number of consecutive slots for the strict priority */
	REG_WR(bp, PBF_REG_HIGH_PRIORITY_COS_NUM, strict_cos);

	/* Mapping between entry  priority to client number (0,1,2 -debug and
	 * management clients, 3 - COS0 client, 4 - COS client)(HIGHEST)
	 * 3bits client num.
	 *   PRI4    |    PRI3    |    PRI2    |    PRI1    |    PRI0
	 * dbg0-010     dbg1-001     cos1-100     cos0-011     MCP-000
	 * dbg0-010     dbg1-001     cos0-011     cos1-100     MCP-000
	 */
	val = (!strict_cos) ? 0x2318 : 0x22E0;
	REG_WR(bp, NIG_REG_P0_TX_ARB_PRIORITY_CLIENT, val);

	return 0;
}
/******************************************************************/
/*			PFC section				  */
/******************************************************************/
static void bnx2x_update_pfc_xmac(struct link_params *params,
				  struct link_vars *vars,
				  u8 is_lb)
{
	struct bnx2x *bp = params->bp;
	u32 xmac_base;
	u32 pause_val, pfc0_val, pfc1_val;

	/* XMAC base adrr */
	xmac_base = (params->port) ? GRCBASE_XMAC1 : GRCBASE_XMAC0;

	/* Initialize pause and pfc registers */
	pause_val = 0x18000;
	pfc0_val = 0xFFFF8000;
	pfc1_val = 0x2;

	/* No PFC support */
	if (!(params->feature_config_flags &
	      FEATURE_CONFIG_PFC_ENABLED)) {

		/* RX flow control - Process pause frame in receive direction
		 */
		if (vars->flow_ctrl & BNX2X_FLOW_CTRL_RX)
			pause_val |= XMAC_PAUSE_CTRL_REG_RX_PAUSE_EN;

		/* TX flow control - Send pause packet when buffer is full */
		if (vars->flow_ctrl & BNX2X_FLOW_CTRL_TX)
			pause_val |= XMAC_PAUSE_CTRL_REG_TX_PAUSE_EN;
	} else {/* PFC support */
		pfc1_val |= XMAC_PFC_CTRL_HI_REG_PFC_REFRESH_EN |
			XMAC_PFC_CTRL_HI_REG_PFC_STATS_EN |
			XMAC_PFC_CTRL_HI_REG_RX_PFC_EN |
			XMAC_PFC_CTRL_HI_REG_TX_PFC_EN |
			XMAC_PFC_CTRL_HI_REG_FORCE_PFC_XON;
		/* Write pause and PFC registers */
		REG_WR(bp, xmac_base + XMAC_REG_PAUSE_CTRL, pause_val);
		REG_WR(bp, xmac_base + XMAC_REG_PFC_CTRL, pfc0_val);
		REG_WR(bp, xmac_base + XMAC_REG_PFC_CTRL_HI, pfc1_val);
		pfc1_val &= ~XMAC_PFC_CTRL_HI_REG_FORCE_PFC_XON;

	}

	/* Write pause and PFC registers */
	REG_WR(bp, xmac_base + XMAC_REG_PAUSE_CTRL, pause_val);
	REG_WR(bp, xmac_base + XMAC_REG_PFC_CTRL, pfc0_val);
	REG_WR(bp, xmac_base + XMAC_REG_PFC_CTRL_HI, pfc1_val);


	/* Set MAC address for source TX Pause/PFC frames */
	REG_WR(bp, xmac_base + XMAC_REG_CTRL_SA_LO,
	       ((params->mac_addr[2] << 24) |
		(params->mac_addr[3] << 16) |
		(params->mac_addr[4] << 8) |
		(params->mac_addr[5])));
	REG_WR(bp, xmac_base + XMAC_REG_CTRL_SA_HI,
	       ((params->mac_addr[0] << 8) |
		(params->mac_addr[1])));

	udelay(30);
}


static void bnx2x_emac_get_pfc_stat(struct link_params *params,
				    u32 pfc_frames_sent[2],
				    u32 pfc_frames_received[2])
{
	/* Read pfc statistic */
	struct bnx2x *bp = params->bp;
	u32 emac_base = params->port ? GRCBASE_EMAC1 : GRCBASE_EMAC0;
	u32 val_xon = 0;
	u32 val_xoff = 0;

	DP(NETIF_MSG_LINK, "pfc statistic read from EMAC\n");

	/* PFC received frames */
	val_xoff = REG_RD(bp, emac_base +
				EMAC_REG_RX_PFC_STATS_XOFF_RCVD);
	val_xoff &= EMAC_REG_RX_PFC_STATS_XOFF_RCVD_COUNT;
	val_xon = REG_RD(bp, emac_base + EMAC_REG_RX_PFC_STATS_XON_RCVD);
	val_xon &= EMAC_REG_RX_PFC_STATS_XON_RCVD_COUNT;

	pfc_frames_received[0] = val_xon + val_xoff;

	/* PFC received sent */
	val_xoff = REG_RD(bp, emac_base +
				EMAC_REG_RX_PFC_STATS_XOFF_SENT);
	val_xoff &= EMAC_REG_RX_PFC_STATS_XOFF_SENT_COUNT;
	val_xon = REG_RD(bp, emac_base + EMAC_REG_RX_PFC_STATS_XON_SENT);
	val_xon &= EMAC_REG_RX_PFC_STATS_XON_SENT_COUNT;

	pfc_frames_sent[0] = val_xon + val_xoff;
}

/* Read pfc statistic*/
void bnx2x_pfc_statistic(struct link_params *params, struct link_vars *vars,
			 u32 pfc_frames_sent[2],
			 u32 pfc_frames_received[2])
{
	/* Read pfc statistic */
	struct bnx2x *bp = params->bp;

	DP(NETIF_MSG_LINK, "pfc statistic\n");

	if (!vars->link_up)
		return;

	if (vars->mac_type == MAC_TYPE_EMAC) {
		DP(NETIF_MSG_LINK, "About to read PFC stats from EMAC\n");
		bnx2x_emac_get_pfc_stat(params, pfc_frames_sent,
					pfc_frames_received);
	}
}
/******************************************************************/
/*			MAC/PBF section				  */
/******************************************************************/
static void bnx2x_set_mdio_clk(struct bnx2x *bp, u32 chip_id, u8 port)
{
	u32 mode, emac_base;
	/* Set clause 45 mode, slow down the MDIO clock to 2.5MHz
	 * (a value of 49==0x31) and make sure that the AUTO poll is off
	 */

	if (CHIP_IS_E2(bp))
		emac_base = GRCBASE_EMAC0;
	else
		emac_base = (port) ? GRCBASE_EMAC1 : GRCBASE_EMAC0;
	mode = REG_RD(bp, emac_base + EMAC_REG_EMAC_MDIO_MODE);
	mode &= ~(EMAC_MDIO_MODE_AUTO_POLL |
		  EMAC_MDIO_MODE_CLOCK_CNT);
	if (USES_WARPCORE(bp))
		mode |= (74L << EMAC_MDIO_MODE_CLOCK_CNT_BITSHIFT);
	else
		mode |= (49L << EMAC_MDIO_MODE_CLOCK_CNT_BITSHIFT);

	mode |= (EMAC_MDIO_MODE_CLAUSE_45);
	REG_WR(bp, emac_base + EMAC_REG_EMAC_MDIO_MODE, mode);

	udelay(40);
}
static u8 bnx2x_is_4_port_mode(struct bnx2x *bp)
{
	u32 port4mode_ovwr_val;
	/* Check 4-port override enabled */
	port4mode_ovwr_val = REG_RD(bp, MISC_REG_PORT4MODE_EN_OVWR);
	if (port4mode_ovwr_val & (1<<0)) {
		/* Return 4-port mode override value */
		return ((port4mode_ovwr_val & (1<<1)) == (1<<1));
	}
	/* Return 4-port mode from input pin */
	return (u8)REG_RD(bp, MISC_REG_PORT4MODE_EN);
}

static void bnx2x_emac_init(struct link_params *params,
			    struct link_vars *vars)
{
	/* reset and unreset the emac core */
	struct bnx2x *bp = params->bp;
	u8 port = params->port;
	u32 emac_base = port ? GRCBASE_EMAC1 : GRCBASE_EMAC0;
	u32 val;
	u16 timeout;

	REG_WR(bp, GRCBASE_MISC + MISC_REGISTERS_RESET_REG_2_CLEAR,
	       (MISC_REGISTERS_RESET_REG_2_RST_EMAC0_HARD_CORE << port));
	udelay(5);
	REG_WR(bp, GRCBASE_MISC + MISC_REGISTERS_RESET_REG_2_SET,
	       (MISC_REGISTERS_RESET_REG_2_RST_EMAC0_HARD_CORE << port));

	/* init emac - use read-modify-write */
	/* self clear reset */
	val = REG_RD(bp, emac_base + EMAC_REG_EMAC_MODE);
	EMAC_WR(bp, EMAC_REG_EMAC_MODE, (val | EMAC_MODE_RESET));

	timeout = 200;
	do {
		val = REG_RD(bp, emac_base + EMAC_REG_EMAC_MODE);
		DP(NETIF_MSG_LINK, "EMAC reset reg is %u\n", val);
		if (!timeout) {
			DP(NETIF_MSG_LINK, "EMAC timeout!\n");
			return;
		}
		timeout--;
	} while (val & EMAC_MODE_RESET);
	bnx2x_set_mdio_clk(bp, params->chip_id, port);
	/* Set mac address */
	val = ((params->mac_addr[0] << 8) |
		params->mac_addr[1]);
	EMAC_WR(bp, EMAC_REG_EMAC_MAC_MATCH, val);

	val = ((params->mac_addr[2] << 24) |
	       (params->mac_addr[3] << 16) |
	       (params->mac_addr[4] << 8) |
		params->mac_addr[5]);
	EMAC_WR(bp, EMAC_REG_EMAC_MAC_MATCH + 4, val);
}

static void bnx2x_set_xumac_nig(struct link_params *params,
				u16 tx_pause_en,
				u8 enable)
{
	struct bnx2x *bp = params->bp;

	REG_WR(bp, params->port ? NIG_REG_P1_MAC_IN_EN : NIG_REG_P0_MAC_IN_EN,
	       enable);
	REG_WR(bp, params->port ? NIG_REG_P1_MAC_OUT_EN : NIG_REG_P0_MAC_OUT_EN,
	       enable);
	REG_WR(bp, params->port ? NIG_REG_P1_MAC_PAUSE_OUT_EN :
	       NIG_REG_P0_MAC_PAUSE_OUT_EN, tx_pause_en);
}

static void bnx2x_umac_disable(struct link_params *params)
{
	u32 umac_base = params->port ? GRCBASE_UMAC1 : GRCBASE_UMAC0;
	struct bnx2x *bp = params->bp;
	if (!(REG_RD(bp, MISC_REG_RESET_REG_2) &
		   (MISC_REGISTERS_RESET_REG_2_UMAC0 << params->port)))
		return;

	/* Disable RX and TX */
	REG_WR(bp, umac_base + UMAC_REG_COMMAND_CONFIG, 0);
}

static void bnx2x_umac_enable(struct link_params *params,
			    struct link_vars *vars, u8 lb)
{
	u32 val;
	u32 umac_base = params->port ? GRCBASE_UMAC1 : GRCBASE_UMAC0;
	struct bnx2x *bp = params->bp;
	/* Reset UMAC */
	REG_WR(bp, GRCBASE_MISC + MISC_REGISTERS_RESET_REG_2_CLEAR,
	       (MISC_REGISTERS_RESET_REG_2_UMAC0 << params->port));
	usleep_range(1000, 1000);

	REG_WR(bp, GRCBASE_MISC + MISC_REGISTERS_RESET_REG_2_SET,
	       (MISC_REGISTERS_RESET_REG_2_UMAC0 << params->port));

	DP(NETIF_MSG_LINK, "enabling UMAC\n");

	/* This register opens the gate for the UMAC despite its name */
	REG_WR(bp, NIG_REG_EGRESS_EMAC0_PORT + params->port*4, 1);

	val = UMAC_COMMAND_CONFIG_REG_PROMIS_EN |
		UMAC_COMMAND_CONFIG_REG_PAD_EN |
		UMAC_COMMAND_CONFIG_REG_SW_RESET |
		UMAC_COMMAND_CONFIG_REG_NO_LGTH_CHECK;
	switch (vars->line_speed) {
	case SPEED_10:
		val |= (0<<2);
		break;
	case SPEED_100:
		val |= (1<<2);
		break;
	case SPEED_1000:
		val |= (2<<2);
		break;
	case SPEED_2500:
		val |= (3<<2);
		break;
	default:
		DP(NETIF_MSG_LINK, "Invalid speed for UMAC %d\n",
			       vars->line_speed);
		break;
	}
	if (!(vars->flow_ctrl & BNX2X_FLOW_CTRL_TX))
		val |= UMAC_COMMAND_CONFIG_REG_IGNORE_TX_PAUSE;

	if (!(vars->flow_ctrl & BNX2X_FLOW_CTRL_RX))
		val |= UMAC_COMMAND_CONFIG_REG_PAUSE_IGNORE;

	if (vars->duplex == DUPLEX_HALF)
		val |= UMAC_COMMAND_CONFIG_REG_HD_ENA;

	REG_WR(bp, umac_base + UMAC_REG_COMMAND_CONFIG, val);
	udelay(50);

	/* Set MAC address for source TX Pause/PFC frames (under SW reset) */
	REG_WR(bp, umac_base + UMAC_REG_MAC_ADDR0,
	       ((params->mac_addr[2] << 24) |
		(params->mac_addr[3] << 16) |
		(params->mac_addr[4] << 8) |
		(params->mac_addr[5])));
	REG_WR(bp, umac_base + UMAC_REG_MAC_ADDR1,
	       ((params->mac_addr[0] << 8) |
		(params->mac_addr[1])));

	/* Enable RX and TX */
	val &= ~UMAC_COMMAND_CONFIG_REG_PAD_EN;
	val |= UMAC_COMMAND_CONFIG_REG_TX_ENA |
		UMAC_COMMAND_CONFIG_REG_RX_ENA;
	REG_WR(bp, umac_base + UMAC_REG_COMMAND_CONFIG, val);
	udelay(50);

	/* Remove SW Reset */
	val &= ~UMAC_COMMAND_CONFIG_REG_SW_RESET;

	/* Check loopback mode */
	if (lb)
		val |= UMAC_COMMAND_CONFIG_REG_LOOP_ENA;
	REG_WR(bp, umac_base + UMAC_REG_COMMAND_CONFIG, val);

	/* Maximum Frame Length (RW). Defines a 14-Bit maximum frame
	 * length used by the MAC receive logic to check frames.
	 */
	REG_WR(bp, umac_base + UMAC_REG_MAXFR, 0x2710);
	bnx2x_set_xumac_nig(params,
			    ((vars->flow_ctrl & BNX2X_FLOW_CTRL_TX) != 0), 1);
	vars->mac_type = MAC_TYPE_UMAC;

}

/* Define the XMAC mode */
static void bnx2x_xmac_init(struct link_params *params, u32 max_speed)
{
	struct bnx2x *bp = params->bp;
	u32 is_port4mode = bnx2x_is_4_port_mode(bp);

	/* In 4-port mode, need to set the mode only once, so if XMAC is
	 * already out of reset, it means the mode has already been set,
	 * and it must not* reset the XMAC again, since it controls both
	 * ports of the path
	 */

	if ((CHIP_NUM(bp) == CHIP_NUM_57840) &&
	    (REG_RD(bp, MISC_REG_RESET_REG_2) &
	     MISC_REGISTERS_RESET_REG_2_XMAC)) {
		DP(NETIF_MSG_LINK,
		   "XMAC already out of reset in 4-port mode\n");
		return;
	}

	/* Hard reset */
	REG_WR(bp, GRCBASE_MISC + MISC_REGISTERS_RESET_REG_2_CLEAR,
	       MISC_REGISTERS_RESET_REG_2_XMAC);
	usleep_range(1000, 1000);

	REG_WR(bp, GRCBASE_MISC + MISC_REGISTERS_RESET_REG_2_SET,
	       MISC_REGISTERS_RESET_REG_2_XMAC);
	if (is_port4mode) {
		DP(NETIF_MSG_LINK, "Init XMAC to 2 ports x 10G per path\n");

		/* Set the number of ports on the system side to up to 2 */
		REG_WR(bp, MISC_REG_XMAC_CORE_PORT_MODE, 1);

		/* Set the number of ports on the Warp Core to 10G */
		REG_WR(bp, MISC_REG_XMAC_PHY_PORT_MODE, 3);
	} else {
		/* Set the number of ports on the system side to 1 */
		REG_WR(bp, MISC_REG_XMAC_CORE_PORT_MODE, 0);
		if (max_speed == SPEED_10000) {
			DP(NETIF_MSG_LINK,
			   "Init XMAC to 10G x 1 port per path\n");
			/* Set the number of ports on the Warp Core to 10G */
			REG_WR(bp, MISC_REG_XMAC_PHY_PORT_MODE, 3);
		} else {
			DP(NETIF_MSG_LINK,
			   "Init XMAC to 20G x 2 ports per path\n");
			/* Set the number of ports on the Warp Core to 20G */
			REG_WR(bp, MISC_REG_XMAC_PHY_PORT_MODE, 1);
		}
	}
	/* Soft reset */
	REG_WR(bp, GRCBASE_MISC + MISC_REGISTERS_RESET_REG_2_CLEAR,
	       MISC_REGISTERS_RESET_REG_2_XMAC_SOFT);
	usleep_range(1000, 1000);

	REG_WR(bp, GRCBASE_MISC + MISC_REGISTERS_RESET_REG_2_SET,
	       MISC_REGISTERS_RESET_REG_2_XMAC_SOFT);

}

static void bnx2x_xmac_disable(struct link_params *params)
{
	u8 port = params->port;
	struct bnx2x *bp = params->bp;
	u32 pfc_ctrl, xmac_base = (port) ? GRCBASE_XMAC1 : GRCBASE_XMAC0;

	if (REG_RD(bp, MISC_REG_RESET_REG_2) &
	    MISC_REGISTERS_RESET_REG_2_XMAC) {
		/* Send an indication to change the state in the NIG back to XON
		 * Clearing this bit enables the next set of this bit to get
		 * rising edge
		 */
		pfc_ctrl = REG_RD(bp, xmac_base + XMAC_REG_PFC_CTRL_HI);
		REG_WR(bp, xmac_base + XMAC_REG_PFC_CTRL_HI,
		       (pfc_ctrl & ~(1<<1)));
		REG_WR(bp, xmac_base + XMAC_REG_PFC_CTRL_HI,
		       (pfc_ctrl | (1<<1)));
		DP(NETIF_MSG_LINK, "Disable XMAC on port %x\n", port);
		REG_WR(bp, xmac_base + XMAC_REG_CTRL, 0);
	}
}

static int bnx2x_xmac_enable(struct link_params *params,
			     struct link_vars *vars, u8 lb)
{
	u32 val, xmac_base;
	struct bnx2x *bp = params->bp;
	DP(NETIF_MSG_LINK, "enabling XMAC\n");

	xmac_base = (params->port) ? GRCBASE_XMAC1 : GRCBASE_XMAC0;

	bnx2x_xmac_init(params, vars->line_speed);

	/* This register determines on which events the MAC will assert
	 * error on the i/f to the NIG along w/ EOP.
	 */

	/* This register tells the NIG whether to send traffic to UMAC
	 * or XMAC
	 */
	REG_WR(bp, NIG_REG_EGRESS_EMAC0_PORT + params->port*4, 0);

	/* Set Max packet size */
	REG_WR(bp, xmac_base + XMAC_REG_RX_MAX_SIZE, 0x2710);

	/* CRC append for Tx packets */
	REG_WR(bp, xmac_base + XMAC_REG_TX_CTRL, 0xC800);

	/* update PFC */
	bnx2x_update_pfc_xmac(params, vars, 0);

	/* Enable TX and RX */
	val = XMAC_CTRL_REG_TX_EN | XMAC_CTRL_REG_RX_EN;

	/* Check loopback mode */
	if (lb)
		val |= XMAC_CTRL_REG_LINE_LOCAL_LPBK;
	REG_WR(bp, xmac_base + XMAC_REG_CTRL, val);
	bnx2x_set_xumac_nig(params,
			    ((vars->flow_ctrl & BNX2X_FLOW_CTRL_TX) != 0), 1);

	vars->mac_type = MAC_TYPE_XMAC;

	return 0;
}

static int bnx2x_emac_enable(struct link_params *params,
			     struct link_vars *vars, u8 lb)
{
	struct bnx2x *bp = params->bp;
	u8 port = params->port;
	u32 emac_base = port ? GRCBASE_EMAC1 : GRCBASE_EMAC0;
	u32 val;

	DP(NETIF_MSG_LINK, "enabling EMAC\n");

	/* Disable BMAC */
	REG_WR(bp, GRCBASE_MISC + MISC_REGISTERS_RESET_REG_2_CLEAR,
	       (MISC_REGISTERS_RESET_REG_2_RST_BMAC0 << port));

	/* enable emac and not bmac */
	REG_WR(bp, NIG_REG_EGRESS_EMAC0_PORT + port*4, 1);

	/* ASIC */
	if (vars->phy_flags & PHY_XGXS_FLAG) {
		u32 ser_lane = ((params->lane_config &
				 PORT_HW_CFG_LANE_SWAP_CFG_MASTER_MASK) >>
				PORT_HW_CFG_LANE_SWAP_CFG_MASTER_SHIFT);

		DP(NETIF_MSG_LINK, "XGXS\n");
		/* select the master lanes (out of 0-3) */
		REG_WR(bp, NIG_REG_XGXS_LANE_SEL_P0 + port*4, ser_lane);
		/* select XGXS */
		REG_WR(bp, NIG_REG_XGXS_SERDES0_MODE_SEL + port*4, 1);

	} else { /* SerDes */
		DP(NETIF_MSG_LINK, "SerDes\n");
		/* select SerDes */
		REG_WR(bp, NIG_REG_XGXS_SERDES0_MODE_SEL + port*4, 0);
	}

	bnx2x_bits_en(bp, emac_base + EMAC_REG_EMAC_RX_MODE,
		      EMAC_RX_MODE_RESET);
	bnx2x_bits_en(bp, emac_base + EMAC_REG_EMAC_TX_MODE,
		      EMAC_TX_MODE_RESET);

	if (CHIP_REV_IS_SLOW(bp)) {
		/* config GMII mode */
		val = REG_RD(bp, emac_base + EMAC_REG_EMAC_MODE);
		EMAC_WR(bp, EMAC_REG_EMAC_MODE, (val | EMAC_MODE_PORT_GMII));
	} else { /* ASIC */
		/* pause enable/disable */
		bnx2x_bits_dis(bp, emac_base + EMAC_REG_EMAC_RX_MODE,
			       EMAC_RX_MODE_FLOW_EN);

		bnx2x_bits_dis(bp,  emac_base + EMAC_REG_EMAC_TX_MODE,
			       (EMAC_TX_MODE_EXT_PAUSE_EN |
				EMAC_TX_MODE_FLOW_EN));
		if (!(params->feature_config_flags &
		      FEATURE_CONFIG_PFC_ENABLED)) {
			if (vars->flow_ctrl & BNX2X_FLOW_CTRL_RX)
				bnx2x_bits_en(bp, emac_base +
					      EMAC_REG_EMAC_RX_MODE,
					      EMAC_RX_MODE_FLOW_EN);

			if (vars->flow_ctrl & BNX2X_FLOW_CTRL_TX)
				bnx2x_bits_en(bp, emac_base +
					      EMAC_REG_EMAC_TX_MODE,
					      (EMAC_TX_MODE_EXT_PAUSE_EN |
					       EMAC_TX_MODE_FLOW_EN));
		} else
			bnx2x_bits_en(bp, emac_base + EMAC_REG_EMAC_TX_MODE,
				      EMAC_TX_MODE_FLOW_EN);
	}

	/* KEEP_VLAN_TAG, promiscuous */
	val = REG_RD(bp, emac_base + EMAC_REG_EMAC_RX_MODE);
	val |= EMAC_RX_MODE_KEEP_VLAN_TAG | EMAC_RX_MODE_PROMISCUOUS;

	/* Setting this bit causes MAC control frames (except for pause
	 * frames) to be passed on for processing. This setting has no
	 * affect on the operation of the pause frames. This bit effects
	 * all packets regardless of RX Parser packet sorting logic.
	 * Turn the PFC off to make sure we are in Xon state before
	 * enabling it.
	 */
	EMAC_WR(bp, EMAC_REG_RX_PFC_MODE, 0);
	if (params->feature_config_flags & FEATURE_CONFIG_PFC_ENABLED) {
		DP(NETIF_MSG_LINK, "PFC is enabled\n");
		/* Enable PFC again */
		EMAC_WR(bp, EMAC_REG_RX_PFC_MODE,
			EMAC_REG_RX_PFC_MODE_RX_EN |
			EMAC_REG_RX_PFC_MODE_TX_EN |
			EMAC_REG_RX_PFC_MODE_PRIORITIES);

		EMAC_WR(bp, EMAC_REG_RX_PFC_PARAM,
			((0x0101 <<
			  EMAC_REG_RX_PFC_PARAM_OPCODE_BITSHIFT) |
			 (0x00ff <<
			  EMAC_REG_RX_PFC_PARAM_PRIORITY_EN_BITSHIFT)));
		val |= EMAC_RX_MODE_KEEP_MAC_CONTROL;
	}
	EMAC_WR(bp, EMAC_REG_EMAC_RX_MODE, val);

	/* Set Loopback */
	val = REG_RD(bp, emac_base + EMAC_REG_EMAC_MODE);
	if (lb)
		val |= 0x810;
	else
		val &= ~0x810;
	EMAC_WR(bp, EMAC_REG_EMAC_MODE, val);

	/* enable emac */
	REG_WR(bp, NIG_REG_NIG_EMAC0_EN + port*4, 1);

	/* enable emac for jumbo packets */
	EMAC_WR(bp, EMAC_REG_EMAC_RX_MTU_SIZE,
		(EMAC_RX_MTU_SIZE_JUMBO_ENA |
		 (ETH_MAX_JUMBO_PACKET_SIZE + ETH_OVREHEAD)));

	/* strip CRC */
	REG_WR(bp, NIG_REG_NIG_INGRESS_EMAC0_NO_CRC + port*4, 0x1);

	/* disable the NIG in/out to the bmac */
	REG_WR(bp, NIG_REG_BMAC0_IN_EN + port*4, 0x0);
	REG_WR(bp, NIG_REG_BMAC0_PAUSE_OUT_EN + port*4, 0x0);
	REG_WR(bp, NIG_REG_BMAC0_OUT_EN + port*4, 0x0);

	/* enable the NIG in/out to the emac */
	REG_WR(bp, NIG_REG_EMAC0_IN_EN + port*4, 0x1);
	val = 0;
	if ((params->feature_config_flags &
	      FEATURE_CONFIG_PFC_ENABLED) ||
	    (vars->flow_ctrl & BNX2X_FLOW_CTRL_TX))
		val = 1;

	REG_WR(bp, NIG_REG_EMAC0_PAUSE_OUT_EN + port*4, val);
	REG_WR(bp, NIG_REG_EGRESS_EMAC0_OUT_EN + port*4, 0x1);

	REG_WR(bp, NIG_REG_BMAC0_REGS_OUT_EN + port*4, 0x0);

	vars->mac_type = MAC_TYPE_EMAC;
	return 0;
}

static void bnx2x_update_pfc_bmac1(struct link_params *params,
				   struct link_vars *vars)
{
	u32 wb_data[2];
	struct bnx2x *bp = params->bp;
	u32 bmac_addr =  params->port ? NIG_REG_INGRESS_BMAC1_MEM :
		NIG_REG_INGRESS_BMAC0_MEM;

	u32 val = 0x14;
	if ((!(params->feature_config_flags &
	      FEATURE_CONFIG_PFC_ENABLED)) &&
		(vars->flow_ctrl & BNX2X_FLOW_CTRL_RX))
		/* Enable BigMAC to react on received Pause packets */
		val |= (1<<5);
	wb_data[0] = val;
	wb_data[1] = 0;
	REG_WR_DMAE(bp, bmac_addr + BIGMAC_REGISTER_RX_CONTROL, wb_data, 2);

	/* tx control */
	val = 0xc0;
	if (!(params->feature_config_flags &
	      FEATURE_CONFIG_PFC_ENABLED) &&
		(vars->flow_ctrl & BNX2X_FLOW_CTRL_TX))
		val |= 0x800000;
	wb_data[0] = val;
	wb_data[1] = 0;
	REG_WR_DMAE(bp, bmac_addr + BIGMAC_REGISTER_TX_CONTROL, wb_data, 2);
}

static void bnx2x_update_pfc_bmac2(struct link_params *params,
				   struct link_vars *vars,
				   u8 is_lb)
{
	/* Set rx control: Strip CRC and enable BigMAC to relay
	 * control packets to the system as well
	 */
	u32 wb_data[2];
	struct bnx2x *bp = params->bp;
	u32 bmac_addr = params->port ? NIG_REG_INGRESS_BMAC1_MEM :
		NIG_REG_INGRESS_BMAC0_MEM;
	u32 val = 0x14;

	if ((!(params->feature_config_flags &
	      FEATURE_CONFIG_PFC_ENABLED)) &&
		(vars->flow_ctrl & BNX2X_FLOW_CTRL_RX))
		/* Enable BigMAC to react on received Pause packets */
		val |= (1<<5);
	wb_data[0] = val;
	wb_data[1] = 0;
	REG_WR_DMAE(bp, bmac_addr + BIGMAC2_REGISTER_RX_CONTROL, wb_data, 2);
	udelay(30);

	/* Tx control */
	val = 0xc0;
	if (!(params->feature_config_flags &
				FEATURE_CONFIG_PFC_ENABLED) &&
	    (vars->flow_ctrl & BNX2X_FLOW_CTRL_TX))
		val |= 0x800000;
	wb_data[0] = val;
	wb_data[1] = 0;
	REG_WR_DMAE(bp, bmac_addr + BIGMAC2_REGISTER_TX_CONTROL, wb_data, 2);

	if (params->feature_config_flags & FEATURE_CONFIG_PFC_ENABLED) {
		DP(NETIF_MSG_LINK, "PFC is enabled\n");
		/* Enable PFC RX & TX & STATS and set 8 COS  */
		wb_data[0] = 0x0;
		wb_data[0] |= (1<<0);  /* RX */
		wb_data[0] |= (1<<1);  /* TX */
		wb_data[0] |= (1<<2);  /* Force initial Xon */
		wb_data[0] |= (1<<3);  /* 8 cos */
		wb_data[0] |= (1<<5);  /* STATS */
		wb_data[1] = 0;
		REG_WR_DMAE(bp, bmac_addr + BIGMAC2_REGISTER_PFC_CONTROL,
			    wb_data, 2);
		/* Clear the force Xon */
		wb_data[0] &= ~(1<<2);
	} else {
		DP(NETIF_MSG_LINK, "PFC is disabled\n");
		/* disable PFC RX & TX & STATS and set 8 COS */
		wb_data[0] = 0x8;
		wb_data[1] = 0;
	}

	REG_WR_DMAE(bp, bmac_addr + BIGMAC2_REGISTER_PFC_CONTROL, wb_data, 2);

	/* Set Time (based unit is 512 bit time) between automatic
	 * re-sending of PP packets amd enable automatic re-send of
	 * Per-Priroity Packet as long as pp_gen is asserted and
	 * pp_disable is low.
	 */
	val = 0x8000;
	if (params->feature_config_flags & FEATURE_CONFIG_PFC_ENABLED)
		val |= (1<<16); /* enable automatic re-send */

	wb_data[0] = val;
	wb_data[1] = 0;
	REG_WR_DMAE(bp, bmac_addr + BIGMAC2_REGISTER_TX_PAUSE_CONTROL,
		    wb_data, 2);

	/* mac control */
	val = 0x3; /* Enable RX and TX */
	if (is_lb) {
		val |= 0x4; /* Local loopback */
		DP(NETIF_MSG_LINK, "enable bmac loopback\n");
	}
	/* When PFC enabled, Pass pause frames towards the NIG. */
	if (params->feature_config_flags & FEATURE_CONFIG_PFC_ENABLED)
		val |= ((1<<6)|(1<<5));

	wb_data[0] = val;
	wb_data[1] = 0;
	REG_WR_DMAE(bp, bmac_addr + BIGMAC2_REGISTER_BMAC_CONTROL, wb_data, 2);
}

/* PFC BRB internal port configuration params */
struct bnx2x_pfc_brb_threshold_val {
	u32 pause_xoff;
	u32 pause_xon;
	u32 full_xoff;
	u32 full_xon;
};

struct bnx2x_pfc_brb_e3b0_val {
	u32 per_class_guaranty_mode;
	u32 lb_guarantied_hyst;
	u32 full_lb_xoff_th;
	u32 full_lb_xon_threshold;
	u32 lb_guarantied;
	u32 mac_0_class_t_guarantied;
	u32 mac_0_class_t_guarantied_hyst;
	u32 mac_1_class_t_guarantied;
	u32 mac_1_class_t_guarantied_hyst;
};

struct bnx2x_pfc_brb_th_val {
	struct bnx2x_pfc_brb_threshold_val pauseable_th;
	struct bnx2x_pfc_brb_threshold_val non_pauseable_th;
	struct bnx2x_pfc_brb_threshold_val default_class0;
	struct bnx2x_pfc_brb_threshold_val default_class1;

};
static int bnx2x_pfc_brb_get_config_params(
				struct link_params *params,
				struct bnx2x_pfc_brb_th_val *config_val)
{
	struct bnx2x *bp = params->bp;
	DP(NETIF_MSG_LINK, "Setting PFC BRB configuration\n");

	config_val->default_class1.pause_xoff = 0;
	config_val->default_class1.pause_xon = 0;
	config_val->default_class1.full_xoff = 0;
	config_val->default_class1.full_xon = 0;

	if (CHIP_IS_E2(bp)) {
		/* Class0 defaults */
		config_val->default_class0.pause_xoff =
			DEFAULT0_E2_BRB_MAC_PAUSE_XOFF_THR;
		config_val->default_class0.pause_xon =
			DEFAULT0_E2_BRB_MAC_PAUSE_XON_THR;
		config_val->default_class0.full_xoff =
			DEFAULT0_E2_BRB_MAC_FULL_XOFF_THR;
		config_val->default_class0.full_xon =
			DEFAULT0_E2_BRB_MAC_FULL_XON_THR;
		/* Pause able*/
		config_val->pauseable_th.pause_xoff =
			PFC_E2_BRB_MAC_PAUSE_XOFF_THR_PAUSE;
		config_val->pauseable_th.pause_xon =
			PFC_E2_BRB_MAC_PAUSE_XON_THR_PAUSE;
		config_val->pauseable_th.full_xoff =
			PFC_E2_BRB_MAC_FULL_XOFF_THR_PAUSE;
		config_val->pauseable_th.full_xon =
			PFC_E2_BRB_MAC_FULL_XON_THR_PAUSE;
		/* non pause able*/
		config_val->non_pauseable_th.pause_xoff =
			PFC_E2_BRB_MAC_PAUSE_XOFF_THR_NON_PAUSE;
		config_val->non_pauseable_th.pause_xon =
			PFC_E2_BRB_MAC_PAUSE_XON_THR_NON_PAUSE;
		config_val->non_pauseable_th.full_xoff =
			PFC_E2_BRB_MAC_FULL_XOFF_THR_NON_PAUSE;
		config_val->non_pauseable_th.full_xon =
			PFC_E2_BRB_MAC_FULL_XON_THR_NON_PAUSE;
	} else if (CHIP_IS_E3A0(bp)) {
		/* Class0 defaults */
		config_val->default_class0.pause_xoff =
			DEFAULT0_E3A0_BRB_MAC_PAUSE_XOFF_THR;
		config_val->default_class0.pause_xon =
			DEFAULT0_E3A0_BRB_MAC_PAUSE_XON_THR;
		config_val->default_class0.full_xoff =
			DEFAULT0_E3A0_BRB_MAC_FULL_XOFF_THR;
		config_val->default_class0.full_xon =
			DEFAULT0_E3A0_BRB_MAC_FULL_XON_THR;
		/* Pause able */
		config_val->pauseable_th.pause_xoff =
			PFC_E3A0_BRB_MAC_PAUSE_XOFF_THR_PAUSE;
		config_val->pauseable_th.pause_xon =
			PFC_E3A0_BRB_MAC_PAUSE_XON_THR_PAUSE;
		config_val->pauseable_th.full_xoff =
			PFC_E3A0_BRB_MAC_FULL_XOFF_THR_PAUSE;
		config_val->pauseable_th.full_xon =
			PFC_E3A0_BRB_MAC_FULL_XON_THR_PAUSE;
		/* non pause able*/
		config_val->non_pauseable_th.pause_xoff =
			PFC_E3A0_BRB_MAC_PAUSE_XOFF_THR_NON_PAUSE;
		config_val->non_pauseable_th.pause_xon =
			PFC_E3A0_BRB_MAC_PAUSE_XON_THR_NON_PAUSE;
		config_val->non_pauseable_th.full_xoff =
			PFC_E3A0_BRB_MAC_FULL_XOFF_THR_NON_PAUSE;
		config_val->non_pauseable_th.full_xon =
			PFC_E3A0_BRB_MAC_FULL_XON_THR_NON_PAUSE;
	} else if (CHIP_IS_E3B0(bp)) {
		/* Class0 defaults */
		config_val->default_class0.pause_xoff =
			DEFAULT0_E3B0_BRB_MAC_PAUSE_XOFF_THR;
		config_val->default_class0.pause_xon =
		    DEFAULT0_E3B0_BRB_MAC_PAUSE_XON_THR;
		config_val->default_class0.full_xoff =
		    DEFAULT0_E3B0_BRB_MAC_FULL_XOFF_THR;
		config_val->default_class0.full_xon =
		    DEFAULT0_E3B0_BRB_MAC_FULL_XON_THR;

		if (params->phy[INT_PHY].flags &
		    FLAGS_4_PORT_MODE) {
			config_val->pauseable_th.pause_xoff =
				PFC_E3B0_4P_BRB_MAC_PAUSE_XOFF_THR_PAUSE;
			config_val->pauseable_th.pause_xon =
				PFC_E3B0_4P_BRB_MAC_PAUSE_XON_THR_PAUSE;
			config_val->pauseable_th.full_xoff =
				PFC_E3B0_4P_BRB_MAC_FULL_XOFF_THR_PAUSE;
			config_val->pauseable_th.full_xon =
				PFC_E3B0_4P_BRB_MAC_FULL_XON_THR_PAUSE;
			/* non pause able*/
			config_val->non_pauseable_th.pause_xoff =
			PFC_E3B0_4P_BRB_MAC_PAUSE_XOFF_THR_NON_PAUSE;
			config_val->non_pauseable_th.pause_xon =
			PFC_E3B0_4P_BRB_MAC_PAUSE_XON_THR_NON_PAUSE;
			config_val->non_pauseable_th.full_xoff =
			PFC_E3B0_4P_BRB_MAC_FULL_XOFF_THR_NON_PAUSE;
			config_val->non_pauseable_th.full_xon =
			PFC_E3B0_4P_BRB_MAC_FULL_XON_THR_NON_PAUSE;
		} else {
			config_val->pauseable_th.pause_xoff =
				PFC_E3B0_2P_BRB_MAC_PAUSE_XOFF_THR_PAUSE;
			config_val->pauseable_th.pause_xon =
				PFC_E3B0_2P_BRB_MAC_PAUSE_XON_THR_PAUSE;
			config_val->pauseable_th.full_xoff =
				PFC_E3B0_2P_BRB_MAC_FULL_XOFF_THR_PAUSE;
			config_val->pauseable_th.full_xon =
				PFC_E3B0_2P_BRB_MAC_FULL_XON_THR_PAUSE;
			/* non pause able*/
			config_val->non_pauseable_th.pause_xoff =
				PFC_E3B0_2P_BRB_MAC_PAUSE_XOFF_THR_NON_PAUSE;
			config_val->non_pauseable_th.pause_xon =
				PFC_E3B0_2P_BRB_MAC_PAUSE_XON_THR_NON_PAUSE;
			config_val->non_pauseable_th.full_xoff =
				PFC_E3B0_2P_BRB_MAC_FULL_XOFF_THR_NON_PAUSE;
			config_val->non_pauseable_th.full_xon =
				PFC_E3B0_2P_BRB_MAC_FULL_XON_THR_NON_PAUSE;
		}
	} else
	    return -EINVAL;

	return 0;
}

static void bnx2x_pfc_brb_get_e3b0_config_params(
		struct link_params *params,
		struct bnx2x_pfc_brb_e3b0_val
		*e3b0_val,
		struct bnx2x_nig_brb_pfc_port_params *pfc_params,
		const u8 pfc_enabled)
{
	if (pfc_enabled && pfc_params) {
		e3b0_val->per_class_guaranty_mode = 1;
		e3b0_val->lb_guarantied_hyst = 80;

		if (params->phy[INT_PHY].flags &
		    FLAGS_4_PORT_MODE) {
			e3b0_val->full_lb_xoff_th =
				PFC_E3B0_4P_BRB_FULL_LB_XOFF_THR;
			e3b0_val->full_lb_xon_threshold =
				PFC_E3B0_4P_BRB_FULL_LB_XON_THR;
			e3b0_val->lb_guarantied =
				PFC_E3B0_4P_LB_GUART;
			e3b0_val->mac_0_class_t_guarantied =
				PFC_E3B0_4P_BRB_MAC_0_CLASS_T_GUART;
			e3b0_val->mac_0_class_t_guarantied_hyst =
				PFC_E3B0_4P_BRB_MAC_0_CLASS_T_GUART_HYST;
			e3b0_val->mac_1_class_t_guarantied =
				PFC_E3B0_4P_BRB_MAC_1_CLASS_T_GUART;
			e3b0_val->mac_1_class_t_guarantied_hyst =
				PFC_E3B0_4P_BRB_MAC_1_CLASS_T_GUART_HYST;
		} else {
			e3b0_val->full_lb_xoff_th =
				PFC_E3B0_2P_BRB_FULL_LB_XOFF_THR;
			e3b0_val->full_lb_xon_threshold =
				PFC_E3B0_2P_BRB_FULL_LB_XON_THR;
			e3b0_val->mac_0_class_t_guarantied_hyst =
				PFC_E3B0_2P_BRB_MAC_0_CLASS_T_GUART_HYST;
			e3b0_val->mac_1_class_t_guarantied =
				PFC_E3B0_2P_BRB_MAC_1_CLASS_T_GUART;
			e3b0_val->mac_1_class_t_guarantied_hyst =
				PFC_E3B0_2P_BRB_MAC_1_CLASS_T_GUART_HYST;

			if (pfc_params->cos0_pauseable !=
				pfc_params->cos1_pauseable) {
				/* nonpauseable= Lossy + pauseable = Lossless*/
				e3b0_val->lb_guarantied =
					PFC_E3B0_2P_MIX_PAUSE_LB_GUART;
				e3b0_val->mac_0_class_t_guarantied =
			       PFC_E3B0_2P_MIX_PAUSE_MAC_0_CLASS_T_GUART;
			} else if (pfc_params->cos0_pauseable) {
				/* Lossless +Lossless*/
				e3b0_val->lb_guarantied =
					PFC_E3B0_2P_PAUSE_LB_GUART;
				e3b0_val->mac_0_class_t_guarantied =
				   PFC_E3B0_2P_PAUSE_MAC_0_CLASS_T_GUART;
			} else {
				/* Lossy +Lossy*/
				e3b0_val->lb_guarantied =
					PFC_E3B0_2P_NON_PAUSE_LB_GUART;
				e3b0_val->mac_0_class_t_guarantied =
			       PFC_E3B0_2P_NON_PAUSE_MAC_0_CLASS_T_GUART;
			}
		}
	} else {
		e3b0_val->per_class_guaranty_mode = 0;
		e3b0_val->lb_guarantied_hyst = 0;
		e3b0_val->full_lb_xoff_th =
			DEFAULT_E3B0_BRB_FULL_LB_XOFF_THR;
		e3b0_val->full_lb_xon_threshold =
			DEFAULT_E3B0_BRB_FULL_LB_XON_THR;
		e3b0_val->lb_guarantied =
			DEFAULT_E3B0_LB_GUART;
		e3b0_val->mac_0_class_t_guarantied =
			DEFAULT_E3B0_BRB_MAC_0_CLASS_T_GUART;
		e3b0_val->mac_0_class_t_guarantied_hyst =
			DEFAULT_E3B0_BRB_MAC_0_CLASS_T_GUART_HYST;
		e3b0_val->mac_1_class_t_guarantied =
			DEFAULT_E3B0_BRB_MAC_1_CLASS_T_GUART;
		e3b0_val->mac_1_class_t_guarantied_hyst =
			DEFAULT_E3B0_BRB_MAC_1_CLASS_T_GUART_HYST;
	}
}
static int bnx2x_update_pfc_brb(struct link_params *params,
				struct link_vars *vars,
				struct bnx2x_nig_brb_pfc_port_params
				*pfc_params)
{
	struct bnx2x *bp = params->bp;
	struct bnx2x_pfc_brb_th_val config_val = { {0} };
	struct bnx2x_pfc_brb_threshold_val *reg_th_config =
		&config_val.pauseable_th;
	struct bnx2x_pfc_brb_e3b0_val e3b0_val = {0};
	const int set_pfc = params->feature_config_flags &
		FEATURE_CONFIG_PFC_ENABLED;
	const u8 pfc_enabled = (set_pfc && pfc_params);
	int bnx2x_status = 0;
	u8 port = params->port;

	/* default - pause configuration */
	reg_th_config = &config_val.pauseable_th;
	bnx2x_status = bnx2x_pfc_brb_get_config_params(params, &config_val);
	if (bnx2x_status)
		return bnx2x_status;

	if (pfc_enabled) {
		/* First COS */
		if (pfc_params->cos0_pauseable)
			reg_th_config = &config_val.pauseable_th;
		else
			reg_th_config = &config_val.non_pauseable_th;
	} else
		reg_th_config = &config_val.default_class0;
	/* The number of free blocks below which the pause signal to class 0
	 * of MAC #n is asserted. n=0,1
	 */
	REG_WR(bp, (port) ? BRB1_REG_PAUSE_0_XOFF_THRESHOLD_1 :
	       BRB1_REG_PAUSE_0_XOFF_THRESHOLD_0 ,
	       reg_th_config->pause_xoff);
	/* The number of free blocks above which the pause signal to class 0
	 * of MAC #n is de-asserted. n=0,1
	 */
	REG_WR(bp, (port) ? BRB1_REG_PAUSE_0_XON_THRESHOLD_1 :
	       BRB1_REG_PAUSE_0_XON_THRESHOLD_0 , reg_th_config->pause_xon);
	/* The number of free blocks below which the full signal to class 0
	 * of MAC #n is asserted. n=0,1
	 */
	REG_WR(bp, (port) ? BRB1_REG_FULL_0_XOFF_THRESHOLD_1 :
	       BRB1_REG_FULL_0_XOFF_THRESHOLD_0 , reg_th_config->full_xoff);
	/* The number of free blocks above which the full signal to class 0
	 * of MAC #n is de-asserted. n=0,1
	 */
	REG_WR(bp, (port) ? BRB1_REG_FULL_0_XON_THRESHOLD_1 :
	       BRB1_REG_FULL_0_XON_THRESHOLD_0 , reg_th_config->full_xon);

	if (pfc_enabled) {
		/* Second COS */
		if (pfc_params->cos1_pauseable)
			reg_th_config = &config_val.pauseable_th;
		else
			reg_th_config = &config_val.non_pauseable_th;
	} else
		reg_th_config = &config_val.default_class1;
	/* The number of free blocks below which the pause signal to
	 * class 1 of MAC #n is asserted. n=0,1
	 */
	REG_WR(bp, (port) ? BRB1_REG_PAUSE_1_XOFF_THRESHOLD_1 :
	       BRB1_REG_PAUSE_1_XOFF_THRESHOLD_0,
	       reg_th_config->pause_xoff);

	/* The number of free blocks above which the pause signal to
	 * class 1 of MAC #n is de-asserted. n=0,1
	 */
	REG_WR(bp, (port) ? BRB1_REG_PAUSE_1_XON_THRESHOLD_1 :
	       BRB1_REG_PAUSE_1_XON_THRESHOLD_0,
	       reg_th_config->pause_xon);
	/* The number of free blocks below which the full signal to
	 * class 1 of MAC #n is asserted. n=0,1
	 */
	REG_WR(bp, (port) ? BRB1_REG_FULL_1_XOFF_THRESHOLD_1 :
	       BRB1_REG_FULL_1_XOFF_THRESHOLD_0,
	       reg_th_config->full_xoff);
	/* The number of free blocks above which the full signal to
	 * class 1 of MAC #n is de-asserted. n=0,1
	 */
	REG_WR(bp, (port) ? BRB1_REG_FULL_1_XON_THRESHOLD_1 :
	       BRB1_REG_FULL_1_XON_THRESHOLD_0,
	       reg_th_config->full_xon);

	if (CHIP_IS_E3B0(bp)) {
		bnx2x_pfc_brb_get_e3b0_config_params(
			params,
			&e3b0_val,
			pfc_params,
			pfc_enabled);

		REG_WR(bp, BRB1_REG_PER_CLASS_GUARANTY_MODE,
			   e3b0_val.per_class_guaranty_mode);

		/* The hysteresis on the guarantied buffer space for the Lb
		 * port before signaling XON.
		 */
		REG_WR(bp, BRB1_REG_LB_GUARANTIED_HYST,
			   e3b0_val.lb_guarantied_hyst);

		/* The number of free blocks below which the full signal to the
		 * LB port is asserted.
		 */
		REG_WR(bp, BRB1_REG_FULL_LB_XOFF_THRESHOLD,
		       e3b0_val.full_lb_xoff_th);
		/* The number of free blocks above which the full signal to the
		 * LB port is de-asserted.
		 */
		REG_WR(bp, BRB1_REG_FULL_LB_XON_THRESHOLD,
		       e3b0_val.full_lb_xon_threshold);
		/* The number of blocks guarantied for the MAC #n port. n=0,1
		 */

		/* The number of blocks guarantied for the LB port. */
		REG_WR(bp, BRB1_REG_LB_GUARANTIED,
		       e3b0_val.lb_guarantied);

		/* The number of blocks guarantied for the MAC #n port. */
		REG_WR(bp, BRB1_REG_MAC_GUARANTIED_0,
		       2 * e3b0_val.mac_0_class_t_guarantied);
		REG_WR(bp, BRB1_REG_MAC_GUARANTIED_1,
		       2 * e3b0_val.mac_1_class_t_guarantied);
		/* The number of blocks guarantied for class #t in MAC0. t=0,1
		 */
		REG_WR(bp, BRB1_REG_MAC_0_CLASS_0_GUARANTIED,
		       e3b0_val.mac_0_class_t_guarantied);
		REG_WR(bp, BRB1_REG_MAC_0_CLASS_1_GUARANTIED,
		       e3b0_val.mac_0_class_t_guarantied);
		/* The hysteresis on the guarantied buffer space for class in
		 * MAC0.  t=0,1
		 */
		REG_WR(bp, BRB1_REG_MAC_0_CLASS_0_GUARANTIED_HYST,
		       e3b0_val.mac_0_class_t_guarantied_hyst);
		REG_WR(bp, BRB1_REG_MAC_0_CLASS_1_GUARANTIED_HYST,
		       e3b0_val.mac_0_class_t_guarantied_hyst);

		/* The number of blocks guarantied for class #t in MAC1.t=0,1
		 */
		REG_WR(bp, BRB1_REG_MAC_1_CLASS_0_GUARANTIED,
		       e3b0_val.mac_1_class_t_guarantied);
		REG_WR(bp, BRB1_REG_MAC_1_CLASS_1_GUARANTIED,
		       e3b0_val.mac_1_class_t_guarantied);
		/* The hysteresis on the guarantied buffer space for class #t
		 * in MAC1.  t=0,1
		 */
		REG_WR(bp, BRB1_REG_MAC_1_CLASS_0_GUARANTIED_HYST,
		       e3b0_val.mac_1_class_t_guarantied_hyst);
		REG_WR(bp, BRB1_REG_MAC_1_CLASS_1_GUARANTIED_HYST,
		       e3b0_val.mac_1_class_t_guarantied_hyst);
	}

	return bnx2x_status;
}

/******************************************************************************
* Description:
*  This function is needed because NIG ARB_CREDIT_WEIGHT_X are
*  not continues and ARB_CREDIT_WEIGHT_0 + offset is suitable.
******************************************************************************/
int bnx2x_pfc_nig_rx_priority_mask(struct bnx2x *bp,
					      u8 cos_entry,
					      u32 priority_mask, u8 port)
{
	u32 nig_reg_rx_priority_mask_add = 0;

	switch (cos_entry) {
	case 0:
	     nig_reg_rx_priority_mask_add = (port) ?
		 NIG_REG_P1_RX_COS0_PRIORITY_MASK :
		 NIG_REG_P0_RX_COS0_PRIORITY_MASK;
	     break;
	case 1:
	    nig_reg_rx_priority_mask_add = (port) ?
		NIG_REG_P1_RX_COS1_PRIORITY_MASK :
		NIG_REG_P0_RX_COS1_PRIORITY_MASK;
	    break;
	case 2:
	    nig_reg_rx_priority_mask_add = (port) ?
		NIG_REG_P1_RX_COS2_PRIORITY_MASK :
		NIG_REG_P0_RX_COS2_PRIORITY_MASK;
	    break;
	case 3:
	    if (port)
		return -EINVAL;
	    nig_reg_rx_priority_mask_add = NIG_REG_P0_RX_COS3_PRIORITY_MASK;
	    break;
	case 4:
	    if (port)
		return -EINVAL;
	    nig_reg_rx_priority_mask_add = NIG_REG_P0_RX_COS4_PRIORITY_MASK;
	    break;
	case 5:
	    if (port)
		return -EINVAL;
	    nig_reg_rx_priority_mask_add = NIG_REG_P0_RX_COS5_PRIORITY_MASK;
	    break;
	}

	REG_WR(bp, nig_reg_rx_priority_mask_add, priority_mask);

	return 0;
}
static void bnx2x_update_mng(struct link_params *params, u32 link_status)
{
	struct bnx2x *bp = params->bp;

	REG_WR(bp, params->shmem_base +
	       offsetof(struct shmem_region,
			port_mb[params->port].link_status), link_status);
}

static void bnx2x_update_pfc_nig(struct link_params *params,
		struct link_vars *vars,
		struct bnx2x_nig_brb_pfc_port_params *nig_params)
{
	u32 xcm_mask = 0, ppp_enable = 0, pause_enable = 0, llfc_out_en = 0;
	u32 llfc_enable = 0, xcm_out_en = 0, hwpfc_enable = 0;
	u32 pkt_priority_to_cos = 0;
	struct bnx2x *bp = params->bp;
	u8 port = params->port;

	int set_pfc = params->feature_config_flags &
		FEATURE_CONFIG_PFC_ENABLED;
	DP(NETIF_MSG_LINK, "updating pfc nig parameters\n");

	/* When NIG_LLH0_XCM_MASK_REG_LLHX_XCM_MASK_BCN bit is set
	 * MAC control frames (that are not pause packets)
	 * will be forwarded to the XCM.
	 */
	xcm_mask = REG_RD(bp, port ? NIG_REG_LLH1_XCM_MASK :
			  NIG_REG_LLH0_XCM_MASK);
	/* NIG params will override non PFC params, since it's possible to
	 * do transition from PFC to SAFC
	 */
	if (set_pfc) {
		pause_enable = 0;
		llfc_out_en = 0;
		llfc_enable = 0;
		if (CHIP_IS_E3(bp))
			ppp_enable = 0;
		else
		ppp_enable = 1;
		xcm_mask &= ~(port ? NIG_LLH1_XCM_MASK_REG_LLH1_XCM_MASK_BCN :
				     NIG_LLH0_XCM_MASK_REG_LLH0_XCM_MASK_BCN);
		xcm_out_en = 0;
		hwpfc_enable = 1;
	} else  {
		if (nig_params) {
			llfc_out_en = nig_params->llfc_out_en;
			llfc_enable = nig_params->llfc_enable;
			pause_enable = nig_params->pause_enable;
		} else  /* Default non PFC mode - PAUSE */
			pause_enable = 1;

		xcm_mask |= (port ? NIG_LLH1_XCM_MASK_REG_LLH1_XCM_MASK_BCN :
			NIG_LLH0_XCM_MASK_REG_LLH0_XCM_MASK_BCN);
		xcm_out_en = 1;
	}

	if (CHIP_IS_E3(bp))
		REG_WR(bp, port ? NIG_REG_BRB1_PAUSE_IN_EN :
		       NIG_REG_BRB0_PAUSE_IN_EN, pause_enable);
	REG_WR(bp, port ? NIG_REG_LLFC_OUT_EN_1 :
	       NIG_REG_LLFC_OUT_EN_0, llfc_out_en);
	REG_WR(bp, port ? NIG_REG_LLFC_ENABLE_1 :
	       NIG_REG_LLFC_ENABLE_0, llfc_enable);
	REG_WR(bp, port ? NIG_REG_PAUSE_ENABLE_1 :
	       NIG_REG_PAUSE_ENABLE_0, pause_enable);

	REG_WR(bp, port ? NIG_REG_PPP_ENABLE_1 :
	       NIG_REG_PPP_ENABLE_0, ppp_enable);

	REG_WR(bp, port ? NIG_REG_LLH1_XCM_MASK :
	       NIG_REG_LLH0_XCM_MASK, xcm_mask);

	REG_WR(bp, port ? NIG_REG_LLFC_EGRESS_SRC_ENABLE_1 :
	       NIG_REG_LLFC_EGRESS_SRC_ENABLE_0, 0x7);

	/* output enable for RX_XCM # IF */
	REG_WR(bp, port ? NIG_REG_XCM1_OUT_EN :
	       NIG_REG_XCM0_OUT_EN, xcm_out_en);

	/* HW PFC TX enable */
	REG_WR(bp, port ? NIG_REG_P1_HWPFC_ENABLE :
	       NIG_REG_P0_HWPFC_ENABLE, hwpfc_enable);

	if (nig_params) {
		u8 i = 0;
		pkt_priority_to_cos = nig_params->pkt_priority_to_cos;

		for (i = 0; i < nig_params->num_of_rx_cos_priority_mask; i++)
			bnx2x_pfc_nig_rx_priority_mask(bp, i,
		nig_params->rx_cos_priority_mask[i], port);

		REG_WR(bp, port ? NIG_REG_LLFC_HIGH_PRIORITY_CLASSES_1 :
		       NIG_REG_LLFC_HIGH_PRIORITY_CLASSES_0,
		       nig_params->llfc_high_priority_classes);

		REG_WR(bp, port ? NIG_REG_LLFC_LOW_PRIORITY_CLASSES_1 :
		       NIG_REG_LLFC_LOW_PRIORITY_CLASSES_0,
		       nig_params->llfc_low_priority_classes);
	}
	REG_WR(bp, port ? NIG_REG_P1_PKT_PRIORITY_TO_COS :
	       NIG_REG_P0_PKT_PRIORITY_TO_COS,
	       pkt_priority_to_cos);
}

int bnx2x_update_pfc(struct link_params *params,
		      struct link_vars *vars,
		      struct bnx2x_nig_brb_pfc_port_params *pfc_params)
{
	/* The PFC and pause are orthogonal to one another, meaning when
	 * PFC is enabled, the pause are disabled, and when PFC is
	 * disabled, pause are set according to the pause result.
	 */
	u32 val;
	struct bnx2x *bp = params->bp;
	int bnx2x_status = 0;
	u8 bmac_loopback = (params->loopback_mode == LOOPBACK_BMAC);

	if (params->feature_config_flags & FEATURE_CONFIG_PFC_ENABLED)
		vars->link_status |= LINK_STATUS_PFC_ENABLED;
	else
		vars->link_status &= ~LINK_STATUS_PFC_ENABLED;

	bnx2x_update_mng(params, vars->link_status);

	/* update NIG params */
	bnx2x_update_pfc_nig(params, vars, pfc_params);

	/* update BRB params */
	bnx2x_status = bnx2x_update_pfc_brb(params, vars, pfc_params);
	if (bnx2x_status)
		return bnx2x_status;

	if (!vars->link_up)
		return bnx2x_status;

	DP(NETIF_MSG_LINK, "About to update PFC in BMAC\n");
	if (CHIP_IS_E3(bp))
		bnx2x_update_pfc_xmac(params, vars, 0);
	else {
		val = REG_RD(bp, MISC_REG_RESET_REG_2);
		if ((val &
		     (MISC_REGISTERS_RESET_REG_2_RST_BMAC0 << params->port))
		    == 0) {
			DP(NETIF_MSG_LINK, "About to update PFC in EMAC\n");
			bnx2x_emac_enable(params, vars, 0);
			return bnx2x_status;
		}
		if (CHIP_IS_E2(bp))
			bnx2x_update_pfc_bmac2(params, vars, bmac_loopback);
		else
			bnx2x_update_pfc_bmac1(params, vars);

		val = 0;
		if ((params->feature_config_flags &
		     FEATURE_CONFIG_PFC_ENABLED) ||
		    (vars->flow_ctrl & BNX2X_FLOW_CTRL_TX))
			val = 1;
		REG_WR(bp, NIG_REG_BMAC0_PAUSE_OUT_EN + params->port*4, val);
	}
	return bnx2x_status;
}


static int bnx2x_bmac1_enable(struct link_params *params,
			      struct link_vars *vars,
			      u8 is_lb)
{
	struct bnx2x *bp = params->bp;
	u8 port = params->port;
	u32 bmac_addr = port ? NIG_REG_INGRESS_BMAC1_MEM :
			       NIG_REG_INGRESS_BMAC0_MEM;
	u32 wb_data[2];
	u32 val;

	DP(NETIF_MSG_LINK, "Enabling BigMAC1\n");

	/* XGXS control */
	wb_data[0] = 0x3c;
	wb_data[1] = 0;
	REG_WR_DMAE(bp, bmac_addr + BIGMAC_REGISTER_BMAC_XGXS_CONTROL,
		    wb_data, 2);

	/* tx MAC SA */
	wb_data[0] = ((params->mac_addr[2] << 24) |
		       (params->mac_addr[3] << 16) |
		       (params->mac_addr[4] << 8) |
			params->mac_addr[5]);
	wb_data[1] = ((params->mac_addr[0] << 8) |
			params->mac_addr[1]);
	REG_WR_DMAE(bp, bmac_addr + BIGMAC_REGISTER_TX_SOURCE_ADDR, wb_data, 2);

	/* mac control */
	val = 0x3;
	if (is_lb) {
		val |= 0x4;
		DP(NETIF_MSG_LINK, "enable bmac loopback\n");
	}
	wb_data[0] = val;
	wb_data[1] = 0;
	REG_WR_DMAE(bp, bmac_addr + BIGMAC_REGISTER_BMAC_CONTROL, wb_data, 2);

	/* set rx mtu */
	wb_data[0] = ETH_MAX_JUMBO_PACKET_SIZE + ETH_OVREHEAD;
	wb_data[1] = 0;
	REG_WR_DMAE(bp, bmac_addr + BIGMAC_REGISTER_RX_MAX_SIZE, wb_data, 2);

	bnx2x_update_pfc_bmac1(params, vars);

	/* set tx mtu */
	wb_data[0] = ETH_MAX_JUMBO_PACKET_SIZE + ETH_OVREHEAD;
	wb_data[1] = 0;
	REG_WR_DMAE(bp, bmac_addr + BIGMAC_REGISTER_TX_MAX_SIZE, wb_data, 2);

	/* set cnt max size */
	wb_data[0] = ETH_MAX_JUMBO_PACKET_SIZE + ETH_OVREHEAD;
	wb_data[1] = 0;
	REG_WR_DMAE(bp, bmac_addr + BIGMAC_REGISTER_CNT_MAX_SIZE, wb_data, 2);

	/* configure safc */
	wb_data[0] = 0x1000200;
	wb_data[1] = 0;
	REG_WR_DMAE(bp, bmac_addr + BIGMAC_REGISTER_RX_LLFC_MSG_FLDS,
		    wb_data, 2);

	return 0;
}

static int bnx2x_bmac2_enable(struct link_params *params,
			      struct link_vars *vars,
			      u8 is_lb)
{
	struct bnx2x *bp = params->bp;
	u8 port = params->port;
	u32 bmac_addr = port ? NIG_REG_INGRESS_BMAC1_MEM :
			       NIG_REG_INGRESS_BMAC0_MEM;
	u32 wb_data[2];

	DP(NETIF_MSG_LINK, "Enabling BigMAC2\n");

	wb_data[0] = 0;
	wb_data[1] = 0;
	REG_WR_DMAE(bp, bmac_addr + BIGMAC2_REGISTER_BMAC_CONTROL, wb_data, 2);
	udelay(30);

	/* XGXS control: Reset phy HW, MDIO registers, PHY PLL and BMAC */
	wb_data[0] = 0x3c;
	wb_data[1] = 0;
	REG_WR_DMAE(bp, bmac_addr + BIGMAC2_REGISTER_BMAC_XGXS_CONTROL,
		    wb_data, 2);

	udelay(30);

	/* tx MAC SA */
	wb_data[0] = ((params->mac_addr[2] << 24) |
		       (params->mac_addr[3] << 16) |
		       (params->mac_addr[4] << 8) |
			params->mac_addr[5]);
	wb_data[1] = ((params->mac_addr[0] << 8) |
			params->mac_addr[1]);
	REG_WR_DMAE(bp, bmac_addr + BIGMAC2_REGISTER_TX_SOURCE_ADDR,
		    wb_data, 2);

	udelay(30);

	/* Configure SAFC */
	wb_data[0] = 0x1000200;
	wb_data[1] = 0;
	REG_WR_DMAE(bp, bmac_addr + BIGMAC2_REGISTER_RX_LLFC_MSG_FLDS,
		    wb_data, 2);
	udelay(30);

	/* set rx mtu */
	wb_data[0] = ETH_MAX_JUMBO_PACKET_SIZE + ETH_OVREHEAD;
	wb_data[1] = 0;
	REG_WR_DMAE(bp, bmac_addr + BIGMAC2_REGISTER_RX_MAX_SIZE, wb_data, 2);
	udelay(30);

	/* set tx mtu */
	wb_data[0] = ETH_MAX_JUMBO_PACKET_SIZE + ETH_OVREHEAD;
	wb_data[1] = 0;
	REG_WR_DMAE(bp, bmac_addr + BIGMAC2_REGISTER_TX_MAX_SIZE, wb_data, 2);
	udelay(30);
	/* set cnt max size */
	wb_data[0] = ETH_MAX_JUMBO_PACKET_SIZE + ETH_OVREHEAD - 2;
	wb_data[1] = 0;
	REG_WR_DMAE(bp, bmac_addr + BIGMAC2_REGISTER_CNT_MAX_SIZE, wb_data, 2);
	udelay(30);
	bnx2x_update_pfc_bmac2(params, vars, is_lb);

	return 0;
}

static int bnx2x_bmac_enable(struct link_params *params,
			     struct link_vars *vars,
			     u8 is_lb)
{
	int rc = 0;
	u8 port = params->port;
	struct bnx2x *bp = params->bp;
	u32 val;
	/* reset and unreset the BigMac */
	REG_WR(bp, GRCBASE_MISC + MISC_REGISTERS_RESET_REG_2_CLEAR,
	       (MISC_REGISTERS_RESET_REG_2_RST_BMAC0 << port));
	msleep(1);

	REG_WR(bp, GRCBASE_MISC + MISC_REGISTERS_RESET_REG_2_SET,
	       (MISC_REGISTERS_RESET_REG_2_RST_BMAC0 << port));

	/* enable access for bmac registers */
	REG_WR(bp, NIG_REG_BMAC0_REGS_OUT_EN + port*4, 0x1);

	/* Enable BMAC according to BMAC type*/
	if (CHIP_IS_E2(bp))
		rc = bnx2x_bmac2_enable(params, vars, is_lb);
	else
		rc = bnx2x_bmac1_enable(params, vars, is_lb);
	REG_WR(bp, NIG_REG_XGXS_SERDES0_MODE_SEL + port*4, 0x1);
	REG_WR(bp, NIG_REG_XGXS_LANE_SEL_P0 + port*4, 0x0);
	REG_WR(bp, NIG_REG_EGRESS_EMAC0_PORT + port*4, 0x0);
	val = 0;
	if ((params->feature_config_flags &
	      FEATURE_CONFIG_PFC_ENABLED) ||
	    (vars->flow_ctrl & BNX2X_FLOW_CTRL_TX))
		val = 1;
	REG_WR(bp, NIG_REG_BMAC0_PAUSE_OUT_EN + port*4, val);
	REG_WR(bp, NIG_REG_EGRESS_EMAC0_OUT_EN + port*4, 0x0);
	REG_WR(bp, NIG_REG_EMAC0_IN_EN + port*4, 0x0);
	REG_WR(bp, NIG_REG_EMAC0_PAUSE_OUT_EN + port*4, 0x0);
	REG_WR(bp, NIG_REG_BMAC0_IN_EN + port*4, 0x1);
	REG_WR(bp, NIG_REG_BMAC0_OUT_EN + port*4, 0x1);

	vars->mac_type = MAC_TYPE_BMAC;
	return rc;
}

static void bnx2x_bmac_rx_disable(struct bnx2x *bp, u8 port)
{
	u32 bmac_addr = port ? NIG_REG_INGRESS_BMAC1_MEM :
			NIG_REG_INGRESS_BMAC0_MEM;
	u32 wb_data[2];
	u32 nig_bmac_enable = REG_RD(bp, NIG_REG_BMAC0_REGS_OUT_EN + port*4);

	/* Only if the bmac is out of reset */
	if (REG_RD(bp, MISC_REG_RESET_REG_2) &
			(MISC_REGISTERS_RESET_REG_2_RST_BMAC0 << port) &&
	    nig_bmac_enable) {

		if (CHIP_IS_E2(bp)) {
			/* Clear Rx Enable bit in BMAC_CONTROL register */
			REG_RD_DMAE(bp, bmac_addr +
				    BIGMAC2_REGISTER_BMAC_CONTROL,
				    wb_data, 2);
			wb_data[0] &= ~BMAC_CONTROL_RX_ENABLE;
			REG_WR_DMAE(bp, bmac_addr +
				    BIGMAC2_REGISTER_BMAC_CONTROL,
				    wb_data, 2);
		} else {
			/* Clear Rx Enable bit in BMAC_CONTROL register */
			REG_RD_DMAE(bp, bmac_addr +
					BIGMAC_REGISTER_BMAC_CONTROL,
					wb_data, 2);
			wb_data[0] &= ~BMAC_CONTROL_RX_ENABLE;
			REG_WR_DMAE(bp, bmac_addr +
					BIGMAC_REGISTER_BMAC_CONTROL,
					wb_data, 2);
		}
		msleep(1);
	}
}

static int bnx2x_pbf_update(struct link_params *params, u32 flow_ctrl,
			    u32 line_speed)
{
	struct bnx2x *bp = params->bp;
	u8 port = params->port;
	u32 init_crd, crd;
	u32 count = 1000;

	/* disable port */
	REG_WR(bp, PBF_REG_DISABLE_NEW_TASK_PROC_P0 + port*4, 0x1);

	/* wait for init credit */
	init_crd = REG_RD(bp, PBF_REG_P0_INIT_CRD + port*4);
	crd = REG_RD(bp, PBF_REG_P0_CREDIT + port*8);
	DP(NETIF_MSG_LINK, "init_crd 0x%x  crd 0x%x\n", init_crd, crd);

	while ((init_crd != crd) && count) {
		msleep(5);

		crd = REG_RD(bp, PBF_REG_P0_CREDIT + port*8);
		count--;
	}
	crd = REG_RD(bp, PBF_REG_P0_CREDIT + port*8);
	if (init_crd != crd) {
		DP(NETIF_MSG_LINK, "BUG! init_crd 0x%x != crd 0x%x\n",
			  init_crd, crd);
		return -EINVAL;
	}

	if (flow_ctrl & BNX2X_FLOW_CTRL_RX ||
	    line_speed == SPEED_10 ||
	    line_speed == SPEED_100 ||
	    line_speed == SPEED_1000 ||
	    line_speed == SPEED_2500) {
		REG_WR(bp, PBF_REG_P0_PAUSE_ENABLE + port*4, 1);
		/* update threshold */
		REG_WR(bp, PBF_REG_P0_ARB_THRSH + port*4, 0);
		/* update init credit */
		init_crd = 778;		/* (800-18-4) */

	} else {
		u32 thresh = (ETH_MAX_JUMBO_PACKET_SIZE +
			      ETH_OVREHEAD)/16;
		REG_WR(bp, PBF_REG_P0_PAUSE_ENABLE + port*4, 0);
		/* update threshold */
		REG_WR(bp, PBF_REG_P0_ARB_THRSH + port*4, thresh);
		/* update init credit */
		switch (line_speed) {
		case SPEED_10000:
			init_crd = thresh + 553 - 22;
			break;
		default:
			DP(NETIF_MSG_LINK, "Invalid line_speed 0x%x\n",
				  line_speed);
			return -EINVAL;
		}
	}
	REG_WR(bp, PBF_REG_P0_INIT_CRD + port*4, init_crd);
	DP(NETIF_MSG_LINK, "PBF updated to speed %d credit %d\n",
		 line_speed, init_crd);

	/* probe the credit changes */
	REG_WR(bp, PBF_REG_INIT_P0 + port*4, 0x1);
	msleep(5);
	REG_WR(bp, PBF_REG_INIT_P0 + port*4, 0x0);

	/* enable port */
	REG_WR(bp, PBF_REG_DISABLE_NEW_TASK_PROC_P0 + port*4, 0x0);
	return 0;
}

/**
 * bnx2x_get_emac_base - retrive emac base address
 *
 * @bp:			driver handle
 * @mdc_mdio_access:	access type
 * @port:		port id
 *
 * This function selects the MDC/MDIO access (through emac0 or
 * emac1) depend on the mdc_mdio_access, port, port swapped. Each
 * phy has a default access mode, which could also be overridden
 * by nvram configuration. This parameter, whether this is the
 * default phy configuration, or the nvram overrun
 * configuration, is passed here as mdc_mdio_access and selects
 * the emac_base for the CL45 read/writes operations
 */
static u32 bnx2x_get_emac_base(struct bnx2x *bp,
			       u32 mdc_mdio_access, u8 port)
{
	u32 emac_base = 0;
	switch (mdc_mdio_access) {
	case SHARED_HW_CFG_MDC_MDIO_ACCESS1_PHY_TYPE:
		break;
	case SHARED_HW_CFG_MDC_MDIO_ACCESS1_EMAC0:
		if (REG_RD(bp, NIG_REG_PORT_SWAP))
			emac_base = GRCBASE_EMAC1;
		else
			emac_base = GRCBASE_EMAC0;
		break;
	case SHARED_HW_CFG_MDC_MDIO_ACCESS1_EMAC1:
		if (REG_RD(bp, NIG_REG_PORT_SWAP))
			emac_base = GRCBASE_EMAC0;
		else
			emac_base = GRCBASE_EMAC1;
		break;
	case SHARED_HW_CFG_MDC_MDIO_ACCESS1_BOTH:
		emac_base = (port) ? GRCBASE_EMAC1 : GRCBASE_EMAC0;
		break;
	case SHARED_HW_CFG_MDC_MDIO_ACCESS1_SWAPPED:
		emac_base = (port) ? GRCBASE_EMAC0 : GRCBASE_EMAC1;
		break;
	default:
		break;
	}
	return emac_base;

}

/******************************************************************/
/*			CL22 access functions			  */
/******************************************************************/
static int bnx2x_cl22_write(struct bnx2x *bp,
				       struct bnx2x_phy *phy,
				       u16 reg, u16 val)
{
	u32 tmp, mode;
	u8 i;
	int rc = 0;
	/* Switch to CL22 */
	mode = REG_RD(bp, phy->mdio_ctrl + EMAC_REG_EMAC_MDIO_MODE);
	REG_WR(bp, phy->mdio_ctrl + EMAC_REG_EMAC_MDIO_MODE,
	       mode & ~EMAC_MDIO_MODE_CLAUSE_45);

	/* address */
	tmp = ((phy->addr << 21) | (reg << 16) | val |
	       EMAC_MDIO_COMM_COMMAND_WRITE_22 |
	       EMAC_MDIO_COMM_START_BUSY);
	REG_WR(bp, phy->mdio_ctrl + EMAC_REG_EMAC_MDIO_COMM, tmp);

	for (i = 0; i < 50; i++) {
		udelay(10);

		tmp = REG_RD(bp, phy->mdio_ctrl + EMAC_REG_EMAC_MDIO_COMM);
		if (!(tmp & EMAC_MDIO_COMM_START_BUSY)) {
			udelay(5);
			break;
		}
	}
	if (tmp & EMAC_MDIO_COMM_START_BUSY) {
		DP(NETIF_MSG_LINK, "write phy register failed\n");
		rc = -EFAULT;
	}
	REG_WR(bp, phy->mdio_ctrl + EMAC_REG_EMAC_MDIO_MODE, mode);
	return rc;
}

static int bnx2x_cl22_read(struct bnx2x *bp,
				      struct bnx2x_phy *phy,
				      u16 reg, u16 *ret_val)
{
	u32 val, mode;
	u16 i;
	int rc = 0;

	/* Switch to CL22 */
	mode = REG_RD(bp, phy->mdio_ctrl + EMAC_REG_EMAC_MDIO_MODE);
	REG_WR(bp, phy->mdio_ctrl + EMAC_REG_EMAC_MDIO_MODE,
	       mode & ~EMAC_MDIO_MODE_CLAUSE_45);

	/* address */
	val = ((phy->addr << 21) | (reg << 16) |
	       EMAC_MDIO_COMM_COMMAND_READ_22 |
	       EMAC_MDIO_COMM_START_BUSY);
	REG_WR(bp, phy->mdio_ctrl + EMAC_REG_EMAC_MDIO_COMM, val);

	for (i = 0; i < 50; i++) {
		udelay(10);

		val = REG_RD(bp, phy->mdio_ctrl + EMAC_REG_EMAC_MDIO_COMM);
		if (!(val & EMAC_MDIO_COMM_START_BUSY)) {
			*ret_val = (u16)(val & EMAC_MDIO_COMM_DATA);
			udelay(5);
			break;
		}
	}
	if (val & EMAC_MDIO_COMM_START_BUSY) {
		DP(NETIF_MSG_LINK, "read phy register failed\n");

		*ret_val = 0;
		rc = -EFAULT;
	}
	REG_WR(bp, phy->mdio_ctrl + EMAC_REG_EMAC_MDIO_MODE, mode);
	return rc;
}

/******************************************************************/
/*			CL45 access functions			  */
/******************************************************************/
static int bnx2x_cl45_read(struct bnx2x *bp, struct bnx2x_phy *phy,
			   u8 devad, u16 reg, u16 *ret_val)
{
	u32 val;
	u16 i;
	int rc = 0;
	if (phy->flags & FLAGS_MDC_MDIO_WA_B0)
		bnx2x_bits_en(bp, phy->mdio_ctrl + EMAC_REG_EMAC_MDIO_STATUS,
			      EMAC_MDIO_STATUS_10MB);
	/* address */
	val = ((phy->addr << 21) | (devad << 16) | reg |
	       EMAC_MDIO_COMM_COMMAND_ADDRESS |
	       EMAC_MDIO_COMM_START_BUSY);
	REG_WR(bp, phy->mdio_ctrl + EMAC_REG_EMAC_MDIO_COMM, val);

	for (i = 0; i < 50; i++) {
		udelay(10);

		val = REG_RD(bp, phy->mdio_ctrl + EMAC_REG_EMAC_MDIO_COMM);
		if (!(val & EMAC_MDIO_COMM_START_BUSY)) {
			udelay(5);
			break;
		}
	}
	if (val & EMAC_MDIO_COMM_START_BUSY) {
		DP(NETIF_MSG_LINK, "read phy register failed\n");
		netdev_err(bp->dev,  "MDC/MDIO access timeout\n");
		*ret_val = 0;
		rc = -EFAULT;
	} else {
		/* data */
		val = ((phy->addr << 21) | (devad << 16) |
		       EMAC_MDIO_COMM_COMMAND_READ_45 |
		       EMAC_MDIO_COMM_START_BUSY);
		REG_WR(bp, phy->mdio_ctrl + EMAC_REG_EMAC_MDIO_COMM, val);

		for (i = 0; i < 50; i++) {
			udelay(10);

			val = REG_RD(bp, phy->mdio_ctrl +
				     EMAC_REG_EMAC_MDIO_COMM);
			if (!(val & EMAC_MDIO_COMM_START_BUSY)) {
				*ret_val = (u16)(val & EMAC_MDIO_COMM_DATA);
				break;
			}
		}
		if (val & EMAC_MDIO_COMM_START_BUSY) {
			DP(NETIF_MSG_LINK, "read phy register failed\n");
			netdev_err(bp->dev,  "MDC/MDIO access timeout\n");
			*ret_val = 0;
			rc = -EFAULT;
		}
	}
	/* Work around for E3 A0 */
	if (phy->flags & FLAGS_MDC_MDIO_WA) {
		phy->flags ^= FLAGS_DUMMY_READ;
		if (phy->flags & FLAGS_DUMMY_READ) {
			u16 temp_val;
			bnx2x_cl45_read(bp, phy, devad, 0xf, &temp_val);
		}
	}

	if (phy->flags & FLAGS_MDC_MDIO_WA_B0)
		bnx2x_bits_dis(bp, phy->mdio_ctrl + EMAC_REG_EMAC_MDIO_STATUS,
			       EMAC_MDIO_STATUS_10MB);
	return rc;
}

static int bnx2x_cl45_write(struct bnx2x *bp, struct bnx2x_phy *phy,
			    u8 devad, u16 reg, u16 val)
{
	u32 tmp;
	u8 i;
	int rc = 0;
	if (phy->flags & FLAGS_MDC_MDIO_WA_B0)
		bnx2x_bits_en(bp, phy->mdio_ctrl + EMAC_REG_EMAC_MDIO_STATUS,
			      EMAC_MDIO_STATUS_10MB);

	/* address */
	tmp = ((phy->addr << 21) | (devad << 16) | reg |
	       EMAC_MDIO_COMM_COMMAND_ADDRESS |
	       EMAC_MDIO_COMM_START_BUSY);
	REG_WR(bp, phy->mdio_ctrl + EMAC_REG_EMAC_MDIO_COMM, tmp);

	for (i = 0; i < 50; i++) {
		udelay(10);

		tmp = REG_RD(bp, phy->mdio_ctrl + EMAC_REG_EMAC_MDIO_COMM);
		if (!(tmp & EMAC_MDIO_COMM_START_BUSY)) {
			udelay(5);
			break;
		}
	}
	if (tmp & EMAC_MDIO_COMM_START_BUSY) {
		DP(NETIF_MSG_LINK, "write phy register failed\n");
		netdev_err(bp->dev,  "MDC/MDIO access timeout\n");
		rc = -EFAULT;
	} else {
		/* data */
		tmp = ((phy->addr << 21) | (devad << 16) | val |
		       EMAC_MDIO_COMM_COMMAND_WRITE_45 |
		       EMAC_MDIO_COMM_START_BUSY);
		REG_WR(bp, phy->mdio_ctrl + EMAC_REG_EMAC_MDIO_COMM, tmp);

		for (i = 0; i < 50; i++) {
			udelay(10);

			tmp = REG_RD(bp, phy->mdio_ctrl +
				     EMAC_REG_EMAC_MDIO_COMM);
			if (!(tmp & EMAC_MDIO_COMM_START_BUSY)) {
				udelay(5);
				break;
			}
		}
		if (tmp & EMAC_MDIO_COMM_START_BUSY) {
			DP(NETIF_MSG_LINK, "write phy register failed\n");
			netdev_err(bp->dev,  "MDC/MDIO access timeout\n");
			rc = -EFAULT;
		}
	}
	/* Work around for E3 A0 */
	if (phy->flags & FLAGS_MDC_MDIO_WA) {
		phy->flags ^= FLAGS_DUMMY_READ;
		if (phy->flags & FLAGS_DUMMY_READ) {
			u16 temp_val;
			bnx2x_cl45_read(bp, phy, devad, 0xf, &temp_val);
		}
	}
	if (phy->flags & FLAGS_MDC_MDIO_WA_B0)
		bnx2x_bits_dis(bp, phy->mdio_ctrl + EMAC_REG_EMAC_MDIO_STATUS,
			       EMAC_MDIO_STATUS_10MB);
	return rc;
}
/******************************************************************/
/*			BSC access functions from E3	          */
/******************************************************************/
static void bnx2x_bsc_module_sel(struct link_params *params)
{
	int idx;
	u32 board_cfg, sfp_ctrl;
	u32 i2c_pins[I2C_SWITCH_WIDTH], i2c_val[I2C_SWITCH_WIDTH];
	struct bnx2x *bp = params->bp;
	u8 port = params->port;
	/* Read I2C output PINs */
	board_cfg = REG_RD(bp, params->shmem_base +
			   offsetof(struct shmem_region,
				    dev_info.shared_hw_config.board));
	i2c_pins[I2C_BSC0] = board_cfg & SHARED_HW_CFG_E3_I2C_MUX0_MASK;
	i2c_pins[I2C_BSC1] = (board_cfg & SHARED_HW_CFG_E3_I2C_MUX1_MASK) >>
			SHARED_HW_CFG_E3_I2C_MUX1_SHIFT;

	/* Read I2C output value */
	sfp_ctrl = REG_RD(bp, params->shmem_base +
			  offsetof(struct shmem_region,
				 dev_info.port_hw_config[port].e3_cmn_pin_cfg));
	i2c_val[I2C_BSC0] = (sfp_ctrl & PORT_HW_CFG_E3_I2C_MUX0_MASK) > 0;
	i2c_val[I2C_BSC1] = (sfp_ctrl & PORT_HW_CFG_E3_I2C_MUX1_MASK) > 0;
	DP(NETIF_MSG_LINK, "Setting BSC switch\n");
	for (idx = 0; idx < I2C_SWITCH_WIDTH; idx++)
		bnx2x_set_cfg_pin(bp, i2c_pins[idx], i2c_val[idx]);
}

static int bnx2x_bsc_read(struct link_params *params,
			  struct bnx2x_phy *phy,
			  u8 sl_devid,
			  u16 sl_addr,
			  u8 lc_addr,
			  u8 xfer_cnt,
			  u32 *data_array)
{
	u32 val, i;
	int rc = 0;
	struct bnx2x *bp = params->bp;

	if ((sl_devid != 0xa0) && (sl_devid != 0xa2)) {
		DP(NETIF_MSG_LINK, "invalid sl_devid 0x%x\n", sl_devid);
		return -EINVAL;
	}

	if (xfer_cnt > 16) {
		DP(NETIF_MSG_LINK, "invalid xfer_cnt %d. Max is 16 bytes\n",
					xfer_cnt);
		return -EINVAL;
	}
	bnx2x_bsc_module_sel(params);

	xfer_cnt = 16 - lc_addr;

	/* enable the engine */
	val = REG_RD(bp, MCP_REG_MCPR_IMC_COMMAND);
	val |= MCPR_IMC_COMMAND_ENABLE;
	REG_WR(bp, MCP_REG_MCPR_IMC_COMMAND, val);

	/* program slave device ID */
	val = (sl_devid << 16) | sl_addr;
	REG_WR(bp, MCP_REG_MCPR_IMC_SLAVE_CONTROL, val);

	/* start xfer with 0 byte to update the address pointer ???*/
	val = (MCPR_IMC_COMMAND_ENABLE) |
	      (MCPR_IMC_COMMAND_WRITE_OP <<
		MCPR_IMC_COMMAND_OPERATION_BITSHIFT) |
		(lc_addr << MCPR_IMC_COMMAND_TRANSFER_ADDRESS_BITSHIFT) | (0);
	REG_WR(bp, MCP_REG_MCPR_IMC_COMMAND, val);

	/* poll for completion */
	i = 0;
	val = REG_RD(bp, MCP_REG_MCPR_IMC_COMMAND);
	while (((val >> MCPR_IMC_COMMAND_IMC_STATUS_BITSHIFT) & 0x3) != 1) {
		udelay(10);
		val = REG_RD(bp, MCP_REG_MCPR_IMC_COMMAND);
		if (i++ > 1000) {
			DP(NETIF_MSG_LINK, "wr 0 byte timed out after %d try\n",
								i);
			rc = -EFAULT;
			break;
		}
	}
	if (rc == -EFAULT)
		return rc;

	/* start xfer with read op */
	val = (MCPR_IMC_COMMAND_ENABLE) |
		(MCPR_IMC_COMMAND_READ_OP <<
		MCPR_IMC_COMMAND_OPERATION_BITSHIFT) |
		(lc_addr << MCPR_IMC_COMMAND_TRANSFER_ADDRESS_BITSHIFT) |
		  (xfer_cnt);
	REG_WR(bp, MCP_REG_MCPR_IMC_COMMAND, val);

	/* poll for completion */
	i = 0;
	val = REG_RD(bp, MCP_REG_MCPR_IMC_COMMAND);
	while (((val >> MCPR_IMC_COMMAND_IMC_STATUS_BITSHIFT) & 0x3) != 1) {
		udelay(10);
		val = REG_RD(bp, MCP_REG_MCPR_IMC_COMMAND);
		if (i++ > 1000) {
			DP(NETIF_MSG_LINK, "rd op timed out after %d try\n", i);
			rc = -EFAULT;
			break;
		}
	}
	if (rc == -EFAULT)
		return rc;

	for (i = (lc_addr >> 2); i < 4; i++) {
		data_array[i] = REG_RD(bp, (MCP_REG_MCPR_IMC_DATAREG0 + i*4));
#ifdef __BIG_ENDIAN
		data_array[i] = ((data_array[i] & 0x000000ff) << 24) |
				((data_array[i] & 0x0000ff00) << 8) |
				((data_array[i] & 0x00ff0000) >> 8) |
				((data_array[i] & 0xff000000) >> 24);
#endif
	}
	return rc;
}

static void bnx2x_cl45_read_or_write(struct bnx2x *bp, struct bnx2x_phy *phy,
				     u8 devad, u16 reg, u16 or_val)
{
	u16 val;
	bnx2x_cl45_read(bp, phy, devad, reg, &val);
	bnx2x_cl45_write(bp, phy, devad, reg, val | or_val);
}

int bnx2x_phy_read(struct link_params *params, u8 phy_addr,
		   u8 devad, u16 reg, u16 *ret_val)
{
	u8 phy_index;
	/* Probe for the phy according to the given phy_addr, and execute
	 * the read request on it
	 */
	for (phy_index = 0; phy_index < params->num_phys; phy_index++) {
		if (params->phy[phy_index].addr == phy_addr) {
			return bnx2x_cl45_read(params->bp,
					       &params->phy[phy_index], devad,
					       reg, ret_val);
		}
	}
	return -EINVAL;
}

int bnx2x_phy_write(struct link_params *params, u8 phy_addr,
		    u8 devad, u16 reg, u16 val)
{
	u8 phy_index;
	/* Probe for the phy according to the given phy_addr, and execute
	 * the write request on it
	 */
	for (phy_index = 0; phy_index < params->num_phys; phy_index++) {
		if (params->phy[phy_index].addr == phy_addr) {
			return bnx2x_cl45_write(params->bp,
						&params->phy[phy_index], devad,
						reg, val);
		}
	}
	return -EINVAL;
}
static u8 bnx2x_get_warpcore_lane(struct bnx2x_phy *phy,
				  struct link_params *params)
{
	u8 lane = 0;
	struct bnx2x *bp = params->bp;
	u32 path_swap, path_swap_ovr;
	u8 path, port;

	path = BP_PATH(bp);
	port = params->port;

	if (bnx2x_is_4_port_mode(bp)) {
		u32 port_swap, port_swap_ovr;

		/* Figure out path swap value */
		path_swap_ovr = REG_RD(bp, MISC_REG_FOUR_PORT_PATH_SWAP_OVWR);
		if (path_swap_ovr & 0x1)
			path_swap = (path_swap_ovr & 0x2);
		else
			path_swap = REG_RD(bp, MISC_REG_FOUR_PORT_PATH_SWAP);

		if (path_swap)
			path = path ^ 1;

		/* Figure out port swap value */
		port_swap_ovr = REG_RD(bp, MISC_REG_FOUR_PORT_PORT_SWAP_OVWR);
		if (port_swap_ovr & 0x1)
			port_swap = (port_swap_ovr & 0x2);
		else
			port_swap = REG_RD(bp, MISC_REG_FOUR_PORT_PORT_SWAP);

		if (port_swap)
			port = port ^ 1;

		lane = (port<<1) + path;
	} else { /* two port mode - no port swap */

		/* Figure out path swap value */
		path_swap_ovr =
			REG_RD(bp, MISC_REG_TWO_PORT_PATH_SWAP_OVWR);
		if (path_swap_ovr & 0x1) {
			path_swap = (path_swap_ovr & 0x2);
		} else {
			path_swap =
				REG_RD(bp, MISC_REG_TWO_PORT_PATH_SWAP);
		}
		if (path_swap)
			path = path ^ 1;

		lane = path << 1 ;
	}
	return lane;
}

static void bnx2x_set_aer_mmd(struct link_params *params,
			      struct bnx2x_phy *phy)
{
	u32 ser_lane;
	u16 offset, aer_val;
	struct bnx2x *bp = params->bp;
	ser_lane = ((params->lane_config &
		     PORT_HW_CFG_LANE_SWAP_CFG_MASTER_MASK) >>
		     PORT_HW_CFG_LANE_SWAP_CFG_MASTER_SHIFT);

	offset = (phy->type == PORT_HW_CFG_XGXS_EXT_PHY_TYPE_DIRECT) ?
		(phy->addr + ser_lane) : 0;

	if (USES_WARPCORE(bp)) {
		aer_val = bnx2x_get_warpcore_lane(phy, params);
		/* In Dual-lane mode, two lanes are joined together,
		 * so in order to configure them, the AER broadcast method is
		 * used here.
		 * 0x200 is the broadcast address for lanes 0,1
		 * 0x201 is the broadcast address for lanes 2,3
		 */
		if (phy->flags & FLAGS_WC_DUAL_MODE)
			aer_val = (aer_val >> 1) | 0x200;
	} else if (CHIP_IS_E2(bp))
		aer_val = 0x3800 + offset - 1;
	else
		aer_val = 0x3800 + offset;

	CL22_WR_OVER_CL45(bp, phy, MDIO_REG_BANK_AER_BLOCK,
			  MDIO_AER_BLOCK_AER_REG, aer_val);

}

/******************************************************************/
/*			Internal phy section			  */
/******************************************************************/

static void bnx2x_set_serdes_access(struct bnx2x *bp, u8 port)
{
	u32 emac_base = (port) ? GRCBASE_EMAC1 : GRCBASE_EMAC0;

	/* Set Clause 22 */
	REG_WR(bp, NIG_REG_SERDES0_CTRL_MD_ST + port*0x10, 1);
	REG_WR(bp, emac_base + EMAC_REG_EMAC_MDIO_COMM, 0x245f8000);
	udelay(500);
	REG_WR(bp, emac_base + EMAC_REG_EMAC_MDIO_COMM, 0x245d000f);
	udelay(500);
	 /* Set Clause 45 */
	REG_WR(bp, NIG_REG_SERDES0_CTRL_MD_ST + port*0x10, 0);
}

static void bnx2x_serdes_deassert(struct bnx2x *bp, u8 port)
{
	u32 val;

	DP(NETIF_MSG_LINK, "bnx2x_serdes_deassert\n");

	val = SERDES_RESET_BITS << (port*16);

	/* reset and unreset the SerDes/XGXS */
	REG_WR(bp, GRCBASE_MISC + MISC_REGISTERS_RESET_REG_3_CLEAR, val);
	udelay(500);
	REG_WR(bp, GRCBASE_MISC + MISC_REGISTERS_RESET_REG_3_SET, val);

	bnx2x_set_serdes_access(bp, port);

	REG_WR(bp, NIG_REG_SERDES0_CTRL_MD_DEVAD + port*0x10,
	       DEFAULT_PHY_DEV_ADDR);
}

static void bnx2x_xgxs_deassert(struct link_params *params)
{
	struct bnx2x *bp = params->bp;
	u8 port;
	u32 val;
	DP(NETIF_MSG_LINK, "bnx2x_xgxs_deassert\n");
	port = params->port;

	val = XGXS_RESET_BITS << (port*16);

	/* reset and unreset the SerDes/XGXS */
	REG_WR(bp, GRCBASE_MISC + MISC_REGISTERS_RESET_REG_3_CLEAR, val);
	udelay(500);
	REG_WR(bp, GRCBASE_MISC + MISC_REGISTERS_RESET_REG_3_SET, val);

	REG_WR(bp, NIG_REG_XGXS0_CTRL_MD_ST + port*0x18, 0);
	REG_WR(bp, NIG_REG_XGXS0_CTRL_MD_DEVAD + port*0x18,
	       params->phy[INT_PHY].def_md_devad);
}

static void bnx2x_calc_ieee_aneg_adv(struct bnx2x_phy *phy,
				     struct link_params *params, u16 *ieee_fc)
{
	struct bnx2x *bp = params->bp;
	*ieee_fc = MDIO_COMBO_IEEE0_AUTO_NEG_ADV_FULL_DUPLEX;
	/* Resolve pause mode and advertisement Please refer to Table
	 * 28B-3 of the 802.3ab-1999 spec
	 */

	switch (phy->req_flow_ctrl) {
	case BNX2X_FLOW_CTRL_AUTO:
		if (params->req_fc_auto_adv == BNX2X_FLOW_CTRL_BOTH)
			*ieee_fc |= MDIO_COMBO_IEEE0_AUTO_NEG_ADV_PAUSE_BOTH;
		else
			*ieee_fc |=
			MDIO_COMBO_IEEE0_AUTO_NEG_ADV_PAUSE_ASYMMETRIC;
		break;

	case BNX2X_FLOW_CTRL_TX:
		*ieee_fc |= MDIO_COMBO_IEEE0_AUTO_NEG_ADV_PAUSE_ASYMMETRIC;
		break;

	case BNX2X_FLOW_CTRL_RX:
	case BNX2X_FLOW_CTRL_BOTH:
		*ieee_fc |= MDIO_COMBO_IEEE0_AUTO_NEG_ADV_PAUSE_BOTH;
		break;

	case BNX2X_FLOW_CTRL_NONE:
	default:
		*ieee_fc |= MDIO_COMBO_IEEE0_AUTO_NEG_ADV_PAUSE_NONE;
		break;
	}
	DP(NETIF_MSG_LINK, "ieee_fc = 0x%x\n", *ieee_fc);
}

static void set_phy_vars(struct link_params *params,
			 struct link_vars *vars)
{
	struct bnx2x *bp = params->bp;
	u8 actual_phy_idx, phy_index, link_cfg_idx;
	u8 phy_config_swapped = params->multi_phy_config &
			PORT_HW_CFG_PHY_SWAPPED_ENABLED;
	for (phy_index = INT_PHY; phy_index < params->num_phys;
	      phy_index++) {
		link_cfg_idx = LINK_CONFIG_IDX(phy_index);
		actual_phy_idx = phy_index;
		if (phy_config_swapped) {
			if (phy_index == EXT_PHY1)
				actual_phy_idx = EXT_PHY2;
			else if (phy_index == EXT_PHY2)
				actual_phy_idx = EXT_PHY1;
		}
		params->phy[actual_phy_idx].req_flow_ctrl =
			params->req_flow_ctrl[link_cfg_idx];

		params->phy[actual_phy_idx].req_line_speed =
			params->req_line_speed[link_cfg_idx];

		params->phy[actual_phy_idx].speed_cap_mask =
			params->speed_cap_mask[link_cfg_idx];

		params->phy[actual_phy_idx].req_duplex =
			params->req_duplex[link_cfg_idx];

		if (params->req_line_speed[link_cfg_idx] ==
		    SPEED_AUTO_NEG)
			vars->link_status |= LINK_STATUS_AUTO_NEGOTIATE_ENABLED;

		DP(NETIF_MSG_LINK, "req_flow_ctrl %x, req_line_speed %x,"
			   " speed_cap_mask %x\n",
			   params->phy[actual_phy_idx].req_flow_ctrl,
			   params->phy[actual_phy_idx].req_line_speed,
			   params->phy[actual_phy_idx].speed_cap_mask);
	}
}

static void bnx2x_ext_phy_set_pause(struct link_params *params,
				    struct bnx2x_phy *phy,
				    struct link_vars *vars)
{
	u16 val;
	struct bnx2x *bp = params->bp;
	/* read modify write pause advertizing */
	bnx2x_cl45_read(bp, phy, MDIO_AN_DEVAD, MDIO_AN_REG_ADV_PAUSE, &val);

	val &= ~MDIO_AN_REG_ADV_PAUSE_BOTH;

	/* Please refer to Table 28B-3 of 802.3ab-1999 spec. */
	bnx2x_calc_ieee_aneg_adv(phy, params, &vars->ieee_fc);
	if ((vars->ieee_fc &
	    MDIO_COMBO_IEEE0_AUTO_NEG_ADV_PAUSE_ASYMMETRIC) ==
	    MDIO_COMBO_IEEE0_AUTO_NEG_ADV_PAUSE_ASYMMETRIC) {
		val |= MDIO_AN_REG_ADV_PAUSE_ASYMMETRIC;
	}
	if ((vars->ieee_fc &
	    MDIO_COMBO_IEEE0_AUTO_NEG_ADV_PAUSE_BOTH) ==
	    MDIO_COMBO_IEEE0_AUTO_NEG_ADV_PAUSE_BOTH) {
		val |= MDIO_AN_REG_ADV_PAUSE_PAUSE;
	}
	DP(NETIF_MSG_LINK, "Ext phy AN advertize 0x%x\n", val);
	bnx2x_cl45_write(bp, phy, MDIO_AN_DEVAD, MDIO_AN_REG_ADV_PAUSE, val);
}

static void bnx2x_pause_resolve(struct link_vars *vars, u32 pause_result)
{						/*  LD	    LP	 */
	switch (pause_result) {			/* ASYM P ASYM P */
	case 0xb:				/*   1  0   1  1 */
		vars->flow_ctrl = BNX2X_FLOW_CTRL_TX;
		break;

	case 0xe:				/*   1  1   1  0 */
		vars->flow_ctrl = BNX2X_FLOW_CTRL_RX;
		break;

	case 0x5:				/*   0  1   0  1 */
	case 0x7:				/*   0  1   1  1 */
	case 0xd:				/*   1  1   0  1 */
	case 0xf:				/*   1  1   1  1 */
		vars->flow_ctrl = BNX2X_FLOW_CTRL_BOTH;
		break;

	default:
		break;
	}
	if (pause_result & (1<<0))
		vars->link_status |= LINK_STATUS_LINK_PARTNER_SYMMETRIC_PAUSE;
	if (pause_result & (1<<1))
		vars->link_status |= LINK_STATUS_LINK_PARTNER_ASYMMETRIC_PAUSE;

}

static void bnx2x_ext_phy_update_adv_fc(struct bnx2x_phy *phy,
					struct link_params *params,
					struct link_vars *vars)
{
	u16 ld_pause;		/* local */
	u16 lp_pause;		/* link partner */
	u16 pause_result;
	struct bnx2x *bp = params->bp;
	if (phy->type == PORT_HW_CFG_XGXS_EXT_PHY_TYPE_BCM54618SE) {
		bnx2x_cl22_read(bp, phy, 0x4, &ld_pause);
		bnx2x_cl22_read(bp, phy, 0x5, &lp_pause);
	} else if (CHIP_IS_E3(bp) &&
		SINGLE_MEDIA_DIRECT(params)) {
		u8 lane = bnx2x_get_warpcore_lane(phy, params);
		u16 gp_status, gp_mask;
		bnx2x_cl45_read(bp, phy,
				MDIO_AN_DEVAD, MDIO_WC_REG_GP2_STATUS_GP_2_4,
				&gp_status);
		gp_mask = (MDIO_WC_REG_GP2_STATUS_GP_2_4_CL73_AN_CMPL |
			   MDIO_WC_REG_GP2_STATUS_GP_2_4_CL37_LP_AN_CAP) <<
			lane;
		if ((gp_status & gp_mask) == gp_mask) {
			bnx2x_cl45_read(bp, phy, MDIO_AN_DEVAD,
					MDIO_AN_REG_ADV_PAUSE, &ld_pause);
			bnx2x_cl45_read(bp, phy, MDIO_AN_DEVAD,
					MDIO_AN_REG_LP_AUTO_NEG, &lp_pause);
		} else {
			bnx2x_cl45_read(bp, phy, MDIO_AN_DEVAD,
					MDIO_AN_REG_CL37_FC_LD, &ld_pause);
			bnx2x_cl45_read(bp, phy, MDIO_AN_DEVAD,
					MDIO_AN_REG_CL37_FC_LP, &lp_pause);
			ld_pause = ((ld_pause &
				     MDIO_COMBO_IEEE0_AUTO_NEG_ADV_PAUSE_BOTH)
				    << 3);
			lp_pause = ((lp_pause &
				     MDIO_COMBO_IEEE0_AUTO_NEG_ADV_PAUSE_BOTH)
				    << 3);
		}
	} else {
		bnx2x_cl45_read(bp, phy,
				MDIO_AN_DEVAD,
				MDIO_AN_REG_ADV_PAUSE, &ld_pause);
		bnx2x_cl45_read(bp, phy,
				MDIO_AN_DEVAD,
				MDIO_AN_REG_LP_AUTO_NEG, &lp_pause);
	}
	pause_result = (ld_pause &
			MDIO_AN_REG_ADV_PAUSE_MASK) >> 8;
	pause_result |= (lp_pause &
			 MDIO_AN_REG_ADV_PAUSE_MASK) >> 10;
	DP(NETIF_MSG_LINK, "Ext PHY pause result 0x%x\n", pause_result);
	bnx2x_pause_resolve(vars, pause_result);

}

static u8 bnx2x_ext_phy_resolve_fc(struct bnx2x_phy *phy,
				   struct link_params *params,
				   struct link_vars *vars)
{
	u8 ret = 0;
	vars->flow_ctrl = BNX2X_FLOW_CTRL_NONE;
	if (phy->req_flow_ctrl != BNX2X_FLOW_CTRL_AUTO) {
		/* Update the advertised flow-controled of LD/LP in AN */
		if (phy->req_line_speed == SPEED_AUTO_NEG)
			bnx2x_ext_phy_update_adv_fc(phy, params, vars);
		/* But set the flow-control result as the requested one */
		vars->flow_ctrl = phy->req_flow_ctrl;
	} else if (phy->req_line_speed != SPEED_AUTO_NEG)
		vars->flow_ctrl = params->req_fc_auto_adv;
	else if (vars->link_status & LINK_STATUS_AUTO_NEGOTIATE_COMPLETE) {
		ret = 1;
		bnx2x_ext_phy_update_adv_fc(phy, params, vars);
	}
	return ret;
}
/******************************************************************/
/*			Warpcore section			  */
/******************************************************************/
/* The init_internal_warpcore should mirror the xgxs,
 * i.e. reset the lane (if needed), set aer for the
 * init configuration, and set/clear SGMII flag. Internal
 * phy init is done purely in phy_init stage.
 */
static void bnx2x_warpcore_enable_AN_KR(struct bnx2x_phy *phy,
					struct link_params *params,
					struct link_vars *vars) {
	u16 val16 = 0, lane, bam37 = 0;
	struct bnx2x *bp = params->bp;
	DP(NETIF_MSG_LINK, "Enable Auto Negotiation for KR\n");
	/* Set to default registers that may be overriden by 10G force */
	bnx2x_cl45_write(bp, phy, MDIO_WC_DEVAD,
			 MDIO_WC_REG_SERDESDIGITAL_CONTROL1000X2, 0x7);
	bnx2x_cl45_write(bp, phy, MDIO_AN_DEVAD,
			 MDIO_WC_REG_PAR_DET_10G_CTRL, 0);
	bnx2x_cl45_write(bp, phy, MDIO_WC_DEVAD,
			 MDIO_WC_REG_CL72_USERB0_CL72_MISC1_CONTROL, 0);
	bnx2x_cl45_write(bp, phy, MDIO_WC_DEVAD,
			MDIO_WC_REG_XGXSBLK1_LANECTRL0, 0xff);
	bnx2x_cl45_write(bp, phy, MDIO_WC_DEVAD,
			MDIO_WC_REG_XGXSBLK1_LANECTRL1, 0x5555);
	bnx2x_cl45_write(bp, phy, MDIO_PMA_DEVAD,
			 MDIO_WC_REG_IEEE0BLK_AUTONEGNP, 0x0);
	bnx2x_cl45_write(bp, phy, MDIO_WC_DEVAD,
			 MDIO_WC_REG_RX66_CONTROL, 0x7415);
	bnx2x_cl45_write(bp, phy, MDIO_WC_DEVAD,
			 MDIO_WC_REG_SERDESDIGITAL_MISC2, 0x6190);
	/* Disable Autoneg: re-enable it after adv is done. */
	bnx2x_cl45_write(bp, phy, MDIO_AN_DEVAD,
			 MDIO_WC_REG_IEEE0BLK_MIICNTL, 0);

	/* Check adding advertisement for 1G KX */
	if (((vars->line_speed == SPEED_AUTO_NEG) &&
	     (phy->speed_cap_mask & PORT_HW_CFG_SPEED_CAPABILITY_D0_1G)) ||
	    (vars->line_speed == SPEED_1000)) {
		u16 sd_digital;
		val16 |= (1<<5);

		/* Enable CL37 1G Parallel Detect */
		bnx2x_cl45_read(bp, phy, MDIO_WC_DEVAD,
			MDIO_WC_REG_SERDESDIGITAL_CONTROL1000X2, &sd_digital);
		bnx2x_cl45_write(bp, phy, MDIO_WC_DEVAD,
			 MDIO_WC_REG_SERDESDIGITAL_CONTROL1000X2,
				 (sd_digital | 0x1));

		DP(NETIF_MSG_LINK, "Advertize 1G\n");
	}
	if (((vars->line_speed == SPEED_AUTO_NEG) &&
	     (phy->speed_cap_mask & PORT_HW_CFG_SPEED_CAPABILITY_D0_10G)) ||
	    (vars->line_speed ==  SPEED_10000)) {
		/* Check adding advertisement for 10G KR */
		val16 |= (1<<7);
		/* Enable 10G Parallel Detect */
		bnx2x_cl45_write(bp, phy, MDIO_AN_DEVAD,
				MDIO_WC_REG_PAR_DET_10G_CTRL, 1);

		DP(NETIF_MSG_LINK, "Advertize 10G\n");
	}

	/* Set Transmit PMD settings */
	lane = bnx2x_get_warpcore_lane(phy, params);
	bnx2x_cl45_write(bp, phy, MDIO_WC_DEVAD,
		      MDIO_WC_REG_TX0_TX_DRIVER + 0x10*lane,
		     ((0x02 << MDIO_WC_REG_TX0_TX_DRIVER_POST2_COEFF_OFFSET) |
		      (0x06 << MDIO_WC_REG_TX0_TX_DRIVER_IDRIVER_OFFSET) |
		      (0x09 << MDIO_WC_REG_TX0_TX_DRIVER_IPRE_DRIVER_OFFSET)));
	bnx2x_cl45_write(bp, phy, MDIO_WC_DEVAD,
			 MDIO_WC_REG_CL72_USERB0_CL72_OS_DEF_CTRL,
			 0x03f0);
	bnx2x_cl45_write(bp, phy, MDIO_WC_DEVAD,
			 MDIO_WC_REG_CL72_USERB0_CL72_2P5_DEF_CTRL,
			 0x03f0);

	/* Advertised speeds */
	bnx2x_cl45_write(bp, phy, MDIO_AN_DEVAD,
			 MDIO_WC_REG_AN_IEEE1BLK_AN_ADVERTISEMENT1, val16);

	/* Advertised and set FEC (Forward Error Correction) */
	bnx2x_cl45_write(bp, phy, MDIO_AN_DEVAD,
			 MDIO_WC_REG_AN_IEEE1BLK_AN_ADVERTISEMENT2,
			 (MDIO_WC_REG_AN_IEEE1BLK_AN_ADV2_FEC_ABILITY |
			  MDIO_WC_REG_AN_IEEE1BLK_AN_ADV2_FEC_REQ));

	/* Enable CL37 BAM */
	if (REG_RD(bp, params->shmem_base +
		   offsetof(struct shmem_region, dev_info.
			    port_hw_config[params->port].default_cfg)) &
	    PORT_HW_CFG_ENABLE_BAM_ON_KR_ENABLED) {
		bnx2x_cl45_read(bp, phy, MDIO_WC_DEVAD,
				MDIO_WC_REG_DIGITAL6_MP5_NEXTPAGECTRL, &bam37);
		bnx2x_cl45_write(bp, phy, MDIO_WC_DEVAD,
			MDIO_WC_REG_DIGITAL6_MP5_NEXTPAGECTRL, bam37 | 1);
		DP(NETIF_MSG_LINK, "Enable CL37 BAM on KR\n");
	}

	/* Advertise pause */
	bnx2x_ext_phy_set_pause(params, phy, vars);
	/* Set KR Autoneg Work-Around flag for Warpcore version older than D108
	 */
	bnx2x_cl45_read(bp, phy, MDIO_WC_DEVAD,
			MDIO_WC_REG_UC_INFO_B1_VERSION, &val16);
	if (val16 < 0xd108) {
		DP(NETIF_MSG_LINK, "Enable AN KR work-around\n");
		vars->rx_tx_asic_rst = MAX_KR_LINK_RETRY;
	}
	bnx2x_cl45_read(bp, phy, MDIO_WC_DEVAD,
			MDIO_WC_REG_DIGITAL5_MISC7, &val16);

	bnx2x_cl45_write(bp, phy, MDIO_WC_DEVAD,
			 MDIO_WC_REG_DIGITAL5_MISC7, val16 | 0x100);

	/* Over 1G - AN local device user page 1 */
	bnx2x_cl45_write(bp, phy, MDIO_WC_DEVAD,
			MDIO_WC_REG_DIGITAL3_UP1, 0x1f);

	/* Enable Autoneg */
	bnx2x_cl45_write(bp, phy, MDIO_AN_DEVAD,
			 MDIO_WC_REG_IEEE0BLK_MIICNTL, 0x1200);

}

static void bnx2x_warpcore_set_10G_KR(struct bnx2x_phy *phy,
				      struct link_params *params,
				      struct link_vars *vars)
{
	struct bnx2x *bp = params->bp;
	u16 val;

	/* Disable Autoneg */
	bnx2x_cl45_write(bp, phy, MDIO_WC_DEVAD,
			 MDIO_WC_REG_SERDESDIGITAL_CONTROL1000X2, 0x7);

	bnx2x_cl45_write(bp, phy, MDIO_AN_DEVAD,
			 MDIO_WC_REG_PAR_DET_10G_CTRL, 0);

	bnx2x_cl45_write(bp, phy, MDIO_WC_DEVAD,
			 MDIO_WC_REG_CL72_USERB0_CL72_MISC1_CONTROL, 0x3f00);

	bnx2x_cl45_write(bp, phy, MDIO_AN_DEVAD,
			 MDIO_WC_REG_AN_IEEE1BLK_AN_ADVERTISEMENT1, 0);

	bnx2x_cl45_write(bp, phy, MDIO_AN_DEVAD,
			 MDIO_WC_REG_IEEE0BLK_MIICNTL, 0x0);

	bnx2x_cl45_write(bp, phy, MDIO_WC_DEVAD,
			MDIO_WC_REG_DIGITAL3_UP1, 0x1);

	bnx2x_cl45_write(bp, phy, MDIO_WC_DEVAD,
			 MDIO_WC_REG_DIGITAL5_MISC7, 0xa);

	/* Disable CL36 PCS Tx */
	bnx2x_cl45_write(bp, phy, MDIO_WC_DEVAD,
			MDIO_WC_REG_XGXSBLK1_LANECTRL0, 0x0);

	/* Double Wide Single Data Rate @ pll rate */
	bnx2x_cl45_write(bp, phy, MDIO_WC_DEVAD,
			MDIO_WC_REG_XGXSBLK1_LANECTRL1, 0xFFFF);

	/* Leave cl72 training enable, needed for KR */
	bnx2x_cl45_write(bp, phy, MDIO_PMA_DEVAD,
		MDIO_WC_REG_PMD_IEEE9BLK_TENGBASE_KR_PMD_CONTROL_REGISTER_150,
		0x2);

	/* Leave CL72 enabled */
	bnx2x_cl45_read(bp, phy, MDIO_WC_DEVAD,
			 MDIO_WC_REG_CL72_USERB0_CL72_MISC1_CONTROL,
			 &val);
	bnx2x_cl45_write(bp, phy, MDIO_WC_DEVAD,
			 MDIO_WC_REG_CL72_USERB0_CL72_MISC1_CONTROL,
			 val | 0x3800);

	/* Set speed via PMA/PMD register */
	bnx2x_cl45_write(bp, phy, MDIO_PMA_DEVAD,
			 MDIO_WC_REG_IEEE0BLK_MIICNTL, 0x2040);

	bnx2x_cl45_write(bp, phy, MDIO_PMA_DEVAD,
			 MDIO_WC_REG_IEEE0BLK_AUTONEGNP, 0xB);

	/* Enable encoded forced speed */
	bnx2x_cl45_write(bp, phy, MDIO_WC_DEVAD,
			 MDIO_WC_REG_SERDESDIGITAL_MISC2, 0x30);

	/* Turn TX scramble payload only the 64/66 scrambler */
	bnx2x_cl45_write(bp, phy, MDIO_WC_DEVAD,
			 MDIO_WC_REG_TX66_CONTROL, 0x9);

	/* Turn RX scramble payload only the 64/66 scrambler */
	bnx2x_cl45_read_or_write(bp, phy, MDIO_WC_DEVAD,
				 MDIO_WC_REG_RX66_CONTROL, 0xF9);

	/* set and clear loopback to cause a reset to 64/66 decoder */
	bnx2x_cl45_write(bp, phy, MDIO_WC_DEVAD,
			 MDIO_WC_REG_IEEE0BLK_MIICNTL, 0x4000);
	bnx2x_cl45_write(bp, phy, MDIO_WC_DEVAD,
			 MDIO_WC_REG_IEEE0BLK_MIICNTL, 0x0);

}

static void bnx2x_warpcore_set_10G_XFI(struct bnx2x_phy *phy,
				       struct link_params *params,
				       u8 is_xfi)
{
	struct bnx2x *bp = params->bp;
	u16 misc1_val, tap_val, tx_driver_val, lane, val;
	/* Hold rxSeqStart */
	bnx2x_cl45_read(bp, phy, MDIO_WC_DEVAD,
			MDIO_WC_REG_DSC2B0_DSC_MISC_CTRL0, &val);
	bnx2x_cl45_write(bp, phy, MDIO_WC_DEVAD,
			 MDIO_WC_REG_DSC2B0_DSC_MISC_CTRL0, (val | 0x8000));

	/* Hold tx_fifo_reset */
	bnx2x_cl45_read(bp, phy, MDIO_WC_DEVAD,
			MDIO_WC_REG_SERDESDIGITAL_CONTROL1000X3, &val);
	bnx2x_cl45_write(bp, phy, MDIO_WC_DEVAD,
			 MDIO_WC_REG_SERDESDIGITAL_CONTROL1000X3, (val | 0x1));

	/* Disable CL73 AN */
	bnx2x_cl45_write(bp, phy, MDIO_AN_DEVAD, MDIO_AN_REG_CTRL, 0);

	/* Disable 100FX Enable and Auto-Detect */
	bnx2x_cl45_read(bp, phy, MDIO_WC_DEVAD,
			MDIO_WC_REG_FX100_CTRL1, &val);
	bnx2x_cl45_write(bp, phy, MDIO_WC_DEVAD,
			 MDIO_WC_REG_FX100_CTRL1, (val & 0xFFFA));

	/* Disable 100FX Idle detect */
	bnx2x_cl45_read(bp, phy, MDIO_WC_DEVAD,
			MDIO_WC_REG_FX100_CTRL3, &val);
	bnx2x_cl45_write(bp, phy, MDIO_WC_DEVAD,
			 MDIO_WC_REG_FX100_CTRL3, (val | 0x0080));

	/* Set Block address to Remote PHY & Clear forced_speed[5] */
	bnx2x_cl45_read(bp, phy, MDIO_WC_DEVAD,
			MDIO_WC_REG_DIGITAL4_MISC3, &val);
	bnx2x_cl45_write(bp, phy, MDIO_WC_DEVAD,
			 MDIO_WC_REG_DIGITAL4_MISC3, (val & 0xFF7F));

	/* Turn off auto-detect & fiber mode */
	bnx2x_cl45_read(bp, phy, MDIO_WC_DEVAD,
			MDIO_WC_REG_SERDESDIGITAL_CONTROL1000X1, &val);
	bnx2x_cl45_write(bp, phy, MDIO_WC_DEVAD,
			 MDIO_WC_REG_SERDESDIGITAL_CONTROL1000X1,
			 (val & 0xFFEE));

	/* Set filter_force_link, disable_false_link and parallel_detect */
	bnx2x_cl45_read(bp, phy, MDIO_WC_DEVAD,
			MDIO_WC_REG_SERDESDIGITAL_CONTROL1000X2, &val);
	bnx2x_cl45_write(bp, phy, MDIO_WC_DEVAD,
			 MDIO_WC_REG_SERDESDIGITAL_CONTROL1000X2,
			 ((val | 0x0006) & 0xFFFE));

	/* Set XFI / SFI */
	bnx2x_cl45_read(bp, phy, MDIO_WC_DEVAD,
			MDIO_WC_REG_SERDESDIGITAL_MISC1, &misc1_val);

	misc1_val &= ~(0x1f);

	if (is_xfi) {
		misc1_val |= 0x5;
		tap_val = ((0x08 << MDIO_WC_REG_TX_FIR_TAP_POST_TAP_OFFSET) |
			   (0x37 << MDIO_WC_REG_TX_FIR_TAP_MAIN_TAP_OFFSET) |
			   (0x00 << MDIO_WC_REG_TX_FIR_TAP_PRE_TAP_OFFSET));
		tx_driver_val =
		      ((0x00 << MDIO_WC_REG_TX0_TX_DRIVER_POST2_COEFF_OFFSET) |
		       (0x02 << MDIO_WC_REG_TX0_TX_DRIVER_IDRIVER_OFFSET) |
		       (0x03 << MDIO_WC_REG_TX0_TX_DRIVER_IPRE_DRIVER_OFFSET));

	} else {
		misc1_val |= 0x9;
		tap_val = ((0x0f << MDIO_WC_REG_TX_FIR_TAP_POST_TAP_OFFSET) |
			   (0x2b << MDIO_WC_REG_TX_FIR_TAP_MAIN_TAP_OFFSET) |
			   (0x02 << MDIO_WC_REG_TX_FIR_TAP_PRE_TAP_OFFSET));
		tx_driver_val =
		      ((0x03 << MDIO_WC_REG_TX0_TX_DRIVER_POST2_COEFF_OFFSET) |
		       (0x02 << MDIO_WC_REG_TX0_TX_DRIVER_IDRIVER_OFFSET) |
		       (0x06 << MDIO_WC_REG_TX0_TX_DRIVER_IPRE_DRIVER_OFFSET));
	}
	bnx2x_cl45_write(bp, phy, MDIO_WC_DEVAD,
			 MDIO_WC_REG_SERDESDIGITAL_MISC1, misc1_val);

	/* Set Transmit PMD settings */
	lane = bnx2x_get_warpcore_lane(phy, params);
	bnx2x_cl45_write(bp, phy, MDIO_WC_DEVAD,
			 MDIO_WC_REG_TX_FIR_TAP,
			 tap_val | MDIO_WC_REG_TX_FIR_TAP_ENABLE);
	bnx2x_cl45_write(bp, phy, MDIO_WC_DEVAD,
			 MDIO_WC_REG_TX0_TX_DRIVER + 0x10*lane,
			 tx_driver_val);

	/* Enable fiber mode, enable and invert sig_det */
	bnx2x_cl45_read(bp, phy, MDIO_WC_DEVAD,
			MDIO_WC_REG_SERDESDIGITAL_CONTROL1000X1, &val);
	bnx2x_cl45_write(bp, phy, MDIO_WC_DEVAD,
			 MDIO_WC_REG_SERDESDIGITAL_CONTROL1000X1, val | 0xd);

	/* Set Block address to Remote PHY & Set forced_speed[5], 40bit mode */
	bnx2x_cl45_read(bp, phy, MDIO_WC_DEVAD,
			MDIO_WC_REG_DIGITAL4_MISC3, &val);
	bnx2x_cl45_write(bp, phy, MDIO_WC_DEVAD,
			 MDIO_WC_REG_DIGITAL4_MISC3, val | 0x8080);

	/* 10G XFI Full Duplex */
	bnx2x_cl45_write(bp, phy, MDIO_WC_DEVAD,
			 MDIO_WC_REG_IEEE0BLK_MIICNTL, 0x100);

	/* Release tx_fifo_reset */
	bnx2x_cl45_read(bp, phy, MDIO_WC_DEVAD,
			MDIO_WC_REG_SERDESDIGITAL_CONTROL1000X3, &val);
	bnx2x_cl45_write(bp, phy, MDIO_WC_DEVAD,
			 MDIO_WC_REG_SERDESDIGITAL_CONTROL1000X3, val & 0xFFFE);

	/* Release rxSeqStart */
	bnx2x_cl45_read(bp, phy, MDIO_WC_DEVAD,
			MDIO_WC_REG_DSC2B0_DSC_MISC_CTRL0, &val);
	bnx2x_cl45_write(bp, phy, MDIO_WC_DEVAD,
			 MDIO_WC_REG_DSC2B0_DSC_MISC_CTRL0, (val & 0x7FFF));
}

static void bnx2x_warpcore_set_20G_KR2(struct bnx2x *bp,
				       struct bnx2x_phy *phy)
{
	DP(NETIF_MSG_LINK, "KR2 still not supported !!!\n");
}

static void bnx2x_warpcore_set_20G_DXGXS(struct bnx2x *bp,
					 struct bnx2x_phy *phy,
					 u16 lane)
{
	/* Rx0 anaRxControl1G */
	bnx2x_cl45_write(bp, phy, MDIO_WC_DEVAD,
			 MDIO_WC_REG_RX0_ANARXCONTROL1G, 0x90);

	/* Rx2 anaRxControl1G */
	bnx2x_cl45_write(bp, phy, MDIO_WC_DEVAD,
			 MDIO_WC_REG_RX2_ANARXCONTROL1G, 0x90);

	bnx2x_cl45_write(bp, phy, MDIO_WC_DEVAD,
			 MDIO_WC_REG_RX66_SCW0, 0xE070);

	bnx2x_cl45_write(bp, phy, MDIO_WC_DEVAD,
			 MDIO_WC_REG_RX66_SCW1, 0xC0D0);

	bnx2x_cl45_write(bp, phy, MDIO_WC_DEVAD,
			 MDIO_WC_REG_RX66_SCW2, 0xA0B0);

	bnx2x_cl45_write(bp, phy, MDIO_WC_DEVAD,
			 MDIO_WC_REG_RX66_SCW3, 0x8090);

	bnx2x_cl45_write(bp, phy, MDIO_WC_DEVAD,
			 MDIO_WC_REG_RX66_SCW0_MASK, 0xF0F0);

	bnx2x_cl45_write(bp, phy, MDIO_WC_DEVAD,
			 MDIO_WC_REG_RX66_SCW1_MASK, 0xF0F0);

	bnx2x_cl45_write(bp, phy, MDIO_WC_DEVAD,
			 MDIO_WC_REG_RX66_SCW2_MASK, 0xF0F0);

	bnx2x_cl45_write(bp, phy, MDIO_WC_DEVAD,
			 MDIO_WC_REG_RX66_SCW3_MASK, 0xF0F0);

	/* Serdes Digital Misc1 */
	bnx2x_cl45_write(bp, phy, MDIO_WC_DEVAD,
			 MDIO_WC_REG_SERDESDIGITAL_MISC1, 0x6008);

	/* Serdes Digital4 Misc3 */
	bnx2x_cl45_write(bp, phy, MDIO_WC_DEVAD,
			 MDIO_WC_REG_DIGITAL4_MISC3, 0x8088);

	/* Set Transmit PMD settings */
	bnx2x_cl45_write(bp, phy, MDIO_WC_DEVAD,
			 MDIO_WC_REG_TX_FIR_TAP,
			((0x12 << MDIO_WC_REG_TX_FIR_TAP_POST_TAP_OFFSET) |
			 (0x2d << MDIO_WC_REG_TX_FIR_TAP_MAIN_TAP_OFFSET) |
			 (0x00 << MDIO_WC_REG_TX_FIR_TAP_PRE_TAP_OFFSET) |
			 MDIO_WC_REG_TX_FIR_TAP_ENABLE));
	bnx2x_cl45_write(bp, phy, MDIO_WC_DEVAD,
		      MDIO_WC_REG_TX0_TX_DRIVER + 0x10*lane,
		     ((0x02 << MDIO_WC_REG_TX0_TX_DRIVER_POST2_COEFF_OFFSET) |
		      (0x02 << MDIO_WC_REG_TX0_TX_DRIVER_IDRIVER_OFFSET) |
		      (0x02 << MDIO_WC_REG_TX0_TX_DRIVER_IPRE_DRIVER_OFFSET)));
}

static void bnx2x_warpcore_set_sgmii_speed(struct bnx2x_phy *phy,
					   struct link_params *params,
					   u8 fiber_mode,
					   u8 always_autoneg)
{
	struct bnx2x *bp = params->bp;
	u16 val16, digctrl_kx1, digctrl_kx2;

	/* Clear XFI clock comp in non-10G single lane mode. */
	bnx2x_cl45_read(bp, phy, MDIO_WC_DEVAD,
			MDIO_WC_REG_RX66_CONTROL, &val16);
	bnx2x_cl45_write(bp, phy, MDIO_WC_DEVAD,
			 MDIO_WC_REG_RX66_CONTROL, val16 & ~(3<<13));

	if (always_autoneg || phy->req_line_speed == SPEED_AUTO_NEG) {
		/* SGMII Autoneg */
		bnx2x_cl45_read(bp, phy, MDIO_WC_DEVAD,
				MDIO_WC_REG_COMBO_IEEE0_MIICTRL, &val16);
		bnx2x_cl45_write(bp, phy, MDIO_WC_DEVAD,
				 MDIO_WC_REG_COMBO_IEEE0_MIICTRL,
				 val16 | 0x1000);
		DP(NETIF_MSG_LINK, "set SGMII AUTONEG\n");
	} else {
		bnx2x_cl45_read(bp, phy, MDIO_WC_DEVAD,
				MDIO_WC_REG_COMBO_IEEE0_MIICTRL, &val16);
		val16 &= 0xcebf;
		switch (phy->req_line_speed) {
		case SPEED_10:
			break;
		case SPEED_100:
			val16 |= 0x2000;
			break;
		case SPEED_1000:
			val16 |= 0x0040;
			break;
		default:
			DP(NETIF_MSG_LINK,
			   "Speed not supported: 0x%x\n", phy->req_line_speed);
			return;
		}

		if (phy->req_duplex == DUPLEX_FULL)
			val16 |= 0x0100;

		bnx2x_cl45_write(bp, phy, MDIO_WC_DEVAD,
				MDIO_WC_REG_COMBO_IEEE0_MIICTRL, val16);

		DP(NETIF_MSG_LINK, "set SGMII force speed %d\n",
			       phy->req_line_speed);
		bnx2x_cl45_read(bp, phy, MDIO_WC_DEVAD,
				MDIO_WC_REG_COMBO_IEEE0_MIICTRL, &val16);
		DP(NETIF_MSG_LINK, "  (readback) %x\n", val16);
	}

	/* SGMII Slave mode and disable signal detect */
	bnx2x_cl45_read(bp, phy, MDIO_WC_DEVAD,
			MDIO_WC_REG_SERDESDIGITAL_CONTROL1000X1, &digctrl_kx1);
	if (fiber_mode)
		digctrl_kx1 = 1;
	else
		digctrl_kx1 &= 0xff4a;

	bnx2x_cl45_write(bp, phy, MDIO_WC_DEVAD,
			MDIO_WC_REG_SERDESDIGITAL_CONTROL1000X1,
			digctrl_kx1);

	/* Turn off parallel detect */
	bnx2x_cl45_read(bp, phy, MDIO_WC_DEVAD,
			MDIO_WC_REG_SERDESDIGITAL_CONTROL1000X2, &digctrl_kx2);
	bnx2x_cl45_write(bp, phy, MDIO_WC_DEVAD,
			MDIO_WC_REG_SERDESDIGITAL_CONTROL1000X2,
			(digctrl_kx2 & ~(1<<2)));

	/* Re-enable parallel detect */
	bnx2x_cl45_write(bp, phy, MDIO_WC_DEVAD,
			MDIO_WC_REG_SERDESDIGITAL_CONTROL1000X2,
			(digctrl_kx2 | (1<<2)));

	/* Enable autodet */
	bnx2x_cl45_write(bp, phy, MDIO_WC_DEVAD,
			MDIO_WC_REG_SERDESDIGITAL_CONTROL1000X1,
			(digctrl_kx1 | 0x10));
}

static void bnx2x_warpcore_reset_lane(struct bnx2x *bp,
				      struct bnx2x_phy *phy,
				      u8 reset)
{
	u16 val;
	/* Take lane out of reset after configuration is finished */
	bnx2x_cl45_read(bp, phy, MDIO_WC_DEVAD,
			MDIO_WC_REG_DIGITAL5_MISC6, &val);
	if (reset)
		val |= 0xC000;
	else
		val &= 0x3FFF;
	bnx2x_cl45_write(bp, phy, MDIO_WC_DEVAD,
			 MDIO_WC_REG_DIGITAL5_MISC6, val);
	bnx2x_cl45_read(bp, phy, MDIO_WC_DEVAD,
			 MDIO_WC_REG_DIGITAL5_MISC6, &val);
}
/* Clear SFI/XFI link settings registers */
static void bnx2x_warpcore_clear_regs(struct bnx2x_phy *phy,
				      struct link_params *params,
				      u16 lane)
{
	struct bnx2x *bp = params->bp;
	u16 val16;

	/* Set XFI clock comp as default. */
	bnx2x_cl45_read(bp, phy, MDIO_WC_DEVAD,
			MDIO_WC_REG_RX66_CONTROL, &val16);
	bnx2x_cl45_write(bp, phy, MDIO_WC_DEVAD,
			 MDIO_WC_REG_RX66_CONTROL, val16 | (3<<13));

	bnx2x_warpcore_reset_lane(bp, phy, 1);
	bnx2x_cl45_write(bp, phy, MDIO_AN_DEVAD, MDIO_AN_REG_CTRL, 0);
	bnx2x_cl45_write(bp, phy, MDIO_WC_DEVAD,
			 MDIO_WC_REG_FX100_CTRL1, 0x014a);
	bnx2x_cl45_write(bp, phy, MDIO_WC_DEVAD,
			 MDIO_WC_REG_FX100_CTRL3, 0x0800);
	bnx2x_cl45_write(bp, phy, MDIO_WC_DEVAD,
			 MDIO_WC_REG_DIGITAL4_MISC3, 0x8008);
	bnx2x_cl45_write(bp, phy, MDIO_WC_DEVAD,
			 MDIO_WC_REG_SERDESDIGITAL_CONTROL1000X1, 0x0195);
	bnx2x_cl45_write(bp, phy, MDIO_WC_DEVAD,
			 MDIO_WC_REG_SERDESDIGITAL_CONTROL1000X2, 0x0007);
	bnx2x_cl45_write(bp, phy, MDIO_WC_DEVAD,
			 MDIO_WC_REG_SERDESDIGITAL_CONTROL1000X3, 0x0002);
	bnx2x_cl45_write(bp, phy, MDIO_WC_DEVAD,
			 MDIO_WC_REG_SERDESDIGITAL_MISC1, 0x6000);
	lane = bnx2x_get_warpcore_lane(phy, params);
	bnx2x_cl45_write(bp, phy, MDIO_WC_DEVAD,
			 MDIO_WC_REG_TX_FIR_TAP, 0x0000);
	bnx2x_cl45_write(bp, phy, MDIO_WC_DEVAD,
			 MDIO_WC_REG_TX0_TX_DRIVER + 0x10*lane, 0x0990);
	bnx2x_cl45_write(bp, phy, MDIO_WC_DEVAD,
			 MDIO_WC_REG_IEEE0BLK_MIICNTL, 0x2040);
	bnx2x_cl45_write(bp, phy, MDIO_WC_DEVAD,
			 MDIO_WC_REG_COMBO_IEEE0_MIICTRL, 0x0140);
	bnx2x_warpcore_reset_lane(bp, phy, 0);
}

static int bnx2x_get_mod_abs_int_cfg(struct bnx2x *bp,
						u32 chip_id,
						u32 shmem_base, u8 port,
						u8 *gpio_num, u8 *gpio_port)
{
	u32 cfg_pin;
	*gpio_num = 0;
	*gpio_port = 0;
	if (CHIP_IS_E3(bp)) {
		cfg_pin = (REG_RD(bp, shmem_base +
				offsetof(struct shmem_region,
				dev_info.port_hw_config[port].e3_sfp_ctrl)) &
				PORT_HW_CFG_E3_MOD_ABS_MASK) >>
				PORT_HW_CFG_E3_MOD_ABS_SHIFT;

		/* Should not happen. This function called upon interrupt
		 * triggered by GPIO ( since EPIO can only generate interrupts
		 * to MCP).
		 * So if this function was called and none of the GPIOs was set,
		 * it means the shit hit the fan.
		 */
		if ((cfg_pin < PIN_CFG_GPIO0_P0) ||
		    (cfg_pin > PIN_CFG_GPIO3_P1)) {
			DP(NETIF_MSG_LINK,
			   "ERROR: Invalid cfg pin %x for module detect indication\n",
			   cfg_pin);
			return -EINVAL;
		}

		*gpio_num = (cfg_pin - PIN_CFG_GPIO0_P0) & 0x3;
		*gpio_port = (cfg_pin - PIN_CFG_GPIO0_P0) >> 2;
	} else {
		*gpio_num = MISC_REGISTERS_GPIO_3;
		*gpio_port = port;
	}
	DP(NETIF_MSG_LINK, "MOD_ABS int GPIO%d_P%d\n", *gpio_num, *gpio_port);
	return 0;
}

static int bnx2x_is_sfp_module_plugged(struct bnx2x_phy *phy,
				       struct link_params *params)
{
	struct bnx2x *bp = params->bp;
	u8 gpio_num, gpio_port;
	u32 gpio_val;
	if (bnx2x_get_mod_abs_int_cfg(bp, params->chip_id,
				      params->shmem_base, params->port,
				      &gpio_num, &gpio_port) != 0)
		return 0;
	gpio_val = bnx2x_get_gpio(bp, gpio_num, gpio_port);

	/* Call the handling function in case module is detected */
	if (gpio_val == 0)
		return 1;
	else
		return 0;
}
static int bnx2x_warpcore_get_sigdet(struct bnx2x_phy *phy,
					struct link_params *params)
{
	u16 gp2_status_reg0, lane;
	struct bnx2x *bp = params->bp;

	lane = bnx2x_get_warpcore_lane(phy, params);

	bnx2x_cl45_read(bp, phy, MDIO_WC_DEVAD, MDIO_WC_REG_GP2_STATUS_GP_2_0,
				 &gp2_status_reg0);

	return (gp2_status_reg0 >> (8+lane)) & 0x1;
}

static void bnx2x_warpcore_config_runtime(struct bnx2x_phy *phy,
				       struct link_params *params,
				       struct link_vars *vars)
{
	struct bnx2x *bp = params->bp;
	u32 serdes_net_if;
	u16 gp_status1 = 0, lnkup = 0, lnkup_kr = 0;
	u16 lane = bnx2x_get_warpcore_lane(phy, params);

	vars->turn_to_run_wc_rt = vars->turn_to_run_wc_rt ? 0 : 1;

	if (!vars->turn_to_run_wc_rt)
		return;

	/* return if there is no link partner */
	if (!(bnx2x_warpcore_get_sigdet(phy, params))) {
		DP(NETIF_MSG_LINK, "bnx2x_warpcore_get_sigdet false\n");
		return;
	}

	if (vars->rx_tx_asic_rst) {
		serdes_net_if = (REG_RD(bp, params->shmem_base +
				offsetof(struct shmem_region, dev_info.
				port_hw_config[params->port].default_cfg)) &
				PORT_HW_CFG_NET_SERDES_IF_MASK);

		switch (serdes_net_if) {
		case PORT_HW_CFG_NET_SERDES_IF_KR:
			/* Do we get link yet? */
			bnx2x_cl45_read(bp, phy, MDIO_WC_DEVAD, 0x81d1,
								&gp_status1);
			lnkup = (gp_status1 >> (8+lane)) & 0x1;/* 1G */
				/*10G KR*/
			lnkup_kr = (gp_status1 >> (12+lane)) & 0x1;

			DP(NETIF_MSG_LINK,
				"gp_status1 0x%x\n", gp_status1);

			if (lnkup_kr || lnkup) {
					vars->rx_tx_asic_rst = 0;
					DP(NETIF_MSG_LINK,
					"link up, rx_tx_asic_rst 0x%x\n",
					vars->rx_tx_asic_rst);
			} else {
				/* Reset the lane to see if link comes up.*/
				bnx2x_warpcore_reset_lane(bp, phy, 1);
				bnx2x_warpcore_reset_lane(bp, phy, 0);

				/* restart Autoneg */
				bnx2x_cl45_write(bp, phy, MDIO_AN_DEVAD,
					MDIO_WC_REG_IEEE0BLK_MIICNTL, 0x1200);

				vars->rx_tx_asic_rst--;
				DP(NETIF_MSG_LINK, "0x%x retry left\n",
				vars->rx_tx_asic_rst);
			}
			break;

		default:
			break;
		}

	} /*params->rx_tx_asic_rst*/

}
static void bnx2x_warpcore_config_init(struct bnx2x_phy *phy,
				       struct link_params *params,
				       struct link_vars *vars)
{
	struct bnx2x *bp = params->bp;
	u32 serdes_net_if;
	u8 fiber_mode;
	u16 lane = bnx2x_get_warpcore_lane(phy, params);
	serdes_net_if = (REG_RD(bp, params->shmem_base +
			 offsetof(struct shmem_region, dev_info.
				  port_hw_config[params->port].default_cfg)) &
			 PORT_HW_CFG_NET_SERDES_IF_MASK);
	DP(NETIF_MSG_LINK, "Begin Warpcore init, link_speed %d, "
			   "serdes_net_if = 0x%x\n",
		       vars->line_speed, serdes_net_if);
	bnx2x_set_aer_mmd(params, phy);

	vars->phy_flags |= PHY_XGXS_FLAG;
	if ((serdes_net_if == PORT_HW_CFG_NET_SERDES_IF_SGMII) ||
	    (phy->req_line_speed &&
	     ((phy->req_line_speed == SPEED_100) ||
	      (phy->req_line_speed == SPEED_10)))) {
		vars->phy_flags |= PHY_SGMII_FLAG;
		DP(NETIF_MSG_LINK, "Setting SGMII mode\n");
		bnx2x_warpcore_clear_regs(phy, params, lane);
		bnx2x_warpcore_set_sgmii_speed(phy, params, 0, 1);
	} else {
		switch (serdes_net_if) {
		case PORT_HW_CFG_NET_SERDES_IF_KR:
			/* Enable KR Auto Neg */
			if (params->loopback_mode != LOOPBACK_EXT)
				bnx2x_warpcore_enable_AN_KR(phy, params, vars);
			else {
				DP(NETIF_MSG_LINK, "Setting KR 10G-Force\n");
				bnx2x_warpcore_set_10G_KR(phy, params, vars);
			}
			break;

		case PORT_HW_CFG_NET_SERDES_IF_XFI:
			bnx2x_warpcore_clear_regs(phy, params, lane);
			if (vars->line_speed == SPEED_10000) {
				DP(NETIF_MSG_LINK, "Setting 10G XFI\n");
				bnx2x_warpcore_set_10G_XFI(phy, params, 1);
			} else {
				if (SINGLE_MEDIA_DIRECT(params)) {
					DP(NETIF_MSG_LINK, "1G Fiber\n");
					fiber_mode = 1;
				} else {
					DP(NETIF_MSG_LINK, "10/100/1G SGMII\n");
					fiber_mode = 0;
				}
				bnx2x_warpcore_set_sgmii_speed(phy,
								params,
								fiber_mode,
								0);
			}

			break;

		case PORT_HW_CFG_NET_SERDES_IF_SFI:

			bnx2x_warpcore_clear_regs(phy, params, lane);
			if (vars->line_speed == SPEED_10000) {
				DP(NETIF_MSG_LINK, "Setting 10G SFI\n");
				bnx2x_warpcore_set_10G_XFI(phy, params, 0);
			} else if (vars->line_speed == SPEED_1000) {
				DP(NETIF_MSG_LINK, "Setting 1G Fiber\n");
				bnx2x_warpcore_set_sgmii_speed(
						phy, params, 1, 0);
			}
			/* Issue Module detection */
			if (bnx2x_is_sfp_module_plugged(phy, params))
				bnx2x_sfp_module_detection(phy, params);
			break;

		case PORT_HW_CFG_NET_SERDES_IF_DXGXS:
			if (vars->line_speed != SPEED_20000) {
				DP(NETIF_MSG_LINK, "Speed not supported yet\n");
				return;
			}
			DP(NETIF_MSG_LINK, "Setting 20G DXGXS\n");
			bnx2x_warpcore_set_20G_DXGXS(bp, phy, lane);
			/* Issue Module detection */

			bnx2x_sfp_module_detection(phy, params);
			break;

		case PORT_HW_CFG_NET_SERDES_IF_KR2:
			if (vars->line_speed != SPEED_20000) {
				DP(NETIF_MSG_LINK, "Speed not supported yet\n");
				return;
			}
			DP(NETIF_MSG_LINK, "Setting 20G KR2\n");
			bnx2x_warpcore_set_20G_KR2(bp, phy);
			break;

		default:
			DP(NETIF_MSG_LINK,
			   "Unsupported Serdes Net Interface 0x%x\n",
			   serdes_net_if);
			return;
		}
	}

	/* Take lane out of reset after configuration is finished */
	bnx2x_warpcore_reset_lane(bp, phy, 0);
	DP(NETIF_MSG_LINK, "Exit config init\n");
}

static void bnx2x_sfp_e3_set_transmitter(struct link_params *params,
					 struct bnx2x_phy *phy,
					 u8 tx_en)
{
	struct bnx2x *bp = params->bp;
	u32 cfg_pin;
	u8 port = params->port;

	cfg_pin = REG_RD(bp, params->shmem_base +
				offsetof(struct shmem_region,
				dev_info.port_hw_config[port].e3_sfp_ctrl)) &
				PORT_HW_CFG_TX_LASER_MASK;
	/* Set the !tx_en since this pin is DISABLE_TX_LASER */
	DP(NETIF_MSG_LINK, "Setting WC TX to %d\n", tx_en);
	/* For 20G, the expected pin to be used is 3 pins after the current */

	bnx2x_set_cfg_pin(bp, cfg_pin, tx_en ^ 1);
	if (phy->speed_cap_mask & PORT_HW_CFG_SPEED_CAPABILITY_D0_20G)
		bnx2x_set_cfg_pin(bp, cfg_pin + 3, tx_en ^ 1);
}

static void bnx2x_warpcore_link_reset(struct bnx2x_phy *phy,
				      struct link_params *params)
{
	struct bnx2x *bp = params->bp;
	u16 val16;
	bnx2x_sfp_e3_set_transmitter(params, phy, 0);
	bnx2x_set_mdio_clk(bp, params->chip_id, params->port);
	bnx2x_set_aer_mmd(params, phy);
	/* Global register */
	bnx2x_warpcore_reset_lane(bp, phy, 1);

	/* Clear loopback settings (if any) */
	/* 10G & 20G */
	bnx2x_cl45_read(bp, phy, MDIO_WC_DEVAD,
			MDIO_WC_REG_COMBO_IEEE0_MIICTRL, &val16);
	bnx2x_cl45_write(bp, phy, MDIO_WC_DEVAD,
			 MDIO_WC_REG_COMBO_IEEE0_MIICTRL, val16 &
			 0xBFFF);

	bnx2x_cl45_read(bp, phy, MDIO_WC_DEVAD,
			MDIO_WC_REG_IEEE0BLK_MIICNTL, &val16);
	bnx2x_cl45_write(bp, phy, MDIO_WC_DEVAD,
			MDIO_WC_REG_IEEE0BLK_MIICNTL, val16 & 0xfffe);

	/* Update those 1-copy registers */
	CL22_WR_OVER_CL45(bp, phy, MDIO_REG_BANK_AER_BLOCK,
			  MDIO_AER_BLOCK_AER_REG, 0);
	/* Enable 1G MDIO (1-copy) */
	bnx2x_cl45_read(bp, phy, MDIO_WC_DEVAD,
			MDIO_WC_REG_XGXSBLK0_XGXSCONTROL,
			&val16);
	bnx2x_cl45_write(bp, phy, MDIO_WC_DEVAD,
			 MDIO_WC_REG_XGXSBLK0_XGXSCONTROL,
			 val16 & ~0x10);

	bnx2x_cl45_read(bp, phy, MDIO_WC_DEVAD,
			MDIO_WC_REG_XGXSBLK1_LANECTRL2, &val16);
	bnx2x_cl45_write(bp, phy, MDIO_WC_DEVAD,
			 MDIO_WC_REG_XGXSBLK1_LANECTRL2,
			 val16 & 0xff00);

}

static void bnx2x_set_warpcore_loopback(struct bnx2x_phy *phy,
					struct link_params *params)
{
	struct bnx2x *bp = params->bp;
	u16 val16;
	u32 lane;
	DP(NETIF_MSG_LINK, "Setting Warpcore loopback type %x, speed %d\n",
		       params->loopback_mode, phy->req_line_speed);

	if (phy->req_line_speed < SPEED_10000) {
		/* 10/100/1000 */

		/* Update those 1-copy registers */
		CL22_WR_OVER_CL45(bp, phy, MDIO_REG_BANK_AER_BLOCK,
				  MDIO_AER_BLOCK_AER_REG, 0);
		/* Enable 1G MDIO (1-copy) */
		bnx2x_cl45_read(bp, phy, MDIO_WC_DEVAD,
				MDIO_WC_REG_XGXSBLK0_XGXSCONTROL,
				&val16);
		bnx2x_cl45_write(bp, phy, MDIO_WC_DEVAD,
				MDIO_WC_REG_XGXSBLK0_XGXSCONTROL,
				val16 | 0x10);
		/* Set 1G loopback based on lane (1-copy) */
		lane = bnx2x_get_warpcore_lane(phy, params);
		bnx2x_cl45_read(bp, phy, MDIO_WC_DEVAD,
				MDIO_WC_REG_XGXSBLK1_LANECTRL2, &val16);
		bnx2x_cl45_write(bp, phy, MDIO_WC_DEVAD,
				MDIO_WC_REG_XGXSBLK1_LANECTRL2,
				val16 | (1<<lane));

		/* Switch back to 4-copy registers */
		bnx2x_set_aer_mmd(params, phy);
	} else {
		/* 10G & 20G */
		bnx2x_cl45_read(bp, phy, MDIO_WC_DEVAD,
				MDIO_WC_REG_COMBO_IEEE0_MIICTRL, &val16);
		bnx2x_cl45_write(bp, phy, MDIO_WC_DEVAD,
				MDIO_WC_REG_COMBO_IEEE0_MIICTRL, val16 |
				 0x4000);

		bnx2x_cl45_read(bp, phy, MDIO_WC_DEVAD,
				MDIO_WC_REG_IEEE0BLK_MIICNTL, &val16);
		bnx2x_cl45_write(bp, phy, MDIO_WC_DEVAD,
				MDIO_WC_REG_IEEE0BLK_MIICNTL, val16 | 0x1);
	}
}


void bnx2x_sync_link(struct link_params *params,
			   struct link_vars *vars)
{
	struct bnx2x *bp = params->bp;
	u8 link_10g_plus;
	if (vars->link_status & LINK_STATUS_PHYSICAL_LINK_FLAG)
		vars->phy_flags |= PHY_PHYSICAL_LINK_FLAG;
	vars->link_up = (vars->link_status & LINK_STATUS_LINK_UP);
	if (vars->link_up) {
		DP(NETIF_MSG_LINK, "phy link up\n");

		vars->phy_link_up = 1;
		vars->duplex = DUPLEX_FULL;
		switch (vars->link_status &
			LINK_STATUS_SPEED_AND_DUPLEX_MASK) {
		case LINK_10THD:
			vars->duplex = DUPLEX_HALF;
			/* Fall thru */
		case LINK_10TFD:
			vars->line_speed = SPEED_10;
			break;

		case LINK_100TXHD:
			vars->duplex = DUPLEX_HALF;
			/* Fall thru */
		case LINK_100T4:
		case LINK_100TXFD:
			vars->line_speed = SPEED_100;
			break;

		case LINK_1000THD:
			vars->duplex = DUPLEX_HALF;
			/* Fall thru */
		case LINK_1000TFD:
			vars->line_speed = SPEED_1000;
			break;

		case LINK_2500THD:
			vars->duplex = DUPLEX_HALF;
			/* Fall thru */
		case LINK_2500TFD:
			vars->line_speed = SPEED_2500;
			break;

		case LINK_10GTFD:
			vars->line_speed = SPEED_10000;
			break;
		case LINK_20GTFD:
			vars->line_speed = SPEED_20000;
			break;
		default:
			break;
		}
		vars->flow_ctrl = 0;
		if (vars->link_status & LINK_STATUS_TX_FLOW_CONTROL_ENABLED)
			vars->flow_ctrl |= BNX2X_FLOW_CTRL_TX;

		if (vars->link_status & LINK_STATUS_RX_FLOW_CONTROL_ENABLED)
			vars->flow_ctrl |= BNX2X_FLOW_CTRL_RX;

		if (!vars->flow_ctrl)
			vars->flow_ctrl = BNX2X_FLOW_CTRL_NONE;

		if (vars->line_speed &&
		    ((vars->line_speed == SPEED_10) ||
		     (vars->line_speed == SPEED_100))) {
			vars->phy_flags |= PHY_SGMII_FLAG;
		} else {
			vars->phy_flags &= ~PHY_SGMII_FLAG;
		}
		if (vars->line_speed &&
		    USES_WARPCORE(bp) &&
		    (vars->line_speed == SPEED_1000))
			vars->phy_flags |= PHY_SGMII_FLAG;
		/* anything 10 and over uses the bmac */
		link_10g_plus = (vars->line_speed >= SPEED_10000);

		if (link_10g_plus) {
			if (USES_WARPCORE(bp))
				vars->mac_type = MAC_TYPE_XMAC;
			else
				vars->mac_type = MAC_TYPE_BMAC;
		} else {
			if (USES_WARPCORE(bp))
				vars->mac_type = MAC_TYPE_UMAC;
			else
				vars->mac_type = MAC_TYPE_EMAC;
		}
	} else { /* link down */
		DP(NETIF_MSG_LINK, "phy link down\n");

		vars->phy_link_up = 0;

		vars->line_speed = 0;
		vars->duplex = DUPLEX_FULL;
		vars->flow_ctrl = BNX2X_FLOW_CTRL_NONE;

		/* indicate no mac active */
		vars->mac_type = MAC_TYPE_NONE;
		if (vars->link_status & LINK_STATUS_PHYSICAL_LINK_FLAG)
			vars->phy_flags |= PHY_HALF_OPEN_CONN_FLAG;
	}
}

void bnx2x_link_status_update(struct link_params *params,
			      struct link_vars *vars)
{
	struct bnx2x *bp = params->bp;
	u8 port = params->port;
	u32 sync_offset, media_types;
	/* Update PHY configuration */
	set_phy_vars(params, vars);

	vars->link_status = REG_RD(bp, params->shmem_base +
				   offsetof(struct shmem_region,
					    port_mb[port].link_status));

	vars->phy_flags = PHY_XGXS_FLAG;
	bnx2x_sync_link(params, vars);
	/* Sync media type */
	sync_offset = params->shmem_base +
			offsetof(struct shmem_region,
				 dev_info.port_hw_config[port].media_type);
	media_types = REG_RD(bp, sync_offset);

	params->phy[INT_PHY].media_type =
		(media_types & PORT_HW_CFG_MEDIA_TYPE_PHY0_MASK) >>
		PORT_HW_CFG_MEDIA_TYPE_PHY0_SHIFT;
	params->phy[EXT_PHY1].media_type =
		(media_types & PORT_HW_CFG_MEDIA_TYPE_PHY1_MASK) >>
		PORT_HW_CFG_MEDIA_TYPE_PHY1_SHIFT;
	params->phy[EXT_PHY2].media_type =
		(media_types & PORT_HW_CFG_MEDIA_TYPE_PHY2_MASK) >>
		PORT_HW_CFG_MEDIA_TYPE_PHY2_SHIFT;
	DP(NETIF_MSG_LINK, "media_types = 0x%x\n", media_types);

	/* Sync AEU offset */
	sync_offset = params->shmem_base +
			offsetof(struct shmem_region,
				 dev_info.port_hw_config[port].aeu_int_mask);

	vars->aeu_int_mask = REG_RD(bp, sync_offset);

	/* Sync PFC status */
	if (vars->link_status & LINK_STATUS_PFC_ENABLED)
		params->feature_config_flags |=
					FEATURE_CONFIG_PFC_ENABLED;
	else
		params->feature_config_flags &=
					~FEATURE_CONFIG_PFC_ENABLED;

	DP(NETIF_MSG_LINK, "link_status 0x%x  phy_link_up %x int_mask 0x%x\n",
		 vars->link_status, vars->phy_link_up, vars->aeu_int_mask);
	DP(NETIF_MSG_LINK, "line_speed %x  duplex %x  flow_ctrl 0x%x\n",
		 vars->line_speed, vars->duplex, vars->flow_ctrl);
}

static void bnx2x_set_master_ln(struct link_params *params,
				struct bnx2x_phy *phy)
{
	struct bnx2x *bp = params->bp;
	u16 new_master_ln, ser_lane;
	ser_lane = ((params->lane_config &
		     PORT_HW_CFG_LANE_SWAP_CFG_MASTER_MASK) >>
		    PORT_HW_CFG_LANE_SWAP_CFG_MASTER_SHIFT);

	/* set the master_ln for AN */
	CL22_RD_OVER_CL45(bp, phy,
			  MDIO_REG_BANK_XGXS_BLOCK2,
			  MDIO_XGXS_BLOCK2_TEST_MODE_LANE,
			  &new_master_ln);

	CL22_WR_OVER_CL45(bp, phy,
			  MDIO_REG_BANK_XGXS_BLOCK2 ,
			  MDIO_XGXS_BLOCK2_TEST_MODE_LANE,
			  (new_master_ln | ser_lane));
}

static int bnx2x_reset_unicore(struct link_params *params,
			       struct bnx2x_phy *phy,
			       u8 set_serdes)
{
	struct bnx2x *bp = params->bp;
	u16 mii_control;
	u16 i;
	CL22_RD_OVER_CL45(bp, phy,
			  MDIO_REG_BANK_COMBO_IEEE0,
			  MDIO_COMBO_IEEE0_MII_CONTROL, &mii_control);

	/* reset the unicore */
	CL22_WR_OVER_CL45(bp, phy,
			  MDIO_REG_BANK_COMBO_IEEE0,
			  MDIO_COMBO_IEEE0_MII_CONTROL,
			  (mii_control |
			   MDIO_COMBO_IEEO_MII_CONTROL_RESET));
	if (set_serdes)
		bnx2x_set_serdes_access(bp, params->port);

	/* wait for the reset to self clear */
	for (i = 0; i < MDIO_ACCESS_TIMEOUT; i++) {
		udelay(5);

		/* the reset erased the previous bank value */
		CL22_RD_OVER_CL45(bp, phy,
				  MDIO_REG_BANK_COMBO_IEEE0,
				  MDIO_COMBO_IEEE0_MII_CONTROL,
				  &mii_control);

		if (!(mii_control & MDIO_COMBO_IEEO_MII_CONTROL_RESET)) {
			udelay(5);
			return 0;
		}
	}

	netdev_err(bp->dev,  "Warning: PHY was not initialized,"
			      " Port %d\n",
			 params->port);
	DP(NETIF_MSG_LINK, "BUG! XGXS is still in reset!\n");
	return -EINVAL;

}

static void bnx2x_set_swap_lanes(struct link_params *params,
				 struct bnx2x_phy *phy)
{
	struct bnx2x *bp = params->bp;
	/* Each two bits represents a lane number:
	 * No swap is 0123 => 0x1b no need to enable the swap
	 */
	u16 rx_lane_swap, tx_lane_swap;

	rx_lane_swap = ((params->lane_config &
			 PORT_HW_CFG_LANE_SWAP_CFG_RX_MASK) >>
			PORT_HW_CFG_LANE_SWAP_CFG_RX_SHIFT);
	tx_lane_swap = ((params->lane_config &
			 PORT_HW_CFG_LANE_SWAP_CFG_TX_MASK) >>
			PORT_HW_CFG_LANE_SWAP_CFG_TX_SHIFT);

	if (rx_lane_swap != 0x1b) {
		CL22_WR_OVER_CL45(bp, phy,
				  MDIO_REG_BANK_XGXS_BLOCK2,
				  MDIO_XGXS_BLOCK2_RX_LN_SWAP,
				  (rx_lane_swap |
				   MDIO_XGXS_BLOCK2_RX_LN_SWAP_ENABLE |
				   MDIO_XGXS_BLOCK2_RX_LN_SWAP_FORCE_ENABLE));
	} else {
		CL22_WR_OVER_CL45(bp, phy,
				  MDIO_REG_BANK_XGXS_BLOCK2,
				  MDIO_XGXS_BLOCK2_RX_LN_SWAP, 0);
	}

	if (tx_lane_swap != 0x1b) {
		CL22_WR_OVER_CL45(bp, phy,
				  MDIO_REG_BANK_XGXS_BLOCK2,
				  MDIO_XGXS_BLOCK2_TX_LN_SWAP,
				  (tx_lane_swap |
				   MDIO_XGXS_BLOCK2_TX_LN_SWAP_ENABLE));
	} else {
		CL22_WR_OVER_CL45(bp, phy,
				  MDIO_REG_BANK_XGXS_BLOCK2,
				  MDIO_XGXS_BLOCK2_TX_LN_SWAP, 0);
	}
}

static void bnx2x_set_parallel_detection(struct bnx2x_phy *phy,
					 struct link_params *params)
{
	struct bnx2x *bp = params->bp;
	u16 control2;
	CL22_RD_OVER_CL45(bp, phy,
			  MDIO_REG_BANK_SERDES_DIGITAL,
			  MDIO_SERDES_DIGITAL_A_1000X_CONTROL2,
			  &control2);
	if (phy->speed_cap_mask & PORT_HW_CFG_SPEED_CAPABILITY_D0_1G)
		control2 |= MDIO_SERDES_DIGITAL_A_1000X_CONTROL2_PRL_DT_EN;
	else
		control2 &= ~MDIO_SERDES_DIGITAL_A_1000X_CONTROL2_PRL_DT_EN;
	DP(NETIF_MSG_LINK, "phy->speed_cap_mask = 0x%x, control2 = 0x%x\n",
		phy->speed_cap_mask, control2);
	CL22_WR_OVER_CL45(bp, phy,
			  MDIO_REG_BANK_SERDES_DIGITAL,
			  MDIO_SERDES_DIGITAL_A_1000X_CONTROL2,
			  control2);

	if ((phy->type == PORT_HW_CFG_XGXS_EXT_PHY_TYPE_DIRECT) &&
	     (phy->speed_cap_mask &
		    PORT_HW_CFG_SPEED_CAPABILITY_D0_10G)) {
		DP(NETIF_MSG_LINK, "XGXS\n");

		CL22_WR_OVER_CL45(bp, phy,
				 MDIO_REG_BANK_10G_PARALLEL_DETECT,
				 MDIO_10G_PARALLEL_DETECT_PAR_DET_10G_LINK,
				 MDIO_10G_PARALLEL_DETECT_PAR_DET_10G_LINK_CNT);

		CL22_RD_OVER_CL45(bp, phy,
				  MDIO_REG_BANK_10G_PARALLEL_DETECT,
				  MDIO_10G_PARALLEL_DETECT_PAR_DET_10G_CONTROL,
				  &control2);


		control2 |=
		    MDIO_10G_PARALLEL_DETECT_PAR_DET_10G_CONTROL_PARDET10G_EN;

		CL22_WR_OVER_CL45(bp, phy,
				  MDIO_REG_BANK_10G_PARALLEL_DETECT,
				  MDIO_10G_PARALLEL_DETECT_PAR_DET_10G_CONTROL,
				  control2);

		/* Disable parallel detection of HiG */
		CL22_WR_OVER_CL45(bp, phy,
				  MDIO_REG_BANK_XGXS_BLOCK2,
				  MDIO_XGXS_BLOCK2_UNICORE_MODE_10G,
				  MDIO_XGXS_BLOCK2_UNICORE_MODE_10G_CX4_XGXS |
				  MDIO_XGXS_BLOCK2_UNICORE_MODE_10G_HIGIG_XGXS);
	}
}

static void bnx2x_set_autoneg(struct bnx2x_phy *phy,
			      struct link_params *params,
			      struct link_vars *vars,
			      u8 enable_cl73)
{
	struct bnx2x *bp = params->bp;
	u16 reg_val;

	/* CL37 Autoneg */
	CL22_RD_OVER_CL45(bp, phy,
			  MDIO_REG_BANK_COMBO_IEEE0,
			  MDIO_COMBO_IEEE0_MII_CONTROL, &reg_val);

	/* CL37 Autoneg Enabled */
	if (vars->line_speed == SPEED_AUTO_NEG)
		reg_val |= MDIO_COMBO_IEEO_MII_CONTROL_AN_EN;
	else /* CL37 Autoneg Disabled */
		reg_val &= ~(MDIO_COMBO_IEEO_MII_CONTROL_AN_EN |
			     MDIO_COMBO_IEEO_MII_CONTROL_RESTART_AN);

	CL22_WR_OVER_CL45(bp, phy,
			  MDIO_REG_BANK_COMBO_IEEE0,
			  MDIO_COMBO_IEEE0_MII_CONTROL, reg_val);

	/* Enable/Disable Autodetection */

	CL22_RD_OVER_CL45(bp, phy,
			  MDIO_REG_BANK_SERDES_DIGITAL,
			  MDIO_SERDES_DIGITAL_A_1000X_CONTROL1, &reg_val);
	reg_val &= ~(MDIO_SERDES_DIGITAL_A_1000X_CONTROL1_SIGNAL_DETECT_EN |
		    MDIO_SERDES_DIGITAL_A_1000X_CONTROL1_INVERT_SIGNAL_DETECT);
	reg_val |= MDIO_SERDES_DIGITAL_A_1000X_CONTROL1_FIBER_MODE;
	if (vars->line_speed == SPEED_AUTO_NEG)
		reg_val |= MDIO_SERDES_DIGITAL_A_1000X_CONTROL1_AUTODET;
	else
		reg_val &= ~MDIO_SERDES_DIGITAL_A_1000X_CONTROL1_AUTODET;

	CL22_WR_OVER_CL45(bp, phy,
			  MDIO_REG_BANK_SERDES_DIGITAL,
			  MDIO_SERDES_DIGITAL_A_1000X_CONTROL1, reg_val);

	/* Enable TetonII and BAM autoneg */
	CL22_RD_OVER_CL45(bp, phy,
			  MDIO_REG_BANK_BAM_NEXT_PAGE,
			  MDIO_BAM_NEXT_PAGE_MP5_NEXT_PAGE_CTRL,
			  &reg_val);
	if (vars->line_speed == SPEED_AUTO_NEG) {
		/* Enable BAM aneg Mode and TetonII aneg Mode */
		reg_val |= (MDIO_BAM_NEXT_PAGE_MP5_NEXT_PAGE_CTRL_BAM_MODE |
			    MDIO_BAM_NEXT_PAGE_MP5_NEXT_PAGE_CTRL_TETON_AN);
	} else {
		/* TetonII and BAM Autoneg Disabled */
		reg_val &= ~(MDIO_BAM_NEXT_PAGE_MP5_NEXT_PAGE_CTRL_BAM_MODE |
			     MDIO_BAM_NEXT_PAGE_MP5_NEXT_PAGE_CTRL_TETON_AN);
	}
	CL22_WR_OVER_CL45(bp, phy,
			  MDIO_REG_BANK_BAM_NEXT_PAGE,
			  MDIO_BAM_NEXT_PAGE_MP5_NEXT_PAGE_CTRL,
			  reg_val);

	if (enable_cl73) {
		/* Enable Cl73 FSM status bits */
		CL22_WR_OVER_CL45(bp, phy,
				  MDIO_REG_BANK_CL73_USERB0,
				  MDIO_CL73_USERB0_CL73_UCTRL,
				  0xe);

		/* Enable BAM Station Manager*/
		CL22_WR_OVER_CL45(bp, phy,
			MDIO_REG_BANK_CL73_USERB0,
			MDIO_CL73_USERB0_CL73_BAM_CTRL1,
			MDIO_CL73_USERB0_CL73_BAM_CTRL1_BAM_EN |
			MDIO_CL73_USERB0_CL73_BAM_CTRL1_BAM_STATION_MNGR_EN |
			MDIO_CL73_USERB0_CL73_BAM_CTRL1_BAM_NP_AFTER_BP_EN);

		/* Advertise CL73 link speeds */
		CL22_RD_OVER_CL45(bp, phy,
				  MDIO_REG_BANK_CL73_IEEEB1,
				  MDIO_CL73_IEEEB1_AN_ADV2,
				  &reg_val);
		if (phy->speed_cap_mask &
		    PORT_HW_CFG_SPEED_CAPABILITY_D0_10G)
			reg_val |= MDIO_CL73_IEEEB1_AN_ADV2_ADVR_10G_KX4;
		if (phy->speed_cap_mask &
		    PORT_HW_CFG_SPEED_CAPABILITY_D0_1G)
			reg_val |= MDIO_CL73_IEEEB1_AN_ADV2_ADVR_1000M_KX;

		CL22_WR_OVER_CL45(bp, phy,
				  MDIO_REG_BANK_CL73_IEEEB1,
				  MDIO_CL73_IEEEB1_AN_ADV2,
				  reg_val);

		/* CL73 Autoneg Enabled */
		reg_val = MDIO_CL73_IEEEB0_CL73_AN_CONTROL_AN_EN;

	} else /* CL73 Autoneg Disabled */
		reg_val = 0;

	CL22_WR_OVER_CL45(bp, phy,
			  MDIO_REG_BANK_CL73_IEEEB0,
			  MDIO_CL73_IEEEB0_CL73_AN_CONTROL, reg_val);
}

/* program SerDes, forced speed */
static void bnx2x_program_serdes(struct bnx2x_phy *phy,
				 struct link_params *params,
				 struct link_vars *vars)
{
	struct bnx2x *bp = params->bp;
	u16 reg_val;

	/* program duplex, disable autoneg and sgmii*/
	CL22_RD_OVER_CL45(bp, phy,
			  MDIO_REG_BANK_COMBO_IEEE0,
			  MDIO_COMBO_IEEE0_MII_CONTROL, &reg_val);
	reg_val &= ~(MDIO_COMBO_IEEO_MII_CONTROL_FULL_DUPLEX |
		     MDIO_COMBO_IEEO_MII_CONTROL_AN_EN |
		     MDIO_COMBO_IEEO_MII_CONTROL_MAN_SGMII_SP_MASK);
	if (phy->req_duplex == DUPLEX_FULL)
		reg_val |= MDIO_COMBO_IEEO_MII_CONTROL_FULL_DUPLEX;
	CL22_WR_OVER_CL45(bp, phy,
			  MDIO_REG_BANK_COMBO_IEEE0,
			  MDIO_COMBO_IEEE0_MII_CONTROL, reg_val);

	/* Program speed
	 *  - needed only if the speed is greater than 1G (2.5G or 10G)
	 */
	CL22_RD_OVER_CL45(bp, phy,
			  MDIO_REG_BANK_SERDES_DIGITAL,
			  MDIO_SERDES_DIGITAL_MISC1, &reg_val);
	/* clearing the speed value before setting the right speed */
	DP(NETIF_MSG_LINK, "MDIO_REG_BANK_SERDES_DIGITAL = 0x%x\n", reg_val);

	reg_val &= ~(MDIO_SERDES_DIGITAL_MISC1_FORCE_SPEED_MASK |
		     MDIO_SERDES_DIGITAL_MISC1_FORCE_SPEED_SEL);

	if (!((vars->line_speed == SPEED_1000) ||
	      (vars->line_speed == SPEED_100) ||
	      (vars->line_speed == SPEED_10))) {

		reg_val |= (MDIO_SERDES_DIGITAL_MISC1_REFCLK_SEL_156_25M |
			    MDIO_SERDES_DIGITAL_MISC1_FORCE_SPEED_SEL);
		if (vars->line_speed == SPEED_10000)
			reg_val |=
				MDIO_SERDES_DIGITAL_MISC1_FORCE_SPEED_10G_CX4;
	}

	CL22_WR_OVER_CL45(bp, phy,
			  MDIO_REG_BANK_SERDES_DIGITAL,
			  MDIO_SERDES_DIGITAL_MISC1, reg_val);

}

static void bnx2x_set_brcm_cl37_advertisement(struct bnx2x_phy *phy,
					      struct link_params *params)
{
	struct bnx2x *bp = params->bp;
	u16 val = 0;

	/* set extended capabilities */
	if (phy->speed_cap_mask & PORT_HW_CFG_SPEED_CAPABILITY_D0_2_5G)
		val |= MDIO_OVER_1G_UP1_2_5G;
	if (phy->speed_cap_mask & PORT_HW_CFG_SPEED_CAPABILITY_D0_10G)
		val |= MDIO_OVER_1G_UP1_10G;
	CL22_WR_OVER_CL45(bp, phy,
			  MDIO_REG_BANK_OVER_1G,
			  MDIO_OVER_1G_UP1, val);

	CL22_WR_OVER_CL45(bp, phy,
			  MDIO_REG_BANK_OVER_1G,
			  MDIO_OVER_1G_UP3, 0x400);
}

static void bnx2x_set_ieee_aneg_advertisement(struct bnx2x_phy *phy,
					      struct link_params *params,
					      u16 ieee_fc)
{
	struct bnx2x *bp = params->bp;
	u16 val;
	/* for AN, we are always publishing full duplex */

	CL22_WR_OVER_CL45(bp, phy,
			  MDIO_REG_BANK_COMBO_IEEE0,
			  MDIO_COMBO_IEEE0_AUTO_NEG_ADV, ieee_fc);
	CL22_RD_OVER_CL45(bp, phy,
			  MDIO_REG_BANK_CL73_IEEEB1,
			  MDIO_CL73_IEEEB1_AN_ADV1, &val);
	val &= ~MDIO_CL73_IEEEB1_AN_ADV1_PAUSE_BOTH;
	val |= ((ieee_fc<<3) & MDIO_CL73_IEEEB1_AN_ADV1_PAUSE_MASK);
	CL22_WR_OVER_CL45(bp, phy,
			  MDIO_REG_BANK_CL73_IEEEB1,
			  MDIO_CL73_IEEEB1_AN_ADV1, val);
}

static void bnx2x_restart_autoneg(struct bnx2x_phy *phy,
				  struct link_params *params,
				  u8 enable_cl73)
{
	struct bnx2x *bp = params->bp;
	u16 mii_control;

	DP(NETIF_MSG_LINK, "bnx2x_restart_autoneg\n");
	/* Enable and restart BAM/CL37 aneg */

	if (enable_cl73) {
		CL22_RD_OVER_CL45(bp, phy,
				  MDIO_REG_BANK_CL73_IEEEB0,
				  MDIO_CL73_IEEEB0_CL73_AN_CONTROL,
				  &mii_control);

		CL22_WR_OVER_CL45(bp, phy,
				  MDIO_REG_BANK_CL73_IEEEB0,
				  MDIO_CL73_IEEEB0_CL73_AN_CONTROL,
				  (mii_control |
				  MDIO_CL73_IEEEB0_CL73_AN_CONTROL_AN_EN |
				  MDIO_CL73_IEEEB0_CL73_AN_CONTROL_RESTART_AN));
	} else {

		CL22_RD_OVER_CL45(bp, phy,
				  MDIO_REG_BANK_COMBO_IEEE0,
				  MDIO_COMBO_IEEE0_MII_CONTROL,
				  &mii_control);
		DP(NETIF_MSG_LINK,
			 "bnx2x_restart_autoneg mii_control before = 0x%x\n",
			 mii_control);
		CL22_WR_OVER_CL45(bp, phy,
				  MDIO_REG_BANK_COMBO_IEEE0,
				  MDIO_COMBO_IEEE0_MII_CONTROL,
				  (mii_control |
				   MDIO_COMBO_IEEO_MII_CONTROL_AN_EN |
				   MDIO_COMBO_IEEO_MII_CONTROL_RESTART_AN));
	}
}

static void bnx2x_initialize_sgmii_process(struct bnx2x_phy *phy,
					   struct link_params *params,
					   struct link_vars *vars)
{
	struct bnx2x *bp = params->bp;
	u16 control1;

	/* in SGMII mode, the unicore is always slave */

	CL22_RD_OVER_CL45(bp, phy,
			  MDIO_REG_BANK_SERDES_DIGITAL,
			  MDIO_SERDES_DIGITAL_A_1000X_CONTROL1,
			  &control1);
	control1 |= MDIO_SERDES_DIGITAL_A_1000X_CONTROL1_INVERT_SIGNAL_DETECT;
	/* set sgmii mode (and not fiber) */
	control1 &= ~(MDIO_SERDES_DIGITAL_A_1000X_CONTROL1_FIBER_MODE |
		      MDIO_SERDES_DIGITAL_A_1000X_CONTROL1_AUTODET |
		      MDIO_SERDES_DIGITAL_A_1000X_CONTROL1_MSTR_MODE);
	CL22_WR_OVER_CL45(bp, phy,
			  MDIO_REG_BANK_SERDES_DIGITAL,
			  MDIO_SERDES_DIGITAL_A_1000X_CONTROL1,
			  control1);

	/* if forced speed */
	if (!(vars->line_speed == SPEED_AUTO_NEG)) {
		/* set speed, disable autoneg */
		u16 mii_control;

		CL22_RD_OVER_CL45(bp, phy,
				  MDIO_REG_BANK_COMBO_IEEE0,
				  MDIO_COMBO_IEEE0_MII_CONTROL,
				  &mii_control);
		mii_control &= ~(MDIO_COMBO_IEEO_MII_CONTROL_AN_EN |
				 MDIO_COMBO_IEEO_MII_CONTROL_MAN_SGMII_SP_MASK|
				 MDIO_COMBO_IEEO_MII_CONTROL_FULL_DUPLEX);

		switch (vars->line_speed) {
		case SPEED_100:
			mii_control |=
				MDIO_COMBO_IEEO_MII_CONTROL_MAN_SGMII_SP_100;
			break;
		case SPEED_1000:
			mii_control |=
				MDIO_COMBO_IEEO_MII_CONTROL_MAN_SGMII_SP_1000;
			break;
		case SPEED_10:
			/* there is nothing to set for 10M */
			break;
		default:
			/* invalid speed for SGMII */
			DP(NETIF_MSG_LINK, "Invalid line_speed 0x%x\n",
				  vars->line_speed);
			break;
		}

		/* setting the full duplex */
		if (phy->req_duplex == DUPLEX_FULL)
			mii_control |=
				MDIO_COMBO_IEEO_MII_CONTROL_FULL_DUPLEX;
		CL22_WR_OVER_CL45(bp, phy,
				  MDIO_REG_BANK_COMBO_IEEE0,
				  MDIO_COMBO_IEEE0_MII_CONTROL,
				  mii_control);

	} else { /* AN mode */
		/* enable and restart AN */
		bnx2x_restart_autoneg(phy, params, 0);
	}
}

/* Link management
 */
static int bnx2x_direct_parallel_detect_used(struct bnx2x_phy *phy,
					     struct link_params *params)
{
	struct bnx2x *bp = params->bp;
	u16 pd_10g, status2_1000x;
	if (phy->req_line_speed != SPEED_AUTO_NEG)
		return 0;
	CL22_RD_OVER_CL45(bp, phy,
			  MDIO_REG_BANK_SERDES_DIGITAL,
			  MDIO_SERDES_DIGITAL_A_1000X_STATUS2,
			  &status2_1000x);
	CL22_RD_OVER_CL45(bp, phy,
			  MDIO_REG_BANK_SERDES_DIGITAL,
			  MDIO_SERDES_DIGITAL_A_1000X_STATUS2,
			  &status2_1000x);
	if (status2_1000x & MDIO_SERDES_DIGITAL_A_1000X_STATUS2_AN_DISABLED) {
		DP(NETIF_MSG_LINK, "1G parallel detect link on port %d\n",
			 params->port);
		return 1;
	}

	CL22_RD_OVER_CL45(bp, phy,
			  MDIO_REG_BANK_10G_PARALLEL_DETECT,
			  MDIO_10G_PARALLEL_DETECT_PAR_DET_10G_STATUS,
			  &pd_10g);

	if (pd_10g & MDIO_10G_PARALLEL_DETECT_PAR_DET_10G_STATUS_PD_LINK) {
		DP(NETIF_MSG_LINK, "10G parallel detect link on port %d\n",
			 params->port);
		return 1;
	}
	return 0;
}

static void bnx2x_update_adv_fc(struct bnx2x_phy *phy,
				struct link_params *params,
				struct link_vars *vars,
				u32 gp_status)
{
	u16 ld_pause;   /* local driver */
	u16 lp_pause;   /* link partner */
	u16 pause_result;
	struct bnx2x *bp = params->bp;
	if ((gp_status &
	     (MDIO_GP_STATUS_TOP_AN_STATUS1_CL73_AUTONEG_COMPLETE |
	      MDIO_GP_STATUS_TOP_AN_STATUS1_CL73_MR_LP_NP_AN_ABLE)) ==
	    (MDIO_GP_STATUS_TOP_AN_STATUS1_CL73_AUTONEG_COMPLETE |
	     MDIO_GP_STATUS_TOP_AN_STATUS1_CL73_MR_LP_NP_AN_ABLE)) {

		CL22_RD_OVER_CL45(bp, phy,
				  MDIO_REG_BANK_CL73_IEEEB1,
				  MDIO_CL73_IEEEB1_AN_ADV1,
				  &ld_pause);
		CL22_RD_OVER_CL45(bp, phy,
				  MDIO_REG_BANK_CL73_IEEEB1,
				  MDIO_CL73_IEEEB1_AN_LP_ADV1,
				  &lp_pause);
		pause_result = (ld_pause &
				MDIO_CL73_IEEEB1_AN_ADV1_PAUSE_MASK) >> 8;
		pause_result |= (lp_pause &
				 MDIO_CL73_IEEEB1_AN_LP_ADV1_PAUSE_MASK) >> 10;
		DP(NETIF_MSG_LINK, "pause_result CL73 0x%x\n", pause_result);
	} else {
		CL22_RD_OVER_CL45(bp, phy,
				  MDIO_REG_BANK_COMBO_IEEE0,
				  MDIO_COMBO_IEEE0_AUTO_NEG_ADV,
				  &ld_pause);
		CL22_RD_OVER_CL45(bp, phy,
			MDIO_REG_BANK_COMBO_IEEE0,
			MDIO_COMBO_IEEE0_AUTO_NEG_LINK_PARTNER_ABILITY1,
			&lp_pause);
		pause_result = (ld_pause &
				MDIO_COMBO_IEEE0_AUTO_NEG_ADV_PAUSE_MASK)>>5;
		pause_result |= (lp_pause &
				 MDIO_COMBO_IEEE0_AUTO_NEG_ADV_PAUSE_MASK)>>7;
		DP(NETIF_MSG_LINK, "pause_result CL37 0x%x\n", pause_result);
	}
	bnx2x_pause_resolve(vars, pause_result);

}

static void bnx2x_flow_ctrl_resolve(struct bnx2x_phy *phy,
				    struct link_params *params,
				    struct link_vars *vars,
				    u32 gp_status)
{
	struct bnx2x *bp = params->bp;
	vars->flow_ctrl = BNX2X_FLOW_CTRL_NONE;

	/* resolve from gp_status in case of AN complete and not sgmii */
	if (phy->req_flow_ctrl != BNX2X_FLOW_CTRL_AUTO) {
		/* Update the advertised flow-controled of LD/LP in AN */
		if (phy->req_line_speed == SPEED_AUTO_NEG)
			bnx2x_update_adv_fc(phy, params, vars, gp_status);
		/* But set the flow-control result as the requested one */
		vars->flow_ctrl = phy->req_flow_ctrl;
	} else if (phy->req_line_speed != SPEED_AUTO_NEG)
		vars->flow_ctrl = params->req_fc_auto_adv;
	else if ((gp_status & MDIO_AN_CL73_OR_37_COMPLETE) &&
		 (!(vars->phy_flags & PHY_SGMII_FLAG))) {
		if (bnx2x_direct_parallel_detect_used(phy, params)) {
			vars->flow_ctrl = params->req_fc_auto_adv;
			return;
		}
		bnx2x_update_adv_fc(phy, params, vars, gp_status);
	}
	DP(NETIF_MSG_LINK, "flow_ctrl 0x%x\n", vars->flow_ctrl);
}

static void bnx2x_check_fallback_to_cl37(struct bnx2x_phy *phy,
					 struct link_params *params)
{
	struct bnx2x *bp = params->bp;
	u16 rx_status, ustat_val, cl37_fsm_received;
	DP(NETIF_MSG_LINK, "bnx2x_check_fallback_to_cl37\n");
	/* Step 1: Make sure signal is detected */
	CL22_RD_OVER_CL45(bp, phy,
			  MDIO_REG_BANK_RX0,
			  MDIO_RX0_RX_STATUS,
			  &rx_status);
	if ((rx_status & MDIO_RX0_RX_STATUS_SIGDET) !=
	    (MDIO_RX0_RX_STATUS_SIGDET)) {
		DP(NETIF_MSG_LINK, "Signal is not detected. Restoring CL73."
			     "rx_status(0x80b0) = 0x%x\n", rx_status);
		CL22_WR_OVER_CL45(bp, phy,
				  MDIO_REG_BANK_CL73_IEEEB0,
				  MDIO_CL73_IEEEB0_CL73_AN_CONTROL,
				  MDIO_CL73_IEEEB0_CL73_AN_CONTROL_AN_EN);
		return;
	}
	/* Step 2: Check CL73 state machine */
	CL22_RD_OVER_CL45(bp, phy,
			  MDIO_REG_BANK_CL73_USERB0,
			  MDIO_CL73_USERB0_CL73_USTAT1,
			  &ustat_val);
	if ((ustat_val &
	     (MDIO_CL73_USERB0_CL73_USTAT1_LINK_STATUS_CHECK |
	      MDIO_CL73_USERB0_CL73_USTAT1_AN_GOOD_CHECK_BAM37)) !=
	    (MDIO_CL73_USERB0_CL73_USTAT1_LINK_STATUS_CHECK |
	      MDIO_CL73_USERB0_CL73_USTAT1_AN_GOOD_CHECK_BAM37)) {
		DP(NETIF_MSG_LINK, "CL73 state-machine is not stable. "
			     "ustat_val(0x8371) = 0x%x\n", ustat_val);
		return;
	}
	/* Step 3: Check CL37 Message Pages received to indicate LP
	 * supports only CL37
	 */
	CL22_RD_OVER_CL45(bp, phy,
			  MDIO_REG_BANK_REMOTE_PHY,
			  MDIO_REMOTE_PHY_MISC_RX_STATUS,
			  &cl37_fsm_received);
	if ((cl37_fsm_received &
	     (MDIO_REMOTE_PHY_MISC_RX_STATUS_CL37_FSM_RECEIVED_OVER1G_MSG |
	     MDIO_REMOTE_PHY_MISC_RX_STATUS_CL37_FSM_RECEIVED_BRCM_OUI_MSG)) !=
	    (MDIO_REMOTE_PHY_MISC_RX_STATUS_CL37_FSM_RECEIVED_OVER1G_MSG |
	      MDIO_REMOTE_PHY_MISC_RX_STATUS_CL37_FSM_RECEIVED_BRCM_OUI_MSG)) {
		DP(NETIF_MSG_LINK, "No CL37 FSM were received. "
			     "misc_rx_status(0x8330) = 0x%x\n",
			 cl37_fsm_received);
		return;
	}
	/* The combined cl37/cl73 fsm state information indicating that
	 * we are connected to a device which does not support cl73, but
	 * does support cl37 BAM. In this case we disable cl73 and
	 * restart cl37 auto-neg
	 */

	/* Disable CL73 */
	CL22_WR_OVER_CL45(bp, phy,
			  MDIO_REG_BANK_CL73_IEEEB0,
			  MDIO_CL73_IEEEB0_CL73_AN_CONTROL,
			  0);
	/* Restart CL37 autoneg */
	bnx2x_restart_autoneg(phy, params, 0);
	DP(NETIF_MSG_LINK, "Disabling CL73, and restarting CL37 autoneg\n");
}

static void bnx2x_xgxs_an_resolve(struct bnx2x_phy *phy,
				  struct link_params *params,
				  struct link_vars *vars,
				  u32 gp_status)
{
	if (gp_status & MDIO_AN_CL73_OR_37_COMPLETE)
		vars->link_status |=
			LINK_STATUS_AUTO_NEGOTIATE_COMPLETE;

	if (bnx2x_direct_parallel_detect_used(phy, params))
		vars->link_status |=
			LINK_STATUS_PARALLEL_DETECTION_USED;
}
static int bnx2x_get_link_speed_duplex(struct bnx2x_phy *phy,
				     struct link_params *params,
				      struct link_vars *vars,
				      u16 is_link_up,
				      u16 speed_mask,
				      u16 is_duplex)
{
	struct bnx2x *bp = params->bp;
	if (phy->req_line_speed == SPEED_AUTO_NEG)
		vars->link_status |= LINK_STATUS_AUTO_NEGOTIATE_ENABLED;
	if (is_link_up) {
		DP(NETIF_MSG_LINK, "phy link up\n");

		vars->phy_link_up = 1;
		vars->link_status |= LINK_STATUS_LINK_UP;

		switch (speed_mask) {
		case GP_STATUS_10M:
			vars->line_speed = SPEED_10;
			if (vars->duplex == DUPLEX_FULL)
				vars->link_status |= LINK_10TFD;
			else
				vars->link_status |= LINK_10THD;
			break;

		case GP_STATUS_100M:
			vars->line_speed = SPEED_100;
			if (vars->duplex == DUPLEX_FULL)
				vars->link_status |= LINK_100TXFD;
			else
				vars->link_status |= LINK_100TXHD;
			break;

		case GP_STATUS_1G:
		case GP_STATUS_1G_KX:
			vars->line_speed = SPEED_1000;
			if (vars->duplex == DUPLEX_FULL)
				vars->link_status |= LINK_1000TFD;
			else
				vars->link_status |= LINK_1000THD;
			break;

		case GP_STATUS_2_5G:
			vars->line_speed = SPEED_2500;
			if (vars->duplex == DUPLEX_FULL)
				vars->link_status |= LINK_2500TFD;
			else
				vars->link_status |= LINK_2500THD;
			break;

		case GP_STATUS_5G:
		case GP_STATUS_6G:
			DP(NETIF_MSG_LINK,
				 "link speed unsupported  gp_status 0x%x\n",
				  speed_mask);
			return -EINVAL;

		case GP_STATUS_10G_KX4:
		case GP_STATUS_10G_HIG:
		case GP_STATUS_10G_CX4:
		case GP_STATUS_10G_KR:
		case GP_STATUS_10G_SFI:
		case GP_STATUS_10G_XFI:
			vars->line_speed = SPEED_10000;
			vars->link_status |= LINK_10GTFD;
			break;
		case GP_STATUS_20G_DXGXS:
			vars->line_speed = SPEED_20000;
			vars->link_status |= LINK_20GTFD;
			break;
		default:
			DP(NETIF_MSG_LINK,
				  "link speed unsupported gp_status 0x%x\n",
				  speed_mask);
			return -EINVAL;
		}
	} else { /* link_down */
		DP(NETIF_MSG_LINK, "phy link down\n");

		vars->phy_link_up = 0;

		vars->duplex = DUPLEX_FULL;
		vars->flow_ctrl = BNX2X_FLOW_CTRL_NONE;
		vars->mac_type = MAC_TYPE_NONE;
	}
	DP(NETIF_MSG_LINK, " phy_link_up %x line_speed %d\n",
		    vars->phy_link_up, vars->line_speed);
	return 0;
}

static int bnx2x_link_settings_status(struct bnx2x_phy *phy,
				      struct link_params *params,
				      struct link_vars *vars)
{
	struct bnx2x *bp = params->bp;

	u16 gp_status, duplex = DUPLEX_HALF, link_up = 0, speed_mask;
	int rc = 0;

	/* Read gp_status */
	CL22_RD_OVER_CL45(bp, phy,
			  MDIO_REG_BANK_GP_STATUS,
			  MDIO_GP_STATUS_TOP_AN_STATUS1,
			  &gp_status);
	if (gp_status & MDIO_GP_STATUS_TOP_AN_STATUS1_DUPLEX_STATUS)
		duplex = DUPLEX_FULL;
	if (gp_status & MDIO_GP_STATUS_TOP_AN_STATUS1_LINK_STATUS)
		link_up = 1;
	speed_mask = gp_status & GP_STATUS_SPEED_MASK;
	DP(NETIF_MSG_LINK, "gp_status 0x%x, is_link_up %d, speed_mask 0x%x\n",
		       gp_status, link_up, speed_mask);
	rc = bnx2x_get_link_speed_duplex(phy, params, vars, link_up, speed_mask,
					 duplex);
	if (rc == -EINVAL)
		return rc;

	if (gp_status & MDIO_GP_STATUS_TOP_AN_STATUS1_LINK_STATUS) {
		if (SINGLE_MEDIA_DIRECT(params)) {
			bnx2x_flow_ctrl_resolve(phy, params, vars, gp_status);
			if (phy->req_line_speed == SPEED_AUTO_NEG)
				bnx2x_xgxs_an_resolve(phy, params, vars,
						      gp_status);
		}
	} else { /* link_down */
		if ((phy->req_line_speed == SPEED_AUTO_NEG) &&
		    SINGLE_MEDIA_DIRECT(params)) {
			/* Check signal is detected */
			bnx2x_check_fallback_to_cl37(phy, params);
		}
	}

	/* Read LP advertised speeds*/
	if (SINGLE_MEDIA_DIRECT(params) &&
	    (vars->link_status & LINK_STATUS_AUTO_NEGOTIATE_COMPLETE)) {
		u16 val;

		CL22_RD_OVER_CL45(bp, phy, MDIO_REG_BANK_CL73_IEEEB1,
				  MDIO_CL73_IEEEB1_AN_LP_ADV2, &val);

		if (val & MDIO_CL73_IEEEB1_AN_ADV2_ADVR_1000M_KX)
			vars->link_status |=
				LINK_STATUS_LINK_PARTNER_1000TFD_CAPABLE;
		if (val & (MDIO_CL73_IEEEB1_AN_ADV2_ADVR_10G_KX4 |
			   MDIO_CL73_IEEEB1_AN_ADV2_ADVR_10G_KR))
			vars->link_status |=
				LINK_STATUS_LINK_PARTNER_10GXFD_CAPABLE;

		CL22_RD_OVER_CL45(bp, phy, MDIO_REG_BANK_OVER_1G,
				  MDIO_OVER_1G_LP_UP1, &val);

		if (val & MDIO_OVER_1G_UP1_2_5G)
			vars->link_status |=
				LINK_STATUS_LINK_PARTNER_2500XFD_CAPABLE;
		if (val & (MDIO_OVER_1G_UP1_10G | MDIO_OVER_1G_UP1_10GH))
			vars->link_status |=
				LINK_STATUS_LINK_PARTNER_10GXFD_CAPABLE;
	}

	DP(NETIF_MSG_LINK, "duplex %x  flow_ctrl 0x%x link_status 0x%x\n",
		   vars->duplex, vars->flow_ctrl, vars->link_status);
	return rc;
}

static int bnx2x_warpcore_read_status(struct bnx2x_phy *phy,
				     struct link_params *params,
				     struct link_vars *vars)
{
	struct bnx2x *bp = params->bp;
	u8 lane;
	u16 gp_status1, gp_speed, link_up, duplex = DUPLEX_FULL;
	int rc = 0;
	lane = bnx2x_get_warpcore_lane(phy, params);
	/* Read gp_status */
	if (phy->req_line_speed > SPEED_10000) {
		u16 temp_link_up;
		bnx2x_cl45_read(bp, phy, MDIO_WC_DEVAD,
				1, &temp_link_up);
		bnx2x_cl45_read(bp, phy, MDIO_WC_DEVAD,
				1, &link_up);
		DP(NETIF_MSG_LINK, "PCS RX link status = 0x%x-->0x%x\n",
			       temp_link_up, link_up);
		link_up &= (1<<2);
		if (link_up)
			bnx2x_ext_phy_resolve_fc(phy, params, vars);
	} else {
		bnx2x_cl45_read(bp, phy, MDIO_WC_DEVAD,
				MDIO_WC_REG_GP2_STATUS_GP_2_1, &gp_status1);
		DP(NETIF_MSG_LINK, "0x81d1 = 0x%x\n", gp_status1);
		/* Check for either KR or generic link up. */
		gp_status1 = ((gp_status1 >> 8) & 0xf) |
			((gp_status1 >> 12) & 0xf);
		link_up = gp_status1 & (1 << lane);
		if (link_up && SINGLE_MEDIA_DIRECT(params)) {
			u16 pd, gp_status4;
			if (phy->req_line_speed == SPEED_AUTO_NEG) {
				/* Check Autoneg complete */
				bnx2x_cl45_read(bp, phy, MDIO_WC_DEVAD,
						MDIO_WC_REG_GP2_STATUS_GP_2_4,
						&gp_status4);
				if (gp_status4 & ((1<<12)<<lane))
					vars->link_status |=
					LINK_STATUS_AUTO_NEGOTIATE_COMPLETE;

				/* Check parallel detect used */
				bnx2x_cl45_read(bp, phy, MDIO_WC_DEVAD,
						MDIO_WC_REG_PAR_DET_10G_STATUS,
						&pd);
				if (pd & (1<<15))
					vars->link_status |=
					LINK_STATUS_PARALLEL_DETECTION_USED;
			}
			bnx2x_ext_phy_resolve_fc(phy, params, vars);
		}
	}

	if ((vars->link_status & LINK_STATUS_AUTO_NEGOTIATE_COMPLETE) &&
	    SINGLE_MEDIA_DIRECT(params)) {
		u16 val;

		bnx2x_cl45_read(bp, phy, MDIO_AN_DEVAD,
				MDIO_AN_REG_LP_AUTO_NEG2, &val);

		if (val & MDIO_CL73_IEEEB1_AN_ADV2_ADVR_1000M_KX)
			vars->link_status |=
				LINK_STATUS_LINK_PARTNER_1000TFD_CAPABLE;
		if (val & (MDIO_CL73_IEEEB1_AN_ADV2_ADVR_10G_KX4 |
			   MDIO_CL73_IEEEB1_AN_ADV2_ADVR_10G_KR))
			vars->link_status |=
				LINK_STATUS_LINK_PARTNER_10GXFD_CAPABLE;

		bnx2x_cl45_read(bp, phy, MDIO_WC_DEVAD,
				MDIO_WC_REG_DIGITAL3_LP_UP1, &val);

		if (val & MDIO_OVER_1G_UP1_2_5G)
			vars->link_status |=
				LINK_STATUS_LINK_PARTNER_2500XFD_CAPABLE;
		if (val & (MDIO_OVER_1G_UP1_10G | MDIO_OVER_1G_UP1_10GH))
			vars->link_status |=
				LINK_STATUS_LINK_PARTNER_10GXFD_CAPABLE;

	}


	if (lane < 2) {
		bnx2x_cl45_read(bp, phy, MDIO_WC_DEVAD,
				MDIO_WC_REG_GP2_STATUS_GP_2_2, &gp_speed);
	} else {
		bnx2x_cl45_read(bp, phy, MDIO_WC_DEVAD,
				MDIO_WC_REG_GP2_STATUS_GP_2_3, &gp_speed);
	}
	DP(NETIF_MSG_LINK, "lane %d gp_speed 0x%x\n", lane, gp_speed);

	if ((lane & 1) == 0)
		gp_speed <<= 8;
	gp_speed &= 0x3f00;


	rc = bnx2x_get_link_speed_duplex(phy, params, vars, link_up, gp_speed,
					 duplex);

	DP(NETIF_MSG_LINK, "duplex %x  flow_ctrl 0x%x link_status 0x%x\n",
		   vars->duplex, vars->flow_ctrl, vars->link_status);
	return rc;
}
static void bnx2x_set_gmii_tx_driver(struct link_params *params)
{
	struct bnx2x *bp = params->bp;
	struct bnx2x_phy *phy = &params->phy[INT_PHY];
	u16 lp_up2;
	u16 tx_driver;
	u16 bank;

	/* read precomp */
	CL22_RD_OVER_CL45(bp, phy,
			  MDIO_REG_BANK_OVER_1G,
			  MDIO_OVER_1G_LP_UP2, &lp_up2);

	/* bits [10:7] at lp_up2, positioned at [15:12] */
	lp_up2 = (((lp_up2 & MDIO_OVER_1G_LP_UP2_PREEMPHASIS_MASK) >>
		   MDIO_OVER_1G_LP_UP2_PREEMPHASIS_SHIFT) <<
		  MDIO_TX0_TX_DRIVER_PREEMPHASIS_SHIFT);

	if (lp_up2 == 0)
		return;

	for (bank = MDIO_REG_BANK_TX0; bank <= MDIO_REG_BANK_TX3;
	      bank += (MDIO_REG_BANK_TX1 - MDIO_REG_BANK_TX0)) {
		CL22_RD_OVER_CL45(bp, phy,
				  bank,
				  MDIO_TX0_TX_DRIVER, &tx_driver);

		/* replace tx_driver bits [15:12] */
		if (lp_up2 !=
		    (tx_driver & MDIO_TX0_TX_DRIVER_PREEMPHASIS_MASK)) {
			tx_driver &= ~MDIO_TX0_TX_DRIVER_PREEMPHASIS_MASK;
			tx_driver |= lp_up2;
			CL22_WR_OVER_CL45(bp, phy,
					  bank,
					  MDIO_TX0_TX_DRIVER, tx_driver);
		}
	}
}

static int bnx2x_emac_program(struct link_params *params,
			      struct link_vars *vars)
{
	struct bnx2x *bp = params->bp;
	u8 port = params->port;
	u16 mode = 0;

	DP(NETIF_MSG_LINK, "setting link speed & duplex\n");
	bnx2x_bits_dis(bp, GRCBASE_EMAC0 + port*0x400 +
		       EMAC_REG_EMAC_MODE,
		       (EMAC_MODE_25G_MODE |
			EMAC_MODE_PORT_MII_10M |
			EMAC_MODE_HALF_DUPLEX));
	switch (vars->line_speed) {
	case SPEED_10:
		mode |= EMAC_MODE_PORT_MII_10M;
		break;

	case SPEED_100:
		mode |= EMAC_MODE_PORT_MII;
		break;

	case SPEED_1000:
		mode |= EMAC_MODE_PORT_GMII;
		break;

	case SPEED_2500:
		mode |= (EMAC_MODE_25G_MODE | EMAC_MODE_PORT_GMII);
		break;

	default:
		/* 10G not valid for EMAC */
		DP(NETIF_MSG_LINK, "Invalid line_speed 0x%x\n",
			   vars->line_speed);
		return -EINVAL;
	}

	if (vars->duplex == DUPLEX_HALF)
		mode |= EMAC_MODE_HALF_DUPLEX;
	bnx2x_bits_en(bp,
		      GRCBASE_EMAC0 + port*0x400 + EMAC_REG_EMAC_MODE,
		      mode);

	bnx2x_set_led(params, vars, LED_MODE_OPER, vars->line_speed);
	return 0;
}

static void bnx2x_set_preemphasis(struct bnx2x_phy *phy,
				  struct link_params *params)
{

	u16 bank, i = 0;
	struct bnx2x *bp = params->bp;

	for (bank = MDIO_REG_BANK_RX0, i = 0; bank <= MDIO_REG_BANK_RX3;
	      bank += (MDIO_REG_BANK_RX1-MDIO_REG_BANK_RX0), i++) {
			CL22_WR_OVER_CL45(bp, phy,
					  bank,
					  MDIO_RX0_RX_EQ_BOOST,
					  phy->rx_preemphasis[i]);
	}

	for (bank = MDIO_REG_BANK_TX0, i = 0; bank <= MDIO_REG_BANK_TX3;
		      bank += (MDIO_REG_BANK_TX1 - MDIO_REG_BANK_TX0), i++) {
			CL22_WR_OVER_CL45(bp, phy,
					  bank,
					  MDIO_TX0_TX_DRIVER,
					  phy->tx_preemphasis[i]);
	}
}

static void bnx2x_xgxs_config_init(struct bnx2x_phy *phy,
				   struct link_params *params,
				   struct link_vars *vars)
{
	struct bnx2x *bp = params->bp;
	u8 enable_cl73 = (SINGLE_MEDIA_DIRECT(params) ||
			  (params->loopback_mode == LOOPBACK_XGXS));
	if (!(vars->phy_flags & PHY_SGMII_FLAG)) {
		if (SINGLE_MEDIA_DIRECT(params) &&
		    (params->feature_config_flags &
		     FEATURE_CONFIG_OVERRIDE_PREEMPHASIS_ENABLED))
			bnx2x_set_preemphasis(phy, params);

		/* forced speed requested? */
		if (vars->line_speed != SPEED_AUTO_NEG ||
		    (SINGLE_MEDIA_DIRECT(params) &&
		     params->loopback_mode == LOOPBACK_EXT)) {
			DP(NETIF_MSG_LINK, "not SGMII, no AN\n");

			/* disable autoneg */
			bnx2x_set_autoneg(phy, params, vars, 0);

			/* program speed and duplex */
			bnx2x_program_serdes(phy, params, vars);

		} else { /* AN_mode */
			DP(NETIF_MSG_LINK, "not SGMII, AN\n");

			/* AN enabled */
			bnx2x_set_brcm_cl37_advertisement(phy, params);

			/* program duplex & pause advertisement (for aneg) */
			bnx2x_set_ieee_aneg_advertisement(phy, params,
							  vars->ieee_fc);

			/* enable autoneg */
			bnx2x_set_autoneg(phy, params, vars, enable_cl73);

			/* enable and restart AN */
			bnx2x_restart_autoneg(phy, params, enable_cl73);
		}

	} else { /* SGMII mode */
		DP(NETIF_MSG_LINK, "SGMII\n");

		bnx2x_initialize_sgmii_process(phy, params, vars);
	}
}

static int bnx2x_prepare_xgxs(struct bnx2x_phy *phy,
			  struct link_params *params,
			  struct link_vars *vars)
{
	int rc;
	vars->phy_flags |= PHY_XGXS_FLAG;
	if ((phy->req_line_speed &&
	     ((phy->req_line_speed == SPEED_100) ||
	      (phy->req_line_speed == SPEED_10))) ||
	    (!phy->req_line_speed &&
	     (phy->speed_cap_mask >=
	      PORT_HW_CFG_SPEED_CAPABILITY_D0_10M_FULL) &&
	     (phy->speed_cap_mask <
	      PORT_HW_CFG_SPEED_CAPABILITY_D0_1G)) ||
	    (phy->type == PORT_HW_CFG_SERDES_EXT_PHY_TYPE_DIRECT_SD))
		vars->phy_flags |= PHY_SGMII_FLAG;
	else
		vars->phy_flags &= ~PHY_SGMII_FLAG;

	bnx2x_calc_ieee_aneg_adv(phy, params, &vars->ieee_fc);
	bnx2x_set_aer_mmd(params, phy);
	if (phy->type == PORT_HW_CFG_XGXS_EXT_PHY_TYPE_DIRECT)
		bnx2x_set_master_ln(params, phy);

	rc = bnx2x_reset_unicore(params, phy, 0);
	/* reset the SerDes and wait for reset bit return low */
	if (rc != 0)
		return rc;

	bnx2x_set_aer_mmd(params, phy);
	/* setting the masterLn_def again after the reset */
	if (phy->type == PORT_HW_CFG_XGXS_EXT_PHY_TYPE_DIRECT) {
		bnx2x_set_master_ln(params, phy);
		bnx2x_set_swap_lanes(params, phy);
	}

	return rc;
}

static u16 bnx2x_wait_reset_complete(struct bnx2x *bp,
				     struct bnx2x_phy *phy,
				     struct link_params *params)
{
	u16 cnt, ctrl;
	/* Wait for soft reset to get cleared up to 1 sec */
	for (cnt = 0; cnt < 1000; cnt++) {
		if (phy->type == PORT_HW_CFG_XGXS_EXT_PHY_TYPE_BCM54618SE)
			bnx2x_cl22_read(bp, phy,
				MDIO_PMA_REG_CTRL, &ctrl);
		else
			bnx2x_cl45_read(bp, phy,
				MDIO_PMA_DEVAD,
				MDIO_PMA_REG_CTRL, &ctrl);
		if (!(ctrl & (1<<15)))
			break;
		msleep(1);
	}

	if (cnt == 1000)
		netdev_err(bp->dev,  "Warning: PHY was not initialized,"
				      " Port %d\n",
			 params->port);
	DP(NETIF_MSG_LINK, "control reg 0x%x (after %d ms)\n", ctrl, cnt);
	return cnt;
}

static void bnx2x_link_int_enable(struct link_params *params)
{
	u8 port = params->port;
	u32 mask;
	struct bnx2x *bp = params->bp;

	/* Setting the status to report on link up for either XGXS or SerDes */
	if (CHIP_IS_E3(bp)) {
		mask = NIG_MASK_XGXS0_LINK_STATUS;
		if (!(SINGLE_MEDIA_DIRECT(params)))
			mask |= NIG_MASK_MI_INT;
	} else if (params->switch_cfg == SWITCH_CFG_10G) {
		mask = (NIG_MASK_XGXS0_LINK10G |
			NIG_MASK_XGXS0_LINK_STATUS);
		DP(NETIF_MSG_LINK, "enabled XGXS interrupt\n");
		if (!(SINGLE_MEDIA_DIRECT(params)) &&
			params->phy[INT_PHY].type !=
				PORT_HW_CFG_XGXS_EXT_PHY_TYPE_FAILURE) {
			mask |= NIG_MASK_MI_INT;
			DP(NETIF_MSG_LINK, "enabled external phy int\n");
		}

	} else { /* SerDes */
		mask = NIG_MASK_SERDES0_LINK_STATUS;
		DP(NETIF_MSG_LINK, "enabled SerDes interrupt\n");
		if (!(SINGLE_MEDIA_DIRECT(params)) &&
			params->phy[INT_PHY].type !=
				PORT_HW_CFG_SERDES_EXT_PHY_TYPE_NOT_CONN) {
			mask |= NIG_MASK_MI_INT;
			DP(NETIF_MSG_LINK, "enabled external phy int\n");
		}
	}
	bnx2x_bits_en(bp,
		      NIG_REG_MASK_INTERRUPT_PORT0 + port*4,
		      mask);

	DP(NETIF_MSG_LINK, "port %x, is_xgxs %x, int_status 0x%x\n", port,
		 (params->switch_cfg == SWITCH_CFG_10G),
		 REG_RD(bp, NIG_REG_STATUS_INTERRUPT_PORT0 + port*4));
	DP(NETIF_MSG_LINK, " int_mask 0x%x, MI_INT %x, SERDES_LINK %x\n",
		 REG_RD(bp, NIG_REG_MASK_INTERRUPT_PORT0 + port*4),
		 REG_RD(bp, NIG_REG_EMAC0_STATUS_MISC_MI_INT + port*0x18),
		 REG_RD(bp, NIG_REG_SERDES0_STATUS_LINK_STATUS+port*0x3c));
	DP(NETIF_MSG_LINK, " 10G %x, XGXS_LINK %x\n",
	   REG_RD(bp, NIG_REG_XGXS0_STATUS_LINK10G + port*0x68),
	   REG_RD(bp, NIG_REG_XGXS0_STATUS_LINK_STATUS + port*0x68));
}

static void bnx2x_rearm_latch_signal(struct bnx2x *bp, u8 port,
				     u8 exp_mi_int)
{
	u32 latch_status = 0;

	/* Disable the MI INT ( external phy int ) by writing 1 to the
	 * status register. Link down indication is high-active-signal,
	 * so in this case we need to write the status to clear the XOR
	 */
	/* Read Latched signals */
	latch_status = REG_RD(bp,
				    NIG_REG_LATCH_STATUS_0 + port*8);
	DP(NETIF_MSG_LINK, "latch_status = 0x%x\n", latch_status);
	/* Handle only those with latched-signal=up.*/
	if (exp_mi_int)
		bnx2x_bits_en(bp,
			      NIG_REG_STATUS_INTERRUPT_PORT0
			      + port*4,
			      NIG_STATUS_EMAC0_MI_INT);
	else
		bnx2x_bits_dis(bp,
			       NIG_REG_STATUS_INTERRUPT_PORT0
			       + port*4,
			       NIG_STATUS_EMAC0_MI_INT);

	if (latch_status & 1) {

		/* For all latched-signal=up : Re-Arm Latch signals */
		REG_WR(bp, NIG_REG_LATCH_STATUS_0 + port*8,
		       (latch_status & 0xfffe) | (latch_status & 1));
	}
	/* For all latched-signal=up,Write original_signal to status */
}

static void bnx2x_link_int_ack(struct link_params *params,
			       struct link_vars *vars, u8 is_10g_plus)
{
	struct bnx2x *bp = params->bp;
	u8 port = params->port;
	u32 mask;
	/* First reset all status we assume only one line will be
	 * change at a time
	 */
	bnx2x_bits_dis(bp, NIG_REG_STATUS_INTERRUPT_PORT0 + port*4,
		       (NIG_STATUS_XGXS0_LINK10G |
			NIG_STATUS_XGXS0_LINK_STATUS |
			NIG_STATUS_SERDES0_LINK_STATUS));
	if (vars->phy_link_up) {
		if (USES_WARPCORE(bp))
			mask = NIG_STATUS_XGXS0_LINK_STATUS;
		else {
			if (is_10g_plus)
				mask = NIG_STATUS_XGXS0_LINK10G;
			else if (params->switch_cfg == SWITCH_CFG_10G) {
				/* Disable the link interrupt by writing 1 to
				 * the relevant lane in the status register
				 */
				u32 ser_lane =
					((params->lane_config &
				    PORT_HW_CFG_LANE_SWAP_CFG_MASTER_MASK) >>
				    PORT_HW_CFG_LANE_SWAP_CFG_MASTER_SHIFT);
				mask = ((1 << ser_lane) <<
				       NIG_STATUS_XGXS0_LINK_STATUS_SIZE);
			} else
				mask = NIG_STATUS_SERDES0_LINK_STATUS;
		}
		DP(NETIF_MSG_LINK, "Ack link up interrupt with mask 0x%x\n",
			       mask);
		bnx2x_bits_en(bp,
			      NIG_REG_STATUS_INTERRUPT_PORT0 + port*4,
			      mask);
	}
}

static int bnx2x_format_ver(u32 num, u8 *str, u16 *len)
{
	u8 *str_ptr = str;
	u32 mask = 0xf0000000;
	u8 shift = 8*4;
	u8 digit;
	u8 remove_leading_zeros = 1;
	if (*len < 10) {
		/* Need more than 10chars for this format */
		*str_ptr = '\0';
		(*len)--;
		return -EINVAL;
	}
	while (shift > 0) {

		shift -= 4;
		digit = ((num & mask) >> shift);
		if (digit == 0 && remove_leading_zeros) {
			mask = mask >> 4;
			continue;
		} else if (digit < 0xa)
			*str_ptr = digit + '0';
		else
			*str_ptr = digit - 0xa + 'a';
		remove_leading_zeros = 0;
		str_ptr++;
		(*len)--;
		mask = mask >> 4;
		if (shift == 4*4) {
			*str_ptr = '.';
			str_ptr++;
			(*len)--;
			remove_leading_zeros = 1;
		}
	}
	return 0;
}


static int bnx2x_null_format_ver(u32 spirom_ver, u8 *str, u16 *len)
{
	str[0] = '\0';
	(*len)--;
	return 0;
}

int bnx2x_get_ext_phy_fw_version(struct link_params *params, u8 *version,
				 u16 len)
{
	struct bnx2x *bp;
	u32 spirom_ver = 0;
	int status = 0;
	u8 *ver_p = version;
	u16 remain_len = len;
	if (version == NULL || params == NULL)
		return -EINVAL;
	bp = params->bp;

	/* Extract first external phy*/
	version[0] = '\0';
	spirom_ver = REG_RD(bp, params->phy[EXT_PHY1].ver_addr);

	if (params->phy[EXT_PHY1].format_fw_ver) {
		status |= params->phy[EXT_PHY1].format_fw_ver(spirom_ver,
							      ver_p,
							      &remain_len);
		ver_p += (len - remain_len);
	}
	if ((params->num_phys == MAX_PHYS) &&
	    (params->phy[EXT_PHY2].ver_addr != 0)) {
		spirom_ver = REG_RD(bp, params->phy[EXT_PHY2].ver_addr);
		if (params->phy[EXT_PHY2].format_fw_ver) {
			*ver_p = '/';
			ver_p++;
			remain_len--;
			status |= params->phy[EXT_PHY2].format_fw_ver(
				spirom_ver,
				ver_p,
				&remain_len);
			ver_p = version + (len - remain_len);
		}
	}
	*ver_p = '\0';
	return status;
}

static void bnx2x_set_xgxs_loopback(struct bnx2x_phy *phy,
				    struct link_params *params)
{
	u8 port = params->port;
	struct bnx2x *bp = params->bp;

	if (phy->req_line_speed != SPEED_1000) {
		u32 md_devad = 0;

		DP(NETIF_MSG_LINK, "XGXS 10G loopback enable\n");

		if (!CHIP_IS_E3(bp)) {
			/* change the uni_phy_addr in the nig */
			md_devad = REG_RD(bp, (NIG_REG_XGXS0_CTRL_MD_DEVAD +
					       port*0x18));

			REG_WR(bp, NIG_REG_XGXS0_CTRL_MD_DEVAD + port*0x18,
			       0x5);
		}

		bnx2x_cl45_write(bp, phy,
				 5,
				 (MDIO_REG_BANK_AER_BLOCK +
				  (MDIO_AER_BLOCK_AER_REG & 0xf)),
				 0x2800);

		bnx2x_cl45_write(bp, phy,
				 5,
				 (MDIO_REG_BANK_CL73_IEEEB0 +
				  (MDIO_CL73_IEEEB0_CL73_AN_CONTROL & 0xf)),
				 0x6041);
		msleep(200);
		/* set aer mmd back */
		bnx2x_set_aer_mmd(params, phy);

		if (!CHIP_IS_E3(bp)) {
			/* and md_devad */
			REG_WR(bp, NIG_REG_XGXS0_CTRL_MD_DEVAD + port*0x18,
			       md_devad);
		}
	} else {
		u16 mii_ctrl;
		DP(NETIF_MSG_LINK, "XGXS 1G loopback enable\n");
		bnx2x_cl45_read(bp, phy, 5,
				(MDIO_REG_BANK_COMBO_IEEE0 +
				(MDIO_COMBO_IEEE0_MII_CONTROL & 0xf)),
				&mii_ctrl);
		bnx2x_cl45_write(bp, phy, 5,
				 (MDIO_REG_BANK_COMBO_IEEE0 +
				 (MDIO_COMBO_IEEE0_MII_CONTROL & 0xf)),
				 mii_ctrl |
				 MDIO_COMBO_IEEO_MII_CONTROL_LOOPBACK);
	}
}

int bnx2x_set_led(struct link_params *params,
		  struct link_vars *vars, u8 mode, u32 speed)
{
	u8 port = params->port;
	u16 hw_led_mode = params->hw_led_mode;
	int rc = 0;
	u8 phy_idx;
	u32 tmp;
	u32 emac_base = port ? GRCBASE_EMAC1 : GRCBASE_EMAC0;
	struct bnx2x *bp = params->bp;
	DP(NETIF_MSG_LINK, "bnx2x_set_led: port %x, mode %d\n", port, mode);
	DP(NETIF_MSG_LINK, "speed 0x%x, hw_led_mode 0x%x\n",
		 speed, hw_led_mode);
	/* In case */
	for (phy_idx = EXT_PHY1; phy_idx < MAX_PHYS; phy_idx++) {
		if (params->phy[phy_idx].set_link_led) {
			params->phy[phy_idx].set_link_led(
				&params->phy[phy_idx], params, mode);
		}
	}

	switch (mode) {
	case LED_MODE_FRONT_PANEL_OFF:
	case LED_MODE_OFF:
		REG_WR(bp, NIG_REG_LED_10G_P0 + port*4, 0);
		REG_WR(bp, NIG_REG_LED_MODE_P0 + port*4,
		       SHARED_HW_CFG_LED_MAC1);

		tmp = EMAC_RD(bp, EMAC_REG_EMAC_LED);
		if (params->phy[EXT_PHY1].type ==
			PORT_HW_CFG_XGXS_EXT_PHY_TYPE_BCM54618SE)
			tmp &= ~(EMAC_LED_1000MB_OVERRIDE |
				EMAC_LED_100MB_OVERRIDE |
				EMAC_LED_10MB_OVERRIDE);
		else
			tmp |= EMAC_LED_OVERRIDE;

		EMAC_WR(bp, EMAC_REG_EMAC_LED, tmp);
		break;

	case LED_MODE_OPER:
		/* For all other phys, OPER mode is same as ON, so in case
		 * link is down, do nothing
		 */
		if (!vars->link_up)
			break;
	case LED_MODE_ON:
		if (((params->phy[EXT_PHY1].type ==
			  PORT_HW_CFG_XGXS_EXT_PHY_TYPE_BCM8727) ||
			 (params->phy[EXT_PHY1].type ==
			  PORT_HW_CFG_XGXS_EXT_PHY_TYPE_BCM8722)) &&
		    CHIP_IS_E2(bp) && params->num_phys == 2) {
			/* This is a work-around for E2+8727 Configurations */
			if (mode == LED_MODE_ON ||
				speed == SPEED_10000){
				REG_WR(bp, NIG_REG_LED_MODE_P0 + port*4, 0);
				REG_WR(bp, NIG_REG_LED_10G_P0 + port*4, 1);

				tmp = EMAC_RD(bp, EMAC_REG_EMAC_LED);
				EMAC_WR(bp, EMAC_REG_EMAC_LED,
					(tmp | EMAC_LED_OVERRIDE));
				/* Return here without enabling traffic
				 * LED blink and setting rate in ON mode.
				 * In oper mode, enabling LED blink
				 * and setting rate is needed.
				 */
				if (mode == LED_MODE_ON)
					return rc;
			}
		} else if (SINGLE_MEDIA_DIRECT(params)) {
			/* This is a work-around for HW issue found when link
			 * is up in CL73
			 */
			if ((!CHIP_IS_E3(bp)) ||
			    (CHIP_IS_E3(bp) &&
			     mode == LED_MODE_ON))
				REG_WR(bp, NIG_REG_LED_10G_P0 + port*4, 1);

			if (CHIP_IS_E1x(bp) ||
			    CHIP_IS_E2(bp) ||
			    (mode == LED_MODE_ON))
				REG_WR(bp, NIG_REG_LED_MODE_P0 + port*4, 0);
			else
				REG_WR(bp, NIG_REG_LED_MODE_P0 + port*4,
				       hw_led_mode);
		} else if ((params->phy[EXT_PHY1].type ==
			    PORT_HW_CFG_XGXS_EXT_PHY_TYPE_BCM54618SE) &&
			   (mode == LED_MODE_ON)) {
			REG_WR(bp, NIG_REG_LED_MODE_P0 + port*4, 0);
			tmp = EMAC_RD(bp, EMAC_REG_EMAC_LED);
			EMAC_WR(bp, EMAC_REG_EMAC_LED, tmp |
				EMAC_LED_OVERRIDE | EMAC_LED_1000MB_OVERRIDE);
			/* Break here; otherwise, it'll disable the
			 * intended override.
			 */
			break;
		} else
			REG_WR(bp, NIG_REG_LED_MODE_P0 + port*4,
			       hw_led_mode);

		REG_WR(bp, NIG_REG_LED_CONTROL_OVERRIDE_TRAFFIC_P0 + port*4, 0);
		/* Set blinking rate to ~15.9Hz */
		if (CHIP_IS_E3(bp))
			REG_WR(bp, NIG_REG_LED_CONTROL_BLINK_RATE_P0 + port*4,
			       LED_BLINK_RATE_VAL_E3);
		else
			REG_WR(bp, NIG_REG_LED_CONTROL_BLINK_RATE_P0 + port*4,
			       LED_BLINK_RATE_VAL_E1X_E2);
		REG_WR(bp, NIG_REG_LED_CONTROL_BLINK_RATE_ENA_P0 +
		       port*4, 1);
		tmp = EMAC_RD(bp, EMAC_REG_EMAC_LED);
		EMAC_WR(bp, EMAC_REG_EMAC_LED,
			(tmp & (~EMAC_LED_OVERRIDE)));

		if (CHIP_IS_E1(bp) &&
		    ((speed == SPEED_2500) ||
		     (speed == SPEED_1000) ||
		     (speed == SPEED_100) ||
		     (speed == SPEED_10))) {
			/* For speeds less than 10G LED scheme is different */
			REG_WR(bp, NIG_REG_LED_CONTROL_OVERRIDE_TRAFFIC_P0
			       + port*4, 1);
			REG_WR(bp, NIG_REG_LED_CONTROL_TRAFFIC_P0 +
			       port*4, 0);
			REG_WR(bp, NIG_REG_LED_CONTROL_BLINK_TRAFFIC_P0 +
			       port*4, 1);
		}
		break;

	default:
		rc = -EINVAL;
		DP(NETIF_MSG_LINK, "bnx2x_set_led: Invalid led mode %d\n",
			 mode);
		break;
	}
	return rc;

}

/* This function comes to reflect the actual link state read DIRECTLY from the
 * HW
 */
int bnx2x_test_link(struct link_params *params, struct link_vars *vars,
		    u8 is_serdes)
{
	struct bnx2x *bp = params->bp;
	u16 gp_status = 0, phy_index = 0;
	u8 ext_phy_link_up = 0, serdes_phy_type;
	struct link_vars temp_vars;
	struct bnx2x_phy *int_phy = &params->phy[INT_PHY];

	if (CHIP_IS_E3(bp)) {
		u16 link_up;
		if (params->req_line_speed[LINK_CONFIG_IDX(INT_PHY)]
		    > SPEED_10000) {
			/* Check 20G link */
			bnx2x_cl45_read(bp, int_phy, MDIO_WC_DEVAD,
					1, &link_up);
			bnx2x_cl45_read(bp, int_phy, MDIO_WC_DEVAD,
					1, &link_up);
			link_up &= (1<<2);
		} else {
			/* Check 10G link and below*/
			u8 lane = bnx2x_get_warpcore_lane(int_phy, params);
			bnx2x_cl45_read(bp, int_phy, MDIO_WC_DEVAD,
					MDIO_WC_REG_GP2_STATUS_GP_2_1,
					&gp_status);
			gp_status = ((gp_status >> 8) & 0xf) |
				((gp_status >> 12) & 0xf);
			link_up = gp_status & (1 << lane);
		}
		if (!link_up)
			return -ESRCH;
	} else {
		CL22_RD_OVER_CL45(bp, int_phy,
			  MDIO_REG_BANK_GP_STATUS,
			  MDIO_GP_STATUS_TOP_AN_STATUS1,
			  &gp_status);
	/* link is up only if both local phy and external phy are up */
	if (!(gp_status & MDIO_GP_STATUS_TOP_AN_STATUS1_LINK_STATUS))
		return -ESRCH;
	}
	/* In XGXS loopback mode, do not check external PHY */
	if (params->loopback_mode == LOOPBACK_XGXS)
		return 0;

	switch (params->num_phys) {
	case 1:
		/* No external PHY */
		return 0;
	case 2:
		ext_phy_link_up = params->phy[EXT_PHY1].read_status(
			&params->phy[EXT_PHY1],
			params, &temp_vars);
		break;
	case 3: /* Dual Media */
		for (phy_index = EXT_PHY1; phy_index < params->num_phys;
		      phy_index++) {
			serdes_phy_type = ((params->phy[phy_index].media_type ==
					    ETH_PHY_SFP_FIBER) ||
					   (params->phy[phy_index].media_type ==
					    ETH_PHY_XFP_FIBER) ||
					   (params->phy[phy_index].media_type ==
					    ETH_PHY_DA_TWINAX));

			if (is_serdes != serdes_phy_type)
				continue;
			if (params->phy[phy_index].read_status) {
				ext_phy_link_up |=
					params->phy[phy_index].read_status(
						&params->phy[phy_index],
						params, &temp_vars);
			}
		}
		break;
	}
	if (ext_phy_link_up)
		return 0;
	return -ESRCH;
}

static int bnx2x_link_initialize(struct link_params *params,
				 struct link_vars *vars)
{
	int rc = 0;
	u8 phy_index, non_ext_phy;
	struct bnx2x *bp = params->bp;
	/* In case of external phy existence, the line speed would be the
	 * line speed linked up by the external phy. In case it is direct
	 * only, then the line_speed during initialization will be
	 * equal to the req_line_speed
	 */
	vars->line_speed = params->phy[INT_PHY].req_line_speed;

	/* Initialize the internal phy in case this is a direct board
	 * (no external phys), or this board has external phy which requires
	 * to first.
	 */
	if (!USES_WARPCORE(bp))
		bnx2x_prepare_xgxs(&params->phy[INT_PHY], params, vars);
	/* init ext phy and enable link state int */
	non_ext_phy = (SINGLE_MEDIA_DIRECT(params) ||
		       (params->loopback_mode == LOOPBACK_XGXS));

	if (non_ext_phy ||
	    (params->phy[EXT_PHY1].flags & FLAGS_INIT_XGXS_FIRST) ||
	    (params->loopback_mode == LOOPBACK_EXT_PHY)) {
		struct bnx2x_phy *phy = &params->phy[INT_PHY];
		if (vars->line_speed == SPEED_AUTO_NEG &&
		    (CHIP_IS_E1x(bp) ||
		     CHIP_IS_E2(bp)))
			bnx2x_set_parallel_detection(phy, params);
			if (params->phy[INT_PHY].config_init)
				params->phy[INT_PHY].config_init(phy,
								 params,
								 vars);
	}

	/* Init external phy*/
	if (non_ext_phy) {
		if (params->phy[INT_PHY].supported &
		    SUPPORTED_FIBRE)
			vars->link_status |= LINK_STATUS_SERDES_LINK;
	} else {
		for (phy_index = EXT_PHY1; phy_index < params->num_phys;
		      phy_index++) {
			/* No need to initialize second phy in case of first
			 * phy only selection. In case of second phy, we do
			 * need to initialize the first phy, since they are
			 * connected.
			 */
			if (params->phy[phy_index].supported &
			    SUPPORTED_FIBRE)
				vars->link_status |= LINK_STATUS_SERDES_LINK;

			if (phy_index == EXT_PHY2 &&
			    (bnx2x_phy_selection(params) ==
			     PORT_HW_CFG_PHY_SELECTION_FIRST_PHY)) {
				DP(NETIF_MSG_LINK,
				   "Not initializing second phy\n");
				continue;
			}
			params->phy[phy_index].config_init(
				&params->phy[phy_index],
				params, vars);
		}
	}
	/* Reset the interrupt indication after phy was initialized */
	bnx2x_bits_dis(bp, NIG_REG_STATUS_INTERRUPT_PORT0 +
		       params->port*4,
		       (NIG_STATUS_XGXS0_LINK10G |
			NIG_STATUS_XGXS0_LINK_STATUS |
			NIG_STATUS_SERDES0_LINK_STATUS |
			NIG_MASK_MI_INT));
	return rc;
}

static void bnx2x_int_link_reset(struct bnx2x_phy *phy,
				 struct link_params *params)
{
	/* reset the SerDes/XGXS */
	REG_WR(params->bp, GRCBASE_MISC + MISC_REGISTERS_RESET_REG_3_CLEAR,
	       (0x1ff << (params->port*16)));
}

static void bnx2x_common_ext_link_reset(struct bnx2x_phy *phy,
					struct link_params *params)
{
	struct bnx2x *bp = params->bp;
	u8 gpio_port;
	/* HW reset */
	if (CHIP_IS_E2(bp))
		gpio_port = BP_PATH(bp);
	else
		gpio_port = params->port;
	bnx2x_set_gpio(bp, MISC_REGISTERS_GPIO_1,
		       MISC_REGISTERS_GPIO_OUTPUT_LOW,
		       gpio_port);
	bnx2x_set_gpio(bp, MISC_REGISTERS_GPIO_2,
		       MISC_REGISTERS_GPIO_OUTPUT_LOW,
		       gpio_port);
	DP(NETIF_MSG_LINK, "reset external PHY\n");
}

static int bnx2x_update_link_down(struct link_params *params,
				  struct link_vars *vars)
{
	struct bnx2x *bp = params->bp;
	u8 port = params->port;

	DP(NETIF_MSG_LINK, "Port %x: Link is down\n", port);
	bnx2x_set_led(params, vars, LED_MODE_OFF, 0);
	vars->phy_flags &= ~PHY_PHYSICAL_LINK_FLAG;
	/* indicate no mac active */
	vars->mac_type = MAC_TYPE_NONE;

	/* update shared memory */
	vars->link_status &= ~(LINK_STATUS_SPEED_AND_DUPLEX_MASK |
			       LINK_STATUS_LINK_UP |
			       LINK_STATUS_PHYSICAL_LINK_FLAG |
			       LINK_STATUS_AUTO_NEGOTIATE_COMPLETE |
			       LINK_STATUS_RX_FLOW_CONTROL_FLAG_MASK |
			       LINK_STATUS_TX_FLOW_CONTROL_FLAG_MASK |
			       LINK_STATUS_PARALLEL_DETECTION_FLAG_MASK |
			       LINK_STATUS_LINK_PARTNER_SYMMETRIC_PAUSE |
			       LINK_STATUS_LINK_PARTNER_ASYMMETRIC_PAUSE);
	vars->line_speed = 0;
	bnx2x_update_mng(params, vars->link_status);

	/* activate nig drain */
	REG_WR(bp, NIG_REG_EGRESS_DRAIN0_MODE + port*4, 1);

	/* disable emac */
	if (!CHIP_IS_E3(bp))
		REG_WR(bp, NIG_REG_NIG_EMAC0_EN + port*4, 0);

	msleep(10);
	/* reset BigMac/Xmac */
	if (CHIP_IS_E1x(bp) ||
	    CHIP_IS_E2(bp)) {
		bnx2x_bmac_rx_disable(bp, params->port);
		REG_WR(bp, GRCBASE_MISC +
		       MISC_REGISTERS_RESET_REG_2_CLEAR,
	       (MISC_REGISTERS_RESET_REG_2_RST_BMAC0 << port));
	}
	if (CHIP_IS_E3(bp)) {
		bnx2x_xmac_disable(params);
		bnx2x_umac_disable(params);
	}

	return 0;
}

static int bnx2x_update_link_up(struct link_params *params,
				struct link_vars *vars,
				u8 link_10g)
{
	struct bnx2x *bp = params->bp;
	u8 phy_idx, port = params->port;
	int rc = 0;

	vars->link_status |= (LINK_STATUS_LINK_UP |
			      LINK_STATUS_PHYSICAL_LINK_FLAG);
	vars->phy_flags |= PHY_PHYSICAL_LINK_FLAG;

	if (vars->flow_ctrl & BNX2X_FLOW_CTRL_TX)
		vars->link_status |=
			LINK_STATUS_TX_FLOW_CONTROL_ENABLED;

	if (vars->flow_ctrl & BNX2X_FLOW_CTRL_RX)
		vars->link_status |=
			LINK_STATUS_RX_FLOW_CONTROL_ENABLED;
	if (USES_WARPCORE(bp)) {
		if (link_10g) {
			if (bnx2x_xmac_enable(params, vars, 0) ==
			    -ESRCH) {
				DP(NETIF_MSG_LINK, "Found errors on XMAC\n");
				vars->link_up = 0;
				vars->phy_flags |= PHY_HALF_OPEN_CONN_FLAG;
				vars->link_status &= ~LINK_STATUS_LINK_UP;
			}
		} else
			bnx2x_umac_enable(params, vars, 0);
		bnx2x_set_led(params, vars,
			      LED_MODE_OPER, vars->line_speed);
	}
	if ((CHIP_IS_E1x(bp) ||
	     CHIP_IS_E2(bp))) {
		if (link_10g) {
			if (bnx2x_bmac_enable(params, vars, 0) ==
			    -ESRCH) {
				DP(NETIF_MSG_LINK, "Found errors on BMAC\n");
				vars->link_up = 0;
				vars->phy_flags |= PHY_HALF_OPEN_CONN_FLAG;
				vars->link_status &= ~LINK_STATUS_LINK_UP;
			}

			bnx2x_set_led(params, vars,
				      LED_MODE_OPER, SPEED_10000);
		} else {
			rc = bnx2x_emac_program(params, vars);
			bnx2x_emac_enable(params, vars, 0);

			/* AN complete? */
			if ((vars->link_status &
			     LINK_STATUS_AUTO_NEGOTIATE_COMPLETE)
			    && (!(vars->phy_flags & PHY_SGMII_FLAG)) &&
			    SINGLE_MEDIA_DIRECT(params))
				bnx2x_set_gmii_tx_driver(params);
		}
	}

	/* PBF - link up */
	if (CHIP_IS_E1x(bp))
		rc |= bnx2x_pbf_update(params, vars->flow_ctrl,
				       vars->line_speed);

	/* disable drain */
	REG_WR(bp, NIG_REG_EGRESS_DRAIN0_MODE + port*4, 0);

	/* update shared memory */
	bnx2x_update_mng(params, vars->link_status);

	/* Check remote fault */
	for (phy_idx = INT_PHY; phy_idx < MAX_PHYS; phy_idx++) {
		if (params->phy[phy_idx].flags & FLAGS_TX_ERROR_CHECK) {
			bnx2x_check_half_open_conn(params, vars, 0);
			break;
		}
	}
	msleep(20);
	return rc;
}
/* The bnx2x_link_update function should be called upon link
 * interrupt.
 * Link is considered up as follows:
 * - DIRECT_SINGLE_MEDIA - Only XGXS link (internal link) needs
 *   to be up
 * - SINGLE_MEDIA - The link between the 577xx and the external
 *   phy (XGXS) need to up as well as the external link of the
 *   phy (PHY_EXT1)
 * - DUAL_MEDIA - The link between the 577xx and the first
 *   external phy needs to be up, and at least one of the 2
 *   external phy link must be up.
 */
int bnx2x_link_update(struct link_params *params, struct link_vars *vars)
{
	struct bnx2x *bp = params->bp;
	struct link_vars phy_vars[MAX_PHYS];
	u8 port = params->port;
	u8 link_10g_plus, phy_index;
	u8 ext_phy_link_up = 0, cur_link_up;
	int rc = 0;
	u8 is_mi_int = 0;
	u16 ext_phy_line_speed = 0, prev_line_speed = vars->line_speed;
	u8 active_external_phy = INT_PHY;
	vars->phy_flags &= ~PHY_HALF_OPEN_CONN_FLAG;
	for (phy_index = INT_PHY; phy_index < params->num_phys;
	      phy_index++) {
		phy_vars[phy_index].flow_ctrl = 0;
		phy_vars[phy_index].link_status = 0;
		phy_vars[phy_index].line_speed = 0;
		phy_vars[phy_index].duplex = DUPLEX_FULL;
		phy_vars[phy_index].phy_link_up = 0;
		phy_vars[phy_index].link_up = 0;
		phy_vars[phy_index].fault_detected = 0;
	}

	if (USES_WARPCORE(bp))
		bnx2x_set_aer_mmd(params, &params->phy[INT_PHY]);

	DP(NETIF_MSG_LINK, "port %x, XGXS?%x, int_status 0x%x\n",
		 port, (vars->phy_flags & PHY_XGXS_FLAG),
		 REG_RD(bp, NIG_REG_STATUS_INTERRUPT_PORT0 + port*4));

	is_mi_int = (u8)(REG_RD(bp, NIG_REG_EMAC0_STATUS_MISC_MI_INT +
				port*0x18) > 0);
	DP(NETIF_MSG_LINK, "int_mask 0x%x MI_INT %x, SERDES_LINK %x\n",
		 REG_RD(bp, NIG_REG_MASK_INTERRUPT_PORT0 + port*4),
		 is_mi_int,
		 REG_RD(bp, NIG_REG_SERDES0_STATUS_LINK_STATUS + port*0x3c));

	DP(NETIF_MSG_LINK, " 10G %x, XGXS_LINK %x\n",
	  REG_RD(bp, NIG_REG_XGXS0_STATUS_LINK10G + port*0x68),
	  REG_RD(bp, NIG_REG_XGXS0_STATUS_LINK_STATUS + port*0x68));

	/* disable emac */
	if (!CHIP_IS_E3(bp))
		REG_WR(bp, NIG_REG_NIG_EMAC0_EN + port*4, 0);

	/* Step 1:
	 * Check external link change only for external phys, and apply
	 * priority selection between them in case the link on both phys
	 * is up. Note that instead of the common vars, a temporary
	 * vars argument is used since each phy may have different link/
	 * speed/duplex result
	 */
	for (phy_index = EXT_PHY1; phy_index < params->num_phys;
	      phy_index++) {
		struct bnx2x_phy *phy = &params->phy[phy_index];
		if (!phy->read_status)
			continue;
		/* Read link status and params of this ext phy */
		cur_link_up = phy->read_status(phy, params,
					       &phy_vars[phy_index]);
		if (cur_link_up) {
			DP(NETIF_MSG_LINK, "phy in index %d link is up\n",
				   phy_index);
		} else {
			DP(NETIF_MSG_LINK, "phy in index %d link is down\n",
				   phy_index);
			continue;
		}

		if (!ext_phy_link_up) {
			ext_phy_link_up = 1;
			active_external_phy = phy_index;
		} else {
			switch (bnx2x_phy_selection(params)) {
			case PORT_HW_CFG_PHY_SELECTION_HARDWARE_DEFAULT:
			case PORT_HW_CFG_PHY_SELECTION_FIRST_PHY_PRIORITY:
			/* In this option, the first PHY makes sure to pass the
			 * traffic through itself only.
			 * Its not clear how to reset the link on the second phy
			 */
				active_external_phy = EXT_PHY1;
				break;
			case PORT_HW_CFG_PHY_SELECTION_SECOND_PHY_PRIORITY:
			/* In this option, the first PHY makes sure to pass the
			 * traffic through the second PHY.
			 */
				active_external_phy = EXT_PHY2;
				break;
			default:
			/* Link indication on both PHYs with the following cases
			 * is invalid:
			 * - FIRST_PHY means that second phy wasn't initialized,
			 * hence its link is expected to be down
			 * - SECOND_PHY means that first phy should not be able
			 * to link up by itself (using configuration)
			 * - DEFAULT should be overriden during initialiazation
			 */
				DP(NETIF_MSG_LINK, "Invalid link indication"
					   "mpc=0x%x. DISABLING LINK !!!\n",
					   params->multi_phy_config);
				ext_phy_link_up = 0;
				break;
			}
		}
	}
	prev_line_speed = vars->line_speed;
	/* Step 2:
	 * Read the status of the internal phy. In case of
	 * DIRECT_SINGLE_MEDIA board, this link is the external link,
	 * otherwise this is the link between the 577xx and the first
	 * external phy
	 */
	if (params->phy[INT_PHY].read_status)
		params->phy[INT_PHY].read_status(
			&params->phy[INT_PHY],
			params, vars);
	/* The INT_PHY flow control reside in the vars. This include the
	 * case where the speed or flow control are not set to AUTO.
	 * Otherwise, the active external phy flow control result is set
	 * to the vars. The ext_phy_line_speed is needed to check if the
	 * speed is different between the internal phy and external phy.
	 * This case may be result of intermediate link speed change.
	 */
	if (active_external_phy > INT_PHY) {
		vars->flow_ctrl = phy_vars[active_external_phy].flow_ctrl;
		/* Link speed is taken from the XGXS. AN and FC result from
		 * the external phy.
		 */
		vars->link_status |= phy_vars[active_external_phy].link_status;

		/* if active_external_phy is first PHY and link is up - disable
		 * disable TX on second external PHY
		 */
		if (active_external_phy == EXT_PHY1) {
			if (params->phy[EXT_PHY2].phy_specific_func) {
				DP(NETIF_MSG_LINK,
				   "Disabling TX on EXT_PHY2\n");
				params->phy[EXT_PHY2].phy_specific_func(
					&params->phy[EXT_PHY2],
					params, DISABLE_TX);
			}
		}

		ext_phy_line_speed = phy_vars[active_external_phy].line_speed;
		vars->duplex = phy_vars[active_external_phy].duplex;
		if (params->phy[active_external_phy].supported &
		    SUPPORTED_FIBRE)
			vars->link_status |= LINK_STATUS_SERDES_LINK;
		else
			vars->link_status &= ~LINK_STATUS_SERDES_LINK;
		DP(NETIF_MSG_LINK, "Active external phy selected: %x\n",
			   active_external_phy);
	}

	for (phy_index = EXT_PHY1; phy_index < params->num_phys;
	      phy_index++) {
		if (params->phy[phy_index].flags &
		    FLAGS_REARM_LATCH_SIGNAL) {
			bnx2x_rearm_latch_signal(bp, port,
						 phy_index ==
						 active_external_phy);
			break;
		}
	}
	DP(NETIF_MSG_LINK, "vars->flow_ctrl = 0x%x, vars->link_status = 0x%x,"
		   " ext_phy_line_speed = %d\n", vars->flow_ctrl,
		   vars->link_status, ext_phy_line_speed);
	/* Upon link speed change set the NIG into drain mode. Comes to
	 * deals with possible FIFO glitch due to clk change when speed
	 * is decreased without link down indicator
	 */

	if (vars->phy_link_up) {
		if (!(SINGLE_MEDIA_DIRECT(params)) && ext_phy_link_up &&
		    (ext_phy_line_speed != vars->line_speed)) {
			DP(NETIF_MSG_LINK, "Internal link speed %d is"
				   " different than the external"
				   " link speed %d\n", vars->line_speed,
				   ext_phy_line_speed);
			vars->phy_link_up = 0;
		} else if (prev_line_speed != vars->line_speed) {
			REG_WR(bp, NIG_REG_EGRESS_DRAIN0_MODE + params->port*4,
			       0);
			msleep(1);
		}
	}

	/* anything 10 and over uses the bmac */
	link_10g_plus = (vars->line_speed >= SPEED_10000);

	bnx2x_link_int_ack(params, vars, link_10g_plus);

	/* In case external phy link is up, and internal link is down
	 * (not initialized yet probably after link initialization, it
	 * needs to be initialized.
	 * Note that after link down-up as result of cable plug, the xgxs
	 * link would probably become up again without the need
	 * initialize it
	 */
	if (!(SINGLE_MEDIA_DIRECT(params))) {
		DP(NETIF_MSG_LINK, "ext_phy_link_up = %d, int_link_up = %d,"
			   " init_preceding = %d\n", ext_phy_link_up,
			   vars->phy_link_up,
			   params->phy[EXT_PHY1].flags &
			   FLAGS_INIT_XGXS_FIRST);
		if (!(params->phy[EXT_PHY1].flags &
		      FLAGS_INIT_XGXS_FIRST)
		    && ext_phy_link_up && !vars->phy_link_up) {
			vars->line_speed = ext_phy_line_speed;
			if (vars->line_speed < SPEED_1000)
				vars->phy_flags |= PHY_SGMII_FLAG;
			else
				vars->phy_flags &= ~PHY_SGMII_FLAG;

			if (params->phy[INT_PHY].config_init)
				params->phy[INT_PHY].config_init(
					&params->phy[INT_PHY], params,
						vars);
		}
	}
	/* Link is up only if both local phy and external phy (in case of
	 * non-direct board) are up and no fault detected on active PHY.
	 */
	vars->link_up = (vars->phy_link_up &&
			 (ext_phy_link_up ||
			  SINGLE_MEDIA_DIRECT(params)) &&
			 (phy_vars[active_external_phy].fault_detected == 0));

	/* Update the PFC configuration in case it was changed */
	if (params->feature_config_flags & FEATURE_CONFIG_PFC_ENABLED)
		vars->link_status |= LINK_STATUS_PFC_ENABLED;
	else
		vars->link_status &= ~LINK_STATUS_PFC_ENABLED;

	if (vars->link_up)
		rc = bnx2x_update_link_up(params, vars, link_10g_plus);
	else
		rc = bnx2x_update_link_down(params, vars);

	/* Update MCP link status was changed */
	if (params->feature_config_flags & FEATURE_CONFIG_BC_SUPPORTS_AFEX)
		bnx2x_fw_command(bp, DRV_MSG_CODE_LINK_STATUS_CHANGED, 0);

	return rc;
}

/*****************************************************************************/
/*			    External Phy section			     */
/*****************************************************************************/
void bnx2x_ext_phy_hw_reset(struct bnx2x *bp, u8 port)
{
	bnx2x_set_gpio(bp, MISC_REGISTERS_GPIO_1,
		       MISC_REGISTERS_GPIO_OUTPUT_LOW, port);
	msleep(1);
	bnx2x_set_gpio(bp, MISC_REGISTERS_GPIO_1,
		       MISC_REGISTERS_GPIO_OUTPUT_HIGH, port);
}

static void bnx2x_save_spirom_version(struct bnx2x *bp, u8 port,
				      u32 spirom_ver, u32 ver_addr)
{
	DP(NETIF_MSG_LINK, "FW version 0x%x:0x%x for port %d\n",
		 (u16)(spirom_ver>>16), (u16)spirom_ver, port);

	if (ver_addr)
		REG_WR(bp, ver_addr, spirom_ver);
}

static void bnx2x_save_bcm_spirom_ver(struct bnx2x *bp,
				      struct bnx2x_phy *phy,
				      u8 port)
{
	u16 fw_ver1, fw_ver2;

	bnx2x_cl45_read(bp, phy, MDIO_PMA_DEVAD,
			MDIO_PMA_REG_ROM_VER1, &fw_ver1);
	bnx2x_cl45_read(bp, phy, MDIO_PMA_DEVAD,
			MDIO_PMA_REG_ROM_VER2, &fw_ver2);
	bnx2x_save_spirom_version(bp, port, (u32)(fw_ver1<<16 | fw_ver2),
				  phy->ver_addr);
}

static void bnx2x_ext_phy_10G_an_resolve(struct bnx2x *bp,
				       struct bnx2x_phy *phy,
				       struct link_vars *vars)
{
	u16 val;
	bnx2x_cl45_read(bp, phy,
			MDIO_AN_DEVAD,
			MDIO_AN_REG_STATUS, &val);
	bnx2x_cl45_read(bp, phy,
			MDIO_AN_DEVAD,
			MDIO_AN_REG_STATUS, &val);
	if (val & (1<<5))
		vars->link_status |= LINK_STATUS_AUTO_NEGOTIATE_COMPLETE;
	if ((val & (1<<0)) == 0)
		vars->link_status |= LINK_STATUS_PARALLEL_DETECTION_USED;
}

/******************************************************************/
/*		common BCM8073/BCM8727 PHY SECTION		  */
/******************************************************************/
static void bnx2x_8073_resolve_fc(struct bnx2x_phy *phy,
				  struct link_params *params,
				  struct link_vars *vars)
{
	struct bnx2x *bp = params->bp;
	if (phy->req_line_speed == SPEED_10 ||
	    phy->req_line_speed == SPEED_100) {
		vars->flow_ctrl = phy->req_flow_ctrl;
		return;
	}

	if (bnx2x_ext_phy_resolve_fc(phy, params, vars) &&
	    (vars->flow_ctrl == BNX2X_FLOW_CTRL_NONE)) {
		u16 pause_result;
		u16 ld_pause;		/* local */
		u16 lp_pause;		/* link partner */
		bnx2x_cl45_read(bp, phy,
				MDIO_AN_DEVAD,
				MDIO_AN_REG_CL37_FC_LD, &ld_pause);

		bnx2x_cl45_read(bp, phy,
				MDIO_AN_DEVAD,
				MDIO_AN_REG_CL37_FC_LP, &lp_pause);
		pause_result = (ld_pause &
				MDIO_COMBO_IEEE0_AUTO_NEG_ADV_PAUSE_BOTH) >> 5;
		pause_result |= (lp_pause &
				 MDIO_COMBO_IEEE0_AUTO_NEG_ADV_PAUSE_BOTH) >> 7;

		bnx2x_pause_resolve(vars, pause_result);
		DP(NETIF_MSG_LINK, "Ext PHY CL37 pause result 0x%x\n",
			   pause_result);
	}
}
static int bnx2x_8073_8727_external_rom_boot(struct bnx2x *bp,
					     struct bnx2x_phy *phy,
					     u8 port)
{
	u32 count = 0;
	u16 fw_ver1, fw_msgout;
	int rc = 0;

	/* Boot port from external ROM  */
	/* EDC grst */
	bnx2x_cl45_write(bp, phy,
			 MDIO_PMA_DEVAD,
			 MDIO_PMA_REG_GEN_CTRL,
			 0x0001);

	/* ucode reboot and rst */
	bnx2x_cl45_write(bp, phy,
			 MDIO_PMA_DEVAD,
			 MDIO_PMA_REG_GEN_CTRL,
			 0x008c);

	bnx2x_cl45_write(bp, phy,
			 MDIO_PMA_DEVAD,
			 MDIO_PMA_REG_MISC_CTRL1, 0x0001);

	/* Reset internal microprocessor */
	bnx2x_cl45_write(bp, phy,
			 MDIO_PMA_DEVAD,
			 MDIO_PMA_REG_GEN_CTRL,
			 MDIO_PMA_REG_GEN_CTRL_ROM_MICRO_RESET);

	/* Release srst bit */
	bnx2x_cl45_write(bp, phy,
			 MDIO_PMA_DEVAD,
			 MDIO_PMA_REG_GEN_CTRL,
			 MDIO_PMA_REG_GEN_CTRL_ROM_RESET_INTERNAL_MP);

	/* Delay 100ms per the PHY specifications */
	msleep(100);

	/* 8073 sometimes taking longer to download */
	do {
		count++;
		if (count > 300) {
			DP(NETIF_MSG_LINK,
				 "bnx2x_8073_8727_external_rom_boot port %x:"
				 "Download failed. fw version = 0x%x\n",
				 port, fw_ver1);
			rc = -EINVAL;
			break;
		}

		bnx2x_cl45_read(bp, phy,
				MDIO_PMA_DEVAD,
				MDIO_PMA_REG_ROM_VER1, &fw_ver1);
		bnx2x_cl45_read(bp, phy,
				MDIO_PMA_DEVAD,
				MDIO_PMA_REG_M8051_MSGOUT_REG, &fw_msgout);

		msleep(1);
	} while (fw_ver1 == 0 || fw_ver1 == 0x4321 ||
			((fw_msgout & 0xff) != 0x03 && (phy->type ==
			PORT_HW_CFG_XGXS_EXT_PHY_TYPE_BCM8073)));

	/* Clear ser_boot_ctl bit */
	bnx2x_cl45_write(bp, phy,
			 MDIO_PMA_DEVAD,
			 MDIO_PMA_REG_MISC_CTRL1, 0x0000);
	bnx2x_save_bcm_spirom_ver(bp, phy, port);

	DP(NETIF_MSG_LINK,
		 "bnx2x_8073_8727_external_rom_boot port %x:"
		 "Download complete. fw version = 0x%x\n",
		 port, fw_ver1);

	return rc;
}

/******************************************************************/
/*			BCM8073 PHY SECTION			  */
/******************************************************************/
static int bnx2x_8073_is_snr_needed(struct bnx2x *bp, struct bnx2x_phy *phy)
{
	/* This is only required for 8073A1, version 102 only */
	u16 val;

	/* Read 8073 HW revision*/
	bnx2x_cl45_read(bp, phy,
			MDIO_PMA_DEVAD,
			MDIO_PMA_REG_8073_CHIP_REV, &val);

	if (val != 1) {
		/* No need to workaround in 8073 A1 */
		return 0;
	}

	bnx2x_cl45_read(bp, phy,
			MDIO_PMA_DEVAD,
			MDIO_PMA_REG_ROM_VER2, &val);

	/* SNR should be applied only for version 0x102 */
	if (val != 0x102)
		return 0;

	return 1;
}

static int bnx2x_8073_xaui_wa(struct bnx2x *bp, struct bnx2x_phy *phy)
{
	u16 val, cnt, cnt1 ;

	bnx2x_cl45_read(bp, phy,
			MDIO_PMA_DEVAD,
			MDIO_PMA_REG_8073_CHIP_REV, &val);

	if (val > 0) {
		/* No need to workaround in 8073 A1 */
		return 0;
	}
	/* XAUI workaround in 8073 A0: */

	/* After loading the boot ROM and restarting Autoneg, poll
	 * Dev1, Reg $C820:
	 */

	for (cnt = 0; cnt < 1000; cnt++) {
		bnx2x_cl45_read(bp, phy,
				MDIO_PMA_DEVAD,
				MDIO_PMA_REG_8073_SPEED_LINK_STATUS,
				&val);
		  /* If bit [14] = 0 or bit [13] = 0, continue on with
		   * system initialization (XAUI work-around not required, as
		   * these bits indicate 2.5G or 1G link up).
		   */
		if (!(val & (1<<14)) || !(val & (1<<13))) {
			DP(NETIF_MSG_LINK, "XAUI work-around not required\n");
			return 0;
		} else if (!(val & (1<<15))) {
			DP(NETIF_MSG_LINK, "bit 15 went off\n");
			/* If bit 15 is 0, then poll Dev1, Reg $C841 until it's
			 * MSB (bit15) goes to 1 (indicating that the XAUI
			 * workaround has completed), then continue on with
			 * system initialization.
			 */
			for (cnt1 = 0; cnt1 < 1000; cnt1++) {
				bnx2x_cl45_read(bp, phy,
					MDIO_PMA_DEVAD,
					MDIO_PMA_REG_8073_XAUI_WA, &val);
				if (val & (1<<15)) {
					DP(NETIF_MSG_LINK,
					  "XAUI workaround has completed\n");
					return 0;
				 }
				 msleep(3);
			}
			break;
		}
		msleep(3);
	}
	DP(NETIF_MSG_LINK, "Warning: XAUI work-around timeout !!!\n");
	return -EINVAL;
}

static void bnx2x_807x_force_10G(struct bnx2x *bp, struct bnx2x_phy *phy)
{
	/* Force KR or KX */
	bnx2x_cl45_write(bp, phy,
			 MDIO_PMA_DEVAD, MDIO_PMA_REG_CTRL, 0x2040);
	bnx2x_cl45_write(bp, phy,
			 MDIO_PMA_DEVAD, MDIO_PMA_REG_10G_CTRL2, 0x000b);
	bnx2x_cl45_write(bp, phy,
			 MDIO_PMA_DEVAD, MDIO_PMA_REG_BCM_CTRL, 0x0000);
	bnx2x_cl45_write(bp, phy,
			 MDIO_AN_DEVAD, MDIO_AN_REG_CTRL, 0x0000);
}

static void bnx2x_8073_set_pause_cl37(struct link_params *params,
				      struct bnx2x_phy *phy,
				      struct link_vars *vars)
{
	u16 cl37_val;
	struct bnx2x *bp = params->bp;
	bnx2x_cl45_read(bp, phy,
			MDIO_AN_DEVAD, MDIO_AN_REG_CL37_FC_LD, &cl37_val);

	cl37_val &= ~MDIO_COMBO_IEEE0_AUTO_NEG_ADV_PAUSE_BOTH;
	/* Please refer to Table 28B-3 of 802.3ab-1999 spec. */
	bnx2x_calc_ieee_aneg_adv(phy, params, &vars->ieee_fc);
	if ((vars->ieee_fc &
	    MDIO_COMBO_IEEE0_AUTO_NEG_ADV_PAUSE_SYMMETRIC) ==
	    MDIO_COMBO_IEEE0_AUTO_NEG_ADV_PAUSE_SYMMETRIC) {
		cl37_val |=  MDIO_COMBO_IEEE0_AUTO_NEG_ADV_PAUSE_SYMMETRIC;
	}
	if ((vars->ieee_fc &
	    MDIO_COMBO_IEEE0_AUTO_NEG_ADV_PAUSE_ASYMMETRIC) ==
	    MDIO_COMBO_IEEE0_AUTO_NEG_ADV_PAUSE_ASYMMETRIC) {
		cl37_val |=  MDIO_COMBO_IEEE0_AUTO_NEG_ADV_PAUSE_ASYMMETRIC;
	}
	if ((vars->ieee_fc &
	    MDIO_COMBO_IEEE0_AUTO_NEG_ADV_PAUSE_BOTH) ==
	    MDIO_COMBO_IEEE0_AUTO_NEG_ADV_PAUSE_BOTH) {
		cl37_val |= MDIO_COMBO_IEEE0_AUTO_NEG_ADV_PAUSE_BOTH;
	}
	DP(NETIF_MSG_LINK,
		 "Ext phy AN advertize cl37 0x%x\n", cl37_val);

	bnx2x_cl45_write(bp, phy,
			 MDIO_AN_DEVAD, MDIO_AN_REG_CL37_FC_LD, cl37_val);
	msleep(500);
}

static int bnx2x_8073_config_init(struct bnx2x_phy *phy,
				  struct link_params *params,
				  struct link_vars *vars)
{
	struct bnx2x *bp = params->bp;
	u16 val = 0, tmp1;
	u8 gpio_port;
	DP(NETIF_MSG_LINK, "Init 8073\n");

	if (CHIP_IS_E2(bp))
		gpio_port = BP_PATH(bp);
	else
		gpio_port = params->port;
	/* Restore normal power mode*/
	bnx2x_set_gpio(bp, MISC_REGISTERS_GPIO_2,
		       MISC_REGISTERS_GPIO_OUTPUT_HIGH, gpio_port);

	bnx2x_set_gpio(bp, MISC_REGISTERS_GPIO_1,
		       MISC_REGISTERS_GPIO_OUTPUT_HIGH, gpio_port);

	/* enable LASI */
	bnx2x_cl45_write(bp, phy,
			 MDIO_PMA_DEVAD, MDIO_PMA_LASI_RXCTRL, (1<<2));
	bnx2x_cl45_write(bp, phy,
			 MDIO_PMA_DEVAD, MDIO_PMA_LASI_CTRL,  0x0004);

	bnx2x_8073_set_pause_cl37(params, phy, vars);

	bnx2x_cl45_read(bp, phy,
			MDIO_PMA_DEVAD, MDIO_PMA_REG_M8051_MSGOUT_REG, &tmp1);

	bnx2x_cl45_read(bp, phy,
			MDIO_PMA_DEVAD, MDIO_PMA_LASI_RXSTAT, &tmp1);

	DP(NETIF_MSG_LINK, "Before rom RX_ALARM(port1): 0x%x\n", tmp1);

	/* Swap polarity if required - Must be done only in non-1G mode */
	if (params->lane_config & PORT_HW_CFG_SWAP_PHY_POLARITY_ENABLED) {
		/* Configure the 8073 to swap _P and _N of the KR lines */
		DP(NETIF_MSG_LINK, "Swapping polarity for the 8073\n");
		/* 10G Rx/Tx and 1G Tx signal polarity swap */
		bnx2x_cl45_read(bp, phy,
				MDIO_PMA_DEVAD,
				MDIO_PMA_REG_8073_OPT_DIGITAL_CTRL, &val);
		bnx2x_cl45_write(bp, phy,
				 MDIO_PMA_DEVAD,
				 MDIO_PMA_REG_8073_OPT_DIGITAL_CTRL,
				 (val | (3<<9)));
	}


	/* Enable CL37 BAM */
	if (REG_RD(bp, params->shmem_base +
			 offsetof(struct shmem_region, dev_info.
				  port_hw_config[params->port].default_cfg)) &
	    PORT_HW_CFG_ENABLE_BAM_ON_KR_ENABLED) {

		bnx2x_cl45_read(bp, phy,
				MDIO_AN_DEVAD,
				MDIO_AN_REG_8073_BAM, &val);
		bnx2x_cl45_write(bp, phy,
				 MDIO_AN_DEVAD,
				 MDIO_AN_REG_8073_BAM, val | 1);
		DP(NETIF_MSG_LINK, "Enable CL37 BAM on KR\n");
	}
	if (params->loopback_mode == LOOPBACK_EXT) {
		bnx2x_807x_force_10G(bp, phy);
		DP(NETIF_MSG_LINK, "Forced speed 10G on 807X\n");
		return 0;
	} else {
		bnx2x_cl45_write(bp, phy,
				 MDIO_PMA_DEVAD, MDIO_PMA_REG_BCM_CTRL, 0x0002);
	}
	if (phy->req_line_speed != SPEED_AUTO_NEG) {
		if (phy->req_line_speed == SPEED_10000) {
			val = (1<<7);
		} else if (phy->req_line_speed ==  SPEED_2500) {
			val = (1<<5);
			/* Note that 2.5G works only when used with 1G
			 * advertisement
			 */
		} else
			val = (1<<5);
	} else {
		val = 0;
		if (phy->speed_cap_mask &
			PORT_HW_CFG_SPEED_CAPABILITY_D0_10G)
			val |= (1<<7);

		/* Note that 2.5G works only when used with 1G advertisement */
		if (phy->speed_cap_mask &
			(PORT_HW_CFG_SPEED_CAPABILITY_D0_1G |
			 PORT_HW_CFG_SPEED_CAPABILITY_D0_2_5G))
			val |= (1<<5);
		DP(NETIF_MSG_LINK, "807x autoneg val = 0x%x\n", val);
	}

	bnx2x_cl45_write(bp, phy, MDIO_AN_DEVAD, MDIO_AN_REG_ADV, val);
	bnx2x_cl45_read(bp, phy, MDIO_AN_DEVAD, MDIO_AN_REG_8073_2_5G, &tmp1);

	if (((phy->speed_cap_mask & PORT_HW_CFG_SPEED_CAPABILITY_D0_2_5G) &&
	     (phy->req_line_speed == SPEED_AUTO_NEG)) ||
	    (phy->req_line_speed == SPEED_2500)) {
		u16 phy_ver;
		/* Allow 2.5G for A1 and above */
		bnx2x_cl45_read(bp, phy,
				MDIO_PMA_DEVAD, MDIO_PMA_REG_8073_CHIP_REV,
				&phy_ver);
		DP(NETIF_MSG_LINK, "Add 2.5G\n");
		if (phy_ver > 0)
			tmp1 |= 1;
		else
			tmp1 &= 0xfffe;
	} else {
		DP(NETIF_MSG_LINK, "Disable 2.5G\n");
		tmp1 &= 0xfffe;
	}

	bnx2x_cl45_write(bp, phy, MDIO_AN_DEVAD, MDIO_AN_REG_8073_2_5G, tmp1);
	/* Add support for CL37 (passive mode) II */

	bnx2x_cl45_read(bp, phy, MDIO_AN_DEVAD, MDIO_AN_REG_CL37_FC_LD, &tmp1);
	bnx2x_cl45_write(bp, phy, MDIO_AN_DEVAD, MDIO_AN_REG_CL37_FC_LD,
			 (tmp1 | ((phy->req_duplex == DUPLEX_FULL) ?
				  0x20 : 0x40)));

	/* Add support for CL37 (passive mode) III */
	bnx2x_cl45_write(bp, phy, MDIO_AN_DEVAD, MDIO_AN_REG_CL37_AN, 0x1000);

	/* The SNR will improve about 2db by changing BW and FEE main
	 * tap. Rest commands are executed after link is up
	 * Change FFE main cursor to 5 in EDC register
	 */
	if (bnx2x_8073_is_snr_needed(bp, phy))
		bnx2x_cl45_write(bp, phy,
				 MDIO_PMA_DEVAD, MDIO_PMA_REG_EDC_FFE_MAIN,
				 0xFB0C);

	/* Enable FEC (Forware Error Correction) Request in the AN */
	bnx2x_cl45_read(bp, phy, MDIO_AN_DEVAD, MDIO_AN_REG_ADV2, &tmp1);
	tmp1 |= (1<<15);
	bnx2x_cl45_write(bp, phy, MDIO_AN_DEVAD, MDIO_AN_REG_ADV2, tmp1);

	bnx2x_ext_phy_set_pause(params, phy, vars);

	/* Restart autoneg */
	msleep(500);
	bnx2x_cl45_write(bp, phy, MDIO_AN_DEVAD, MDIO_AN_REG_CTRL, 0x1200);
	DP(NETIF_MSG_LINK, "807x Autoneg Restart: Advertise 1G=%x, 10G=%x\n",
		   ((val & (1<<5)) > 0), ((val & (1<<7)) > 0));
	return 0;
}

static u8 bnx2x_8073_read_status(struct bnx2x_phy *phy,
				 struct link_params *params,
				 struct link_vars *vars)
{
	struct bnx2x *bp = params->bp;
	u8 link_up = 0;
	u16 val1, val2;
	u16 link_status = 0;
	u16 an1000_status = 0;

	bnx2x_cl45_read(bp, phy,
			MDIO_PMA_DEVAD, MDIO_PMA_LASI_STAT, &val1);

	DP(NETIF_MSG_LINK, "8703 LASI status 0x%x\n", val1);

	/* clear the interrupt LASI status register */
	bnx2x_cl45_read(bp, phy,
			MDIO_PCS_DEVAD, MDIO_PCS_REG_STATUS, &val2);
	bnx2x_cl45_read(bp, phy,
			MDIO_PCS_DEVAD, MDIO_PCS_REG_STATUS, &val1);
	DP(NETIF_MSG_LINK, "807x PCS status 0x%x->0x%x\n", val2, val1);
	/* Clear MSG-OUT */
	bnx2x_cl45_read(bp, phy,
			MDIO_PMA_DEVAD, MDIO_PMA_REG_M8051_MSGOUT_REG, &val1);

	/* Check the LASI */
	bnx2x_cl45_read(bp, phy,
			MDIO_PMA_DEVAD, MDIO_PMA_LASI_RXSTAT, &val2);

	DP(NETIF_MSG_LINK, "KR 0x9003 0x%x\n", val2);

	/* Check the link status */
	bnx2x_cl45_read(bp, phy,
			MDIO_PCS_DEVAD, MDIO_PCS_REG_STATUS, &val2);
	DP(NETIF_MSG_LINK, "KR PCS status 0x%x\n", val2);

	bnx2x_cl45_read(bp, phy,
			MDIO_PMA_DEVAD, MDIO_PMA_REG_STATUS, &val2);
	bnx2x_cl45_read(bp, phy,
			MDIO_PMA_DEVAD, MDIO_PMA_REG_STATUS, &val1);
	link_up = ((val1 & 4) == 4);
	DP(NETIF_MSG_LINK, "PMA_REG_STATUS=0x%x\n", val1);

	if (link_up &&
	     ((phy->req_line_speed != SPEED_10000))) {
		if (bnx2x_8073_xaui_wa(bp, phy) != 0)
			return 0;
	}
	bnx2x_cl45_read(bp, phy,
			MDIO_AN_DEVAD, MDIO_AN_REG_LINK_STATUS, &an1000_status);
	bnx2x_cl45_read(bp, phy,
			MDIO_AN_DEVAD, MDIO_AN_REG_LINK_STATUS, &an1000_status);

	/* Check the link status on 1.1.2 */
	bnx2x_cl45_read(bp, phy,
			MDIO_PMA_DEVAD, MDIO_PMA_REG_STATUS, &val2);
	bnx2x_cl45_read(bp, phy,
			MDIO_PMA_DEVAD, MDIO_PMA_REG_STATUS, &val1);
	DP(NETIF_MSG_LINK, "KR PMA status 0x%x->0x%x,"
		   "an_link_status=0x%x\n", val2, val1, an1000_status);

	link_up = (((val1 & 4) == 4) || (an1000_status & (1<<1)));
	if (link_up && bnx2x_8073_is_snr_needed(bp, phy)) {
		/* The SNR will improve about 2dbby changing the BW and FEE main
		 * tap. The 1st write to change FFE main tap is set before
		 * restart AN. Change PLL Bandwidth in EDC register
		 */
		bnx2x_cl45_write(bp, phy,
				 MDIO_PMA_DEVAD, MDIO_PMA_REG_PLL_BANDWIDTH,
				 0x26BC);

		/* Change CDR Bandwidth in EDC register */
		bnx2x_cl45_write(bp, phy,
				 MDIO_PMA_DEVAD, MDIO_PMA_REG_CDR_BANDWIDTH,
				 0x0333);
	}
	bnx2x_cl45_read(bp, phy,
			MDIO_PMA_DEVAD, MDIO_PMA_REG_8073_SPEED_LINK_STATUS,
			&link_status);

	/* Bits 0..2 --> speed detected, bits 13..15--> link is down */
	if ((link_status & (1<<2)) && (!(link_status & (1<<15)))) {
		link_up = 1;
		vars->line_speed = SPEED_10000;
		DP(NETIF_MSG_LINK, "port %x: External link up in 10G\n",
			   params->port);
	} else if ((link_status & (1<<1)) && (!(link_status & (1<<14)))) {
		link_up = 1;
		vars->line_speed = SPEED_2500;
		DP(NETIF_MSG_LINK, "port %x: External link up in 2.5G\n",
			   params->port);
	} else if ((link_status & (1<<0)) && (!(link_status & (1<<13)))) {
		link_up = 1;
		vars->line_speed = SPEED_1000;
		DP(NETIF_MSG_LINK, "port %x: External link up in 1G\n",
			   params->port);
	} else {
		link_up = 0;
		DP(NETIF_MSG_LINK, "port %x: External link is down\n",
			   params->port);
	}

	if (link_up) {
		/* Swap polarity if required */
		if (params->lane_config &
		    PORT_HW_CFG_SWAP_PHY_POLARITY_ENABLED) {
			/* Configure the 8073 to swap P and N of the KR lines */
			bnx2x_cl45_read(bp, phy,
					MDIO_XS_DEVAD,
					MDIO_XS_REG_8073_RX_CTRL_PCIE, &val1);
			/* Set bit 3 to invert Rx in 1G mode and clear this bit
			 * when it`s in 10G mode.
			 */
			if (vars->line_speed == SPEED_1000) {
				DP(NETIF_MSG_LINK, "Swapping 1G polarity for"
					      "the 8073\n");
				val1 |= (1<<3);
			} else
				val1 &= ~(1<<3);

			bnx2x_cl45_write(bp, phy,
					 MDIO_XS_DEVAD,
					 MDIO_XS_REG_8073_RX_CTRL_PCIE,
					 val1);
		}
		bnx2x_ext_phy_10G_an_resolve(bp, phy, vars);
		bnx2x_8073_resolve_fc(phy, params, vars);
		vars->duplex = DUPLEX_FULL;
	}

	if (vars->link_status & LINK_STATUS_AUTO_NEGOTIATE_COMPLETE) {
		bnx2x_cl45_read(bp, phy, MDIO_AN_DEVAD,
				MDIO_AN_REG_LP_AUTO_NEG2, &val1);

		if (val1 & (1<<5))
			vars->link_status |=
				LINK_STATUS_LINK_PARTNER_1000TFD_CAPABLE;
		if (val1 & (1<<7))
			vars->link_status |=
				LINK_STATUS_LINK_PARTNER_10GXFD_CAPABLE;
	}

	return link_up;
}

static void bnx2x_8073_link_reset(struct bnx2x_phy *phy,
				  struct link_params *params)
{
	struct bnx2x *bp = params->bp;
	u8 gpio_port;
	if (CHIP_IS_E2(bp))
		gpio_port = BP_PATH(bp);
	else
		gpio_port = params->port;
	DP(NETIF_MSG_LINK, "Setting 8073 port %d into low power mode\n",
	   gpio_port);
	bnx2x_set_gpio(bp, MISC_REGISTERS_GPIO_2,
		       MISC_REGISTERS_GPIO_OUTPUT_LOW,
		       gpio_port);
}

/******************************************************************/
/*			BCM8705 PHY SECTION			  */
/******************************************************************/
static int bnx2x_8705_config_init(struct bnx2x_phy *phy,
				  struct link_params *params,
				  struct link_vars *vars)
{
	struct bnx2x *bp = params->bp;
	DP(NETIF_MSG_LINK, "init 8705\n");
	/* Restore normal power mode*/
	bnx2x_set_gpio(bp, MISC_REGISTERS_GPIO_2,
		       MISC_REGISTERS_GPIO_OUTPUT_HIGH, params->port);
	/* HW reset */
	bnx2x_ext_phy_hw_reset(bp, params->port);
	bnx2x_cl45_write(bp, phy, MDIO_PMA_DEVAD, MDIO_PMA_REG_CTRL, 0xa040);
	bnx2x_wait_reset_complete(bp, phy, params);

	bnx2x_cl45_write(bp, phy,
			 MDIO_PMA_DEVAD, MDIO_PMA_REG_MISC_CTRL, 0x8288);
	bnx2x_cl45_write(bp, phy,
			 MDIO_PMA_DEVAD, MDIO_PMA_REG_PHY_IDENTIFIER, 0x7fbf);
	bnx2x_cl45_write(bp, phy,
			 MDIO_PMA_DEVAD, MDIO_PMA_REG_CMU_PLL_BYPASS, 0x0100);
	bnx2x_cl45_write(bp, phy,
			 MDIO_WIS_DEVAD, MDIO_WIS_REG_LASI_CNTL, 0x1);
	/* BCM8705 doesn't have microcode, hence the 0 */
	bnx2x_save_spirom_version(bp, params->port, params->shmem_base, 0);
	return 0;
}

static u8 bnx2x_8705_read_status(struct bnx2x_phy *phy,
				 struct link_params *params,
				 struct link_vars *vars)
{
	u8 link_up = 0;
	u16 val1, rx_sd;
	struct bnx2x *bp = params->bp;
	DP(NETIF_MSG_LINK, "read status 8705\n");
	bnx2x_cl45_read(bp, phy,
		      MDIO_WIS_DEVAD, MDIO_WIS_REG_LASI_STATUS, &val1);
	DP(NETIF_MSG_LINK, "8705 LASI status 0x%x\n", val1);

	bnx2x_cl45_read(bp, phy,
		      MDIO_WIS_DEVAD, MDIO_WIS_REG_LASI_STATUS, &val1);
	DP(NETIF_MSG_LINK, "8705 LASI status 0x%x\n", val1);

	bnx2x_cl45_read(bp, phy,
		      MDIO_PMA_DEVAD, MDIO_PMA_REG_RX_SD, &rx_sd);

	bnx2x_cl45_read(bp, phy,
		      MDIO_PMA_DEVAD, 0xc809, &val1);
	bnx2x_cl45_read(bp, phy,
		      MDIO_PMA_DEVAD, 0xc809, &val1);

	DP(NETIF_MSG_LINK, "8705 1.c809 val=0x%x\n", val1);
	link_up = ((rx_sd & 0x1) && (val1 & (1<<9)) && ((val1 & (1<<8)) == 0));
	if (link_up) {
		vars->line_speed = SPEED_10000;
		bnx2x_ext_phy_resolve_fc(phy, params, vars);
	}
	return link_up;
}

/******************************************************************/
/*			SFP+ module Section			  */
/******************************************************************/
static void bnx2x_set_disable_pmd_transmit(struct link_params *params,
					   struct bnx2x_phy *phy,
					   u8 pmd_dis)
{
	struct bnx2x *bp = params->bp;
	/* Disable transmitter only for bootcodes which can enable it afterwards
	 * (for D3 link)
	 */
	if (pmd_dis) {
		if (params->feature_config_flags &
		     FEATURE_CONFIG_BC_SUPPORTS_SFP_TX_DISABLED)
			DP(NETIF_MSG_LINK, "Disabling PMD transmitter\n");
		else {
			DP(NETIF_MSG_LINK, "NOT disabling PMD transmitter\n");
			return;
		}
	} else
		DP(NETIF_MSG_LINK, "Enabling PMD transmitter\n");
	bnx2x_cl45_write(bp, phy,
			 MDIO_PMA_DEVAD,
			 MDIO_PMA_REG_TX_DISABLE, pmd_dis);
}

static u8 bnx2x_get_gpio_port(struct link_params *params)
{
	u8 gpio_port;
	u32 swap_val, swap_override;
	struct bnx2x *bp = params->bp;
	if (CHIP_IS_E2(bp))
		gpio_port = BP_PATH(bp);
	else
		gpio_port = params->port;
	swap_val = REG_RD(bp, NIG_REG_PORT_SWAP);
	swap_override = REG_RD(bp, NIG_REG_STRAP_OVERRIDE);
	return gpio_port ^ (swap_val && swap_override);
}

static void bnx2x_sfp_e1e2_set_transmitter(struct link_params *params,
					   struct bnx2x_phy *phy,
					   u8 tx_en)
{
	u16 val;
	u8 port = params->port;
	struct bnx2x *bp = params->bp;
	u32 tx_en_mode;

	/* Disable/Enable transmitter ( TX laser of the SFP+ module.)*/
	tx_en_mode = REG_RD(bp, params->shmem_base +
			    offsetof(struct shmem_region,
				     dev_info.port_hw_config[port].sfp_ctrl)) &
		PORT_HW_CFG_TX_LASER_MASK;
	DP(NETIF_MSG_LINK, "Setting transmitter tx_en=%x for port %x "
			   "mode = %x\n", tx_en, port, tx_en_mode);
	switch (tx_en_mode) {
	case PORT_HW_CFG_TX_LASER_MDIO:

		bnx2x_cl45_read(bp, phy,
				MDIO_PMA_DEVAD,
				MDIO_PMA_REG_PHY_IDENTIFIER,
				&val);

		if (tx_en)
			val &= ~(1<<15);
		else
			val |= (1<<15);

		bnx2x_cl45_write(bp, phy,
				 MDIO_PMA_DEVAD,
				 MDIO_PMA_REG_PHY_IDENTIFIER,
				 val);
	break;
	case PORT_HW_CFG_TX_LASER_GPIO0:
	case PORT_HW_CFG_TX_LASER_GPIO1:
	case PORT_HW_CFG_TX_LASER_GPIO2:
	case PORT_HW_CFG_TX_LASER_GPIO3:
	{
		u16 gpio_pin;
		u8 gpio_port, gpio_mode;
		if (tx_en)
			gpio_mode = MISC_REGISTERS_GPIO_OUTPUT_HIGH;
		else
			gpio_mode = MISC_REGISTERS_GPIO_OUTPUT_LOW;

		gpio_pin = tx_en_mode - PORT_HW_CFG_TX_LASER_GPIO0;
		gpio_port = bnx2x_get_gpio_port(params);
		bnx2x_set_gpio(bp, gpio_pin, gpio_mode, gpio_port);
		break;
	}
	default:
		DP(NETIF_MSG_LINK, "Invalid TX_LASER_MDIO 0x%x\n", tx_en_mode);
		break;
	}
}

static void bnx2x_sfp_set_transmitter(struct link_params *params,
				      struct bnx2x_phy *phy,
				      u8 tx_en)
{
	struct bnx2x *bp = params->bp;
	DP(NETIF_MSG_LINK, "Setting SFP+ transmitter to %d\n", tx_en);
	if (CHIP_IS_E3(bp))
		bnx2x_sfp_e3_set_transmitter(params, phy, tx_en);
	else
		bnx2x_sfp_e1e2_set_transmitter(params, phy, tx_en);
}

static int bnx2x_8726_read_sfp_module_eeprom(struct bnx2x_phy *phy,
					     struct link_params *params,
					     u16 addr, u8 byte_cnt, u8 *o_buf)
{
	struct bnx2x *bp = params->bp;
	u16 val = 0;
	u16 i;
	if (byte_cnt > 16) {
		DP(NETIF_MSG_LINK,
		   "Reading from eeprom is limited to 0xf\n");
		return -EINVAL;
	}
	/* Set the read command byte count */
	bnx2x_cl45_write(bp, phy,
			 MDIO_PMA_DEVAD, MDIO_PMA_REG_SFP_TWO_WIRE_BYTE_CNT,
			 (byte_cnt | 0xa000));

	/* Set the read command address */
	bnx2x_cl45_write(bp, phy,
			 MDIO_PMA_DEVAD, MDIO_PMA_REG_SFP_TWO_WIRE_MEM_ADDR,
			 addr);

	/* Activate read command */
	bnx2x_cl45_write(bp, phy,
			 MDIO_PMA_DEVAD, MDIO_PMA_REG_SFP_TWO_WIRE_CTRL,
			 0x2c0f);

	/* Wait up to 500us for command complete status */
	for (i = 0; i < 100; i++) {
		bnx2x_cl45_read(bp, phy,
				MDIO_PMA_DEVAD,
				MDIO_PMA_REG_SFP_TWO_WIRE_CTRL, &val);
		if ((val & MDIO_PMA_REG_SFP_TWO_WIRE_CTRL_STATUS_MASK) ==
		    MDIO_PMA_REG_SFP_TWO_WIRE_STATUS_COMPLETE)
			break;
		udelay(5);
	}

	if ((val & MDIO_PMA_REG_SFP_TWO_WIRE_CTRL_STATUS_MASK) !=
		    MDIO_PMA_REG_SFP_TWO_WIRE_STATUS_COMPLETE) {
		DP(NETIF_MSG_LINK,
			 "Got bad status 0x%x when reading from SFP+ EEPROM\n",
			 (val & MDIO_PMA_REG_SFP_TWO_WIRE_CTRL_STATUS_MASK));
		return -EINVAL;
	}

	/* Read the buffer */
	for (i = 0; i < byte_cnt; i++) {
		bnx2x_cl45_read(bp, phy,
				MDIO_PMA_DEVAD,
				MDIO_PMA_REG_8726_TWO_WIRE_DATA_BUF + i, &val);
		o_buf[i] = (u8)(val & MDIO_PMA_REG_8726_TWO_WIRE_DATA_MASK);
	}

	for (i = 0; i < 100; i++) {
		bnx2x_cl45_read(bp, phy,
				MDIO_PMA_DEVAD,
				MDIO_PMA_REG_SFP_TWO_WIRE_CTRL, &val);
		if ((val & MDIO_PMA_REG_SFP_TWO_WIRE_CTRL_STATUS_MASK) ==
		    MDIO_PMA_REG_SFP_TWO_WIRE_STATUS_IDLE)
			return 0;
		msleep(1);
	}
	return -EINVAL;
}

static void bnx2x_warpcore_power_module(struct link_params *params,
					struct bnx2x_phy *phy,
					u8 power)
{
	u32 pin_cfg;
	struct bnx2x *bp = params->bp;

	pin_cfg = (REG_RD(bp, params->shmem_base +
			  offsetof(struct shmem_region,
			dev_info.port_hw_config[params->port].e3_sfp_ctrl)) &
			PORT_HW_CFG_E3_PWR_DIS_MASK) >>
			PORT_HW_CFG_E3_PWR_DIS_SHIFT;

	if (pin_cfg == PIN_CFG_NA)
		return;
	DP(NETIF_MSG_LINK, "Setting SFP+ module power to %d using pin cfg %d\n",
		       power, pin_cfg);
	/* Low ==> corresponding SFP+ module is powered
	 * high ==> the SFP+ module is powered down
	 */
	bnx2x_set_cfg_pin(bp, pin_cfg, power ^ 1);
}
static int bnx2x_warpcore_read_sfp_module_eeprom(struct bnx2x_phy *phy,
						 struct link_params *params,
						 u16 addr, u8 byte_cnt,
						 u8 *o_buf)
{
	int rc = 0;
	u8 i, j = 0, cnt = 0;
	u32 data_array[4];
	u16 addr32;
	struct bnx2x *bp = params->bp;
	if (byte_cnt > 16) {
		DP(NETIF_MSG_LINK,
		   "Reading from eeprom is limited to 16 bytes\n");
		return -EINVAL;
	}

	/* 4 byte aligned address */
	addr32 = addr & (~0x3);
	do {
		if (cnt == I2C_WA_PWR_ITER) {
			bnx2x_warpcore_power_module(params, phy, 0);
			/* Note that 100us are not enough here */
			usleep_range(1000,1000);
			bnx2x_warpcore_power_module(params, phy, 1);
		}
		rc = bnx2x_bsc_read(params, phy, 0xa0, addr32, 0, byte_cnt,
				    data_array);
	} while ((rc != 0) && (++cnt < I2C_WA_RETRY_CNT));

	if (rc == 0) {
		for (i = (addr - addr32); i < byte_cnt + (addr - addr32); i++) {
			o_buf[j] = *((u8 *)data_array + i);
			j++;
		}
	}

	return rc;
}

static int bnx2x_8727_read_sfp_module_eeprom(struct bnx2x_phy *phy,
					     struct link_params *params,
					     u16 addr, u8 byte_cnt, u8 *o_buf)
{
	struct bnx2x *bp = params->bp;
	u16 val, i;

	if (byte_cnt > 16) {
		DP(NETIF_MSG_LINK,
		   "Reading from eeprom is limited to 0xf\n");
		return -EINVAL;
	}

	/* Need to read from 1.8000 to clear it */
	bnx2x_cl45_read(bp, phy,
			MDIO_PMA_DEVAD,
			MDIO_PMA_REG_SFP_TWO_WIRE_CTRL,
			&val);

	/* Set the read command byte count */
	bnx2x_cl45_write(bp, phy,
			 MDIO_PMA_DEVAD,
			 MDIO_PMA_REG_SFP_TWO_WIRE_BYTE_CNT,
			 ((byte_cnt < 2) ? 2 : byte_cnt));

	/* Set the read command address */
	bnx2x_cl45_write(bp, phy,
			 MDIO_PMA_DEVAD,
			 MDIO_PMA_REG_SFP_TWO_WIRE_MEM_ADDR,
			 addr);
	/* Set the destination address */
	bnx2x_cl45_write(bp, phy,
			 MDIO_PMA_DEVAD,
			 0x8004,
			 MDIO_PMA_REG_8727_TWO_WIRE_DATA_BUF);

	/* Activate read command */
	bnx2x_cl45_write(bp, phy,
			 MDIO_PMA_DEVAD,
			 MDIO_PMA_REG_SFP_TWO_WIRE_CTRL,
			 0x8002);
	/* Wait appropriate time for two-wire command to finish before
	 * polling the status register
	 */
	msleep(1);

	/* Wait up to 500us for command complete status */
	for (i = 0; i < 100; i++) {
		bnx2x_cl45_read(bp, phy,
				MDIO_PMA_DEVAD,
				MDIO_PMA_REG_SFP_TWO_WIRE_CTRL, &val);
		if ((val & MDIO_PMA_REG_SFP_TWO_WIRE_CTRL_STATUS_MASK) ==
		    MDIO_PMA_REG_SFP_TWO_WIRE_STATUS_COMPLETE)
			break;
		udelay(5);
	}

	if ((val & MDIO_PMA_REG_SFP_TWO_WIRE_CTRL_STATUS_MASK) !=
		    MDIO_PMA_REG_SFP_TWO_WIRE_STATUS_COMPLETE) {
		DP(NETIF_MSG_LINK,
			 "Got bad status 0x%x when reading from SFP+ EEPROM\n",
			 (val & MDIO_PMA_REG_SFP_TWO_WIRE_CTRL_STATUS_MASK));
		return -EFAULT;
	}

	/* Read the buffer */
	for (i = 0; i < byte_cnt; i++) {
		bnx2x_cl45_read(bp, phy,
				MDIO_PMA_DEVAD,
				MDIO_PMA_REG_8727_TWO_WIRE_DATA_BUF + i, &val);
		o_buf[i] = (u8)(val & MDIO_PMA_REG_8727_TWO_WIRE_DATA_MASK);
	}

	for (i = 0; i < 100; i++) {
		bnx2x_cl45_read(bp, phy,
				MDIO_PMA_DEVAD,
				MDIO_PMA_REG_SFP_TWO_WIRE_CTRL, &val);
		if ((val & MDIO_PMA_REG_SFP_TWO_WIRE_CTRL_STATUS_MASK) ==
		    MDIO_PMA_REG_SFP_TWO_WIRE_STATUS_IDLE)
			return 0;
		msleep(1);
	}

	return -EINVAL;
}

int bnx2x_read_sfp_module_eeprom(struct bnx2x_phy *phy,
				 struct link_params *params, u16 addr,
				 u8 byte_cnt, u8 *o_buf)
{
	int rc = -EINVAL;
	switch (phy->type) {
	case PORT_HW_CFG_XGXS_EXT_PHY_TYPE_BCM8726:
		rc = bnx2x_8726_read_sfp_module_eeprom(phy, params, addr,
						       byte_cnt, o_buf);
	break;
	case PORT_HW_CFG_XGXS_EXT_PHY_TYPE_BCM8727:
	case PORT_HW_CFG_XGXS_EXT_PHY_TYPE_BCM8722:
		rc = bnx2x_8727_read_sfp_module_eeprom(phy, params, addr,
						       byte_cnt, o_buf);
	break;
	case PORT_HW_CFG_XGXS_EXT_PHY_TYPE_DIRECT:
		rc = bnx2x_warpcore_read_sfp_module_eeprom(phy, params, addr,
							   byte_cnt, o_buf);
	break;
	}
	return rc;
}

static int bnx2x_get_edc_mode(struct bnx2x_phy *phy,
			      struct link_params *params,
			      u16 *edc_mode)
{
	struct bnx2x *bp = params->bp;
	u32 sync_offset = 0, phy_idx, media_types;
	u8 val, check_limiting_mode = 0;
	*edc_mode = EDC_MODE_LIMITING;

	phy->media_type = ETH_PHY_UNSPECIFIED;
	/* First check for copper cable */
	if (bnx2x_read_sfp_module_eeprom(phy,
					 params,
					 SFP_EEPROM_CON_TYPE_ADDR,
					 1,
					 &val) != 0) {
		DP(NETIF_MSG_LINK, "Failed to read from SFP+ module EEPROM\n");
		return -EINVAL;
	}

	switch (val) {
	case SFP_EEPROM_CON_TYPE_VAL_COPPER:
	{
		u8 copper_module_type;
		phy->media_type = ETH_PHY_DA_TWINAX;
		/* Check if its active cable (includes SFP+ module)
		 * of passive cable
		 */
		if (bnx2x_read_sfp_module_eeprom(phy,
					       params,
					       SFP_EEPROM_FC_TX_TECH_ADDR,
					       1,
					       &copper_module_type) != 0) {
			DP(NETIF_MSG_LINK,
				"Failed to read copper-cable-type"
				" from SFP+ EEPROM\n");
			return -EINVAL;
		}

		if (copper_module_type &
		    SFP_EEPROM_FC_TX_TECH_BITMASK_COPPER_ACTIVE) {
			DP(NETIF_MSG_LINK, "Active Copper cable detected\n");
			check_limiting_mode = 1;
		} else if (copper_module_type &
			SFP_EEPROM_FC_TX_TECH_BITMASK_COPPER_PASSIVE) {
				DP(NETIF_MSG_LINK,
				   "Passive Copper cable detected\n");
				*edc_mode =
				      EDC_MODE_PASSIVE_DAC;
		} else {
			DP(NETIF_MSG_LINK,
			   "Unknown copper-cable-type 0x%x !!!\n",
			   copper_module_type);
			return -EINVAL;
		}
		break;
	}
	case SFP_EEPROM_CON_TYPE_VAL_LC:
		phy->media_type = ETH_PHY_SFP_FIBER;
		DP(NETIF_MSG_LINK, "Optic module detected\n");
		check_limiting_mode = 1;
		break;
	default:
		DP(NETIF_MSG_LINK, "Unable to determine module type 0x%x !!!\n",
			 val);
		return -EINVAL;
	}
	sync_offset = params->shmem_base +
		offsetof(struct shmem_region,
			 dev_info.port_hw_config[params->port].media_type);
	media_types = REG_RD(bp, sync_offset);
	/* Update media type for non-PMF sync */
	for (phy_idx = INT_PHY; phy_idx < MAX_PHYS; phy_idx++) {
		if (&(params->phy[phy_idx]) == phy) {
			media_types &= ~(PORT_HW_CFG_MEDIA_TYPE_PHY0_MASK <<
				(PORT_HW_CFG_MEDIA_TYPE_PHY1_SHIFT * phy_idx));
			media_types |= ((phy->media_type &
					PORT_HW_CFG_MEDIA_TYPE_PHY0_MASK) <<
				(PORT_HW_CFG_MEDIA_TYPE_PHY1_SHIFT * phy_idx));
			break;
		}
	}
	REG_WR(bp, sync_offset, media_types);
	if (check_limiting_mode) {
		u8 options[SFP_EEPROM_OPTIONS_SIZE];
		if (bnx2x_read_sfp_module_eeprom(phy,
						 params,
						 SFP_EEPROM_OPTIONS_ADDR,
						 SFP_EEPROM_OPTIONS_SIZE,
						 options) != 0) {
			DP(NETIF_MSG_LINK,
			   "Failed to read Option field from module EEPROM\n");
			return -EINVAL;
		}
		if ((options[0] & SFP_EEPROM_OPTIONS_LINEAR_RX_OUT_MASK))
			*edc_mode = EDC_MODE_LINEAR;
		else
			*edc_mode = EDC_MODE_LIMITING;
	}
	DP(NETIF_MSG_LINK, "EDC mode is set to 0x%x\n", *edc_mode);
	return 0;
}
/* This function read the relevant field from the module (SFP+), and verify it
 * is compliant with this board
 */
static int bnx2x_verify_sfp_module(struct bnx2x_phy *phy,
				   struct link_params *params)
{
	struct bnx2x *bp = params->bp;
	u32 val, cmd;
	u32 fw_resp, fw_cmd_param;
	char vendor_name[SFP_EEPROM_VENDOR_NAME_SIZE+1];
	char vendor_pn[SFP_EEPROM_PART_NO_SIZE+1];
	phy->flags &= ~FLAGS_SFP_NOT_APPROVED;
	val = REG_RD(bp, params->shmem_base +
			 offsetof(struct shmem_region, dev_info.
				  port_feature_config[params->port].config));
	if ((val & PORT_FEAT_CFG_OPT_MDL_ENFRCMNT_MASK) ==
	    PORT_FEAT_CFG_OPT_MDL_ENFRCMNT_NO_ENFORCEMENT) {
		DP(NETIF_MSG_LINK, "NOT enforcing module verification\n");
		return 0;
	}

	if (params->feature_config_flags &
	    FEATURE_CONFIG_BC_SUPPORTS_DUAL_PHY_OPT_MDL_VRFY) {
		/* Use specific phy request */
		cmd = DRV_MSG_CODE_VRFY_SPECIFIC_PHY_OPT_MDL;
	} else if (params->feature_config_flags &
		   FEATURE_CONFIG_BC_SUPPORTS_OPT_MDL_VRFY) {
		/* Use first phy request only in case of non-dual media*/
		if (DUAL_MEDIA(params)) {
			DP(NETIF_MSG_LINK,
			   "FW does not support OPT MDL verification\n");
			return -EINVAL;
		}
		cmd = DRV_MSG_CODE_VRFY_FIRST_PHY_OPT_MDL;
	} else {
		/* No support in OPT MDL detection */
		DP(NETIF_MSG_LINK,
		   "FW does not support OPT MDL verification\n");
		return -EINVAL;
	}

	fw_cmd_param = FW_PARAM_SET(phy->addr, phy->type, phy->mdio_ctrl);
	fw_resp = bnx2x_fw_command(bp, cmd, fw_cmd_param);
	if (fw_resp == FW_MSG_CODE_VRFY_OPT_MDL_SUCCESS) {
		DP(NETIF_MSG_LINK, "Approved module\n");
		return 0;
	}

	/* format the warning message */
	if (bnx2x_read_sfp_module_eeprom(phy,
					 params,
					 SFP_EEPROM_VENDOR_NAME_ADDR,
					 SFP_EEPROM_VENDOR_NAME_SIZE,
					 (u8 *)vendor_name))
		vendor_name[0] = '\0';
	else
		vendor_name[SFP_EEPROM_VENDOR_NAME_SIZE] = '\0';
	if (bnx2x_read_sfp_module_eeprom(phy,
					 params,
					 SFP_EEPROM_PART_NO_ADDR,
					 SFP_EEPROM_PART_NO_SIZE,
					 (u8 *)vendor_pn))
		vendor_pn[0] = '\0';
	else
		vendor_pn[SFP_EEPROM_PART_NO_SIZE] = '\0';

	netdev_err(bp->dev,  "Warning: Unqualified SFP+ module detected,"
			      " Port %d from %s part number %s\n",
			 params->port, vendor_name, vendor_pn);
	if ((val & PORT_FEAT_CFG_OPT_MDL_ENFRCMNT_MASK) !=
	    PORT_FEAT_CFG_OPT_MDL_ENFRCMNT_WARNING_MSG)
		phy->flags |= FLAGS_SFP_NOT_APPROVED;
	return -EINVAL;
}

static int bnx2x_wait_for_sfp_module_initialized(struct bnx2x_phy *phy,
						 struct link_params *params)

{
	u8 val;
	struct bnx2x *bp = params->bp;
	u16 timeout;
	/* Initialization time after hot-plug may take up to 300ms for
	 * some phys type ( e.g. JDSU )
	 */

	for (timeout = 0; timeout < 60; timeout++) {
		if (bnx2x_read_sfp_module_eeprom(phy, params, 1, 1, &val)
		    == 0) {
			DP(NETIF_MSG_LINK,
			   "SFP+ module initialization took %d ms\n",
			   timeout * 5);
			return 0;
		}
		msleep(5);
	}
	return -EINVAL;
}

static void bnx2x_8727_power_module(struct bnx2x *bp,
				    struct bnx2x_phy *phy,
				    u8 is_power_up) {
	/* Make sure GPIOs are not using for LED mode */
	u16 val;
	/* In the GPIO register, bit 4 is use to determine if the GPIOs are
	 * operating as INPUT or as OUTPUT. Bit 1 is for input, and 0 for
	 * output
	 * Bits 0-1 determine the GPIOs value for OUTPUT in case bit 4 val is 0
	 * Bits 8-9 determine the GPIOs value for INPUT in case bit 4 val is 1
	 * where the 1st bit is the over-current(only input), and 2nd bit is
	 * for power( only output )
	 *
	 * In case of NOC feature is disabled and power is up, set GPIO control
	 *  as input to enable listening of over-current indication
	 */
	if (phy->flags & FLAGS_NOC)
		return;
	if (is_power_up)
		val = (1<<4);
	else
		/* Set GPIO control to OUTPUT, and set the power bit
		 * to according to the is_power_up
		 */
		val = (1<<1);

	bnx2x_cl45_write(bp, phy,
			 MDIO_PMA_DEVAD,
			 MDIO_PMA_REG_8727_GPIO_CTRL,
			 val);
}

static int bnx2x_8726_set_limiting_mode(struct bnx2x *bp,
					struct bnx2x_phy *phy,
					u16 edc_mode)
{
	u16 cur_limiting_mode;

	bnx2x_cl45_read(bp, phy,
			MDIO_PMA_DEVAD,
			MDIO_PMA_REG_ROM_VER2,
			&cur_limiting_mode);
	DP(NETIF_MSG_LINK, "Current Limiting mode is 0x%x\n",
		 cur_limiting_mode);

	if (edc_mode == EDC_MODE_LIMITING) {
		DP(NETIF_MSG_LINK, "Setting LIMITING MODE\n");
		bnx2x_cl45_write(bp, phy,
				 MDIO_PMA_DEVAD,
				 MDIO_PMA_REG_ROM_VER2,
				 EDC_MODE_LIMITING);
	} else { /* LRM mode ( default )*/

		DP(NETIF_MSG_LINK, "Setting LRM MODE\n");

		/* Changing to LRM mode takes quite few seconds. So do it only
		 * if current mode is limiting (default is LRM)
		 */
		if (cur_limiting_mode != EDC_MODE_LIMITING)
			return 0;

		bnx2x_cl45_write(bp, phy,
				 MDIO_PMA_DEVAD,
				 MDIO_PMA_REG_LRM_MODE,
				 0);
		bnx2x_cl45_write(bp, phy,
				 MDIO_PMA_DEVAD,
				 MDIO_PMA_REG_ROM_VER2,
				 0x128);
		bnx2x_cl45_write(bp, phy,
				 MDIO_PMA_DEVAD,
				 MDIO_PMA_REG_MISC_CTRL0,
				 0x4008);
		bnx2x_cl45_write(bp, phy,
				 MDIO_PMA_DEVAD,
				 MDIO_PMA_REG_LRM_MODE,
				 0xaaaa);
	}
	return 0;
}

static int bnx2x_8727_set_limiting_mode(struct bnx2x *bp,
					struct bnx2x_phy *phy,
					u16 edc_mode)
{
	u16 phy_identifier;
	u16 rom_ver2_val;
	bnx2x_cl45_read(bp, phy,
			MDIO_PMA_DEVAD,
			MDIO_PMA_REG_PHY_IDENTIFIER,
			&phy_identifier);

	bnx2x_cl45_write(bp, phy,
			 MDIO_PMA_DEVAD,
			 MDIO_PMA_REG_PHY_IDENTIFIER,
			 (phy_identifier & ~(1<<9)));

	bnx2x_cl45_read(bp, phy,
			MDIO_PMA_DEVAD,
			MDIO_PMA_REG_ROM_VER2,
			&rom_ver2_val);
	/* Keep the MSB 8-bits, and set the LSB 8-bits with the edc_mode */
	bnx2x_cl45_write(bp, phy,
			 MDIO_PMA_DEVAD,
			 MDIO_PMA_REG_ROM_VER2,
			 (rom_ver2_val & 0xff00) | (edc_mode & 0x00ff));

	bnx2x_cl45_write(bp, phy,
			 MDIO_PMA_DEVAD,
			 MDIO_PMA_REG_PHY_IDENTIFIER,
			 (phy_identifier | (1<<9)));

	return 0;
}

static void bnx2x_8727_specific_func(struct bnx2x_phy *phy,
				     struct link_params *params,
				     u32 action)
{
	struct bnx2x *bp = params->bp;

	switch (action) {
	case DISABLE_TX:
		bnx2x_sfp_set_transmitter(params, phy, 0);
		break;
	case ENABLE_TX:
		if (!(phy->flags & FLAGS_SFP_NOT_APPROVED))
			bnx2x_sfp_set_transmitter(params, phy, 1);
		break;
	default:
		DP(NETIF_MSG_LINK, "Function 0x%x not supported by 8727\n",
		   action);
		return;
	}
}

static void bnx2x_set_e1e2_module_fault_led(struct link_params *params,
					   u8 gpio_mode)
{
	struct bnx2x *bp = params->bp;

	u32 fault_led_gpio = REG_RD(bp, params->shmem_base +
			    offsetof(struct shmem_region,
			dev_info.port_hw_config[params->port].sfp_ctrl)) &
		PORT_HW_CFG_FAULT_MODULE_LED_MASK;
	switch (fault_led_gpio) {
	case PORT_HW_CFG_FAULT_MODULE_LED_DISABLED:
		return;
	case PORT_HW_CFG_FAULT_MODULE_LED_GPIO0:
	case PORT_HW_CFG_FAULT_MODULE_LED_GPIO1:
	case PORT_HW_CFG_FAULT_MODULE_LED_GPIO2:
	case PORT_HW_CFG_FAULT_MODULE_LED_GPIO3:
	{
		u8 gpio_port = bnx2x_get_gpio_port(params);
		u16 gpio_pin = fault_led_gpio -
			PORT_HW_CFG_FAULT_MODULE_LED_GPIO0;
		DP(NETIF_MSG_LINK, "Set fault module-detected led "
				   "pin %x port %x mode %x\n",
			       gpio_pin, gpio_port, gpio_mode);
		bnx2x_set_gpio(bp, gpio_pin, gpio_mode, gpio_port);
	}
	break;
	default:
		DP(NETIF_MSG_LINK, "Error: Invalid fault led mode 0x%x\n",
			       fault_led_gpio);
	}
}

static void bnx2x_set_e3_module_fault_led(struct link_params *params,
					  u8 gpio_mode)
{
	u32 pin_cfg;
	u8 port = params->port;
	struct bnx2x *bp = params->bp;
	pin_cfg = (REG_RD(bp, params->shmem_base +
			 offsetof(struct shmem_region,
				  dev_info.port_hw_config[port].e3_sfp_ctrl)) &
		PORT_HW_CFG_E3_FAULT_MDL_LED_MASK) >>
		PORT_HW_CFG_E3_FAULT_MDL_LED_SHIFT;
	DP(NETIF_MSG_LINK, "Setting Fault LED to %d using pin cfg %d\n",
		       gpio_mode, pin_cfg);
	bnx2x_set_cfg_pin(bp, pin_cfg, gpio_mode);
}

static void bnx2x_set_sfp_module_fault_led(struct link_params *params,
					   u8 gpio_mode)
{
	struct bnx2x *bp = params->bp;
	DP(NETIF_MSG_LINK, "Setting SFP+ module fault LED to %d\n", gpio_mode);
	if (CHIP_IS_E3(bp)) {
		/* Low ==> if SFP+ module is supported otherwise
		 * High ==> if SFP+ module is not on the approved vendor list
		 */
		bnx2x_set_e3_module_fault_led(params, gpio_mode);
	} else
		bnx2x_set_e1e2_module_fault_led(params, gpio_mode);
}

<<<<<<< HEAD
static void bnx2x_warpcore_power_module(struct link_params *params,
					struct bnx2x_phy *phy,
					u8 power)
{
	u32 pin_cfg;
	struct bnx2x *bp = params->bp;

	pin_cfg = (REG_RD(bp, params->shmem_base +
			  offsetof(struct shmem_region,
			dev_info.port_hw_config[params->port].e3_sfp_ctrl)) &
			PORT_HW_CFG_E3_PWR_DIS_MASK) >>
			PORT_HW_CFG_E3_PWR_DIS_SHIFT;

	if (pin_cfg == PIN_CFG_NA)
		return;
	DP(NETIF_MSG_LINK, "Setting SFP+ module power to %d using pin cfg %d\n",
		       power, pin_cfg);
	/* Low ==> corresponding SFP+ module is powered
	 * high ==> the SFP+ module is powered down
	 */
	bnx2x_set_cfg_pin(bp, pin_cfg, power ^ 1);
}

=======
>>>>>>> bd0a521e
static void bnx2x_warpcore_hw_reset(struct bnx2x_phy *phy,
				    struct link_params *params)
{
	struct bnx2x *bp = params->bp;
	bnx2x_warpcore_power_module(params, phy, 0);
	/* Put Warpcore in low power mode */
	REG_WR(bp, MISC_REG_WC0_RESET, 0x0c0e);

	/* Put LCPLL in low power mode */
	REG_WR(bp, MISC_REG_LCPLL_E40_PWRDWN, 1);
	REG_WR(bp, MISC_REG_LCPLL_E40_RESETB_ANA, 0);
	REG_WR(bp, MISC_REG_LCPLL_E40_RESETB_DIG, 0);
}

static void bnx2x_power_sfp_module(struct link_params *params,
				   struct bnx2x_phy *phy,
				   u8 power)
{
	struct bnx2x *bp = params->bp;
	DP(NETIF_MSG_LINK, "Setting SFP+ power to %x\n", power);

	switch (phy->type) {
	case PORT_HW_CFG_XGXS_EXT_PHY_TYPE_BCM8727:
	case PORT_HW_CFG_XGXS_EXT_PHY_TYPE_BCM8722:
		bnx2x_8727_power_module(params->bp, phy, power);
		break;
	case PORT_HW_CFG_XGXS_EXT_PHY_TYPE_DIRECT:
		bnx2x_warpcore_power_module(params, phy, power);
		break;
	default:
		break;
	}
}
static void bnx2x_warpcore_set_limiting_mode(struct link_params *params,
					     struct bnx2x_phy *phy,
					     u16 edc_mode)
{
	u16 val = 0;
	u16 mode = MDIO_WC_REG_UC_INFO_B1_FIRMWARE_MODE_DEFAULT;
	struct bnx2x *bp = params->bp;

	u8 lane = bnx2x_get_warpcore_lane(phy, params);
	/* This is a global register which controls all lanes */
	bnx2x_cl45_read(bp, phy, MDIO_WC_DEVAD,
			MDIO_WC_REG_UC_INFO_B1_FIRMWARE_MODE, &val);
	val &= ~(0xf << (lane << 2));

	switch (edc_mode) {
	case EDC_MODE_LINEAR:
	case EDC_MODE_LIMITING:
		mode = MDIO_WC_REG_UC_INFO_B1_FIRMWARE_MODE_DEFAULT;
		break;
	case EDC_MODE_PASSIVE_DAC:
		mode = MDIO_WC_REG_UC_INFO_B1_FIRMWARE_MODE_SFP_DAC;
		break;
	default:
		break;
	}

	val |= (mode << (lane << 2));
	bnx2x_cl45_write(bp, phy, MDIO_WC_DEVAD,
			 MDIO_WC_REG_UC_INFO_B1_FIRMWARE_MODE, val);
	/* A must read */
	bnx2x_cl45_read(bp, phy, MDIO_WC_DEVAD,
			MDIO_WC_REG_UC_INFO_B1_FIRMWARE_MODE, &val);

	/* Restart microcode to re-read the new mode */
	bnx2x_warpcore_reset_lane(bp, phy, 1);
	bnx2x_warpcore_reset_lane(bp, phy, 0);

}

static void bnx2x_set_limiting_mode(struct link_params *params,
				    struct bnx2x_phy *phy,
				    u16 edc_mode)
{
	switch (phy->type) {
	case PORT_HW_CFG_XGXS_EXT_PHY_TYPE_BCM8726:
		bnx2x_8726_set_limiting_mode(params->bp, phy, edc_mode);
		break;
	case PORT_HW_CFG_XGXS_EXT_PHY_TYPE_BCM8727:
	case PORT_HW_CFG_XGXS_EXT_PHY_TYPE_BCM8722:
		bnx2x_8727_set_limiting_mode(params->bp, phy, edc_mode);
		break;
	case PORT_HW_CFG_XGXS_EXT_PHY_TYPE_DIRECT:
		bnx2x_warpcore_set_limiting_mode(params, phy, edc_mode);
		break;
	}
}

int bnx2x_sfp_module_detection(struct bnx2x_phy *phy,
			       struct link_params *params)
{
	struct bnx2x *bp = params->bp;
	u16 edc_mode;
	int rc = 0;

	u32 val = REG_RD(bp, params->shmem_base +
			     offsetof(struct shmem_region, dev_info.
				     port_feature_config[params->port].config));

	DP(NETIF_MSG_LINK, "SFP+ module plugged in/out detected on port %d\n",
		 params->port);
	/* Power up module */
	bnx2x_power_sfp_module(params, phy, 1);
	if (bnx2x_get_edc_mode(phy, params, &edc_mode) != 0) {
		DP(NETIF_MSG_LINK, "Failed to get valid module type\n");
		return -EINVAL;
	} else if (bnx2x_verify_sfp_module(phy, params) != 0) {
		/* check SFP+ module compatibility */
		DP(NETIF_MSG_LINK, "Module verification failed!!\n");
		rc = -EINVAL;
		/* Turn on fault module-detected led */
		bnx2x_set_sfp_module_fault_led(params,
					       MISC_REGISTERS_GPIO_HIGH);

		/* Check if need to power down the SFP+ module */
		if ((val & PORT_FEAT_CFG_OPT_MDL_ENFRCMNT_MASK) ==
		     PORT_FEAT_CFG_OPT_MDL_ENFRCMNT_POWER_DOWN) {
			DP(NETIF_MSG_LINK, "Shutdown SFP+ module!!\n");
			bnx2x_power_sfp_module(params, phy, 0);
			return rc;
		}
	} else {
		/* Turn off fault module-detected led */
		bnx2x_set_sfp_module_fault_led(params, MISC_REGISTERS_GPIO_LOW);
	}

	/* Check and set limiting mode / LRM mode on 8726. On 8727 it
	 * is done automatically
	 */
	bnx2x_set_limiting_mode(params, phy, edc_mode);

	/* Enable transmit for this module if the module is approved, or
	 * if unapproved modules should also enable the Tx laser
	 */
	if (rc == 0 ||
	    (val & PORT_FEAT_CFG_OPT_MDL_ENFRCMNT_MASK) !=
	    PORT_FEAT_CFG_OPT_MDL_ENFRCMNT_DISABLE_TX_LASER)
		bnx2x_sfp_set_transmitter(params, phy, 1);
	else
		bnx2x_sfp_set_transmitter(params, phy, 0);

	return rc;
}

void bnx2x_handle_module_detect_int(struct link_params *params)
{
	struct bnx2x *bp = params->bp;
	struct bnx2x_phy *phy;
	u32 gpio_val;
	u8 gpio_num, gpio_port;
	if (CHIP_IS_E3(bp))
		phy = &params->phy[INT_PHY];
	else
		phy = &params->phy[EXT_PHY1];

	if (bnx2x_get_mod_abs_int_cfg(bp, params->chip_id, params->shmem_base,
				      params->port, &gpio_num, &gpio_port) ==
	    -EINVAL) {
		DP(NETIF_MSG_LINK, "Failed to get MOD_ABS interrupt config\n");
		return;
	}

	/* Set valid module led off */
	bnx2x_set_sfp_module_fault_led(params, MISC_REGISTERS_GPIO_HIGH);

	/* Get current gpio val reflecting module plugged in / out*/
	gpio_val = bnx2x_get_gpio(bp, gpio_num, gpio_port);

	/* Call the handling function in case module is detected */
	if (gpio_val == 0) {
		bnx2x_power_sfp_module(params, phy, 1);
		bnx2x_set_gpio_int(bp, gpio_num,
				   MISC_REGISTERS_GPIO_INT_OUTPUT_CLR,
				   gpio_port);
		if (bnx2x_wait_for_sfp_module_initialized(phy, params) == 0)
			bnx2x_sfp_module_detection(phy, params);
		else
			DP(NETIF_MSG_LINK, "SFP+ module is not initialized\n");
	} else {
		u32 val = REG_RD(bp, params->shmem_base +
				 offsetof(struct shmem_region, dev_info.
					  port_feature_config[params->port].
					  config));
		bnx2x_set_gpio_int(bp, gpio_num,
				   MISC_REGISTERS_GPIO_INT_OUTPUT_SET,
				   gpio_port);
		/* Module was plugged out.
		 * Disable transmit for this module
		 */
		phy->media_type = ETH_PHY_NOT_PRESENT;
		if (((val & PORT_FEAT_CFG_OPT_MDL_ENFRCMNT_MASK) ==
		     PORT_FEAT_CFG_OPT_MDL_ENFRCMNT_DISABLE_TX_LASER) ||
		    CHIP_IS_E3(bp))
			bnx2x_sfp_set_transmitter(params, phy, 0);
	}
}

/******************************************************************/
/*		Used by 8706 and 8727                             */
/******************************************************************/
static void bnx2x_sfp_mask_fault(struct bnx2x *bp,
				 struct bnx2x_phy *phy,
				 u16 alarm_status_offset,
				 u16 alarm_ctrl_offset)
{
	u16 alarm_status, val;
	bnx2x_cl45_read(bp, phy,
			MDIO_PMA_DEVAD, alarm_status_offset,
			&alarm_status);
	bnx2x_cl45_read(bp, phy,
			MDIO_PMA_DEVAD, alarm_status_offset,
			&alarm_status);
	/* Mask or enable the fault event. */
	bnx2x_cl45_read(bp, phy, MDIO_PMA_DEVAD, alarm_ctrl_offset, &val);
	if (alarm_status & (1<<0))
		val &= ~(1<<0);
	else
		val |= (1<<0);
	bnx2x_cl45_write(bp, phy, MDIO_PMA_DEVAD, alarm_ctrl_offset, val);
}
/******************************************************************/
/*		common BCM8706/BCM8726 PHY SECTION		  */
/******************************************************************/
static u8 bnx2x_8706_8726_read_status(struct bnx2x_phy *phy,
				      struct link_params *params,
				      struct link_vars *vars)
{
	u8 link_up = 0;
	u16 val1, val2, rx_sd, pcs_status;
	struct bnx2x *bp = params->bp;
	DP(NETIF_MSG_LINK, "XGXS 8706/8726\n");
	/* Clear RX Alarm*/
	bnx2x_cl45_read(bp, phy,
			MDIO_PMA_DEVAD, MDIO_PMA_LASI_RXSTAT, &val2);

	bnx2x_sfp_mask_fault(bp, phy, MDIO_PMA_LASI_TXSTAT,
			     MDIO_PMA_LASI_TXCTRL);

	/* clear LASI indication*/
	bnx2x_cl45_read(bp, phy,
			MDIO_PMA_DEVAD, MDIO_PMA_LASI_STAT, &val1);
	bnx2x_cl45_read(bp, phy,
			MDIO_PMA_DEVAD, MDIO_PMA_LASI_STAT, &val2);
	DP(NETIF_MSG_LINK, "8706/8726 LASI status 0x%x--> 0x%x\n", val1, val2);

	bnx2x_cl45_read(bp, phy,
			MDIO_PMA_DEVAD, MDIO_PMA_REG_RX_SD, &rx_sd);
	bnx2x_cl45_read(bp, phy,
			MDIO_PCS_DEVAD, MDIO_PCS_REG_STATUS, &pcs_status);
	bnx2x_cl45_read(bp, phy,
			MDIO_AN_DEVAD, MDIO_AN_REG_LINK_STATUS, &val2);
	bnx2x_cl45_read(bp, phy,
			MDIO_AN_DEVAD, MDIO_AN_REG_LINK_STATUS, &val2);

	DP(NETIF_MSG_LINK, "8706/8726 rx_sd 0x%x pcs_status 0x%x 1Gbps"
			" link_status 0x%x\n", rx_sd, pcs_status, val2);
	/* Link is up if both bit 0 of pmd_rx_sd and bit 0 of pcs_status
	 * are set, or if the autoneg bit 1 is set
	 */
	link_up = ((rx_sd & pcs_status & 0x1) || (val2 & (1<<1)));
	if (link_up) {
		if (val2 & (1<<1))
			vars->line_speed = SPEED_1000;
		else
			vars->line_speed = SPEED_10000;
		bnx2x_ext_phy_resolve_fc(phy, params, vars);
		vars->duplex = DUPLEX_FULL;
	}

	/* Capture 10G link fault. Read twice to clear stale value. */
	if (vars->line_speed == SPEED_10000) {
		bnx2x_cl45_read(bp, phy, MDIO_PMA_DEVAD,
			    MDIO_PMA_LASI_TXSTAT, &val1);
		bnx2x_cl45_read(bp, phy, MDIO_PMA_DEVAD,
			    MDIO_PMA_LASI_TXSTAT, &val1);
		if (val1 & (1<<0))
			vars->fault_detected = 1;
	}

	return link_up;
}

/******************************************************************/
/*			BCM8706 PHY SECTION			  */
/******************************************************************/
static u8 bnx2x_8706_config_init(struct bnx2x_phy *phy,
				 struct link_params *params,
				 struct link_vars *vars)
{
	u32 tx_en_mode;
	u16 cnt, val, tmp1;
	struct bnx2x *bp = params->bp;

	bnx2x_set_gpio(bp, MISC_REGISTERS_GPIO_2,
		       MISC_REGISTERS_GPIO_OUTPUT_HIGH, params->port);
	/* HW reset */
	bnx2x_ext_phy_hw_reset(bp, params->port);
	bnx2x_cl45_write(bp, phy, MDIO_PMA_DEVAD, MDIO_PMA_REG_CTRL, 0xa040);
	bnx2x_wait_reset_complete(bp, phy, params);

	/* Wait until fw is loaded */
	for (cnt = 0; cnt < 100; cnt++) {
		bnx2x_cl45_read(bp, phy,
				MDIO_PMA_DEVAD, MDIO_PMA_REG_ROM_VER1, &val);
		if (val)
			break;
		msleep(10);
	}
	DP(NETIF_MSG_LINK, "XGXS 8706 is initialized after %d ms\n", cnt);
	if ((params->feature_config_flags &
	     FEATURE_CONFIG_OVERRIDE_PREEMPHASIS_ENABLED)) {
		u8 i;
		u16 reg;
		for (i = 0; i < 4; i++) {
			reg = MDIO_XS_8706_REG_BANK_RX0 +
				i*(MDIO_XS_8706_REG_BANK_RX1 -
				   MDIO_XS_8706_REG_BANK_RX0);
			bnx2x_cl45_read(bp, phy, MDIO_XS_DEVAD, reg, &val);
			/* Clear first 3 bits of the control */
			val &= ~0x7;
			/* Set control bits according to configuration */
			val |= (phy->rx_preemphasis[i] & 0x7);
			DP(NETIF_MSG_LINK, "Setting RX Equalizer to BCM8706"
				   " reg 0x%x <-- val 0x%x\n", reg, val);
			bnx2x_cl45_write(bp, phy, MDIO_XS_DEVAD, reg, val);
		}
	}
	/* Force speed */
	if (phy->req_line_speed == SPEED_10000) {
		DP(NETIF_MSG_LINK, "XGXS 8706 force 10Gbps\n");

		bnx2x_cl45_write(bp, phy,
				 MDIO_PMA_DEVAD,
				 MDIO_PMA_REG_DIGITAL_CTRL, 0x400);
		bnx2x_cl45_write(bp, phy,
				 MDIO_PMA_DEVAD, MDIO_PMA_LASI_TXCTRL,
				 0);
		/* Arm LASI for link and Tx fault. */
		bnx2x_cl45_write(bp, phy,
				 MDIO_PMA_DEVAD, MDIO_PMA_LASI_CTRL, 3);
	} else {
		/* Force 1Gbps using autoneg with 1G advertisement */

		/* Allow CL37 through CL73 */
		DP(NETIF_MSG_LINK, "XGXS 8706 AutoNeg\n");
		bnx2x_cl45_write(bp, phy,
				 MDIO_AN_DEVAD, MDIO_AN_REG_CL37_CL73, 0x040c);

		/* Enable Full-Duplex advertisement on CL37 */
		bnx2x_cl45_write(bp, phy,
				 MDIO_AN_DEVAD, MDIO_AN_REG_CL37_FC_LP, 0x0020);
		/* Enable CL37 AN */
		bnx2x_cl45_write(bp, phy,
				 MDIO_AN_DEVAD, MDIO_AN_REG_CL37_AN, 0x1000);
		/* 1G support */
		bnx2x_cl45_write(bp, phy,
				 MDIO_AN_DEVAD, MDIO_AN_REG_ADV, (1<<5));

		/* Enable clause 73 AN */
		bnx2x_cl45_write(bp, phy,
				 MDIO_AN_DEVAD, MDIO_AN_REG_CTRL, 0x1200);
		bnx2x_cl45_write(bp, phy,
				 MDIO_PMA_DEVAD, MDIO_PMA_LASI_RXCTRL,
				 0x0400);
		bnx2x_cl45_write(bp, phy,
				 MDIO_PMA_DEVAD, MDIO_PMA_LASI_CTRL,
				 0x0004);
	}
	bnx2x_save_bcm_spirom_ver(bp, phy, params->port);

	/* If TX Laser is controlled by GPIO_0, do not let PHY go into low
	 * power mode, if TX Laser is disabled
	 */

	tx_en_mode = REG_RD(bp, params->shmem_base +
			    offsetof(struct shmem_region,
				dev_info.port_hw_config[params->port].sfp_ctrl))
			& PORT_HW_CFG_TX_LASER_MASK;

	if (tx_en_mode == PORT_HW_CFG_TX_LASER_GPIO0) {
		DP(NETIF_MSG_LINK, "Enabling TXONOFF_PWRDN_DIS\n");
		bnx2x_cl45_read(bp, phy,
			MDIO_PMA_DEVAD, MDIO_PMA_REG_DIGITAL_CTRL, &tmp1);
		tmp1 |= 0x1;
		bnx2x_cl45_write(bp, phy,
			MDIO_PMA_DEVAD, MDIO_PMA_REG_DIGITAL_CTRL, tmp1);
	}

	return 0;
}

static int bnx2x_8706_read_status(struct bnx2x_phy *phy,
				  struct link_params *params,
				  struct link_vars *vars)
{
	return bnx2x_8706_8726_read_status(phy, params, vars);
}

/******************************************************************/
/*			BCM8726 PHY SECTION			  */
/******************************************************************/
static void bnx2x_8726_config_loopback(struct bnx2x_phy *phy,
				       struct link_params *params)
{
	struct bnx2x *bp = params->bp;
	DP(NETIF_MSG_LINK, "PMA/PMD ext_phy_loopback: 8726\n");
	bnx2x_cl45_write(bp, phy, MDIO_PMA_DEVAD, MDIO_PMA_REG_CTRL, 0x0001);
}

static void bnx2x_8726_external_rom_boot(struct bnx2x_phy *phy,
					 struct link_params *params)
{
	struct bnx2x *bp = params->bp;
	/* Need to wait 100ms after reset */
	msleep(100);

	/* Micro controller re-boot */
	bnx2x_cl45_write(bp, phy,
			 MDIO_PMA_DEVAD, MDIO_PMA_REG_GEN_CTRL, 0x018B);

	/* Set soft reset */
	bnx2x_cl45_write(bp, phy,
			 MDIO_PMA_DEVAD,
			 MDIO_PMA_REG_GEN_CTRL,
			 MDIO_PMA_REG_GEN_CTRL_ROM_MICRO_RESET);

	bnx2x_cl45_write(bp, phy,
			 MDIO_PMA_DEVAD,
			 MDIO_PMA_REG_MISC_CTRL1, 0x0001);

	bnx2x_cl45_write(bp, phy,
			 MDIO_PMA_DEVAD,
			 MDIO_PMA_REG_GEN_CTRL,
			 MDIO_PMA_REG_GEN_CTRL_ROM_RESET_INTERNAL_MP);

	/* wait for 150ms for microcode load */
	msleep(150);

	/* Disable serial boot control, tristates pins SS_N, SCK, MOSI, MISO */
	bnx2x_cl45_write(bp, phy,
			 MDIO_PMA_DEVAD,
			 MDIO_PMA_REG_MISC_CTRL1, 0x0000);

	msleep(200);
	bnx2x_save_bcm_spirom_ver(bp, phy, params->port);
}

static u8 bnx2x_8726_read_status(struct bnx2x_phy *phy,
				 struct link_params *params,
				 struct link_vars *vars)
{
	struct bnx2x *bp = params->bp;
	u16 val1;
	u8 link_up = bnx2x_8706_8726_read_status(phy, params, vars);
	if (link_up) {
		bnx2x_cl45_read(bp, phy,
				MDIO_PMA_DEVAD, MDIO_PMA_REG_PHY_IDENTIFIER,
				&val1);
		if (val1 & (1<<15)) {
			DP(NETIF_MSG_LINK, "Tx is disabled\n");
			link_up = 0;
			vars->line_speed = 0;
		}
	}
	return link_up;
}


static int bnx2x_8726_config_init(struct bnx2x_phy *phy,
				  struct link_params *params,
				  struct link_vars *vars)
{
	struct bnx2x *bp = params->bp;
	DP(NETIF_MSG_LINK, "Initializing BCM8726\n");

	bnx2x_cl45_write(bp, phy, MDIO_PMA_DEVAD, MDIO_PMA_REG_CTRL, 1<<15);
	bnx2x_wait_reset_complete(bp, phy, params);

	bnx2x_8726_external_rom_boot(phy, params);

	/* Need to call module detected on initialization since the module
	 * detection triggered by actual module insertion might occur before
	 * driver is loaded, and when driver is loaded, it reset all
	 * registers, including the transmitter
	 */
	bnx2x_sfp_module_detection(phy, params);

	if (phy->req_line_speed == SPEED_1000) {
		DP(NETIF_MSG_LINK, "Setting 1G force\n");
		bnx2x_cl45_write(bp, phy,
				 MDIO_PMA_DEVAD, MDIO_PMA_REG_CTRL, 0x40);
		bnx2x_cl45_write(bp, phy,
				 MDIO_PMA_DEVAD, MDIO_PMA_REG_10G_CTRL2, 0xD);
		bnx2x_cl45_write(bp, phy,
				 MDIO_PMA_DEVAD, MDIO_PMA_LASI_CTRL, 0x5);
		bnx2x_cl45_write(bp, phy,
				 MDIO_PMA_DEVAD, MDIO_PMA_LASI_RXCTRL,
				 0x400);
	} else if ((phy->req_line_speed == SPEED_AUTO_NEG) &&
		   (phy->speed_cap_mask &
		      PORT_HW_CFG_SPEED_CAPABILITY_D0_1G) &&
		   ((phy->speed_cap_mask &
		      PORT_HW_CFG_SPEED_CAPABILITY_D0_10G) !=
		    PORT_HW_CFG_SPEED_CAPABILITY_D0_10G)) {
		DP(NETIF_MSG_LINK, "Setting 1G clause37\n");
		/* Set Flow control */
		bnx2x_ext_phy_set_pause(params, phy, vars);
		bnx2x_cl45_write(bp, phy,
				 MDIO_AN_DEVAD, MDIO_AN_REG_ADV, 0x20);
		bnx2x_cl45_write(bp, phy,
				 MDIO_AN_DEVAD, MDIO_AN_REG_CL37_CL73, 0x040c);
		bnx2x_cl45_write(bp, phy,
				 MDIO_AN_DEVAD, MDIO_AN_REG_CL37_FC_LD, 0x0020);
		bnx2x_cl45_write(bp, phy,
				 MDIO_AN_DEVAD, MDIO_AN_REG_CL37_AN, 0x1000);
		bnx2x_cl45_write(bp, phy,
				MDIO_AN_DEVAD, MDIO_AN_REG_CTRL, 0x1200);
		/* Enable RX-ALARM control to receive interrupt for 1G speed
		 * change
		 */
		bnx2x_cl45_write(bp, phy,
				 MDIO_PMA_DEVAD, MDIO_PMA_LASI_CTRL, 0x4);
		bnx2x_cl45_write(bp, phy,
				 MDIO_PMA_DEVAD, MDIO_PMA_LASI_RXCTRL,
				 0x400);

	} else { /* Default 10G. Set only LASI control */
		bnx2x_cl45_write(bp, phy,
				 MDIO_PMA_DEVAD, MDIO_PMA_LASI_CTRL, 1);
	}

	/* Set TX PreEmphasis if needed */
	if ((params->feature_config_flags &
	     FEATURE_CONFIG_OVERRIDE_PREEMPHASIS_ENABLED)) {
		DP(NETIF_MSG_LINK,
		   "Setting TX_CTRL1 0x%x, TX_CTRL2 0x%x\n",
			 phy->tx_preemphasis[0],
			 phy->tx_preemphasis[1]);
		bnx2x_cl45_write(bp, phy,
				 MDIO_PMA_DEVAD,
				 MDIO_PMA_REG_8726_TX_CTRL1,
				 phy->tx_preemphasis[0]);

		bnx2x_cl45_write(bp, phy,
				 MDIO_PMA_DEVAD,
				 MDIO_PMA_REG_8726_TX_CTRL2,
				 phy->tx_preemphasis[1]);
	}

	return 0;

}

static void bnx2x_8726_link_reset(struct bnx2x_phy *phy,
				  struct link_params *params)
{
	struct bnx2x *bp = params->bp;
	DP(NETIF_MSG_LINK, "bnx2x_8726_link_reset port %d\n", params->port);
	/* Set serial boot control for external load */
	bnx2x_cl45_write(bp, phy,
			 MDIO_PMA_DEVAD,
			 MDIO_PMA_REG_GEN_CTRL, 0x0001);
}

/******************************************************************/
/*			BCM8727 PHY SECTION			  */
/******************************************************************/

static void bnx2x_8727_set_link_led(struct bnx2x_phy *phy,
				    struct link_params *params, u8 mode)
{
	struct bnx2x *bp = params->bp;
	u16 led_mode_bitmask = 0;
	u16 gpio_pins_bitmask = 0;
	u16 val;
	/* Only NOC flavor requires to set the LED specifically */
	if (!(phy->flags & FLAGS_NOC))
		return;
	switch (mode) {
	case LED_MODE_FRONT_PANEL_OFF:
	case LED_MODE_OFF:
		led_mode_bitmask = 0;
		gpio_pins_bitmask = 0x03;
		break;
	case LED_MODE_ON:
		led_mode_bitmask = 0;
		gpio_pins_bitmask = 0x02;
		break;
	case LED_MODE_OPER:
		led_mode_bitmask = 0x60;
		gpio_pins_bitmask = 0x11;
		break;
	}
	bnx2x_cl45_read(bp, phy,
			MDIO_PMA_DEVAD,
			MDIO_PMA_REG_8727_PCS_OPT_CTRL,
			&val);
	val &= 0xff8f;
	val |= led_mode_bitmask;
	bnx2x_cl45_write(bp, phy,
			 MDIO_PMA_DEVAD,
			 MDIO_PMA_REG_8727_PCS_OPT_CTRL,
			 val);
	bnx2x_cl45_read(bp, phy,
			MDIO_PMA_DEVAD,
			MDIO_PMA_REG_8727_GPIO_CTRL,
			&val);
	val &= 0xffe0;
	val |= gpio_pins_bitmask;
	bnx2x_cl45_write(bp, phy,
			 MDIO_PMA_DEVAD,
			 MDIO_PMA_REG_8727_GPIO_CTRL,
			 val);
}
static void bnx2x_8727_hw_reset(struct bnx2x_phy *phy,
				struct link_params *params) {
	u32 swap_val, swap_override;
	u8 port;
	/* The PHY reset is controlled by GPIO 1. Fake the port number
	 * to cancel the swap done in set_gpio()
	 */
	struct bnx2x *bp = params->bp;
	swap_val = REG_RD(bp, NIG_REG_PORT_SWAP);
	swap_override = REG_RD(bp, NIG_REG_STRAP_OVERRIDE);
	port = (swap_val && swap_override) ^ 1;
	bnx2x_set_gpio(bp, MISC_REGISTERS_GPIO_1,
		       MISC_REGISTERS_GPIO_OUTPUT_LOW, port);
}

static int bnx2x_8727_config_init(struct bnx2x_phy *phy,
				  struct link_params *params,
				  struct link_vars *vars)
{
	u32 tx_en_mode;
	u16 tmp1, val, mod_abs, tmp2;
	u16 rx_alarm_ctrl_val;
	u16 lasi_ctrl_val;
	struct bnx2x *bp = params->bp;
	/* Enable PMD link, MOD_ABS_FLT, and 1G link alarm */

	bnx2x_wait_reset_complete(bp, phy, params);
	rx_alarm_ctrl_val = (1<<2) | (1<<5) ;
	/* Should be 0x6 to enable XS on Tx side. */
	lasi_ctrl_val = 0x0006;

	DP(NETIF_MSG_LINK, "Initializing BCM8727\n");
	/* enable LASI */
	bnx2x_cl45_write(bp, phy,
			 MDIO_PMA_DEVAD, MDIO_PMA_LASI_RXCTRL,
			 rx_alarm_ctrl_val);
	bnx2x_cl45_write(bp, phy,
			 MDIO_PMA_DEVAD, MDIO_PMA_LASI_TXCTRL,
			 0);
	bnx2x_cl45_write(bp, phy,
			 MDIO_PMA_DEVAD, MDIO_PMA_LASI_CTRL, lasi_ctrl_val);

	/* Initially configure MOD_ABS to interrupt when module is
	 * presence( bit 8)
	 */
	bnx2x_cl45_read(bp, phy,
			MDIO_PMA_DEVAD, MDIO_PMA_REG_PHY_IDENTIFIER, &mod_abs);
	/* Set EDC off by setting OPTXLOS signal input to low (bit 9).
	 * When the EDC is off it locks onto a reference clock and avoids
	 * becoming 'lost'
	 */
	mod_abs &= ~(1<<8);
	if (!(phy->flags & FLAGS_NOC))
		mod_abs &= ~(1<<9);
	bnx2x_cl45_write(bp, phy,
			 MDIO_PMA_DEVAD, MDIO_PMA_REG_PHY_IDENTIFIER, mod_abs);


	/* Enable/Disable PHY transmitter output */
	bnx2x_set_disable_pmd_transmit(params, phy, 0);

	/* Make MOD_ABS give interrupt on change */
	bnx2x_cl45_read(bp, phy, MDIO_PMA_DEVAD, MDIO_PMA_REG_8727_PCS_OPT_CTRL,
			&val);
	val |= (1<<12);
	if (phy->flags & FLAGS_NOC)
		val |= (3<<5);

	/* Set 8727 GPIOs to input to allow reading from the 8727 GPIO0
	 * status which reflect SFP+ module over-current
	 */
	if (!(phy->flags & FLAGS_NOC))
		val &= 0xff8f; /* Reset bits 4-6 */
	bnx2x_cl45_write(bp, phy,
			 MDIO_PMA_DEVAD, MDIO_PMA_REG_8727_PCS_OPT_CTRL, val);

	bnx2x_8727_power_module(bp, phy, 1);

	bnx2x_cl45_read(bp, phy,
			MDIO_PMA_DEVAD, MDIO_PMA_REG_M8051_MSGOUT_REG, &tmp1);

	bnx2x_cl45_read(bp, phy,
			MDIO_PMA_DEVAD, MDIO_PMA_LASI_RXSTAT, &tmp1);

	/* Set option 1G speed */
	if (phy->req_line_speed == SPEED_1000) {
		DP(NETIF_MSG_LINK, "Setting 1G force\n");
		bnx2x_cl45_write(bp, phy,
				 MDIO_PMA_DEVAD, MDIO_PMA_REG_CTRL, 0x40);
		bnx2x_cl45_write(bp, phy,
				 MDIO_PMA_DEVAD, MDIO_PMA_REG_10G_CTRL2, 0xD);
		bnx2x_cl45_read(bp, phy,
				MDIO_PMA_DEVAD, MDIO_PMA_REG_10G_CTRL2, &tmp1);
		DP(NETIF_MSG_LINK, "1.7 = 0x%x\n", tmp1);
		/* Power down the XAUI until link is up in case of dual-media
		 * and 1G
		 */
		if (DUAL_MEDIA(params)) {
			bnx2x_cl45_read(bp, phy,
					MDIO_PMA_DEVAD,
					MDIO_PMA_REG_8727_PCS_GP, &val);
			val |= (3<<10);
			bnx2x_cl45_write(bp, phy,
					 MDIO_PMA_DEVAD,
					 MDIO_PMA_REG_8727_PCS_GP, val);
		}
	} else if ((phy->req_line_speed == SPEED_AUTO_NEG) &&
		   ((phy->speed_cap_mask &
		     PORT_HW_CFG_SPEED_CAPABILITY_D0_1G)) &&
		   ((phy->speed_cap_mask &
		      PORT_HW_CFG_SPEED_CAPABILITY_D0_10G) !=
		   PORT_HW_CFG_SPEED_CAPABILITY_D0_10G)) {

		DP(NETIF_MSG_LINK, "Setting 1G clause37\n");
		bnx2x_cl45_write(bp, phy,
				 MDIO_AN_DEVAD, MDIO_AN_REG_8727_MISC_CTRL, 0);
		bnx2x_cl45_write(bp, phy,
				 MDIO_AN_DEVAD, MDIO_AN_REG_CL37_AN, 0x1300);
	} else {
		/* Since the 8727 has only single reset pin, need to set the 10G
		 * registers although it is default
		 */
		bnx2x_cl45_write(bp, phy,
				 MDIO_AN_DEVAD, MDIO_AN_REG_8727_MISC_CTRL,
				 0x0020);
		bnx2x_cl45_write(bp, phy,
				 MDIO_AN_DEVAD, MDIO_AN_REG_CL37_AN, 0x0100);
		bnx2x_cl45_write(bp, phy,
				 MDIO_PMA_DEVAD, MDIO_PMA_REG_CTRL, 0x2040);
		bnx2x_cl45_write(bp, phy,
				 MDIO_PMA_DEVAD, MDIO_PMA_REG_10G_CTRL2,
				 0x0008);
	}

	/* Set 2-wire transfer rate of SFP+ module EEPROM
	 * to 100Khz since some DACs(direct attached cables) do
	 * not work at 400Khz.
	 */
	bnx2x_cl45_write(bp, phy,
			 MDIO_PMA_DEVAD, MDIO_PMA_REG_8727_TWO_WIRE_SLAVE_ADDR,
			 0xa001);

	/* Set TX PreEmphasis if needed */
	if ((params->feature_config_flags &
	     FEATURE_CONFIG_OVERRIDE_PREEMPHASIS_ENABLED)) {
		DP(NETIF_MSG_LINK, "Setting TX_CTRL1 0x%x, TX_CTRL2 0x%x\n",
			   phy->tx_preemphasis[0],
			   phy->tx_preemphasis[1]);
		bnx2x_cl45_write(bp, phy,
				 MDIO_PMA_DEVAD, MDIO_PMA_REG_8727_TX_CTRL1,
				 phy->tx_preemphasis[0]);

		bnx2x_cl45_write(bp, phy,
				 MDIO_PMA_DEVAD, MDIO_PMA_REG_8727_TX_CTRL2,
				 phy->tx_preemphasis[1]);
	}

	/* If TX Laser is controlled by GPIO_0, do not let PHY go into low
	 * power mode, if TX Laser is disabled
	 */
	tx_en_mode = REG_RD(bp, params->shmem_base +
			    offsetof(struct shmem_region,
				dev_info.port_hw_config[params->port].sfp_ctrl))
			& PORT_HW_CFG_TX_LASER_MASK;

	if (tx_en_mode == PORT_HW_CFG_TX_LASER_GPIO0) {

		DP(NETIF_MSG_LINK, "Enabling TXONOFF_PWRDN_DIS\n");
		bnx2x_cl45_read(bp, phy,
			MDIO_PMA_DEVAD, MDIO_PMA_REG_8727_OPT_CFG_REG, &tmp2);
		tmp2 |= 0x1000;
		tmp2 &= 0xFFEF;
		bnx2x_cl45_write(bp, phy,
			MDIO_PMA_DEVAD, MDIO_PMA_REG_8727_OPT_CFG_REG, tmp2);
		bnx2x_cl45_read(bp, phy,
				MDIO_PMA_DEVAD, MDIO_PMA_REG_PHY_IDENTIFIER,
				&tmp2);
		bnx2x_cl45_write(bp, phy,
				 MDIO_PMA_DEVAD, MDIO_PMA_REG_PHY_IDENTIFIER,
				 (tmp2 & 0x7fff));
	}

	return 0;
}

static void bnx2x_8727_handle_mod_abs(struct bnx2x_phy *phy,
				      struct link_params *params)
{
	struct bnx2x *bp = params->bp;
	u16 mod_abs, rx_alarm_status;
	u32 val = REG_RD(bp, params->shmem_base +
			     offsetof(struct shmem_region, dev_info.
				      port_feature_config[params->port].
				      config));
	bnx2x_cl45_read(bp, phy,
			MDIO_PMA_DEVAD,
			MDIO_PMA_REG_PHY_IDENTIFIER, &mod_abs);
	if (mod_abs & (1<<8)) {

		/* Module is absent */
		DP(NETIF_MSG_LINK,
		   "MOD_ABS indication show module is absent\n");
		phy->media_type = ETH_PHY_NOT_PRESENT;
		/* 1. Set mod_abs to detect next module
		 *    presence event
		 * 2. Set EDC off by setting OPTXLOS signal input to low
		 *    (bit 9).
		 *    When the EDC is off it locks onto a reference clock and
		 *    avoids becoming 'lost'.
		 */
		mod_abs &= ~(1<<8);
		if (!(phy->flags & FLAGS_NOC))
			mod_abs &= ~(1<<9);
		bnx2x_cl45_write(bp, phy,
				 MDIO_PMA_DEVAD,
				 MDIO_PMA_REG_PHY_IDENTIFIER, mod_abs);

		/* Clear RX alarm since it stays up as long as
		 * the mod_abs wasn't changed
		 */
		bnx2x_cl45_read(bp, phy,
				MDIO_PMA_DEVAD,
				MDIO_PMA_LASI_RXSTAT, &rx_alarm_status);

	} else {
		/* Module is present */
		DP(NETIF_MSG_LINK,
		   "MOD_ABS indication show module is present\n");
		/* First disable transmitter, and if the module is ok, the
		 * module_detection will enable it
		 * 1. Set mod_abs to detect next module absent event ( bit 8)
		 * 2. Restore the default polarity of the OPRXLOS signal and
		 * this signal will then correctly indicate the presence or
		 * absence of the Rx signal. (bit 9)
		 */
		mod_abs |= (1<<8);
		if (!(phy->flags & FLAGS_NOC))
			mod_abs |= (1<<9);
		bnx2x_cl45_write(bp, phy,
				 MDIO_PMA_DEVAD,
				 MDIO_PMA_REG_PHY_IDENTIFIER, mod_abs);

		/* Clear RX alarm since it stays up as long as the mod_abs
		 * wasn't changed. This is need to be done before calling the
		 * module detection, otherwise it will clear* the link update
		 * alarm
		 */
		bnx2x_cl45_read(bp, phy,
				MDIO_PMA_DEVAD,
				MDIO_PMA_LASI_RXSTAT, &rx_alarm_status);


		if ((val & PORT_FEAT_CFG_OPT_MDL_ENFRCMNT_MASK) ==
		    PORT_FEAT_CFG_OPT_MDL_ENFRCMNT_DISABLE_TX_LASER)
			bnx2x_sfp_set_transmitter(params, phy, 0);

		if (bnx2x_wait_for_sfp_module_initialized(phy, params) == 0)
			bnx2x_sfp_module_detection(phy, params);
		else
			DP(NETIF_MSG_LINK, "SFP+ module is not initialized\n");
	}

	DP(NETIF_MSG_LINK, "8727 RX_ALARM_STATUS 0x%x\n",
		   rx_alarm_status);
	/* No need to check link status in case of module plugged in/out */
}

static u8 bnx2x_8727_read_status(struct bnx2x_phy *phy,
				 struct link_params *params,
				 struct link_vars *vars)

{
	struct bnx2x *bp = params->bp;
	u8 link_up = 0, oc_port = params->port;
	u16 link_status = 0;
	u16 rx_alarm_status, lasi_ctrl, val1;

	/* If PHY is not initialized, do not check link status */
	bnx2x_cl45_read(bp, phy,
			MDIO_PMA_DEVAD, MDIO_PMA_LASI_CTRL,
			&lasi_ctrl);
	if (!lasi_ctrl)
		return 0;

	/* Check the LASI on Rx */
	bnx2x_cl45_read(bp, phy,
			MDIO_PMA_DEVAD, MDIO_PMA_LASI_RXSTAT,
			&rx_alarm_status);
	vars->line_speed = 0;
	DP(NETIF_MSG_LINK, "8727 RX_ALARM_STATUS  0x%x\n", rx_alarm_status);

	bnx2x_sfp_mask_fault(bp, phy, MDIO_PMA_LASI_TXSTAT,
			     MDIO_PMA_LASI_TXCTRL);

	bnx2x_cl45_read(bp, phy,
			MDIO_PMA_DEVAD, MDIO_PMA_LASI_STAT, &val1);

	DP(NETIF_MSG_LINK, "8727 LASI status 0x%x\n", val1);

	/* Clear MSG-OUT */
	bnx2x_cl45_read(bp, phy,
			MDIO_PMA_DEVAD, MDIO_PMA_REG_M8051_MSGOUT_REG, &val1);

	/* If a module is present and there is need to check
	 * for over current
	 */
	if (!(phy->flags & FLAGS_NOC) && !(rx_alarm_status & (1<<5))) {
		/* Check over-current using 8727 GPIO0 input*/
		bnx2x_cl45_read(bp, phy,
				MDIO_PMA_DEVAD, MDIO_PMA_REG_8727_GPIO_CTRL,
				&val1);

		if ((val1 & (1<<8)) == 0) {
			if (!CHIP_IS_E1x(bp))
				oc_port = BP_PATH(bp) + (params->port << 1);
			DP(NETIF_MSG_LINK,
			   "8727 Power fault has been detected on port %d\n",
			   oc_port);
			netdev_err(bp->dev, "Error: Power fault on Port %d has "
					    "been detected and the power to "
					    "that SFP+ module has been removed "
					    "to prevent failure of the card. "
					    "Please remove the SFP+ module and "
					    "restart the system to clear this "
					    "error.\n",
			 oc_port);
			/* Disable all RX_ALARMs except for mod_abs */
			bnx2x_cl45_write(bp, phy,
					 MDIO_PMA_DEVAD,
					 MDIO_PMA_LASI_RXCTRL, (1<<5));

			bnx2x_cl45_read(bp, phy,
					MDIO_PMA_DEVAD,
					MDIO_PMA_REG_PHY_IDENTIFIER, &val1);
			/* Wait for module_absent_event */
			val1 |= (1<<8);
			bnx2x_cl45_write(bp, phy,
					 MDIO_PMA_DEVAD,
					 MDIO_PMA_REG_PHY_IDENTIFIER, val1);
			/* Clear RX alarm */
			bnx2x_cl45_read(bp, phy,
				MDIO_PMA_DEVAD,
				MDIO_PMA_LASI_RXSTAT, &rx_alarm_status);
			return 0;
		}
	} /* Over current check */

	/* When module absent bit is set, check module */
	if (rx_alarm_status & (1<<5)) {
		bnx2x_8727_handle_mod_abs(phy, params);
		/* Enable all mod_abs and link detection bits */
		bnx2x_cl45_write(bp, phy,
				 MDIO_PMA_DEVAD, MDIO_PMA_LASI_RXCTRL,
				 ((1<<5) | (1<<2)));
	}

	if (!(phy->flags & FLAGS_SFP_NOT_APPROVED)) {
		DP(NETIF_MSG_LINK, "Enabling 8727 TX laser\n");
		bnx2x_sfp_set_transmitter(params, phy, 1);
	} else {
		DP(NETIF_MSG_LINK, "Tx is disabled\n");
		return 0;
	}

	bnx2x_cl45_read(bp, phy,
			MDIO_PMA_DEVAD,
			MDIO_PMA_REG_8073_SPEED_LINK_STATUS, &link_status);

	/* Bits 0..2 --> speed detected,
	 * Bits 13..15--> link is down
	 */
	if ((link_status & (1<<2)) && (!(link_status & (1<<15)))) {
		link_up = 1;
		vars->line_speed = SPEED_10000;
		DP(NETIF_MSG_LINK, "port %x: External link up in 10G\n",
			   params->port);
	} else if ((link_status & (1<<0)) && (!(link_status & (1<<13)))) {
		link_up = 1;
		vars->line_speed = SPEED_1000;
		DP(NETIF_MSG_LINK, "port %x: External link up in 1G\n",
			   params->port);
	} else {
		link_up = 0;
		DP(NETIF_MSG_LINK, "port %x: External link is down\n",
			   params->port);
	}

	/* Capture 10G link fault. */
	if (vars->line_speed == SPEED_10000) {
		bnx2x_cl45_read(bp, phy, MDIO_PMA_DEVAD,
			    MDIO_PMA_LASI_TXSTAT, &val1);

		bnx2x_cl45_read(bp, phy, MDIO_PMA_DEVAD,
			    MDIO_PMA_LASI_TXSTAT, &val1);

		if (val1 & (1<<0)) {
			vars->fault_detected = 1;
		}
	}

	if (link_up) {
		bnx2x_ext_phy_resolve_fc(phy, params, vars);
		vars->duplex = DUPLEX_FULL;
		DP(NETIF_MSG_LINK, "duplex = 0x%x\n", vars->duplex);
	}

	if ((DUAL_MEDIA(params)) &&
	    (phy->req_line_speed == SPEED_1000)) {
		bnx2x_cl45_read(bp, phy,
				MDIO_PMA_DEVAD,
				MDIO_PMA_REG_8727_PCS_GP, &val1);
		/* In case of dual-media board and 1G, power up the XAUI side,
		 * otherwise power it down. For 10G it is done automatically
		 */
		if (link_up)
			val1 &= ~(3<<10);
		else
			val1 |= (3<<10);
		bnx2x_cl45_write(bp, phy,
				 MDIO_PMA_DEVAD,
				 MDIO_PMA_REG_8727_PCS_GP, val1);
	}
	return link_up;
}

static void bnx2x_8727_link_reset(struct bnx2x_phy *phy,
				  struct link_params *params)
{
	struct bnx2x *bp = params->bp;

	/* Enable/Disable PHY transmitter output */
	bnx2x_set_disable_pmd_transmit(params, phy, 1);

	/* Disable Transmitter */
	bnx2x_sfp_set_transmitter(params, phy, 0);
	/* Clear LASI */
	bnx2x_cl45_write(bp, phy, MDIO_PMA_DEVAD, MDIO_PMA_LASI_CTRL, 0);

}

/******************************************************************/
/*		BCM8481/BCM84823/BCM84833 PHY SECTION	          */
/******************************************************************/
static void bnx2x_save_848xx_spirom_version(struct bnx2x_phy *phy,
					    struct bnx2x *bp,
					    u8 port)
{
	u16 val, fw_ver1, fw_ver2, cnt;

	if (phy->type == PORT_HW_CFG_XGXS_EXT_PHY_TYPE_BCM84833) {
		bnx2x_cl45_read(bp, phy, MDIO_CTL_DEVAD, 0x400f, &fw_ver1);
		bnx2x_save_spirom_version(bp, port, fw_ver1 & 0xfff,
				phy->ver_addr);
	} else {
		/* For 32-bit registers in 848xx, access via MDIO2ARM i/f. */
		/* (1) set reg 0xc200_0014(SPI_BRIDGE_CTRL_2) to 0x03000000 */
		bnx2x_cl45_write(bp, phy, MDIO_PMA_DEVAD, 0xA819, 0x0014);
		bnx2x_cl45_write(bp, phy, MDIO_PMA_DEVAD, 0xA81A, 0xc200);
		bnx2x_cl45_write(bp, phy, MDIO_PMA_DEVAD, 0xA81B, 0x0000);
		bnx2x_cl45_write(bp, phy, MDIO_PMA_DEVAD, 0xA81C, 0x0300);
		bnx2x_cl45_write(bp, phy, MDIO_PMA_DEVAD, 0xA817, 0x0009);

		for (cnt = 0; cnt < 100; cnt++) {
			bnx2x_cl45_read(bp, phy, MDIO_PMA_DEVAD, 0xA818, &val);
			if (val & 1)
				break;
			udelay(5);
		}
		if (cnt == 100) {
			DP(NETIF_MSG_LINK, "Unable to read 848xx "
					"phy fw version(1)\n");
			bnx2x_save_spirom_version(bp, port, 0,
						  phy->ver_addr);
			return;
		}


		/* 2) read register 0xc200_0000 (SPI_FW_STATUS) */
		bnx2x_cl45_write(bp, phy, MDIO_PMA_DEVAD, 0xA819, 0x0000);
		bnx2x_cl45_write(bp, phy, MDIO_PMA_DEVAD, 0xA81A, 0xc200);
		bnx2x_cl45_write(bp, phy, MDIO_PMA_DEVAD, 0xA817, 0x000A);
		for (cnt = 0; cnt < 100; cnt++) {
			bnx2x_cl45_read(bp, phy, MDIO_PMA_DEVAD, 0xA818, &val);
			if (val & 1)
				break;
			udelay(5);
		}
		if (cnt == 100) {
			DP(NETIF_MSG_LINK, "Unable to read 848xx phy fw "
					"version(2)\n");
			bnx2x_save_spirom_version(bp, port, 0,
						  phy->ver_addr);
			return;
		}

		/* lower 16 bits of the register SPI_FW_STATUS */
		bnx2x_cl45_read(bp, phy, MDIO_PMA_DEVAD, 0xA81B, &fw_ver1);
		/* upper 16 bits of register SPI_FW_STATUS */
		bnx2x_cl45_read(bp, phy, MDIO_PMA_DEVAD, 0xA81C, &fw_ver2);

		bnx2x_save_spirom_version(bp, port, (fw_ver2<<16) | fw_ver1,
					  phy->ver_addr);
	}

}
static void bnx2x_848xx_set_led(struct bnx2x *bp,
				struct bnx2x_phy *phy)
{
	u16 val, offset;

	/* PHYC_CTL_LED_CTL */
	bnx2x_cl45_read(bp, phy,
			MDIO_PMA_DEVAD,
			MDIO_PMA_REG_8481_LINK_SIGNAL, &val);
	val &= 0xFE00;
	val |= 0x0092;

	bnx2x_cl45_write(bp, phy,
			 MDIO_PMA_DEVAD,
			 MDIO_PMA_REG_8481_LINK_SIGNAL, val);

	bnx2x_cl45_write(bp, phy,
			 MDIO_PMA_DEVAD,
			 MDIO_PMA_REG_8481_LED1_MASK,
			 0x80);

	bnx2x_cl45_write(bp, phy,
			 MDIO_PMA_DEVAD,
			 MDIO_PMA_REG_8481_LED2_MASK,
			 0x18);

	/* Select activity source by Tx and Rx, as suggested by PHY AE */
	bnx2x_cl45_write(bp, phy,
			 MDIO_PMA_DEVAD,
			 MDIO_PMA_REG_8481_LED3_MASK,
			 0x0006);

	/* Select the closest activity blink rate to that in 10/100/1000 */
	bnx2x_cl45_write(bp, phy,
			MDIO_PMA_DEVAD,
			MDIO_PMA_REG_8481_LED3_BLINK,
			0);

	/* Configure the blink rate to ~15.9 Hz */
	bnx2x_cl45_write(bp, phy,
			MDIO_PMA_DEVAD,
			MDIO_PMA_REG_84823_CTL_SLOW_CLK_CNT_HIGH,
			MDIO_PMA_REG_84823_BLINK_RATE_VAL_15P9HZ);

	if (phy->type == PORT_HW_CFG_XGXS_EXT_PHY_TYPE_BCM84833)
		offset = MDIO_PMA_REG_84833_CTL_LED_CTL_1;
	else
		offset = MDIO_PMA_REG_84823_CTL_LED_CTL_1;

	bnx2x_cl45_read(bp, phy,
			MDIO_PMA_DEVAD, offset, &val);
	val |= MDIO_PMA_REG_84823_LED3_STRETCH_EN; /* stretch_en for LED3*/
	bnx2x_cl45_write(bp, phy,
			 MDIO_PMA_DEVAD, offset, val);

	/* 'Interrupt Mask' */
	bnx2x_cl45_write(bp, phy,
			 MDIO_AN_DEVAD,
			 0xFFFB, 0xFFFD);
}

static int bnx2x_848xx_cmn_config_init(struct bnx2x_phy *phy,
				       struct link_params *params,
				       struct link_vars *vars)
{
	struct bnx2x *bp = params->bp;
	u16 autoneg_val, an_1000_val, an_10_100_val, an_10g_val;

	if (phy->type != PORT_HW_CFG_XGXS_EXT_PHY_TYPE_BCM84833) {
		/* Save spirom version */
		bnx2x_save_848xx_spirom_version(phy, bp, params->port);
	}
	/* This phy uses the NIG latch mechanism since link indication
	 * arrives through its LED4 and not via its LASI signal, so we
	 * get steady signal instead of clear on read
	 */
	bnx2x_bits_en(bp, NIG_REG_LATCH_BC_0 + params->port*4,
		      1 << NIG_LATCH_BC_ENABLE_MI_INT);

	bnx2x_cl45_write(bp, phy,
			 MDIO_PMA_DEVAD, MDIO_PMA_REG_CTRL, 0x0000);

	bnx2x_848xx_set_led(bp, phy);

	/* set 1000 speed advertisement */
	bnx2x_cl45_read(bp, phy,
			MDIO_AN_DEVAD, MDIO_AN_REG_8481_1000T_CTRL,
			&an_1000_val);

	bnx2x_ext_phy_set_pause(params, phy, vars);
	bnx2x_cl45_read(bp, phy,
			MDIO_AN_DEVAD,
			MDIO_AN_REG_8481_LEGACY_AN_ADV,
			&an_10_100_val);
	bnx2x_cl45_read(bp, phy,
			MDIO_AN_DEVAD, MDIO_AN_REG_8481_LEGACY_MII_CTRL,
			&autoneg_val);
	/* Disable forced speed */
	autoneg_val &= ~((1<<6) | (1<<8) | (1<<9) | (1<<12) | (1<<13));
	an_10_100_val &= ~((1<<5) | (1<<6) | (1<<7) | (1<<8));

	if (((phy->req_line_speed == SPEED_AUTO_NEG) &&
	     (phy->speed_cap_mask &
	     PORT_HW_CFG_SPEED_CAPABILITY_D0_1G)) ||
	    (phy->req_line_speed == SPEED_1000)) {
		an_1000_val |= (1<<8);
		autoneg_val |= (1<<9 | 1<<12);
		if (phy->req_duplex == DUPLEX_FULL)
			an_1000_val |= (1<<9);
		DP(NETIF_MSG_LINK, "Advertising 1G\n");
	} else
		an_1000_val &= ~((1<<8) | (1<<9));

	bnx2x_cl45_write(bp, phy,
			 MDIO_AN_DEVAD, MDIO_AN_REG_8481_1000T_CTRL,
			 an_1000_val);

	/* set 100 speed advertisement */
	if ((phy->req_line_speed == SPEED_AUTO_NEG) &&
	     (phy->speed_cap_mask &
	      (PORT_HW_CFG_SPEED_CAPABILITY_D0_100M_FULL |
	       PORT_HW_CFG_SPEED_CAPABILITY_D0_100M_HALF))) {
		an_10_100_val |= (1<<7);
		/* Enable autoneg and restart autoneg for legacy speeds */
		autoneg_val |= (1<<9 | 1<<12);

		if (phy->req_duplex == DUPLEX_FULL)
			an_10_100_val |= (1<<8);
		DP(NETIF_MSG_LINK, "Advertising 100M\n");
	}
	/* set 10 speed advertisement */
	if (((phy->req_line_speed == SPEED_AUTO_NEG) &&
	     (phy->speed_cap_mask &
	      (PORT_HW_CFG_SPEED_CAPABILITY_D0_10M_FULL |
	       PORT_HW_CFG_SPEED_CAPABILITY_D0_10M_HALF)) &&
	     (phy->supported &
	      (SUPPORTED_10baseT_Half |
	       SUPPORTED_10baseT_Full)))) {
		an_10_100_val |= (1<<5);
		autoneg_val |= (1<<9 | 1<<12);
		if (phy->req_duplex == DUPLEX_FULL)
			an_10_100_val |= (1<<6);
		DP(NETIF_MSG_LINK, "Advertising 10M\n");
	}

	/* Only 10/100 are allowed to work in FORCE mode */
	if ((phy->req_line_speed == SPEED_100) &&
	    (phy->supported &
	     (SUPPORTED_100baseT_Half |
	      SUPPORTED_100baseT_Full))) {
		autoneg_val |= (1<<13);
		/* Enabled AUTO-MDIX when autoneg is disabled */
		bnx2x_cl45_write(bp, phy,
				 MDIO_AN_DEVAD, MDIO_AN_REG_8481_AUX_CTRL,
				 (1<<15 | 1<<9 | 7<<0));
		/* The PHY needs this set even for forced link. */
		an_10_100_val |= (1<<8) | (1<<7);
		DP(NETIF_MSG_LINK, "Setting 100M force\n");
	}
	if ((phy->req_line_speed == SPEED_10) &&
	    (phy->supported &
	     (SUPPORTED_10baseT_Half |
	      SUPPORTED_10baseT_Full))) {
		/* Enabled AUTO-MDIX when autoneg is disabled */
		bnx2x_cl45_write(bp, phy,
				 MDIO_AN_DEVAD, MDIO_AN_REG_8481_AUX_CTRL,
				 (1<<15 | 1<<9 | 7<<0));
		DP(NETIF_MSG_LINK, "Setting 10M force\n");
	}

	bnx2x_cl45_write(bp, phy,
			 MDIO_AN_DEVAD, MDIO_AN_REG_8481_LEGACY_AN_ADV,
			 an_10_100_val);

	if (phy->req_duplex == DUPLEX_FULL)
		autoneg_val |= (1<<8);

	/* Always write this if this is not 84833.
	 * For 84833, write it only when it's a forced speed.
	 */
	if ((phy->type != PORT_HW_CFG_XGXS_EXT_PHY_TYPE_BCM84833) ||
		((autoneg_val & (1<<12)) == 0))
		bnx2x_cl45_write(bp, phy,
			 MDIO_AN_DEVAD,
			 MDIO_AN_REG_8481_LEGACY_MII_CTRL, autoneg_val);

	if (((phy->req_line_speed == SPEED_AUTO_NEG) &&
	    (phy->speed_cap_mask &
	     PORT_HW_CFG_SPEED_CAPABILITY_D0_10G)) ||
		(phy->req_line_speed == SPEED_10000)) {
			DP(NETIF_MSG_LINK, "Advertising 10G\n");
			/* Restart autoneg for 10G*/

			bnx2x_cl45_read(bp, phy,
					MDIO_AN_DEVAD,
					MDIO_AN_REG_8481_10GBASE_T_AN_CTRL,
					&an_10g_val);
			bnx2x_cl45_write(bp, phy,
					 MDIO_AN_DEVAD,
					 MDIO_AN_REG_8481_10GBASE_T_AN_CTRL,
					 an_10g_val | 0x1000);
			bnx2x_cl45_write(bp, phy,
					 MDIO_AN_DEVAD, MDIO_AN_REG_CTRL,
					 0x3200);
	} else
		bnx2x_cl45_write(bp, phy,
				 MDIO_AN_DEVAD,
				 MDIO_AN_REG_8481_10GBASE_T_AN_CTRL,
				 1);

	return 0;
}

static int bnx2x_8481_config_init(struct bnx2x_phy *phy,
				  struct link_params *params,
				  struct link_vars *vars)
{
	struct bnx2x *bp = params->bp;
	/* Restore normal power mode*/
	bnx2x_set_gpio(bp, MISC_REGISTERS_GPIO_2,
		       MISC_REGISTERS_GPIO_OUTPUT_HIGH, params->port);

	/* HW reset */
	bnx2x_ext_phy_hw_reset(bp, params->port);
	bnx2x_wait_reset_complete(bp, phy, params);

	bnx2x_cl45_write(bp, phy, MDIO_PMA_DEVAD, MDIO_PMA_REG_CTRL, 1<<15);
	return bnx2x_848xx_cmn_config_init(phy, params, vars);
}

#define PHY84833_CMDHDLR_WAIT 300
#define PHY84833_CMDHDLR_MAX_ARGS 5
static int bnx2x_84833_cmd_hdlr(struct bnx2x_phy *phy,
				   struct link_params *params,
		   u16 fw_cmd,
		   u16 cmd_args[])
{
	u32 idx;
	u16 val;
	struct bnx2x *bp = params->bp;
	/* Write CMD_OPEN_OVERRIDE to STATUS reg */
	bnx2x_cl45_write(bp, phy, MDIO_CTL_DEVAD,
			MDIO_84833_CMD_HDLR_STATUS,
			PHY84833_STATUS_CMD_OPEN_OVERRIDE);
	for (idx = 0; idx < PHY84833_CMDHDLR_WAIT; idx++) {
		bnx2x_cl45_read(bp, phy, MDIO_CTL_DEVAD,
				MDIO_84833_CMD_HDLR_STATUS, &val);
		if (val == PHY84833_STATUS_CMD_OPEN_FOR_CMDS)
			break;
		msleep(1);
	}
	if (idx >= PHY84833_CMDHDLR_WAIT) {
		DP(NETIF_MSG_LINK, "FW cmd: FW not ready.\n");
		return -EINVAL;
	}

	/* Prepare argument(s) and issue command */
	for (idx = 0; idx < PHY84833_CMDHDLR_MAX_ARGS; idx++) {
		bnx2x_cl45_write(bp, phy, MDIO_CTL_DEVAD,
				MDIO_84833_CMD_HDLR_DATA1 + idx,
				cmd_args[idx]);
	}
	bnx2x_cl45_write(bp, phy, MDIO_CTL_DEVAD,
			MDIO_84833_CMD_HDLR_COMMAND, fw_cmd);
	for (idx = 0; idx < PHY84833_CMDHDLR_WAIT; idx++) {
		bnx2x_cl45_read(bp, phy, MDIO_CTL_DEVAD,
				MDIO_84833_CMD_HDLR_STATUS, &val);
		if ((val == PHY84833_STATUS_CMD_COMPLETE_PASS) ||
			(val == PHY84833_STATUS_CMD_COMPLETE_ERROR))
			break;
		msleep(1);
	}
	if ((idx >= PHY84833_CMDHDLR_WAIT) ||
		(val == PHY84833_STATUS_CMD_COMPLETE_ERROR)) {
		DP(NETIF_MSG_LINK, "FW cmd failed.\n");
		return -EINVAL;
	}
	/* Gather returning data */
	for (idx = 0; idx < PHY84833_CMDHDLR_MAX_ARGS; idx++) {
		bnx2x_cl45_read(bp, phy, MDIO_CTL_DEVAD,
				MDIO_84833_CMD_HDLR_DATA1 + idx,
				&cmd_args[idx]);
	}
	bnx2x_cl45_write(bp, phy, MDIO_CTL_DEVAD,
			MDIO_84833_CMD_HDLR_STATUS,
			PHY84833_STATUS_CMD_CLEAR_COMPLETE);
	return 0;
}


static int bnx2x_84833_pair_swap_cfg(struct bnx2x_phy *phy,
				   struct link_params *params,
				   struct link_vars *vars)
{
	u32 pair_swap;
	u16 data[PHY84833_CMDHDLR_MAX_ARGS];
	int status;
	struct bnx2x *bp = params->bp;

	/* Check for configuration. */
	pair_swap = REG_RD(bp, params->shmem_base +
			   offsetof(struct shmem_region,
			dev_info.port_hw_config[params->port].xgbt_phy_cfg)) &
		PORT_HW_CFG_RJ45_PAIR_SWAP_MASK;

	if (pair_swap == 0)
		return 0;

	/* Only the second argument is used for this command */
	data[1] = (u16)pair_swap;

	status = bnx2x_84833_cmd_hdlr(phy, params,
		PHY84833_CMD_SET_PAIR_SWAP, data);
	if (status == 0)
		DP(NETIF_MSG_LINK, "Pairswap OK, val=0x%x\n", data[1]);

	return status;
}

static u8 bnx2x_84833_get_reset_gpios(struct bnx2x *bp,
				      u32 shmem_base_path[],
				      u32 chip_id)
{
	u32 reset_pin[2];
	u32 idx;
	u8 reset_gpios;
	if (CHIP_IS_E3(bp)) {
		/* Assume that these will be GPIOs, not EPIOs. */
		for (idx = 0; idx < 2; idx++) {
			/* Map config param to register bit. */
			reset_pin[idx] = REG_RD(bp, shmem_base_path[idx] +
				offsetof(struct shmem_region,
				dev_info.port_hw_config[0].e3_cmn_pin_cfg));
			reset_pin[idx] = (reset_pin[idx] &
				PORT_HW_CFG_E3_PHY_RESET_MASK) >>
				PORT_HW_CFG_E3_PHY_RESET_SHIFT;
			reset_pin[idx] -= PIN_CFG_GPIO0_P0;
			reset_pin[idx] = (1 << reset_pin[idx]);
		}
		reset_gpios = (u8)(reset_pin[0] | reset_pin[1]);
	} else {
		/* E2, look from diff place of shmem. */
		for (idx = 0; idx < 2; idx++) {
			reset_pin[idx] = REG_RD(bp, shmem_base_path[idx] +
				offsetof(struct shmem_region,
				dev_info.port_hw_config[0].default_cfg));
			reset_pin[idx] &= PORT_HW_CFG_EXT_PHY_GPIO_RST_MASK;
			reset_pin[idx] -= PORT_HW_CFG_EXT_PHY_GPIO_RST_GPIO0_P0;
			reset_pin[idx] >>= PORT_HW_CFG_EXT_PHY_GPIO_RST_SHIFT;
			reset_pin[idx] = (1 << reset_pin[idx]);
		}
		reset_gpios = (u8)(reset_pin[0] | reset_pin[1]);
	}

	return reset_gpios;
}

static int bnx2x_84833_hw_reset_phy(struct bnx2x_phy *phy,
				struct link_params *params)
{
	struct bnx2x *bp = params->bp;
	u8 reset_gpios;
	u32 other_shmem_base_addr = REG_RD(bp, params->shmem2_base +
				offsetof(struct shmem2_region,
				other_shmem_base_addr));

	u32 shmem_base_path[2];

	/* Work around for 84833 LED failure inside RESET status */
	bnx2x_cl45_write(bp, phy, MDIO_AN_DEVAD,
		MDIO_AN_REG_8481_LEGACY_MII_CTRL,
		MDIO_AN_REG_8481_MII_CTRL_FORCE_1G);
	bnx2x_cl45_write(bp, phy, MDIO_AN_DEVAD,
		MDIO_AN_REG_8481_1G_100T_EXT_CTRL,
		MIDO_AN_REG_8481_EXT_CTRL_FORCE_LEDS_OFF);

	shmem_base_path[0] = params->shmem_base;
	shmem_base_path[1] = other_shmem_base_addr;

	reset_gpios = bnx2x_84833_get_reset_gpios(bp, shmem_base_path,
						  params->chip_id);

	bnx2x_set_mult_gpio(bp, reset_gpios, MISC_REGISTERS_GPIO_OUTPUT_LOW);
	udelay(10);
	DP(NETIF_MSG_LINK, "84833 hw reset on pin values 0x%x\n",
		reset_gpios);

	return 0;
}

#define PHY84833_CONSTANT_LATENCY 1193
static int bnx2x_848x3_config_init(struct bnx2x_phy *phy,
				   struct link_params *params,
				   struct link_vars *vars)
{
	struct bnx2x *bp = params->bp;
	u8 port, initialize = 1;
	u16 val;
	u32 actual_phy_selection, cms_enable;
	u16 cmd_args[PHY84833_CMDHDLR_MAX_ARGS];
	int rc = 0;

	msleep(1);

	if (!(CHIP_IS_E1x(bp)))
		port = BP_PATH(bp);
	else
		port = params->port;

	if (phy->type == PORT_HW_CFG_XGXS_EXT_PHY_TYPE_BCM84823) {
		bnx2x_set_gpio(bp, MISC_REGISTERS_GPIO_3,
			       MISC_REGISTERS_GPIO_OUTPUT_HIGH,
			       port);
	} else {
		/* MDIO reset */
		bnx2x_cl45_write(bp, phy,
				MDIO_PMA_DEVAD,
				MDIO_PMA_REG_CTRL, 0x8000);
	}

	bnx2x_wait_reset_complete(bp, phy, params);

	/* Wait for GPHY to come out of reset */
	msleep(50);
	if (phy->type != PORT_HW_CFG_XGXS_EXT_PHY_TYPE_BCM84833) {
		/* BCM84823 requires that XGXS links up first @ 10G for normal
		 * behavior.
		 */
		u16 temp;
		temp = vars->line_speed;
		vars->line_speed = SPEED_10000;
		bnx2x_set_autoneg(&params->phy[INT_PHY], params, vars, 0);
		bnx2x_program_serdes(&params->phy[INT_PHY], params, vars);
		vars->line_speed = temp;
	}

	bnx2x_cl45_read(bp, phy, MDIO_CTL_DEVAD,
			MDIO_CTL_REG_84823_MEDIA, &val);
	val &= ~(MDIO_CTL_REG_84823_MEDIA_MAC_MASK |
		 MDIO_CTL_REG_84823_MEDIA_LINE_MASK |
		 MDIO_CTL_REG_84823_MEDIA_COPPER_CORE_DOWN |
		 MDIO_CTL_REG_84823_MEDIA_PRIORITY_MASK |
		 MDIO_CTL_REG_84823_MEDIA_FIBER_1G);

	if (CHIP_IS_E3(bp)) {
		val &= ~(MDIO_CTL_REG_84823_MEDIA_MAC_MASK |
			 MDIO_CTL_REG_84823_MEDIA_LINE_MASK);
	} else {
		val |= (MDIO_CTL_REG_84823_CTRL_MAC_XFI |
			MDIO_CTL_REG_84823_MEDIA_LINE_XAUI_L);
	}

	actual_phy_selection = bnx2x_phy_selection(params);

	switch (actual_phy_selection) {
	case PORT_HW_CFG_PHY_SELECTION_HARDWARE_DEFAULT:
		/* Do nothing. Essentially this is like the priority copper */
		break;
	case PORT_HW_CFG_PHY_SELECTION_FIRST_PHY_PRIORITY:
		val |= MDIO_CTL_REG_84823_MEDIA_PRIORITY_COPPER;
		break;
	case PORT_HW_CFG_PHY_SELECTION_SECOND_PHY_PRIORITY:
		val |= MDIO_CTL_REG_84823_MEDIA_PRIORITY_FIBER;
		break;
	case PORT_HW_CFG_PHY_SELECTION_FIRST_PHY:
		/* Do nothing here. The first PHY won't be initialized at all */
		break;
	case PORT_HW_CFG_PHY_SELECTION_SECOND_PHY:
		val |= MDIO_CTL_REG_84823_MEDIA_COPPER_CORE_DOWN;
		initialize = 0;
		break;
	}
	if (params->phy[EXT_PHY2].req_line_speed == SPEED_1000)
		val |= MDIO_CTL_REG_84823_MEDIA_FIBER_1G;

	bnx2x_cl45_write(bp, phy, MDIO_CTL_DEVAD,
			 MDIO_CTL_REG_84823_MEDIA, val);
	DP(NETIF_MSG_LINK, "Multi_phy config = 0x%x, Media control = 0x%x\n",
		   params->multi_phy_config, val);

	if (phy->type == PORT_HW_CFG_XGXS_EXT_PHY_TYPE_BCM84833) {
		bnx2x_84833_pair_swap_cfg(phy, params, vars);

		/* Keep AutogrEEEn disabled. */
		cmd_args[0] = 0x0;
		cmd_args[1] = 0x0;
		cmd_args[2] = PHY84833_CONSTANT_LATENCY + 1;
		cmd_args[3] = PHY84833_CONSTANT_LATENCY;
		rc = bnx2x_84833_cmd_hdlr(phy, params,
			PHY84833_CMD_SET_EEE_MODE, cmd_args);
		if (rc != 0)
			DP(NETIF_MSG_LINK, "Cfg AutogrEEEn failed.\n");
	}
	if (initialize)
		rc = bnx2x_848xx_cmn_config_init(phy, params, vars);
	else
		bnx2x_save_848xx_spirom_version(phy, bp, params->port);
	/* 84833 PHY has a better feature and doesn't need to support this. */
	if (phy->type == PORT_HW_CFG_XGXS_EXT_PHY_TYPE_BCM84823) {
		cms_enable = REG_RD(bp, params->shmem_base +
			offsetof(struct shmem_region,
			dev_info.port_hw_config[params->port].default_cfg)) &
			PORT_HW_CFG_ENABLE_CMS_MASK;

		bnx2x_cl45_read(bp, phy, MDIO_CTL_DEVAD,
				MDIO_CTL_REG_84823_USER_CTRL_REG, &val);
		if (cms_enable)
			val |= MDIO_CTL_REG_84823_USER_CTRL_CMS;
		else
			val &= ~MDIO_CTL_REG_84823_USER_CTRL_CMS;
		bnx2x_cl45_write(bp, phy, MDIO_CTL_DEVAD,
				 MDIO_CTL_REG_84823_USER_CTRL_REG, val);
	}

	if (phy->type == PORT_HW_CFG_XGXS_EXT_PHY_TYPE_BCM84833) {
		/* Bring PHY out of super isolate mode as the final step. */
		bnx2x_cl45_read(bp, phy,
				MDIO_CTL_DEVAD,
				MDIO_84833_TOP_CFG_XGPHY_STRAP1, &val);
		val &= ~MDIO_84833_SUPER_ISOLATE;
		bnx2x_cl45_write(bp, phy,
				MDIO_CTL_DEVAD,
				MDIO_84833_TOP_CFG_XGPHY_STRAP1, val);
	}
	return rc;
}

static u8 bnx2x_848xx_read_status(struct bnx2x_phy *phy,
				  struct link_params *params,
				  struct link_vars *vars)
{
	struct bnx2x *bp = params->bp;
	u16 val, val1, val2;
	u8 link_up = 0;


	/* Check 10G-BaseT link status */
	/* Check PMD signal ok */
	bnx2x_cl45_read(bp, phy,
			MDIO_AN_DEVAD, 0xFFFA, &val1);
	bnx2x_cl45_read(bp, phy,
			MDIO_PMA_DEVAD, MDIO_PMA_REG_8481_PMD_SIGNAL,
			&val2);
	DP(NETIF_MSG_LINK, "BCM848xx: PMD_SIGNAL 1.a811 = 0x%x\n", val2);

	/* Check link 10G */
	if (val2 & (1<<11)) {
		vars->line_speed = SPEED_10000;
		vars->duplex = DUPLEX_FULL;
		link_up = 1;
		bnx2x_ext_phy_10G_an_resolve(bp, phy, vars);
	} else { /* Check Legacy speed link */
		u16 legacy_status, legacy_speed;

		/* Enable expansion register 0x42 (Operation mode status) */
		bnx2x_cl45_write(bp, phy,
				 MDIO_AN_DEVAD,
				 MDIO_AN_REG_8481_EXPANSION_REG_ACCESS, 0xf42);

		/* Get legacy speed operation status */
		bnx2x_cl45_read(bp, phy,
				MDIO_AN_DEVAD,
				MDIO_AN_REG_8481_EXPANSION_REG_RD_RW,
				&legacy_status);

		DP(NETIF_MSG_LINK, "Legacy speed status = 0x%x\n",
		   legacy_status);
		link_up = ((legacy_status & (1<<11)) == (1<<11));
		if (link_up) {
			legacy_speed = (legacy_status & (3<<9));
			if (legacy_speed == (0<<9))
				vars->line_speed = SPEED_10;
			else if (legacy_speed == (1<<9))
				vars->line_speed = SPEED_100;
			else if (legacy_speed == (2<<9))
				vars->line_speed = SPEED_1000;
			else /* Should not happen */
				vars->line_speed = 0;

			if (legacy_status & (1<<8))
				vars->duplex = DUPLEX_FULL;
			else
				vars->duplex = DUPLEX_HALF;

			DP(NETIF_MSG_LINK,
			   "Link is up in %dMbps, is_duplex_full= %d\n",
			   vars->line_speed,
			   (vars->duplex == DUPLEX_FULL));
			/* Check legacy speed AN resolution */
			bnx2x_cl45_read(bp, phy,
					MDIO_AN_DEVAD,
					MDIO_AN_REG_8481_LEGACY_MII_STATUS,
					&val);
			if (val & (1<<5))
				vars->link_status |=
					LINK_STATUS_AUTO_NEGOTIATE_COMPLETE;
			bnx2x_cl45_read(bp, phy,
					MDIO_AN_DEVAD,
					MDIO_AN_REG_8481_LEGACY_AN_EXPANSION,
					&val);
			if ((val & (1<<0)) == 0)
				vars->link_status |=
					LINK_STATUS_PARALLEL_DETECTION_USED;
		}
	}
	if (link_up) {
		DP(NETIF_MSG_LINK, "BCM84823: link speed is %d\n",
			   vars->line_speed);
		bnx2x_ext_phy_resolve_fc(phy, params, vars);

		/* Read LP advertised speeds */
		bnx2x_cl45_read(bp, phy, MDIO_AN_DEVAD,
				MDIO_AN_REG_CL37_FC_LP, &val);
		if (val & (1<<5))
			vars->link_status |=
				LINK_STATUS_LINK_PARTNER_10THD_CAPABLE;
		if (val & (1<<6))
			vars->link_status |=
				LINK_STATUS_LINK_PARTNER_10TFD_CAPABLE;
		if (val & (1<<7))
			vars->link_status |=
				LINK_STATUS_LINK_PARTNER_100TXHD_CAPABLE;
		if (val & (1<<8))
			vars->link_status |=
				LINK_STATUS_LINK_PARTNER_100TXFD_CAPABLE;
		if (val & (1<<9))
			vars->link_status |=
				LINK_STATUS_LINK_PARTNER_100T4_CAPABLE;

		bnx2x_cl45_read(bp, phy, MDIO_AN_DEVAD,
				MDIO_AN_REG_1000T_STATUS, &val);

		if (val & (1<<10))
			vars->link_status |=
				LINK_STATUS_LINK_PARTNER_1000THD_CAPABLE;
		if (val & (1<<11))
			vars->link_status |=
				LINK_STATUS_LINK_PARTNER_1000TFD_CAPABLE;

		bnx2x_cl45_read(bp, phy, MDIO_AN_DEVAD,
				MDIO_AN_REG_MASTER_STATUS, &val);

		if (val & (1<<11))
			vars->link_status |=
				LINK_STATUS_LINK_PARTNER_10GXFD_CAPABLE;
	}

	return link_up;
}


static int bnx2x_848xx_format_ver(u32 raw_ver, u8 *str, u16 *len)
{
	int status = 0;
	u32 spirom_ver;
	spirom_ver = ((raw_ver & 0xF80) >> 7) << 16 | (raw_ver & 0x7F);
	status = bnx2x_format_ver(spirom_ver, str, len);
	return status;
}

static void bnx2x_8481_hw_reset(struct bnx2x_phy *phy,
				struct link_params *params)
{
	bnx2x_set_gpio(params->bp, MISC_REGISTERS_GPIO_1,
		       MISC_REGISTERS_GPIO_OUTPUT_LOW, 0);
	bnx2x_set_gpio(params->bp, MISC_REGISTERS_GPIO_1,
		       MISC_REGISTERS_GPIO_OUTPUT_LOW, 1);
}

static void bnx2x_8481_link_reset(struct bnx2x_phy *phy,
					struct link_params *params)
{
	bnx2x_cl45_write(params->bp, phy,
			 MDIO_AN_DEVAD, MDIO_AN_REG_CTRL, 0x0000);
	bnx2x_cl45_write(params->bp, phy,
			 MDIO_PMA_DEVAD, MDIO_PMA_REG_CTRL, 1);
}

static void bnx2x_848x3_link_reset(struct bnx2x_phy *phy,
				   struct link_params *params)
{
	struct bnx2x *bp = params->bp;
	u8 port;
	u16 val16;

	if (!(CHIP_IS_E1x(bp)))
		port = BP_PATH(bp);
	else
		port = params->port;

	if (phy->type == PORT_HW_CFG_XGXS_EXT_PHY_TYPE_BCM84823) {
		bnx2x_set_gpio(bp, MISC_REGISTERS_GPIO_3,
			       MISC_REGISTERS_GPIO_OUTPUT_LOW,
			       port);
	} else {
		bnx2x_cl45_read(bp, phy,
				MDIO_CTL_DEVAD,
				MDIO_84833_TOP_CFG_XGPHY_STRAP1, &val16);
		val16 |= MDIO_84833_SUPER_ISOLATE;
		bnx2x_cl45_write(bp, phy,
				 MDIO_CTL_DEVAD,
				 MDIO_84833_TOP_CFG_XGPHY_STRAP1, val16);
	}
}

static void bnx2x_848xx_set_link_led(struct bnx2x_phy *phy,
				     struct link_params *params, u8 mode)
{
	struct bnx2x *bp = params->bp;
	u16 val;
	u8 port;

	if (!(CHIP_IS_E1x(bp)))
		port = BP_PATH(bp);
	else
		port = params->port;

	switch (mode) {
	case LED_MODE_OFF:

		DP(NETIF_MSG_LINK, "Port 0x%x: LED MODE OFF\n", port);

		if ((params->hw_led_mode << SHARED_HW_CFG_LED_MODE_SHIFT) ==
		    SHARED_HW_CFG_LED_EXTPHY1) {

			/* Set LED masks */
			bnx2x_cl45_write(bp, phy,
					MDIO_PMA_DEVAD,
					MDIO_PMA_REG_8481_LED1_MASK,
					0x0);

			bnx2x_cl45_write(bp, phy,
					MDIO_PMA_DEVAD,
					MDIO_PMA_REG_8481_LED2_MASK,
					0x0);

			bnx2x_cl45_write(bp, phy,
					MDIO_PMA_DEVAD,
					MDIO_PMA_REG_8481_LED3_MASK,
					0x0);

			bnx2x_cl45_write(bp, phy,
					MDIO_PMA_DEVAD,
					MDIO_PMA_REG_8481_LED5_MASK,
					0x0);

		} else {
			bnx2x_cl45_write(bp, phy,
					 MDIO_PMA_DEVAD,
					 MDIO_PMA_REG_8481_LED1_MASK,
					 0x0);
		}
		break;
	case LED_MODE_FRONT_PANEL_OFF:

		DP(NETIF_MSG_LINK, "Port 0x%x: LED MODE FRONT PANEL OFF\n",
		   port);

		if ((params->hw_led_mode << SHARED_HW_CFG_LED_MODE_SHIFT) ==
		    SHARED_HW_CFG_LED_EXTPHY1) {

			/* Set LED masks */
			bnx2x_cl45_write(bp, phy,
					 MDIO_PMA_DEVAD,
					 MDIO_PMA_REG_8481_LED1_MASK,
					 0x0);

			bnx2x_cl45_write(bp, phy,
					 MDIO_PMA_DEVAD,
					 MDIO_PMA_REG_8481_LED2_MASK,
					 0x0);

			bnx2x_cl45_write(bp, phy,
					 MDIO_PMA_DEVAD,
					 MDIO_PMA_REG_8481_LED3_MASK,
					 0x0);

			bnx2x_cl45_write(bp, phy,
					 MDIO_PMA_DEVAD,
					 MDIO_PMA_REG_8481_LED5_MASK,
					 0x20);

		} else {
			bnx2x_cl45_write(bp, phy,
					 MDIO_PMA_DEVAD,
					 MDIO_PMA_REG_8481_LED1_MASK,
					 0x0);
		}
		break;
	case LED_MODE_ON:

		DP(NETIF_MSG_LINK, "Port 0x%x: LED MODE ON\n", port);

		if ((params->hw_led_mode << SHARED_HW_CFG_LED_MODE_SHIFT) ==
		    SHARED_HW_CFG_LED_EXTPHY1) {
			/* Set control reg */
			bnx2x_cl45_read(bp, phy,
					MDIO_PMA_DEVAD,
					MDIO_PMA_REG_8481_LINK_SIGNAL,
					&val);
			val &= 0x8000;
			val |= 0x2492;

			bnx2x_cl45_write(bp, phy,
					 MDIO_PMA_DEVAD,
					 MDIO_PMA_REG_8481_LINK_SIGNAL,
					 val);

			/* Set LED masks */
			bnx2x_cl45_write(bp, phy,
					 MDIO_PMA_DEVAD,
					 MDIO_PMA_REG_8481_LED1_MASK,
					 0x0);

			bnx2x_cl45_write(bp, phy,
					 MDIO_PMA_DEVAD,
					 MDIO_PMA_REG_8481_LED2_MASK,
					 0x20);

			bnx2x_cl45_write(bp, phy,
					 MDIO_PMA_DEVAD,
					 MDIO_PMA_REG_8481_LED3_MASK,
					 0x20);

			bnx2x_cl45_write(bp, phy,
					 MDIO_PMA_DEVAD,
					 MDIO_PMA_REG_8481_LED5_MASK,
					 0x0);
		} else {
			bnx2x_cl45_write(bp, phy,
					 MDIO_PMA_DEVAD,
					 MDIO_PMA_REG_8481_LED1_MASK,
					 0x20);
		}
		break;

	case LED_MODE_OPER:

		DP(NETIF_MSG_LINK, "Port 0x%x: LED MODE OPER\n", port);

		if ((params->hw_led_mode << SHARED_HW_CFG_LED_MODE_SHIFT) ==
		    SHARED_HW_CFG_LED_EXTPHY1) {

			/* Set control reg */
			bnx2x_cl45_read(bp, phy,
					MDIO_PMA_DEVAD,
					MDIO_PMA_REG_8481_LINK_SIGNAL,
					&val);

			if (!((val &
			       MDIO_PMA_REG_8481_LINK_SIGNAL_LED4_ENABLE_MASK)
			  >> MDIO_PMA_REG_8481_LINK_SIGNAL_LED4_ENABLE_SHIFT)) {
				DP(NETIF_MSG_LINK, "Setting LINK_SIGNAL\n");
				bnx2x_cl45_write(bp, phy,
						 MDIO_PMA_DEVAD,
						 MDIO_PMA_REG_8481_LINK_SIGNAL,
						 0xa492);
			}

			/* Set LED masks */
			bnx2x_cl45_write(bp, phy,
					 MDIO_PMA_DEVAD,
					 MDIO_PMA_REG_8481_LED1_MASK,
					 0x10);

			bnx2x_cl45_write(bp, phy,
					 MDIO_PMA_DEVAD,
					 MDIO_PMA_REG_8481_LED2_MASK,
					 0x80);

			bnx2x_cl45_write(bp, phy,
					 MDIO_PMA_DEVAD,
					 MDIO_PMA_REG_8481_LED3_MASK,
					 0x98);

			bnx2x_cl45_write(bp, phy,
					 MDIO_PMA_DEVAD,
					 MDIO_PMA_REG_8481_LED5_MASK,
					 0x40);

		} else {
			bnx2x_cl45_write(bp, phy,
					 MDIO_PMA_DEVAD,
					 MDIO_PMA_REG_8481_LED1_MASK,
					 0x80);

			/* Tell LED3 to blink on source */
			bnx2x_cl45_read(bp, phy,
					MDIO_PMA_DEVAD,
					MDIO_PMA_REG_8481_LINK_SIGNAL,
					&val);
			val &= ~(7<<6);
			val |= (1<<6); /* A83B[8:6]= 1 */
			bnx2x_cl45_write(bp, phy,
					 MDIO_PMA_DEVAD,
					 MDIO_PMA_REG_8481_LINK_SIGNAL,
					 val);
		}
		break;
	}

	/* This is a workaround for E3+84833 until autoneg
	 * restart is fixed in f/w
	 */
	if (CHIP_IS_E3(bp)) {
		bnx2x_cl45_read(bp, phy, MDIO_WC_DEVAD,
				MDIO_WC_REG_GP2_STATUS_GP_2_1, &val);
	}
}

/******************************************************************/
/*			54618SE PHY SECTION			  */
/******************************************************************/
static int bnx2x_54618se_config_init(struct bnx2x_phy *phy,
					       struct link_params *params,
					       struct link_vars *vars)
{
	struct bnx2x *bp = params->bp;
	u8 port;
	u16 autoneg_val, an_1000_val, an_10_100_val, fc_val, temp;
	u32 cfg_pin;

	DP(NETIF_MSG_LINK, "54618SE cfg init\n");
	usleep_range(1000, 1000);

	/* This works with E3 only, no need to check the chip
	 * before determining the port.
	 */
	port = params->port;

	cfg_pin = (REG_RD(bp, params->shmem_base +
			offsetof(struct shmem_region,
			dev_info.port_hw_config[port].e3_cmn_pin_cfg)) &
			PORT_HW_CFG_E3_PHY_RESET_MASK) >>
			PORT_HW_CFG_E3_PHY_RESET_SHIFT;

	/* Drive pin high to bring the GPHY out of reset. */
	bnx2x_set_cfg_pin(bp, cfg_pin, 1);

	/* wait for GPHY to reset */
	msleep(50);

	/* reset phy */
	bnx2x_cl22_write(bp, phy,
			 MDIO_PMA_REG_CTRL, 0x8000);
	bnx2x_wait_reset_complete(bp, phy, params);

	/* Wait for GPHY to reset */
	msleep(50);

	/* Configure LED4: set to INTR (0x6). */
	/* Accessing shadow register 0xe. */
	bnx2x_cl22_write(bp, phy,
			MDIO_REG_GPHY_SHADOW,
			MDIO_REG_GPHY_SHADOW_LED_SEL2);
	bnx2x_cl22_read(bp, phy,
			MDIO_REG_GPHY_SHADOW,
			&temp);
	temp &= ~(0xf << 4);
	temp |= (0x6 << 4);
	bnx2x_cl22_write(bp, phy,
			MDIO_REG_GPHY_SHADOW,
			MDIO_REG_GPHY_SHADOW_WR_ENA | temp);
	/* Configure INTR based on link status change. */
	bnx2x_cl22_write(bp, phy,
			MDIO_REG_INTR_MASK,
			~MDIO_REG_INTR_MASK_LINK_STATUS);

	/* Flip the signal detect polarity (set 0x1c.0x1e[8]). */
	bnx2x_cl22_write(bp, phy,
			MDIO_REG_GPHY_SHADOW,
			MDIO_REG_GPHY_SHADOW_AUTO_DET_MED);
	bnx2x_cl22_read(bp, phy,
			MDIO_REG_GPHY_SHADOW,
			&temp);
	temp |= MDIO_REG_GPHY_SHADOW_INVERT_FIB_SD;
	bnx2x_cl22_write(bp, phy,
			MDIO_REG_GPHY_SHADOW,
			MDIO_REG_GPHY_SHADOW_WR_ENA | temp);

	/* Set up fc */
	/* Please refer to Table 28B-3 of 802.3ab-1999 spec. */
	bnx2x_calc_ieee_aneg_adv(phy, params, &vars->ieee_fc);
	fc_val = 0;
	if ((vars->ieee_fc & MDIO_COMBO_IEEE0_AUTO_NEG_ADV_PAUSE_ASYMMETRIC) ==
			MDIO_COMBO_IEEE0_AUTO_NEG_ADV_PAUSE_ASYMMETRIC)
		fc_val |= MDIO_AN_REG_ADV_PAUSE_ASYMMETRIC;

	if ((vars->ieee_fc & MDIO_COMBO_IEEE0_AUTO_NEG_ADV_PAUSE_BOTH) ==
			MDIO_COMBO_IEEE0_AUTO_NEG_ADV_PAUSE_BOTH)
		fc_val |= MDIO_AN_REG_ADV_PAUSE_PAUSE;

	/* read all advertisement */
	bnx2x_cl22_read(bp, phy,
			0x09,
			&an_1000_val);

	bnx2x_cl22_read(bp, phy,
			0x04,
			&an_10_100_val);

	bnx2x_cl22_read(bp, phy,
			MDIO_PMA_REG_CTRL,
			&autoneg_val);

	/* Disable forced speed */
	autoneg_val &= ~((1<<6) | (1<<8) | (1<<9) | (1<<12) | (1<<13));
	an_10_100_val &= ~((1<<5) | (1<<6) | (1<<7) | (1<<8) | (1<<10) |
			   (1<<11));

	if (((phy->req_line_speed == SPEED_AUTO_NEG) &&
			(phy->speed_cap_mask &
			PORT_HW_CFG_SPEED_CAPABILITY_D0_1G)) ||
			(phy->req_line_speed == SPEED_1000)) {
		an_1000_val |= (1<<8);
		autoneg_val |= (1<<9 | 1<<12);
		if (phy->req_duplex == DUPLEX_FULL)
			an_1000_val |= (1<<9);
		DP(NETIF_MSG_LINK, "Advertising 1G\n");
	} else
		an_1000_val &= ~((1<<8) | (1<<9));

	bnx2x_cl22_write(bp, phy,
			0x09,
			an_1000_val);
	bnx2x_cl22_read(bp, phy,
			0x09,
			&an_1000_val);

	/* set 100 speed advertisement */
	if (((phy->req_line_speed == SPEED_AUTO_NEG) &&
			(phy->speed_cap_mask &
			(PORT_HW_CFG_SPEED_CAPABILITY_D0_100M_FULL |
			PORT_HW_CFG_SPEED_CAPABILITY_D0_100M_HALF)))) {
		an_10_100_val |= (1<<7);
		/* Enable autoneg and restart autoneg for legacy speeds */
		autoneg_val |= (1<<9 | 1<<12);

		if (phy->req_duplex == DUPLEX_FULL)
			an_10_100_val |= (1<<8);
		DP(NETIF_MSG_LINK, "Advertising 100M\n");
	}

	/* set 10 speed advertisement */
	if (((phy->req_line_speed == SPEED_AUTO_NEG) &&
			(phy->speed_cap_mask &
			(PORT_HW_CFG_SPEED_CAPABILITY_D0_10M_FULL |
			PORT_HW_CFG_SPEED_CAPABILITY_D0_10M_HALF)))) {
		an_10_100_val |= (1<<5);
		autoneg_val |= (1<<9 | 1<<12);
		if (phy->req_duplex == DUPLEX_FULL)
			an_10_100_val |= (1<<6);
		DP(NETIF_MSG_LINK, "Advertising 10M\n");
	}

	/* Only 10/100 are allowed to work in FORCE mode */
	if (phy->req_line_speed == SPEED_100) {
		autoneg_val |= (1<<13);
		/* Enabled AUTO-MDIX when autoneg is disabled */
		bnx2x_cl22_write(bp, phy,
				0x18,
				(1<<15 | 1<<9 | 7<<0));
		DP(NETIF_MSG_LINK, "Setting 100M force\n");
	}
	if (phy->req_line_speed == SPEED_10) {
		/* Enabled AUTO-MDIX when autoneg is disabled */
		bnx2x_cl22_write(bp, phy,
				0x18,
				(1<<15 | 1<<9 | 7<<0));
		DP(NETIF_MSG_LINK, "Setting 10M force\n");
	}

	/* Check if we should turn on Auto-GrEEEn */
	bnx2x_cl22_read(bp, phy, MDIO_REG_GPHY_PHYID_LSB, &temp);
	if (temp == MDIO_REG_GPHY_ID_54618SE) {
		if (params->feature_config_flags &
		    FEATURE_CONFIG_AUTOGREEEN_ENABLED) {
			temp = 6;
			DP(NETIF_MSG_LINK, "Enabling Auto-GrEEEn\n");
		} else {
			temp = 0;
			DP(NETIF_MSG_LINK, "Disabling Auto-GrEEEn\n");
		}
		bnx2x_cl22_write(bp, phy,
				 MDIO_REG_GPHY_CL45_ADDR_REG, MDIO_AN_DEVAD);
		bnx2x_cl22_write(bp, phy,
				 MDIO_REG_GPHY_CL45_DATA_REG,
				 MDIO_REG_GPHY_EEE_ADV);
		bnx2x_cl22_write(bp, phy,
				 MDIO_REG_GPHY_CL45_ADDR_REG,
				 (0x1 << 14) | MDIO_AN_DEVAD);
		bnx2x_cl22_write(bp, phy,
				 MDIO_REG_GPHY_CL45_DATA_REG,
				 temp);
	}

	bnx2x_cl22_write(bp, phy,
			0x04,
			an_10_100_val | fc_val);

	if (phy->req_duplex == DUPLEX_FULL)
		autoneg_val |= (1<<8);

	bnx2x_cl22_write(bp, phy,
			MDIO_PMA_REG_CTRL, autoneg_val);

	return 0;
}


static void bnx2x_5461x_set_link_led(struct bnx2x_phy *phy,
				       struct link_params *params, u8 mode)
{
	struct bnx2x *bp = params->bp;
	u16 temp;

	bnx2x_cl22_write(bp, phy,
		MDIO_REG_GPHY_SHADOW,
		MDIO_REG_GPHY_SHADOW_LED_SEL1);
	bnx2x_cl22_read(bp, phy,
		MDIO_REG_GPHY_SHADOW,
		&temp);
	temp &= 0xff00;

	DP(NETIF_MSG_LINK, "54618x set link led (mode=%x)\n", mode);
	switch (mode) {
	case LED_MODE_FRONT_PANEL_OFF:
	case LED_MODE_OFF:
		temp |= 0x00ee;
		break;
	case LED_MODE_OPER:
		temp |= 0x0001;
		break;
	case LED_MODE_ON:
		temp |= 0x00ff;
		break;
	default:
		break;
	}
	bnx2x_cl22_write(bp, phy,
		MDIO_REG_GPHY_SHADOW,
		MDIO_REG_GPHY_SHADOW_WR_ENA | temp);
	return;
}


static void bnx2x_54618se_link_reset(struct bnx2x_phy *phy,
				     struct link_params *params)
{
	struct bnx2x *bp = params->bp;
	u32 cfg_pin;
	u8 port;

	/* In case of no EPIO routed to reset the GPHY, put it
	 * in low power mode.
	 */
	bnx2x_cl22_write(bp, phy, MDIO_PMA_REG_CTRL, 0x800);
	/* This works with E3 only, no need to check the chip
	 * before determining the port.
	 */
	port = params->port;
	cfg_pin = (REG_RD(bp, params->shmem_base +
			offsetof(struct shmem_region,
			dev_info.port_hw_config[port].e3_cmn_pin_cfg)) &
			PORT_HW_CFG_E3_PHY_RESET_MASK) >>
			PORT_HW_CFG_E3_PHY_RESET_SHIFT;

	/* Drive pin low to put GPHY in reset. */
	bnx2x_set_cfg_pin(bp, cfg_pin, 0);
}

static u8 bnx2x_54618se_read_status(struct bnx2x_phy *phy,
				    struct link_params *params,
				    struct link_vars *vars)
{
	struct bnx2x *bp = params->bp;
	u16 val;
	u8 link_up = 0;
	u16 legacy_status, legacy_speed;

	/* Get speed operation status */
	bnx2x_cl22_read(bp, phy,
			0x19,
			&legacy_status);
	DP(NETIF_MSG_LINK, "54618SE read_status: 0x%x\n", legacy_status);

	/* Read status to clear the PHY interrupt. */
	bnx2x_cl22_read(bp, phy,
			MDIO_REG_INTR_STATUS,
			&val);

	link_up = ((legacy_status & (1<<2)) == (1<<2));

	if (link_up) {
		legacy_speed = (legacy_status & (7<<8));
		if (legacy_speed == (7<<8)) {
			vars->line_speed = SPEED_1000;
			vars->duplex = DUPLEX_FULL;
		} else if (legacy_speed == (6<<8)) {
			vars->line_speed = SPEED_1000;
			vars->duplex = DUPLEX_HALF;
		} else if (legacy_speed == (5<<8)) {
			vars->line_speed = SPEED_100;
			vars->duplex = DUPLEX_FULL;
		}
		/* Omitting 100Base-T4 for now */
		else if (legacy_speed == (3<<8)) {
			vars->line_speed = SPEED_100;
			vars->duplex = DUPLEX_HALF;
		} else if (legacy_speed == (2<<8)) {
			vars->line_speed = SPEED_10;
			vars->duplex = DUPLEX_FULL;
		} else if (legacy_speed == (1<<8)) {
			vars->line_speed = SPEED_10;
			vars->duplex = DUPLEX_HALF;
		} else /* Should not happen */
			vars->line_speed = 0;

		DP(NETIF_MSG_LINK,
		   "Link is up in %dMbps, is_duplex_full= %d\n",
		   vars->line_speed,
		   (vars->duplex == DUPLEX_FULL));

		/* Check legacy speed AN resolution */
		bnx2x_cl22_read(bp, phy,
				0x01,
				&val);
		if (val & (1<<5))
			vars->link_status |=
				LINK_STATUS_AUTO_NEGOTIATE_COMPLETE;
		bnx2x_cl22_read(bp, phy,
				0x06,
				&val);
		if ((val & (1<<0)) == 0)
			vars->link_status |=
				LINK_STATUS_PARALLEL_DETECTION_USED;

		DP(NETIF_MSG_LINK, "BCM54618SE: link speed is %d\n",
			   vars->line_speed);

		/* Report whether EEE is resolved. */
		bnx2x_cl22_read(bp, phy, MDIO_REG_GPHY_PHYID_LSB, &val);
		if (val == MDIO_REG_GPHY_ID_54618SE) {
			if (vars->link_status &
			    LINK_STATUS_AUTO_NEGOTIATE_COMPLETE)
				val = 0;
			else {
				bnx2x_cl22_write(bp, phy,
					MDIO_REG_GPHY_CL45_ADDR_REG,
					MDIO_AN_DEVAD);
				bnx2x_cl22_write(bp, phy,
					MDIO_REG_GPHY_CL45_DATA_REG,
					MDIO_REG_GPHY_EEE_RESOLVED);
				bnx2x_cl22_write(bp, phy,
					MDIO_REG_GPHY_CL45_ADDR_REG,
					(0x1 << 14) | MDIO_AN_DEVAD);
				bnx2x_cl22_read(bp, phy,
					MDIO_REG_GPHY_CL45_DATA_REG,
					&val);
			}
			DP(NETIF_MSG_LINK, "EEE resolution: 0x%x\n", val);
		}

		bnx2x_ext_phy_resolve_fc(phy, params, vars);

		if (vars->link_status & LINK_STATUS_AUTO_NEGOTIATE_COMPLETE) {
			/* Report LP advertised speeds */
			bnx2x_cl22_read(bp, phy, 0x5, &val);

			if (val & (1<<5))
				vars->link_status |=
				  LINK_STATUS_LINK_PARTNER_10THD_CAPABLE;
			if (val & (1<<6))
				vars->link_status |=
				  LINK_STATUS_LINK_PARTNER_10TFD_CAPABLE;
			if (val & (1<<7))
				vars->link_status |=
				  LINK_STATUS_LINK_PARTNER_100TXHD_CAPABLE;
			if (val & (1<<8))
				vars->link_status |=
				  LINK_STATUS_LINK_PARTNER_100TXFD_CAPABLE;
			if (val & (1<<9))
				vars->link_status |=
				  LINK_STATUS_LINK_PARTNER_100T4_CAPABLE;

			bnx2x_cl22_read(bp, phy, 0xa, &val);
			if (val & (1<<10))
				vars->link_status |=
				  LINK_STATUS_LINK_PARTNER_1000THD_CAPABLE;
			if (val & (1<<11))
				vars->link_status |=
				  LINK_STATUS_LINK_PARTNER_1000TFD_CAPABLE;
		}
	}
	return link_up;
}

static void bnx2x_54618se_config_loopback(struct bnx2x_phy *phy,
					  struct link_params *params)
{
	struct bnx2x *bp = params->bp;
	u16 val;
	u32 umac_base = params->port ? GRCBASE_UMAC1 : GRCBASE_UMAC0;

	DP(NETIF_MSG_LINK, "2PMA/PMD ext_phy_loopback: 54618se\n");

	/* Enable master/slave manual mmode and set to master */
	/* mii write 9 [bits set 11 12] */
	bnx2x_cl22_write(bp, phy, 0x09, 3<<11);

	/* forced 1G and disable autoneg */
	/* set val [mii read 0] */
	/* set val [expr $val & [bits clear 6 12 13]] */
	/* set val [expr $val | [bits set 6 8]] */
	/* mii write 0 $val */
	bnx2x_cl22_read(bp, phy, 0x00, &val);
	val &= ~((1<<6) | (1<<12) | (1<<13));
	val |= (1<<6) | (1<<8);
	bnx2x_cl22_write(bp, phy, 0x00, val);

	/* Set external loopback and Tx using 6dB coding */
	/* mii write 0x18 7 */
	/* set val [mii read 0x18] */
	/* mii write 0x18 [expr $val | [bits set 10 15]] */
	bnx2x_cl22_write(bp, phy, 0x18, 7);
	bnx2x_cl22_read(bp, phy, 0x18, &val);
	bnx2x_cl22_write(bp, phy, 0x18, val | (1<<10) | (1<<15));

	/* This register opens the gate for the UMAC despite its name */
	REG_WR(bp, NIG_REG_EGRESS_EMAC0_PORT + params->port*4, 1);

	/* Maximum Frame Length (RW). Defines a 14-Bit maximum frame
	 * length used by the MAC receive logic to check frames.
	 */
	REG_WR(bp, umac_base + UMAC_REG_MAXFR, 0x2710);
}

/******************************************************************/
/*			SFX7101 PHY SECTION			  */
/******************************************************************/
static void bnx2x_7101_config_loopback(struct bnx2x_phy *phy,
				       struct link_params *params)
{
	struct bnx2x *bp = params->bp;
	/* SFX7101_XGXS_TEST1 */
	bnx2x_cl45_write(bp, phy,
			 MDIO_XS_DEVAD, MDIO_XS_SFX7101_XGXS_TEST1, 0x100);
}

static int bnx2x_7101_config_init(struct bnx2x_phy *phy,
				  struct link_params *params,
				  struct link_vars *vars)
{
	u16 fw_ver1, fw_ver2, val;
	struct bnx2x *bp = params->bp;
	DP(NETIF_MSG_LINK, "Setting the SFX7101 LASI indication\n");

	/* Restore normal power mode*/
	bnx2x_set_gpio(bp, MISC_REGISTERS_GPIO_2,
		       MISC_REGISTERS_GPIO_OUTPUT_HIGH, params->port);
	/* HW reset */
	bnx2x_ext_phy_hw_reset(bp, params->port);
	bnx2x_wait_reset_complete(bp, phy, params);

	bnx2x_cl45_write(bp, phy,
			 MDIO_PMA_DEVAD, MDIO_PMA_LASI_CTRL, 0x1);
	DP(NETIF_MSG_LINK, "Setting the SFX7101 LED to blink on traffic\n");
	bnx2x_cl45_write(bp, phy,
			 MDIO_PMA_DEVAD, MDIO_PMA_REG_7107_LED_CNTL, (1<<3));

	bnx2x_ext_phy_set_pause(params, phy, vars);
	/* Restart autoneg */
	bnx2x_cl45_read(bp, phy,
			MDIO_AN_DEVAD, MDIO_AN_REG_CTRL, &val);
	val |= 0x200;
	bnx2x_cl45_write(bp, phy,
			 MDIO_AN_DEVAD, MDIO_AN_REG_CTRL, val);

	/* Save spirom version */
	bnx2x_cl45_read(bp, phy,
			MDIO_PMA_DEVAD, MDIO_PMA_REG_7101_VER1, &fw_ver1);

	bnx2x_cl45_read(bp, phy,
			MDIO_PMA_DEVAD, MDIO_PMA_REG_7101_VER2, &fw_ver2);
	bnx2x_save_spirom_version(bp, params->port,
				  (u32)(fw_ver1<<16 | fw_ver2), phy->ver_addr);
	return 0;
}

static u8 bnx2x_7101_read_status(struct bnx2x_phy *phy,
				 struct link_params *params,
				 struct link_vars *vars)
{
	struct bnx2x *bp = params->bp;
	u8 link_up;
	u16 val1, val2;
	bnx2x_cl45_read(bp, phy,
			MDIO_PMA_DEVAD, MDIO_PMA_LASI_STAT, &val2);
	bnx2x_cl45_read(bp, phy,
			MDIO_PMA_DEVAD, MDIO_PMA_LASI_STAT, &val1);
	DP(NETIF_MSG_LINK, "10G-base-T LASI status 0x%x->0x%x\n",
		   val2, val1);
	bnx2x_cl45_read(bp, phy,
			MDIO_PMA_DEVAD, MDIO_PMA_REG_STATUS, &val2);
	bnx2x_cl45_read(bp, phy,
			MDIO_PMA_DEVAD, MDIO_PMA_REG_STATUS, &val1);
	DP(NETIF_MSG_LINK, "10G-base-T PMA status 0x%x->0x%x\n",
		   val2, val1);
	link_up = ((val1 & 4) == 4);
	/* if link is up print the AN outcome of the SFX7101 PHY */
	if (link_up) {
		bnx2x_cl45_read(bp, phy,
				MDIO_AN_DEVAD, MDIO_AN_REG_MASTER_STATUS,
				&val2);
		vars->line_speed = SPEED_10000;
		vars->duplex = DUPLEX_FULL;
		DP(NETIF_MSG_LINK, "SFX7101 AN status 0x%x->Master=%x\n",
			   val2, (val2 & (1<<14)));
		bnx2x_ext_phy_10G_an_resolve(bp, phy, vars);
		bnx2x_ext_phy_resolve_fc(phy, params, vars);

		/* read LP advertised speeds */
		if (val2 & (1<<11))
			vars->link_status |=
				LINK_STATUS_LINK_PARTNER_10GXFD_CAPABLE;
	}
	return link_up;
}

static int bnx2x_7101_format_ver(u32 spirom_ver, u8 *str, u16 *len)
{
	if (*len < 5)
		return -EINVAL;
	str[0] = (spirom_ver & 0xFF);
	str[1] = (spirom_ver & 0xFF00) >> 8;
	str[2] = (spirom_ver & 0xFF0000) >> 16;
	str[3] = (spirom_ver & 0xFF000000) >> 24;
	str[4] = '\0';
	*len -= 5;
	return 0;
}

void bnx2x_sfx7101_sp_sw_reset(struct bnx2x *bp, struct bnx2x_phy *phy)
{
	u16 val, cnt;

	bnx2x_cl45_read(bp, phy,
			MDIO_PMA_DEVAD,
			MDIO_PMA_REG_7101_RESET, &val);

	for (cnt = 0; cnt < 10; cnt++) {
		msleep(50);
		/* Writes a self-clearing reset */
		bnx2x_cl45_write(bp, phy,
				 MDIO_PMA_DEVAD,
				 MDIO_PMA_REG_7101_RESET,
				 (val | (1<<15)));
		/* Wait for clear */
		bnx2x_cl45_read(bp, phy,
				MDIO_PMA_DEVAD,
				MDIO_PMA_REG_7101_RESET, &val);

		if ((val & (1<<15)) == 0)
			break;
	}
}

static void bnx2x_7101_hw_reset(struct bnx2x_phy *phy,
				struct link_params *params) {
	/* Low power mode is controlled by GPIO 2 */
	bnx2x_set_gpio(params->bp, MISC_REGISTERS_GPIO_2,
		       MISC_REGISTERS_GPIO_OUTPUT_LOW, params->port);
	/* The PHY reset is controlled by GPIO 1 */
	bnx2x_set_gpio(params->bp, MISC_REGISTERS_GPIO_1,
		       MISC_REGISTERS_GPIO_OUTPUT_LOW, params->port);
}

static void bnx2x_7101_set_link_led(struct bnx2x_phy *phy,
				    struct link_params *params, u8 mode)
{
	u16 val = 0;
	struct bnx2x *bp = params->bp;
	switch (mode) {
	case LED_MODE_FRONT_PANEL_OFF:
	case LED_MODE_OFF:
		val = 2;
		break;
	case LED_MODE_ON:
		val = 1;
		break;
	case LED_MODE_OPER:
		val = 0;
		break;
	}
	bnx2x_cl45_write(bp, phy,
			 MDIO_PMA_DEVAD,
			 MDIO_PMA_REG_7107_LINK_LED_CNTL,
			 val);
}

/******************************************************************/
/*			STATIC PHY DECLARATION			  */
/******************************************************************/

static struct bnx2x_phy phy_null = {
	.type		= PORT_HW_CFG_XGXS_EXT_PHY_TYPE_NOT_CONN,
	.addr		= 0,
	.def_md_devad	= 0,
	.flags		= FLAGS_INIT_XGXS_FIRST,
	.rx_preemphasis	= {0xffff, 0xffff, 0xffff, 0xffff},
	.tx_preemphasis	= {0xffff, 0xffff, 0xffff, 0xffff},
	.mdio_ctrl	= 0,
	.supported	= 0,
	.media_type	= ETH_PHY_NOT_PRESENT,
	.ver_addr	= 0,
	.req_flow_ctrl	= 0,
	.req_line_speed	= 0,
	.speed_cap_mask	= 0,
	.req_duplex	= 0,
	.rsrv		= 0,
	.config_init	= (config_init_t)NULL,
	.read_status	= (read_status_t)NULL,
	.link_reset	= (link_reset_t)NULL,
	.config_loopback = (config_loopback_t)NULL,
	.format_fw_ver	= (format_fw_ver_t)NULL,
	.hw_reset	= (hw_reset_t)NULL,
	.set_link_led	= (set_link_led_t)NULL,
	.phy_specific_func = (phy_specific_func_t)NULL
};

static struct bnx2x_phy phy_serdes = {
	.type		= PORT_HW_CFG_SERDES_EXT_PHY_TYPE_DIRECT,
	.addr		= 0xff,
	.def_md_devad	= 0,
	.flags		= 0,
	.rx_preemphasis	= {0xffff, 0xffff, 0xffff, 0xffff},
	.tx_preemphasis	= {0xffff, 0xffff, 0xffff, 0xffff},
	.mdio_ctrl	= 0,
	.supported	= (SUPPORTED_10baseT_Half |
			   SUPPORTED_10baseT_Full |
			   SUPPORTED_100baseT_Half |
			   SUPPORTED_100baseT_Full |
			   SUPPORTED_1000baseT_Full |
			   SUPPORTED_2500baseX_Full |
			   SUPPORTED_TP |
			   SUPPORTED_Autoneg |
			   SUPPORTED_Pause |
			   SUPPORTED_Asym_Pause),
	.media_type	= ETH_PHY_BASE_T,
	.ver_addr	= 0,
	.req_flow_ctrl	= 0,
	.req_line_speed	= 0,
	.speed_cap_mask	= 0,
	.req_duplex	= 0,
	.rsrv		= 0,
	.config_init	= (config_init_t)bnx2x_xgxs_config_init,
	.read_status	= (read_status_t)bnx2x_link_settings_status,
	.link_reset	= (link_reset_t)bnx2x_int_link_reset,
	.config_loopback = (config_loopback_t)NULL,
	.format_fw_ver	= (format_fw_ver_t)NULL,
	.hw_reset	= (hw_reset_t)NULL,
	.set_link_led	= (set_link_led_t)NULL,
	.phy_specific_func = (phy_specific_func_t)NULL
};

static struct bnx2x_phy phy_xgxs = {
	.type		= PORT_HW_CFG_XGXS_EXT_PHY_TYPE_DIRECT,
	.addr		= 0xff,
	.def_md_devad	= 0,
	.flags		= 0,
	.rx_preemphasis	= {0xffff, 0xffff, 0xffff, 0xffff},
	.tx_preemphasis	= {0xffff, 0xffff, 0xffff, 0xffff},
	.mdio_ctrl	= 0,
	.supported	= (SUPPORTED_10baseT_Half |
			   SUPPORTED_10baseT_Full |
			   SUPPORTED_100baseT_Half |
			   SUPPORTED_100baseT_Full |
			   SUPPORTED_1000baseT_Full |
			   SUPPORTED_2500baseX_Full |
			   SUPPORTED_10000baseT_Full |
			   SUPPORTED_FIBRE |
			   SUPPORTED_Autoneg |
			   SUPPORTED_Pause |
			   SUPPORTED_Asym_Pause),
	.media_type	= ETH_PHY_CX4,
	.ver_addr	= 0,
	.req_flow_ctrl	= 0,
	.req_line_speed	= 0,
	.speed_cap_mask	= 0,
	.req_duplex	= 0,
	.rsrv		= 0,
	.config_init	= (config_init_t)bnx2x_xgxs_config_init,
	.read_status	= (read_status_t)bnx2x_link_settings_status,
	.link_reset	= (link_reset_t)bnx2x_int_link_reset,
	.config_loopback = (config_loopback_t)bnx2x_set_xgxs_loopback,
	.format_fw_ver	= (format_fw_ver_t)NULL,
	.hw_reset	= (hw_reset_t)NULL,
	.set_link_led	= (set_link_led_t)NULL,
	.phy_specific_func = (phy_specific_func_t)NULL
};
static struct bnx2x_phy phy_warpcore = {
	.type		= PORT_HW_CFG_XGXS_EXT_PHY_TYPE_DIRECT,
	.addr		= 0xff,
	.def_md_devad	= 0,
	.flags		= (FLAGS_HW_LOCK_REQUIRED |
			   FLAGS_TX_ERROR_CHECK),
	.rx_preemphasis	= {0xffff, 0xffff, 0xffff, 0xffff},
	.tx_preemphasis	= {0xffff, 0xffff, 0xffff, 0xffff},
	.mdio_ctrl	= 0,
	.supported	= (SUPPORTED_10baseT_Half |
			   SUPPORTED_10baseT_Full |
			   SUPPORTED_100baseT_Half |
			   SUPPORTED_100baseT_Full |
			   SUPPORTED_1000baseT_Full |
			   SUPPORTED_10000baseT_Full |
			   SUPPORTED_20000baseKR2_Full |
			   SUPPORTED_20000baseMLD2_Full |
			   SUPPORTED_FIBRE |
			   SUPPORTED_Autoneg |
			   SUPPORTED_Pause |
			   SUPPORTED_Asym_Pause),
	.media_type	= ETH_PHY_UNSPECIFIED,
	.ver_addr	= 0,
	.req_flow_ctrl	= 0,
	.req_line_speed	= 0,
	.speed_cap_mask	= 0,
	/* req_duplex = */0,
	/* rsrv = */0,
	.config_init	= (config_init_t)bnx2x_warpcore_config_init,
	.read_status	= (read_status_t)bnx2x_warpcore_read_status,
	.link_reset	= (link_reset_t)bnx2x_warpcore_link_reset,
	.config_loopback = (config_loopback_t)bnx2x_set_warpcore_loopback,
	.format_fw_ver	= (format_fw_ver_t)NULL,
	.hw_reset	= (hw_reset_t)bnx2x_warpcore_hw_reset,
	.set_link_led	= (set_link_led_t)NULL,
	.phy_specific_func = (phy_specific_func_t)NULL
};


static struct bnx2x_phy phy_7101 = {
	.type		= PORT_HW_CFG_XGXS_EXT_PHY_TYPE_SFX7101,
	.addr		= 0xff,
	.def_md_devad	= 0,
	.flags		= FLAGS_FAN_FAILURE_DET_REQ,
	.rx_preemphasis	= {0xffff, 0xffff, 0xffff, 0xffff},
	.tx_preemphasis	= {0xffff, 0xffff, 0xffff, 0xffff},
	.mdio_ctrl	= 0,
	.supported	= (SUPPORTED_10000baseT_Full |
			   SUPPORTED_TP |
			   SUPPORTED_Autoneg |
			   SUPPORTED_Pause |
			   SUPPORTED_Asym_Pause),
	.media_type	= ETH_PHY_BASE_T,
	.ver_addr	= 0,
	.req_flow_ctrl	= 0,
	.req_line_speed	= 0,
	.speed_cap_mask	= 0,
	.req_duplex	= 0,
	.rsrv		= 0,
	.config_init	= (config_init_t)bnx2x_7101_config_init,
	.read_status	= (read_status_t)bnx2x_7101_read_status,
	.link_reset	= (link_reset_t)bnx2x_common_ext_link_reset,
	.config_loopback = (config_loopback_t)bnx2x_7101_config_loopback,
	.format_fw_ver	= (format_fw_ver_t)bnx2x_7101_format_ver,
	.hw_reset	= (hw_reset_t)bnx2x_7101_hw_reset,
	.set_link_led	= (set_link_led_t)bnx2x_7101_set_link_led,
	.phy_specific_func = (phy_specific_func_t)NULL
};
static struct bnx2x_phy phy_8073 = {
	.type		= PORT_HW_CFG_XGXS_EXT_PHY_TYPE_BCM8073,
	.addr		= 0xff,
	.def_md_devad	= 0,
	.flags		= FLAGS_HW_LOCK_REQUIRED,
	.rx_preemphasis	= {0xffff, 0xffff, 0xffff, 0xffff},
	.tx_preemphasis	= {0xffff, 0xffff, 0xffff, 0xffff},
	.mdio_ctrl	= 0,
	.supported	= (SUPPORTED_10000baseT_Full |
			   SUPPORTED_2500baseX_Full |
			   SUPPORTED_1000baseT_Full |
			   SUPPORTED_FIBRE |
			   SUPPORTED_Autoneg |
			   SUPPORTED_Pause |
			   SUPPORTED_Asym_Pause),
	.media_type	= ETH_PHY_KR,
	.ver_addr	= 0,
	.req_flow_ctrl	= 0,
	.req_line_speed	= 0,
	.speed_cap_mask	= 0,
	.req_duplex	= 0,
	.rsrv		= 0,
	.config_init	= (config_init_t)bnx2x_8073_config_init,
	.read_status	= (read_status_t)bnx2x_8073_read_status,
	.link_reset	= (link_reset_t)bnx2x_8073_link_reset,
	.config_loopback = (config_loopback_t)NULL,
	.format_fw_ver	= (format_fw_ver_t)bnx2x_format_ver,
	.hw_reset	= (hw_reset_t)NULL,
	.set_link_led	= (set_link_led_t)NULL,
	.phy_specific_func = (phy_specific_func_t)NULL
};
static struct bnx2x_phy phy_8705 = {
	.type		= PORT_HW_CFG_XGXS_EXT_PHY_TYPE_BCM8705,
	.addr		= 0xff,
	.def_md_devad	= 0,
	.flags		= FLAGS_INIT_XGXS_FIRST,
	.rx_preemphasis	= {0xffff, 0xffff, 0xffff, 0xffff},
	.tx_preemphasis	= {0xffff, 0xffff, 0xffff, 0xffff},
	.mdio_ctrl	= 0,
	.supported	= (SUPPORTED_10000baseT_Full |
			   SUPPORTED_FIBRE |
			   SUPPORTED_Pause |
			   SUPPORTED_Asym_Pause),
	.media_type	= ETH_PHY_XFP_FIBER,
	.ver_addr	= 0,
	.req_flow_ctrl	= 0,
	.req_line_speed	= 0,
	.speed_cap_mask	= 0,
	.req_duplex	= 0,
	.rsrv		= 0,
	.config_init	= (config_init_t)bnx2x_8705_config_init,
	.read_status	= (read_status_t)bnx2x_8705_read_status,
	.link_reset	= (link_reset_t)bnx2x_common_ext_link_reset,
	.config_loopback = (config_loopback_t)NULL,
	.format_fw_ver	= (format_fw_ver_t)bnx2x_null_format_ver,
	.hw_reset	= (hw_reset_t)NULL,
	.set_link_led	= (set_link_led_t)NULL,
	.phy_specific_func = (phy_specific_func_t)NULL
};
static struct bnx2x_phy phy_8706 = {
	.type		= PORT_HW_CFG_XGXS_EXT_PHY_TYPE_BCM8706,
	.addr		= 0xff,
	.def_md_devad	= 0,
	.flags		= FLAGS_INIT_XGXS_FIRST,
	.rx_preemphasis	= {0xffff, 0xffff, 0xffff, 0xffff},
	.tx_preemphasis	= {0xffff, 0xffff, 0xffff, 0xffff},
	.mdio_ctrl	= 0,
	.supported	= (SUPPORTED_10000baseT_Full |
			   SUPPORTED_1000baseT_Full |
			   SUPPORTED_FIBRE |
			   SUPPORTED_Pause |
			   SUPPORTED_Asym_Pause),
	.media_type	= ETH_PHY_SFP_FIBER,
	.ver_addr	= 0,
	.req_flow_ctrl	= 0,
	.req_line_speed	= 0,
	.speed_cap_mask	= 0,
	.req_duplex	= 0,
	.rsrv		= 0,
	.config_init	= (config_init_t)bnx2x_8706_config_init,
	.read_status	= (read_status_t)bnx2x_8706_read_status,
	.link_reset	= (link_reset_t)bnx2x_common_ext_link_reset,
	.config_loopback = (config_loopback_t)NULL,
	.format_fw_ver	= (format_fw_ver_t)bnx2x_format_ver,
	.hw_reset	= (hw_reset_t)NULL,
	.set_link_led	= (set_link_led_t)NULL,
	.phy_specific_func = (phy_specific_func_t)NULL
};

static struct bnx2x_phy phy_8726 = {
	.type		= PORT_HW_CFG_XGXS_EXT_PHY_TYPE_BCM8726,
	.addr		= 0xff,
	.def_md_devad	= 0,
	.flags		= (FLAGS_HW_LOCK_REQUIRED |
			   FLAGS_INIT_XGXS_FIRST |
			   FLAGS_TX_ERROR_CHECK),
	.rx_preemphasis	= {0xffff, 0xffff, 0xffff, 0xffff},
	.tx_preemphasis	= {0xffff, 0xffff, 0xffff, 0xffff},
	.mdio_ctrl	= 0,
	.supported	= (SUPPORTED_10000baseT_Full |
			   SUPPORTED_1000baseT_Full |
			   SUPPORTED_Autoneg |
			   SUPPORTED_FIBRE |
			   SUPPORTED_Pause |
			   SUPPORTED_Asym_Pause),
	.media_type	= ETH_PHY_NOT_PRESENT,
	.ver_addr	= 0,
	.req_flow_ctrl	= 0,
	.req_line_speed	= 0,
	.speed_cap_mask	= 0,
	.req_duplex	= 0,
	.rsrv		= 0,
	.config_init	= (config_init_t)bnx2x_8726_config_init,
	.read_status	= (read_status_t)bnx2x_8726_read_status,
	.link_reset	= (link_reset_t)bnx2x_8726_link_reset,
	.config_loopback = (config_loopback_t)bnx2x_8726_config_loopback,
	.format_fw_ver	= (format_fw_ver_t)bnx2x_format_ver,
	.hw_reset	= (hw_reset_t)NULL,
	.set_link_led	= (set_link_led_t)NULL,
	.phy_specific_func = (phy_specific_func_t)NULL
};

static struct bnx2x_phy phy_8727 = {
	.type		= PORT_HW_CFG_XGXS_EXT_PHY_TYPE_BCM8727,
	.addr		= 0xff,
	.def_md_devad	= 0,
	.flags		= (FLAGS_FAN_FAILURE_DET_REQ |
			   FLAGS_TX_ERROR_CHECK),
	.rx_preemphasis	= {0xffff, 0xffff, 0xffff, 0xffff},
	.tx_preemphasis	= {0xffff, 0xffff, 0xffff, 0xffff},
	.mdio_ctrl	= 0,
	.supported	= (SUPPORTED_10000baseT_Full |
			   SUPPORTED_1000baseT_Full |
			   SUPPORTED_FIBRE |
			   SUPPORTED_Pause |
			   SUPPORTED_Asym_Pause),
	.media_type	= ETH_PHY_NOT_PRESENT,
	.ver_addr	= 0,
	.req_flow_ctrl	= 0,
	.req_line_speed	= 0,
	.speed_cap_mask	= 0,
	.req_duplex	= 0,
	.rsrv		= 0,
	.config_init	= (config_init_t)bnx2x_8727_config_init,
	.read_status	= (read_status_t)bnx2x_8727_read_status,
	.link_reset	= (link_reset_t)bnx2x_8727_link_reset,
	.config_loopback = (config_loopback_t)NULL,
	.format_fw_ver	= (format_fw_ver_t)bnx2x_format_ver,
	.hw_reset	= (hw_reset_t)bnx2x_8727_hw_reset,
	.set_link_led	= (set_link_led_t)bnx2x_8727_set_link_led,
	.phy_specific_func = (phy_specific_func_t)bnx2x_8727_specific_func
};
static struct bnx2x_phy phy_8481 = {
	.type		= PORT_HW_CFG_XGXS_EXT_PHY_TYPE_BCM8481,
	.addr		= 0xff,
	.def_md_devad	= 0,
	.flags		= FLAGS_FAN_FAILURE_DET_REQ |
			  FLAGS_REARM_LATCH_SIGNAL,
	.rx_preemphasis	= {0xffff, 0xffff, 0xffff, 0xffff},
	.tx_preemphasis	= {0xffff, 0xffff, 0xffff, 0xffff},
	.mdio_ctrl	= 0,
	.supported	= (SUPPORTED_10baseT_Half |
			   SUPPORTED_10baseT_Full |
			   SUPPORTED_100baseT_Half |
			   SUPPORTED_100baseT_Full |
			   SUPPORTED_1000baseT_Full |
			   SUPPORTED_10000baseT_Full |
			   SUPPORTED_TP |
			   SUPPORTED_Autoneg |
			   SUPPORTED_Pause |
			   SUPPORTED_Asym_Pause),
	.media_type	= ETH_PHY_BASE_T,
	.ver_addr	= 0,
	.req_flow_ctrl	= 0,
	.req_line_speed	= 0,
	.speed_cap_mask	= 0,
	.req_duplex	= 0,
	.rsrv		= 0,
	.config_init	= (config_init_t)bnx2x_8481_config_init,
	.read_status	= (read_status_t)bnx2x_848xx_read_status,
	.link_reset	= (link_reset_t)bnx2x_8481_link_reset,
	.config_loopback = (config_loopback_t)NULL,
	.format_fw_ver	= (format_fw_ver_t)bnx2x_848xx_format_ver,
	.hw_reset	= (hw_reset_t)bnx2x_8481_hw_reset,
	.set_link_led	= (set_link_led_t)bnx2x_848xx_set_link_led,
	.phy_specific_func = (phy_specific_func_t)NULL
};

static struct bnx2x_phy phy_84823 = {
	.type		= PORT_HW_CFG_XGXS_EXT_PHY_TYPE_BCM84823,
	.addr		= 0xff,
	.def_md_devad	= 0,
	.flags		= (FLAGS_FAN_FAILURE_DET_REQ |
			   FLAGS_REARM_LATCH_SIGNAL |
			   FLAGS_TX_ERROR_CHECK),
	.rx_preemphasis	= {0xffff, 0xffff, 0xffff, 0xffff},
	.tx_preemphasis	= {0xffff, 0xffff, 0xffff, 0xffff},
	.mdio_ctrl	= 0,
	.supported	= (SUPPORTED_10baseT_Half |
			   SUPPORTED_10baseT_Full |
			   SUPPORTED_100baseT_Half |
			   SUPPORTED_100baseT_Full |
			   SUPPORTED_1000baseT_Full |
			   SUPPORTED_10000baseT_Full |
			   SUPPORTED_TP |
			   SUPPORTED_Autoneg |
			   SUPPORTED_Pause |
			   SUPPORTED_Asym_Pause),
	.media_type	= ETH_PHY_BASE_T,
	.ver_addr	= 0,
	.req_flow_ctrl	= 0,
	.req_line_speed	= 0,
	.speed_cap_mask	= 0,
	.req_duplex	= 0,
	.rsrv		= 0,
	.config_init	= (config_init_t)bnx2x_848x3_config_init,
	.read_status	= (read_status_t)bnx2x_848xx_read_status,
	.link_reset	= (link_reset_t)bnx2x_848x3_link_reset,
	.config_loopback = (config_loopback_t)NULL,
	.format_fw_ver	= (format_fw_ver_t)bnx2x_848xx_format_ver,
	.hw_reset	= (hw_reset_t)NULL,
	.set_link_led	= (set_link_led_t)bnx2x_848xx_set_link_led,
	.phy_specific_func = (phy_specific_func_t)NULL
};

static struct bnx2x_phy phy_84833 = {
	.type		= PORT_HW_CFG_XGXS_EXT_PHY_TYPE_BCM84833,
	.addr		= 0xff,
	.def_md_devad	= 0,
	.flags		= (FLAGS_FAN_FAILURE_DET_REQ |
			   FLAGS_REARM_LATCH_SIGNAL |
			   FLAGS_TX_ERROR_CHECK),
	.rx_preemphasis	= {0xffff, 0xffff, 0xffff, 0xffff},
	.tx_preemphasis	= {0xffff, 0xffff, 0xffff, 0xffff},
	.mdio_ctrl	= 0,
	.supported	= (SUPPORTED_100baseT_Half |
			   SUPPORTED_100baseT_Full |
			   SUPPORTED_1000baseT_Full |
			   SUPPORTED_10000baseT_Full |
			   SUPPORTED_TP |
			   SUPPORTED_Autoneg |
			   SUPPORTED_Pause |
			   SUPPORTED_Asym_Pause),
	.media_type	= ETH_PHY_BASE_T,
	.ver_addr	= 0,
	.req_flow_ctrl	= 0,
	.req_line_speed	= 0,
	.speed_cap_mask	= 0,
	.req_duplex	= 0,
	.rsrv		= 0,
	.config_init	= (config_init_t)bnx2x_848x3_config_init,
	.read_status	= (read_status_t)bnx2x_848xx_read_status,
	.link_reset	= (link_reset_t)bnx2x_848x3_link_reset,
	.config_loopback = (config_loopback_t)NULL,
	.format_fw_ver	= (format_fw_ver_t)bnx2x_848xx_format_ver,
	.hw_reset	= (hw_reset_t)bnx2x_84833_hw_reset_phy,
	.set_link_led	= (set_link_led_t)bnx2x_848xx_set_link_led,
	.phy_specific_func = (phy_specific_func_t)NULL
};

static struct bnx2x_phy phy_54618se = {
	.type		= PORT_HW_CFG_XGXS_EXT_PHY_TYPE_BCM54618SE,
	.addr		= 0xff,
	.def_md_devad	= 0,
	.flags		= FLAGS_INIT_XGXS_FIRST,
	.rx_preemphasis	= {0xffff, 0xffff, 0xffff, 0xffff},
	.tx_preemphasis	= {0xffff, 0xffff, 0xffff, 0xffff},
	.mdio_ctrl	= 0,
	.supported	= (SUPPORTED_10baseT_Half |
			   SUPPORTED_10baseT_Full |
			   SUPPORTED_100baseT_Half |
			   SUPPORTED_100baseT_Full |
			   SUPPORTED_1000baseT_Full |
			   SUPPORTED_TP |
			   SUPPORTED_Autoneg |
			   SUPPORTED_Pause |
			   SUPPORTED_Asym_Pause),
	.media_type	= ETH_PHY_BASE_T,
	.ver_addr	= 0,
	.req_flow_ctrl	= 0,
	.req_line_speed	= 0,
	.speed_cap_mask	= 0,
	/* req_duplex = */0,
	/* rsrv = */0,
	.config_init	= (config_init_t)bnx2x_54618se_config_init,
	.read_status	= (read_status_t)bnx2x_54618se_read_status,
	.link_reset	= (link_reset_t)bnx2x_54618se_link_reset,
	.config_loopback = (config_loopback_t)bnx2x_54618se_config_loopback,
	.format_fw_ver	= (format_fw_ver_t)NULL,
	.hw_reset	= (hw_reset_t)NULL,
	.set_link_led	= (set_link_led_t)bnx2x_5461x_set_link_led,
	.phy_specific_func = (phy_specific_func_t)NULL
};
/*****************************************************************/
/*                                                               */
/* Populate the phy according. Main function: bnx2x_populate_phy   */
/*                                                               */
/*****************************************************************/

static void bnx2x_populate_preemphasis(struct bnx2x *bp, u32 shmem_base,
				     struct bnx2x_phy *phy, u8 port,
				     u8 phy_index)
{
	/* Get the 4 lanes xgxs config rx and tx */
	u32 rx = 0, tx = 0, i;
	for (i = 0; i < 2; i++) {
		/* INT_PHY and EXT_PHY1 share the same value location in
		 * the shmem. When num_phys is greater than 1, than this value
		 * applies only to EXT_PHY1
		 */
		if (phy_index == INT_PHY || phy_index == EXT_PHY1) {
			rx = REG_RD(bp, shmem_base +
				    offsetof(struct shmem_region,
			  dev_info.port_hw_config[port].xgxs_config_rx[i<<1]));

			tx = REG_RD(bp, shmem_base +
				    offsetof(struct shmem_region,
			  dev_info.port_hw_config[port].xgxs_config_tx[i<<1]));
		} else {
			rx = REG_RD(bp, shmem_base +
				    offsetof(struct shmem_region,
			 dev_info.port_hw_config[port].xgxs_config2_rx[i<<1]));

			tx = REG_RD(bp, shmem_base +
				    offsetof(struct shmem_region,
			 dev_info.port_hw_config[port].xgxs_config2_rx[i<<1]));
		}

		phy->rx_preemphasis[i << 1] = ((rx>>16) & 0xffff);
		phy->rx_preemphasis[(i << 1) + 1] = (rx & 0xffff);

		phy->tx_preemphasis[i << 1] = ((tx>>16) & 0xffff);
		phy->tx_preemphasis[(i << 1) + 1] = (tx & 0xffff);
	}
}

static u32 bnx2x_get_ext_phy_config(struct bnx2x *bp, u32 shmem_base,
				    u8 phy_index, u8 port)
{
	u32 ext_phy_config = 0;
	switch (phy_index) {
	case EXT_PHY1:
		ext_phy_config = REG_RD(bp, shmem_base +
					      offsetof(struct shmem_region,
			dev_info.port_hw_config[port].external_phy_config));
		break;
	case EXT_PHY2:
		ext_phy_config = REG_RD(bp, shmem_base +
					      offsetof(struct shmem_region,
			dev_info.port_hw_config[port].external_phy_config2));
		break;
	default:
		DP(NETIF_MSG_LINK, "Invalid phy_index %d\n", phy_index);
		return -EINVAL;
	}

	return ext_phy_config;
}
static int bnx2x_populate_int_phy(struct bnx2x *bp, u32 shmem_base, u8 port,
				  struct bnx2x_phy *phy)
{
	u32 phy_addr;
	u32 chip_id;
	u32 switch_cfg = (REG_RD(bp, shmem_base +
				       offsetof(struct shmem_region,
			dev_info.port_feature_config[port].link_config)) &
			  PORT_FEATURE_CONNECTED_SWITCH_MASK);
	chip_id = (REG_RD(bp, MISC_REG_CHIP_NUM) << 16) |
		((REG_RD(bp, MISC_REG_CHIP_REV) & 0xf) << 12);

	DP(NETIF_MSG_LINK, ":chip_id = 0x%x\n", chip_id);
	if (USES_WARPCORE(bp)) {
		u32 serdes_net_if;
		phy_addr = REG_RD(bp,
				  MISC_REG_WC0_CTRL_PHY_ADDR);
		*phy = phy_warpcore;
		if (REG_RD(bp, MISC_REG_PORT4MODE_EN_OVWR) == 0x3)
			phy->flags |= FLAGS_4_PORT_MODE;
		else
			phy->flags &= ~FLAGS_4_PORT_MODE;
			/* Check Dual mode */
		serdes_net_if = (REG_RD(bp, shmem_base +
					offsetof(struct shmem_region, dev_info.
					port_hw_config[port].default_cfg)) &
				 PORT_HW_CFG_NET_SERDES_IF_MASK);
		/* Set the appropriate supported and flags indications per
		 * interface type of the chip
		 */
		switch (serdes_net_if) {
		case PORT_HW_CFG_NET_SERDES_IF_SGMII:
			phy->supported &= (SUPPORTED_10baseT_Half |
					   SUPPORTED_10baseT_Full |
					   SUPPORTED_100baseT_Half |
					   SUPPORTED_100baseT_Full |
					   SUPPORTED_1000baseT_Full |
					   SUPPORTED_FIBRE |
					   SUPPORTED_Autoneg |
					   SUPPORTED_Pause |
					   SUPPORTED_Asym_Pause);
			phy->media_type = ETH_PHY_BASE_T;
			break;
		case PORT_HW_CFG_NET_SERDES_IF_XFI:
			phy->media_type = ETH_PHY_XFP_FIBER;
			break;
		case PORT_HW_CFG_NET_SERDES_IF_SFI:
			phy->supported &= (SUPPORTED_1000baseT_Full |
					   SUPPORTED_10000baseT_Full |
					   SUPPORTED_FIBRE |
					   SUPPORTED_Pause |
					   SUPPORTED_Asym_Pause);
			phy->media_type = ETH_PHY_SFP_FIBER;
			break;
		case PORT_HW_CFG_NET_SERDES_IF_KR:
			phy->media_type = ETH_PHY_KR;
			phy->supported &= (SUPPORTED_1000baseT_Full |
					   SUPPORTED_10000baseT_Full |
					   SUPPORTED_FIBRE |
					   SUPPORTED_Autoneg |
					   SUPPORTED_Pause |
					   SUPPORTED_Asym_Pause);
			break;
		case PORT_HW_CFG_NET_SERDES_IF_DXGXS:
			phy->media_type = ETH_PHY_KR;
			phy->flags |= FLAGS_WC_DUAL_MODE;
			phy->supported &= (SUPPORTED_20000baseMLD2_Full |
					   SUPPORTED_FIBRE |
					   SUPPORTED_Pause |
					   SUPPORTED_Asym_Pause);
			break;
		case PORT_HW_CFG_NET_SERDES_IF_KR2:
			phy->media_type = ETH_PHY_KR;
			phy->flags |= FLAGS_WC_DUAL_MODE;
			phy->supported &= (SUPPORTED_20000baseKR2_Full |
					   SUPPORTED_FIBRE |
					   SUPPORTED_Pause |
					   SUPPORTED_Asym_Pause);
			break;
		default:
			DP(NETIF_MSG_LINK, "Unknown WC interface type 0x%x\n",
				       serdes_net_if);
			break;
		}

		/* Enable MDC/MDIO work-around for E3 A0 since free running MDC
		 * was not set as expected. For B0, ECO will be enabled so there
		 * won't be an issue there
		 */
		if (CHIP_REV(bp) == CHIP_REV_Ax)
			phy->flags |= FLAGS_MDC_MDIO_WA;
		else
			phy->flags |= FLAGS_MDC_MDIO_WA_B0;
	} else {
		switch (switch_cfg) {
		case SWITCH_CFG_1G:
			phy_addr = REG_RD(bp,
					  NIG_REG_SERDES0_CTRL_PHY_ADDR +
					  port * 0x10);
			*phy = phy_serdes;
			break;
		case SWITCH_CFG_10G:
			phy_addr = REG_RD(bp,
					  NIG_REG_XGXS0_CTRL_PHY_ADDR +
					  port * 0x18);
			*phy = phy_xgxs;
			break;
		default:
			DP(NETIF_MSG_LINK, "Invalid switch_cfg\n");
			return -EINVAL;
		}
	}
	phy->addr = (u8)phy_addr;
	phy->mdio_ctrl = bnx2x_get_emac_base(bp,
					    SHARED_HW_CFG_MDC_MDIO_ACCESS1_BOTH,
					    port);
	if (CHIP_IS_E2(bp))
		phy->def_md_devad = E2_DEFAULT_PHY_DEV_ADDR;
	else
		phy->def_md_devad = DEFAULT_PHY_DEV_ADDR;

	DP(NETIF_MSG_LINK, "Internal phy port=%d, addr=0x%x, mdio_ctl=0x%x\n",
		   port, phy->addr, phy->mdio_ctrl);

	bnx2x_populate_preemphasis(bp, shmem_base, phy, port, INT_PHY);
	return 0;
}

static int bnx2x_populate_ext_phy(struct bnx2x *bp,
				  u8 phy_index,
				  u32 shmem_base,
				  u32 shmem2_base,
				  u8 port,
				  struct bnx2x_phy *phy)
{
	u32 ext_phy_config, phy_type, config2;
	u32 mdc_mdio_access = SHARED_HW_CFG_MDC_MDIO_ACCESS1_BOTH;
	ext_phy_config = bnx2x_get_ext_phy_config(bp, shmem_base,
						  phy_index, port);
	phy_type = XGXS_EXT_PHY_TYPE(ext_phy_config);
	/* Select the phy type */
	switch (phy_type) {
	case PORT_HW_CFG_XGXS_EXT_PHY_TYPE_BCM8073:
		mdc_mdio_access = SHARED_HW_CFG_MDC_MDIO_ACCESS1_SWAPPED;
		*phy = phy_8073;
		break;
	case PORT_HW_CFG_XGXS_EXT_PHY_TYPE_BCM8705:
		*phy = phy_8705;
		break;
	case PORT_HW_CFG_XGXS_EXT_PHY_TYPE_BCM8706:
		*phy = phy_8706;
		break;
	case PORT_HW_CFG_XGXS_EXT_PHY_TYPE_BCM8726:
		mdc_mdio_access = SHARED_HW_CFG_MDC_MDIO_ACCESS1_EMAC1;
		*phy = phy_8726;
		break;
	case PORT_HW_CFG_XGXS_EXT_PHY_TYPE_BCM8727_NOC:
		/* BCM8727_NOC => BCM8727 no over current */
		mdc_mdio_access = SHARED_HW_CFG_MDC_MDIO_ACCESS1_EMAC1;
		*phy = phy_8727;
		phy->flags |= FLAGS_NOC;
		break;
	case PORT_HW_CFG_XGXS_EXT_PHY_TYPE_BCM8722:
	case PORT_HW_CFG_XGXS_EXT_PHY_TYPE_BCM8727:
		mdc_mdio_access = SHARED_HW_CFG_MDC_MDIO_ACCESS1_EMAC1;
		*phy = phy_8727;
		break;
	case PORT_HW_CFG_XGXS_EXT_PHY_TYPE_BCM8481:
		*phy = phy_8481;
		break;
	case PORT_HW_CFG_XGXS_EXT_PHY_TYPE_BCM84823:
		*phy = phy_84823;
		break;
	case PORT_HW_CFG_XGXS_EXT_PHY_TYPE_BCM84833:
		*phy = phy_84833;
		break;
	case PORT_HW_CFG_XGXS_EXT_PHY_TYPE_BCM54616:
	case PORT_HW_CFG_XGXS_EXT_PHY_TYPE_BCM54618SE:
		*phy = phy_54618se;
		break;
	case PORT_HW_CFG_XGXS_EXT_PHY_TYPE_SFX7101:
		*phy = phy_7101;
		break;
	case PORT_HW_CFG_XGXS_EXT_PHY_TYPE_FAILURE:
		*phy = phy_null;
		return -EINVAL;
	default:
		*phy = phy_null;
		/* In case external PHY wasn't found */
		if ((phy_type != PORT_HW_CFG_XGXS_EXT_PHY_TYPE_DIRECT) &&
		    (phy_type != PORT_HW_CFG_XGXS_EXT_PHY_TYPE_NOT_CONN))
			return -EINVAL;
		return 0;
	}

	phy->addr = XGXS_EXT_PHY_ADDR(ext_phy_config);
	bnx2x_populate_preemphasis(bp, shmem_base, phy, port, phy_index);

	/* The shmem address of the phy version is located on different
	 * structures. In case this structure is too old, do not set
	 * the address
	 */
	config2 = REG_RD(bp, shmem_base + offsetof(struct shmem_region,
					dev_info.shared_hw_config.config2));
	if (phy_index == EXT_PHY1) {
		phy->ver_addr = shmem_base + offsetof(struct shmem_region,
				port_mb[port].ext_phy_fw_version);

		/* Check specific mdc mdio settings */
		if (config2 & SHARED_HW_CFG_MDC_MDIO_ACCESS1_MASK)
			mdc_mdio_access = config2 &
			SHARED_HW_CFG_MDC_MDIO_ACCESS1_MASK;
	} else {
		u32 size = REG_RD(bp, shmem2_base);

		if (size >
		    offsetof(struct shmem2_region, ext_phy_fw_version2)) {
			phy->ver_addr = shmem2_base +
			    offsetof(struct shmem2_region,
				     ext_phy_fw_version2[port]);
		}
		/* Check specific mdc mdio settings */
		if (config2 & SHARED_HW_CFG_MDC_MDIO_ACCESS2_MASK)
			mdc_mdio_access = (config2 &
			SHARED_HW_CFG_MDC_MDIO_ACCESS2_MASK) >>
			(SHARED_HW_CFG_MDC_MDIO_ACCESS2_SHIFT -
			 SHARED_HW_CFG_MDC_MDIO_ACCESS1_SHIFT);
	}
	phy->mdio_ctrl = bnx2x_get_emac_base(bp, mdc_mdio_access, port);

	if ((phy->type == PORT_HW_CFG_XGXS_EXT_PHY_TYPE_BCM84833) &&
	    (phy->ver_addr)) {
		/* Remove 100Mb link supported for BCM84833 when phy fw
		 * version lower than or equal to 1.39
		 */
		u32 raw_ver = REG_RD(bp, phy->ver_addr);
		if (((raw_ver & 0x7F) <= 39) &&
		    (((raw_ver & 0xF80) >> 7) <= 1))
			phy->supported &= ~(SUPPORTED_100baseT_Half |
					    SUPPORTED_100baseT_Full);
	}

	/* In case mdc/mdio_access of the external phy is different than the
	 * mdc/mdio access of the XGXS, a HW lock must be taken in each access
	 * to prevent one port interfere with another port's CL45 operations.
	 */
	if (mdc_mdio_access != SHARED_HW_CFG_MDC_MDIO_ACCESS1_BOTH)
		phy->flags |= FLAGS_HW_LOCK_REQUIRED;
	DP(NETIF_MSG_LINK, "phy_type 0x%x port %d found in index %d\n",
		   phy_type, port, phy_index);
	DP(NETIF_MSG_LINK, "             addr=0x%x, mdio_ctl=0x%x\n",
		   phy->addr, phy->mdio_ctrl);
	return 0;
}

static int bnx2x_populate_phy(struct bnx2x *bp, u8 phy_index, u32 shmem_base,
			      u32 shmem2_base, u8 port, struct bnx2x_phy *phy)
{
	int status = 0;
	phy->type = PORT_HW_CFG_XGXS_EXT_PHY_TYPE_NOT_CONN;
	if (phy_index == INT_PHY)
		return bnx2x_populate_int_phy(bp, shmem_base, port, phy);
	status = bnx2x_populate_ext_phy(bp, phy_index, shmem_base, shmem2_base,
					port, phy);
	return status;
}

static void bnx2x_phy_def_cfg(struct link_params *params,
			      struct bnx2x_phy *phy,
			      u8 phy_index)
{
	struct bnx2x *bp = params->bp;
	u32 link_config;
	/* Populate the default phy configuration for MF mode */
	if (phy_index == EXT_PHY2) {
		link_config = REG_RD(bp, params->shmem_base +
				     offsetof(struct shmem_region, dev_info.
			port_feature_config[params->port].link_config2));
		phy->speed_cap_mask = REG_RD(bp, params->shmem_base +
					     offsetof(struct shmem_region,
						      dev_info.
			port_hw_config[params->port].speed_capability_mask2));
	} else {
		link_config = REG_RD(bp, params->shmem_base +
				     offsetof(struct shmem_region, dev_info.
				port_feature_config[params->port].link_config));
		phy->speed_cap_mask = REG_RD(bp, params->shmem_base +
					     offsetof(struct shmem_region,
						      dev_info.
			port_hw_config[params->port].speed_capability_mask));
	}
	DP(NETIF_MSG_LINK,
	   "Default config phy idx %x cfg 0x%x speed_cap_mask 0x%x\n",
	   phy_index, link_config, phy->speed_cap_mask);

	phy->req_duplex = DUPLEX_FULL;
	switch (link_config  & PORT_FEATURE_LINK_SPEED_MASK) {
	case PORT_FEATURE_LINK_SPEED_10M_HALF:
		phy->req_duplex = DUPLEX_HALF;
	case PORT_FEATURE_LINK_SPEED_10M_FULL:
		phy->req_line_speed = SPEED_10;
		break;
	case PORT_FEATURE_LINK_SPEED_100M_HALF:
		phy->req_duplex = DUPLEX_HALF;
	case PORT_FEATURE_LINK_SPEED_100M_FULL:
		phy->req_line_speed = SPEED_100;
		break;
	case PORT_FEATURE_LINK_SPEED_1G:
		phy->req_line_speed = SPEED_1000;
		break;
	case PORT_FEATURE_LINK_SPEED_2_5G:
		phy->req_line_speed = SPEED_2500;
		break;
	case PORT_FEATURE_LINK_SPEED_10G_CX4:
		phy->req_line_speed = SPEED_10000;
		break;
	default:
		phy->req_line_speed = SPEED_AUTO_NEG;
		break;
	}

	switch (link_config  & PORT_FEATURE_FLOW_CONTROL_MASK) {
	case PORT_FEATURE_FLOW_CONTROL_AUTO:
		phy->req_flow_ctrl = BNX2X_FLOW_CTRL_AUTO;
		break;
	case PORT_FEATURE_FLOW_CONTROL_TX:
		phy->req_flow_ctrl = BNX2X_FLOW_CTRL_TX;
		break;
	case PORT_FEATURE_FLOW_CONTROL_RX:
		phy->req_flow_ctrl = BNX2X_FLOW_CTRL_RX;
		break;
	case PORT_FEATURE_FLOW_CONTROL_BOTH:
		phy->req_flow_ctrl = BNX2X_FLOW_CTRL_BOTH;
		break;
	default:
		phy->req_flow_ctrl = BNX2X_FLOW_CTRL_NONE;
		break;
	}
}

u32 bnx2x_phy_selection(struct link_params *params)
{
	u32 phy_config_swapped, prio_cfg;
	u32 return_cfg = PORT_HW_CFG_PHY_SELECTION_HARDWARE_DEFAULT;

	phy_config_swapped = params->multi_phy_config &
		PORT_HW_CFG_PHY_SWAPPED_ENABLED;

	prio_cfg = params->multi_phy_config &
			PORT_HW_CFG_PHY_SELECTION_MASK;

	if (phy_config_swapped) {
		switch (prio_cfg) {
		case PORT_HW_CFG_PHY_SELECTION_FIRST_PHY_PRIORITY:
		     return_cfg = PORT_HW_CFG_PHY_SELECTION_SECOND_PHY_PRIORITY;
		     break;
		case PORT_HW_CFG_PHY_SELECTION_SECOND_PHY_PRIORITY:
		     return_cfg = PORT_HW_CFG_PHY_SELECTION_FIRST_PHY_PRIORITY;
		     break;
		case PORT_HW_CFG_PHY_SELECTION_SECOND_PHY:
		     return_cfg = PORT_HW_CFG_PHY_SELECTION_FIRST_PHY;
		     break;
		case PORT_HW_CFG_PHY_SELECTION_FIRST_PHY:
		     return_cfg = PORT_HW_CFG_PHY_SELECTION_SECOND_PHY;
		     break;
		}
	} else
		return_cfg = prio_cfg;

	return return_cfg;
}


int bnx2x_phy_probe(struct link_params *params)
{
	u8 phy_index, actual_phy_idx;
	u32 phy_config_swapped, sync_offset, media_types;
	struct bnx2x *bp = params->bp;
	struct bnx2x_phy *phy;
	params->num_phys = 0;
	DP(NETIF_MSG_LINK, "Begin phy probe\n");
	phy_config_swapped = params->multi_phy_config &
		PORT_HW_CFG_PHY_SWAPPED_ENABLED;

	for (phy_index = INT_PHY; phy_index < MAX_PHYS;
	      phy_index++) {
		actual_phy_idx = phy_index;
		if (phy_config_swapped) {
			if (phy_index == EXT_PHY1)
				actual_phy_idx = EXT_PHY2;
			else if (phy_index == EXT_PHY2)
				actual_phy_idx = EXT_PHY1;
		}
		DP(NETIF_MSG_LINK, "phy_config_swapped %x, phy_index %x,"
			       " actual_phy_idx %x\n", phy_config_swapped,
			   phy_index, actual_phy_idx);
		phy = &params->phy[actual_phy_idx];
		if (bnx2x_populate_phy(bp, phy_index, params->shmem_base,
				       params->shmem2_base, params->port,
				       phy) != 0) {
			params->num_phys = 0;
			DP(NETIF_MSG_LINK, "phy probe failed in phy index %d\n",
				   phy_index);
			for (phy_index = INT_PHY;
			      phy_index < MAX_PHYS;
			      phy_index++)
				*phy = phy_null;
			return -EINVAL;
		}
		if (phy->type == PORT_HW_CFG_XGXS_EXT_PHY_TYPE_NOT_CONN)
			break;

		if (params->feature_config_flags &
		    FEATURE_CONFIG_DISABLE_REMOTE_FAULT_DET)
			phy->flags &= ~FLAGS_TX_ERROR_CHECK;

		sync_offset = params->shmem_base +
			offsetof(struct shmem_region,
			dev_info.port_hw_config[params->port].media_type);
		media_types = REG_RD(bp, sync_offset);

		/* Update media type for non-PMF sync only for the first time
		 * In case the media type changes afterwards, it will be updated
		 * using the update_status function
		 */
		if ((media_types & (PORT_HW_CFG_MEDIA_TYPE_PHY0_MASK <<
				    (PORT_HW_CFG_MEDIA_TYPE_PHY1_SHIFT *
				     actual_phy_idx))) == 0) {
			media_types |= ((phy->media_type &
					PORT_HW_CFG_MEDIA_TYPE_PHY0_MASK) <<
				(PORT_HW_CFG_MEDIA_TYPE_PHY1_SHIFT *
				 actual_phy_idx));
		}
		REG_WR(bp, sync_offset, media_types);

		bnx2x_phy_def_cfg(params, phy, phy_index);
		params->num_phys++;
	}

	DP(NETIF_MSG_LINK, "End phy probe. #phys found %x\n", params->num_phys);
	return 0;
}

void bnx2x_init_bmac_loopback(struct link_params *params,
			      struct link_vars *vars)
{
	struct bnx2x *bp = params->bp;
		vars->link_up = 1;
		vars->line_speed = SPEED_10000;
		vars->duplex = DUPLEX_FULL;
		vars->flow_ctrl = BNX2X_FLOW_CTRL_NONE;
		vars->mac_type = MAC_TYPE_BMAC;

		vars->phy_flags = PHY_XGXS_FLAG;

		bnx2x_xgxs_deassert(params);

		/* set bmac loopback */
		bnx2x_bmac_enable(params, vars, 1);

		REG_WR(bp, NIG_REG_EGRESS_DRAIN0_MODE + params->port*4, 0);
}

void bnx2x_init_emac_loopback(struct link_params *params,
			      struct link_vars *vars)
{
	struct bnx2x *bp = params->bp;
		vars->link_up = 1;
		vars->line_speed = SPEED_1000;
		vars->duplex = DUPLEX_FULL;
		vars->flow_ctrl = BNX2X_FLOW_CTRL_NONE;
		vars->mac_type = MAC_TYPE_EMAC;

		vars->phy_flags = PHY_XGXS_FLAG;

		bnx2x_xgxs_deassert(params);
		/* set bmac loopback */
		bnx2x_emac_enable(params, vars, 1);
		bnx2x_emac_program(params, vars);
		REG_WR(bp, NIG_REG_EGRESS_DRAIN0_MODE + params->port*4, 0);
}

void bnx2x_init_xmac_loopback(struct link_params *params,
			      struct link_vars *vars)
{
	struct bnx2x *bp = params->bp;
	vars->link_up = 1;
	if (!params->req_line_speed[0])
		vars->line_speed = SPEED_10000;
	else
		vars->line_speed = params->req_line_speed[0];
	vars->duplex = DUPLEX_FULL;
	vars->flow_ctrl = BNX2X_FLOW_CTRL_NONE;
	vars->mac_type = MAC_TYPE_XMAC;
	vars->phy_flags = PHY_XGXS_FLAG;
	/* Set WC to loopback mode since link is required to provide clock
	 * to the XMAC in 20G mode
	 */
	bnx2x_set_aer_mmd(params, &params->phy[0]);
	bnx2x_warpcore_reset_lane(bp, &params->phy[0], 0);
	params->phy[INT_PHY].config_loopback(
			&params->phy[INT_PHY],
			params);

	bnx2x_xmac_enable(params, vars, 1);
	REG_WR(bp, NIG_REG_EGRESS_DRAIN0_MODE + params->port*4, 0);
}

void bnx2x_init_umac_loopback(struct link_params *params,
			      struct link_vars *vars)
{
	struct bnx2x *bp = params->bp;
	vars->link_up = 1;
	vars->line_speed = SPEED_1000;
	vars->duplex = DUPLEX_FULL;
	vars->flow_ctrl = BNX2X_FLOW_CTRL_NONE;
	vars->mac_type = MAC_TYPE_UMAC;
	vars->phy_flags = PHY_XGXS_FLAG;
	bnx2x_umac_enable(params, vars, 1);

	REG_WR(bp, NIG_REG_EGRESS_DRAIN0_MODE + params->port*4, 0);
}

void bnx2x_init_xgxs_loopback(struct link_params *params,
			      struct link_vars *vars)
{
	struct bnx2x *bp = params->bp;
		vars->link_up = 1;
		vars->flow_ctrl = BNX2X_FLOW_CTRL_NONE;
		vars->duplex = DUPLEX_FULL;
	if (params->req_line_speed[0] == SPEED_1000)
			vars->line_speed = SPEED_1000;
	else
			vars->line_speed = SPEED_10000;

	if (!USES_WARPCORE(bp))
		bnx2x_xgxs_deassert(params);
	bnx2x_link_initialize(params, vars);

	if (params->req_line_speed[0] == SPEED_1000) {
		if (USES_WARPCORE(bp))
			bnx2x_umac_enable(params, vars, 0);
		else {
			bnx2x_emac_program(params, vars);
			bnx2x_emac_enable(params, vars, 0);
		}
	} else {
		if (USES_WARPCORE(bp))
			bnx2x_xmac_enable(params, vars, 0);
		else
			bnx2x_bmac_enable(params, vars, 0);
	}

		if (params->loopback_mode == LOOPBACK_XGXS) {
			/* set 10G XGXS loopback */
			params->phy[INT_PHY].config_loopback(
				&params->phy[INT_PHY],
				params);

		} else {
			/* set external phy loopback */
			u8 phy_index;
			for (phy_index = EXT_PHY1;
			      phy_index < params->num_phys; phy_index++) {
				if (params->phy[phy_index].config_loopback)
					params->phy[phy_index].config_loopback(
						&params->phy[phy_index],
						params);
			}
		}
		REG_WR(bp, NIG_REG_EGRESS_DRAIN0_MODE + params->port*4, 0);

	bnx2x_set_led(params, vars, LED_MODE_OPER, vars->line_speed);
}

int bnx2x_phy_init(struct link_params *params, struct link_vars *vars)
{
	struct bnx2x *bp = params->bp;
	DP(NETIF_MSG_LINK, "Phy Initialization started\n");
	DP(NETIF_MSG_LINK, "(1) req_speed %d, req_flowctrl %d\n",
		   params->req_line_speed[0], params->req_flow_ctrl[0]);
	DP(NETIF_MSG_LINK, "(2) req_speed %d, req_flowctrl %d\n",
		   params->req_line_speed[1], params->req_flow_ctrl[1]);
	vars->link_status = 0;
	vars->phy_link_up = 0;
	vars->link_up = 0;
	vars->line_speed = 0;
	vars->duplex = DUPLEX_FULL;
	vars->flow_ctrl = BNX2X_FLOW_CTRL_NONE;
	vars->mac_type = MAC_TYPE_NONE;
	vars->phy_flags = 0;

	/* disable attentions */
	bnx2x_bits_dis(bp, NIG_REG_MASK_INTERRUPT_PORT0 + params->port*4,
		       (NIG_MASK_XGXS0_LINK_STATUS |
			NIG_MASK_XGXS0_LINK10G |
			NIG_MASK_SERDES0_LINK_STATUS |
			NIG_MASK_MI_INT));

	bnx2x_emac_init(params, vars);

	if (params->feature_config_flags & FEATURE_CONFIG_PFC_ENABLED)
		vars->link_status |= LINK_STATUS_PFC_ENABLED;

	if (params->num_phys == 0) {
		DP(NETIF_MSG_LINK, "No phy found for initialization !!\n");
		return -EINVAL;
	}
	set_phy_vars(params, vars);

	DP(NETIF_MSG_LINK, "Num of phys on board: %d\n", params->num_phys);
	switch (params->loopback_mode) {
	case LOOPBACK_BMAC:
		bnx2x_init_bmac_loopback(params, vars);
		break;
	case LOOPBACK_EMAC:
		bnx2x_init_emac_loopback(params, vars);
		break;
	case LOOPBACK_XMAC:
		bnx2x_init_xmac_loopback(params, vars);
		break;
	case LOOPBACK_UMAC:
		bnx2x_init_umac_loopback(params, vars);
		break;
	case LOOPBACK_XGXS:
	case LOOPBACK_EXT_PHY:
		bnx2x_init_xgxs_loopback(params, vars);
		break;
	default:
		if (!CHIP_IS_E3(bp)) {
			if (params->switch_cfg == SWITCH_CFG_10G)
				bnx2x_xgxs_deassert(params);
			else
				bnx2x_serdes_deassert(bp, params->port);
		}
		bnx2x_link_initialize(params, vars);
		msleep(30);
		bnx2x_link_int_enable(params);
		break;
	}
	bnx2x_update_mng(params, vars->link_status);
	return 0;
}

int bnx2x_link_reset(struct link_params *params, struct link_vars *vars,
		     u8 reset_ext_phy)
{
	struct bnx2x *bp = params->bp;
	u8 phy_index, port = params->port, clear_latch_ind = 0;
	DP(NETIF_MSG_LINK, "Resetting the link of port %d\n", port);
	/* disable attentions */
	vars->link_status = 0;
	bnx2x_update_mng(params, vars->link_status);
	bnx2x_bits_dis(bp, NIG_REG_MASK_INTERRUPT_PORT0 + port*4,
		       (NIG_MASK_XGXS0_LINK_STATUS |
			NIG_MASK_XGXS0_LINK10G |
			NIG_MASK_SERDES0_LINK_STATUS |
			NIG_MASK_MI_INT));

	/* activate nig drain */
	REG_WR(bp, NIG_REG_EGRESS_DRAIN0_MODE + port*4, 1);

	/* disable nig egress interface */
	if (!CHIP_IS_E3(bp)) {
		REG_WR(bp, NIG_REG_BMAC0_OUT_EN + port*4, 0);
		REG_WR(bp, NIG_REG_EGRESS_EMAC0_OUT_EN + port*4, 0);
	}

	/* Stop BigMac rx */
	if (!CHIP_IS_E3(bp))
		bnx2x_bmac_rx_disable(bp, port);
	else {
		bnx2x_xmac_disable(params);
		bnx2x_umac_disable(params);
	}
	/* disable emac */
	if (!CHIP_IS_E3(bp))
		REG_WR(bp, NIG_REG_NIG_EMAC0_EN + port*4, 0);

	msleep(10);
	/* The PHY reset is controlled by GPIO 1
	 * Hold it as vars low
	 */
	 /* clear link led */
	bnx2x_set_mdio_clk(bp, params->chip_id, port);
	bnx2x_set_led(params, vars, LED_MODE_OFF, 0);

	if (reset_ext_phy) {
		for (phy_index = EXT_PHY1; phy_index < params->num_phys;
		      phy_index++) {
			if (params->phy[phy_index].link_reset) {
				bnx2x_set_aer_mmd(params,
						  &params->phy[phy_index]);
				params->phy[phy_index].link_reset(
					&params->phy[phy_index],
					params);
			}
			if (params->phy[phy_index].flags &
			    FLAGS_REARM_LATCH_SIGNAL)
				clear_latch_ind = 1;
		}
	}

	if (clear_latch_ind) {
		/* Clear latching indication */
		bnx2x_rearm_latch_signal(bp, port, 0);
		bnx2x_bits_dis(bp, NIG_REG_LATCH_BC_0 + port*4,
			       1 << NIG_LATCH_BC_ENABLE_MI_INT);
	}
	if (params->phy[INT_PHY].link_reset)
		params->phy[INT_PHY].link_reset(
			&params->phy[INT_PHY], params);

	/* disable nig ingress interface */
	if (!CHIP_IS_E3(bp)) {
		/* reset BigMac */
		REG_WR(bp, GRCBASE_MISC + MISC_REGISTERS_RESET_REG_2_CLEAR,
		       (MISC_REGISTERS_RESET_REG_2_RST_BMAC0 << port));
		REG_WR(bp, NIG_REG_BMAC0_IN_EN + port*4, 0);
		REG_WR(bp, NIG_REG_EMAC0_IN_EN + port*4, 0);
	} else {
		u32 xmac_base = (params->port) ? GRCBASE_XMAC1 : GRCBASE_XMAC0;
		bnx2x_set_xumac_nig(params, 0, 0);
		if (REG_RD(bp, MISC_REG_RESET_REG_2) &
		    MISC_REGISTERS_RESET_REG_2_XMAC)
			REG_WR(bp, xmac_base + XMAC_REG_CTRL,
			       XMAC_CTRL_REG_SOFT_RESET);
	}
	vars->link_up = 0;
	vars->phy_flags = 0;
	return 0;
}

/****************************************************************************/
/*				Common function				    */
/****************************************************************************/
static int bnx2x_8073_common_init_phy(struct bnx2x *bp,
				      u32 shmem_base_path[],
				      u32 shmem2_base_path[], u8 phy_index,
				      u32 chip_id)
{
	struct bnx2x_phy phy[PORT_MAX];
	struct bnx2x_phy *phy_blk[PORT_MAX];
	u16 val;
	s8 port = 0;
	s8 port_of_path = 0;
	u32 swap_val, swap_override;
	swap_val = REG_RD(bp,  NIG_REG_PORT_SWAP);
	swap_override = REG_RD(bp,  NIG_REG_STRAP_OVERRIDE);
	port ^= (swap_val && swap_override);
	bnx2x_ext_phy_hw_reset(bp, port);
	/* PART1 - Reset both phys */
	for (port = PORT_MAX - 1; port >= PORT_0; port--) {
		u32 shmem_base, shmem2_base;
		/* In E2, same phy is using for port0 of the two paths */
		if (CHIP_IS_E1x(bp)) {
			shmem_base = shmem_base_path[0];
			shmem2_base = shmem2_base_path[0];
			port_of_path = port;
		} else {
			shmem_base = shmem_base_path[port];
			shmem2_base = shmem2_base_path[port];
			port_of_path = 0;
		}

		/* Extract the ext phy address for the port */
		if (bnx2x_populate_phy(bp, phy_index, shmem_base, shmem2_base,
				       port_of_path, &phy[port]) !=
		    0) {
			DP(NETIF_MSG_LINK, "populate_phy failed\n");
			return -EINVAL;
		}
		/* disable attentions */
		bnx2x_bits_dis(bp, NIG_REG_MASK_INTERRUPT_PORT0 +
			       port_of_path*4,
			       (NIG_MASK_XGXS0_LINK_STATUS |
				NIG_MASK_XGXS0_LINK10G |
				NIG_MASK_SERDES0_LINK_STATUS |
				NIG_MASK_MI_INT));

		/* Need to take the phy out of low power mode in order
		 * to write to access its registers
		 */
		bnx2x_set_gpio(bp, MISC_REGISTERS_GPIO_2,
			       MISC_REGISTERS_GPIO_OUTPUT_HIGH,
			       port);

		/* Reset the phy */
		bnx2x_cl45_write(bp, &phy[port],
				 MDIO_PMA_DEVAD,
				 MDIO_PMA_REG_CTRL,
				 1<<15);
	}

	/* Add delay of 150ms after reset */
	msleep(150);

	if (phy[PORT_0].addr & 0x1) {
		phy_blk[PORT_0] = &(phy[PORT_1]);
		phy_blk[PORT_1] = &(phy[PORT_0]);
	} else {
		phy_blk[PORT_0] = &(phy[PORT_0]);
		phy_blk[PORT_1] = &(phy[PORT_1]);
	}

	/* PART2 - Download firmware to both phys */
	for (port = PORT_MAX - 1; port >= PORT_0; port--) {
		if (CHIP_IS_E1x(bp))
			port_of_path = port;
		else
			port_of_path = 0;

		DP(NETIF_MSG_LINK, "Loading spirom for phy address 0x%x\n",
			   phy_blk[port]->addr);
		if (bnx2x_8073_8727_external_rom_boot(bp, phy_blk[port],
						      port_of_path))
			return -EINVAL;

		/* Only set bit 10 = 1 (Tx power down) */
		bnx2x_cl45_read(bp, phy_blk[port],
				MDIO_PMA_DEVAD,
				MDIO_PMA_REG_TX_POWER_DOWN, &val);

		/* Phase1 of TX_POWER_DOWN reset */
		bnx2x_cl45_write(bp, phy_blk[port],
				 MDIO_PMA_DEVAD,
				 MDIO_PMA_REG_TX_POWER_DOWN,
				 (val | 1<<10));
	}

	/* Toggle Transmitter: Power down and then up with 600ms delay
	 * between
	 */
	msleep(600);

	/* PART3 - complete TX_POWER_DOWN process, and set GPIO2 back to low */
	for (port = PORT_MAX - 1; port >= PORT_0; port--) {
		/* Phase2 of POWER_DOWN_RESET */
		/* Release bit 10 (Release Tx power down) */
		bnx2x_cl45_read(bp, phy_blk[port],
				MDIO_PMA_DEVAD,
				MDIO_PMA_REG_TX_POWER_DOWN, &val);

		bnx2x_cl45_write(bp, phy_blk[port],
				MDIO_PMA_DEVAD,
				MDIO_PMA_REG_TX_POWER_DOWN, (val & (~(1<<10))));
		msleep(15);

		/* Read modify write the SPI-ROM version select register */
		bnx2x_cl45_read(bp, phy_blk[port],
				MDIO_PMA_DEVAD,
				MDIO_PMA_REG_EDC_FFE_MAIN, &val);
		bnx2x_cl45_write(bp, phy_blk[port],
				 MDIO_PMA_DEVAD,
				 MDIO_PMA_REG_EDC_FFE_MAIN, (val | (1<<12)));

		/* set GPIO2 back to LOW */
		bnx2x_set_gpio(bp, MISC_REGISTERS_GPIO_2,
			       MISC_REGISTERS_GPIO_OUTPUT_LOW, port);
	}
	return 0;
}
static int bnx2x_8726_common_init_phy(struct bnx2x *bp,
				      u32 shmem_base_path[],
				      u32 shmem2_base_path[], u8 phy_index,
				      u32 chip_id)
{
	u32 val;
	s8 port;
	struct bnx2x_phy phy;
	/* Use port1 because of the static port-swap */
	/* Enable the module detection interrupt */
	val = REG_RD(bp, MISC_REG_GPIO_EVENT_EN);
	val |= ((1<<MISC_REGISTERS_GPIO_3)|
		(1<<(MISC_REGISTERS_GPIO_3 + MISC_REGISTERS_GPIO_PORT_SHIFT)));
	REG_WR(bp, MISC_REG_GPIO_EVENT_EN, val);

	bnx2x_ext_phy_hw_reset(bp, 0);
	msleep(5);
	for (port = 0; port < PORT_MAX; port++) {
		u32 shmem_base, shmem2_base;

		/* In E2, same phy is using for port0 of the two paths */
		if (CHIP_IS_E1x(bp)) {
			shmem_base = shmem_base_path[0];
			shmem2_base = shmem2_base_path[0];
		} else {
			shmem_base = shmem_base_path[port];
			shmem2_base = shmem2_base_path[port];
		}
		/* Extract the ext phy address for the port */
		if (bnx2x_populate_phy(bp, phy_index, shmem_base, shmem2_base,
				       port, &phy) !=
		    0) {
			DP(NETIF_MSG_LINK, "populate phy failed\n");
			return -EINVAL;
		}

		/* Reset phy*/
		bnx2x_cl45_write(bp, &phy,
				 MDIO_PMA_DEVAD, MDIO_PMA_REG_GEN_CTRL, 0x0001);


		/* Set fault module detected LED on */
		bnx2x_set_gpio(bp, MISC_REGISTERS_GPIO_0,
			       MISC_REGISTERS_GPIO_HIGH,
			       port);
	}

	return 0;
}
static void bnx2x_get_ext_phy_reset_gpio(struct bnx2x *bp, u32 shmem_base,
					 u8 *io_gpio, u8 *io_port)
{

	u32 phy_gpio_reset = REG_RD(bp, shmem_base +
					  offsetof(struct shmem_region,
				dev_info.port_hw_config[PORT_0].default_cfg));
	switch (phy_gpio_reset) {
	case PORT_HW_CFG_EXT_PHY_GPIO_RST_GPIO0_P0:
		*io_gpio = 0;
		*io_port = 0;
		break;
	case PORT_HW_CFG_EXT_PHY_GPIO_RST_GPIO1_P0:
		*io_gpio = 1;
		*io_port = 0;
		break;
	case PORT_HW_CFG_EXT_PHY_GPIO_RST_GPIO2_P0:
		*io_gpio = 2;
		*io_port = 0;
		break;
	case PORT_HW_CFG_EXT_PHY_GPIO_RST_GPIO3_P0:
		*io_gpio = 3;
		*io_port = 0;
		break;
	case PORT_HW_CFG_EXT_PHY_GPIO_RST_GPIO0_P1:
		*io_gpio = 0;
		*io_port = 1;
		break;
	case PORT_HW_CFG_EXT_PHY_GPIO_RST_GPIO1_P1:
		*io_gpio = 1;
		*io_port = 1;
		break;
	case PORT_HW_CFG_EXT_PHY_GPIO_RST_GPIO2_P1:
		*io_gpio = 2;
		*io_port = 1;
		break;
	case PORT_HW_CFG_EXT_PHY_GPIO_RST_GPIO3_P1:
		*io_gpio = 3;
		*io_port = 1;
		break;
	default:
		/* Don't override the io_gpio and io_port */
		break;
	}
}

static int bnx2x_8727_common_init_phy(struct bnx2x *bp,
				      u32 shmem_base_path[],
				      u32 shmem2_base_path[], u8 phy_index,
				      u32 chip_id)
{
	s8 port, reset_gpio;
	u32 swap_val, swap_override;
	struct bnx2x_phy phy[PORT_MAX];
	struct bnx2x_phy *phy_blk[PORT_MAX];
	s8 port_of_path;
	swap_val = REG_RD(bp, NIG_REG_PORT_SWAP);
	swap_override = REG_RD(bp, NIG_REG_STRAP_OVERRIDE);

	reset_gpio = MISC_REGISTERS_GPIO_1;
	port = 1;

	/* Retrieve the reset gpio/port which control the reset.
	 * Default is GPIO1, PORT1
	 */
	bnx2x_get_ext_phy_reset_gpio(bp, shmem_base_path[0],
				     (u8 *)&reset_gpio, (u8 *)&port);

	/* Calculate the port based on port swap */
	port ^= (swap_val && swap_override);

	/* Initiate PHY reset*/
	bnx2x_set_gpio(bp, reset_gpio, MISC_REGISTERS_GPIO_OUTPUT_LOW,
		       port);
	msleep(1);
	bnx2x_set_gpio(bp, reset_gpio, MISC_REGISTERS_GPIO_OUTPUT_HIGH,
		       port);

	msleep(5);

	/* PART1 - Reset both phys */
	for (port = PORT_MAX - 1; port >= PORT_0; port--) {
		u32 shmem_base, shmem2_base;

		/* In E2, same phy is using for port0 of the two paths */
		if (CHIP_IS_E1x(bp)) {
			shmem_base = shmem_base_path[0];
			shmem2_base = shmem2_base_path[0];
			port_of_path = port;
		} else {
			shmem_base = shmem_base_path[port];
			shmem2_base = shmem2_base_path[port];
			port_of_path = 0;
		}

		/* Extract the ext phy address for the port */
		if (bnx2x_populate_phy(bp, phy_index, shmem_base, shmem2_base,
				       port_of_path, &phy[port]) !=
				       0) {
			DP(NETIF_MSG_LINK, "populate phy failed\n");
			return -EINVAL;
		}
		/* disable attentions */
		bnx2x_bits_dis(bp, NIG_REG_MASK_INTERRUPT_PORT0 +
			       port_of_path*4,
			       (NIG_MASK_XGXS0_LINK_STATUS |
				NIG_MASK_XGXS0_LINK10G |
				NIG_MASK_SERDES0_LINK_STATUS |
				NIG_MASK_MI_INT));


		/* Reset the phy */
		bnx2x_cl45_write(bp, &phy[port],
				 MDIO_PMA_DEVAD, MDIO_PMA_REG_CTRL, 1<<15);
	}

	/* Add delay of 150ms after reset */
	msleep(150);
	if (phy[PORT_0].addr & 0x1) {
		phy_blk[PORT_0] = &(phy[PORT_1]);
		phy_blk[PORT_1] = &(phy[PORT_0]);
	} else {
		phy_blk[PORT_0] = &(phy[PORT_0]);
		phy_blk[PORT_1] = &(phy[PORT_1]);
	}
	/* PART2 - Download firmware to both phys */
	for (port = PORT_MAX - 1; port >= PORT_0; port--) {
		if (CHIP_IS_E1x(bp))
			port_of_path = port;
		else
			port_of_path = 0;
		DP(NETIF_MSG_LINK, "Loading spirom for phy address 0x%x\n",
			   phy_blk[port]->addr);
		if (bnx2x_8073_8727_external_rom_boot(bp, phy_blk[port],
						      port_of_path))
			return -EINVAL;
		/* Disable PHY transmitter output */
		bnx2x_cl45_write(bp, phy_blk[port],
				 MDIO_PMA_DEVAD,
				 MDIO_PMA_REG_TX_DISABLE, 1);

	}
	return 0;
}

static int bnx2x_84833_common_init_phy(struct bnx2x *bp,
						u32 shmem_base_path[],
						u32 shmem2_base_path[],
						u8 phy_index,
						u32 chip_id)
{
	u8 reset_gpios;
	reset_gpios = bnx2x_84833_get_reset_gpios(bp, shmem_base_path, chip_id);
	bnx2x_set_mult_gpio(bp, reset_gpios, MISC_REGISTERS_GPIO_OUTPUT_LOW);
	udelay(10);
	bnx2x_set_mult_gpio(bp, reset_gpios, MISC_REGISTERS_GPIO_OUTPUT_HIGH);
	DP(NETIF_MSG_LINK, "84833 reset pulse on pin values 0x%x\n",
		reset_gpios);
	return 0;
}

static int bnx2x_84833_pre_init_phy(struct bnx2x *bp,
					       struct bnx2x_phy *phy)
{
	u16 val, cnt;
	/* Wait for FW completing its initialization. */
	for (cnt = 0; cnt < 1500; cnt++) {
		bnx2x_cl45_read(bp, phy,
				MDIO_PMA_DEVAD,
				MDIO_PMA_REG_CTRL, &val);
		if (!(val & (1<<15)))
			break;
		msleep(1);
	}
	if (cnt >= 1500) {
		DP(NETIF_MSG_LINK, "84833 reset timeout\n");
		return -EINVAL;
	}

	/* Put the port in super isolate mode. */
	bnx2x_cl45_read(bp, phy,
			MDIO_CTL_DEVAD,
			MDIO_84833_TOP_CFG_XGPHY_STRAP1, &val);
	val |= MDIO_84833_SUPER_ISOLATE;
	bnx2x_cl45_write(bp, phy,
			 MDIO_CTL_DEVAD,
			 MDIO_84833_TOP_CFG_XGPHY_STRAP1, val);

	/* Save spirom version */
	bnx2x_save_848xx_spirom_version(phy, bp, PORT_0);
	return 0;
}

int bnx2x_pre_init_phy(struct bnx2x *bp,
				  u32 shmem_base,
				  u32 shmem2_base,
				  u32 chip_id)
{
	int rc = 0;
	struct bnx2x_phy phy;
	bnx2x_set_mdio_clk(bp, chip_id, PORT_0);
	if (bnx2x_populate_phy(bp, EXT_PHY1, shmem_base, shmem2_base,
			       PORT_0, &phy)) {
		DP(NETIF_MSG_LINK, "populate_phy failed\n");
		return -EINVAL;
	}
	switch (phy.type) {
	case PORT_HW_CFG_XGXS_EXT_PHY_TYPE_BCM84833:
		rc = bnx2x_84833_pre_init_phy(bp, &phy);
		break;
	default:
		break;
	}
	return rc;
}

static int bnx2x_ext_phy_common_init(struct bnx2x *bp, u32 shmem_base_path[],
				     u32 shmem2_base_path[], u8 phy_index,
				     u32 ext_phy_type, u32 chip_id)
{
	int rc = 0;

	switch (ext_phy_type) {
	case PORT_HW_CFG_XGXS_EXT_PHY_TYPE_BCM8073:
		rc = bnx2x_8073_common_init_phy(bp, shmem_base_path,
						shmem2_base_path,
						phy_index, chip_id);
		break;
	case PORT_HW_CFG_XGXS_EXT_PHY_TYPE_BCM8722:
	case PORT_HW_CFG_XGXS_EXT_PHY_TYPE_BCM8727:
	case PORT_HW_CFG_XGXS_EXT_PHY_TYPE_BCM8727_NOC:
		rc = bnx2x_8727_common_init_phy(bp, shmem_base_path,
						shmem2_base_path,
						phy_index, chip_id);
		break;

	case PORT_HW_CFG_XGXS_EXT_PHY_TYPE_BCM8726:
		/* GPIO1 affects both ports, so there's need to pull
		 * it for single port alone
		 */
		rc = bnx2x_8726_common_init_phy(bp, shmem_base_path,
						shmem2_base_path,
						phy_index, chip_id);
		break;
	case PORT_HW_CFG_XGXS_EXT_PHY_TYPE_BCM84833:
		/* GPIO3's are linked, and so both need to be toggled
		 * to obtain required 2us pulse.
		 */
		rc = bnx2x_84833_common_init_phy(bp, shmem_base_path,
						shmem2_base_path,
						phy_index, chip_id);
		break;
	case PORT_HW_CFG_XGXS_EXT_PHY_TYPE_FAILURE:
		rc = -EINVAL;
		break;
	default:
		DP(NETIF_MSG_LINK,
			   "ext_phy 0x%x common init not required\n",
			   ext_phy_type);
		break;
	}

	if (rc != 0)
		netdev_err(bp->dev,  "Warning: PHY was not initialized,"
				      " Port %d\n",
			 0);
	return rc;
}

int bnx2x_common_init_phy(struct bnx2x *bp, u32 shmem_base_path[],
			  u32 shmem2_base_path[], u32 chip_id)
{
	int rc = 0;
	u32 phy_ver, val;
	u8 phy_index = 0;
	u32 ext_phy_type, ext_phy_config;
	bnx2x_set_mdio_clk(bp, chip_id, PORT_0);
	bnx2x_set_mdio_clk(bp, chip_id, PORT_1);
	DP(NETIF_MSG_LINK, "Begin common phy init\n");
	if (CHIP_IS_E3(bp)) {
		/* Enable EPIO */
		val = REG_RD(bp, MISC_REG_GEN_PURP_HWG);
		REG_WR(bp, MISC_REG_GEN_PURP_HWG, val | 1);
	}
	/* Check if common init was already done */
	phy_ver = REG_RD(bp, shmem_base_path[0] +
			 offsetof(struct shmem_region,
				  port_mb[PORT_0].ext_phy_fw_version));
	if (phy_ver) {
		DP(NETIF_MSG_LINK, "Not doing common init; phy ver is 0x%x\n",
			       phy_ver);
		return 0;
	}

	/* Read the ext_phy_type for arbitrary port(0) */
	for (phy_index = EXT_PHY1; phy_index < MAX_PHYS;
	      phy_index++) {
		ext_phy_config = bnx2x_get_ext_phy_config(bp,
							  shmem_base_path[0],
							  phy_index, 0);
		ext_phy_type = XGXS_EXT_PHY_TYPE(ext_phy_config);
		rc |= bnx2x_ext_phy_common_init(bp, shmem_base_path,
						shmem2_base_path,
						phy_index, ext_phy_type,
						chip_id);
	}
	return rc;
}

static void bnx2x_check_over_curr(struct link_params *params,
				  struct link_vars *vars)
{
	struct bnx2x *bp = params->bp;
	u32 cfg_pin;
	u8 port = params->port;
	u32 pin_val;

	cfg_pin = (REG_RD(bp, params->shmem_base +
			  offsetof(struct shmem_region,
			       dev_info.port_hw_config[port].e3_cmn_pin_cfg1)) &
		   PORT_HW_CFG_E3_OVER_CURRENT_MASK) >>
		PORT_HW_CFG_E3_OVER_CURRENT_SHIFT;

	/* Ignore check if no external input PIN available */
	if (bnx2x_get_cfg_pin(bp, cfg_pin, &pin_val) != 0)
		return;

	if (!pin_val) {
		if ((vars->phy_flags & PHY_OVER_CURRENT_FLAG) == 0) {
			netdev_err(bp->dev, "Error:  Power fault on Port %d has"
					    " been detected and the power to "
					    "that SFP+ module has been removed"
					    " to prevent failure of the card."
					    " Please remove the SFP+ module and"
					    " restart the system to clear this"
					    " error.\n",
			 params->port);
			vars->phy_flags |= PHY_OVER_CURRENT_FLAG;
		}
	} else
		vars->phy_flags &= ~PHY_OVER_CURRENT_FLAG;
}

static void bnx2x_analyze_link_error(struct link_params *params,
				     struct link_vars *vars, u32 lss_status,
				     u8 notify)
{
	struct bnx2x *bp = params->bp;
	/* Compare new value with previous value */
	u8 led_mode;
	u32 half_open_conn = (vars->phy_flags & PHY_HALF_OPEN_CONN_FLAG) > 0;

	if ((lss_status ^ half_open_conn) == 0)
		return;

	/* If values differ */
	DP(NETIF_MSG_LINK, "Link changed:%x %x->%x\n", vars->link_up,
		       half_open_conn, lss_status);

	/* a. Update shmem->link_status accordingly
	 * b. Update link_vars->link_up
	 */
	if (lss_status) {
		DP(NETIF_MSG_LINK, "Remote Fault detected !!!\n");
		vars->link_status &= ~LINK_STATUS_LINK_UP;
		vars->link_up = 0;
		vars->phy_flags |= PHY_HALF_OPEN_CONN_FLAG;

		/* activate nig drain */
		REG_WR(bp, NIG_REG_EGRESS_DRAIN0_MODE + params->port*4, 1);
		/* Set LED mode to off since the PHY doesn't know about these
		 * errors
		 */
		led_mode = LED_MODE_OFF;
	} else {
		DP(NETIF_MSG_LINK, "Remote Fault cleared\n");
		vars->link_status |= LINK_STATUS_LINK_UP;
		vars->link_up = 1;
		vars->phy_flags &= ~PHY_HALF_OPEN_CONN_FLAG;
		led_mode = LED_MODE_OPER;

		/* Clear nig drain */
		REG_WR(bp, NIG_REG_EGRESS_DRAIN0_MODE + params->port*4, 0);
	}
	bnx2x_sync_link(params, vars);
	/* Update the LED according to the link state */
	bnx2x_set_led(params, vars, led_mode, SPEED_10000);

	/* Update link status in the shared memory */
	bnx2x_update_mng(params, vars->link_status);

	/* C. Trigger General Attention */
	vars->periodic_flags |= PERIODIC_FLAGS_LINK_EVENT;
	if (notify)
		bnx2x_notify_link_changed(bp);
}

/******************************************************************************
* Description:
*	This function checks for half opened connection change indication.
*	When such change occurs, it calls the bnx2x_analyze_link_error
*	to check if Remote Fault is set or cleared. Reception of remote fault
*	status message in the MAC indicates that the peer's MAC has detected
*	a fault, for example, due to break in the TX side of fiber.
*
******************************************************************************/
int bnx2x_check_half_open_conn(struct link_params *params,
				struct link_vars *vars,
				u8 notify)
{
	struct bnx2x *bp = params->bp;
	u32 lss_status = 0;
	u32 mac_base;
	/* In case link status is physically up @ 10G do */
	if (((vars->phy_flags & PHY_PHYSICAL_LINK_FLAG) == 0) ||
	    (REG_RD(bp, NIG_REG_EGRESS_EMAC0_PORT + params->port*4)))
		return 0;

	if (CHIP_IS_E3(bp) &&
	    (REG_RD(bp, MISC_REG_RESET_REG_2) &
	      (MISC_REGISTERS_RESET_REG_2_XMAC))) {
		/* Check E3 XMAC */
		/* Note that link speed cannot be queried here, since it may be
		 * zero while link is down. In case UMAC is active, LSS will
		 * simply not be set
		 */
		mac_base = (params->port) ? GRCBASE_XMAC1 : GRCBASE_XMAC0;

		/* Clear stick bits (Requires rising edge) */
		REG_WR(bp, mac_base + XMAC_REG_CLEAR_RX_LSS_STATUS, 0);
		REG_WR(bp, mac_base + XMAC_REG_CLEAR_RX_LSS_STATUS,
		       XMAC_CLEAR_RX_LSS_STATUS_REG_CLEAR_LOCAL_FAULT_STATUS |
		       XMAC_CLEAR_RX_LSS_STATUS_REG_CLEAR_REMOTE_FAULT_STATUS);
		if (REG_RD(bp, mac_base + XMAC_REG_RX_LSS_STATUS))
			lss_status = 1;

		bnx2x_analyze_link_error(params, vars, lss_status, notify);
	} else if (REG_RD(bp, MISC_REG_RESET_REG_2) &
		   (MISC_REGISTERS_RESET_REG_2_RST_BMAC0 << params->port)) {
		/* Check E1X / E2 BMAC */
		u32 lss_status_reg;
		u32 wb_data[2];
		mac_base = params->port ? NIG_REG_INGRESS_BMAC1_MEM :
			NIG_REG_INGRESS_BMAC0_MEM;
		/*  Read BIGMAC_REGISTER_RX_LSS_STATUS */
		if (CHIP_IS_E2(bp))
			lss_status_reg = BIGMAC2_REGISTER_RX_LSS_STAT;
		else
			lss_status_reg = BIGMAC_REGISTER_RX_LSS_STATUS;

		REG_RD_DMAE(bp, mac_base + lss_status_reg, wb_data, 2);
		lss_status = (wb_data[0] > 0);

		bnx2x_analyze_link_error(params, vars, lss_status, notify);
	}
	return 0;
}

void bnx2x_period_func(struct link_params *params, struct link_vars *vars)
{
	u16 phy_idx;
	struct bnx2x *bp = params->bp;
	for (phy_idx = INT_PHY; phy_idx < MAX_PHYS; phy_idx++) {
		if (params->phy[phy_idx].flags & FLAGS_TX_ERROR_CHECK) {
			bnx2x_set_aer_mmd(params, &params->phy[phy_idx]);
			if (bnx2x_check_half_open_conn(params, vars, 1) !=
			    0)
				DP(NETIF_MSG_LINK, "Fault detection failed\n");
			break;
		}
	}

	if (CHIP_IS_E3(bp)) {
		struct bnx2x_phy *phy = &params->phy[INT_PHY];
		bnx2x_set_aer_mmd(params, phy);
		bnx2x_check_over_curr(params, vars);
		bnx2x_warpcore_config_runtime(phy, params, vars);
	}

}

u8 bnx2x_hw_lock_required(struct bnx2x *bp, u32 shmem_base, u32 shmem2_base)
{
	u8 phy_index;
	struct bnx2x_phy phy;
	for (phy_index = INT_PHY; phy_index < MAX_PHYS;
	      phy_index++) {
		if (bnx2x_populate_phy(bp, phy_index, shmem_base, shmem2_base,
				       0, &phy) != 0) {
			DP(NETIF_MSG_LINK, "populate phy failed\n");
			return 0;
		}

		if (phy.flags & FLAGS_HW_LOCK_REQUIRED)
			return 1;
	}
	return 0;
}

u8 bnx2x_fan_failure_det_req(struct bnx2x *bp,
			     u32 shmem_base,
			     u32 shmem2_base,
			     u8 port)
{
	u8 phy_index, fan_failure_det_req = 0;
	struct bnx2x_phy phy;
	for (phy_index = EXT_PHY1; phy_index < MAX_PHYS;
	      phy_index++) {
		if (bnx2x_populate_phy(bp, phy_index, shmem_base, shmem2_base,
				       port, &phy)
		    != 0) {
			DP(NETIF_MSG_LINK, "populate phy failed\n");
			return 0;
		}
		fan_failure_det_req |= (phy.flags &
					FLAGS_FAN_FAILURE_DET_REQ);
	}
	return fan_failure_det_req;
}

void bnx2x_hw_reset_phy(struct link_params *params)
{
	u8 phy_index;
	struct bnx2x *bp = params->bp;
	bnx2x_update_mng(params, 0);
	bnx2x_bits_dis(bp, NIG_REG_MASK_INTERRUPT_PORT0 + params->port*4,
		       (NIG_MASK_XGXS0_LINK_STATUS |
			NIG_MASK_XGXS0_LINK10G |
			NIG_MASK_SERDES0_LINK_STATUS |
			NIG_MASK_MI_INT));

	for (phy_index = INT_PHY; phy_index < MAX_PHYS;
	      phy_index++) {
		if (params->phy[phy_index].hw_reset) {
			params->phy[phy_index].hw_reset(
				&params->phy[phy_index],
				params);
			params->phy[phy_index] = phy_null;
		}
	}
}

void bnx2x_init_mod_abs_int(struct bnx2x *bp, struct link_vars *vars,
			    u32 chip_id, u32 shmem_base, u32 shmem2_base,
			    u8 port)
{
	u8 gpio_num = 0xff, gpio_port = 0xff, phy_index;
	u32 val;
	u32 offset, aeu_mask, swap_val, swap_override, sync_offset;
	if (CHIP_IS_E3(bp)) {
		if (bnx2x_get_mod_abs_int_cfg(bp, chip_id,
					      shmem_base,
					      port,
					      &gpio_num,
					      &gpio_port) != 0)
			return;
	} else {
		struct bnx2x_phy phy;
		for (phy_index = EXT_PHY1; phy_index < MAX_PHYS;
		      phy_index++) {
			if (bnx2x_populate_phy(bp, phy_index, shmem_base,
					       shmem2_base, port, &phy)
			    != 0) {
				DP(NETIF_MSG_LINK, "populate phy failed\n");
				return;
			}
			if (phy.type == PORT_HW_CFG_XGXS_EXT_PHY_TYPE_BCM8726) {
				gpio_num = MISC_REGISTERS_GPIO_3;
				gpio_port = port;
				break;
			}
		}
	}

	if (gpio_num == 0xff)
		return;

	/* Set GPIO3 to trigger SFP+ module insertion/removal */
	bnx2x_set_gpio(bp, gpio_num, MISC_REGISTERS_GPIO_INPUT_HI_Z, gpio_port);

	swap_val = REG_RD(bp, NIG_REG_PORT_SWAP);
	swap_override = REG_RD(bp, NIG_REG_STRAP_OVERRIDE);
	gpio_port ^= (swap_val && swap_override);

	vars->aeu_int_mask = AEU_INPUTS_ATTN_BITS_GPIO0_FUNCTION_0 <<
		(gpio_num + (gpio_port << 2));

	sync_offset = shmem_base +
		offsetof(struct shmem_region,
			 dev_info.port_hw_config[port].aeu_int_mask);
	REG_WR(bp, sync_offset, vars->aeu_int_mask);

	DP(NETIF_MSG_LINK, "Setting MOD_ABS (GPIO%d_P%d) AEU to 0x%x\n",
		       gpio_num, gpio_port, vars->aeu_int_mask);

	if (port == 0)
		offset = MISC_REG_AEU_ENABLE1_FUNC_0_OUT_0;
	else
		offset = MISC_REG_AEU_ENABLE1_FUNC_1_OUT_0;

	/* Open appropriate AEU for interrupts */
	aeu_mask = REG_RD(bp, offset);
	aeu_mask |= vars->aeu_int_mask;
	REG_WR(bp, offset, aeu_mask);

	/* Enable the GPIO to trigger interrupt */
	val = REG_RD(bp, MISC_REG_GPIO_EVENT_EN);
	val |= 1 << (gpio_num + (gpio_port << 2));
	REG_WR(bp, MISC_REG_GPIO_EVENT_EN, val);
}<|MERGE_RESOLUTION|>--- conflicted
+++ resolved
@@ -8229,32 +8229,6 @@
 		bnx2x_set_e1e2_module_fault_led(params, gpio_mode);
 }
 
-<<<<<<< HEAD
-static void bnx2x_warpcore_power_module(struct link_params *params,
-					struct bnx2x_phy *phy,
-					u8 power)
-{
-	u32 pin_cfg;
-	struct bnx2x *bp = params->bp;
-
-	pin_cfg = (REG_RD(bp, params->shmem_base +
-			  offsetof(struct shmem_region,
-			dev_info.port_hw_config[params->port].e3_sfp_ctrl)) &
-			PORT_HW_CFG_E3_PWR_DIS_MASK) >>
-			PORT_HW_CFG_E3_PWR_DIS_SHIFT;
-
-	if (pin_cfg == PIN_CFG_NA)
-		return;
-	DP(NETIF_MSG_LINK, "Setting SFP+ module power to %d using pin cfg %d\n",
-		       power, pin_cfg);
-	/* Low ==> corresponding SFP+ module is powered
-	 * high ==> the SFP+ module is powered down
-	 */
-	bnx2x_set_cfg_pin(bp, pin_cfg, power ^ 1);
-}
-
-=======
->>>>>>> bd0a521e
 static void bnx2x_warpcore_hw_reset(struct bnx2x_phy *phy,
 				    struct link_params *params)
 {
