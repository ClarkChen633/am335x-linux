/*
 * Copyright (c) 2007 Mellanox Technologies. All rights reserved.
 *
 * This software is available to you under a choice of one of two
 * licenses.  You may choose to be licensed under the terms of the GNU
 * General Public License (GPL) Version 2, available from the file
 * COPYING in the main directory of this source tree, or the
 * OpenIB.org BSD license below:
 *
 *     Redistribution and use in source and binary forms, with or
 *     without modification, are permitted provided that the following
 *     conditions are met:
 *
 *      - Redistributions of source code must retain the above
 *        copyright notice, this list of conditions and the following
 *        disclaimer.
 *
 *      - Redistributions in binary form must reproduce the above
 *        copyright notice, this list of conditions and the following
 *        disclaimer in the documentation and/or other materials
 *        provided with the distribution.
 *
 * THE SOFTWARE IS PROVIDED "AS IS", WITHOUT WARRANTY OF ANY KIND,
 * EXPRESS OR IMPLIED, INCLUDING BUT NOT LIMITED TO THE WARRANTIES OF
 * MERCHANTABILITY, FITNESS FOR A PARTICULAR PURPOSE AND
 * NONINFRINGEMENT. IN NO EVENT SHALL THE AUTHORS OR COPYRIGHT HOLDERS
 * BE LIABLE FOR ANY CLAIM, DAMAGES OR OTHER LIABILITY, WHETHER IN AN
 * ACTION OF CONTRACT, TORT OR OTHERWISE, ARISING FROM, OUT OF OR IN
 * CONNECTION WITH THE SOFTWARE OR THE USE OR OTHER DEALINGS IN THE
 * SOFTWARE.
 *
 */

#include <linux/etherdevice.h>
#include <linux/tcp.h>
#include <linux/if_vlan.h>
#include <linux/delay.h>
#include <linux/slab.h>
#include <linux/hash.h>
#include <net/ip.h>

#include <linux/mlx4/driver.h>
#include <linux/mlx4/device.h>
#include <linux/mlx4/cmd.h>
#include <linux/mlx4/cq.h>

#include "mlx4_en.h"
#include "en_port.h"

int mlx4_en_setup_tc(struct net_device *dev, u8 up)
{
	struct mlx4_en_priv *priv = netdev_priv(dev);
	int i;
	unsigned int offset = 0;

	if (up && up != MLX4_EN_NUM_UP)
		return -EINVAL;

	netdev_set_num_tc(dev, up);

	/* Partition Tx queues evenly amongst UP's */
	for (i = 0; i < up; i++) {
		netdev_set_tc_queue(dev, i, priv->num_tx_rings_p_up, offset);
		offset += priv->num_tx_rings_p_up;
	}

	return 0;
}

#ifdef CONFIG_RFS_ACCEL

struct mlx4_en_filter {
	struct list_head next;
	struct work_struct work;

	__be32 src_ip;
	__be32 dst_ip;
	__be16 src_port;
	__be16 dst_port;

	int rxq_index;
	struct mlx4_en_priv *priv;
	u32 flow_id;			/* RFS infrastructure id */
	int id;				/* mlx4_en driver id */
	u64 reg_id;			/* Flow steering API id */
	u8 activated;			/* Used to prevent expiry before filter
					 * is attached
					 */
	struct hlist_node filter_chain;
};

static void mlx4_en_filter_rfs_expire(struct mlx4_en_priv *priv);

static void mlx4_en_filter_work(struct work_struct *work)
{
	struct mlx4_en_filter *filter = container_of(work,
						     struct mlx4_en_filter,
						     work);
	struct mlx4_en_priv *priv = filter->priv;
	struct mlx4_spec_list spec_tcp = {
		.id = MLX4_NET_TRANS_RULE_ID_TCP,
		{
			.tcp_udp = {
				.dst_port = filter->dst_port,
				.dst_port_msk = (__force __be16)-1,
				.src_port = filter->src_port,
				.src_port_msk = (__force __be16)-1,
			},
		},
	};
	struct mlx4_spec_list spec_ip = {
		.id = MLX4_NET_TRANS_RULE_ID_IPV4,
		{
			.ipv4 = {
				.dst_ip = filter->dst_ip,
				.dst_ip_msk = (__force __be32)-1,
				.src_ip = filter->src_ip,
				.src_ip_msk = (__force __be32)-1,
			},
		},
	};
	struct mlx4_spec_list spec_eth = {
		.id = MLX4_NET_TRANS_RULE_ID_ETH,
	};
	struct mlx4_net_trans_rule rule = {
		.list = LIST_HEAD_INIT(rule.list),
		.queue_mode = MLX4_NET_TRANS_Q_LIFO,
		.exclusive = 1,
		.allow_loopback = 1,
		.promisc_mode = MLX4_FS_PROMISC_NONE,
		.port = priv->port,
		.priority = MLX4_DOMAIN_RFS,
	};
	int rc;
	__be64 mac;
	__be64 mac_mask = cpu_to_be64(MLX4_MAC_MASK << 16);

	list_add_tail(&spec_eth.list, &rule.list);
	list_add_tail(&spec_ip.list, &rule.list);
	list_add_tail(&spec_tcp.list, &rule.list);

	mac = cpu_to_be64((priv->mac & MLX4_MAC_MASK) << 16);

	rule.qpn = priv->rss_map.qps[filter->rxq_index].qpn;
	memcpy(spec_eth.eth.dst_mac, &mac, ETH_ALEN);
	memcpy(spec_eth.eth.dst_mac_msk, &mac_mask, ETH_ALEN);

	filter->activated = 0;

	if (filter->reg_id) {
		rc = mlx4_flow_detach(priv->mdev->dev, filter->reg_id);
		if (rc && rc != -ENOENT)
			en_err(priv, "Error detaching flow. rc = %d\n", rc);
	}

	rc = mlx4_flow_attach(priv->mdev->dev, &rule, &filter->reg_id);
	if (rc)
		en_err(priv, "Error attaching flow. err = %d\n", rc);

	mlx4_en_filter_rfs_expire(priv);

	filter->activated = 1;
}

static inline struct hlist_head *
filter_hash_bucket(struct mlx4_en_priv *priv, __be32 src_ip, __be32 dst_ip,
		   __be16 src_port, __be16 dst_port)
{
	unsigned long l;
	int bucket_idx;

	l = (__force unsigned long)src_port |
	    ((__force unsigned long)dst_port << 2);
	l ^= (__force unsigned long)(src_ip ^ dst_ip);

	bucket_idx = hash_long(l, MLX4_EN_FILTER_HASH_SHIFT);

	return &priv->filter_hash[bucket_idx];
}

static struct mlx4_en_filter *
mlx4_en_filter_alloc(struct mlx4_en_priv *priv, int rxq_index, __be32 src_ip,
		     __be32 dst_ip, __be16 src_port, __be16 dst_port,
		     u32 flow_id)
{
	struct mlx4_en_filter *filter = NULL;

	filter = kzalloc(sizeof(struct mlx4_en_filter), GFP_ATOMIC);
	if (!filter)
		return NULL;

	filter->priv = priv;
	filter->rxq_index = rxq_index;
	INIT_WORK(&filter->work, mlx4_en_filter_work);

	filter->src_ip = src_ip;
	filter->dst_ip = dst_ip;
	filter->src_port = src_port;
	filter->dst_port = dst_port;

	filter->flow_id = flow_id;

	filter->id = priv->last_filter_id++ % RPS_NO_FILTER;

	list_add_tail(&filter->next, &priv->filters);
	hlist_add_head(&filter->filter_chain,
		       filter_hash_bucket(priv, src_ip, dst_ip, src_port,
					  dst_port));

	return filter;
}

static void mlx4_en_filter_free(struct mlx4_en_filter *filter)
{
	struct mlx4_en_priv *priv = filter->priv;
	int rc;

	list_del(&filter->next);

	rc = mlx4_flow_detach(priv->mdev->dev, filter->reg_id);
	if (rc && rc != -ENOENT)
		en_err(priv, "Error detaching flow. rc = %d\n", rc);

	kfree(filter);
}

static inline struct mlx4_en_filter *
mlx4_en_filter_find(struct mlx4_en_priv *priv, __be32 src_ip, __be32 dst_ip,
		    __be16 src_port, __be16 dst_port)
{
	struct hlist_node *elem;
	struct mlx4_en_filter *filter;
	struct mlx4_en_filter *ret = NULL;

	hlist_for_each_entry(filter, elem,
			     filter_hash_bucket(priv, src_ip, dst_ip,
						src_port, dst_port),
			     filter_chain) {
		if (filter->src_ip == src_ip &&
		    filter->dst_ip == dst_ip &&
		    filter->src_port == src_port &&
		    filter->dst_port == dst_port) {
			ret = filter;
			break;
		}
	}

	return ret;
}

static int
mlx4_en_filter_rfs(struct net_device *net_dev, const struct sk_buff *skb,
		   u16 rxq_index, u32 flow_id)
{
	struct mlx4_en_priv *priv = netdev_priv(net_dev);
	struct mlx4_en_filter *filter;
	const struct iphdr *ip;
	const __be16 *ports;
	__be32 src_ip;
	__be32 dst_ip;
	__be16 src_port;
	__be16 dst_port;
	int nhoff = skb_network_offset(skb);
	int ret = 0;

	if (skb->protocol != htons(ETH_P_IP))
		return -EPROTONOSUPPORT;

	ip = (const struct iphdr *)(skb->data + nhoff);
	if (ip_is_fragment(ip))
		return -EPROTONOSUPPORT;

	ports = (const __be16 *)(skb->data + nhoff + 4 * ip->ihl);

	src_ip = ip->saddr;
	dst_ip = ip->daddr;
	src_port = ports[0];
	dst_port = ports[1];

	if (ip->protocol != IPPROTO_TCP)
		return -EPROTONOSUPPORT;

	spin_lock_bh(&priv->filters_lock);
	filter = mlx4_en_filter_find(priv, src_ip, dst_ip, src_port, dst_port);
	if (filter) {
		if (filter->rxq_index == rxq_index)
			goto out;

		filter->rxq_index = rxq_index;
	} else {
		filter = mlx4_en_filter_alloc(priv, rxq_index,
					      src_ip, dst_ip,
					      src_port, dst_port, flow_id);
		if (!filter) {
			ret = -ENOMEM;
			goto err;
		}
	}

	queue_work(priv->mdev->workqueue, &filter->work);

out:
	ret = filter->id;
err:
	spin_unlock_bh(&priv->filters_lock);

	return ret;
}

void mlx4_en_cleanup_filters(struct mlx4_en_priv *priv,
			     struct mlx4_en_rx_ring *rx_ring)
{
	struct mlx4_en_filter *filter, *tmp;
	LIST_HEAD(del_list);

	spin_lock_bh(&priv->filters_lock);
	list_for_each_entry_safe(filter, tmp, &priv->filters, next) {
		list_move(&filter->next, &del_list);
		hlist_del(&filter->filter_chain);
	}
	spin_unlock_bh(&priv->filters_lock);

	list_for_each_entry_safe(filter, tmp, &del_list, next) {
		cancel_work_sync(&filter->work);
		mlx4_en_filter_free(filter);
	}
}

static void mlx4_en_filter_rfs_expire(struct mlx4_en_priv *priv)
{
	struct mlx4_en_filter *filter = NULL, *tmp, *last_filter = NULL;
	LIST_HEAD(del_list);
	int i = 0;

	spin_lock_bh(&priv->filters_lock);
	list_for_each_entry_safe(filter, tmp, &priv->filters, next) {
		if (i > MLX4_EN_FILTER_EXPIRY_QUOTA)
			break;

		if (filter->activated &&
		    !work_pending(&filter->work) &&
		    rps_may_expire_flow(priv->dev,
					filter->rxq_index, filter->flow_id,
					filter->id)) {
			list_move(&filter->next, &del_list);
			hlist_del(&filter->filter_chain);
		} else
			last_filter = filter;

		i++;
	}

	if (last_filter && (&last_filter->next != priv->filters.next))
		list_move(&priv->filters, &last_filter->next);

	spin_unlock_bh(&priv->filters_lock);

	list_for_each_entry_safe(filter, tmp, &del_list, next)
		mlx4_en_filter_free(filter);
}
#endif

static int mlx4_en_vlan_rx_add_vid(struct net_device *dev, unsigned short vid)
{
	struct mlx4_en_priv *priv = netdev_priv(dev);
	struct mlx4_en_dev *mdev = priv->mdev;
	int err;
	int idx;

	en_dbg(HW, priv, "adding VLAN:%d\n", vid);

	set_bit(vid, priv->active_vlans);

	/* Add VID to port VLAN filter */
	mutex_lock(&mdev->state_lock);
	if (mdev->device_up && priv->port_up) {
		err = mlx4_SET_VLAN_FLTR(mdev->dev, priv);
		if (err)
			en_err(priv, "Failed configuring VLAN filter\n");
	}
	if (mlx4_register_vlan(mdev->dev, priv->port, vid, &idx))
		en_err(priv, "failed adding vlan %d\n", vid);
	mutex_unlock(&mdev->state_lock);

	return 0;
}

static int mlx4_en_vlan_rx_kill_vid(struct net_device *dev, unsigned short vid)
{
	struct mlx4_en_priv *priv = netdev_priv(dev);
	struct mlx4_en_dev *mdev = priv->mdev;
	int err;
	int idx;

	en_dbg(HW, priv, "Killing VID:%d\n", vid);

	clear_bit(vid, priv->active_vlans);

	/* Remove VID from port VLAN filter */
	mutex_lock(&mdev->state_lock);
	if (!mlx4_find_cached_vlan(mdev->dev, priv->port, vid, &idx))
		mlx4_unregister_vlan(mdev->dev, priv->port, idx);
	else
		en_err(priv, "could not find vid %d in cache\n", vid);

	if (mdev->device_up && priv->port_up) {
		err = mlx4_SET_VLAN_FLTR(mdev->dev, priv);
		if (err)
			en_err(priv, "Failed configuring VLAN filter\n");
	}
	mutex_unlock(&mdev->state_lock);

	return 0;
}

u64 mlx4_en_mac_to_u64(u8 *addr)
{
	u64 mac = 0;
	int i;

	for (i = 0; i < ETH_ALEN; i++) {
		mac <<= 8;
		mac |= addr[i];
	}
	return mac;
}

static int mlx4_en_set_mac(struct net_device *dev, void *addr)
{
	struct mlx4_en_priv *priv = netdev_priv(dev);
	struct mlx4_en_dev *mdev = priv->mdev;
	struct sockaddr *saddr = addr;

	if (!is_valid_ether_addr(saddr->sa_data))
		return -EADDRNOTAVAIL;

	memcpy(dev->dev_addr, saddr->sa_data, ETH_ALEN);
	priv->mac = mlx4_en_mac_to_u64(dev->dev_addr);
	queue_work(mdev->workqueue, &priv->mac_task);
	return 0;
}

static void mlx4_en_do_set_mac(struct work_struct *work)
{
	struct mlx4_en_priv *priv = container_of(work, struct mlx4_en_priv,
						 mac_task);
	struct mlx4_en_dev *mdev = priv->mdev;
	int err = 0;

	mutex_lock(&mdev->state_lock);
	if (priv->port_up) {
		/* Remove old MAC and insert the new one */
		err = mlx4_replace_mac(mdev->dev, priv->port,
				       priv->base_qpn, priv->mac);
		if (err)
			en_err(priv, "Failed changing HW MAC address\n");
	} else
		en_dbg(HW, priv, "Port is down while "
				 "registering mac, exiting...\n");

	mutex_unlock(&mdev->state_lock);
}

static void mlx4_en_clear_list(struct net_device *dev)
{
	struct mlx4_en_priv *priv = netdev_priv(dev);
	struct mlx4_en_mc_list *tmp, *mc_to_del;

	list_for_each_entry_safe(mc_to_del, tmp, &priv->mc_list, list) {
		list_del(&mc_to_del->list);
		kfree(mc_to_del);
	}
}

static void mlx4_en_cache_mclist(struct net_device *dev)
{
	struct mlx4_en_priv *priv = netdev_priv(dev);
	struct netdev_hw_addr *ha;
	struct mlx4_en_mc_list *tmp;

	mlx4_en_clear_list(dev);
	netdev_for_each_mc_addr(ha, dev) {
		tmp = kzalloc(sizeof(struct mlx4_en_mc_list), GFP_ATOMIC);
		if (!tmp) {
			en_err(priv, "failed to allocate multicast list\n");
			mlx4_en_clear_list(dev);
			return;
		}
		memcpy(tmp->addr, ha->addr, ETH_ALEN);
		list_add_tail(&tmp->list, &priv->mc_list);
	}
}

static void update_mclist_flags(struct mlx4_en_priv *priv,
				struct list_head *dst,
				struct list_head *src)
{
	struct mlx4_en_mc_list *dst_tmp, *src_tmp, *new_mc;
	bool found;

	/* Find all the entries that should be removed from dst,
	 * These are the entries that are not found in src
	 */
	list_for_each_entry(dst_tmp, dst, list) {
		found = false;
		list_for_each_entry(src_tmp, src, list) {
			if (!memcmp(dst_tmp->addr, src_tmp->addr, ETH_ALEN)) {
				found = true;
				break;
			}
		}
		if (!found)
			dst_tmp->action = MCLIST_REM;
	}

	/* Add entries that exist in src but not in dst
	 * mark them as need to add
	 */
	list_for_each_entry(src_tmp, src, list) {
		found = false;
		list_for_each_entry(dst_tmp, dst, list) {
			if (!memcmp(dst_tmp->addr, src_tmp->addr, ETH_ALEN)) {
				dst_tmp->action = MCLIST_NONE;
				found = true;
				break;
			}
		}
		if (!found) {
			new_mc = kmalloc(sizeof(struct mlx4_en_mc_list),
					 GFP_KERNEL);
			if (!new_mc) {
				en_err(priv, "Failed to allocate current multicast list\n");
				return;
			}
			memcpy(new_mc, src_tmp,
			       sizeof(struct mlx4_en_mc_list));
			new_mc->action = MCLIST_ADD;
			list_add_tail(&new_mc->list, dst);
		}
	}
}

static void mlx4_en_set_multicast(struct net_device *dev)
{
	struct mlx4_en_priv *priv = netdev_priv(dev);

	if (!priv->port_up)
		return;

	queue_work(priv->mdev->workqueue, &priv->mcast_task);
}

static void mlx4_en_do_set_multicast(struct work_struct *work)
{
	struct mlx4_en_priv *priv = container_of(work, struct mlx4_en_priv,
						 mcast_task);
	struct mlx4_en_dev *mdev = priv->mdev;
	struct net_device *dev = priv->dev;
	struct mlx4_en_mc_list *mclist, *tmp;
	u64 mcast_addr = 0;
	u8 mc_list[16] = {0};
	int err = 0;

	mutex_lock(&mdev->state_lock);
	if (!mdev->device_up) {
		en_dbg(HW, priv, "Card is not up, "
				 "ignoring multicast change.\n");
		goto out;
	}
	if (!priv->port_up) {
		en_dbg(HW, priv, "Port is down, "
				 "ignoring  multicast change.\n");
		goto out;
	}

	if (!netif_carrier_ok(dev)) {
		if (!mlx4_en_QUERY_PORT(mdev, priv->port)) {
			if (priv->port_state.link_state) {
				priv->last_link_state = MLX4_DEV_EVENT_PORT_UP;
				netif_carrier_on(dev);
				en_dbg(LINK, priv, "Link Up\n");
			}
		}
	}

	/*
	 * Promsicuous mode: disable all filters
	 */

	if (dev->flags & IFF_PROMISC) {
		if (!(priv->flags & MLX4_EN_FLAG_PROMISC)) {
			if (netif_msg_rx_status(priv))
				en_warn(priv, "Entering promiscuous mode\n");
			priv->flags |= MLX4_EN_FLAG_PROMISC;

			/* Enable promiscouos mode */
			switch (mdev->dev->caps.steering_mode) {
			case MLX4_STEERING_MODE_DEVICE_MANAGED:
				err = mlx4_flow_steer_promisc_add(mdev->dev,
								  priv->port,
								  priv->base_qpn,
								  MLX4_FS_PROMISC_UPLINK);
				if (err)
					en_err(priv, "Failed enabling promiscuous mode\n");
				priv->flags |= MLX4_EN_FLAG_MC_PROMISC;
				break;

			case MLX4_STEERING_MODE_B0:
				err = mlx4_unicast_promisc_add(mdev->dev,
							       priv->base_qpn,
							       priv->port);
				if (err)
					en_err(priv, "Failed enabling unicast promiscuous mode\n");

				/* Add the default qp number as multicast
				 * promisc
				 */
				if (!(priv->flags & MLX4_EN_FLAG_MC_PROMISC)) {
					err = mlx4_multicast_promisc_add(mdev->dev,
									 priv->base_qpn,
									 priv->port);
					if (err)
						en_err(priv, "Failed enabling multicast promiscuous mode\n");
					priv->flags |= MLX4_EN_FLAG_MC_PROMISC;
				}
				break;

			case MLX4_STEERING_MODE_A0:
				err = mlx4_SET_PORT_qpn_calc(mdev->dev,
							     priv->port,
							     priv->base_qpn,
							     1);
				if (err)
					en_err(priv, "Failed enabling promiscuous mode\n");
				break;
			}

			/* Disable port multicast filter (unconditionally) */
			err = mlx4_SET_MCAST_FLTR(mdev->dev, priv->port, 0,
						  0, MLX4_MCAST_DISABLE);
			if (err)
				en_err(priv, "Failed disabling "
					     "multicast filter\n");

			/* Disable port VLAN filter */
			err = mlx4_SET_VLAN_FLTR(mdev->dev, priv);
			if (err)
				en_err(priv, "Failed disabling VLAN filter\n");
		}
		goto out;
	}

	/*
	 * Not in promiscuous mode
	 */

	if (priv->flags & MLX4_EN_FLAG_PROMISC) {
		if (netif_msg_rx_status(priv))
			en_warn(priv, "Leaving promiscuous mode\n");
		priv->flags &= ~MLX4_EN_FLAG_PROMISC;

		/* Disable promiscouos mode */
		switch (mdev->dev->caps.steering_mode) {
		case MLX4_STEERING_MODE_DEVICE_MANAGED:
			err = mlx4_flow_steer_promisc_remove(mdev->dev,
							     priv->port,
							     MLX4_FS_PROMISC_UPLINK);
			if (err)
				en_err(priv, "Failed disabling promiscuous mode\n");
			priv->flags &= ~MLX4_EN_FLAG_MC_PROMISC;
			break;

		case MLX4_STEERING_MODE_B0:
			err = mlx4_unicast_promisc_remove(mdev->dev,
							  priv->base_qpn,
							  priv->port);
			if (err)
				en_err(priv, "Failed disabling unicast promiscuous mode\n");
			/* Disable Multicast promisc */
			if (priv->flags & MLX4_EN_FLAG_MC_PROMISC) {
				err = mlx4_multicast_promisc_remove(mdev->dev,
								    priv->base_qpn,
								    priv->port);
				if (err)
					en_err(priv, "Failed disabling multicast promiscuous mode\n");
				priv->flags &= ~MLX4_EN_FLAG_MC_PROMISC;
			}
			break;

		case MLX4_STEERING_MODE_A0:
			err = mlx4_SET_PORT_qpn_calc(mdev->dev,
						     priv->port,
						     priv->base_qpn, 0);
			if (err)
				en_err(priv, "Failed disabling promiscuous mode\n");
			break;
		}

		/* Enable port VLAN filter */
		err = mlx4_SET_VLAN_FLTR(mdev->dev, priv);
		if (err)
			en_err(priv, "Failed enabling VLAN filter\n");
	}

	/* Enable/disable the multicast filter according to IFF_ALLMULTI */
	if (dev->flags & IFF_ALLMULTI) {
		err = mlx4_SET_MCAST_FLTR(mdev->dev, priv->port, 0,
					  0, MLX4_MCAST_DISABLE);
		if (err)
			en_err(priv, "Failed disabling multicast filter\n");

		/* Add the default qp number as multicast promisc */
		if (!(priv->flags & MLX4_EN_FLAG_MC_PROMISC)) {
			switch (mdev->dev->caps.steering_mode) {
			case MLX4_STEERING_MODE_DEVICE_MANAGED:
				err = mlx4_flow_steer_promisc_add(mdev->dev,
								  priv->port,
								  priv->base_qpn,
								  MLX4_FS_PROMISC_ALL_MULTI);
				break;

			case MLX4_STEERING_MODE_B0:
				err = mlx4_multicast_promisc_add(mdev->dev,
								 priv->base_qpn,
								 priv->port);
				break;

			case MLX4_STEERING_MODE_A0:
				break;
			}
			if (err)
				en_err(priv, "Failed entering multicast promisc mode\n");
			priv->flags |= MLX4_EN_FLAG_MC_PROMISC;
		}
	} else {
		/* Disable Multicast promisc */
		if (priv->flags & MLX4_EN_FLAG_MC_PROMISC) {
			switch (mdev->dev->caps.steering_mode) {
			case MLX4_STEERING_MODE_DEVICE_MANAGED:
				err = mlx4_flow_steer_promisc_remove(mdev->dev,
								     priv->port,
								     MLX4_FS_PROMISC_ALL_MULTI);
				break;

			case MLX4_STEERING_MODE_B0:
				err = mlx4_multicast_promisc_remove(mdev->dev,
								    priv->base_qpn,
								    priv->port);
				break;

			case MLX4_STEERING_MODE_A0:
				break;
			}
			if (err)
				en_err(priv, "Failed disabling multicast promiscuous mode\n");
			priv->flags &= ~MLX4_EN_FLAG_MC_PROMISC;
		}

		err = mlx4_SET_MCAST_FLTR(mdev->dev, priv->port, 0,
					  0, MLX4_MCAST_DISABLE);
		if (err)
			en_err(priv, "Failed disabling multicast filter\n");

		/* Flush mcast filter and init it with broadcast address */
		mlx4_SET_MCAST_FLTR(mdev->dev, priv->port, ETH_BCAST,
				    1, MLX4_MCAST_CONFIG);

		/* Update multicast list - we cache all addresses so they won't
		 * change while HW is updated holding the command semaphor */
		netif_tx_lock_bh(dev);
		mlx4_en_cache_mclist(dev);
		netif_tx_unlock_bh(dev);
		list_for_each_entry(mclist, &priv->mc_list, list) {
			mcast_addr = mlx4_en_mac_to_u64(mclist->addr);
			mlx4_SET_MCAST_FLTR(mdev->dev, priv->port,
					    mcast_addr, 0, MLX4_MCAST_CONFIG);
		}
		err = mlx4_SET_MCAST_FLTR(mdev->dev, priv->port, 0,
					  0, MLX4_MCAST_ENABLE);
		if (err)
			en_err(priv, "Failed enabling multicast filter\n");

		update_mclist_flags(priv, &priv->curr_list, &priv->mc_list);
		list_for_each_entry_safe(mclist, tmp, &priv->curr_list, list) {
			if (mclist->action == MCLIST_REM) {
				/* detach this address and delete from list */
				memcpy(&mc_list[10], mclist->addr, ETH_ALEN);
				mc_list[5] = priv->port;
				err = mlx4_multicast_detach(mdev->dev,
							    &priv->rss_map.indir_qp,
							    mc_list,
							    MLX4_PROT_ETH,
							    mclist->reg_id);
				if (err)
					en_err(priv, "Fail to detach multicast address\n");

				/* remove from list */
				list_del(&mclist->list);
				kfree(mclist);
			} else if (mclist->action == MCLIST_ADD) {
				/* attach the address */
				memcpy(&mc_list[10], mclist->addr, ETH_ALEN);
				/* needed for B0 steering support */
				mc_list[5] = priv->port;
				err = mlx4_multicast_attach(mdev->dev,
							    &priv->rss_map.indir_qp,
							    mc_list,
							    priv->port, 0,
							    MLX4_PROT_ETH,
							    &mclist->reg_id);
				if (err)
					en_err(priv, "Fail to attach multicast address\n");

			}
		}
	}
out:
	mutex_unlock(&mdev->state_lock);
}

#ifdef CONFIG_NET_POLL_CONTROLLER
static void mlx4_en_netpoll(struct net_device *dev)
{
	struct mlx4_en_priv *priv = netdev_priv(dev);
	struct mlx4_en_cq *cq;
	unsigned long flags;
	int i;

	for (i = 0; i < priv->rx_ring_num; i++) {
		cq = &priv->rx_cq[i];
		spin_lock_irqsave(&cq->lock, flags);
		napi_synchronize(&cq->napi);
		mlx4_en_process_rx_cq(dev, cq, 0);
		spin_unlock_irqrestore(&cq->lock, flags);
	}
}
#endif

static void mlx4_en_tx_timeout(struct net_device *dev)
{
	struct mlx4_en_priv *priv = netdev_priv(dev);
	struct mlx4_en_dev *mdev = priv->mdev;

	if (netif_msg_timer(priv))
		en_warn(priv, "Tx timeout called on port:%d\n", priv->port);

	priv->port_stats.tx_timeout++;
	en_dbg(DRV, priv, "Scheduling watchdog\n");
	queue_work(mdev->workqueue, &priv->watchdog_task);
}


static struct net_device_stats *mlx4_en_get_stats(struct net_device *dev)
{
	struct mlx4_en_priv *priv = netdev_priv(dev);

	spin_lock_bh(&priv->stats_lock);
	memcpy(&priv->ret_stats, &priv->stats, sizeof(priv->stats));
	spin_unlock_bh(&priv->stats_lock);

	return &priv->ret_stats;
}

static void mlx4_en_set_default_moderation(struct mlx4_en_priv *priv)
{
	struct mlx4_en_cq *cq;
	int i;

	/* If we haven't received a specific coalescing setting
	 * (module param), we set the moderation parameters as follows:
	 * - moder_cnt is set to the number of mtu sized packets to
	 *   satisfy our coalescing target.
	 * - moder_time is set to a fixed value.
	 */
	priv->rx_frames = MLX4_EN_RX_COAL_TARGET;
	priv->rx_usecs = MLX4_EN_RX_COAL_TIME;
	priv->tx_frames = MLX4_EN_TX_COAL_PKTS;
	priv->tx_usecs = MLX4_EN_TX_COAL_TIME;
	en_dbg(INTR, priv, "Default coalesing params for mtu:%d - "
			   "rx_frames:%d rx_usecs:%d\n",
		 priv->dev->mtu, priv->rx_frames, priv->rx_usecs);

	/* Setup cq moderation params */
	for (i = 0; i < priv->rx_ring_num; i++) {
		cq = &priv->rx_cq[i];
		cq->moder_cnt = priv->rx_frames;
		cq->moder_time = priv->rx_usecs;
		priv->last_moder_time[i] = MLX4_EN_AUTO_CONF;
		priv->last_moder_packets[i] = 0;
		priv->last_moder_bytes[i] = 0;
	}

	for (i = 0; i < priv->tx_ring_num; i++) {
		cq = &priv->tx_cq[i];
		cq->moder_cnt = priv->tx_frames;
		cq->moder_time = priv->tx_usecs;
	}

	/* Reset auto-moderation params */
	priv->pkt_rate_low = MLX4_EN_RX_RATE_LOW;
	priv->rx_usecs_low = MLX4_EN_RX_COAL_TIME_LOW;
	priv->pkt_rate_high = MLX4_EN_RX_RATE_HIGH;
	priv->rx_usecs_high = MLX4_EN_RX_COAL_TIME_HIGH;
	priv->sample_interval = MLX4_EN_SAMPLE_INTERVAL;
	priv->adaptive_rx_coal = 1;
	priv->last_moder_jiffies = 0;
	priv->last_moder_tx_packets = 0;
}

static void mlx4_en_auto_moderation(struct mlx4_en_priv *priv)
{
	unsigned long period = (unsigned long) (jiffies - priv->last_moder_jiffies);
	struct mlx4_en_cq *cq;
	unsigned long packets;
	unsigned long rate;
	unsigned long avg_pkt_size;
	unsigned long rx_packets;
	unsigned long rx_bytes;
	unsigned long rx_pkt_diff;
	int moder_time;
	int ring, err;

	if (!priv->adaptive_rx_coal || period < priv->sample_interval * HZ)
		return;

	for (ring = 0; ring < priv->rx_ring_num; ring++) {
		spin_lock_bh(&priv->stats_lock);
		rx_packets = priv->rx_ring[ring].packets;
		rx_bytes = priv->rx_ring[ring].bytes;
		spin_unlock_bh(&priv->stats_lock);

		rx_pkt_diff = ((unsigned long) (rx_packets -
				priv->last_moder_packets[ring]));
		packets = rx_pkt_diff;
		rate = packets * HZ / period;
		avg_pkt_size = packets ? ((unsigned long) (rx_bytes -
				priv->last_moder_bytes[ring])) / packets : 0;

		/* Apply auto-moderation only when packet rate
		 * exceeds a rate that it matters */
		if (rate > (MLX4_EN_RX_RATE_THRESH / priv->rx_ring_num) &&
		    avg_pkt_size > MLX4_EN_AVG_PKT_SMALL) {
			if (rate < priv->pkt_rate_low)
				moder_time = priv->rx_usecs_low;
			else if (rate > priv->pkt_rate_high)
				moder_time = priv->rx_usecs_high;
			else
				moder_time = (rate - priv->pkt_rate_low) *
					(priv->rx_usecs_high - priv->rx_usecs_low) /
					(priv->pkt_rate_high - priv->pkt_rate_low) +
					priv->rx_usecs_low;
		} else {
			moder_time = priv->rx_usecs_low;
		}

		if (moder_time != priv->last_moder_time[ring]) {
			priv->last_moder_time[ring] = moder_time;
			cq = &priv->rx_cq[ring];
			cq->moder_time = moder_time;
			err = mlx4_en_set_cq_moder(priv, cq);
			if (err)
				en_err(priv, "Failed modifying moderation "
					     "for cq:%d\n", ring);
		}
		priv->last_moder_packets[ring] = rx_packets;
		priv->last_moder_bytes[ring] = rx_bytes;
	}

	priv->last_moder_jiffies = jiffies;
}

static void mlx4_en_do_get_stats(struct work_struct *work)
{
	struct delayed_work *delay = to_delayed_work(work);
	struct mlx4_en_priv *priv = container_of(delay, struct mlx4_en_priv,
						 stats_task);
	struct mlx4_en_dev *mdev = priv->mdev;
	int err;

	err = mlx4_en_DUMP_ETH_STATS(mdev, priv->port, 0);
	if (err)
		en_dbg(HW, priv, "Could not update stats\n");

	mutex_lock(&mdev->state_lock);
	if (mdev->device_up) {
		if (priv->port_up)
			mlx4_en_auto_moderation(priv);

		queue_delayed_work(mdev->workqueue, &priv->stats_task, STATS_DELAY);
	}
	if (mdev->mac_removed[MLX4_MAX_PORTS + 1 - priv->port]) {
		queue_work(mdev->workqueue, &priv->mac_task);
		mdev->mac_removed[MLX4_MAX_PORTS + 1 - priv->port] = 0;
	}
	mutex_unlock(&mdev->state_lock);
}

static void mlx4_en_linkstate(struct work_struct *work)
{
	struct mlx4_en_priv *priv = container_of(work, struct mlx4_en_priv,
						 linkstate_task);
	struct mlx4_en_dev *mdev = priv->mdev;
	int linkstate = priv->link_state;

	mutex_lock(&mdev->state_lock);
	/* If observable port state changed set carrier state and
	 * report to system log */
	if (priv->last_link_state != linkstate) {
		if (linkstate == MLX4_DEV_EVENT_PORT_DOWN) {
			en_info(priv, "Link Down\n");
			netif_carrier_off(priv->dev);
		} else {
			en_info(priv, "Link Up\n");
			netif_carrier_on(priv->dev);
		}
	}
	priv->last_link_state = linkstate;
	mutex_unlock(&mdev->state_lock);
}


int mlx4_en_start_port(struct net_device *dev)
{
	struct mlx4_en_priv *priv = netdev_priv(dev);
	struct mlx4_en_dev *mdev = priv->mdev;
	struct mlx4_en_cq *cq;
	struct mlx4_en_tx_ring *tx_ring;
	int rx_index = 0;
	int tx_index = 0;
	int err = 0;
	int i;
	int j;
	u8 mc_list[16] = {0};

	if (priv->port_up) {
		en_dbg(DRV, priv, "start port called while port already up\n");
		return 0;
	}

	INIT_LIST_HEAD(&priv->mc_list);
	INIT_LIST_HEAD(&priv->curr_list);

	/* Calculate Rx buf size */
	dev->mtu = min(dev->mtu, priv->max_mtu);
	mlx4_en_calc_rx_buf(dev);
	en_dbg(DRV, priv, "Rx buf size:%d\n", priv->rx_skb_size);

	/* Configure rx cq's and rings */
	err = mlx4_en_activate_rx_rings(priv);
	if (err) {
		en_err(priv, "Failed to activate RX rings\n");
		return err;
	}
	for (i = 0; i < priv->rx_ring_num; i++) {
		cq = &priv->rx_cq[i];

		err = mlx4_en_activate_cq(priv, cq, i);
		if (err) {
			en_err(priv, "Failed activating Rx CQ\n");
			goto cq_err;
		}
		for (j = 0; j < cq->size; j++)
			cq->buf[j].owner_sr_opcode = MLX4_CQE_OWNER_MASK;
		err = mlx4_en_set_cq_moder(priv, cq);
		if (err) {
			en_err(priv, "Failed setting cq moderation parameters");
			mlx4_en_deactivate_cq(priv, cq);
			goto cq_err;
		}
		mlx4_en_arm_cq(priv, cq);
		priv->rx_ring[i].cqn = cq->mcq.cqn;
		++rx_index;
	}

	/* Set qp number */
	en_dbg(DRV, priv, "Getting qp number for port %d\n", priv->port);
	err = mlx4_get_eth_qp(mdev->dev, priv->port,
				priv->mac, &priv->base_qpn);
	if (err) {
		en_err(priv, "Failed getting eth qp\n");
		goto cq_err;
	}
	mdev->mac_removed[priv->port] = 0;

	err = mlx4_en_config_rss_steer(priv);
	if (err) {
		en_err(priv, "Failed configuring rss steering\n");
		goto mac_err;
	}

	err = mlx4_en_create_drop_qp(priv);
	if (err)
		goto rss_err;

	/* Configure tx cq's and rings */
	for (i = 0; i < priv->tx_ring_num; i++) {
		/* Configure cq */
		cq = &priv->tx_cq[i];
		err = mlx4_en_activate_cq(priv, cq, i);
		if (err) {
			en_err(priv, "Failed allocating Tx CQ\n");
			goto tx_err;
		}
		err = mlx4_en_set_cq_moder(priv, cq);
		if (err) {
			en_err(priv, "Failed setting cq moderation parameters");
			mlx4_en_deactivate_cq(priv, cq);
			goto tx_err;
		}
		en_dbg(DRV, priv, "Resetting index of collapsed CQ:%d to -1\n", i);
		cq->buf->wqe_index = cpu_to_be16(0xffff);

		/* Configure ring */
		tx_ring = &priv->tx_ring[i];
		err = mlx4_en_activate_tx_ring(priv, tx_ring, cq->mcq.cqn,
			i / priv->num_tx_rings_p_up);
		if (err) {
			en_err(priv, "Failed allocating Tx ring\n");
			mlx4_en_deactivate_cq(priv, cq);
			goto tx_err;
		}
		tx_ring->tx_queue = netdev_get_tx_queue(dev, i);

		/* Arm CQ for TX completions */
		mlx4_en_arm_cq(priv, cq);

		/* Set initial ownership of all Tx TXBBs to SW (1) */
		for (j = 0; j < tx_ring->buf_size; j += STAMP_STRIDE)
			*((u32 *) (tx_ring->buf + j)) = 0xffffffff;
		++tx_index;
	}

	/* Configure port */
	err = mlx4_SET_PORT_general(mdev->dev, priv->port,
				    priv->rx_skb_size + ETH_FCS_LEN,
				    priv->prof->tx_pause,
				    priv->prof->tx_ppp,
				    priv->prof->rx_pause,
				    priv->prof->rx_ppp);
	if (err) {
		en_err(priv, "Failed setting port general configurations "
			     "for port %d, with error %d\n", priv->port, err);
		goto tx_err;
	}
	/* Set default qp number */
	err = mlx4_SET_PORT_qpn_calc(mdev->dev, priv->port, priv->base_qpn, 0);
	if (err) {
		en_err(priv, "Failed setting default qp numbers\n");
		goto tx_err;
	}

	/* Init port */
	en_dbg(HW, priv, "Initializing port\n");
	err = mlx4_INIT_PORT(mdev->dev, priv->port);
	if (err) {
		en_err(priv, "Failed Initializing port\n");
		goto tx_err;
	}

	/* Attach rx QP to bradcast address */
	memset(&mc_list[10], 0xff, ETH_ALEN);
	mc_list[5] = priv->port; /* needed for B0 steering support */
	if (mlx4_multicast_attach(mdev->dev, &priv->rss_map.indir_qp, mc_list,
				  priv->port, 0, MLX4_PROT_ETH,
				  &priv->broadcast_id))
		mlx4_warn(mdev, "Failed Attaching Broadcast\n");

	/* Must redo promiscuous mode setup. */
	priv->flags &= ~(MLX4_EN_FLAG_PROMISC | MLX4_EN_FLAG_MC_PROMISC);
	if (mdev->dev->caps.steering_mode ==
	    MLX4_STEERING_MODE_DEVICE_MANAGED) {
		mlx4_flow_steer_promisc_remove(mdev->dev,
					       priv->port,
					       MLX4_FS_PROMISC_UPLINK);
		mlx4_flow_steer_promisc_remove(mdev->dev,
					       priv->port,
					       MLX4_FS_PROMISC_ALL_MULTI);
	}

	/* Schedule multicast task to populate multicast list */
	queue_work(mdev->workqueue, &priv->mcast_task);

	mlx4_set_stats_bitmap(mdev->dev, &priv->stats_bitmap);

	priv->port_up = true;
	netif_tx_start_all_queues(dev);
	return 0;

tx_err:
	while (tx_index--) {
		mlx4_en_deactivate_tx_ring(priv, &priv->tx_ring[tx_index]);
		mlx4_en_deactivate_cq(priv, &priv->tx_cq[tx_index]);
	}
	mlx4_en_destroy_drop_qp(priv);
rss_err:
	mlx4_en_release_rss_steer(priv);
mac_err:
	mlx4_put_eth_qp(mdev->dev, priv->port, priv->mac, priv->base_qpn);
cq_err:
	while (rx_index--)
		mlx4_en_deactivate_cq(priv, &priv->rx_cq[rx_index]);
	for (i = 0; i < priv->rx_ring_num; i++)
		mlx4_en_deactivate_rx_ring(priv, &priv->rx_ring[i]);

	return err; /* need to close devices */
}


void mlx4_en_stop_port(struct net_device *dev)
{
	struct mlx4_en_priv *priv = netdev_priv(dev);
	struct mlx4_en_dev *mdev = priv->mdev;
	struct mlx4_en_mc_list *mclist, *tmp;
	int i;
	u8 mc_list[16] = {0};

	if (!priv->port_up) {
		en_dbg(DRV, priv, "stop port called while port already down\n");
		return;
	}

	/* Synchronize with tx routine */
	netif_tx_lock_bh(dev);
	netif_tx_stop_all_queues(dev);
	netif_tx_unlock_bh(dev);

	/* Set port as not active */
	priv->port_up = false;

	/* Detach All multicasts */
	memset(&mc_list[10], 0xff, ETH_ALEN);
	mc_list[5] = priv->port; /* needed for B0 steering support */
	mlx4_multicast_detach(mdev->dev, &priv->rss_map.indir_qp, mc_list,
			      MLX4_PROT_ETH, priv->broadcast_id);
	list_for_each_entry(mclist, &priv->curr_list, list) {
		memcpy(&mc_list[10], mclist->addr, ETH_ALEN);
		mc_list[5] = priv->port;
		mlx4_multicast_detach(mdev->dev, &priv->rss_map.indir_qp,
				      mc_list, MLX4_PROT_ETH, mclist->reg_id);
	}
	mlx4_en_clear_list(dev);
	list_for_each_entry_safe(mclist, tmp, &priv->curr_list, list) {
		list_del(&mclist->list);
		kfree(mclist);
	}

	/* Flush multicast filter */
	mlx4_SET_MCAST_FLTR(mdev->dev, priv->port, 0, 1, MLX4_MCAST_CONFIG);

	mlx4_en_destroy_drop_qp(priv);

	/* Free TX Rings */
	for (i = 0; i < priv->tx_ring_num; i++) {
		mlx4_en_deactivate_tx_ring(priv, &priv->tx_ring[i]);
		mlx4_en_deactivate_cq(priv, &priv->tx_cq[i]);
	}
	msleep(10);

	for (i = 0; i < priv->tx_ring_num; i++)
		mlx4_en_free_tx_buf(dev, &priv->tx_ring[i]);

	/* Free RSS qps */
	mlx4_en_release_rss_steer(priv);

	/* Unregister Mac address for the port */
	mlx4_put_eth_qp(mdev->dev, priv->port, priv->mac, priv->base_qpn);
	mdev->mac_removed[priv->port] = 1;

	/* Free RX Rings */
	for (i = 0; i < priv->rx_ring_num; i++) {
		mlx4_en_deactivate_rx_ring(priv, &priv->rx_ring[i]);
		while (test_bit(NAPI_STATE_SCHED, &priv->rx_cq[i].napi.state))
			msleep(1);
		mlx4_en_deactivate_cq(priv, &priv->rx_cq[i]);
	}

	/* close port*/
	mlx4_CLOSE_PORT(mdev->dev, priv->port);
}

static void mlx4_en_restart(struct work_struct *work)
{
	struct mlx4_en_priv *priv = container_of(work, struct mlx4_en_priv,
						 watchdog_task);
	struct mlx4_en_dev *mdev = priv->mdev;
	struct net_device *dev = priv->dev;
	int i;

	en_dbg(DRV, priv, "Watchdog task called for port %d\n", priv->port);

	mutex_lock(&mdev->state_lock);
	if (priv->port_up) {
		mlx4_en_stop_port(dev);
		for (i = 0; i < priv->tx_ring_num; i++)
			netdev_tx_reset_queue(priv->tx_ring[i].tx_queue);
		if (mlx4_en_start_port(dev))
			en_err(priv, "Failed restarting port %d\n", priv->port);
	}
	mutex_unlock(&mdev->state_lock);
}

static void mlx4_en_clear_stats(struct net_device *dev)
{
	struct mlx4_en_priv *priv = netdev_priv(dev);
	struct mlx4_en_dev *mdev = priv->mdev;
	int i;

	if (mlx4_en_DUMP_ETH_STATS(mdev, priv->port, 1))
		en_dbg(HW, priv, "Failed dumping statistics\n");

	memset(&priv->stats, 0, sizeof(priv->stats));
	memset(&priv->pstats, 0, sizeof(priv->pstats));
	memset(&priv->pkstats, 0, sizeof(priv->pkstats));
	memset(&priv->port_stats, 0, sizeof(priv->port_stats));

	for (i = 0; i < priv->tx_ring_num; i++) {
		priv->tx_ring[i].bytes = 0;
		priv->tx_ring[i].packets = 0;
		priv->tx_ring[i].tx_csum = 0;
	}
	for (i = 0; i < priv->rx_ring_num; i++) {
		priv->rx_ring[i].bytes = 0;
		priv->rx_ring[i].packets = 0;
		priv->rx_ring[i].csum_ok = 0;
		priv->rx_ring[i].csum_none = 0;
	}
}

static int mlx4_en_open(struct net_device *dev)
{
	struct mlx4_en_priv *priv = netdev_priv(dev);
	struct mlx4_en_dev *mdev = priv->mdev;
	int err = 0;

	mutex_lock(&mdev->state_lock);

	if (!mdev->device_up) {
		en_err(priv, "Cannot open - device down/disabled\n");
		err = -EBUSY;
		goto out;
	}

	/* Reset HW statistics and SW counters */
	mlx4_en_clear_stats(dev);

	err = mlx4_en_start_port(dev);
	if (err)
		en_err(priv, "Failed starting port:%d\n", priv->port);

out:
	mutex_unlock(&mdev->state_lock);
	return err;
}


static int mlx4_en_close(struct net_device *dev)
{
	struct mlx4_en_priv *priv = netdev_priv(dev);
	struct mlx4_en_dev *mdev = priv->mdev;

	en_dbg(IFDOWN, priv, "Close port called\n");

	mutex_lock(&mdev->state_lock);

	mlx4_en_stop_port(dev);
	netif_carrier_off(dev);

	mutex_unlock(&mdev->state_lock);
	return 0;
}

void mlx4_en_free_resources(struct mlx4_en_priv *priv)
{
	int i;

#ifdef CONFIG_RFS_ACCEL
	free_irq_cpu_rmap(priv->dev->rx_cpu_rmap);
	priv->dev->rx_cpu_rmap = NULL;
#endif

	for (i = 0; i < priv->tx_ring_num; i++) {
		if (priv->tx_ring[i].tx_info)
			mlx4_en_destroy_tx_ring(priv, &priv->tx_ring[i]);
		if (priv->tx_cq[i].buf)
			mlx4_en_destroy_cq(priv, &priv->tx_cq[i]);
	}

	for (i = 0; i < priv->rx_ring_num; i++) {
		if (priv->rx_ring[i].rx_info)
			mlx4_en_destroy_rx_ring(priv, &priv->rx_ring[i],
				priv->prof->rx_ring_size, priv->stride);
		if (priv->rx_cq[i].buf)
			mlx4_en_destroy_cq(priv, &priv->rx_cq[i]);
	}

	if (priv->base_tx_qpn) {
		mlx4_qp_release_range(priv->mdev->dev, priv->base_tx_qpn, priv->tx_ring_num);
		priv->base_tx_qpn = 0;
	}
}

int mlx4_en_alloc_resources(struct mlx4_en_priv *priv)
{
	struct mlx4_en_port_profile *prof = priv->prof;
	int i;
	int err;

	err = mlx4_qp_reserve_range(priv->mdev->dev, priv->tx_ring_num, 256, &priv->base_tx_qpn);
	if (err) {
		en_err(priv, "failed reserving range for TX rings\n");
		return err;
	}

	/* Create tx Rings */
	for (i = 0; i < priv->tx_ring_num; i++) {
		if (mlx4_en_create_cq(priv, &priv->tx_cq[i],
				      prof->tx_ring_size, i, TX))
			goto err;

		if (mlx4_en_create_tx_ring(priv, &priv->tx_ring[i], priv->base_tx_qpn + i,
					   prof->tx_ring_size, TXBB_SIZE))
			goto err;
	}

	/* Create rx Rings */
	for (i = 0; i < priv->rx_ring_num; i++) {
		if (mlx4_en_create_cq(priv, &priv->rx_cq[i],
				      prof->rx_ring_size, i, RX))
			goto err;

		if (mlx4_en_create_rx_ring(priv, &priv->rx_ring[i],
					   prof->rx_ring_size, priv->stride))
			goto err;
	}

#ifdef CONFIG_RFS_ACCEL
<<<<<<< HEAD
	priv->dev->rx_cpu_rmap = alloc_irq_cpu_rmap(priv->mdev->dev->caps.comp_pool);
	if (!priv->dev->rx_cpu_rmap)
		goto err;

	INIT_LIST_HEAD(&priv->filters);
	spin_lock_init(&priv->filters_lock);
=======
	if (priv->mdev->dev->caps.comp_pool) {
		priv->dev->rx_cpu_rmap = alloc_irq_cpu_rmap(priv->mdev->dev->caps.comp_pool);
		if (!priv->dev->rx_cpu_rmap)
			goto err;
	}
>>>>>>> 0911319e
#endif

	return 0;

err:
	en_err(priv, "Failed to allocate NIC resources\n");
	return -ENOMEM;
}


void mlx4_en_destroy_netdev(struct net_device *dev)
{
	struct mlx4_en_priv *priv = netdev_priv(dev);
	struct mlx4_en_dev *mdev = priv->mdev;

	en_dbg(DRV, priv, "Destroying netdev on port:%d\n", priv->port);

	/* Unregister device - this will close the port if it was up */
	if (priv->registered)
		unregister_netdev(dev);

	if (priv->allocated)
		mlx4_free_hwq_res(mdev->dev, &priv->res, MLX4_EN_PAGE_SIZE);

	cancel_delayed_work(&priv->stats_task);
	/* flush any pending task for this netdev */
	flush_workqueue(mdev->workqueue);

	/* Detach the netdev so tasks would not attempt to access it */
	mutex_lock(&mdev->state_lock);
	mdev->pndev[priv->port] = NULL;
	mutex_unlock(&mdev->state_lock);

	mlx4_en_free_resources(priv);

	kfree(priv->tx_ring);
	kfree(priv->tx_cq);

	free_netdev(dev);
}

static int mlx4_en_change_mtu(struct net_device *dev, int new_mtu)
{
	struct mlx4_en_priv *priv = netdev_priv(dev);
	struct mlx4_en_dev *mdev = priv->mdev;
	int err = 0;

	en_dbg(DRV, priv, "Change MTU called - current:%d new:%d\n",
		 dev->mtu, new_mtu);

	if ((new_mtu < MLX4_EN_MIN_MTU) || (new_mtu > priv->max_mtu)) {
		en_err(priv, "Bad MTU size:%d.\n", new_mtu);
		return -EPERM;
	}
	dev->mtu = new_mtu;

	if (netif_running(dev)) {
		mutex_lock(&mdev->state_lock);
		if (!mdev->device_up) {
			/* NIC is probably restarting - let watchdog task reset
			 * the port */
			en_dbg(DRV, priv, "Change MTU called with card down!?\n");
		} else {
			mlx4_en_stop_port(dev);
			err = mlx4_en_start_port(dev);
			if (err) {
				en_err(priv, "Failed restarting port:%d\n",
					 priv->port);
				queue_work(mdev->workqueue, &priv->watchdog_task);
			}
		}
		mutex_unlock(&mdev->state_lock);
	}
	return 0;
}

static int mlx4_en_set_features(struct net_device *netdev,
		netdev_features_t features)
{
	struct mlx4_en_priv *priv = netdev_priv(netdev);

	if (features & NETIF_F_LOOPBACK)
		priv->ctrl_flags |= cpu_to_be32(MLX4_WQE_CTRL_FORCE_LOOPBACK);
	else
		priv->ctrl_flags &=
			cpu_to_be32(~MLX4_WQE_CTRL_FORCE_LOOPBACK);

	return 0;

}

static const struct net_device_ops mlx4_netdev_ops = {
	.ndo_open		= mlx4_en_open,
	.ndo_stop		= mlx4_en_close,
	.ndo_start_xmit		= mlx4_en_xmit,
	.ndo_select_queue	= mlx4_en_select_queue,
	.ndo_get_stats		= mlx4_en_get_stats,
	.ndo_set_rx_mode	= mlx4_en_set_multicast,
	.ndo_set_mac_address	= mlx4_en_set_mac,
	.ndo_validate_addr	= eth_validate_addr,
	.ndo_change_mtu		= mlx4_en_change_mtu,
	.ndo_tx_timeout		= mlx4_en_tx_timeout,
	.ndo_vlan_rx_add_vid	= mlx4_en_vlan_rx_add_vid,
	.ndo_vlan_rx_kill_vid	= mlx4_en_vlan_rx_kill_vid,
#ifdef CONFIG_NET_POLL_CONTROLLER
	.ndo_poll_controller	= mlx4_en_netpoll,
#endif
	.ndo_set_features	= mlx4_en_set_features,
	.ndo_setup_tc		= mlx4_en_setup_tc,
#ifdef CONFIG_RFS_ACCEL
	.ndo_rx_flow_steer	= mlx4_en_filter_rfs,
#endif
};

int mlx4_en_init_netdev(struct mlx4_en_dev *mdev, int port,
			struct mlx4_en_port_profile *prof)
{
	struct net_device *dev;
	struct mlx4_en_priv *priv;
	int i;
	int err;

	dev = alloc_etherdev_mqs(sizeof(struct mlx4_en_priv),
				 MAX_TX_RINGS, MAX_RX_RINGS);
	if (dev == NULL)
		return -ENOMEM;

	netif_set_real_num_tx_queues(dev, prof->tx_ring_num);
	netif_set_real_num_rx_queues(dev, prof->rx_ring_num);

	SET_NETDEV_DEV(dev, &mdev->dev->pdev->dev);
	dev->dev_id =  port - 1;

	/*
	 * Initialize driver private data
	 */

	priv = netdev_priv(dev);
	memset(priv, 0, sizeof(struct mlx4_en_priv));
	priv->dev = dev;
	priv->mdev = mdev;
	priv->ddev = &mdev->pdev->dev;
	priv->prof = prof;
	priv->port = port;
	priv->port_up = false;
	priv->flags = prof->flags;
	priv->ctrl_flags = cpu_to_be32(MLX4_WQE_CTRL_CQ_UPDATE |
			MLX4_WQE_CTRL_SOLICITED);
	priv->num_tx_rings_p_up = mdev->profile.num_tx_rings_p_up;
	priv->tx_ring_num = prof->tx_ring_num;

	priv->tx_ring = kzalloc(sizeof(struct mlx4_en_tx_ring) * MAX_TX_RINGS,
				GFP_KERNEL);
	if (!priv->tx_ring) {
		err = -ENOMEM;
		goto out;
	}
	priv->tx_cq = kzalloc(sizeof(struct mlx4_en_cq) * MAX_TX_RINGS,
			      GFP_KERNEL);
	if (!priv->tx_cq) {
		err = -ENOMEM;
		goto out;
	}
	priv->rx_ring_num = prof->rx_ring_num;
	priv->cqe_factor = (mdev->dev->caps.cqe_size == 64) ? 1 : 0;
	priv->mac_index = -1;
	priv->msg_enable = MLX4_EN_MSG_LEVEL;
	spin_lock_init(&priv->stats_lock);
	INIT_WORK(&priv->mcast_task, mlx4_en_do_set_multicast);
	INIT_WORK(&priv->mac_task, mlx4_en_do_set_mac);
	INIT_WORK(&priv->watchdog_task, mlx4_en_restart);
	INIT_WORK(&priv->linkstate_task, mlx4_en_linkstate);
	INIT_DELAYED_WORK(&priv->stats_task, mlx4_en_do_get_stats);
#ifdef CONFIG_MLX4_EN_DCB
	if (!mlx4_is_slave(priv->mdev->dev))
		dev->dcbnl_ops = &mlx4_en_dcbnl_ops;
#endif

	/* Query for default mac and max mtu */
	priv->max_mtu = mdev->dev->caps.eth_mtu_cap[priv->port];
	priv->mac = mdev->dev->caps.def_mac[priv->port];
	if (ILLEGAL_MAC(priv->mac)) {
		en_err(priv, "Port: %d, invalid mac burned: 0x%llx, quiting\n",
			 priv->port, priv->mac);
		err = -EINVAL;
		goto out;
	}

	priv->stride = roundup_pow_of_two(sizeof(struct mlx4_en_rx_desc) +
					  DS_SIZE * MLX4_EN_MAX_RX_FRAGS);
	err = mlx4_en_alloc_resources(priv);
	if (err)
		goto out;

#ifdef CONFIG_RFS_ACCEL
	INIT_LIST_HEAD(&priv->filters);
	spin_lock_init(&priv->filters_lock);
#endif

	/* Allocate page for receive rings */
	err = mlx4_alloc_hwq_res(mdev->dev, &priv->res,
				MLX4_EN_PAGE_SIZE, MLX4_EN_PAGE_SIZE);
	if (err) {
		en_err(priv, "Failed to allocate page for rx qps\n");
		goto out;
	}
	priv->allocated = 1;

	/*
	 * Initialize netdev entry points
	 */
	dev->netdev_ops = &mlx4_netdev_ops;
	dev->watchdog_timeo = MLX4_EN_WATCHDOG_TIMEOUT;
	netif_set_real_num_tx_queues(dev, priv->tx_ring_num);
	netif_set_real_num_rx_queues(dev, priv->rx_ring_num);

	SET_ETHTOOL_OPS(dev, &mlx4_en_ethtool_ops);

	/* Set defualt MAC */
	dev->addr_len = ETH_ALEN;
	for (i = 0; i < ETH_ALEN; i++) {
		dev->dev_addr[ETH_ALEN - 1 - i] = (u8) (priv->mac >> (8 * i));
		dev->perm_addr[ETH_ALEN - 1 - i] = (u8) (priv->mac >> (8 * i));
	}

	/*
	 * Set driver features
	 */
	dev->hw_features = NETIF_F_SG | NETIF_F_IP_CSUM | NETIF_F_IPV6_CSUM;
	if (mdev->LSO_support)
		dev->hw_features |= NETIF_F_TSO | NETIF_F_TSO6;

	dev->vlan_features = dev->hw_features;

	dev->hw_features |= NETIF_F_RXCSUM | NETIF_F_RXHASH;
	dev->features = dev->hw_features | NETIF_F_HIGHDMA |
			NETIF_F_HW_VLAN_TX | NETIF_F_HW_VLAN_RX |
			NETIF_F_HW_VLAN_FILTER;
	dev->hw_features |= NETIF_F_LOOPBACK;

	if (mdev->dev->caps.steering_mode ==
	    MLX4_STEERING_MODE_DEVICE_MANAGED)
		dev->hw_features |= NETIF_F_NTUPLE;

	mdev->pndev[port] = dev;

	netif_carrier_off(dev);
	err = register_netdev(dev);
	if (err) {
		en_err(priv, "Netdev registration failed for port %d\n", port);
		goto out;
	}
	priv->registered = 1;

	en_warn(priv, "Using %d TX rings\n", prof->tx_ring_num);
	en_warn(priv, "Using %d RX rings\n", prof->rx_ring_num);

	/* Configure port */
	mlx4_en_calc_rx_buf(dev);
	err = mlx4_SET_PORT_general(mdev->dev, priv->port,
				    priv->rx_skb_size + ETH_FCS_LEN,
				    prof->tx_pause, prof->tx_ppp,
				    prof->rx_pause, prof->rx_ppp);
	if (err) {
		en_err(priv, "Failed setting port general configurations "
		       "for port %d, with error %d\n", priv->port, err);
		goto out;
	}

	/* Init port */
	en_warn(priv, "Initializing port\n");
	err = mlx4_INIT_PORT(mdev->dev, priv->port);
	if (err) {
		en_err(priv, "Failed Initializing port\n");
		goto out;
	}
	mlx4_en_set_default_moderation(priv);
	queue_delayed_work(mdev->workqueue, &priv->stats_task, STATS_DELAY);
	return 0;

out:
	mlx4_en_destroy_netdev(dev);
	return err;
}
<|MERGE_RESOLUTION|>--- conflicted
+++ resolved
@@ -1434,20 +1434,11 @@
 	}
 
 #ifdef CONFIG_RFS_ACCEL
-<<<<<<< HEAD
-	priv->dev->rx_cpu_rmap = alloc_irq_cpu_rmap(priv->mdev->dev->caps.comp_pool);
-	if (!priv->dev->rx_cpu_rmap)
-		goto err;
-
-	INIT_LIST_HEAD(&priv->filters);
-	spin_lock_init(&priv->filters_lock);
-=======
 	if (priv->mdev->dev->caps.comp_pool) {
 		priv->dev->rx_cpu_rmap = alloc_irq_cpu_rmap(priv->mdev->dev->caps.comp_pool);
 		if (!priv->dev->rx_cpu_rmap)
 			goto err;
 	}
->>>>>>> 0911319e
 #endif
 
 	return 0;
