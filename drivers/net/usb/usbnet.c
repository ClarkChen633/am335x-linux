--- conflicted
+++ resolved
@@ -591,8 +591,6 @@
 		entry = (struct skb_data *) skb->cb;
 		urb = entry->urb;
 
-<<<<<<< HEAD
-=======
 		/*
 		 * Get reference count of the URB to avoid it to be
 		 * freed during usb_unlink_urb, which may trigger
@@ -601,7 +599,6 @@
 		 * handler(include defer_bh).
 		 */
 		usb_get_urb(urb);
->>>>>>> e816b57a
 		spin_unlock_irqrestore(&q->lock, flags);
 		// during some PM-driven resume scenarios,
 		// these (async) unlinks complete immediately
@@ -610,10 +607,7 @@
 			netdev_dbg(dev->net, "unlink urb err, %d\n", retval);
 		else
 			count++;
-<<<<<<< HEAD
-=======
 		usb_put_urb(urb);
->>>>>>> e816b57a
 		spin_lock_irqsave(&q->lock, flags);
 	}
 	spin_unlock_irqrestore (&q->lock, flags);
