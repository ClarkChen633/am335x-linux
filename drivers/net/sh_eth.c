--- conflicted
+++ resolved
@@ -51,15 +51,9 @@
 	struct sh_eth_private *mdp = netdev_priv(ndev);
 
 	if (mdp->duplex) /* Full */
-<<<<<<< HEAD
-		writel(readl(ioaddr + ECMR) | ECMR_DM, ioaddr + ECMR);
-	else		/* Half */
-		writel(readl(ioaddr + ECMR) & ~ECMR_DM, ioaddr + ECMR);
-=======
 		sh_eth_write(ndev, sh_eth_read(ndev, ECMR) | ECMR_DM, ECMR);
 	else		/* Half */
 		sh_eth_write(ndev, sh_eth_read(ndev, ECMR) & ~ECMR_DM, ECMR);
->>>>>>> 105e53f8
 }
 
 static void sh_eth_set_rate(struct net_device *ndev)
@@ -68,17 +62,10 @@
 
 	switch (mdp->speed) {
 	case 10: /* 10BASE */
-<<<<<<< HEAD
-		writel(readl(ioaddr + ECMR) & ~ECMR_RTM, ioaddr + ECMR);
-		break;
-	case 100:/* 100BASE */
-		writel(readl(ioaddr + ECMR) | ECMR_RTM, ioaddr + ECMR);
-=======
 		sh_eth_write(ndev, sh_eth_read(ndev, ECMR) & ~ECMR_RTM, ECMR);
 		break;
 	case 100:/* 100BASE */
 		sh_eth_write(ndev, sh_eth_read(ndev, ECMR) | ECMR_RTM, ECMR);
->>>>>>> 105e53f8
 		break;
 	default:
 		break;
@@ -114,15 +101,9 @@
 	struct sh_eth_private *mdp = netdev_priv(ndev);
 
 	if (mdp->duplex) /* Full */
-<<<<<<< HEAD
-		writel(readl(ioaddr + ECMR) | ECMR_DM, ioaddr + ECMR);
-	else		/* Half */
-		writel(readl(ioaddr + ECMR) & ~ECMR_DM, ioaddr + ECMR);
-=======
 		sh_eth_write(ndev, sh_eth_read(ndev, ECMR) | ECMR_DM, ECMR);
 	else		/* Half */
 		sh_eth_write(ndev, sh_eth_read(ndev, ECMR) & ~ECMR_DM, ECMR);
->>>>>>> 105e53f8
 }
 
 static void sh_eth_set_rate(struct net_device *ndev)
@@ -131,17 +112,10 @@
 
 	switch (mdp->speed) {
 	case 10: /* 10BASE */
-<<<<<<< HEAD
-		writel(0, ioaddr + RTRATE);
-		break;
-	case 100:/* 100BASE */
-		writel(1, ioaddr + RTRATE);
-=======
 		sh_eth_write(ndev, 0, RTRATE);
 		break;
 	case 100:/* 100BASE */
 		sh_eth_write(ndev, 1, RTRATE);
->>>>>>> 105e53f8
 		break;
 	default:
 		break;
@@ -304,11 +278,7 @@
 	struct sh_eth_private *mdp = netdev_priv(ndev);
 
 	/* reset device */
-<<<<<<< HEAD
-	writel(ARSTR_ARSTR, ARSTR);
-=======
 	sh_eth_tsu_write(mdp, ARSTR_ARSTR, ARSTR);
->>>>>>> 105e53f8
 	mdelay(1);
 }
 
@@ -316,17 +286,10 @@
 {
 	int cnt = 100;
 
-<<<<<<< HEAD
-	writel(EDSR_ENALL, ioaddr + EDSR);
-	writel(readl(ioaddr + EDMR) | EDMR_SRST, ioaddr + EDMR);
-	while (cnt > 0) {
-		if (!(readl(ioaddr + EDMR) & 0x3))
-=======
 	sh_eth_write(ndev, EDSR_ENALL, EDSR);
 	sh_eth_write(ndev, sh_eth_read(ndev, EDMR) | EDMR_SRST_GETHER, EDMR);
 	while (cnt > 0) {
 		if (!(sh_eth_read(ndev, EDMR) & 0x3))
->>>>>>> 105e53f8
 			break;
 		mdelay(1);
 		cnt--;
@@ -335,16 +298,6 @@
 		printk(KERN_ERR "Device reset fail\n");
 
 	/* Table Init */
-<<<<<<< HEAD
-	writel(0x0, ioaddr + TDLAR);
-	writel(0x0, ioaddr + TDFAR);
-	writel(0x0, ioaddr + TDFXR);
-	writel(0x0, ioaddr + TDFFR);
-	writel(0x0, ioaddr + RDLAR);
-	writel(0x0, ioaddr + RDFAR);
-	writel(0x0, ioaddr + RDFXR);
-	writel(0x0, ioaddr + RDFFR);
-=======
 	sh_eth_write(ndev, 0x0, TDLAR);
 	sh_eth_write(ndev, 0x0, TDFAR);
 	sh_eth_write(ndev, 0x0, TDFXR);
@@ -353,7 +306,6 @@
 	sh_eth_write(ndev, 0x0, RDFAR);
 	sh_eth_write(ndev, 0x0, RDFXR);
 	sh_eth_write(ndev, 0x0, RDFFR);
->>>>>>> 105e53f8
 }
 
 static void sh_eth_set_duplex(struct net_device *ndev)
@@ -361,15 +313,9 @@
 	struct sh_eth_private *mdp = netdev_priv(ndev);
 
 	if (mdp->duplex) /* Full */
-<<<<<<< HEAD
-		writel(readl(ioaddr + ECMR) | ECMR_DM, ioaddr + ECMR);
-	else		/* Half */
-		writel(readl(ioaddr + ECMR) & ~ECMR_DM, ioaddr + ECMR);
-=======
 		sh_eth_write(ndev, sh_eth_read(ndev, ECMR) | ECMR_DM, ECMR);
 	else		/* Half */
 		sh_eth_write(ndev, sh_eth_read(ndev, ECMR) & ~ECMR_DM, ECMR);
->>>>>>> 105e53f8
 }
 
 static void sh_eth_set_rate(struct net_device *ndev)
@@ -378,15 +324,6 @@
 
 	switch (mdp->speed) {
 	case 10: /* 10BASE */
-<<<<<<< HEAD
-		writel(GECMR_10, ioaddr + GECMR);
-		break;
-	case 100:/* 100BASE */
-		writel(GECMR_100, ioaddr + GECMR);
-		break;
-	case 1000: /* 1000BASE */
-		writel(GECMR_1000, ioaddr + GECMR);
-=======
 		sh_eth_write(ndev, GECMR_10, GECMR);
 		break;
 	case 100:/* 100BASE */
@@ -394,7 +331,6 @@
 		break;
 	case 1000: /* 1000BASE */
 		sh_eth_write(ndev, GECMR_1000, GECMR);
->>>>>>> 105e53f8
 		break;
 	default:
 		break;
@@ -479,17 +415,9 @@
 /* Chip Reset */
 static void sh_eth_reset(struct net_device *ndev)
 {
-<<<<<<< HEAD
-	u32 ioaddr = ndev->base_addr;
-
-	writel(readl(ioaddr + EDMR) | EDMR_SRST, ioaddr + EDMR);
-	mdelay(3);
-	writel(readl(ioaddr + EDMR) & ~EDMR_SRST, ioaddr + EDMR);
-=======
 	sh_eth_write(ndev, sh_eth_read(ndev, EDMR) | EDMR_SRST_ETHER, EDMR);
 	mdelay(3);
 	sh_eth_write(ndev, sh_eth_read(ndev, EDMR) & ~EDMR_SRST_ETHER, EDMR);
->>>>>>> 105e53f8
 }
 #endif
 
@@ -538,21 +466,11 @@
  */
 static void update_mac_address(struct net_device *ndev)
 {
-<<<<<<< HEAD
-	u32 ioaddr = ndev->base_addr;
-
-	writel((ndev->dev_addr[0] << 24) | (ndev->dev_addr[1] << 16) |
-		  (ndev->dev_addr[2] << 8) | (ndev->dev_addr[3]),
-		  ioaddr + MAHR);
-	writel((ndev->dev_addr[4] << 8) | (ndev->dev_addr[5]),
-		  ioaddr + MALR);
-=======
 	sh_eth_write(ndev,
 		(ndev->dev_addr[0] << 24) | (ndev->dev_addr[1] << 16) |
 		(ndev->dev_addr[2] << 8) | (ndev->dev_addr[3]), MAHR);
 	sh_eth_write(ndev,
 		(ndev->dev_addr[4] << 8) | (ndev->dev_addr[5]), MALR);
->>>>>>> 105e53f8
 }
 
 /*
@@ -568,21 +486,12 @@
 	if (mac[0] || mac[1] || mac[2] || mac[3] || mac[4] || mac[5]) {
 		memcpy(ndev->dev_addr, mac, 6);
 	} else {
-<<<<<<< HEAD
-		ndev->dev_addr[0] = (readl(ioaddr + MAHR) >> 24);
-		ndev->dev_addr[1] = (readl(ioaddr + MAHR) >> 16) & 0xFF;
-		ndev->dev_addr[2] = (readl(ioaddr + MAHR) >> 8) & 0xFF;
-		ndev->dev_addr[3] = (readl(ioaddr + MAHR) & 0xFF);
-		ndev->dev_addr[4] = (readl(ioaddr + MALR) >> 8) & 0xFF;
-		ndev->dev_addr[5] = (readl(ioaddr + MALR) & 0xFF);
-=======
 		ndev->dev_addr[0] = (sh_eth_read(ndev, MAHR) >> 24);
 		ndev->dev_addr[1] = (sh_eth_read(ndev, MAHR) >> 16) & 0xFF;
 		ndev->dev_addr[2] = (sh_eth_read(ndev, MAHR) >> 8) & 0xFF;
 		ndev->dev_addr[3] = (sh_eth_read(ndev, MAHR) & 0xFF);
 		ndev->dev_addr[4] = (sh_eth_read(ndev, MALR) >> 8) & 0xFF;
 		ndev->dev_addr[5] = (sh_eth_read(ndev, MALR) & 0xFF);
->>>>>>> 105e53f8
 	}
 }
 
@@ -755,16 +664,9 @@
 		rxdesc->buffer_length = ALIGN(mdp->rx_buf_sz, 16);
 		/* Rx descriptor address set */
 		if (i == 0) {
-<<<<<<< HEAD
-			writel(mdp->rx_desc_dma, ioaddr + RDLAR);
-#if defined(CONFIG_CPU_SUBTYPE_SH7763)
-			writel(mdp->rx_desc_dma, ioaddr + RDFAR);
-#endif
-=======
 			sh_eth_write(ndev, mdp->rx_desc_dma, RDLAR);
 			if (sh_eth_is_gether(mdp))
 				sh_eth_write(ndev, mdp->rx_desc_dma, RDFAR);
->>>>>>> 105e53f8
 		}
 	}
 
@@ -783,16 +685,9 @@
 		txdesc->buffer_length = 0;
 		if (i == 0) {
 			/* Tx descriptor address set */
-<<<<<<< HEAD
-			writel(mdp->tx_desc_dma, ioaddr + TDLAR);
-#if defined(CONFIG_CPU_SUBTYPE_SH7763)
-			writel(mdp->tx_desc_dma, ioaddr + TDFAR);
-#endif
-=======
 			sh_eth_write(ndev, mdp->tx_desc_dma, TDLAR);
 			if (sh_eth_is_gether(mdp))
 				sh_eth_write(ndev, mdp->tx_desc_dma, TDFAR);
->>>>>>> 105e53f8
 		}
 	}
 
@@ -883,50 +778,6 @@
 	/* Descriptor format */
 	sh_eth_ring_format(ndev);
 	if (mdp->cd->rpadir)
-<<<<<<< HEAD
-		writel(mdp->cd->rpadir_value, ioaddr + RPADIR);
-
-	/* all sh_eth int mask */
-	writel(0, ioaddr + EESIPR);
-
-#if defined(__LITTLE_ENDIAN__)
-	if (mdp->cd->hw_swap)
-		writel(EDMR_EL, ioaddr + EDMR);
-	else
-#endif
-		writel(0, ioaddr + EDMR);
-
-	/* FIFO size set */
-	writel(mdp->cd->fdr_value, ioaddr + FDR);
-	writel(0, ioaddr + TFTR);
-
-	/* Frame recv control */
-	writel(mdp->cd->rmcr_value, ioaddr + RMCR);
-
-	rx_int_var = mdp->rx_int_var = DESC_I_RINT8 | DESC_I_RINT5;
-	tx_int_var = mdp->tx_int_var = DESC_I_TINT2;
-	writel(rx_int_var | tx_int_var, ioaddr + TRSCER);
-
-	if (mdp->cd->bculr)
-		writel(0x800, ioaddr + BCULR);	/* Burst sycle set */
-
-	writel(mdp->cd->fcftr_value, ioaddr + FCFTR);
-
-	if (!mdp->cd->no_trimd)
-		writel(0, ioaddr + TRIMD);
-
-	/* Recv frame limit set register */
-	writel(RFLR_VALUE, ioaddr + RFLR);
-
-	writel(readl(ioaddr + EESR), ioaddr + EESR);
-	writel(mdp->cd->eesipr_value, ioaddr + EESIPR);
-
-	/* PAUSE Prohibition */
-	val = (readl(ioaddr + ECMR) & ECMR_DM) |
-		ECMR_ZPF | (mdp->duplex ? ECMR_DM : 0) | ECMR_TE | ECMR_RE;
-
-	writel(val, ioaddr + ECMR);
-=======
 		sh_eth_write(ndev, mdp->cd->rpadir_value, RPADIR);
 
 	/* all sh_eth int mask */
@@ -969,39 +820,21 @@
 		ECMR_ZPF | (mdp->duplex ? ECMR_DM : 0) | ECMR_TE | ECMR_RE;
 
 	sh_eth_write(ndev, val, ECMR);
->>>>>>> 105e53f8
 
 	if (mdp->cd->set_rate)
 		mdp->cd->set_rate(ndev);
 
 	/* E-MAC Status Register clear */
-<<<<<<< HEAD
-	writel(mdp->cd->ecsr_value, ioaddr + ECSR);
-
-	/* E-MAC Interrupt Enable register */
-	writel(mdp->cd->ecsipr_value, ioaddr + ECSIPR);
-=======
 	sh_eth_write(ndev, mdp->cd->ecsr_value, ECSR);
 
 	/* E-MAC Interrupt Enable register */
 	sh_eth_write(ndev, mdp->cd->ecsipr_value, ECSIPR);
->>>>>>> 105e53f8
 
 	/* Set MAC address */
 	update_mac_address(ndev);
 
 	/* mask reset */
 	if (mdp->cd->apr)
-<<<<<<< HEAD
-		writel(APR_AP, ioaddr + APR);
-	if (mdp->cd->mpr)
-		writel(MPR_MP, ioaddr + MPR);
-	if (mdp->cd->tpauser)
-		writel(TPAUSER_UNLIMITED, ioaddr + TPAUSER);
-
-	/* Setting the Rx mode will start the Rx process. */
-	writel(EDRRR_R, ioaddr + EDRRR);
-=======
 		sh_eth_write(ndev, APR_AP, APR);
 	if (mdp->cd->mpr)
 		sh_eth_write(ndev, MPR_MP, MPR);
@@ -1010,7 +843,6 @@
 
 	/* Setting the Rx mode will start the Rx process. */
 	sh_eth_write(ndev, EDRRR_R, EDRRR);
->>>>>>> 105e53f8
 
 	netif_start_queue(ndev);
 
@@ -1134,13 +966,8 @@
 
 	/* Restart Rx engine if stopped. */
 	/* If we don't need to check status, don't. -KDU */
-<<<<<<< HEAD
-	if (!(readl(ndev->base_addr + EDRRR) & EDRRR_R))
-		writel(EDRRR_R, ndev->base_addr + EDRRR);
-=======
 	if (!(sh_eth_read(ndev, EDRRR) & EDRRR_R))
 		sh_eth_write(ndev, EDRRR_R, EDRRR);
->>>>>>> 105e53f8
 
 	return 0;
 }
@@ -1168,13 +995,8 @@
 	u32 mask;
 
 	if (intr_status & EESR_ECI) {
-<<<<<<< HEAD
-		felic_stat = readl(ioaddr + ECSR);
-		writel(felic_stat, ioaddr + ECSR);	/* clear int */
-=======
 		felic_stat = sh_eth_read(ndev, ECSR);
 		sh_eth_write(ndev, felic_stat, ECSR);	/* clear int */
->>>>>>> 105e53f8
 		if (felic_stat & ECSR_ICD)
 			mdp->stats.tx_carrier_errors++;
 		if (felic_stat & ECSR_LCHNG) {
@@ -1185,28 +1007,6 @@
 				else
 					link_stat = PHY_ST_LINK;
 			} else {
-<<<<<<< HEAD
-				link_stat = (readl(ioaddr + PSR));
-				if (mdp->ether_link_active_low)
-					link_stat = ~link_stat;
-			}
-			if (!(link_stat & PHY_ST_LINK)) {
-				/* Link Down : disable tx and rx */
-				writel(readl(ioaddr + ECMR) &
-					  ~(ECMR_RE | ECMR_TE), ioaddr + ECMR);
-			} else {
-				/* Link Up */
-				writel(readl(ioaddr + EESIPR) &
-					  ~DMAC_M_ECI, ioaddr + EESIPR);
-				/*clear int */
-				writel(readl(ioaddr + ECSR),
-					  ioaddr + ECSR);
-				writel(readl(ioaddr + EESIPR) |
-					  DMAC_M_ECI, ioaddr + EESIPR);
-				/* enable tx and rx */
-				writel(readl(ioaddr + ECMR) |
-					  (ECMR_RE | ECMR_TE), ioaddr + ECMR);
-=======
 				link_stat = (sh_eth_read(ndev, PSR));
 				if (mdp->ether_link_active_low)
 					link_stat = ~link_stat;
@@ -1224,7 +1024,6 @@
 					  DMAC_M_ECI, EESIPR);
 				/* enable tx and rx */
 				sh_eth_rcv_snd_enable(ndev);
->>>>>>> 105e53f8
 			}
 		}
 	}
@@ -1265,16 +1064,10 @@
 		/* Receive Descriptor Empty int */
 		mdp->stats.rx_over_errors++;
 
-<<<<<<< HEAD
-		if (readl(ioaddr + EDRRR) ^ EDRRR_R)
-			writel(EDRRR_R, ioaddr + EDRRR);
-		dev_err(&ndev->dev, "Receive Descriptor Empty\n");
-=======
 		if (sh_eth_read(ndev, EDRRR) ^ EDRRR_R)
 			sh_eth_write(ndev, EDRRR_R, EDRRR);
 		if (netif_msg_rx_err(mdp))
 			dev_err(&ndev->dev, "Receive Descriptor Empty\n");
->>>>>>> 105e53f8
 	}
 
 	if (intr_status & EESR_RFE) {
@@ -1296,11 +1089,7 @@
 		mask &= ~EESR_ADE;
 	if (intr_status & mask) {
 		/* Tx error */
-<<<<<<< HEAD
-		u32 edtrr = readl(ndev->base_addr + EDTRR);
-=======
 		u32 edtrr = sh_eth_read(ndev, EDTRR);
->>>>>>> 105e53f8
 		/* dmesg */
 		dev_err(&ndev->dev, "TX error. status=%8.8x cur_tx=%8.8x ",
 				intr_status, mdp->cur_tx);
@@ -1312,11 +1101,7 @@
 		/* SH7712 BUG */
 		if (edtrr ^ sh_eth_get_edtrr_trns(mdp)) {
 			/* tx dma start */
-<<<<<<< HEAD
-			writel(EDTRR_TRNS, ndev->base_addr + EDTRR);
-=======
 			sh_eth_write(ndev, sh_eth_get_edtrr_trns(mdp), EDTRR);
->>>>>>> 105e53f8
 		}
 		/* wakeup */
 		netif_wake_queue(ndev);
@@ -1334,20 +1119,12 @@
 	spin_lock(&mdp->lock);
 
 	/* Get interrpt stat */
-<<<<<<< HEAD
-	intr_status = readl(ioaddr + EESR);
-=======
 	intr_status = sh_eth_read(ndev, EESR);
->>>>>>> 105e53f8
 	/* Clear interrupt */
 	if (intr_status & (EESR_FRC | EESR_RMAF | EESR_RRF |
 			EESR_RTLF | EESR_RTSF | EESR_PRE | EESR_CERF |
 			cd->tx_check | cd->eesr_err_check)) {
-<<<<<<< HEAD
-		writel(intr_status, ioaddr + EESR);
-=======
 		sh_eth_write(ndev, intr_status, EESR);
->>>>>>> 105e53f8
 		ret = IRQ_HANDLED;
 	} else
 		goto other_irq;
@@ -1407,13 +1184,8 @@
 				mdp->cd->set_rate(ndev);
 		}
 		if (mdp->link == PHY_DOWN) {
-<<<<<<< HEAD
-			writel((readl(ioaddr + ECMR) & ~ECMR_TXF)
-					| ECMR_DM, ioaddr + ECMR);
-=======
 			sh_eth_write(ndev, (sh_eth_read(ndev, ECMR) & ~ECMR_TXF)
 					| ECMR_DM, ECMR);
->>>>>>> 105e53f8
 			new_state = 1;
 			mdp->link = phydev->link;
 		}
@@ -1659,15 +1431,9 @@
 
 	netif_stop_queue(ndev);
 
-<<<<<<< HEAD
-	/* worning message out. */
-	printk(KERN_WARNING "%s: transmit timed out, status %8.8x,"
-	       " resetting...\n", ndev->name, (int)readl(ioaddr + EESR));
-=======
 	if (netif_msg_timer(mdp))
 		dev_err(&ndev->dev, "%s: transmit timed out, status %8.8x,"
 	       " resetting...\n", ndev->name, (int)sh_eth_read(ndev, EESR));
->>>>>>> 105e53f8
 
 	/* tx_errors count up */
 	mdp->stats.tx_errors++;
@@ -1740,13 +1506,8 @@
 
 	mdp->cur_tx++;
 
-<<<<<<< HEAD
-	if (!(readl(ndev->base_addr + EDTRR) & EDTRR_TRNS))
-		writel(EDTRR_TRNS, ndev->base_addr + EDTRR);
-=======
 	if (!(sh_eth_read(ndev, EDTRR) & sh_eth_get_edtrr_trns(mdp)))
 		sh_eth_write(ndev, sh_eth_get_edtrr_trns(mdp), EDTRR);
->>>>>>> 105e53f8
 
 	return NETDEV_TX_OK;
 }
@@ -1760,19 +1521,11 @@
 	netif_stop_queue(ndev);
 
 	/* Disable interrupts by clearing the interrupt mask. */
-<<<<<<< HEAD
-	writel(0x0000, ioaddr + EESIPR);
-
-	/* Stop the chip's Tx and Rx processes. */
-	writel(0, ioaddr + EDTRR);
-	writel(0, ioaddr + EDRRR);
-=======
 	sh_eth_write(ndev, 0x0000, EESIPR);
 
 	/* Stop the chip's Tx and Rx processes. */
 	sh_eth_write(ndev, 0, EDTRR);
 	sh_eth_write(ndev, 0, EDRRR);
->>>>>>> 105e53f8
 
 	/* PHY Disconnect */
 	if (mdp->phydev) {
@@ -1806,23 +1559,6 @@
 
 	pm_runtime_get_sync(&mdp->pdev->dev);
 
-<<<<<<< HEAD
-	mdp->stats.tx_dropped += readl(ioaddr + TROCR);
-	writel(0, ioaddr + TROCR);	/* (write clear) */
-	mdp->stats.collisions += readl(ioaddr + CDCR);
-	writel(0, ioaddr + CDCR);	/* (write clear) */
-	mdp->stats.tx_carrier_errors += readl(ioaddr + LCCR);
-	writel(0, ioaddr + LCCR);	/* (write clear) */
-#if defined(CONFIG_CPU_SUBTYPE_SH7763)
-	mdp->stats.tx_carrier_errors += readl(ioaddr + CERCR);/* CERCR */
-	writel(0, ioaddr + CERCR);	/* (write clear) */
-	mdp->stats.tx_carrier_errors += readl(ioaddr + CEECR);/* CEECR */
-	writel(0, ioaddr + CEECR);	/* (write clear) */
-#else
-	mdp->stats.tx_carrier_errors += readl(ioaddr + CNDCR);
-	writel(0, ioaddr + CNDCR);	/* (write clear) */
-#endif
-=======
 	mdp->stats.tx_dropped += sh_eth_read(ndev, TROCR);
 	sh_eth_write(ndev, 0, TROCR);	/* (write clear) */
 	mdp->stats.collisions += sh_eth_read(ndev, CDCR);
@@ -1838,7 +1574,6 @@
 		mdp->stats.tx_carrier_errors += sh_eth_read(ndev, CNDCR);
 		sh_eth_write(ndev, 0, CNDCR);	/* (write clear) */
 	}
->>>>>>> 105e53f8
 	pm_runtime_put_sync(&mdp->pdev->dev);
 
 	return &mdp->stats;
@@ -1866,54 +1601,17 @@
 {
 	if (ndev->flags & IFF_PROMISC) {
 		/* Set promiscuous. */
-<<<<<<< HEAD
-		writel((readl(ioaddr + ECMR) & ~ECMR_MCT) | ECMR_PRM,
-			  ioaddr + ECMR);
-	} else {
-		/* Normal, unicast/broadcast-only mode. */
-		writel((readl(ioaddr + ECMR) & ~ECMR_PRM) | ECMR_MCT,
-			  ioaddr + ECMR);
-=======
 		sh_eth_write(ndev, (sh_eth_read(ndev, ECMR) & ~ECMR_MCT) |
 				ECMR_PRM, ECMR);
 	} else {
 		/* Normal, unicast/broadcast-only mode. */
 		sh_eth_write(ndev, (sh_eth_read(ndev, ECMR) & ~ECMR_PRM) |
 				ECMR_MCT, ECMR);
->>>>>>> 105e53f8
 	}
 }
 #endif /* SH_ETH_HAS_TSU */
 
 /* SuperH's TSU register init function */
-<<<<<<< HEAD
-static void sh_eth_tsu_init(u32 ioaddr)
-{
-	writel(0, ioaddr + TSU_FWEN0);	/* Disable forward(0->1) */
-	writel(0, ioaddr + TSU_FWEN1);	/* Disable forward(1->0) */
-	writel(0, ioaddr + TSU_FCM);	/* forward fifo 3k-3k */
-	writel(0xc, ioaddr + TSU_BSYSL0);
-	writel(0xc, ioaddr + TSU_BSYSL1);
-	writel(0, ioaddr + TSU_PRISL0);
-	writel(0, ioaddr + TSU_PRISL1);
-	writel(0, ioaddr + TSU_FWSL0);
-	writel(0, ioaddr + TSU_FWSL1);
-	writel(TSU_FWSLC_POSTENU | TSU_FWSLC_POSTENL, ioaddr + TSU_FWSLC);
-#if defined(CONFIG_CPU_SUBTYPE_SH7763)
-	writel(0, ioaddr + TSU_QTAG0);	/* Disable QTAG(0->1) */
-	writel(0, ioaddr + TSU_QTAG1);	/* Disable QTAG(1->0) */
-#else
-	writel(0, ioaddr + TSU_QTAGM0);	/* Disable QTAG(0->1) */
-	writel(0, ioaddr + TSU_QTAGM1);	/* Disable QTAG(1->0) */
-#endif
-	writel(0, ioaddr + TSU_FWSR);	/* all interrupt status clear */
-	writel(0, ioaddr + TSU_FWINMK);	/* Disable all interrupt */
-	writel(0, ioaddr + TSU_TEN);	/* Disable all CAM entry */
-	writel(0, ioaddr + TSU_POST1);	/* Disable CAM entry [ 0- 7] */
-	writel(0, ioaddr + TSU_POST2);	/* Disable CAM entry [ 8-15] */
-	writel(0, ioaddr + TSU_POST3);	/* Disable CAM entry [16-23] */
-	writel(0, ioaddr + TSU_POST4);	/* Disable CAM entry [24-31] */
-=======
 static void sh_eth_tsu_init(struct sh_eth_private *mdp)
 {
 	sh_eth_tsu_write(mdp, 0, TSU_FWEN0);	/* Disable forward(0->1) */
@@ -1940,7 +1638,6 @@
 	sh_eth_tsu_write(mdp, 0, TSU_POST2);	/* Disable CAM entry [ 8-15] */
 	sh_eth_tsu_write(mdp, 0, TSU_POST3);	/* Disable CAM entry [16-23] */
 	sh_eth_tsu_write(mdp, 0, TSU_POST4);	/* Disable CAM entry [24-31] */
->>>>>>> 105e53f8
 }
 
 /* MDIO bus release function */
