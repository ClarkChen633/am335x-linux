--- conflicted
+++ resolved
@@ -152,13 +152,6 @@
 
 	eeprom_sku = iwl_eeprom_query16(priv, EEPROM_SKU_CAP);
 
-<<<<<<< HEAD
-	priv->cfg->sku = ((eeprom_sku & EEPROM_SKU_CAP_BAND_SELECTION) >>
-			EEPROM_SKU_CAP_BAND_POS);
-	if (eeprom_sku & EEPROM_SKU_CAP_11N_ENABLE)
-		priv->cfg->sku |= IWL_SKU_N;
-
-=======
 	if (!priv->cfg->sku) {
 		/* not using sku overwrite */
 		priv->cfg->sku =
@@ -167,7 +160,6 @@
 		if (eeprom_sku & EEPROM_SKU_CAP_11N_ENABLE)
 			priv->cfg->sku |= IWL_SKU_N;
 	}
->>>>>>> 105e53f8
 	if (!priv->cfg->sku) {
 		IWL_ERR(priv, "Invalid device sku\n");
 		return -EINVAL;
@@ -179,11 +171,7 @@
 		/* not using .cfg overwrite */
 		radio_cfg = iwl_eeprom_query16(priv, EEPROM_RADIO_CONFIG);
 		priv->cfg->valid_tx_ant = EEPROM_RF_CFG_TX_ANT_MSK(radio_cfg);
-<<<<<<< HEAD
-		priv->cfg->valid_rx_ant = EEPROM_RF_CFG_TX_ANT_MSK(radio_cfg);
-=======
 		priv->cfg->valid_rx_ant = EEPROM_RF_CFG_RX_ANT_MSK(radio_cfg);
->>>>>>> 105e53f8
 		if (!priv->cfg->valid_tx_ant || !priv->cfg->valid_rx_ant) {
 			IWL_ERR(priv, "Invalid chain (0X%x, 0X%x)\n",
 				priv->cfg->valid_tx_ant,
