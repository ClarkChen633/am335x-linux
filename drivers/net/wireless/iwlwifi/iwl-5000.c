/******************************************************************************
 *
 * Copyright(c) 2007 - 2010 Intel Corporation. All rights reserved.
 *
 * This program is free software; you can redistribute it and/or modify it
 * under the terms of version 2 of the GNU General Public License as
 * published by the Free Software Foundation.
 *
 * This program is distributed in the hope that it will be useful, but WITHOUT
 * ANY WARRANTY; without even the implied warranty of MERCHANTABILITY or
 * FITNESS FOR A PARTICULAR PURPOSE.  See the GNU General Public License for
 * more details.
 *
 * You should have received a copy of the GNU General Public License along with
 * this program; if not, write to the Free Software Foundation, Inc.,
 * 51 Franklin Street, Fifth Floor, Boston, MA 02110, USA
 *
 * The full GNU General Public License is included in this distribution in the
 * file called LICENSE.
 *
 * Contact Information:
 *  Intel Linux Wireless <ilw@linux.intel.com>
 * Intel Corporation, 5200 N.E. Elam Young Parkway, Hillsboro, OR 97124-6497
 *
 *****************************************************************************/

#include <linux/kernel.h>
#include <linux/module.h>
#include <linux/init.h>
#include <linux/pci.h>
#include <linux/dma-mapping.h>
#include <linux/delay.h>
#include <linux/sched.h>
#include <linux/skbuff.h>
#include <linux/netdevice.h>
#include <linux/wireless.h>
#include <net/mac80211.h>
#include <linux/etherdevice.h>
#include <asm/unaligned.h>

#include "iwl-eeprom.h"
#include "iwl-dev.h"
#include "iwl-core.h"
#include "iwl-io.h"
#include "iwl-sta.h"
#include "iwl-helpers.h"
#include "iwl-agn.h"
#include "iwl-agn-led.h"
#include "iwl-agn-hw.h"
#include "iwl-5000-hw.h"
#include "iwl-agn-debugfs.h"

/* Highest firmware API version supported */
#define IWL5000_UCODE_API_MAX 5
#define IWL5150_UCODE_API_MAX 2

/* Lowest firmware API version supported */
#define IWL5000_UCODE_API_MIN 1
#define IWL5150_UCODE_API_MIN 1

#define IWL5000_FW_PRE "iwlwifi-5000-"
#define _IWL5000_MODULE_FIRMWARE(api) IWL5000_FW_PRE #api ".ucode"
#define IWL5000_MODULE_FIRMWARE(api) _IWL5000_MODULE_FIRMWARE(api)

#define IWL5150_FW_PRE "iwlwifi-5150-"
#define _IWL5150_MODULE_FIRMWARE(api) IWL5150_FW_PRE #api ".ucode"
#define IWL5150_MODULE_FIRMWARE(api) _IWL5150_MODULE_FIRMWARE(api)

/* NIC configuration for 5000 series */
static void iwl5000_nic_config(struct iwl_priv *priv)
{
	unsigned long flags;
	u16 radio_cfg;

	spin_lock_irqsave(&priv->lock, flags);

	radio_cfg = iwl_eeprom_query16(priv, EEPROM_RADIO_CONFIG);

	/* write radio config values to register */
	if (EEPROM_RF_CFG_TYPE_MSK(radio_cfg) < EEPROM_RF_CONFIG_TYPE_MAX)
		iwl_set_bit(priv, CSR_HW_IF_CONFIG_REG,
			    EEPROM_RF_CFG_TYPE_MSK(radio_cfg) |
			    EEPROM_RF_CFG_STEP_MSK(radio_cfg) |
			    EEPROM_RF_CFG_DASH_MSK(radio_cfg));

	/* set CSR_HW_CONFIG_REG for uCode use */
	iwl_set_bit(priv, CSR_HW_IF_CONFIG_REG,
		    CSR_HW_IF_CONFIG_REG_BIT_RADIO_SI |
		    CSR_HW_IF_CONFIG_REG_BIT_MAC_SI);

	/* W/A : NIC is stuck in a reset state after Early PCIe power off
	 * (PCIe power is lost before PERST# is asserted),
	 * causing ME FW to lose ownership and not being able to obtain it back.
	 */
	iwl_set_bits_mask_prph(priv, APMG_PS_CTRL_REG,
				APMG_PS_CTRL_EARLY_PWR_OFF_RESET_DIS,
				~APMG_PS_CTRL_EARLY_PWR_OFF_RESET_DIS);


	spin_unlock_irqrestore(&priv->lock, flags);
}

static struct iwl_sensitivity_ranges iwl5000_sensitivity = {
	.min_nrg_cck = 95,
	.max_nrg_cck = 0, /* not used, set to 0 */
	.auto_corr_min_ofdm = 90,
	.auto_corr_min_ofdm_mrc = 170,
	.auto_corr_min_ofdm_x1 = 120,
	.auto_corr_min_ofdm_mrc_x1 = 240,

	.auto_corr_max_ofdm = 120,
	.auto_corr_max_ofdm_mrc = 210,
	.auto_corr_max_ofdm_x1 = 120,
	.auto_corr_max_ofdm_mrc_x1 = 240,

	.auto_corr_min_cck = 125,
	.auto_corr_max_cck = 200,
	.auto_corr_min_cck_mrc = 170,
	.auto_corr_max_cck_mrc = 400,
	.nrg_th_cck = 95,
	.nrg_th_ofdm = 95,

	.barker_corr_th_min = 190,
	.barker_corr_th_min_mrc = 390,
	.nrg_th_cca = 62,
};

static struct iwl_sensitivity_ranges iwl5150_sensitivity = {
	.min_nrg_cck = 95,
	.max_nrg_cck = 0, /* not used, set to 0 */
	.auto_corr_min_ofdm = 90,
	.auto_corr_min_ofdm_mrc = 170,
	.auto_corr_min_ofdm_x1 = 105,
	.auto_corr_min_ofdm_mrc_x1 = 220,

	.auto_corr_max_ofdm = 120,
	.auto_corr_max_ofdm_mrc = 210,
	/* max = min for performance bug in 5150 DSP */
	.auto_corr_max_ofdm_x1 = 105,
	.auto_corr_max_ofdm_mrc_x1 = 220,

	.auto_corr_min_cck = 125,
	.auto_corr_max_cck = 200,
	.auto_corr_min_cck_mrc = 170,
	.auto_corr_max_cck_mrc = 400,
	.nrg_th_cck = 95,
	.nrg_th_ofdm = 95,

	.barker_corr_th_min = 190,
	.barker_corr_th_min_mrc = 390,
	.nrg_th_cca = 62,
};

static void iwl5150_set_ct_threshold(struct iwl_priv *priv)
{
	const s32 volt2temp_coef = IWL_5150_VOLTAGE_TO_TEMPERATURE_COEFF;
	s32 threshold = (s32)CELSIUS_TO_KELVIN(CT_KILL_THRESHOLD_LEGACY) -
			iwl_temp_calib_to_offset(priv);

	priv->hw_params.ct_kill_threshold = threshold * volt2temp_coef;
}

static void iwl5000_set_ct_threshold(struct iwl_priv *priv)
{
	/* want Celsius */
	priv->hw_params.ct_kill_threshold = CT_KILL_THRESHOLD_LEGACY;
}

static int iwl5000_hw_set_hw_params(struct iwl_priv *priv)
{
	if (priv->cfg->mod_params->num_of_queues >= IWL_MIN_NUM_QUEUES &&
	    priv->cfg->mod_params->num_of_queues <= IWLAGN_NUM_QUEUES)
		priv->cfg->base_params->num_of_queues =
			priv->cfg->mod_params->num_of_queues;

	priv->hw_params.max_txq_num = priv->cfg->base_params->num_of_queues;
	priv->hw_params.dma_chnl_num = FH50_TCSR_CHNL_NUM;
	priv->hw_params.scd_bc_tbls_size =
			priv->cfg->base_params->num_of_queues *
			sizeof(struct iwlagn_scd_bc_tbl);
	priv->hw_params.tfd_size = sizeof(struct iwl_tfd);
	priv->hw_params.max_stations = IWLAGN_STATION_COUNT;
	priv->contexts[IWL_RXON_CTX_BSS].bcast_sta_id = IWLAGN_BROADCAST_ID;

	priv->hw_params.max_data_size = IWLAGN_RTC_DATA_SIZE;
	priv->hw_params.max_inst_size = IWLAGN_RTC_INST_SIZE;

	priv->hw_params.max_bsm_size = 0;
	priv->hw_params.ht40_channel =  BIT(IEEE80211_BAND_2GHZ) |
					BIT(IEEE80211_BAND_5GHZ);
	priv->hw_params.rx_wrt_ptr_reg = FH_RSCSR_CHNL0_WPTR;

	priv->hw_params.tx_chains_num = num_of_ant(priv->cfg->valid_tx_ant);
	priv->hw_params.rx_chains_num = num_of_ant(priv->cfg->valid_rx_ant);
	priv->hw_params.valid_tx_ant = priv->cfg->valid_tx_ant;
	priv->hw_params.valid_rx_ant = priv->cfg->valid_rx_ant;

	iwl5000_set_ct_threshold(priv);

	/* Set initial sensitivity parameters */
	/* Set initial calibration set */
	priv->hw_params.sens = &iwl5000_sensitivity;
	priv->hw_params.calib_init_cfg =
		BIT(IWL_CALIB_XTAL)		|
		BIT(IWL_CALIB_LO)		|
		BIT(IWL_CALIB_TX_IQ)		|
		BIT(IWL_CALIB_TX_IQ_PERD)	|
		BIT(IWL_CALIB_BASE_BAND);

	priv->hw_params.beacon_time_tsf_bits = IWLAGN_EXT_BEACON_TIME_POS;

	return 0;
}

static int iwl5150_hw_set_hw_params(struct iwl_priv *priv)
{
	if (priv->cfg->mod_params->num_of_queues >= IWL_MIN_NUM_QUEUES &&
	    priv->cfg->mod_params->num_of_queues <= IWLAGN_NUM_QUEUES)
		priv->cfg->base_params->num_of_queues =
			priv->cfg->mod_params->num_of_queues;

	priv->hw_params.max_txq_num = priv->cfg->base_params->num_of_queues;
	priv->hw_params.dma_chnl_num = FH50_TCSR_CHNL_NUM;
	priv->hw_params.scd_bc_tbls_size =
			priv->cfg->base_params->num_of_queues *
			sizeof(struct iwlagn_scd_bc_tbl);
	priv->hw_params.tfd_size = sizeof(struct iwl_tfd);
	priv->hw_params.max_stations = IWLAGN_STATION_COUNT;
	priv->contexts[IWL_RXON_CTX_BSS].bcast_sta_id = IWLAGN_BROADCAST_ID;

	priv->hw_params.max_data_size = IWLAGN_RTC_DATA_SIZE;
	priv->hw_params.max_inst_size = IWLAGN_RTC_INST_SIZE;

	priv->hw_params.max_bsm_size = 0;
	priv->hw_params.ht40_channel =  BIT(IEEE80211_BAND_2GHZ) |
					BIT(IEEE80211_BAND_5GHZ);
	priv->hw_params.rx_wrt_ptr_reg = FH_RSCSR_CHNL0_WPTR;

	priv->hw_params.tx_chains_num = num_of_ant(priv->cfg->valid_tx_ant);
	priv->hw_params.rx_chains_num = num_of_ant(priv->cfg->valid_rx_ant);
	priv->hw_params.valid_tx_ant = priv->cfg->valid_tx_ant;
	priv->hw_params.valid_rx_ant = priv->cfg->valid_rx_ant;

	iwl5150_set_ct_threshold(priv);

	/* Set initial sensitivity parameters */
	/* Set initial calibration set */
	priv->hw_params.sens = &iwl5150_sensitivity;
	priv->hw_params.calib_init_cfg =
		BIT(IWL_CALIB_LO)		|
		BIT(IWL_CALIB_TX_IQ)		|
		BIT(IWL_CALIB_BASE_BAND);
	if (priv->cfg->need_dc_calib)
		priv->hw_params.calib_init_cfg |= BIT(IWL_CALIB_DC);

	priv->hw_params.beacon_time_tsf_bits = IWLAGN_EXT_BEACON_TIME_POS;

	return 0;
}

static void iwl5150_temperature(struct iwl_priv *priv)
{
	u32 vt = 0;
	s32 offset =  iwl_temp_calib_to_offset(priv);

	vt = le32_to_cpu(priv->_agn.statistics.general.common.temperature);
	vt = vt / IWL_5150_VOLTAGE_TO_TEMPERATURE_COEFF + offset;
	/* now vt hold the temperature in Kelvin */
	priv->temperature = KELVIN_TO_CELSIUS(vt);
	iwl_tt_handler(priv);
}

static int iwl5000_hw_channel_switch(struct iwl_priv *priv,
				     struct ieee80211_channel_switch *ch_switch)
{
	/*
	 * MULTI-FIXME
	 * See iwl_mac_channel_switch.
	 */
	struct iwl_rxon_context *ctx = &priv->contexts[IWL_RXON_CTX_BSS];
	struct iwl5000_channel_switch_cmd cmd;
	const struct iwl_channel_info *ch_info;
	u32 switch_time_in_usec, ucode_switch_time;
	u16 ch;
	u32 tsf_low;
	u8 switch_count;
	u16 beacon_interval = le16_to_cpu(ctx->timing.beacon_interval);
	struct ieee80211_vif *vif = ctx->vif;
	struct iwl_host_cmd hcmd = {
		.id = REPLY_CHANNEL_SWITCH,
		.len = sizeof(cmd),
		.flags = CMD_SYNC,
		.data = &cmd,
	};

	cmd.band = priv->band == IEEE80211_BAND_2GHZ;
	ch = ch_switch->channel->hw_value;
	IWL_DEBUG_11H(priv, "channel switch from %d to %d\n",
		      ctx->active.channel, ch);
	cmd.channel = cpu_to_le16(ch);
	cmd.rxon_flags = ctx->staging.flags;
	cmd.rxon_filter_flags = ctx->staging.filter_flags;
	switch_count = ch_switch->count;
	tsf_low = ch_switch->timestamp & 0x0ffffffff;
	/*
	 * calculate the ucode channel switch time
	 * adding TSF as one of the factor for when to switch
	 */
	if ((priv->ucode_beacon_time > tsf_low) && beacon_interval) {
		if (switch_count > ((priv->ucode_beacon_time - tsf_low) /
		    beacon_interval)) {
			switch_count -= (priv->ucode_beacon_time -
				tsf_low) / beacon_interval;
		} else
			switch_count = 0;
	}
	if (switch_count <= 1)
		cmd.switch_time = cpu_to_le32(priv->ucode_beacon_time);
	else {
		switch_time_in_usec =
			vif->bss_conf.beacon_int * switch_count * TIME_UNIT;
		ucode_switch_time = iwl_usecs_to_beacons(priv,
							 switch_time_in_usec,
							 beacon_interval);
		cmd.switch_time = iwl_add_beacon_time(priv,
						      priv->ucode_beacon_time,
						      ucode_switch_time,
						      beacon_interval);
	}
	IWL_DEBUG_11H(priv, "uCode time for the switch is 0x%x\n",
		      cmd.switch_time);
	ch_info = iwl_get_channel_info(priv, priv->band, ch);
	if (ch_info)
		cmd.expect_beacon = is_channel_radar(ch_info);
	else {
		IWL_ERR(priv, "invalid channel switch from %u to %u\n",
			ctx->active.channel, ch);
		return -EFAULT;
	}
	priv->switch_rxon.channel = cmd.channel;
	priv->switch_rxon.switch_in_progress = true;

	return iwl_send_cmd_sync(priv, &hcmd);
}

static struct iwl_lib_ops iwl5000_lib = {
	.set_hw_params = iwl5000_hw_set_hw_params,
	.txq_update_byte_cnt_tbl = iwlagn_txq_update_byte_cnt_tbl,
	.txq_inval_byte_cnt_tbl = iwlagn_txq_inval_byte_cnt_tbl,
	.txq_set_sched = iwlagn_txq_set_sched,
	.txq_agg_enable = iwlagn_txq_agg_enable,
	.txq_agg_disable = iwlagn_txq_agg_disable,
	.txq_attach_buf_to_tfd = iwl_hw_txq_attach_buf_to_tfd,
	.txq_free_tfd = iwl_hw_txq_free_tfd,
	.txq_init = iwl_hw_tx_queue_init,
	.rx_handler_setup = iwlagn_rx_handler_setup,
	.setup_deferred_work = iwlagn_setup_deferred_work,
	.is_valid_rtc_data_addr = iwlagn_hw_valid_rtc_data_addr,
	.dump_nic_event_log = iwl_dump_nic_event_log,
	.dump_nic_error_log = iwl_dump_nic_error_log,
	.dump_csr = iwl_dump_csr,
	.dump_fh = iwl_dump_fh,
	.load_ucode = iwlagn_load_ucode,
	.init_alive_start = iwlagn_init_alive_start,
	.alive_notify = iwlagn_alive_notify,
	.send_tx_power = iwlagn_send_tx_power,
	.update_chain_flags = iwl_update_chain_flags,
	.set_channel_switch = iwl5000_hw_channel_switch,
	.apm_ops = {
		.init = iwl_apm_init,
		.config = iwl5000_nic_config,
	},
	.eeprom_ops = {
		.regulatory_bands = {
			EEPROM_REG_BAND_1_CHANNELS,
			EEPROM_REG_BAND_2_CHANNELS,
			EEPROM_REG_BAND_3_CHANNELS,
			EEPROM_REG_BAND_4_CHANNELS,
			EEPROM_REG_BAND_5_CHANNELS,
			EEPROM_REG_BAND_24_HT40_CHANNELS,
			EEPROM_REG_BAND_52_HT40_CHANNELS
		},
		.acquire_semaphore = iwlcore_eeprom_acquire_semaphore,
		.release_semaphore = iwlcore_eeprom_release_semaphore,
		.calib_version	= iwlagn_eeprom_calib_version,
		.query_addr = iwlagn_eeprom_query_addr,
	},
	.isr_ops = {
		.isr = iwl_isr_ict,
		.free = iwl_free_isr_ict,
		.alloc = iwl_alloc_isr_ict,
		.reset = iwl_reset_ict,
		.disable = iwl_disable_ict,
	},
	.temp_ops = {
		.temperature = iwlagn_temperature,
	 },
	.debugfs_ops = {
		.rx_stats_read = iwl_ucode_rx_stats_read,
		.tx_stats_read = iwl_ucode_tx_stats_read,
		.general_stats_read = iwl_ucode_general_stats_read,
		.bt_stats_read = iwl_ucode_bt_stats_read,
		.reply_tx_error = iwl_reply_tx_error_read,
	},
<<<<<<< HEAD
	.check_plcp_health = iwl_good_plcp_health,
	.check_ack_health = iwl_good_ack_health,
=======
>>>>>>> 105e53f8
	.txfifo_flush = iwlagn_txfifo_flush,
	.dev_txfifo_flush = iwlagn_dev_txfifo_flush,
	.tt_ops = {
		.lower_power_detection = iwl_tt_is_low_power_state,
		.tt_power_mode = iwl_tt_current_power_mode,
		.ct_kill_check = iwl_check_for_ct_kill,
	}
};

static struct iwl_lib_ops iwl5150_lib = {
	.set_hw_params = iwl5150_hw_set_hw_params,
	.txq_update_byte_cnt_tbl = iwlagn_txq_update_byte_cnt_tbl,
	.txq_inval_byte_cnt_tbl = iwlagn_txq_inval_byte_cnt_tbl,
	.txq_set_sched = iwlagn_txq_set_sched,
	.txq_agg_enable = iwlagn_txq_agg_enable,
	.txq_agg_disable = iwlagn_txq_agg_disable,
	.txq_attach_buf_to_tfd = iwl_hw_txq_attach_buf_to_tfd,
	.txq_free_tfd = iwl_hw_txq_free_tfd,
	.txq_init = iwl_hw_tx_queue_init,
	.rx_handler_setup = iwlagn_rx_handler_setup,
	.setup_deferred_work = iwlagn_setup_deferred_work,
	.is_valid_rtc_data_addr = iwlagn_hw_valid_rtc_data_addr,
	.dump_nic_event_log = iwl_dump_nic_event_log,
	.dump_nic_error_log = iwl_dump_nic_error_log,
	.dump_csr = iwl_dump_csr,
	.load_ucode = iwlagn_load_ucode,
	.init_alive_start = iwlagn_init_alive_start,
	.alive_notify = iwlagn_alive_notify,
	.send_tx_power = iwlagn_send_tx_power,
	.update_chain_flags = iwl_update_chain_flags,
	.set_channel_switch = iwl5000_hw_channel_switch,
	.apm_ops = {
		.init = iwl_apm_init,
		.config = iwl5000_nic_config,
	},
	.eeprom_ops = {
		.regulatory_bands = {
			EEPROM_REG_BAND_1_CHANNELS,
			EEPROM_REG_BAND_2_CHANNELS,
			EEPROM_REG_BAND_3_CHANNELS,
			EEPROM_REG_BAND_4_CHANNELS,
			EEPROM_REG_BAND_5_CHANNELS,
			EEPROM_REG_BAND_24_HT40_CHANNELS,
			EEPROM_REG_BAND_52_HT40_CHANNELS
		},
		.acquire_semaphore = iwlcore_eeprom_acquire_semaphore,
		.release_semaphore = iwlcore_eeprom_release_semaphore,
		.calib_version	= iwlagn_eeprom_calib_version,
		.query_addr = iwlagn_eeprom_query_addr,
	},
	.isr_ops = {
		.isr = iwl_isr_ict,
		.free = iwl_free_isr_ict,
		.alloc = iwl_alloc_isr_ict,
		.reset = iwl_reset_ict,
		.disable = iwl_disable_ict,
	},
	.temp_ops = {
		.temperature = iwl5150_temperature,
	 },
	.debugfs_ops = {
		.rx_stats_read = iwl_ucode_rx_stats_read,
		.tx_stats_read = iwl_ucode_tx_stats_read,
		.general_stats_read = iwl_ucode_general_stats_read,
		.bt_stats_read = iwl_ucode_bt_stats_read,
		.reply_tx_error = iwl_reply_tx_error_read,
	},
<<<<<<< HEAD
	.check_plcp_health = iwl_good_plcp_health,
	.check_ack_health = iwl_good_ack_health,
=======
>>>>>>> 105e53f8
	.txfifo_flush = iwlagn_txfifo_flush,
	.dev_txfifo_flush = iwlagn_dev_txfifo_flush,
	.tt_ops = {
		.lower_power_detection = iwl_tt_is_low_power_state,
		.tt_power_mode = iwl_tt_current_power_mode,
		.ct_kill_check = iwl_check_for_ct_kill,
	}
};

static const struct iwl_ops iwl5000_ops = {
	.lib = &iwl5000_lib,
	.hcmd = &iwlagn_hcmd,
	.utils = &iwlagn_hcmd_utils,
	.led = &iwlagn_led_ops,
	.ieee80211_ops = &iwlagn_hw_ops,
};

static const struct iwl_ops iwl5150_ops = {
	.lib = &iwl5150_lib,
	.hcmd = &iwlagn_hcmd,
	.utils = &iwlagn_hcmd_utils,
	.led = &iwlagn_led_ops,
	.ieee80211_ops = &iwlagn_hw_ops,
};

static struct iwl_base_params iwl5000_base_params = {
	.eeprom_size = IWLAGN_EEPROM_IMG_SIZE,
	.num_of_queues = IWLAGN_NUM_QUEUES,
	.num_of_ampdu_queues = IWLAGN_NUM_AMPDU_QUEUES,
	.pll_cfg_val = CSR50_ANA_PLL_CFG_VAL,
	.set_l0s = true,
	.use_bsm = false,
	.led_compensation = 51,
	.chain_noise_num_beacons = IWL_CAL_NUM_BEACONS,
	.plcp_delta_threshold = IWL_MAX_PLCP_ERR_LONG_THRESHOLD_DEF,
	.chain_noise_scale = 1000,
	.wd_timeout = IWL_LONG_WD_TIMEOUT,
	.max_event_log_size = 512,
	.ucode_tracing = true,
	.sensitivity_calib_by_driver = true,
	.chain_noise_calib_by_driver = true,
};
static struct iwl_ht_params iwl5000_ht_params = {
	.ht_greenfield_support = true,
	.use_rts_for_aggregation = true, /* use rts/cts protection */
};

#define IWL_DEVICE_5000						\
	.fw_name_pre = IWL5000_FW_PRE,				\
	.ucode_api_max = IWL5000_UCODE_API_MAX,			\
	.ucode_api_min = IWL5000_UCODE_API_MIN,			\
	.eeprom_ver = EEPROM_5000_EEPROM_VERSION,		\
	.eeprom_calib_ver = EEPROM_5000_TX_POWER_VERSION,	\
	.ops = &iwl5000_ops,					\
	.mod_params = &iwlagn_mod_params,			\
	.base_params = &iwl5000_base_params,			\
	.led_mode = IWL_LED_BLINK

struct iwl_cfg iwl5300_agn_cfg = {
	.name = "Intel(R) Ultimate N WiFi Link 5300 AGN",
	IWL_DEVICE_5000,
<<<<<<< HEAD
=======
	/* at least EEPROM 0x11A has wrong info */
	.valid_tx_ant = ANT_ABC,	/* .cfg overwrite */
	.valid_rx_ant = ANT_ABC,	/* .cfg overwrite */
>>>>>>> 105e53f8
	.ht_params = &iwl5000_ht_params,
};

struct iwl_cfg iwl5100_bgn_cfg = {
	.name = "Intel(R) WiFi Link 5100 BGN",
	IWL_DEVICE_5000,
	.valid_tx_ant = ANT_B,		/* .cfg overwrite */
	.valid_rx_ant = ANT_AB,		/* .cfg overwrite */
	.ht_params = &iwl5000_ht_params,
};

struct iwl_cfg iwl5100_abg_cfg = {
	.name = "Intel(R) WiFi Link 5100 ABG",
	IWL_DEVICE_5000,
	.valid_tx_ant = ANT_B,		/* .cfg overwrite */
	.valid_rx_ant = ANT_AB,		/* .cfg overwrite */
};

struct iwl_cfg iwl5100_agn_cfg = {
	.name = "Intel(R) WiFi Link 5100 AGN",
	IWL_DEVICE_5000,
	.valid_tx_ant = ANT_B,		/* .cfg overwrite */
	.valid_rx_ant = ANT_AB,		/* .cfg overwrite */
	.ht_params = &iwl5000_ht_params,
};

struct iwl_cfg iwl5350_agn_cfg = {
	.name = "Intel(R) WiMAX/WiFi Link 5350 AGN",
	.fw_name_pre = IWL5000_FW_PRE,
	.ucode_api_max = IWL5000_UCODE_API_MAX,
	.ucode_api_min = IWL5000_UCODE_API_MIN,
	.eeprom_ver = EEPROM_5050_EEPROM_VERSION,
	.eeprom_calib_ver = EEPROM_5050_TX_POWER_VERSION,
	.ops = &iwl5000_ops,
	.mod_params = &iwlagn_mod_params,
	.base_params = &iwl5000_base_params,
	.ht_params = &iwl5000_ht_params,
	.led_mode = IWL_LED_BLINK,
	.internal_wimax_coex = true,
};

#define IWL_DEVICE_5150						\
	.fw_name_pre = IWL5150_FW_PRE,				\
	.ucode_api_max = IWL5150_UCODE_API_MAX,			\
	.ucode_api_min = IWL5150_UCODE_API_MIN,			\
	.eeprom_ver = EEPROM_5050_EEPROM_VERSION,		\
	.eeprom_calib_ver = EEPROM_5050_TX_POWER_VERSION,	\
	.ops = &iwl5150_ops,					\
	.mod_params = &iwlagn_mod_params,			\
	.base_params = &iwl5000_base_params,			\
	.need_dc_calib = true,					\
	.led_mode = IWL_LED_BLINK,				\
	.internal_wimax_coex = true

struct iwl_cfg iwl5150_agn_cfg = {
	.name = "Intel(R) WiMAX/WiFi Link 5150 AGN",
	IWL_DEVICE_5150,
	.ht_params = &iwl5000_ht_params,

};

struct iwl_cfg iwl5150_abg_cfg = {
	.name = "Intel(R) WiMAX/WiFi Link 5150 ABG",
	IWL_DEVICE_5150,
};

MODULE_FIRMWARE(IWL5000_MODULE_FIRMWARE(IWL5000_UCODE_API_MAX));
MODULE_FIRMWARE(IWL5150_MODULE_FIRMWARE(IWL5150_UCODE_API_MAX));<|MERGE_RESOLUTION|>--- conflicted
+++ resolved
@@ -402,11 +402,6 @@
 		.bt_stats_read = iwl_ucode_bt_stats_read,
 		.reply_tx_error = iwl_reply_tx_error_read,
 	},
-<<<<<<< HEAD
-	.check_plcp_health = iwl_good_plcp_health,
-	.check_ack_health = iwl_good_ack_health,
-=======
->>>>>>> 105e53f8
 	.txfifo_flush = iwlagn_txfifo_flush,
 	.dev_txfifo_flush = iwlagn_dev_txfifo_flush,
 	.tt_ops = {
@@ -474,11 +469,6 @@
 		.bt_stats_read = iwl_ucode_bt_stats_read,
 		.reply_tx_error = iwl_reply_tx_error_read,
 	},
-<<<<<<< HEAD
-	.check_plcp_health = iwl_good_plcp_health,
-	.check_ack_health = iwl_good_ack_health,
-=======
->>>>>>> 105e53f8
 	.txfifo_flush = iwlagn_txfifo_flush,
 	.dev_txfifo_flush = iwlagn_dev_txfifo_flush,
 	.tt_ops = {
@@ -540,12 +530,9 @@
 struct iwl_cfg iwl5300_agn_cfg = {
 	.name = "Intel(R) Ultimate N WiFi Link 5300 AGN",
 	IWL_DEVICE_5000,
-<<<<<<< HEAD
-=======
 	/* at least EEPROM 0x11A has wrong info */
 	.valid_tx_ant = ANT_ABC,	/* .cfg overwrite */
 	.valid_rx_ant = ANT_ABC,	/* .cfg overwrite */
->>>>>>> 105e53f8
 	.ht_params = &iwl5000_ht_params,
 };
 
