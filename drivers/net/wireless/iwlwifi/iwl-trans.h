--- conflicted
+++ resolved
@@ -171,43 +171,31 @@
 	void (*tx_start)(struct iwl_trans *trans);
 
 	void (*wake_any_queue)(struct iwl_trans *trans,
-<<<<<<< HEAD
-			       enum iwl_rxon_context_id ctx);
-=======
 			       enum iwl_rxon_context_id ctx,
 			       const char *msg);
->>>>>>> dcd6c922
 
 	int (*send_cmd)(struct iwl_trans *trans, struct iwl_host_cmd *cmd);
 
 	int (*tx)(struct iwl_trans *trans, struct sk_buff *skb,
 		struct iwl_device_cmd *dev_cmd, enum iwl_rxon_context_id ctx,
-<<<<<<< HEAD
-		u8 sta_id);
-	void (*reclaim)(struct iwl_trans *trans, int sta_id, int tid,
-=======
 		u8 sta_id, u8 tid);
 	int (*reclaim)(struct iwl_trans *trans, int sta_id, int tid,
->>>>>>> dcd6c922
 			int txq_id, int ssn, u32 status,
 			struct sk_buff_head *skbs);
 
 	int (*tx_agg_disable)(struct iwl_trans *trans,
-<<<<<<< HEAD
-			      enum iwl_rxon_context_id ctx, int sta_id,
-			      int tid);
+			      int sta_id, int tid);
 	int (*tx_agg_alloc)(struct iwl_trans *trans,
-			    enum iwl_rxon_context_id ctx, int sta_id, int tid,
-			    u16 *ssn);
+			    int sta_id, int tid);
 	void (*tx_agg_setup)(struct iwl_trans *trans,
 			     enum iwl_rxon_context_id ctx, int sta_id, int tid,
-			     int frame_limit);
+			     int frame_limit, u16 ssn);
 
 	void (*kick_nic)(struct iwl_trans *trans);
 
 	void (*free)(struct iwl_trans *trans);
 
-	void (*stop_queue)(struct iwl_trans *trans, int q);
+	void (*stop_queue)(struct iwl_trans *trans, int q, const char *msg);
 
 	int (*dbgfs_register)(struct iwl_trans *trans, struct dentry* dir);
 	int (*check_stuck_queue)(struct iwl_trans *trans, int q);
@@ -218,29 +206,6 @@
 #endif
 };
 
-=======
-			      int sta_id, int tid);
-	int (*tx_agg_alloc)(struct iwl_trans *trans,
-			    int sta_id, int tid);
-	void (*tx_agg_setup)(struct iwl_trans *trans,
-			     enum iwl_rxon_context_id ctx, int sta_id, int tid,
-			     int frame_limit, u16 ssn);
-
-	void (*kick_nic)(struct iwl_trans *trans);
-
-	void (*free)(struct iwl_trans *trans);
-
-	void (*stop_queue)(struct iwl_trans *trans, int q, const char *msg);
-
-	int (*dbgfs_register)(struct iwl_trans *trans, struct dentry* dir);
-	int (*check_stuck_queue)(struct iwl_trans *trans, int q);
-	int (*wait_tx_queue_empty)(struct iwl_trans *trans);
-#ifdef CONFIG_PM_SLEEP
-	int (*suspend)(struct iwl_trans *trans);
-	int (*resume)(struct iwl_trans *trans);
-#endif
-};
-
 /* one for each uCode image (inst/data, boot/init/runtime) */
 struct fw_desc {
 	dma_addr_t p_addr;	/* hardware address */
@@ -261,29 +226,23 @@
 	/* data follows */
 };
 
->>>>>>> dcd6c922
 /**
  * struct iwl_trans - transport common data
  * @ops - pointer to iwl_trans_ops
  * @shrd - pointer to iwl_shared which holds shared data from the upper layer
  * @hcmd_lock: protects HCMD
-<<<<<<< HEAD
-=======
  * @ucode_write_complete: indicates that the ucode has been copied.
  * @ucode_rt: run time ucode image
  * @ucode_init: init ucode image
  * @ucode_wowlan: wake on wireless ucode image (optional)
  * @nvm_device_type: indicates OTP or eeprom
  * @calib_results: list head for init calibration results
->>>>>>> dcd6c922
  */
 struct iwl_trans {
 	const struct iwl_trans_ops *ops;
 	struct iwl_shared *shrd;
 	spinlock_t hcmd_lock;
 
-<<<<<<< HEAD
-=======
 	u8 ucode_write_complete;	/* the image write is complete */
 	struct fw_img ucode_rt;
 	struct fw_img ucode_init;
@@ -295,7 +254,6 @@
 	/* init calibration results */
 	struct list_head calib_results;
 
->>>>>>> dcd6c922
 	/* pointer to trans specific struct */
 	/*Ensure that this pointer will always be aligned to sizeof pointer */
 	char trans_specific[0] __attribute__((__aligned__(sizeof(void *))));
@@ -327,16 +285,10 @@
 }
 
 static inline void iwl_trans_wake_any_queue(struct iwl_trans *trans,
-<<<<<<< HEAD
-					    enum iwl_rxon_context_id ctx)
-{
-	trans->ops->wake_any_queue(trans, ctx);
-=======
 					    enum iwl_rxon_context_id ctx,
 					    const char *msg)
 {
 	trans->ops->wake_any_queue(trans, ctx, msg);
->>>>>>> dcd6c922
 }
 
 
@@ -344,78 +296,6 @@
 				struct iwl_host_cmd *cmd)
 {
 	return trans->ops->send_cmd(trans, cmd);
-<<<<<<< HEAD
-}
-
-int iwl_trans_send_cmd_pdu(struct iwl_trans *trans, u8 id,
-			   u32 flags, u16 len, const void *data);
-
-static inline int iwl_trans_tx(struct iwl_trans *trans, struct sk_buff *skb,
-		struct iwl_device_cmd *dev_cmd, enum iwl_rxon_context_id ctx,
-		u8 sta_id)
-{
-	return trans->ops->tx(trans, skb, dev_cmd, ctx, sta_id);
-}
-
-static inline void iwl_trans_reclaim(struct iwl_trans *trans, int sta_id,
-				 int tid, int txq_id, int ssn, u32 status,
-				 struct sk_buff_head *skbs)
-{
-	trans->ops->reclaim(trans, sta_id, tid, txq_id, ssn, status, skbs);
-}
-
-static inline int iwl_trans_tx_agg_disable(struct iwl_trans *trans,
-					    enum iwl_rxon_context_id ctx,
-					    int sta_id, int tid)
-{
-	return trans->ops->tx_agg_disable(trans, ctx, sta_id, tid);
-}
-
-static inline int iwl_trans_tx_agg_alloc(struct iwl_trans *trans,
-					 enum iwl_rxon_context_id ctx,
-					 int sta_id, int tid, u16 *ssn)
-{
-	return trans->ops->tx_agg_alloc(trans, ctx, sta_id, tid, ssn);
-}
-
-
-static inline void iwl_trans_tx_agg_setup(struct iwl_trans *trans,
-					   enum iwl_rxon_context_id ctx,
-					   int sta_id, int tid,
-					   int frame_limit)
-{
-	trans->ops->tx_agg_setup(trans, ctx, sta_id, tid, frame_limit);
-}
-
-static inline void iwl_trans_kick_nic(struct iwl_trans *trans)
-{
-	trans->ops->kick_nic(trans);
-}
-
-static inline void iwl_trans_free(struct iwl_trans *trans)
-{
-	trans->ops->free(trans);
-}
-
-static inline void iwl_trans_stop_queue(struct iwl_trans *trans, int q)
-{
-	trans->ops->stop_queue(trans, q);
-}
-
-static inline int iwl_trans_wait_tx_queue_empty(struct iwl_trans *trans)
-{
-	return trans->ops->wait_tx_queue_empty(trans);
-}
-
-static inline int iwl_trans_check_stuck_queue(struct iwl_trans *trans, int q)
-{
-	return trans->ops->check_stuck_queue(trans, q);
-}
-static inline int iwl_trans_dbgfs_register(struct iwl_trans *trans,
-					    struct dentry *dir)
-{
-	return trans->ops->dbgfs_register(trans, dir);
-=======
 }
 
 int iwl_trans_send_cmd_pdu(struct iwl_trans *trans, u8 id,
@@ -497,20 +377,6 @@
 static inline int iwl_trans_resume(struct iwl_trans *trans)
 {
 	return trans->ops->resume(trans);
->>>>>>> dcd6c922
-}
-#endif
-
-<<<<<<< HEAD
-#ifdef CONFIG_PM_SLEEP
-static inline int iwl_trans_suspend(struct iwl_trans *trans)
-{
-	return trans->ops->suspend(trans);
-}
-
-static inline int iwl_trans_resume(struct iwl_trans *trans)
-{
-	return trans->ops->resume(trans);
 }
 #endif
 
@@ -518,11 +384,6 @@
 * Transport layers implementations
 ******************************************************/
 extern const struct iwl_trans_ops trans_ops_pcie;
-=======
-/*****************************************************
-* Transport layers implementations
-******************************************************/
-extern const struct iwl_trans_ops trans_ops_pcie;
 
 int iwl_alloc_fw_desc(struct iwl_bus *bus, struct fw_desc *desc,
 		      const void *data, size_t len);
@@ -532,6 +393,5 @@
 int iwl_calib_set(struct iwl_trans *trans,
 		  const struct iwl_calib_hdr *cmd, int len);
 void iwl_calib_free_results(struct iwl_trans *trans);
->>>>>>> dcd6c922
 
 #endif /* __iwl_trans_h__ */