--- conflicted
+++ resolved
@@ -122,10 +122,7 @@
 #define TLV_TYPE_CHANNELBANDLIST    (PROPRIETARY_TLV_BASE_ID + 42)
 #define TLV_TYPE_UAP_BEACON_PERIOD  (PROPRIETARY_TLV_BASE_ID + 44)
 #define TLV_TYPE_UAP_DTIM_PERIOD    (PROPRIETARY_TLV_BASE_ID + 45)
-<<<<<<< HEAD
-=======
 #define TLV_TYPE_UAP_BCAST_SSID     (PROPRIETARY_TLV_BASE_ID + 48)
->>>>>>> bd0a521e
 #define TLV_TYPE_UAP_RTS_THRESHOLD  (PROPRIETARY_TLV_BASE_ID + 51)
 #define TLV_TYPE_UAP_WPA_PASSPHRASE (PROPRIETARY_TLV_BASE_ID + 60)
 #define TLV_TYPE_UAP_ENCRY_PROTOCOL (PROPRIETARY_TLV_BASE_ID + 64)
@@ -1213,14 +1210,11 @@
 	u8 ssid[0];
 } __packed;
 
-<<<<<<< HEAD
-=======
 struct host_cmd_tlv_bcast_ssid {
 	struct host_cmd_tlv tlv;
 	u8 bcast_ctl;
 } __packed;
 
->>>>>>> bd0a521e
 struct host_cmd_tlv_beacon_period {
 	struct host_cmd_tlv tlv;
 	__le16 period;
