--- conflicted
+++ resolved
@@ -649,11 +649,6 @@
 	struct mwifiex_wait_queue cmd_wait_q;
 	u8 scan_wait_q_woken;
 	struct cmd_ctrl_node *cmd_queued;
-<<<<<<< HEAD
-};
-
-int mwifiex_init_lock_list(struct mwifiex_adapter *adapter);
-=======
 	spinlock_t queue_lock;		/* lock for tx queues */
 };
 
@@ -666,7 +661,6 @@
 
 void mwifiex_wake_up_net_dev_queue(struct net_device *netdev,
 		struct mwifiex_adapter *adapter);
->>>>>>> dcd6c922
 
 int mwifiex_init_fw(struct mwifiex_adapter *adapter);
 
@@ -961,11 +955,6 @@
 
 int mwifiex_bss_set_channel(struct mwifiex_private *,
 			    struct mwifiex_chan_freq_power *cfp);
-<<<<<<< HEAD
-int mwifiex_set_radio_band_cfg(struct mwifiex_private *,
-			 struct mwifiex_ds_band_cfg *);
-=======
->>>>>>> dcd6c922
 int mwifiex_get_bss_info(struct mwifiex_private *,
 			 struct mwifiex_bss_info *);
 int mwifiex_fill_new_bss_desc(struct mwifiex_private *priv,
