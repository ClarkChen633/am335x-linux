--- conflicted
+++ resolved
@@ -102,12 +102,7 @@
  * rt2x00queue_alloc_rxskb - allocate a skb for RX purposes.
  * @entry: The entry for which the skb will be applicable.
  */
-<<<<<<< HEAD
-struct sk_buff *rt2x00queue_alloc_rxskb(struct rt2x00_dev *rt2x00dev,
-					struct queue_entry *entry);
-=======
 struct sk_buff *rt2x00queue_alloc_rxskb(struct queue_entry *entry);
->>>>>>> 45f53cc9
 
 /**
  * rt2x00queue_free_skb - free a skb
