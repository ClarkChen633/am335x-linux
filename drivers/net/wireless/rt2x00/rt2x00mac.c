--- conflicted
+++ resolved
@@ -608,8 +608,6 @@
 
 	/*
 	 * Update the BSSID.
-<<<<<<< HEAD
-=======
 	 */
 	if (changes & BSS_CHANGED_BSSID)
 		rt2x00lib_config_intf(rt2x00dev, intf, vif->type, NULL,
@@ -618,7 +616,6 @@
 	/*
 	 * Update the beacon. This is only required on USB devices. PCI
 	 * devices fetch beacons periodically.
->>>>>>> 105e53f8
 	 */
 	if (changes & BSS_CHANGED_BEACON && rt2x00_is_usb(rt2x00dev))
 		rt2x00queue_update_beacon(rt2x00dev, vif);
