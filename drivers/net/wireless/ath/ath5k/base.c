/*-
 * Copyright (c) 2002-2005 Sam Leffler, Errno Consulting
 * Copyright (c) 2004-2005 Atheros Communications, Inc.
 * Copyright (c) 2006 Devicescape Software, Inc.
 * Copyright (c) 2007 Jiri Slaby <jirislaby@gmail.com>
 * Copyright (c) 2007 Luis R. Rodriguez <mcgrof@winlab.rutgers.edu>
 *
 * All rights reserved.
 *
 * Redistribution and use in source and binary forms, with or without
 * modification, are permitted provided that the following conditions
 * are met:
 * 1. Redistributions of source code must retain the above copyright
 *    notice, this list of conditions and the following disclaimer,
 *    without modification.
 * 2. Redistributions in binary form must reproduce at minimum a disclaimer
 *    similar to the "NO WARRANTY" disclaimer below ("Disclaimer") and any
 *    redistribution must be conditioned upon including a substantially
 *    similar Disclaimer requirement for further binary redistribution.
 * 3. Neither the names of the above-listed copyright holders nor the names
 *    of any contributors may be used to endorse or promote products derived
 *    from this software without specific prior written permission.
 *
 * Alternatively, this software may be distributed under the terms of the
 * GNU General Public License ("GPL") version 2 as published by the Free
 * Software Foundation.
 *
 * NO WARRANTY
 * THIS SOFTWARE IS PROVIDED BY THE COPYRIGHT HOLDERS AND CONTRIBUTORS
 * ``AS IS'' AND ANY EXPRESS OR IMPLIED WARRANTIES, INCLUDING, BUT NOT
 * LIMITED TO, THE IMPLIED WARRANTIES OF NONINFRINGEMENT, MERCHANTIBILITY
 * AND FITNESS FOR A PARTICULAR PURPOSE ARE DISCLAIMED. IN NO EVENT SHALL
 * THE COPYRIGHT HOLDERS OR CONTRIBUTORS BE LIABLE FOR SPECIAL, EXEMPLARY,
 * OR CONSEQUENTIAL DAMAGES (INCLUDING, BUT NOT LIMITED TO, PROCUREMENT OF
 * SUBSTITUTE GOODS OR SERVICES; LOSS OF USE, DATA, OR PROFITS; OR BUSINESS
 * INTERRUPTION) HOWEVER CAUSED AND ON ANY THEORY OF LIABILITY, WHETHER
 * IN CONTRACT, STRICT LIABILITY, OR TORT (INCLUDING NEGLIGENCE OR OTHERWISE)
 * ARISING IN ANY WAY OUT OF THE USE OF THIS SOFTWARE, EVEN IF ADVISED OF
 * THE POSSIBILITY OF SUCH DAMAGES.
 *
 */

#include <linux/module.h>
#include <linux/delay.h>
#include <linux/hardirq.h>
#include <linux/if.h>
#include <linux/io.h>
#include <linux/netdevice.h>
#include <linux/cache.h>
#include <linux/pci.h>
#include <linux/pci-aspm.h>
#include <linux/ethtool.h>
#include <linux/uaccess.h>
#include <linux/slab.h>
#include <linux/etherdevice.h>

#include <net/ieee80211_radiotap.h>

#include <asm/unaligned.h>

#include "base.h"
#include "reg.h"
#include "debug.h"
#include "ani.h"
#include "../debug.h"

static int modparam_nohwcrypt;
module_param_named(nohwcrypt, modparam_nohwcrypt, bool, S_IRUGO);
MODULE_PARM_DESC(nohwcrypt, "Disable hardware encryption.");

static int modparam_all_channels;
module_param_named(all_channels, modparam_all_channels, bool, S_IRUGO);
MODULE_PARM_DESC(all_channels, "Expose all channels the device can use.");

/* Module info */
MODULE_AUTHOR("Jiri Slaby");
MODULE_AUTHOR("Nick Kossifidis");
MODULE_DESCRIPTION("Support for 5xxx series of Atheros 802.11 wireless LAN cards.");
MODULE_SUPPORTED_DEVICE("Atheros 5xxx WLAN cards");
MODULE_LICENSE("Dual BSD/GPL");
MODULE_VERSION("0.6.0 (EXPERIMENTAL)");

static int ath5k_reset(struct ath5k_softc *sc, struct ieee80211_channel *chan);
static int ath5k_beacon_update(struct ieee80211_hw *hw,
		struct ieee80211_vif *vif);
static void ath5k_beacon_update_timers(struct ath5k_softc *sc, u64 bc_tsf);

/* Known PCI ids */
static DEFINE_PCI_DEVICE_TABLE(ath5k_pci_id_table) = {
	{ PCI_VDEVICE(ATHEROS, 0x0207) }, /* 5210 early */
	{ PCI_VDEVICE(ATHEROS, 0x0007) }, /* 5210 */
	{ PCI_VDEVICE(ATHEROS, 0x0011) }, /* 5311 - this is on AHB bus !*/
	{ PCI_VDEVICE(ATHEROS, 0x0012) }, /* 5211 */
	{ PCI_VDEVICE(ATHEROS, 0x0013) }, /* 5212 */
	{ PCI_VDEVICE(3COM_2,  0x0013) }, /* 3com 5212 */
	{ PCI_VDEVICE(3COM,    0x0013) }, /* 3com 3CRDAG675 5212 */
	{ PCI_VDEVICE(ATHEROS, 0x1014) }, /* IBM minipci 5212 */
	{ PCI_VDEVICE(ATHEROS, 0x0014) }, /* 5212 combatible */
	{ PCI_VDEVICE(ATHEROS, 0x0015) }, /* 5212 combatible */
	{ PCI_VDEVICE(ATHEROS, 0x0016) }, /* 5212 combatible */
	{ PCI_VDEVICE(ATHEROS, 0x0017) }, /* 5212 combatible */
	{ PCI_VDEVICE(ATHEROS, 0x0018) }, /* 5212 combatible */
	{ PCI_VDEVICE(ATHEROS, 0x0019) }, /* 5212 combatible */
	{ PCI_VDEVICE(ATHEROS, 0x001a) }, /* 2413 Griffin-lite */
	{ PCI_VDEVICE(ATHEROS, 0x001b) }, /* 5413 Eagle */
	{ PCI_VDEVICE(ATHEROS, 0x001c) }, /* PCI-E cards */
	{ PCI_VDEVICE(ATHEROS, 0x001d) }, /* 2417 Nala */
	{ 0 }
};
MODULE_DEVICE_TABLE(pci, ath5k_pci_id_table);

/* Known SREVs */
static const struct ath5k_srev_name srev_names[] = {
	{ "5210",	AR5K_VERSION_MAC,	AR5K_SREV_AR5210 },
	{ "5311",	AR5K_VERSION_MAC,	AR5K_SREV_AR5311 },
	{ "5311A",	AR5K_VERSION_MAC,	AR5K_SREV_AR5311A },
	{ "5311B",	AR5K_VERSION_MAC,	AR5K_SREV_AR5311B },
	{ "5211",	AR5K_VERSION_MAC,	AR5K_SREV_AR5211 },
	{ "5212",	AR5K_VERSION_MAC,	AR5K_SREV_AR5212 },
	{ "5213",	AR5K_VERSION_MAC,	AR5K_SREV_AR5213 },
	{ "5213A",	AR5K_VERSION_MAC,	AR5K_SREV_AR5213A },
	{ "2413",	AR5K_VERSION_MAC,	AR5K_SREV_AR2413 },
	{ "2414",	AR5K_VERSION_MAC,	AR5K_SREV_AR2414 },
	{ "5424",	AR5K_VERSION_MAC,	AR5K_SREV_AR5424 },
	{ "5413",	AR5K_VERSION_MAC,	AR5K_SREV_AR5413 },
	{ "5414",	AR5K_VERSION_MAC,	AR5K_SREV_AR5414 },
	{ "2415",	AR5K_VERSION_MAC,	AR5K_SREV_AR2415 },
	{ "5416",	AR5K_VERSION_MAC,	AR5K_SREV_AR5416 },
	{ "5418",	AR5K_VERSION_MAC,	AR5K_SREV_AR5418 },
	{ "2425",	AR5K_VERSION_MAC,	AR5K_SREV_AR2425 },
	{ "2417",	AR5K_VERSION_MAC,	AR5K_SREV_AR2417 },
	{ "xxxxx",	AR5K_VERSION_MAC,	AR5K_SREV_UNKNOWN },
	{ "5110",	AR5K_VERSION_RAD,	AR5K_SREV_RAD_5110 },
	{ "5111",	AR5K_VERSION_RAD,	AR5K_SREV_RAD_5111 },
	{ "5111A",	AR5K_VERSION_RAD,	AR5K_SREV_RAD_5111A },
	{ "2111",	AR5K_VERSION_RAD,	AR5K_SREV_RAD_2111 },
	{ "5112",	AR5K_VERSION_RAD,	AR5K_SREV_RAD_5112 },
	{ "5112A",	AR5K_VERSION_RAD,	AR5K_SREV_RAD_5112A },
	{ "5112B",	AR5K_VERSION_RAD,	AR5K_SREV_RAD_5112B },
	{ "2112",	AR5K_VERSION_RAD,	AR5K_SREV_RAD_2112 },
	{ "2112A",	AR5K_VERSION_RAD,	AR5K_SREV_RAD_2112A },
	{ "2112B",	AR5K_VERSION_RAD,	AR5K_SREV_RAD_2112B },
	{ "2413",	AR5K_VERSION_RAD,	AR5K_SREV_RAD_2413 },
	{ "5413",	AR5K_VERSION_RAD,	AR5K_SREV_RAD_5413 },
	{ "2316",	AR5K_VERSION_RAD,	AR5K_SREV_RAD_2316 },
	{ "2317",	AR5K_VERSION_RAD,	AR5K_SREV_RAD_2317 },
	{ "5424",	AR5K_VERSION_RAD,	AR5K_SREV_RAD_5424 },
	{ "5133",	AR5K_VERSION_RAD,	AR5K_SREV_RAD_5133 },
	{ "xxxxx",	AR5K_VERSION_RAD,	AR5K_SREV_UNKNOWN },
};

static const struct ieee80211_rate ath5k_rates[] = {
	{ .bitrate = 10,
	  .hw_value = ATH5K_RATE_CODE_1M, },
	{ .bitrate = 20,
	  .hw_value = ATH5K_RATE_CODE_2M,
	  .hw_value_short = ATH5K_RATE_CODE_2M | AR5K_SET_SHORT_PREAMBLE,
	  .flags = IEEE80211_RATE_SHORT_PREAMBLE },
	{ .bitrate = 55,
	  .hw_value = ATH5K_RATE_CODE_5_5M,
	  .hw_value_short = ATH5K_RATE_CODE_5_5M | AR5K_SET_SHORT_PREAMBLE,
	  .flags = IEEE80211_RATE_SHORT_PREAMBLE },
	{ .bitrate = 110,
	  .hw_value = ATH5K_RATE_CODE_11M,
	  .hw_value_short = ATH5K_RATE_CODE_11M | AR5K_SET_SHORT_PREAMBLE,
	  .flags = IEEE80211_RATE_SHORT_PREAMBLE },
	{ .bitrate = 60,
	  .hw_value = ATH5K_RATE_CODE_6M,
	  .flags = 0 },
	{ .bitrate = 90,
	  .hw_value = ATH5K_RATE_CODE_9M,
	  .flags = 0 },
	{ .bitrate = 120,
	  .hw_value = ATH5K_RATE_CODE_12M,
	  .flags = 0 },
	{ .bitrate = 180,
	  .hw_value = ATH5K_RATE_CODE_18M,
	  .flags = 0 },
	{ .bitrate = 240,
	  .hw_value = ATH5K_RATE_CODE_24M,
	  .flags = 0 },
	{ .bitrate = 360,
	  .hw_value = ATH5K_RATE_CODE_36M,
	  .flags = 0 },
	{ .bitrate = 480,
	  .hw_value = ATH5K_RATE_CODE_48M,
	  .flags = 0 },
	{ .bitrate = 540,
	  .hw_value = ATH5K_RATE_CODE_54M,
	  .flags = 0 },
	/* XR missing */
};

<<<<<<< HEAD
/*
 * Prototypes - PCI stack related functions
 */
static int __devinit	ath5k_pci_probe(struct pci_dev *pdev,
				const struct pci_device_id *id);
static void __devexit	ath5k_pci_remove(struct pci_dev *pdev);
#ifdef CONFIG_PM_SLEEP
static int		ath5k_pci_suspend(struct device *dev);
static int		ath5k_pci_resume(struct device *dev);

static SIMPLE_DEV_PM_OPS(ath5k_pm_ops, ath5k_pci_suspend, ath5k_pci_resume);
#define ATH5K_PM_OPS	(&ath5k_pm_ops)
#else
#define ATH5K_PM_OPS	NULL
#endif /* CONFIG_PM_SLEEP */

static struct pci_driver ath5k_pci_driver = {
	.name		= KBUILD_MODNAME,
	.id_table	= ath5k_pci_id_table,
	.probe		= ath5k_pci_probe,
	.remove		= __devexit_p(ath5k_pci_remove),
	.driver.pm	= ATH5K_PM_OPS,
};



/*
 * Prototypes - MAC 802.11 stack related functions
 */
static int ath5k_tx(struct ieee80211_hw *hw, struct sk_buff *skb);
static int ath5k_tx_queue(struct ieee80211_hw *hw, struct sk_buff *skb,
		struct ath5k_txq *txq);
static int ath5k_reset(struct ath5k_softc *sc, struct ieee80211_channel *chan);
static int ath5k_start(struct ieee80211_hw *hw);
static void ath5k_stop(struct ieee80211_hw *hw);
static int ath5k_add_interface(struct ieee80211_hw *hw,
		struct ieee80211_vif *vif);
static void ath5k_remove_interface(struct ieee80211_hw *hw,
		struct ieee80211_vif *vif);
static int ath5k_config(struct ieee80211_hw *hw, u32 changed);
static u64 ath5k_prepare_multicast(struct ieee80211_hw *hw,
				   struct netdev_hw_addr_list *mc_list);
static void ath5k_configure_filter(struct ieee80211_hw *hw,
		unsigned int changed_flags,
		unsigned int *new_flags,
		u64 multicast);
static int ath5k_set_key(struct ieee80211_hw *hw,
		enum set_key_cmd cmd,
		struct ieee80211_vif *vif, struct ieee80211_sta *sta,
		struct ieee80211_key_conf *key);
static int ath5k_get_stats(struct ieee80211_hw *hw,
		struct ieee80211_low_level_stats *stats);
static int ath5k_get_survey(struct ieee80211_hw *hw,
		int idx, struct survey_info *survey);
static u64 ath5k_get_tsf(struct ieee80211_hw *hw);
static void ath5k_set_tsf(struct ieee80211_hw *hw, u64 tsf);
static void ath5k_reset_tsf(struct ieee80211_hw *hw);
static int ath5k_beacon_update(struct ieee80211_hw *hw,
		struct ieee80211_vif *vif);
static void ath5k_bss_info_changed(struct ieee80211_hw *hw,
		struct ieee80211_vif *vif,
		struct ieee80211_bss_conf *bss_conf,
		u32 changes);
static void ath5k_sw_scan_start(struct ieee80211_hw *hw);
static void ath5k_sw_scan_complete(struct ieee80211_hw *hw);
static void ath5k_set_coverage_class(struct ieee80211_hw *hw,
		u8 coverage_class);

static const struct ieee80211_ops ath5k_hw_ops = {
	.tx 		= ath5k_tx,
	.start 		= ath5k_start,
	.stop 		= ath5k_stop,
	.add_interface 	= ath5k_add_interface,
	.remove_interface = ath5k_remove_interface,
	.config 	= ath5k_config,
	.prepare_multicast = ath5k_prepare_multicast,
	.configure_filter = ath5k_configure_filter,
	.set_key 	= ath5k_set_key,
	.get_stats 	= ath5k_get_stats,
	.get_survey	= ath5k_get_survey,
	.conf_tx 	= NULL,
	.get_tsf 	= ath5k_get_tsf,
	.set_tsf 	= ath5k_set_tsf,
	.reset_tsf 	= ath5k_reset_tsf,
	.bss_info_changed = ath5k_bss_info_changed,
	.sw_scan_start	= ath5k_sw_scan_start,
	.sw_scan_complete = ath5k_sw_scan_complete,
	.set_coverage_class = ath5k_set_coverage_class,
};

/*
 * Prototypes - Internal functions
 */
/* Attach detach */
static int 	ath5k_attach(struct pci_dev *pdev,
			struct ieee80211_hw *hw);
static void 	ath5k_detach(struct pci_dev *pdev,
			struct ieee80211_hw *hw);
/* Channel/mode setup */
static inline short ath5k_ieee2mhz(short chan);
static unsigned int ath5k_copy_channels(struct ath5k_hw *ah,
				struct ieee80211_channel *channels,
				unsigned int mode,
				unsigned int max);
static int 	ath5k_setup_bands(struct ieee80211_hw *hw);
static int 	ath5k_chan_set(struct ath5k_softc *sc,
				struct ieee80211_channel *chan);
static void	ath5k_setcurmode(struct ath5k_softc *sc,
				unsigned int mode);
static void	ath5k_mode_setup(struct ath5k_softc *sc);

/* Descriptor setup */
static int	ath5k_desc_alloc(struct ath5k_softc *sc,
				struct pci_dev *pdev);
static void	ath5k_desc_free(struct ath5k_softc *sc,
				struct pci_dev *pdev);
/* Buffers setup */
static int 	ath5k_rxbuf_setup(struct ath5k_softc *sc,
				struct ath5k_buf *bf);
static int 	ath5k_txbuf_setup(struct ath5k_softc *sc,
				struct ath5k_buf *bf,
				struct ath5k_txq *txq, int padsize);

=======
>>>>>>> 45f53cc9
static inline void ath5k_txbuf_free_skb(struct ath5k_softc *sc,
				struct ath5k_buf *bf)
{
	BUG_ON(!bf);
	if (!bf->skb)
		return;
	pci_unmap_single(sc->pdev, bf->skbaddr, bf->skb->len,
			PCI_DMA_TODEVICE);
	dev_kfree_skb_any(bf->skb);
	bf->skb = NULL;
	bf->skbaddr = 0;
	bf->desc->ds_data = 0;
}

static inline void ath5k_rxbuf_free_skb(struct ath5k_softc *sc,
				struct ath5k_buf *bf)
{
	struct ath5k_hw *ah = sc->ah;
	struct ath_common *common = ath5k_hw_common(ah);

	BUG_ON(!bf);
	if (!bf->skb)
		return;
	pci_unmap_single(sc->pdev, bf->skbaddr, common->rx_bufsize,
			PCI_DMA_FROMDEVICE);
	dev_kfree_skb_any(bf->skb);
	bf->skb = NULL;
	bf->skbaddr = 0;
	bf->desc->ds_data = 0;
}


<<<<<<< HEAD
/* Queues setup */
static struct 	ath5k_txq *ath5k_txq_setup(struct ath5k_softc *sc,
				int qtype, int subtype);
static int 	ath5k_beaconq_setup(struct ath5k_hw *ah);
static int 	ath5k_beaconq_config(struct ath5k_softc *sc);
static void 	ath5k_txq_drainq(struct ath5k_softc *sc,
				struct ath5k_txq *txq);
static void 	ath5k_txq_cleanup(struct ath5k_softc *sc);
static void 	ath5k_txq_release(struct ath5k_softc *sc);
/* Rx handling */
static int 	ath5k_rx_start(struct ath5k_softc *sc);
static void 	ath5k_rx_stop(struct ath5k_softc *sc);
static unsigned int ath5k_rx_decrypted(struct ath5k_softc *sc,
					struct sk_buff *skb,
					struct ath5k_rx_status *rs);
static void 	ath5k_tasklet_rx(unsigned long data);
/* Tx handling */
static void 	ath5k_tx_processq(struct ath5k_softc *sc,
				struct ath5k_txq *txq);
static void 	ath5k_tasklet_tx(unsigned long data);
/* Beacon handling */
static int 	ath5k_beacon_setup(struct ath5k_softc *sc,
					struct ath5k_buf *bf);
static void 	ath5k_beacon_send(struct ath5k_softc *sc);
static void 	ath5k_beacon_config(struct ath5k_softc *sc);
static void	ath5k_beacon_update_timers(struct ath5k_softc *sc, u64 bc_tsf);
static void	ath5k_tasklet_beacon(unsigned long data);
static void	ath5k_tasklet_ani(unsigned long data);

=======
>>>>>>> 45f53cc9
static inline u64 ath5k_extend_tsf(struct ath5k_hw *ah, u32 rstamp)
{
	u64 tsf = ath5k_hw_get_tsf64(ah);

	if ((tsf & 0x7fff) < rstamp)
		tsf -= 0x8000;

	return (tsf & ~0x7fff) | rstamp;
}

<<<<<<< HEAD
/* Interrupt handling */
static int 	ath5k_init(struct ath5k_softc *sc);
static int 	ath5k_stop_locked(struct ath5k_softc *sc);
static int 	ath5k_stop_hw(struct ath5k_softc *sc);
static irqreturn_t ath5k_intr(int irq, void *dev_id);
static void ath5k_reset_work(struct work_struct *work);

static void 	ath5k_tasklet_calibrate(unsigned long data);

/*
 * Module init/exit functions
 */
static int __init
init_ath5k_pci(void)
{
	int ret;

	ath5k_debug_init();

	ret = pci_register_driver(&ath5k_pci_driver);
	if (ret) {
		printk(KERN_ERR "ath5k_pci: can't register pci driver\n");
		return ret;
	}

	return 0;
}

static void __exit
exit_ath5k_pci(void)
{
	pci_unregister_driver(&ath5k_pci_driver);

	ath5k_debug_finish();
}

module_init(init_ath5k_pci);
module_exit(exit_ath5k_pci);


/********************\
* PCI Initialization *
\********************/

=======
>>>>>>> 45f53cc9
static const char *
ath5k_chip_name(enum ath5k_srev_type type, u_int16_t val)
{
	const char *name = "xxxxx";
	unsigned int i;

	for (i = 0; i < ARRAY_SIZE(srev_names); i++) {
		if (srev_names[i].sr_type != type)
			continue;

		if ((val & 0xf0) == srev_names[i].sr_val)
			name = srev_names[i].sr_name;

		if ((val & 0xff) == srev_names[i].sr_val) {
			name = srev_names[i].sr_name;
			break;
		}
	}

	return name;
}
static unsigned int ath5k_ioread32(void *hw_priv, u32 reg_offset)
{
	struct ath5k_hw *ah = (struct ath5k_hw *) hw_priv;
	return ath5k_hw_reg_read(ah, reg_offset);
}

static void ath5k_iowrite32(void *hw_priv, u32 val, u32 reg_offset)
{
	struct ath5k_hw *ah = (struct ath5k_hw *) hw_priv;
	ath5k_hw_reg_write(ah, val, reg_offset);
}

static const struct ath_ops ath5k_common_ops = {
	.read = ath5k_ioread32,
	.write = ath5k_iowrite32,
};

/***********************\
* Driver Initialization *
\***********************/

<<<<<<< HEAD
	/*
	 * L0s needs to be disabled on all ath5k cards.
	 *
	 * For distributions shipping with CONFIG_PCIEASPM (this will be enabled
	 * by default in the future in 2.6.36) this will also mean both L1 and
	 * L0s will be disabled when a pre 1.1 PCIe device is detected. We do
	 * know L1 works correctly even for all ath5k pre 1.1 PCIe devices
	 * though but cannot currently undue the effect of a blacklist, for
	 * details you can read pcie_aspm_sanity_check() and see how it adjusts
	 * the device link capability.
	 *
	 * It may be possible in the future to implement some PCI API to allow
	 * drivers to override blacklists for pre 1.1 PCIe but for now it is
	 * best to accept that both L0s and L1 will be disabled completely for
	 * distributions shipping with CONFIG_PCIEASPM rather than having this
	 * issue present. Motivation for adding this new API will be to help
	 * with power consumption for some of these devices.
	 */
	pci_disable_link_state(pdev, PCIE_LINK_STATE_L0S);

	ret = pci_enable_device(pdev);
	if (ret) {
		dev_err(&pdev->dev, "can't enable device\n");
		goto err;
	}
=======
static int ath5k_reg_notifier(struct wiphy *wiphy, struct regulatory_request *request)
{
	struct ieee80211_hw *hw = wiphy_to_ieee80211_hw(wiphy);
	struct ath5k_softc *sc = hw->priv;
	struct ath_regulatory *regulatory = ath5k_hw_regulatory(sc->ah);
>>>>>>> 45f53cc9

	return ath_reg_notifier_apply(wiphy, request, regulatory);
}

/********************\
* Channel/mode setup *
\********************/

/*
 * Convert IEEE channel number to MHz frequency.
 */
static inline short
ath5k_ieee2mhz(short chan)
{
	if (chan <= 14 || chan >= 27)
		return ieee80211chan2mhz(chan);
	else
		return 2212 + chan * 20;
}

/*
 * Returns true for the channel numbers used without all_channels modparam.
 */
static bool ath5k_is_standard_channel(short chan)
{
	return ((chan <= 14) ||
		/* UNII 1,2 */
		((chan & 3) == 0 && chan >= 36 && chan <= 64) ||
		/* midband */
		((chan & 3) == 0 && chan >= 100 && chan <= 140) ||
		/* UNII-3 */
		((chan & 3) == 1 && chan >= 149 && chan <= 165));
}

static unsigned int
ath5k_copy_channels(struct ath5k_hw *ah,
		struct ieee80211_channel *channels,
		unsigned int mode,
		unsigned int max)
{
	unsigned int i, count, size, chfreq, freq, ch;

	if (!test_bit(mode, ah->ah_modes))
		return 0;

	switch (mode) {
	case AR5K_MODE_11A:
	case AR5K_MODE_11A_TURBO:
		/* 1..220, but 2GHz frequencies are filtered by check_channel */
		size = 220 ;
		chfreq = CHANNEL_5GHZ;
		break;
	case AR5K_MODE_11B:
	case AR5K_MODE_11G:
	case AR5K_MODE_11G_TURBO:
		size = 26;
		chfreq = CHANNEL_2GHZ;
		break;
	default:
		ATH5K_WARN(ah->ah_sc, "bad mode, not copying channels\n");
		return 0;
	}

	for (i = 0, count = 0; i < size && max > 0; i++) {
		ch = i + 1 ;
		freq = ath5k_ieee2mhz(ch);

		/* Check if channel is supported by the chipset */
		if (!ath5k_channel_ok(ah, freq, chfreq))
			continue;

		if (!modparam_all_channels && !ath5k_is_standard_channel(ch))
			continue;

		/* Write channel info and increment counter */
		channels[count].center_freq = freq;
		channels[count].band = (chfreq == CHANNEL_2GHZ) ?
			IEEE80211_BAND_2GHZ : IEEE80211_BAND_5GHZ;
		switch (mode) {
		case AR5K_MODE_11A:
		case AR5K_MODE_11G:
			channels[count].hw_value = chfreq | CHANNEL_OFDM;
			break;
		case AR5K_MODE_11A_TURBO:
		case AR5K_MODE_11G_TURBO:
			channels[count].hw_value = chfreq |
				CHANNEL_OFDM | CHANNEL_TURBO;
			break;
		case AR5K_MODE_11B:
			channels[count].hw_value = CHANNEL_B;
		}

		count++;
		max--;
	}

	return count;
}

<<<<<<< HEAD
	/* Set private data */
	pci_set_drvdata(pdev, sc);
=======
static void
ath5k_setup_rate_idx(struct ath5k_softc *sc, struct ieee80211_supported_band *b)
{
	u8 i;
>>>>>>> 45f53cc9

	for (i = 0; i < AR5K_MAX_RATES; i++)
		sc->rate_idx[b->band][i] = -1;

	for (i = 0; i < b->n_bitrates; i++) {
		sc->rate_idx[b->band][b->bitrates[i].hw_value] = i;
		if (b->bitrates[i].hw_value_short)
			sc->rate_idx[b->band][b->bitrates[i].hw_value_short] = i;
	}
}

static int
ath5k_setup_bands(struct ieee80211_hw *hw)
{
	struct ath5k_softc *sc = hw->priv;
	struct ath5k_hw *ah = sc->ah;
	struct ieee80211_supported_band *sband;
	int max_c, count_c = 0;
	int i;

	BUILD_BUG_ON(ARRAY_SIZE(sc->sbands) < IEEE80211_NUM_BANDS);
	max_c = ARRAY_SIZE(sc->channels);

	/* 2GHz band */
	sband = &sc->sbands[IEEE80211_BAND_2GHZ];
	sband->band = IEEE80211_BAND_2GHZ;
	sband->bitrates = &sc->rates[IEEE80211_BAND_2GHZ][0];

	if (test_bit(AR5K_MODE_11G, sc->ah->ah_capabilities.cap_mode)) {
		/* G mode */
		memcpy(sband->bitrates, &ath5k_rates[0],
		       sizeof(struct ieee80211_rate) * 12);
		sband->n_bitrates = 12;

		sband->channels = sc->channels;
		sband->n_channels = ath5k_copy_channels(ah, sband->channels,
					AR5K_MODE_11G, max_c);

		hw->wiphy->bands[IEEE80211_BAND_2GHZ] = sband;
		count_c = sband->n_channels;
		max_c -= count_c;
	} else if (test_bit(AR5K_MODE_11B, sc->ah->ah_capabilities.cap_mode)) {
		/* B mode */
		memcpy(sband->bitrates, &ath5k_rates[0],
		       sizeof(struct ieee80211_rate) * 4);
		sband->n_bitrates = 4;

		/* 5211 only supports B rates and uses 4bit rate codes
		 * (e.g normally we have 0x1B for 1M, but on 5211 we have 0x0B)
		 * fix them up here:
		 */
		if (ah->ah_version == AR5K_AR5211) {
			for (i = 0; i < 4; i++) {
				sband->bitrates[i].hw_value =
					sband->bitrates[i].hw_value & 0xF;
				sband->bitrates[i].hw_value_short =
					sband->bitrates[i].hw_value_short & 0xF;
			}
		}

		sband->channels = sc->channels;
		sband->n_channels = ath5k_copy_channels(ah, sband->channels,
					AR5K_MODE_11B, max_c);

		hw->wiphy->bands[IEEE80211_BAND_2GHZ] = sband;
		count_c = sband->n_channels;
		max_c -= count_c;
	}
	ath5k_setup_rate_idx(sc, sband);

	/* 5GHz band, A mode */
	if (test_bit(AR5K_MODE_11A, sc->ah->ah_capabilities.cap_mode)) {
		sband = &sc->sbands[IEEE80211_BAND_5GHZ];
		sband->band = IEEE80211_BAND_5GHZ;
		sband->bitrates = &sc->rates[IEEE80211_BAND_5GHZ][0];

<<<<<<< HEAD
static void __devexit
ath5k_pci_remove(struct pci_dev *pdev)
{
	struct ath5k_softc *sc = pci_get_drvdata(pdev);

	ath5k_debug_finish_device(sc);
	ath5k_detach(pdev, sc->hw);
	ath5k_hw_detach(sc->ah);
	kfree(sc->ah);
	free_irq(pdev->irq, sc);
	pci_iounmap(pdev, sc->iobase);
	pci_release_region(pdev, 0);
	pci_disable_device(pdev);
	ieee80211_free_hw(sc->hw);
}

#ifdef CONFIG_PM_SLEEP
static int ath5k_pci_suspend(struct device *dev)
{
	struct ath5k_softc *sc = pci_get_drvdata(to_pci_dev(dev));
=======
		memcpy(sband->bitrates, &ath5k_rates[4],
		       sizeof(struct ieee80211_rate) * 8);
		sband->n_bitrates = 8;

		sband->channels = &sc->channels[count_c];
		sband->n_channels = ath5k_copy_channels(ah, sband->channels,
					AR5K_MODE_11A, max_c);

		hw->wiphy->bands[IEEE80211_BAND_5GHZ] = sband;
	}
	ath5k_setup_rate_idx(sc, sband);

	ath5k_debug_dump_bands(sc);
>>>>>>> 45f53cc9

	return 0;
}

/*
 * Set/change channels. We always reset the chip.
 * To accomplish this we must first cleanup any pending DMA,
 * then restart stuff after a la  ath5k_init.
 *
 * Called with sc->lock.
 */
static int
ath5k_chan_set(struct ath5k_softc *sc, struct ieee80211_channel *chan)
{
<<<<<<< HEAD
	struct pci_dev *pdev = to_pci_dev(dev);
	struct ath5k_softc *sc = pci_get_drvdata(pdev);
=======
	ATH5K_DBG(sc, ATH5K_DEBUG_RESET,
		  "channel set, resetting (%u -> %u MHz)\n",
		  sc->curchan->center_freq, chan->center_freq);
>>>>>>> 45f53cc9

	/*
	 * To switch channels clear any pending DMA operations;
	 * wait long enough for the RX fifo to drain, reset the
	 * hardware at the new frequency, and then re-enable
	 * the relevant bits of the h/w.
	 */
	return ath5k_reset(sc, chan);
}

static void
ath5k_setcurmode(struct ath5k_softc *sc, unsigned int mode)
{
	sc->curmode = mode;

	if (mode == AR5K_MODE_11A) {
		sc->curband = &sc->sbands[IEEE80211_BAND_5GHZ];
	} else {
		sc->curband = &sc->sbands[IEEE80211_BAND_2GHZ];
	}
}

struct ath_vif_iter_data {
	const u8	*hw_macaddr;
	u8		mask[ETH_ALEN];
	u8		active_mac[ETH_ALEN]; /* first active MAC */
	bool		need_set_hw_addr;
	bool		found_active;
	bool		any_assoc;
	enum nl80211_iftype opmode;
};

static void ath_vif_iter(void *data, u8 *mac, struct ieee80211_vif *vif)
{
	struct ath_vif_iter_data *iter_data = data;
	int i;
	struct ath5k_vif *avf = (void *)vif->drv_priv;

<<<<<<< HEAD
	/*
	 * Check if the MAC has multi-rate retry support.
	 * We do this by trying to setup a fake extended
	 * descriptor.  MAC's that don't have support will
	 * return false w/o doing anything.  MAC's that do
	 * support it will return true w/o doing anything.
	 */
	ret = ath5k_hw_setup_mrr_tx_desc(ah, NULL, 0, 0, 0, 0, 0, 0);

	if (ret < 0)
		goto err;
	if (ret > 0)
		__set_bit(ATH_STAT_MRRETRY, sc->status);
=======
	if (iter_data->hw_macaddr)
		for (i = 0; i < ETH_ALEN; i++)
			iter_data->mask[i] &=
				~(iter_data->hw_macaddr[i] ^ mac[i]);
>>>>>>> 45f53cc9

	if (!iter_data->found_active) {
		iter_data->found_active = true;
		memcpy(iter_data->active_mac, mac, ETH_ALEN);
	}

	if (iter_data->need_set_hw_addr && iter_data->hw_macaddr)
		if (compare_ether_addr(iter_data->hw_macaddr, mac) == 0)
			iter_data->need_set_hw_addr = false;

	if (!iter_data->any_assoc) {
		if (avf->assoc)
			iter_data->any_assoc = true;
	}

	/* Calculate combined mode - when APs are active, operate in AP mode.
	 * Otherwise use the mode of the new interface. This can currently
	 * only deal with combinations of APs and STAs. Only one ad-hoc
	 * interfaces is allowed above.
	 */
	if (avf->opmode == NL80211_IFTYPE_AP)
		iter_data->opmode = NL80211_IFTYPE_AP;
	else
		if (iter_data->opmode == NL80211_IFTYPE_UNSPECIFIED)
			iter_data->opmode = avf->opmode;
}

static void ath_do_set_opmode(struct ath5k_softc *sc)
{
	struct ath5k_hw *ah = sc->ah;
	ath5k_hw_set_opmode(ah, sc->opmode);
	ATH5K_DBG(sc, ATH5K_DEBUG_MODE, "mode setup opmode %d (%s)\n",
		  sc->opmode, ath_opmode_to_string(sc->opmode));
}

<<<<<<< HEAD
	tasklet_init(&sc->rxtq, ath5k_tasklet_rx, (unsigned long)sc);
	tasklet_init(&sc->txtq, ath5k_tasklet_tx, (unsigned long)sc);
	tasklet_init(&sc->calib, ath5k_tasklet_calibrate, (unsigned long)sc);
	tasklet_init(&sc->beacontq, ath5k_tasklet_beacon, (unsigned long)sc);
	tasklet_init(&sc->ani_tasklet, ath5k_tasklet_ani, (unsigned long)sc);

	INIT_WORK(&sc->reset_work, ath5k_reset_work);

	ret = ath5k_eeprom_read_mac(ah, mac);
	if (ret) {
		ATH5K_ERR(sc, "unable to read address from EEPROM: 0x%04x\n",
			sc->pdev->device);
		goto err_queues;
	}
=======
void ath5k_update_bssid_mask_and_opmode(struct ath5k_softc *sc,
					struct ieee80211_vif *vif)
{
	struct ath_common *common = ath5k_hw_common(sc->ah);
	struct ath_vif_iter_data iter_data;

	/*
	 * Use the hardware MAC address as reference, the hardware uses it
	 * together with the BSSID mask when matching addresses.
	 */
	iter_data.hw_macaddr = common->macaddr;
	memset(&iter_data.mask, 0xff, ETH_ALEN);
	iter_data.found_active = false;
	iter_data.need_set_hw_addr = true;
	iter_data.opmode = NL80211_IFTYPE_UNSPECIFIED;
>>>>>>> 45f53cc9

	if (vif)
		ath_vif_iter(&iter_data, vif->addr, vif);

	/* Get list of all active MAC addresses */
	ieee80211_iterate_active_interfaces_atomic(sc->hw, ath_vif_iter,
						   &iter_data);
	memcpy(sc->bssidmask, iter_data.mask, ETH_ALEN);

	sc->opmode = iter_data.opmode;
	if (sc->opmode == NL80211_IFTYPE_UNSPECIFIED)
		/* Nothing active, default to station mode */
		sc->opmode = NL80211_IFTYPE_STATION;

	ath_do_set_opmode(sc);

	if (iter_data.need_set_hw_addr && iter_data.found_active)
		ath5k_hw_set_lladdr(sc->ah, iter_data.active_mac);

<<<<<<< HEAD
	ath5k_sysfs_register(sc);

	return 0;
err_queues:
	ath5k_txq_release(sc);
err_bhal:
	ath5k_hw_release_tx_queue(ah, sc->bhalq);
err_desc:
	ath5k_desc_free(sc, pdev);
err:
	return ret;
=======
	if (ath5k_hw_hasbssidmask(sc->ah))
		ath5k_hw_set_bssid_mask(sc->ah, sc->bssidmask);
>>>>>>> 45f53cc9
}

static void
ath5k_mode_setup(struct ath5k_softc *sc, struct ieee80211_vif *vif)
{
	struct ath5k_hw *ah = sc->ah;
	u32 rfilt;

	/* configure rx filter */
	rfilt = sc->filter_flags;
	ath5k_hw_set_rx_filter(ah, rfilt);
	ATH5K_DBG(sc, ATH5K_DEBUG_MODE, "RX filter 0x%x\n", rfilt);

<<<<<<< HEAD
	ath5k_sysfs_unregister(sc);
	/*
	 * NB: can't reclaim these until after ieee80211_ifdetach
	 * returns because we'll get called back to reclaim node
	 * state and potentially want to use them.
	 */
=======
	ath5k_update_bssid_mask_and_opmode(sc, vif);
>>>>>>> 45f53cc9
}

static inline int
ath5k_hw_to_driver_rix(struct ath5k_softc *sc, int hw_rix)
{
	int rix;

	/* return base rate on errors */
	if (WARN(hw_rix < 0 || hw_rix >= AR5K_MAX_RATES,
			"hw_rix out of bounds: %x\n", hw_rix))
		return 0;

	rix = sc->rate_idx[sc->curband->band][hw_rix];
	if (WARN(rix < 0, "invalid hw_rix: %x\n", hw_rix))
		rix = 0;

	return rix;
}

/***************\
* Buffers setup *
\***************/

static
struct sk_buff *ath5k_rx_skb_alloc(struct ath5k_softc *sc, dma_addr_t *skb_addr)
{
	struct ath_common *common = ath5k_hw_common(sc->ah);
	struct sk_buff *skb;

	/*
	 * Allocate buffer with headroom_needed space for the
	 * fake physical layer header at the start.
	 */
	skb = ath_rxbuf_alloc(common,
			      common->rx_bufsize,
			      GFP_ATOMIC);

	if (!skb) {
		ATH5K_ERR(sc, "can't alloc skbuff of size %u\n",
				common->rx_bufsize);
		return NULL;
	}

	*skb_addr = pci_map_single(sc->pdev,
				   skb->data, common->rx_bufsize,
				   PCI_DMA_FROMDEVICE);
	if (unlikely(pci_dma_mapping_error(sc->pdev, *skb_addr))) {
		ATH5K_ERR(sc, "%s: DMA mapping failed\n", __func__);
		dev_kfree_skb(skb);
		return NULL;
	}
	return skb;
}

<<<<<<< HEAD
		/* Check if channel is supported by the chipset */
		if (!ath5k_channel_ok(ah, freq, chfreq))
			continue;

		if (!modparam_all_channels && !ath5k_is_standard_channel(ch))
			continue;

		/* Write channel info and increment counter */
		channels[count].center_freq = freq;
		channels[count].band = (chfreq == CHANNEL_2GHZ) ?
			IEEE80211_BAND_2GHZ : IEEE80211_BAND_5GHZ;
		switch (mode) {
		case AR5K_MODE_11A:
		case AR5K_MODE_11G:
			channels[count].hw_value = chfreq | CHANNEL_OFDM;
			break;
		case AR5K_MODE_11A_TURBO:
		case AR5K_MODE_11G_TURBO:
			channels[count].hw_value = chfreq |
				CHANNEL_OFDM | CHANNEL_TURBO;
			break;
		case AR5K_MODE_11B:
			channels[count].hw_value = CHANNEL_B;
		}

		count++;
		max--;
	}

	return count;
}

static void
ath5k_setup_rate_idx(struct ath5k_softc *sc, struct ieee80211_supported_band *b)
{
	u8 i;

	for (i = 0; i < AR5K_MAX_RATES; i++)
		sc->rate_idx[b->band][i] = -1;

	for (i = 0; i < b->n_bitrates; i++) {
		sc->rate_idx[b->band][b->bitrates[i].hw_value] = i;
		if (b->bitrates[i].hw_value_short)
			sc->rate_idx[b->band][b->bitrates[i].hw_value_short] = i;
	}
}

static int
ath5k_setup_bands(struct ieee80211_hw *hw)
{
	struct ath5k_softc *sc = hw->priv;
	struct ath5k_hw *ah = sc->ah;
	struct ieee80211_supported_band *sband;
	int max_c, count_c = 0;
	int i;

	BUILD_BUG_ON(ARRAY_SIZE(sc->sbands) < IEEE80211_NUM_BANDS);
	max_c = ARRAY_SIZE(sc->channels);

	/* 2GHz band */
	sband = &sc->sbands[IEEE80211_BAND_2GHZ];
	sband->band = IEEE80211_BAND_2GHZ;
	sband->bitrates = &sc->rates[IEEE80211_BAND_2GHZ][0];

	if (test_bit(AR5K_MODE_11G, sc->ah->ah_capabilities.cap_mode)) {
		/* G mode */
		memcpy(sband->bitrates, &ath5k_rates[0],
		       sizeof(struct ieee80211_rate) * 12);
		sband->n_bitrates = 12;

		sband->channels = sc->channels;
		sband->n_channels = ath5k_copy_channels(ah, sband->channels,
					AR5K_MODE_11G, max_c);

		hw->wiphy->bands[IEEE80211_BAND_2GHZ] = sband;
		count_c = sband->n_channels;
		max_c -= count_c;
	} else if (test_bit(AR5K_MODE_11B, sc->ah->ah_capabilities.cap_mode)) {
		/* B mode */
		memcpy(sband->bitrates, &ath5k_rates[0],
		       sizeof(struct ieee80211_rate) * 4);
		sband->n_bitrates = 4;

		/* 5211 only supports B rates and uses 4bit rate codes
		 * (e.g normally we have 0x1B for 1M, but on 5211 we have 0x0B)
		 * fix them up here:
		 */
		if (ah->ah_version == AR5K_AR5211) {
			for (i = 0; i < 4; i++) {
				sband->bitrates[i].hw_value =
					sband->bitrates[i].hw_value & 0xF;
				sband->bitrates[i].hw_value_short =
					sband->bitrates[i].hw_value_short & 0xF;
			}
		}

		sband->channels = sc->channels;
		sband->n_channels = ath5k_copy_channels(ah, sband->channels,
					AR5K_MODE_11B, max_c);

		hw->wiphy->bands[IEEE80211_BAND_2GHZ] = sband;
		count_c = sband->n_channels;
		max_c -= count_c;
	}
	ath5k_setup_rate_idx(sc, sband);

	/* 5GHz band, A mode */
	if (test_bit(AR5K_MODE_11A, sc->ah->ah_capabilities.cap_mode)) {
		sband = &sc->sbands[IEEE80211_BAND_5GHZ];
		sband->band = IEEE80211_BAND_5GHZ;
		sband->bitrates = &sc->rates[IEEE80211_BAND_5GHZ][0];

		memcpy(sband->bitrates, &ath5k_rates[4],
		       sizeof(struct ieee80211_rate) * 8);
		sband->n_bitrates = 8;

		sband->channels = &sc->channels[count_c];
		sband->n_channels = ath5k_copy_channels(ah, sband->channels,
					AR5K_MODE_11A, max_c);

		hw->wiphy->bands[IEEE80211_BAND_5GHZ] = sband;
	}
	ath5k_setup_rate_idx(sc, sband);

	ath5k_debug_dump_bands(sc);

	return 0;
}

/*
 * Set/change channels. We always reset the chip.
 * To accomplish this we must first cleanup any pending DMA,
 * then restart stuff after a la  ath5k_init.
 *
 * Called with sc->lock.
 */
static int
ath5k_chan_set(struct ath5k_softc *sc, struct ieee80211_channel *chan)
{
	ATH5K_DBG(sc, ATH5K_DEBUG_RESET,
		  "channel set, resetting (%u -> %u MHz)\n",
		  sc->curchan->center_freq, chan->center_freq);

	/*
	 * To switch channels clear any pending DMA operations;
	 * wait long enough for the RX fifo to drain, reset the
	 * hardware at the new frequency, and then re-enable
	 * the relevant bits of the h/w.
	 */
	return ath5k_reset(sc, chan);
}

static void
ath5k_setcurmode(struct ath5k_softc *sc, unsigned int mode)
{
	sc->curmode = mode;

	if (mode == AR5K_MODE_11A) {
		sc->curband = &sc->sbands[IEEE80211_BAND_5GHZ];
	} else {
		sc->curband = &sc->sbands[IEEE80211_BAND_2GHZ];
	}
}

static void
ath5k_mode_setup(struct ath5k_softc *sc)
{
	struct ath5k_hw *ah = sc->ah;
	u32 rfilt;

	/* configure rx filter */
	rfilt = sc->filter_flags;
	ath5k_hw_set_rx_filter(ah, rfilt);

	if (ath5k_hw_hasbssidmask(ah))
		ath5k_hw_set_bssid_mask(ah, sc->bssidmask);

	/* configure operational mode */
	ath5k_hw_set_opmode(ah, sc->opmode);

	ATH5K_DBG(sc, ATH5K_DEBUG_MODE, "mode setup opmode %d\n", sc->opmode);
	ATH5K_DBG(sc, ATH5K_DEBUG_MODE, "RX filter 0x%x\n", rfilt);
}

static inline int
ath5k_hw_to_driver_rix(struct ath5k_softc *sc, int hw_rix)
{
	int rix;

	/* return base rate on errors */
	if (WARN(hw_rix < 0 || hw_rix >= AR5K_MAX_RATES,
			"hw_rix out of bounds: %x\n", hw_rix))
		return 0;

	rix = sc->rate_idx[sc->curband->band][hw_rix];
	if (WARN(rix < 0, "invalid hw_rix: %x\n", hw_rix))
		rix = 0;

	return rix;
}

/***************\
* Buffers setup *
\***************/

static
struct sk_buff *ath5k_rx_skb_alloc(struct ath5k_softc *sc, dma_addr_t *skb_addr)
{
	struct ath_common *common = ath5k_hw_common(sc->ah);
	struct sk_buff *skb;

	/*
	 * Allocate buffer with headroom_needed space for the
	 * fake physical layer header at the start.
	 */
	skb = ath_rxbuf_alloc(common,
			      common->rx_bufsize,
			      GFP_ATOMIC);

	if (!skb) {
		ATH5K_ERR(sc, "can't alloc skbuff of size %u\n",
				common->rx_bufsize);
		return NULL;
	}

	*skb_addr = pci_map_single(sc->pdev,
				   skb->data, common->rx_bufsize,
				   PCI_DMA_FROMDEVICE);
	if (unlikely(pci_dma_mapping_error(sc->pdev, *skb_addr))) {
		ATH5K_ERR(sc, "%s: DMA mapping failed\n", __func__);
		dev_kfree_skb(skb);
		return NULL;
	}
	return skb;
}

=======
>>>>>>> 45f53cc9
static int
ath5k_rxbuf_setup(struct ath5k_softc *sc, struct ath5k_buf *bf)
{
	struct ath5k_hw *ah = sc->ah;
	struct sk_buff *skb = bf->skb;
	struct ath5k_desc *ds;
	int ret;

	if (!skb) {
		skb = ath5k_rx_skb_alloc(sc, &bf->skbaddr);
		if (!skb)
			return -ENOMEM;
		bf->skb = skb;
	}

	/*
	 * Setup descriptors.  For receive we always terminate
	 * the descriptor list with a self-linked entry so we'll
	 * not get overrun under high load (as can happen with a
	 * 5212 when ANI processing enables PHY error frames).
	 *
	 * To ensure the last descriptor is self-linked we create
	 * each descriptor as self-linked and add it to the end.  As
	 * each additional descriptor is added the previous self-linked
	 * entry is "fixed" naturally.  This should be safe even
	 * if DMA is happening.  When processing RX interrupts we
	 * never remove/process the last, self-linked, entry on the
	 * descriptor list.  This ensures the hardware always has
	 * someplace to write a new frame.
	 */
	ds = bf->desc;
	ds->ds_link = bf->daddr;	/* link to self */
	ds->ds_data = bf->skbaddr;
	ret = ath5k_hw_setup_rx_desc(ah, ds, ah->common.rx_bufsize, 0);
	if (ret) {
		ATH5K_ERR(sc, "%s: could not setup RX desc\n", __func__);
		return ret;
	}

	if (sc->rxlink != NULL)
		*sc->rxlink = bf->daddr;
	sc->rxlink = &ds->ds_link;
	return 0;
}

static enum ath5k_pkt_type get_hw_packet_type(struct sk_buff *skb)
{
	struct ieee80211_hdr *hdr;
	enum ath5k_pkt_type htype;
	__le16 fc;

	hdr = (struct ieee80211_hdr *)skb->data;
	fc = hdr->frame_control;

	if (ieee80211_is_beacon(fc))
		htype = AR5K_PKT_TYPE_BEACON;
	else if (ieee80211_is_probe_resp(fc))
		htype = AR5K_PKT_TYPE_PROBE_RESP;
	else if (ieee80211_is_atim(fc))
		htype = AR5K_PKT_TYPE_ATIM;
	else if (ieee80211_is_pspoll(fc))
		htype = AR5K_PKT_TYPE_PSPOLL;
	else
		htype = AR5K_PKT_TYPE_NORMAL;

	return htype;
}

static int
ath5k_txbuf_setup(struct ath5k_softc *sc, struct ath5k_buf *bf,
		  struct ath5k_txq *txq, int padsize)
{
	struct ath5k_hw *ah = sc->ah;
	struct ath5k_desc *ds = bf->desc;
	struct sk_buff *skb = bf->skb;
	struct ieee80211_tx_info *info = IEEE80211_SKB_CB(skb);
	unsigned int pktlen, flags, keyidx = AR5K_TXKEYIX_INVALID;
	struct ieee80211_rate *rate;
	unsigned int mrr_rate[3], mrr_tries[3];
	int i, ret;
	u16 hw_rate;
	u16 cts_rate = 0;
	u16 duration = 0;
	u8 rc_flags;

	flags = AR5K_TXDESC_INTREQ | AR5K_TXDESC_CLRDMASK;

	/* XXX endianness */
	bf->skbaddr = pci_map_single(sc->pdev, skb->data, skb->len,
			PCI_DMA_TODEVICE);

	rate = ieee80211_get_tx_rate(sc->hw, info);
	if (!rate) {
		ret = -EINVAL;
		goto err_unmap;
	}

	if (info->flags & IEEE80211_TX_CTL_NO_ACK)
		flags |= AR5K_TXDESC_NOACK;

	rc_flags = info->control.rates[0].flags;
	hw_rate = (rc_flags & IEEE80211_TX_RC_USE_SHORT_PREAMBLE) ?
		rate->hw_value_short : rate->hw_value;

	pktlen = skb->len;

	/* FIXME: If we are in g mode and rate is a CCK rate
	 * subtract ah->ah_txpower.txp_cck_ofdm_pwr_delta
	 * from tx power (value is in dB units already) */
	if (info->control.hw_key) {
		keyidx = info->control.hw_key->hw_key_idx;
		pktlen += info->control.hw_key->icv_len;
	}
	if (rc_flags & IEEE80211_TX_RC_USE_RTS_CTS) {
		flags |= AR5K_TXDESC_RTSENA;
		cts_rate = ieee80211_get_rts_cts_rate(sc->hw, info)->hw_value;
		duration = le16_to_cpu(ieee80211_rts_duration(sc->hw,
			info->control.vif, pktlen, info));
	}
	if (rc_flags & IEEE80211_TX_RC_USE_CTS_PROTECT) {
		flags |= AR5K_TXDESC_CTSENA;
		cts_rate = ieee80211_get_rts_cts_rate(sc->hw, info)->hw_value;
		duration = le16_to_cpu(ieee80211_ctstoself_duration(sc->hw,
			info->control.vif, pktlen, info));
	}
	ret = ah->ah_setup_tx_desc(ah, ds, pktlen,
		ieee80211_get_hdrlen_from_skb(skb), padsize,
		get_hw_packet_type(skb),
		(sc->power_level * 2),
		hw_rate,
		info->control.rates[0].count, keyidx, ah->ah_tx_ant, flags,
		cts_rate, duration);
	if (ret)
		goto err_unmap;

	memset(mrr_rate, 0, sizeof(mrr_rate));
	memset(mrr_tries, 0, sizeof(mrr_tries));
	for (i = 0; i < 3; i++) {
		rate = ieee80211_get_alt_retry_rate(sc->hw, info, i);
		if (!rate)
			break;

		mrr_rate[i] = rate->hw_value;
		mrr_tries[i] = info->control.rates[i + 1].count;
	}

	ath5k_hw_setup_mrr_tx_desc(ah, ds,
		mrr_rate[0], mrr_tries[0],
		mrr_rate[1], mrr_tries[1],
		mrr_rate[2], mrr_tries[2]);

	ds->ds_link = 0;
	ds->ds_data = bf->skbaddr;

	spin_lock_bh(&txq->lock);
	list_add_tail(&bf->list, &txq->q);
	txq->txq_len++;
	if (txq->link == NULL) /* is this first packet? */
		ath5k_hw_set_txdp(ah, txq->qnum, bf->daddr);
	else /* no, so only link it */
		*txq->link = bf->daddr;

	txq->link = &ds->ds_link;
	ath5k_hw_start_tx_dma(ah, txq->qnum);
	mmiowb();
	spin_unlock_bh(&txq->lock);

	return 0;
err_unmap:
	pci_unmap_single(sc->pdev, bf->skbaddr, skb->len, PCI_DMA_TODEVICE);
	return ret;
}

/*******************\
* Descriptors setup *
\*******************/

static int
ath5k_desc_alloc(struct ath5k_softc *sc, struct pci_dev *pdev)
{
	struct ath5k_desc *ds;
	struct ath5k_buf *bf;
	dma_addr_t da;
	unsigned int i;
	int ret;

	/* allocate descriptors */
	sc->desc_len = sizeof(struct ath5k_desc) *
			(ATH_TXBUF + ATH_RXBUF + ATH_BCBUF + 1);
	sc->desc = pci_alloc_consistent(pdev, sc->desc_len, &sc->desc_daddr);
	if (sc->desc == NULL) {
		ATH5K_ERR(sc, "can't allocate descriptors\n");
		ret = -ENOMEM;
		goto err;
	}
	ds = sc->desc;
	da = sc->desc_daddr;
	ATH5K_DBG(sc, ATH5K_DEBUG_ANY, "DMA map: %p (%zu) -> %llx\n",
		ds, sc->desc_len, (unsigned long long)sc->desc_daddr);

	bf = kcalloc(1 + ATH_TXBUF + ATH_RXBUF + ATH_BCBUF,
			sizeof(struct ath5k_buf), GFP_KERNEL);
	if (bf == NULL) {
		ATH5K_ERR(sc, "can't allocate bufptr\n");
		ret = -ENOMEM;
		goto err_free;
	}
	sc->bufptr = bf;

	INIT_LIST_HEAD(&sc->rxbuf);
	for (i = 0; i < ATH_RXBUF; i++, bf++, ds++, da += sizeof(*ds)) {
		bf->desc = ds;
		bf->daddr = da;
		list_add_tail(&bf->list, &sc->rxbuf);
	}

	INIT_LIST_HEAD(&sc->txbuf);
	sc->txbuf_len = ATH_TXBUF;
	for (i = 0; i < ATH_TXBUF; i++, bf++, ds++,
			da += sizeof(*ds)) {
		bf->desc = ds;
		bf->daddr = da;
		list_add_tail(&bf->list, &sc->txbuf);
	}

	/* beacon buffers */
	INIT_LIST_HEAD(&sc->bcbuf);
	for (i = 0; i < ATH_BCBUF; i++, bf++, ds++, da += sizeof(*ds)) {
		bf->desc = ds;
		bf->daddr = da;
		list_add_tail(&bf->list, &sc->bcbuf);
	}

	return 0;
err_free:
	pci_free_consistent(pdev, sc->desc_len, sc->desc, sc->desc_daddr);
err:
	sc->desc = NULL;
	return ret;
}

static void
ath5k_desc_free(struct ath5k_softc *sc, struct pci_dev *pdev)
{
	struct ath5k_buf *bf;

<<<<<<< HEAD
	ath5k_txbuf_free_skb(sc, sc->bbuf);
=======
>>>>>>> 45f53cc9
	list_for_each_entry(bf, &sc->txbuf, list)
		ath5k_txbuf_free_skb(sc, bf);
	list_for_each_entry(bf, &sc->rxbuf, list)
		ath5k_rxbuf_free_skb(sc, bf);
<<<<<<< HEAD
=======
	list_for_each_entry(bf, &sc->bcbuf, list)
		ath5k_txbuf_free_skb(sc, bf);
>>>>>>> 45f53cc9

	/* Free memory associated with all descriptors */
	pci_free_consistent(pdev, sc->desc_len, sc->desc, sc->desc_daddr);
	sc->desc = NULL;
	sc->desc_daddr = 0;

	kfree(sc->bufptr);
	sc->bufptr = NULL;
	sc->bbuf = NULL;
}


/**************\
* Queues setup *
\**************/

static struct ath5k_txq *
ath5k_txq_setup(struct ath5k_softc *sc,
		int qtype, int subtype)
{
	struct ath5k_hw *ah = sc->ah;
	struct ath5k_txq *txq;
	struct ath5k_txq_info qi = {
		.tqi_subtype = subtype,
		/* XXX: default values not correct for B and XR channels,
		 * but who cares? */
		.tqi_aifs = AR5K_TUNE_AIFS,
		.tqi_cw_min = AR5K_TUNE_CWMIN,
		.tqi_cw_max = AR5K_TUNE_CWMAX
	};
	int qnum;

	/*
	 * Enable interrupts only for EOL and DESC conditions.
	 * We mark tx descriptors to receive a DESC interrupt
	 * when a tx queue gets deep; otherwise we wait for the
	 * EOL to reap descriptors.  Note that this is done to
	 * reduce interrupt load and this only defers reaping
	 * descriptors, never transmitting frames.  Aside from
	 * reducing interrupts this also permits more concurrency.
	 * The only potential downside is if the tx queue backs
	 * up in which case the top half of the kernel may backup
	 * due to a lack of tx descriptors.
	 */
	qi.tqi_flags = AR5K_TXQ_FLAG_TXEOLINT_ENABLE |
				AR5K_TXQ_FLAG_TXDESCINT_ENABLE;
	qnum = ath5k_hw_setup_tx_queue(ah, qtype, &qi);
	if (qnum < 0) {
		/*
		 * NB: don't print a message, this happens
		 * normally on parts with too few tx queues
		 */
		return ERR_PTR(qnum);
	}
	if (qnum >= ARRAY_SIZE(sc->txqs)) {
		ATH5K_ERR(sc, "hw qnum %u out of range, max %tu!\n",
			qnum, ARRAY_SIZE(sc->txqs));
		ath5k_hw_release_tx_queue(ah, qnum);
		return ERR_PTR(-EINVAL);
	}
	txq = &sc->txqs[qnum];
	if (!txq->setup) {
		txq->qnum = qnum;
		txq->link = NULL;
		INIT_LIST_HEAD(&txq->q);
		spin_lock_init(&txq->lock);
		txq->setup = true;
		txq->txq_len = 0;
		txq->txq_poll_mark = false;
		txq->txq_stuck = 0;
	}
	return &sc->txqs[qnum];
}

static int
ath5k_beaconq_setup(struct ath5k_hw *ah)
{
	struct ath5k_txq_info qi = {
		/* XXX: default values not correct for B and XR channels,
		 * but who cares? */
		.tqi_aifs = AR5K_TUNE_AIFS,
		.tqi_cw_min = AR5K_TUNE_CWMIN,
		.tqi_cw_max = AR5K_TUNE_CWMAX,
		/* NB: for dynamic turbo, don't enable any other interrupts */
		.tqi_flags = AR5K_TXQ_FLAG_TXDESCINT_ENABLE
	};

	return ath5k_hw_setup_tx_queue(ah, AR5K_TX_QUEUE_BEACON, &qi);
}

static int
ath5k_beaconq_config(struct ath5k_softc *sc)
{
	struct ath5k_hw *ah = sc->ah;
	struct ath5k_txq_info qi;
	int ret;

	ret = ath5k_hw_get_tx_queueprops(ah, sc->bhalq, &qi);
	if (ret)
		goto err;

	if (sc->opmode == NL80211_IFTYPE_AP ||
		sc->opmode == NL80211_IFTYPE_MESH_POINT) {
		/*
		 * Always burst out beacon and CAB traffic
		 * (aifs = cwmin = cwmax = 0)
		 */
		qi.tqi_aifs = 0;
		qi.tqi_cw_min = 0;
		qi.tqi_cw_max = 0;
	} else if (sc->opmode == NL80211_IFTYPE_ADHOC) {
		/*
		 * Adhoc mode; backoff between 0 and (2 * cw_min).
		 */
		qi.tqi_aifs = 0;
		qi.tqi_cw_min = 0;
		qi.tqi_cw_max = 2 * AR5K_TUNE_CWMIN;
	}

	ATH5K_DBG(sc, ATH5K_DEBUG_BEACON,
		"beacon queueprops tqi_aifs:%d tqi_cw_min:%d tqi_cw_max:%d\n",
		qi.tqi_aifs, qi.tqi_cw_min, qi.tqi_cw_max);

	ret = ath5k_hw_set_tx_queueprops(ah, sc->bhalq, &qi);
	if (ret) {
		ATH5K_ERR(sc, "%s: unable to update parameters for beacon "
			"hardware queue!\n", __func__);
		goto err;
	}
	ret = ath5k_hw_reset_tx_queue(ah, sc->bhalq); /* push to h/w */
	if (ret)
		goto err;

	/* reconfigure cabq with ready time to 80% of beacon_interval */
	ret = ath5k_hw_get_tx_queueprops(ah, AR5K_TX_QUEUE_ID_CAB, &qi);
	if (ret)
		goto err;

	qi.tqi_ready_time = (sc->bintval * 80) / 100;
	ret = ath5k_hw_set_tx_queueprops(ah, AR5K_TX_QUEUE_ID_CAB, &qi);
	if (ret)
		goto err;

	ret = ath5k_hw_reset_tx_queue(ah, AR5K_TX_QUEUE_ID_CAB);
err:
	return ret;
}

static void
ath5k_txq_drainq(struct ath5k_softc *sc, struct ath5k_txq *txq)
{
	struct ath5k_buf *bf, *bf0;

	/*
	 * NB: this assumes output has been stopped and
	 *     we do not need to block ath5k_tx_tasklet
	 */
	spin_lock_bh(&txq->lock);
	list_for_each_entry_safe(bf, bf0, &txq->q, list) {
		ath5k_debug_printtxbuf(sc, bf);

		ath5k_txbuf_free_skb(sc, bf);

		spin_lock_bh(&sc->txbuflock);
		list_move_tail(&bf->list, &sc->txbuf);
		sc->txbuf_len++;
		txq->txq_len--;
		spin_unlock_bh(&sc->txbuflock);
	}
	txq->link = NULL;
	txq->txq_poll_mark = false;
	spin_unlock_bh(&txq->lock);
}

/*
 * Drain the transmit queues and reclaim resources.
 */
static void
ath5k_txq_cleanup(struct ath5k_softc *sc)
{
	struct ath5k_hw *ah = sc->ah;
	unsigned int i;

	/* XXX return value */
	if (likely(!test_bit(ATH_STAT_INVALID, sc->status))) {
		/* don't touch the hardware if marked invalid */
		ath5k_hw_stop_tx_dma(ah, sc->bhalq);
		ATH5K_DBG(sc, ATH5K_DEBUG_RESET, "beacon queue %x\n",
			ath5k_hw_get_txdp(ah, sc->bhalq));
		for (i = 0; i < ARRAY_SIZE(sc->txqs); i++)
			if (sc->txqs[i].setup) {
				ath5k_hw_stop_tx_dma(ah, sc->txqs[i].qnum);
				ATH5K_DBG(sc, ATH5K_DEBUG_RESET, "txq [%u] %x, "
					"link %p\n",
					sc->txqs[i].qnum,
					ath5k_hw_get_txdp(ah,
							sc->txqs[i].qnum),
					sc->txqs[i].link);
			}
	}

	for (i = 0; i < ARRAY_SIZE(sc->txqs); i++)
		if (sc->txqs[i].setup)
			ath5k_txq_drainq(sc, &sc->txqs[i]);
}

static void
ath5k_txq_release(struct ath5k_softc *sc)
{
	struct ath5k_txq *txq = sc->txqs;
	unsigned int i;

	for (i = 0; i < ARRAY_SIZE(sc->txqs); i++, txq++)
		if (txq->setup) {
			ath5k_hw_release_tx_queue(sc->ah, txq->qnum);
			txq->setup = false;
		}
}


/*************\
* RX Handling *
\*************/

/*
 * Enable the receive h/w following a reset.
 */
static int
ath5k_rx_start(struct ath5k_softc *sc)
{
	struct ath5k_hw *ah = sc->ah;
	struct ath_common *common = ath5k_hw_common(ah);
	struct ath5k_buf *bf;
	int ret;

	common->rx_bufsize = roundup(IEEE80211_MAX_FRAME_LEN, common->cachelsz);

	ATH5K_DBG(sc, ATH5K_DEBUG_RESET, "cachelsz %u rx_bufsize %u\n",
		  common->cachelsz, common->rx_bufsize);

	spin_lock_bh(&sc->rxbuflock);
	sc->rxlink = NULL;
	list_for_each_entry(bf, &sc->rxbuf, list) {
		ret = ath5k_rxbuf_setup(sc, bf);
		if (ret != 0) {
			spin_unlock_bh(&sc->rxbuflock);
			goto err;
		}
	}
	bf = list_first_entry(&sc->rxbuf, struct ath5k_buf, list);
	ath5k_hw_set_rxdp(ah, bf->daddr);
	spin_unlock_bh(&sc->rxbuflock);

	ath5k_hw_start_rx_dma(ah);	/* enable recv descriptors */
	ath5k_mode_setup(sc, NULL);		/* set filters, etc. */
	ath5k_hw_start_rx_pcu(ah);	/* re-enable PCU/DMA engine */

	return 0;
err:
	return ret;
}

/*
 * Disable the receive h/w in preparation for a reset.
 */
static void
ath5k_rx_stop(struct ath5k_softc *sc)
{
	struct ath5k_hw *ah = sc->ah;

	ath5k_hw_stop_rx_pcu(ah);	/* disable PCU */
	ath5k_hw_set_rx_filter(ah, 0);	/* clear recv filter */
	ath5k_hw_stop_rx_dma(ah);	/* disable DMA engine */

	ath5k_debug_printrxbuffs(sc, ah);
}

static unsigned int
ath5k_rx_decrypted(struct ath5k_softc *sc, struct sk_buff *skb,
		   struct ath5k_rx_status *rs)
{
	struct ath5k_hw *ah = sc->ah;
	struct ath_common *common = ath5k_hw_common(ah);
	struct ieee80211_hdr *hdr = (void *)skb->data;
	unsigned int keyix, hlen;

	if (!(rs->rs_status & AR5K_RXERR_DECRYPT) &&
			rs->rs_keyix != AR5K_RXKEYIX_INVALID)
		return RX_FLAG_DECRYPTED;

	/* Apparently when a default key is used to decrypt the packet
	   the hw does not set the index used to decrypt.  In such cases
	   get the index from the packet. */
	hlen = ieee80211_hdrlen(hdr->frame_control);
	if (ieee80211_has_protected(hdr->frame_control) &&
	    !(rs->rs_status & AR5K_RXERR_DECRYPT) &&
	    skb->len >= hlen + 4) {
		keyix = skb->data[hlen + 3] >> 6;

		if (test_bit(keyix, common->keymap))
			return RX_FLAG_DECRYPTED;
	}

	return 0;
}


static void
ath5k_check_ibss_tsf(struct ath5k_softc *sc, struct sk_buff *skb,
		     struct ieee80211_rx_status *rxs)
{
	struct ath_common *common = ath5k_hw_common(sc->ah);
	u64 tsf, bc_tstamp;
	u32 hw_tu;
	struct ieee80211_mgmt *mgmt = (struct ieee80211_mgmt *)skb->data;

	if (ieee80211_is_beacon(mgmt->frame_control) &&
	    le16_to_cpu(mgmt->u.beacon.capab_info) & WLAN_CAPABILITY_IBSS &&
	    memcmp(mgmt->bssid, common->curbssid, ETH_ALEN) == 0) {
		/*
		 * Received an IBSS beacon with the same BSSID. Hardware *must*
		 * have updated the local TSF. We have to work around various
		 * hardware bugs, though...
		 */
		tsf = ath5k_hw_get_tsf64(sc->ah);
		bc_tstamp = le64_to_cpu(mgmt->u.beacon.timestamp);
		hw_tu = TSF_TO_TU(tsf);

		ATH5K_DBG_UNLIMIT(sc, ATH5K_DEBUG_BEACON,
			"beacon %llx mactime %llx (diff %lld) tsf now %llx\n",
			(unsigned long long)bc_tstamp,
			(unsigned long long)rxs->mactime,
			(unsigned long long)(rxs->mactime - bc_tstamp),
			(unsigned long long)tsf);

		/*
		 * Sometimes the HW will give us a wrong tstamp in the rx
		 * status, causing the timestamp extension to go wrong.
		 * (This seems to happen especially with beacon frames bigger
		 * than 78 byte (incl. FCS))
		 * But we know that the receive timestamp must be later than the
		 * timestamp of the beacon since HW must have synced to that.
		 *
		 * NOTE: here we assume mactime to be after the frame was
		 * received, not like mac80211 which defines it at the start.
		 */
		if (bc_tstamp > rxs->mactime) {
			ATH5K_DBG_UNLIMIT(sc, ATH5K_DEBUG_BEACON,
				"fixing mactime from %llx to %llx\n",
				(unsigned long long)rxs->mactime,
				(unsigned long long)tsf);
			rxs->mactime = tsf;
		}

		/*
		 * Local TSF might have moved higher than our beacon timers,
		 * in that case we have to update them to continue sending
		 * beacons. This also takes care of synchronizing beacon sending
		 * times with other stations.
		 */
		if (hw_tu >= sc->nexttbtt)
			ath5k_beacon_update_timers(sc, bc_tstamp);

		/* Check if the beacon timers are still correct, because a TSF
		 * update might have created a window between them - for a
		 * longer description see the comment of this function: */
		if (!ath5k_hw_check_beacon_timers(sc->ah, sc->bintval)) {
			ath5k_beacon_update_timers(sc, bc_tstamp);
			ATH5K_DBG_UNLIMIT(sc, ATH5K_DEBUG_BEACON,
				"fixed beacon timers after beacon receive\n");
		}
	}
}

static void
ath5k_update_beacon_rssi(struct ath5k_softc *sc, struct sk_buff *skb, int rssi)
{
	struct ieee80211_mgmt *mgmt = (struct ieee80211_mgmt *)skb->data;
	struct ath5k_hw *ah = sc->ah;
	struct ath_common *common = ath5k_hw_common(ah);

	/* only beacons from our BSSID */
	if (!ieee80211_is_beacon(mgmt->frame_control) ||
	    memcmp(mgmt->bssid, common->curbssid, ETH_ALEN) != 0)
		return;

	ah->ah_beacon_rssi_avg = ath5k_moving_average(ah->ah_beacon_rssi_avg,
						      rssi);

	/* in IBSS mode we should keep RSSI statistics per neighbour */
	/* le16_to_cpu(mgmt->u.beacon.capab_info) & WLAN_CAPABILITY_IBSS */
}

/*
 * Compute padding position. skb must contain an IEEE 802.11 frame
 */
static int ath5k_common_padpos(struct sk_buff *skb)
{
	struct ieee80211_hdr * hdr = (struct ieee80211_hdr *)skb->data;
	__le16 frame_control = hdr->frame_control;
	int padpos = 24;

	if (ieee80211_has_a4(frame_control)) {
		padpos += ETH_ALEN;
	}
	if (ieee80211_is_data_qos(frame_control)) {
		padpos += IEEE80211_QOS_CTL_LEN;
	}

	return padpos;
}

/*
 * This function expects an 802.11 frame and returns the number of
 * bytes added, or -1 if we don't have enough header room.
 */
static int ath5k_add_padding(struct sk_buff *skb)
{
	int padpos = ath5k_common_padpos(skb);
	int padsize = padpos & 3;

	if (padsize && skb->len>padpos) {

		if (skb_headroom(skb) < padsize)
			return -1;

		skb_push(skb, padsize);
		memmove(skb->data, skb->data+padsize, padpos);
		return padsize;
	}

	return 0;
}

/*
 * The MAC header is padded to have 32-bit boundary if the
 * packet payload is non-zero. The general calculation for
 * padsize would take into account odd header lengths:
 * padsize = 4 - (hdrlen & 3); however, since only
 * even-length headers are used, padding can only be 0 or 2
 * bytes and we can optimize this a bit.  We must not try to
 * remove padding from short control frames that do not have a
 * payload.
 *
 * This function expects an 802.11 frame and returns the number of
 * bytes removed.
 */
static int ath5k_remove_padding(struct sk_buff *skb)
{
	int padpos = ath5k_common_padpos(skb);
	int padsize = padpos & 3;

	if (padsize && skb->len>=padpos+padsize) {
		memmove(skb->data + padsize, skb->data, padpos);
		skb_pull(skb, padsize);
		return padsize;
	}

	return 0;
}

static void
ath5k_receive_frame(struct ath5k_softc *sc, struct sk_buff *skb,
		    struct ath5k_rx_status *rs)
{
	struct ieee80211_rx_status *rxs;

<<<<<<< HEAD
	/* The MAC header is padded to have 32-bit boundary if the
	 * packet payload is non-zero. The general calculation for
	 * padsize would take into account odd header lengths:
	 * padsize = (4 - hdrlen % 4) % 4; However, since only
	 * even-length headers are used, padding can only be 0 or 2
	 * bytes and we can optimize this a bit. In addition, we must
	 * not try to remove padding from short control frames that do
	 * not have payload. */
=======
>>>>>>> 45f53cc9
	ath5k_remove_padding(skb);

	rxs = IEEE80211_SKB_RXCB(skb);

	rxs->flag = 0;
	if (unlikely(rs->rs_status & AR5K_RXERR_MIC))
		rxs->flag |= RX_FLAG_MMIC_ERROR;

	/*
	 * always extend the mac timestamp, since this information is
	 * also needed for proper IBSS merging.
	 *
	 * XXX: it might be too late to do it here, since rs_tstamp is
	 * 15bit only. that means TSF extension has to be done within
	 * 32768usec (about 32ms). it might be necessary to move this to
	 * the interrupt handler, like it is done in madwifi.
	 *
	 * Unfortunately we don't know when the hardware takes the rx
	 * timestamp (beginning of phy frame, data frame, end of rx?).
	 * The only thing we know is that it is hardware specific...
	 * On AR5213 it seems the rx timestamp is at the end of the
	 * frame, but i'm not sure.
	 *
	 * NOTE: mac80211 defines mactime at the beginning of the first
	 * data symbol. Since we don't have any time references it's
	 * impossible to comply to that. This affects IBSS merge only
	 * right now, so it's not too bad...
	 */
	rxs->mactime = ath5k_extend_tsf(sc->ah, rs->rs_tstamp);
	rxs->flag |= RX_FLAG_TSFT;

	rxs->freq = sc->curchan->center_freq;
	rxs->band = sc->curband->band;

	rxs->signal = sc->ah->ah_noise_floor + rs->rs_rssi;

	rxs->antenna = rs->rs_antenna;

	if (rs->rs_antenna > 0 && rs->rs_antenna < 5)
		sc->stats.antenna_rx[rs->rs_antenna]++;
	else
		sc->stats.antenna_rx[0]++; /* invalid */

	rxs->rate_idx = ath5k_hw_to_driver_rix(sc, rs->rs_rate);
	rxs->flag |= ath5k_rx_decrypted(sc, skb, rs);

	if (rxs->rate_idx >= 0 && rs->rs_rate ==
	    sc->curband->bitrates[rxs->rate_idx].hw_value_short)
		rxs->flag |= RX_FLAG_SHORTPRE;

	ath5k_debug_dump_skb(sc, skb, "RX  ", 0);

	ath5k_update_beacon_rssi(sc, skb, rs->rs_rssi);

	/* check beacons in IBSS mode */
	if (sc->opmode == NL80211_IFTYPE_ADHOC)
		ath5k_check_ibss_tsf(sc, skb, rxs);

	ieee80211_rx(sc->hw, skb);
}

/** ath5k_frame_receive_ok() - Do we want to receive this frame or not?
 *
 * Check if we want to further process this frame or not. Also update
 * statistics. Return true if we want this frame, false if not.
 */
static bool
ath5k_receive_frame_ok(struct ath5k_softc *sc, struct ath5k_rx_status *rs)
{
	sc->stats.rx_all_count++;
<<<<<<< HEAD
=======
	sc->stats.rx_bytes_count += rs->rs_datalen;
>>>>>>> 45f53cc9

	if (unlikely(rs->rs_status)) {
		if (rs->rs_status & AR5K_RXERR_CRC)
			sc->stats.rxerr_crc++;
		if (rs->rs_status & AR5K_RXERR_FIFO)
			sc->stats.rxerr_fifo++;
		if (rs->rs_status & AR5K_RXERR_PHY) {
			sc->stats.rxerr_phy++;
			if (rs->rs_phyerr > 0 && rs->rs_phyerr < 32)
				sc->stats.rxerr_phy_code[rs->rs_phyerr]++;
			return false;
		}
		if (rs->rs_status & AR5K_RXERR_DECRYPT) {
			/*
			 * Decrypt error.  If the error occurred
			 * because there was no hardware key, then
			 * let the frame through so the upper layers
			 * can process it.  This is necessary for 5210
			 * parts which have no way to setup a ``clear''
			 * key cache entry.
			 *
			 * XXX do key cache faulting
			 */
			sc->stats.rxerr_decrypt++;
			if (rs->rs_keyix == AR5K_RXKEYIX_INVALID &&
			    !(rs->rs_status & AR5K_RXERR_CRC))
				return true;
		}
		if (rs->rs_status & AR5K_RXERR_MIC) {
			sc->stats.rxerr_mic++;
			return true;
		}

<<<<<<< HEAD
		/* let crypto-error packets fall through in MNTR */
		if ((rs->rs_status & ~(AR5K_RXERR_DECRYPT|AR5K_RXERR_MIC)) ||
		    sc->opmode != NL80211_IFTYPE_MONITOR)
=======
		/* reject any frames with non-crypto errors */
		if (rs->rs_status & ~(AR5K_RXERR_DECRYPT))
>>>>>>> 45f53cc9
			return false;
	}

	if (unlikely(rs->rs_more)) {
		sc->stats.rxerr_jumbo++;
		return false;
	}
	return true;
}

static void
ath5k_tasklet_rx(unsigned long data)
{
	struct ath5k_rx_status rs = {};
	struct sk_buff *skb, *next_skb;
	dma_addr_t next_skb_addr;
	struct ath5k_softc *sc = (void *)data;
	struct ath5k_hw *ah = sc->ah;
	struct ath_common *common = ath5k_hw_common(ah);
	struct ath5k_buf *bf;
	struct ath5k_desc *ds;
	int ret;

	spin_lock(&sc->rxbuflock);
	if (list_empty(&sc->rxbuf)) {
		ATH5K_WARN(sc, "empty rx buf pool\n");
		goto unlock;
	}
	do {
		bf = list_first_entry(&sc->rxbuf, struct ath5k_buf, list);
		BUG_ON(bf->skb == NULL);
		skb = bf->skb;
		ds = bf->desc;

		/* bail if HW is still using self-linked descriptor */
		if (ath5k_hw_get_rxdp(sc->ah) == bf->daddr)
			break;

		ret = sc->ah->ah_proc_rx_desc(sc->ah, ds, &rs);
		if (unlikely(ret == -EINPROGRESS))
			break;
		else if (unlikely(ret)) {
			ATH5K_ERR(sc, "error in processing rx descriptor\n");
			sc->stats.rxerr_proc++;
			break;
		}

		if (ath5k_receive_frame_ok(sc, &rs)) {
			next_skb = ath5k_rx_skb_alloc(sc, &next_skb_addr);

			/*
			 * If we can't replace bf->skb with a new skb under
			 * memory pressure, just skip this packet
			 */
			if (!next_skb)
				goto next;
<<<<<<< HEAD

			pci_unmap_single(sc->pdev, bf->skbaddr,
					 common->rx_bufsize,
					 PCI_DMA_FROMDEVICE);

			skb_put(skb, rs.rs_datalen);

			ath5k_receive_frame(sc, skb, &rs);

			bf->skb = next_skb;
			bf->skbaddr = next_skb_addr;
		}
next:
		list_move_tail(&bf->list, &sc->rxbuf);
	} while (ath5k_rxbuf_setup(sc, bf) == 0);
unlock:
	spin_unlock(&sc->rxbuflock);
}
=======

			pci_unmap_single(sc->pdev, bf->skbaddr,
					 common->rx_bufsize,
					 PCI_DMA_FROMDEVICE);

			skb_put(skb, rs.rs_datalen);

			ath5k_receive_frame(sc, skb, &rs);

			bf->skb = next_skb;
			bf->skbaddr = next_skb_addr;
		}
next:
		list_move_tail(&bf->list, &sc->rxbuf);
	} while (ath5k_rxbuf_setup(sc, bf) == 0);
unlock:
	spin_unlock(&sc->rxbuflock);
}


/*************\
* TX Handling *
\*************/

static int ath5k_tx_queue(struct ieee80211_hw *hw, struct sk_buff *skb,
			  struct ath5k_txq *txq)
{
	struct ath5k_softc *sc = hw->priv;
	struct ath5k_buf *bf;
	unsigned long flags;
	int padsize;

	ath5k_debug_dump_skb(sc, skb, "TX  ", 1);

	/*
	 * The hardware expects the header padded to 4 byte boundaries.
	 * If this is not the case, we add the padding after the header.
	 */
	padsize = ath5k_add_padding(skb);
	if (padsize < 0) {
		ATH5K_ERR(sc, "tx hdrlen not %%4: not enough"
			  " headroom to pad");
		goto drop_packet;
	}

	if (txq->txq_len >= ATH5K_TXQ_LEN_MAX)
		ieee80211_stop_queue(hw, txq->qnum);

	spin_lock_irqsave(&sc->txbuflock, flags);
	if (list_empty(&sc->txbuf)) {
		ATH5K_ERR(sc, "no further txbuf available, dropping packet\n");
		spin_unlock_irqrestore(&sc->txbuflock, flags);
		ieee80211_stop_queues(hw);
		goto drop_packet;
	}
	bf = list_first_entry(&sc->txbuf, struct ath5k_buf, list);
	list_del(&bf->list);
	sc->txbuf_len--;
	if (list_empty(&sc->txbuf))
		ieee80211_stop_queues(hw);
	spin_unlock_irqrestore(&sc->txbuflock, flags);

	bf->skb = skb;

	if (ath5k_txbuf_setup(sc, bf, txq, padsize)) {
		bf->skb = NULL;
		spin_lock_irqsave(&sc->txbuflock, flags);
		list_add_tail(&bf->list, &sc->txbuf);
		sc->txbuf_len++;
		spin_unlock_irqrestore(&sc->txbuflock, flags);
		goto drop_packet;
	}
	return NETDEV_TX_OK;

drop_packet:
	dev_kfree_skb_any(skb);
	return NETDEV_TX_OK;
}

static void
ath5k_tx_frame_completed(struct ath5k_softc *sc, struct sk_buff *skb,
			 struct ath5k_tx_status *ts)
{
	struct ieee80211_tx_info *info;
	int i;

	sc->stats.tx_all_count++;
	sc->stats.tx_bytes_count += skb->len;
	info = IEEE80211_SKB_CB(skb);

	ieee80211_tx_info_clear_status(info);
	for (i = 0; i < 4; i++) {
		struct ieee80211_tx_rate *r =
			&info->status.rates[i];

		if (ts->ts_rate[i]) {
			r->idx = ath5k_hw_to_driver_rix(sc, ts->ts_rate[i]);
			r->count = ts->ts_retry[i];
		} else {
			r->idx = -1;
			r->count = 0;
		}
	}

	/* count the successful attempt as well */
	info->status.rates[ts->ts_final_idx].count++;
>>>>>>> 45f53cc9

	if (unlikely(ts->ts_status)) {
		sc->stats.ack_fail++;
		if (ts->ts_status & AR5K_TXERR_FILT) {
			info->flags |= IEEE80211_TX_STAT_TX_FILTERED;
			sc->stats.txerr_filt++;
		}
		if (ts->ts_status & AR5K_TXERR_XRETRY)
			sc->stats.txerr_retry++;
		if (ts->ts_status & AR5K_TXERR_FIFO)
			sc->stats.txerr_fifo++;
	} else {
		info->flags |= IEEE80211_TX_STAT_ACK;
		info->status.ack_signal = ts->ts_rssi;
	}

<<<<<<< HEAD
/*************\
* TX Handling *
\*************/
=======
	/*
	* Remove MAC header padding before giving the frame
	* back to mac80211.
	*/
	ath5k_remove_padding(skb);

	if (ts->ts_antenna > 0 && ts->ts_antenna < 5)
		sc->stats.antenna_tx[ts->ts_antenna]++;
	else
		sc->stats.antenna_tx[0]++; /* invalid */

	ieee80211_tx_status(sc->hw, skb);
}
>>>>>>> 45f53cc9

static void
ath5k_tx_processq(struct ath5k_softc *sc, struct ath5k_txq *txq)
{
	struct ath5k_tx_status ts = {};
	struct ath5k_buf *bf, *bf0;
	struct ath5k_desc *ds;
	struct sk_buff *skb;
	int ret;

	spin_lock(&txq->lock);
	list_for_each_entry_safe(bf, bf0, &txq->q, list) {

		txq->txq_poll_mark = false;

		/* skb might already have been processed last time. */
		if (bf->skb != NULL) {
			ds = bf->desc;

			ret = sc->ah->ah_proc_tx_desc(sc->ah, ds, &ts);
			if (unlikely(ret == -EINPROGRESS))
				break;
			else if (unlikely(ret)) {
				ATH5K_ERR(sc,
					"error %d while processing "
					"queue %u\n", ret, txq->qnum);
				break;
			}

			skb = bf->skb;
			bf->skb = NULL;
			pci_unmap_single(sc->pdev, bf->skbaddr, skb->len,
					PCI_DMA_TODEVICE);
			ath5k_tx_frame_completed(sc, skb, &ts);
		}

		/*
		 * It's possible that the hardware can say the buffer is
		 * completed when it hasn't yet loaded the ds_link from
		 * host memory and moved on.
		 * Always keep the last descriptor to avoid HW races...
		 */
		if (ath5k_hw_get_txdp(sc->ah, txq->qnum) != bf->daddr) {
			spin_lock(&sc->txbuflock);
			list_move_tail(&bf->list, &sc->txbuf);
			sc->txbuf_len++;
			txq->txq_len--;
			spin_unlock(&sc->txbuflock);
		}
	}
	spin_unlock(&txq->lock);
	if (txq->txq_len < ATH5K_TXQ_LEN_LOW && txq->qnum < 4)
		ieee80211_wake_queue(sc->hw, txq->qnum);
}

static void
ath5k_tasklet_tx(unsigned long data)
{
	int i;
	struct ath5k_softc *sc = (void *)data;

	for (i=0; i < AR5K_NUM_TX_QUEUES; i++)
		if (sc->txqs[i].setup && (sc->ah->ah_txq_isr & BIT(i)))
			ath5k_tx_processq(sc, &sc->txqs[i]);
}


/*****************\
* Beacon handling *
\*****************/

/*
 * Setup the beacon frame for transmit.
 */
static int
ath5k_beacon_setup(struct ath5k_softc *sc, struct ath5k_buf *bf)
{
	struct sk_buff *skb = bf->skb;
	struct	ieee80211_tx_info *info = IEEE80211_SKB_CB(skb);
	struct ath5k_hw *ah = sc->ah;
	struct ath5k_desc *ds;
	int ret = 0;
	u8 antenna;
	u32 flags;
	const int padsize = 0;

	bf->skbaddr = pci_map_single(sc->pdev, skb->data, skb->len,
			PCI_DMA_TODEVICE);
	ATH5K_DBG(sc, ATH5K_DEBUG_BEACON, "skb %p [data %p len %u] "
			"skbaddr %llx\n", skb, skb->data, skb->len,
			(unsigned long long)bf->skbaddr);
	if (pci_dma_mapping_error(sc->pdev, bf->skbaddr)) {
		ATH5K_ERR(sc, "beacon DMA mapping failed\n");
		return -EIO;
	}

	ds = bf->desc;
	antenna = ah->ah_tx_ant;

	flags = AR5K_TXDESC_NOACK;
	if (sc->opmode == NL80211_IFTYPE_ADHOC && ath5k_hw_hasveol(ah)) {
		ds->ds_link = bf->daddr;	/* self-linked */
		flags |= AR5K_TXDESC_VEOL;
	} else
		ds->ds_link = 0;

	/*
	 * If we use multiple antennas on AP and use
	 * the Sectored AP scenario, switch antenna every
	 * 4 beacons to make sure everybody hears our AP.
	 * When a client tries to associate, hw will keep
	 * track of the tx antenna to be used for this client
	 * automaticaly, based on ACKed packets.
	 *
	 * Note: AP still listens and transmits RTS on the
	 * default antenna which is supposed to be an omni.
	 *
	 * Note2: On sectored scenarios it's possible to have
	 * multiple antennas (1 omni -- the default -- and 14
	 * sectors), so if we choose to actually support this
	 * mode, we need to allow the user to set how many antennas
	 * we have and tweak the code below to send beacons
	 * on all of them.
	 */
	if (ah->ah_ant_mode == AR5K_ANTMODE_SECTOR_AP)
		antenna = sc->bsent & 4 ? 2 : 1;


	/* FIXME: If we are in g mode and rate is a CCK rate
	 * subtract ah->ah_txpower.txp_cck_ofdm_pwr_delta
	 * from tx power (value is in dB units already) */
	ds->ds_data = bf->skbaddr;
	ret = ah->ah_setup_tx_desc(ah, ds, skb->len,
			ieee80211_get_hdrlen_from_skb(skb), padsize,
			AR5K_PKT_TYPE_BEACON, (sc->power_level * 2),
			ieee80211_get_tx_rate(sc->hw, info)->hw_value,
			1, AR5K_TXKEYIX_INVALID,
			antenna, flags, 0, 0);
	if (ret)
		goto err_unmap;

	return 0;
err_unmap:
	pci_unmap_single(sc->pdev, bf->skbaddr, skb->len, PCI_DMA_TODEVICE);
	return ret;
}

/*
 * Updates the beacon that is sent by ath5k_beacon_send.  For adhoc,
 * this is called only once at config_bss time, for AP we do it every
 * SWBA interrupt so that the TIM will reflect buffered frames.
 *
 * Called with the beacon lock.
 */
static int
ath5k_beacon_update(struct ieee80211_hw *hw, struct ieee80211_vif *vif)
{
	int ret;
	struct ath5k_softc *sc = hw->priv;
	struct ath5k_vif *avf = (void *)vif->drv_priv;
	struct sk_buff *skb;

	if (WARN_ON(!vif)) {
		ret = -EINVAL;
		goto out;
	}

	skb = ieee80211_beacon_get(hw, vif);

	if (!skb) {
		ret = -ENOMEM;
		goto out;
	}

	ath5k_debug_dump_skb(sc, skb, "BC  ", 1);

	ath5k_txbuf_free_skb(sc, avf->bbuf);
	avf->bbuf->skb = skb;
	ret = ath5k_beacon_setup(sc, avf->bbuf);
	if (ret)
		avf->bbuf->skb = NULL;
out:
	return ret;
}

/*
 * Transmit a beacon frame at SWBA.  Dynamic updates to the
 * frame contents are done as needed and the slot time is
 * also adjusted based on current state.
 *
 * This is called from software irq context (beacontq tasklets)
 * or user context from ath5k_beacon_config.
 */
static void
ath5k_beacon_send(struct ath5k_softc *sc)
{
	struct ath5k_hw *ah = sc->ah;
	struct ieee80211_vif *vif;
	struct ath5k_vif *avf;
	struct ath5k_buf *bf;
	struct sk_buff *skb;

	ATH5K_DBG_UNLIMIT(sc, ATH5K_DEBUG_BEACON, "in beacon_send\n");

	/*
	 * Check if the previous beacon has gone out.  If
	 * not, don't don't try to post another: skip this
	 * period and wait for the next.  Missed beacons
	 * indicate a problem and should not occur.  If we
	 * miss too many consecutive beacons reset the device.
	 */
	if (unlikely(ath5k_hw_num_tx_pending(ah, sc->bhalq) != 0)) {
		sc->bmisscount++;
		ATH5K_DBG(sc, ATH5K_DEBUG_BEACON,
			"missed %u consecutive beacons\n", sc->bmisscount);
		if (sc->bmisscount > 10) {	/* NB: 10 is a guess */
			ATH5K_DBG(sc, ATH5K_DEBUG_BEACON,
				"stuck beacon time (%u missed)\n",
				sc->bmisscount);
			ATH5K_DBG(sc, ATH5K_DEBUG_RESET,
				  "stuck beacon, resetting\n");
			ieee80211_queue_work(sc->hw, &sc->reset_work);
		}
		return;
	}
	if (unlikely(sc->bmisscount != 0)) {
		ATH5K_DBG(sc, ATH5K_DEBUG_BEACON,
			"resume beacon xmit after %u misses\n",
			sc->bmisscount);
		sc->bmisscount = 0;
	}

	if (sc->opmode == NL80211_IFTYPE_AP && sc->num_ap_vifs > 1) {
		u64 tsf = ath5k_hw_get_tsf64(ah);
		u32 tsftu = TSF_TO_TU(tsf);
		int slot = ((tsftu % sc->bintval) * ATH_BCBUF) / sc->bintval;
		vif = sc->bslot[(slot + 1) % ATH_BCBUF];
		ATH5K_DBG(sc, ATH5K_DEBUG_BEACON,
			"tsf %llx tsftu %x intval %u slot %u vif %p\n",
			(unsigned long long)tsf, tsftu, sc->bintval, slot, vif);
	} else /* only one interface */
		vif = sc->bslot[0];

	if (!vif)
		return;

	avf = (void *)vif->drv_priv;
	bf = avf->bbuf;
	if (unlikely(bf->skb == NULL || sc->opmode == NL80211_IFTYPE_STATION ||
			sc->opmode == NL80211_IFTYPE_MONITOR)) {
		ATH5K_WARN(sc, "bf=%p bf_skb=%p\n", bf, bf ? bf->skb : NULL);
		return;
	}

	/*
	 * Stop any current dma and put the new frame on the queue.
	 * This should never fail since we check above that no frames
	 * are still pending on the queue.
	 */
	if (unlikely(ath5k_hw_stop_tx_dma(ah, sc->bhalq))) {
		ATH5K_WARN(sc, "beacon queue %u didn't start/stop ?\n", sc->bhalq);
		/* NB: hw still stops DMA, so proceed */
	}

	/* refresh the beacon for AP mode */
	if (sc->opmode == NL80211_IFTYPE_AP)
		ath5k_beacon_update(sc->hw, vif);

	ath5k_hw_set_txdp(ah, sc->bhalq, bf->daddr);
	ath5k_hw_start_tx_dma(ah, sc->bhalq);
	ATH5K_DBG(sc, ATH5K_DEBUG_BEACON, "TXDP[%u] = %llx (%p)\n",
		sc->bhalq, (unsigned long long)bf->daddr, bf->desc);

	skb = ieee80211_get_buffered_bc(sc->hw, vif);
	while (skb) {
		ath5k_tx_queue(sc->hw, skb, sc->cabq);
		skb = ieee80211_get_buffered_bc(sc->hw, vif);
	}

	sc->bsent++;
}

/**
 * ath5k_beacon_update_timers - update beacon timers
 *
 * @sc: struct ath5k_softc pointer we are operating on
 * @bc_tsf: the timestamp of the beacon. 0 to reset the TSF. -1 to perform a
 *          beacon timer update based on the current HW TSF.
 *
 * Calculate the next target beacon transmit time (TBTT) based on the timestamp
 * of a received beacon or the current local hardware TSF and write it to the
 * beacon timer registers.
 *
 * This is called in a variety of situations, e.g. when a beacon is received,
 * when a TSF update has been detected, but also when an new IBSS is created or
 * when we otherwise know we have to update the timers, but we keep it in this
 * function to have it all together in one place.
 */
static void
ath5k_beacon_update_timers(struct ath5k_softc *sc, u64 bc_tsf)
{
	struct ath5k_hw *ah = sc->ah;
	u32 nexttbtt, intval, hw_tu, bc_tu;
	u64 hw_tsf;

	intval = sc->bintval & AR5K_BEACON_PERIOD;
	if (sc->opmode == NL80211_IFTYPE_AP && sc->num_ap_vifs > 1) {
		intval /= ATH_BCBUF;	/* staggered multi-bss beacons */
		if (intval < 15)
			ATH5K_WARN(sc, "intval %u is too low, min 15\n",
				   intval);
	}
	if (WARN_ON(!intval))
		return;

	/* beacon TSF converted to TU */
	bc_tu = TSF_TO_TU(bc_tsf);

	/* current TSF converted to TU */
	hw_tsf = ath5k_hw_get_tsf64(ah);
	hw_tu = TSF_TO_TU(hw_tsf);

#define FUDGE AR5K_TUNE_SW_BEACON_RESP + 3
	/* We use FUDGE to make sure the next TBTT is ahead of the current TU.
	 * Since we later substract AR5K_TUNE_SW_BEACON_RESP (10) in the timer
	 * configuration we need to make sure it is bigger than that. */

	if (bc_tsf == -1) {
		/*
		 * no beacons received, called internally.
		 * just need to refresh timers based on HW TSF.
		 */
		nexttbtt = roundup(hw_tu + FUDGE, intval);
	} else if (bc_tsf == 0) {
		/*
		 * no beacon received, probably called by ath5k_reset_tsf().
		 * reset TSF to start with 0.
		 */
		nexttbtt = intval;
		intval |= AR5K_BEACON_RESET_TSF;
	} else if (bc_tsf > hw_tsf) {
		/*
		 * beacon received, SW merge happend but HW TSF not yet updated.
		 * not possible to reconfigure timers yet, but next time we
		 * receive a beacon with the same BSSID, the hardware will
		 * automatically update the TSF and then we need to reconfigure
		 * the timers.
		 */
		ATH5K_DBG_UNLIMIT(sc, ATH5K_DEBUG_BEACON,
			"need to wait for HW TSF sync\n");
		return;
	} else {
		/*
		 * most important case for beacon synchronization between STA.
		 *
		 * beacon received and HW TSF has been already updated by HW.
		 * update next TBTT based on the TSF of the beacon, but make
		 * sure it is ahead of our local TSF timer.
		 */
		nexttbtt = bc_tu + roundup(hw_tu + FUDGE - bc_tu, intval);
	}
#undef FUDGE

	sc->nexttbtt = nexttbtt;

	intval |= AR5K_BEACON_ENA;
	ath5k_hw_init_beacon(ah, nexttbtt, intval);

	/*
	 * debugging output last in order to preserve the time critical aspect
	 * of this function
	 */
	if (bc_tsf == -1)
		ATH5K_DBG_UNLIMIT(sc, ATH5K_DEBUG_BEACON,
			"reconfigured timers based on HW TSF\n");
	else if (bc_tsf == 0)
		ATH5K_DBG_UNLIMIT(sc, ATH5K_DEBUG_BEACON,
			"reset HW TSF and timers\n");
	else
		ATH5K_DBG_UNLIMIT(sc, ATH5K_DEBUG_BEACON,
			"updated timers based on beacon TSF\n");

	ATH5K_DBG_UNLIMIT(sc, ATH5K_DEBUG_BEACON,
			  "bc_tsf %llx hw_tsf %llx bc_tu %u hw_tu %u nexttbtt %u\n",
			  (unsigned long long) bc_tsf,
			  (unsigned long long) hw_tsf, bc_tu, hw_tu, nexttbtt);
	ATH5K_DBG_UNLIMIT(sc, ATH5K_DEBUG_BEACON, "intval %u %s %s\n",
		intval & AR5K_BEACON_PERIOD,
		intval & AR5K_BEACON_ENA ? "AR5K_BEACON_ENA" : "",
		intval & AR5K_BEACON_RESET_TSF ? "AR5K_BEACON_RESET_TSF" : "");
}

/**
 * ath5k_beacon_config - Configure the beacon queues and interrupts
 *
 * @sc: struct ath5k_softc pointer we are operating on
 *
 * In IBSS mode we use a self-linked tx descriptor if possible. We enable SWBA
 * interrupts to detect TSF updates only.
 */
static void
ath5k_beacon_config(struct ath5k_softc *sc)
{
	struct ath5k_hw *ah = sc->ah;
	unsigned long flags;

	spin_lock_irqsave(&sc->block, flags);
	sc->bmisscount = 0;
	sc->imask &= ~(AR5K_INT_BMISS | AR5K_INT_SWBA);

	if (sc->enable_beacon) {
		/*
		 * In IBSS mode we use a self-linked tx descriptor and let the
		 * hardware send the beacons automatically. We have to load it
		 * only once here.
		 * We use the SWBA interrupt only to keep track of the beacon
		 * timers in order to detect automatic TSF updates.
		 */
		ath5k_beaconq_config(sc);

		sc->imask |= AR5K_INT_SWBA;

		if (sc->opmode == NL80211_IFTYPE_ADHOC) {
			if (ath5k_hw_hasveol(ah))
				ath5k_beacon_send(sc);
		} else
			ath5k_beacon_update_timers(sc, -1);
	} else {
		ath5k_hw_stop_tx_dma(sc->ah, sc->bhalq);
	}

	ath5k_hw_set_imr(ah, sc->imask);
	mmiowb();
	spin_unlock_irqrestore(&sc->block, flags);
}

static void ath5k_tasklet_beacon(unsigned long data)
{
	struct ath5k_softc *sc = (struct ath5k_softc *) data;

	/*
	 * Software beacon alert--time to send a beacon.
	 *
	 * In IBSS mode we use this interrupt just to
	 * keep track of the next TBTT (target beacon
	 * transmission time) in order to detect wether
	 * automatic TSF updates happened.
	 */
	if (sc->opmode == NL80211_IFTYPE_ADHOC) {
		/* XXX: only if VEOL suppported */
		u64 tsf = ath5k_hw_get_tsf64(sc->ah);
		sc->nexttbtt += sc->bintval;
		ATH5K_DBG(sc, ATH5K_DEBUG_BEACON,
				"SWBA nexttbtt: %x hw_tu: %x "
				"TSF: %llx\n",
				sc->nexttbtt,
				TSF_TO_TU(tsf),
				(unsigned long long) tsf);
	} else {
		spin_lock(&sc->block);
		ath5k_beacon_send(sc);
		spin_unlock(&sc->block);
	}
}


/********************\
* Interrupt handling *
\********************/

static void
ath5k_intr_calibration_poll(struct ath5k_hw *ah)
{
	if (time_is_before_eq_jiffies(ah->ah_cal_next_ani) &&
	    !(ah->ah_cal_mask & AR5K_CALIBRATION_FULL)) {
		/* run ANI only when full calibration is not active */
		ah->ah_cal_next_ani = jiffies +
			msecs_to_jiffies(ATH5K_TUNE_CALIBRATION_INTERVAL_ANI);
		tasklet_schedule(&ah->ah_sc->ani_tasklet);

	} else if (time_is_before_eq_jiffies(ah->ah_cal_next_full)) {
		ah->ah_cal_next_full = jiffies +
			msecs_to_jiffies(ATH5K_TUNE_CALIBRATION_INTERVAL_FULL);
		tasklet_schedule(&ah->ah_sc->calib);
	}
	/* we could use SWI to generate enough interrupts to meet our
	 * calibration interval requirements, if necessary:
	 * AR5K_REG_ENABLE_BITS(ah, AR5K_CR, AR5K_CR_SWI); */
}

<<<<<<< HEAD
	ATH5K_DBG(sc, ATH5K_DEBUG_RESET, "mode %d\n", sc->opmode);

	/*
	 * Stop anything previously setup.  This is safe
	 * no matter this is the first time through or not.
	 */
	ath5k_stop_locked(sc);

	/*
	 * The basic interface to setting the hardware in a good
	 * state is ``reset''.  On return the hardware is known to
	 * be powered up and with interrupts disabled.  This must
	 * be followed by initialization of the appropriate bits
	 * and then setup of the interrupt mask.
	 */
	sc->curchan = sc->hw->conf.channel;
	sc->curband = &sc->sbands[sc->curchan->band];
	sc->imask = AR5K_INT_RXOK | AR5K_INT_RXERR | AR5K_INT_RXEOL |
		AR5K_INT_RXORN | AR5K_INT_TXDESC | AR5K_INT_TXEOL |
		AR5K_INT_FATAL | AR5K_INT_GLOBAL | AR5K_INT_MIB;

	ret = ath5k_reset(sc, NULL);
	if (ret)
		goto done;

	ath5k_rfkill_hw_start(ah);

	/*
	 * Reset the key cache since some parts do not reset the
	 * contents on initial power up or resume from suspend.
	 */
	for (i = 0; i < AR5K_KEYTABLE_SIZE; i++)
		ath5k_hw_reset_key(ah, i);

	ath5k_hw_set_ack_bitrate_high(ah, true);
	ret = 0;
done:
	mmiowb();
	mutex_unlock(&sc->lock);
	return ret;
}

static int
ath5k_stop_locked(struct ath5k_softc *sc)
{
	struct ath5k_hw *ah = sc->ah;

	ATH5K_DBG(sc, ATH5K_DEBUG_RESET, "invalid %u\n",
			test_bit(ATH_STAT_INVALID, sc->status));

	/*
	 * Shutdown the hardware and driver:
	 *    stop output from above
	 *    disable interrupts
	 *    turn off timers
	 *    turn off the radio
	 *    clear transmit machinery
	 *    clear receive machinery
	 *    drain and release tx queues
	 *    reclaim beacon resources
	 *    power down hardware
	 *
	 * Note that some of this work is not possible if the
	 * hardware is gone (invalid).
	 */
	ieee80211_stop_queues(sc->hw);

	if (!test_bit(ATH_STAT_INVALID, sc->status)) {
		ath5k_led_off(sc);
		ath5k_hw_set_imr(ah, 0);
		synchronize_irq(sc->pdev->irq);
	}
	ath5k_txq_cleanup(sc);
	if (!test_bit(ATH_STAT_INVALID, sc->status)) {
		ath5k_rx_stop(sc);
		ath5k_hw_phy_disable(ah);
	}

	return 0;
}

static void stop_tasklets(struct ath5k_softc *sc)
{
	tasklet_kill(&sc->rxtq);
	tasklet_kill(&sc->txtq);
	tasklet_kill(&sc->calib);
	tasklet_kill(&sc->beacontq);
	tasklet_kill(&sc->ani_tasklet);
}

/*
 * Stop the device, grabbing the top-level lock to protect
 * against concurrent entry through ath5k_init (which can happen
 * if another thread does a system call and the thread doing the
 * stop is preempted).
 */
static int
ath5k_stop_hw(struct ath5k_softc *sc)
{
	int ret;

	mutex_lock(&sc->lock);
	ret = ath5k_stop_locked(sc);
	if (ret == 0 && !test_bit(ATH_STAT_INVALID, sc->status)) {
		/*
		 * Don't set the card in full sleep mode!
		 *
		 * a) When the device is in this state it must be carefully
		 * woken up or references to registers in the PCI clock
		 * domain may freeze the bus (and system).  This varies
		 * by chip and is mostly an issue with newer parts
		 * (madwifi sources mentioned srev >= 0x78) that go to
		 * sleep more quickly.
		 *
		 * b) On older chips full sleep results a weird behaviour
		 * during wakeup. I tested various cards with srev < 0x78
		 * and they don't wake up after module reload, a second
		 * module reload is needed to bring the card up again.
		 *
		 * Until we figure out what's going on don't enable
		 * full chip reset on any chip (this is what Legacy HAL
		 * and Sam's HAL do anyway). Instead Perform a full reset
		 * on the device (same as initial state after attach) and
		 * leave it idle (keep MAC/BB on warm reset) */
		ret = ath5k_hw_on_hold(sc->ah);

		ATH5K_DBG(sc, ATH5K_DEBUG_RESET,
				"putting device to sleep\n");
	}
	ath5k_txbuf_free_skb(sc, sc->bbuf);

	mmiowb();
	mutex_unlock(&sc->lock);

	stop_tasklets(sc);

	ath5k_rfkill_hw_stop(sc->ah);

	return ret;
}

static void
ath5k_intr_calibration_poll(struct ath5k_hw *ah)
{
	if (time_is_before_eq_jiffies(ah->ah_cal_next_ani) &&
	    !(ah->ah_cal_mask & AR5K_CALIBRATION_FULL)) {
		/* run ANI only when full calibration is not active */
		ah->ah_cal_next_ani = jiffies +
			msecs_to_jiffies(ATH5K_TUNE_CALIBRATION_INTERVAL_ANI);
		tasklet_schedule(&ah->ah_sc->ani_tasklet);

	} else if (time_is_before_eq_jiffies(ah->ah_cal_next_full)) {
		ah->ah_cal_next_full = jiffies +
			msecs_to_jiffies(ATH5K_TUNE_CALIBRATION_INTERVAL_FULL);
		tasklet_schedule(&ah->ah_sc->calib);
	}
	/* we could use SWI to generate enough interrupts to meet our
	 * calibration interval requirements, if necessary:
	 * AR5K_REG_ENABLE_BITS(ah, AR5K_CR, AR5K_CR_SWI); */
}

=======
>>>>>>> 45f53cc9
static irqreturn_t
ath5k_intr(int irq, void *dev_id)
{
	struct ath5k_softc *sc = dev_id;
	struct ath5k_hw *ah = sc->ah;
	enum ath5k_int status;
	unsigned int counter = 1000;

	if (unlikely(test_bit(ATH_STAT_INVALID, sc->status) ||
				!ath5k_hw_is_intr_pending(ah)))
		return IRQ_NONE;

	do {
		ath5k_hw_get_isr(ah, &status);		/* NB: clears IRQ too */
		ATH5K_DBG(sc, ATH5K_DEBUG_INTR, "status 0x%x/0x%x\n",
				status, sc->imask);
		if (unlikely(status & AR5K_INT_FATAL)) {
			/*
			 * Fatal errors are unrecoverable.
			 * Typically these are caused by DMA errors.
			 */
			ATH5K_DBG(sc, ATH5K_DEBUG_RESET,
				  "fatal int, resetting\n");
			ieee80211_queue_work(sc->hw, &sc->reset_work);
		} else if (unlikely(status & AR5K_INT_RXORN)) {
			/*
			 * Receive buffers are full. Either the bus is busy or
			 * the CPU is not fast enough to process all received
			 * frames.
			 * Older chipsets need a reset to come out of this
			 * condition, but we treat it as RX for newer chips.
			 * We don't know exactly which versions need a reset -
			 * this guess is copied from the HAL.
			 */
			sc->stats.rxorn_intr++;
			if (ah->ah_mac_srev < AR5K_SREV_AR5212) {
				ATH5K_DBG(sc, ATH5K_DEBUG_RESET,
					  "rx overrun, resetting\n");
				ieee80211_queue_work(sc->hw, &sc->reset_work);
			}
			else
				tasklet_schedule(&sc->rxtq);
		} else {
			if (status & AR5K_INT_SWBA) {
				tasklet_hi_schedule(&sc->beacontq);
			}
			if (status & AR5K_INT_RXEOL) {
				/*
				* NB: the hardware should re-read the link when
				*     RXE bit is written, but it doesn't work at
				*     least on older hardware revs.
				*/
				sc->stats.rxeol_intr++;
			}
			if (status & AR5K_INT_TXURN) {
				/* bump tx trigger level */
				ath5k_hw_update_tx_triglevel(ah, true);
			}
			if (status & (AR5K_INT_RXOK | AR5K_INT_RXERR))
				tasklet_schedule(&sc->rxtq);
			if (status & (AR5K_INT_TXOK | AR5K_INT_TXDESC
					| AR5K_INT_TXERR | AR5K_INT_TXEOL))
				tasklet_schedule(&sc->txtq);
			if (status & AR5K_INT_BMISS) {
				/* TODO */
			}
			if (status & AR5K_INT_MIB) {
				sc->stats.mib_intr++;
				ath5k_hw_update_mib_counters(ah);
				ath5k_ani_mib_intr(ah);
			}
			if (status & AR5K_INT_GPIO)
				tasklet_schedule(&sc->rf_kill.toggleq);

		}
	} while (ath5k_hw_is_intr_pending(ah) && --counter > 0);

	if (unlikely(!counter))
		ATH5K_WARN(sc, "too many interrupts, giving up for now\n");

	ath5k_intr_calibration_poll(ah);

	return IRQ_HANDLED;
}

/*
 * Periodically recalibrate the PHY to account
 * for temperature/environment changes.
 */
static void
ath5k_tasklet_calibrate(unsigned long data)
{
	struct ath5k_softc *sc = (void *)data;
	struct ath5k_hw *ah = sc->ah;

	/* Only full calibration for now */
	ah->ah_cal_mask |= AR5K_CALIBRATION_FULL;

	ATH5K_DBG(sc, ATH5K_DEBUG_CALIBRATE, "channel %u/%x\n",
		ieee80211_frequency_to_channel(sc->curchan->center_freq),
		sc->curchan->hw_value);

	if (ath5k_hw_gainf_calibrate(ah) == AR5K_RFGAIN_NEED_CHANGE) {
		/*
		 * Rfgain is out of bounds, reset the chip
		 * to load new gain values.
		 */
		ATH5K_DBG(sc, ATH5K_DEBUG_RESET, "calibration, resetting\n");
		ieee80211_queue_work(sc->hw, &sc->reset_work);
	}
	if (ath5k_hw_phy_calibrate(ah, sc->curchan))
		ATH5K_ERR(sc, "calibration of channel %u failed\n",
			ieee80211_frequency_to_channel(
				sc->curchan->center_freq));

	/* Noise floor calibration interrupts rx/tx path while I/Q calibration
<<<<<<< HEAD
	 * doesn't. We stop the queues so that calibration doesn't interfere
	 * with TX and don't run it as often */
	if (time_is_before_eq_jiffies(ah->ah_cal_next_nf)) {
		ah->ah_cal_next_nf = jiffies +
			msecs_to_jiffies(ATH5K_TUNE_CALIBRATION_INTERVAL_NF);
		ieee80211_stop_queues(sc->hw);
		ath5k_hw_update_noise_floor(ah);
		ieee80211_wake_queues(sc->hw);
=======
	 * doesn't.
	 * TODO: We should stop TX here, so that it doesn't interfere.
	 * Note that stopping the queues is not enough to stop TX! */
	if (time_is_before_eq_jiffies(ah->ah_cal_next_nf)) {
		ah->ah_cal_next_nf = jiffies +
			msecs_to_jiffies(ATH5K_TUNE_CALIBRATION_INTERVAL_NF);
		ath5k_hw_update_noise_floor(ah);
>>>>>>> 45f53cc9
	}

	ah->ah_cal_mask &= ~AR5K_CALIBRATION_FULL;
}


static void
ath5k_tasklet_ani(unsigned long data)
{
	struct ath5k_softc *sc = (void *)data;
	struct ath5k_hw *ah = sc->ah;

	ah->ah_cal_mask |= AR5K_CALIBRATION_ANI;
	ath5k_ani_calibration(ah);
	ah->ah_cal_mask &= ~AR5K_CALIBRATION_ANI;
}


static void
ath5k_tx_complete_poll_work(struct work_struct *work)
{
	struct ath5k_softc *sc = container_of(work, struct ath5k_softc,
			tx_complete_work.work);
	struct ath5k_txq *txq;
	int i;
	bool needreset = false;

	for (i = 0; i < ARRAY_SIZE(sc->txqs); i++) {
		if (sc->txqs[i].setup) {
			txq = &sc->txqs[i];
			spin_lock_bh(&txq->lock);
			if (txq->txq_len > 1) {
				if (txq->txq_poll_mark) {
					ATH5K_DBG(sc, ATH5K_DEBUG_XMIT,
						  "TX queue stuck %d\n",
						  txq->qnum);
					needreset = true;
					txq->txq_stuck++;
					spin_unlock_bh(&txq->lock);
					break;
				} else {
					txq->txq_poll_mark = true;
				}
			}
			spin_unlock_bh(&txq->lock);
		}
	}

	if (needreset) {
		ATH5K_DBG(sc, ATH5K_DEBUG_RESET,
			  "TX queues stuck, resetting\n");
		ath5k_reset(sc, sc->curchan);
	}

	ieee80211_queue_delayed_work(sc->hw, &sc->tx_complete_work,
		msecs_to_jiffies(ATH5K_TX_COMPLETE_POLL_INT));
}


/*************************\
* Initialization routines *
\*************************/

static int
ath5k_stop_locked(struct ath5k_softc *sc)
{
	struct ath5k_hw *ah = sc->ah;

	ATH5K_DBG(sc, ATH5K_DEBUG_RESET, "invalid %u\n",
			test_bit(ATH_STAT_INVALID, sc->status));

	/*
	 * Shutdown the hardware and driver:
	 *    stop output from above
	 *    disable interrupts
	 *    turn off timers
	 *    turn off the radio
	 *    clear transmit machinery
	 *    clear receive machinery
	 *    drain and release tx queues
	 *    reclaim beacon resources
	 *    power down hardware
	 *
	 * Note that some of this work is not possible if the
	 * hardware is gone (invalid).
	 */
	ieee80211_stop_queues(sc->hw);

	if (!test_bit(ATH_STAT_INVALID, sc->status)) {
		ath5k_led_off(sc);
		ath5k_hw_set_imr(ah, 0);
		synchronize_irq(sc->pdev->irq);
	}
	ath5k_txq_cleanup(sc);
	if (!test_bit(ATH_STAT_INVALID, sc->status)) {
		ath5k_rx_stop(sc);
		ath5k_hw_phy_disable(ah);
	}

	return 0;
}

<<<<<<< HEAD
=======
static int
ath5k_init(struct ath5k_softc *sc)
{
	struct ath5k_hw *ah = sc->ah;
	struct ath_common *common = ath5k_hw_common(ah);
	int ret, i;

	mutex_lock(&sc->lock);

	ATH5K_DBG(sc, ATH5K_DEBUG_RESET, "mode %d\n", sc->opmode);

	/*
	 * Stop anything previously setup.  This is safe
	 * no matter this is the first time through or not.
	 */
	ath5k_stop_locked(sc);

	/*
	 * The basic interface to setting the hardware in a good
	 * state is ``reset''.  On return the hardware is known to
	 * be powered up and with interrupts disabled.  This must
	 * be followed by initialization of the appropriate bits
	 * and then setup of the interrupt mask.
	 */
	sc->curchan = sc->hw->conf.channel;
	sc->curband = &sc->sbands[sc->curchan->band];
	sc->imask = AR5K_INT_RXOK | AR5K_INT_RXERR | AR5K_INT_RXEOL |
		AR5K_INT_RXORN | AR5K_INT_TXDESC | AR5K_INT_TXEOL |
		AR5K_INT_FATAL | AR5K_INT_GLOBAL | AR5K_INT_MIB;

	ret = ath5k_reset(sc, NULL);
	if (ret)
		goto done;

	ath5k_rfkill_hw_start(ah);

	/*
	 * Reset the key cache since some parts do not reset the
	 * contents on initial power up or resume from suspend.
	 */
	for (i = 0; i < common->keymax; i++)
		ath_hw_keyreset(common, (u16) i);

	ath5k_hw_set_ack_bitrate_high(ah, true);

	for (i = 0; i < ARRAY_SIZE(sc->bslot); i++)
		sc->bslot[i] = NULL;

	ret = 0;
done:
	mmiowb();
	mutex_unlock(&sc->lock);

	ieee80211_queue_delayed_work(sc->hw, &sc->tx_complete_work,
			msecs_to_jiffies(ATH5K_TX_COMPLETE_POLL_INT));

	return ret;
}

static void stop_tasklets(struct ath5k_softc *sc)
{
	tasklet_kill(&sc->rxtq);
	tasklet_kill(&sc->txtq);
	tasklet_kill(&sc->calib);
	tasklet_kill(&sc->beacontq);
	tasklet_kill(&sc->ani_tasklet);
}

/*
 * Stop the device, grabbing the top-level lock to protect
 * against concurrent entry through ath5k_init (which can happen
 * if another thread does a system call and the thread doing the
 * stop is preempted).
 */
static int
ath5k_stop_hw(struct ath5k_softc *sc)
{
	int ret;

	mutex_lock(&sc->lock);
	ret = ath5k_stop_locked(sc);
	if (ret == 0 && !test_bit(ATH_STAT_INVALID, sc->status)) {
		/*
		 * Don't set the card in full sleep mode!
		 *
		 * a) When the device is in this state it must be carefully
		 * woken up or references to registers in the PCI clock
		 * domain may freeze the bus (and system).  This varies
		 * by chip and is mostly an issue with newer parts
		 * (madwifi sources mentioned srev >= 0x78) that go to
		 * sleep more quickly.
		 *
		 * b) On older chips full sleep results a weird behaviour
		 * during wakeup. I tested various cards with srev < 0x78
		 * and they don't wake up after module reload, a second
		 * module reload is needed to bring the card up again.
		 *
		 * Until we figure out what's going on don't enable
		 * full chip reset on any chip (this is what Legacy HAL
		 * and Sam's HAL do anyway). Instead Perform a full reset
		 * on the device (same as initial state after attach) and
		 * leave it idle (keep MAC/BB on warm reset) */
		ret = ath5k_hw_on_hold(sc->ah);

		ATH5K_DBG(sc, ATH5K_DEBUG_RESET,
				"putting device to sleep\n");
	}

	mmiowb();
	mutex_unlock(&sc->lock);

	stop_tasklets(sc);

	cancel_delayed_work_sync(&sc->tx_complete_work);

	ath5k_rfkill_hw_stop(sc->ah);

	return ret;
}

>>>>>>> 45f53cc9
/*
 * Reset the hardware.  If chan is not NULL, then also pause rx/tx
 * and change to the given channel.
 *
 * This should be called with sc->lock.
 */
static int
ath5k_reset(struct ath5k_softc *sc, struct ieee80211_channel *chan)
{
	struct ath5k_hw *ah = sc->ah;
	int ret;

	ATH5K_DBG(sc, ATH5K_DEBUG_RESET, "resetting\n");

	ath5k_hw_set_imr(ah, 0);
	synchronize_irq(sc->pdev->irq);
	stop_tasklets(sc);

	if (chan) {
		ath5k_txq_cleanup(sc);
		ath5k_rx_stop(sc);

		sc->curchan = chan;
		sc->curband = &sc->sbands[chan->band];
	}
	ret = ath5k_hw_reset(ah, sc->opmode, sc->curchan, chan != NULL);
	if (ret) {
		ATH5K_ERR(sc, "can't reset hardware (%d)\n", ret);
		goto err;
	}

	ret = ath5k_rx_start(sc);
	if (ret) {
		ATH5K_ERR(sc, "can't start recv logic\n");
		goto err;
	}

	ath5k_ani_init(ah, ah->ah_sc->ani_state.ani_mode);

	ah->ah_cal_next_full = jiffies;
	ah->ah_cal_next_ani = jiffies;
	ah->ah_cal_next_nf = jiffies;

	/*
	 * Change channels and update the h/w rate map if we're switching;
	 * e.g. 11a to 11b/g.
	 *
	 * We may be doing a reset in response to an ioctl that changes the
	 * channel so update any state that might change as a result.
	 *
	 * XXX needed?
	 */
/*	ath5k_chan_change(sc, c); */

	ath5k_beacon_config(sc);
	/* intrs are enabled by ath5k_beacon_config */

	ieee80211_wake_queues(sc->hw);

	return 0;
err:
	return ret;
}

static void ath5k_reset_work(struct work_struct *work)
<<<<<<< HEAD
{
	struct ath5k_softc *sc = container_of(work, struct ath5k_softc,
		reset_work);

	mutex_lock(&sc->lock);
	ath5k_reset(sc, sc->curchan);
	mutex_unlock(&sc->lock);
}

static int ath5k_start(struct ieee80211_hw *hw)
{
	return ath5k_init(hw->priv);
}

static void ath5k_stop(struct ieee80211_hw *hw)
{
	ath5k_stop_hw(hw->priv);
}

static int ath5k_add_interface(struct ieee80211_hw *hw,
		struct ieee80211_vif *vif)
=======
>>>>>>> 45f53cc9
{
	struct ath5k_softc *sc = container_of(work, struct ath5k_softc,
		reset_work);

	mutex_lock(&sc->lock);
	ath5k_reset(sc, sc->curchan);
	mutex_unlock(&sc->lock);
}

static int
ath5k_attach(struct pci_dev *pdev, struct ieee80211_hw *hw)
{
	struct ath5k_softc *sc = hw->priv;
	struct ath5k_hw *ah = sc->ah;
	struct ath_regulatory *regulatory = ath5k_hw_regulatory(ah);
	struct ath5k_txq *txq;
	u8 mac[ETH_ALEN] = {};
	int ret;

	ATH5K_DBG(sc, ATH5K_DEBUG_ANY, "devid 0x%x\n", pdev->device);

	/*
	 * Check if the MAC has multi-rate retry support.
	 * We do this by trying to setup a fake extended
	 * descriptor.  MACs that don't have support will
	 * return false w/o doing anything.  MACs that do
	 * support it will return true w/o doing anything.
	 */
	ret = ath5k_hw_setup_mrr_tx_desc(ah, NULL, 0, 0, 0, 0, 0, 0);

	if (ret < 0)
		goto err;
	if (ret > 0)
		__set_bit(ATH_STAT_MRRETRY, sc->status);

	/*
	 * Collect the channel list.  The 802.11 layer
	 * is resposible for filtering this list based
	 * on settings like the phy mode and regulatory
	 * domain restrictions.
	 */
	ret = ath5k_setup_bands(hw);
	if (ret) {
		ATH5K_ERR(sc, "can't get channels\n");
		goto err;
	}

	/* NB: setup here so ath5k_rate_update is happy */
	if (test_bit(AR5K_MODE_11A, ah->ah_modes))
		ath5k_setcurmode(sc, AR5K_MODE_11A);
	else
		ath5k_setcurmode(sc, AR5K_MODE_11B);

	/*
	 * Allocate tx+rx descriptors and populate the lists.
	 */
	ret = ath5k_desc_alloc(sc, pdev);
	if (ret) {
		ATH5K_ERR(sc, "can't allocate descriptors\n");
		goto err;
	}

	/*
	 * Allocate hardware transmit queues: one queue for
	 * beacon frames and one data queue for each QoS
	 * priority.  Note that hw functions handle resetting
	 * these queues at the needed time.
	 */
	ret = ath5k_beaconq_setup(ah);
	if (ret < 0) {
		ATH5K_ERR(sc, "can't setup a beacon xmit queue\n");
		goto err_desc;
	}
	sc->bhalq = ret;
	sc->cabq = ath5k_txq_setup(sc, AR5K_TX_QUEUE_CAB, 0);
	if (IS_ERR(sc->cabq)) {
		ATH5K_ERR(sc, "can't setup cab queue\n");
		ret = PTR_ERR(sc->cabq);
		goto err_bhal;
	}

	/* This order matches mac80211's queue priority, so we can
	 * directly use the mac80211 queue number without any mapping */
	txq = ath5k_txq_setup(sc, AR5K_TX_QUEUE_DATA, AR5K_WME_AC_VO);
	if (IS_ERR(txq)) {
		ATH5K_ERR(sc, "can't setup xmit queue\n");
		ret = PTR_ERR(txq);
		goto err_queues;
	}
	txq = ath5k_txq_setup(sc, AR5K_TX_QUEUE_DATA, AR5K_WME_AC_VI);
	if (IS_ERR(txq)) {
		ATH5K_ERR(sc, "can't setup xmit queue\n");
		ret = PTR_ERR(txq);
		goto err_queues;
	}
	txq = ath5k_txq_setup(sc, AR5K_TX_QUEUE_DATA, AR5K_WME_AC_BE);
	if (IS_ERR(txq)) {
		ATH5K_ERR(sc, "can't setup xmit queue\n");
		ret = PTR_ERR(txq);
		goto err_queues;
	}
	txq = ath5k_txq_setup(sc, AR5K_TX_QUEUE_DATA, AR5K_WME_AC_BK);
	if (IS_ERR(txq)) {
		ATH5K_ERR(sc, "can't setup xmit queue\n");
		ret = PTR_ERR(txq);
		goto err_queues;
	}
	hw->queues = 4;

	tasklet_init(&sc->rxtq, ath5k_tasklet_rx, (unsigned long)sc);
	tasklet_init(&sc->txtq, ath5k_tasklet_tx, (unsigned long)sc);
	tasklet_init(&sc->calib, ath5k_tasklet_calibrate, (unsigned long)sc);
	tasklet_init(&sc->beacontq, ath5k_tasklet_beacon, (unsigned long)sc);
	tasklet_init(&sc->ani_tasklet, ath5k_tasklet_ani, (unsigned long)sc);

	INIT_WORK(&sc->reset_work, ath5k_reset_work);
	INIT_DELAYED_WORK(&sc->tx_complete_work, ath5k_tx_complete_poll_work);

	ret = ath5k_eeprom_read_mac(ah, mac);
	if (ret) {
		ATH5K_ERR(sc, "unable to read address from EEPROM: 0x%04x\n",
			sc->pdev->device);
		goto err_queues;
	}

	SET_IEEE80211_PERM_ADDR(hw, mac);
	memcpy(&sc->lladdr, mac, ETH_ALEN);
	/* All MAC address bits matter for ACKs */
	ath5k_update_bssid_mask_and_opmode(sc, NULL);

	regulatory->current_rd = ah->ah_capabilities.cap_eeprom.ee_regdomain;
	ret = ath_regd_init(regulatory, hw->wiphy, ath5k_reg_notifier);
	if (ret) {
		ATH5K_ERR(sc, "can't initialize regulatory system\n");
		goto err_queues;
	}

	ret = ieee80211_register_hw(hw);
	if (ret) {
		ATH5K_ERR(sc, "can't register ieee80211 hw\n");
		goto err_queues;
	}

	if (!ath_is_world_regd(regulatory))
		regulatory_hint(hw->wiphy, regulatory->alpha2);

	ath5k_init_leds(sc);

	ath5k_sysfs_register(sc);

	return 0;
err_queues:
	ath5k_txq_release(sc);
err_bhal:
	ath5k_hw_release_tx_queue(ah, sc->bhalq);
err_desc:
	ath5k_desc_free(sc, pdev);
err:
	return ret;
}

static void
ath5k_detach(struct pci_dev *pdev, struct ieee80211_hw *hw)
{
	struct ath5k_softc *sc = hw->priv;

	/*
	 * NB: the order of these is important:
	 * o call the 802.11 layer before detaching ath5k_hw to
	 *   ensure callbacks into the driver to delete global
	 *   key cache entries can be handled
	 * o reclaim the tx queue data structures after calling
	 *   the 802.11 layer as we'll get called back to reclaim
	 *   node state and potentially want to use them
	 * o to cleanup the tx queues the hal is called, so detach
	 *   it last
	 * XXX: ??? detach ath5k_hw ???
	 * Other than that, it's straightforward...
	 */
	ieee80211_unregister_hw(hw);
	ath5k_desc_free(sc, pdev);
	ath5k_txq_release(sc);
	ath5k_hw_release_tx_queue(sc->ah, sc->bhalq);
	ath5k_unregister_leds(sc);

	ath5k_sysfs_unregister(sc);
	/*
	 * NB: can't reclaim these until after ieee80211_ifdetach
	 * returns because we'll get called back to reclaim node
	 * state and potentially want to use them.
	 */
}

/********************\
* Mac80211 functions *
\********************/

static int
ath5k_tx(struct ieee80211_hw *hw, struct sk_buff *skb)
{
	struct ath5k_softc *sc = hw->priv;
	u16 qnum = skb_get_queue_mapping(skb);

	if (WARN_ON(qnum >= sc->ah->ah_capabilities.cap_queues.q_tx_num)) {
		dev_kfree_skb_any(skb);
		return 0;
	}

	return ath5k_tx_queue(hw, skb, &sc->txqs[qnum]);
}

static int ath5k_start(struct ieee80211_hw *hw)
{
	return ath5k_init(hw->priv);
}

static void ath5k_stop(struct ieee80211_hw *hw)
{
	ath5k_stop_hw(hw->priv);
}

static int ath5k_add_interface(struct ieee80211_hw *hw,
		struct ieee80211_vif *vif)
{
	struct ath5k_softc *sc = hw->priv;
	int ret;
	struct ath5k_vif *avf = (void *)vif->drv_priv;

	mutex_lock(&sc->lock);

	if ((vif->type == NL80211_IFTYPE_AP ||
	     vif->type == NL80211_IFTYPE_ADHOC)
	    && (sc->num_ap_vifs + sc->num_adhoc_vifs) >= ATH_BCBUF) {
		ret = -ELNRNG;
		goto end;
	}

	/* Don't allow other interfaces if one ad-hoc is configured.
	 * TODO: Fix the problems with ad-hoc and multiple other interfaces.
	 * We would need to operate the HW in ad-hoc mode to allow TSF updates
	 * for the IBSS, but this breaks with additional AP or STA interfaces
	 * at the moment. */
	if (sc->num_adhoc_vifs ||
	    (sc->nvifs && vif->type == NL80211_IFTYPE_ADHOC)) {
		ATH5K_ERR(sc, "Only one single ad-hoc interface is allowed.\n");
		ret = -ELNRNG;
		goto end;
	}

	switch (vif->type) {
	case NL80211_IFTYPE_AP:
	case NL80211_IFTYPE_STATION:
	case NL80211_IFTYPE_ADHOC:
	case NL80211_IFTYPE_MESH_POINT:
		avf->opmode = vif->type;
		break;
	default:
		ret = -EOPNOTSUPP;
		goto end;
	}

	sc->nvifs++;
	ATH5K_DBG(sc, ATH5K_DEBUG_MODE, "add interface mode %d\n", avf->opmode);

	/* Assign the vap/adhoc to a beacon xmit slot. */
	if ((avf->opmode == NL80211_IFTYPE_AP) ||
	    (avf->opmode == NL80211_IFTYPE_ADHOC)) {
		int slot;

		WARN_ON(list_empty(&sc->bcbuf));
		avf->bbuf = list_first_entry(&sc->bcbuf, struct ath5k_buf,
					     list);
		list_del(&avf->bbuf->list);

		avf->bslot = 0;
		for (slot = 0; slot < ATH_BCBUF; slot++) {
			if (!sc->bslot[slot]) {
				avf->bslot = slot;
				break;
			}
		}
		BUG_ON(sc->bslot[avf->bslot] != NULL);
		sc->bslot[avf->bslot] = vif;
		if (avf->opmode == NL80211_IFTYPE_AP)
			sc->num_ap_vifs++;
		else
			sc->num_adhoc_vifs++;
	}

	/* Any MAC address is fine, all others are included through the
	 * filter.
	 */
	memcpy(&sc->lladdr, vif->addr, ETH_ALEN);
	ath5k_hw_set_lladdr(sc->ah, vif->addr);

	memcpy(&avf->lladdr, vif->addr, ETH_ALEN);

	ath5k_mode_setup(sc, vif);

	ret = 0;
end:
	mutex_unlock(&sc->lock);
	return ret;
}

static void
ath5k_remove_interface(struct ieee80211_hw *hw,
			struct ieee80211_vif *vif)
{
	struct ath5k_softc *sc = hw->priv;
	struct ath5k_vif *avf = (void *)vif->drv_priv;
	unsigned int i;

	mutex_lock(&sc->lock);
	sc->nvifs--;

	if (avf->bbuf) {
		ath5k_txbuf_free_skb(sc, avf->bbuf);
		list_add_tail(&avf->bbuf->list, &sc->bcbuf);
		for (i = 0; i < ATH_BCBUF; i++) {
			if (sc->bslot[i] == vif) {
				sc->bslot[i] = NULL;
				break;
			}
		}
		avf->bbuf = NULL;
	}
	if (avf->opmode == NL80211_IFTYPE_AP)
		sc->num_ap_vifs--;
	else if (avf->opmode == NL80211_IFTYPE_ADHOC)
		sc->num_adhoc_vifs--;

	ath5k_update_bssid_mask_and_opmode(sc, NULL);
	mutex_unlock(&sc->lock);
}

/*
 * TODO: Phy disable/diversity etc
 */
static int
ath5k_config(struct ieee80211_hw *hw, u32 changed)
{
	struct ath5k_softc *sc = hw->priv;
	struct ath5k_hw *ah = sc->ah;
	struct ieee80211_conf *conf = &hw->conf;
	int ret = 0;

	mutex_lock(&sc->lock);

	if (changed & IEEE80211_CONF_CHANGE_CHANNEL) {
		ret = ath5k_chan_set(sc, conf->channel);
		if (ret < 0)
			goto unlock;
	}

	if ((changed & IEEE80211_CONF_CHANGE_POWER) &&
	(sc->power_level != conf->power_level)) {
		sc->power_level = conf->power_level;

		/* Half dB steps */
		ath5k_hw_set_txpower_limit(ah, (conf->power_level * 2));
	}

	/* TODO:
	 * 1) Move this on config_interface and handle each case
	 * separately eg. when we have only one STA vif, use
	 * AR5K_ANTMODE_SINGLE_AP
	 *
	 * 2) Allow the user to change antenna mode eg. when only
	 * one antenna is present
	 *
	 * 3) Allow the user to set default/tx antenna when possible
	 *
	 * 4) Default mode should handle 90% of the cases, together
	 * with fixed a/b and single AP modes we should be able to
	 * handle 99%. Sectored modes are extreme cases and i still
	 * haven't found a usage for them. If we decide to support them,
	 * then we must allow the user to set how many tx antennas we
	 * have available
	 */
	ath5k_hw_set_antenna_mode(ah, ah->ah_ant_mode);

unlock:
	mutex_unlock(&sc->lock);
	return ret;
}

static u64 ath5k_prepare_multicast(struct ieee80211_hw *hw,
				   struct netdev_hw_addr_list *mc_list)
{
	u32 mfilt[2], val;
	u8 pos;
	struct netdev_hw_addr *ha;

	mfilt[0] = 0;
	mfilt[1] = 1;

	netdev_hw_addr_list_for_each(ha, mc_list) {
		/* calculate XOR of eight 6-bit values */
		val = get_unaligned_le32(ha->addr + 0);
		pos = (val >> 18) ^ (val >> 12) ^ (val >> 6) ^ val;
		val = get_unaligned_le32(ha->addr + 3);
		pos ^= (val >> 18) ^ (val >> 12) ^ (val >> 6) ^ val;
		pos &= 0x3f;
		mfilt[pos / 32] |= (1 << (pos % 32));
		/* XXX: we might be able to just do this instead,
		* but not sure, needs testing, if we do use this we'd
		* neet to inform below to not reset the mcast */
		/* ath5k_hw_set_mcast_filterindex(ah,
		 *      ha->addr[5]); */
	}

	return ((u64)(mfilt[1]) << 32) | mfilt[0];
}

static bool ath_any_vif_assoc(struct ath5k_softc *sc)
{
	struct ath_vif_iter_data iter_data;
	iter_data.hw_macaddr = NULL;
	iter_data.any_assoc = false;
	iter_data.need_set_hw_addr = false;
	iter_data.found_active = true;

	ieee80211_iterate_active_interfaces_atomic(sc->hw, ath_vif_iter,
						   &iter_data);
	return iter_data.any_assoc;
}

#define SUPPORTED_FIF_FLAGS \
	FIF_PROMISC_IN_BSS |  FIF_ALLMULTI | FIF_FCSFAIL | \
	FIF_PLCPFAIL | FIF_CONTROL | FIF_OTHER_BSS | \
	FIF_BCN_PRBRESP_PROMISC
/*
 * o always accept unicast, broadcast, and multicast traffic
 * o multicast traffic for all BSSIDs will be enabled if mac80211
 *   says it should be
 * o maintain current state of phy ofdm or phy cck error reception.
 *   If the hardware detects any of these type of errors then
 *   ath5k_hw_get_rx_filter() will pass to us the respective
 *   hardware filters to be able to receive these type of frames.
 * o probe request frames are accepted only when operating in
 *   hostap, adhoc, or monitor modes
 * o enable promiscuous mode according to the interface state
 * o accept beacons:
 *   - when operating in adhoc mode so the 802.11 layer creates
 *     node table entries for peers,
 *   - when operating in station mode for collecting rssi data when
 *     the station is otherwise quiet, or
 *   - when scanning
 */
static void ath5k_configure_filter(struct ieee80211_hw *hw,
		unsigned int changed_flags,
		unsigned int *new_flags,
		u64 multicast)
{
	struct ath5k_softc *sc = hw->priv;
	struct ath5k_hw *ah = sc->ah;
	u32 mfilt[2], rfilt;

	mutex_lock(&sc->lock);

	mfilt[0] = multicast;
	mfilt[1] = multicast >> 32;

	/* Only deal with supported flags */
	changed_flags &= SUPPORTED_FIF_FLAGS;
	*new_flags &= SUPPORTED_FIF_FLAGS;

	/* If HW detects any phy or radar errors, leave those filters on.
	 * Also, always enable Unicast, Broadcasts and Multicast
	 * XXX: move unicast, bssid broadcasts and multicast to mac80211 */
	rfilt = (ath5k_hw_get_rx_filter(ah) & (AR5K_RX_FILTER_PHYERR)) |
		(AR5K_RX_FILTER_UCAST | AR5K_RX_FILTER_BCAST |
		AR5K_RX_FILTER_MCAST);

	if (changed_flags & (FIF_PROMISC_IN_BSS | FIF_OTHER_BSS)) {
		if (*new_flags & FIF_PROMISC_IN_BSS) {
			__set_bit(ATH_STAT_PROMISC, sc->status);
		} else {
			__clear_bit(ATH_STAT_PROMISC, sc->status);
		}
	}

	if (test_bit(ATH_STAT_PROMISC, sc->status))
		rfilt |= AR5K_RX_FILTER_PROM;

	/* Note, AR5K_RX_FILTER_MCAST is already enabled */
	if (*new_flags & FIF_ALLMULTI) {
		mfilt[0] =  ~0;
		mfilt[1] =  ~0;
	}

	/* This is the best we can do */
	if (*new_flags & (FIF_FCSFAIL | FIF_PLCPFAIL))
		rfilt |= AR5K_RX_FILTER_PHYERR;

	/* FIF_BCN_PRBRESP_PROMISC really means to enable beacons
	* and probes for any BSSID */
	if ((*new_flags & FIF_BCN_PRBRESP_PROMISC) || (sc->nvifs > 1))
		rfilt |= AR5K_RX_FILTER_BEACON;

	/* FIF_CONTROL doc says that if FIF_PROMISC_IN_BSS is not
	 * set we should only pass on control frames for this
	 * station. This needs testing. I believe right now this
	 * enables *all* control frames, which is OK.. but
	 * but we should see if we can improve on granularity */
	if (*new_flags & FIF_CONTROL)
		rfilt |= AR5K_RX_FILTER_CONTROL;

	/* Additional settings per mode -- this is per ath5k */

	/* XXX move these to mac80211, and add a beacon IFF flag to mac80211 */

	switch (sc->opmode) {
	case NL80211_IFTYPE_MESH_POINT:
		rfilt |= AR5K_RX_FILTER_CONTROL |
			 AR5K_RX_FILTER_BEACON |
			 AR5K_RX_FILTER_PROBEREQ |
			 AR5K_RX_FILTER_PROM;
		break;
	case NL80211_IFTYPE_AP:
	case NL80211_IFTYPE_ADHOC:
		rfilt |= AR5K_RX_FILTER_PROBEREQ |
			 AR5K_RX_FILTER_BEACON;
		break;
	case NL80211_IFTYPE_STATION:
		if (sc->assoc)
			rfilt |= AR5K_RX_FILTER_BEACON;
	default:
		break;
	}

	/* Set filters */
	ath5k_hw_set_rx_filter(ah, rfilt);

	/* Set multicast bits */
	ath5k_hw_set_mcast_filter(ah, mfilt[0], mfilt[1]);
	/* Set the cached hw filter flags, this will later actually
	 * be set in HW */
	sc->filter_flags = rfilt;

	mutex_unlock(&sc->lock);
}

static int
ath5k_set_key(struct ieee80211_hw *hw, enum set_key_cmd cmd,
	      struct ieee80211_vif *vif, struct ieee80211_sta *sta,
	      struct ieee80211_key_conf *key)
{
	struct ath5k_softc *sc = hw->priv;
	struct ath5k_hw *ah = sc->ah;
	struct ath_common *common = ath5k_hw_common(ah);
	int ret = 0;

	if (modparam_nohwcrypt)
		return -EOPNOTSUPP;

	switch (key->cipher) {
	case WLAN_CIPHER_SUITE_WEP40:
	case WLAN_CIPHER_SUITE_WEP104:
	case WLAN_CIPHER_SUITE_TKIP:
		break;
	case WLAN_CIPHER_SUITE_CCMP:
		if (common->crypt_caps & ATH_CRYPT_CAP_CIPHER_AESCCM)
			break;
		return -EOPNOTSUPP;
	default:
		WARN_ON(1);
		return -EINVAL;
	}

	mutex_lock(&sc->lock);

	switch (cmd) {
	case SET_KEY:
		ret = ath_key_config(common, vif, sta, key);
		if (ret >= 0) {
			key->hw_key_idx = ret;
			/* push IV and Michael MIC generation to stack */
			key->flags |= IEEE80211_KEY_FLAG_GENERATE_IV;
			if (key->cipher == WLAN_CIPHER_SUITE_TKIP)
				key->flags |= IEEE80211_KEY_FLAG_GENERATE_MMIC;
			if (key->cipher == WLAN_CIPHER_SUITE_CCMP)
				key->flags |= IEEE80211_KEY_FLAG_SW_MGMT;
			ret = 0;
		}
		break;
	case DISABLE_KEY:
		ath_key_delete(common, key);
		break;
	default:
		ret = -EINVAL;
	}

	mmiowb();
	mutex_unlock(&sc->lock);
	return ret;
}

static int
ath5k_get_stats(struct ieee80211_hw *hw,
		struct ieee80211_low_level_stats *stats)
{
	struct ath5k_softc *sc = hw->priv;

	/* Force update */
	ath5k_hw_update_mib_counters(sc->ah);

	stats->dot11ACKFailureCount = sc->stats.ack_fail;
	stats->dot11RTSFailureCount = sc->stats.rts_fail;
	stats->dot11RTSSuccessCount = sc->stats.rts_ok;
	stats->dot11FCSErrorCount = sc->stats.fcs_error;

	return 0;
}

static int ath5k_get_survey(struct ieee80211_hw *hw, int idx,
		struct survey_info *survey)
{
	struct ath5k_softc *sc = hw->priv;
	struct ieee80211_conf *conf = &hw->conf;

	 if (idx != 0)
		return -ENOENT;

	survey->channel = conf->channel;
	survey->filled = SURVEY_INFO_NOISE_DBM;
	survey->noise = sc->ah->ah_noise_floor;

	return 0;
}

static u64
ath5k_get_tsf(struct ieee80211_hw *hw)
{
	struct ath5k_softc *sc = hw->priv;

	return ath5k_hw_get_tsf64(sc->ah);
}

static void
ath5k_set_tsf(struct ieee80211_hw *hw, u64 tsf)
{
	struct ath5k_softc *sc = hw->priv;

	ath5k_hw_set_tsf64(sc->ah, tsf);
}

static void
ath5k_reset_tsf(struct ieee80211_hw *hw)
{
	struct ath5k_softc *sc = hw->priv;

	/*
	 * in IBSS mode we need to update the beacon timers too.
	 * this will also reset the TSF if we call it with 0
	 */
	if (sc->opmode == NL80211_IFTYPE_ADHOC)
		ath5k_beacon_update_timers(sc, 0);
	else
		ath5k_hw_reset_tsf(sc->ah);
}

static void
set_beacon_filter(struct ieee80211_hw *hw, bool enable)
{
	struct ath5k_softc *sc = hw->priv;
	struct ath5k_hw *ah = sc->ah;
	u32 rfilt;
	rfilt = ath5k_hw_get_rx_filter(ah);
	if (enable)
		rfilt |= AR5K_RX_FILTER_BEACON;
	else
		rfilt &= ~AR5K_RX_FILTER_BEACON;
	ath5k_hw_set_rx_filter(ah, rfilt);
	sc->filter_flags = rfilt;
}

static void ath5k_bss_info_changed(struct ieee80211_hw *hw,
				    struct ieee80211_vif *vif,
				    struct ieee80211_bss_conf *bss_conf,
				    u32 changes)
{
	struct ath5k_vif *avf = (void *)vif->drv_priv;
	struct ath5k_softc *sc = hw->priv;
	struct ath5k_hw *ah = sc->ah;
	struct ath_common *common = ath5k_hw_common(ah);
	unsigned long flags;

	mutex_lock(&sc->lock);

	if (changes & BSS_CHANGED_BSSID) {
		/* Cache for later use during resets */
		memcpy(common->curbssid, bss_conf->bssid, ETH_ALEN);
		common->curaid = 0;
		ath5k_hw_set_bssid(ah);
		mmiowb();
	}

	if (changes & BSS_CHANGED_BEACON_INT)
		sc->bintval = bss_conf->beacon_int;

	if (changes & BSS_CHANGED_ASSOC) {
		avf->assoc = bss_conf->assoc;
		if (bss_conf->assoc)
			sc->assoc = bss_conf->assoc;
		else
			sc->assoc = ath_any_vif_assoc(sc);

		if (sc->opmode == NL80211_IFTYPE_STATION)
			set_beacon_filter(hw, sc->assoc);
		ath5k_hw_set_ledstate(sc->ah, sc->assoc ?
			AR5K_LED_ASSOC : AR5K_LED_INIT);
		if (bss_conf->assoc) {
			ATH5K_DBG(sc, ATH5K_DEBUG_ANY,
				  "Bss Info ASSOC %d, bssid: %pM\n",
				  bss_conf->aid, common->curbssid);
			common->curaid = bss_conf->aid;
			ath5k_hw_set_bssid(ah);
			/* Once ANI is available you would start it here */
		}
	}

	if (changes & BSS_CHANGED_BEACON) {
		spin_lock_irqsave(&sc->block, flags);
		ath5k_beacon_update(hw, vif);
		spin_unlock_irqrestore(&sc->block, flags);
	}

	if (changes & BSS_CHANGED_BEACON_ENABLED)
		sc->enable_beacon = bss_conf->enable_beacon;

	if (changes & (BSS_CHANGED_BEACON | BSS_CHANGED_BEACON_ENABLED |
		       BSS_CHANGED_BEACON_INT))
		ath5k_beacon_config(sc);

	mutex_unlock(&sc->lock);
}

static void ath5k_sw_scan_start(struct ieee80211_hw *hw)
{
	struct ath5k_softc *sc = hw->priv;
	if (!sc->assoc)
		ath5k_hw_set_ledstate(sc->ah, AR5K_LED_SCAN);
}

static void ath5k_sw_scan_complete(struct ieee80211_hw *hw)
{
	struct ath5k_softc *sc = hw->priv;
	ath5k_hw_set_ledstate(sc->ah, sc->assoc ?
		AR5K_LED_ASSOC : AR5K_LED_INIT);
}

/**
 * ath5k_set_coverage_class - Set IEEE 802.11 coverage class
 *
 * @hw: struct ieee80211_hw pointer
 * @coverage_class: IEEE 802.11 coverage class number
 *
 * Mac80211 callback. Sets slot time, ACK timeout and CTS timeout for given
 * coverage class. The values are persistent, they are restored after device
 * reset.
 */
static void ath5k_set_coverage_class(struct ieee80211_hw *hw, u8 coverage_class)
{
	struct ath5k_softc *sc = hw->priv;

	mutex_lock(&sc->lock);
	ath5k_hw_set_coverage_class(sc->ah, coverage_class);
	mutex_unlock(&sc->lock);
}

static int ath5k_conf_tx(struct ieee80211_hw *hw, u16 queue,
			 const struct ieee80211_tx_queue_params *params)
{
	struct ath5k_softc *sc = hw->priv;
	struct ath5k_hw *ah = sc->ah;
	struct ath5k_txq_info qi;
	int ret = 0;

	if (queue >= ah->ah_capabilities.cap_queues.q_tx_num)
		return 0;

	mutex_lock(&sc->lock);

	ath5k_hw_get_tx_queueprops(ah, queue, &qi);

	qi.tqi_aifs = params->aifs;
	qi.tqi_cw_min = params->cw_min;
	qi.tqi_cw_max = params->cw_max;
	qi.tqi_burst_time = params->txop;

	ATH5K_DBG(sc, ATH5K_DEBUG_ANY,
		  "Configure tx [queue %d],  "
		  "aifs: %d, cw_min: %d, cw_max: %d, txop: %d\n",
		  queue, params->aifs, params->cw_min,
		  params->cw_max, params->txop);

	if (ath5k_hw_set_tx_queueprops(ah, queue, &qi)) {
		ATH5K_ERR(sc,
			  "Unable to update hardware queue %u!\n", queue);
		ret = -EIO;
	} else
		ath5k_hw_reset_tx_queue(ah, queue);

	mutex_unlock(&sc->lock);

	return ret;
}

static const struct ieee80211_ops ath5k_hw_ops = {
	.tx 		= ath5k_tx,
	.start 		= ath5k_start,
	.stop 		= ath5k_stop,
	.add_interface 	= ath5k_add_interface,
	.remove_interface = ath5k_remove_interface,
	.config 	= ath5k_config,
	.prepare_multicast = ath5k_prepare_multicast,
	.configure_filter = ath5k_configure_filter,
	.set_key 	= ath5k_set_key,
	.get_stats 	= ath5k_get_stats,
	.get_survey	= ath5k_get_survey,
	.conf_tx	= ath5k_conf_tx,
	.get_tsf 	= ath5k_get_tsf,
	.set_tsf 	= ath5k_set_tsf,
	.reset_tsf 	= ath5k_reset_tsf,
	.bss_info_changed = ath5k_bss_info_changed,
	.sw_scan_start	= ath5k_sw_scan_start,
	.sw_scan_complete = ath5k_sw_scan_complete,
	.set_coverage_class = ath5k_set_coverage_class,
};

/********************\
* PCI Initialization *
\********************/

static int __devinit
ath5k_pci_probe(struct pci_dev *pdev,
		const struct pci_device_id *id)
{
	void __iomem *mem;
	struct ath5k_softc *sc;
	struct ath_common *common;
	struct ieee80211_hw *hw;
	int ret;
	u8 csz;

	/*
	 * L0s needs to be disabled on all ath5k cards.
	 *
	 * For distributions shipping with CONFIG_PCIEASPM (this will be enabled
	 * by default in the future in 2.6.36) this will also mean both L1 and
	 * L0s will be disabled when a pre 1.1 PCIe device is detected. We do
	 * know L1 works correctly even for all ath5k pre 1.1 PCIe devices
	 * though but cannot currently undue the effect of a blacklist, for
	 * details you can read pcie_aspm_sanity_check() and see how it adjusts
	 * the device link capability.
	 *
	 * It may be possible in the future to implement some PCI API to allow
	 * drivers to override blacklists for pre 1.1 PCIe but for now it is
	 * best to accept that both L0s and L1 will be disabled completely for
	 * distributions shipping with CONFIG_PCIEASPM rather than having this
	 * issue present. Motivation for adding this new API will be to help
	 * with power consumption for some of these devices.
	 */
	pci_disable_link_state(pdev, PCIE_LINK_STATE_L0S);

	ret = pci_enable_device(pdev);
	if (ret) {
		dev_err(&pdev->dev, "can't enable device\n");
		goto err;
	}

	/* XXX 32-bit addressing only */
	ret = pci_set_dma_mask(pdev, DMA_BIT_MASK(32));
	if (ret) {
		dev_err(&pdev->dev, "32-bit DMA not available\n");
		goto err_dis;
	}

	/*
	 * Cache line size is used to size and align various
	 * structures used to communicate with the hardware.
	 */
	pci_read_config_byte(pdev, PCI_CACHE_LINE_SIZE, &csz);
	if (csz == 0) {
		/*
		 * Linux 2.4.18 (at least) writes the cache line size
		 * register as a 16-bit wide register which is wrong.
		 * We must have this setup properly for rx buffer
		 * DMA to work so force a reasonable value here if it
		 * comes up zero.
		 */
		csz = L1_CACHE_BYTES >> 2;
		pci_write_config_byte(pdev, PCI_CACHE_LINE_SIZE, csz);
	}
	/*
	 * The default setting of latency timer yields poor results,
	 * set it to the value used by other systems.  It may be worth
	 * tweaking this setting more.
	 */
	pci_write_config_byte(pdev, PCI_LATENCY_TIMER, 0xa8);

	/* Enable bus mastering */
	pci_set_master(pdev);

	/*
	 * Disable the RETRY_TIMEOUT register (0x41) to keep
	 * PCI Tx retries from interfering with C3 CPU state.
	 */
	pci_write_config_byte(pdev, 0x41, 0);

	ret = pci_request_region(pdev, 0, "ath5k");
	if (ret) {
		dev_err(&pdev->dev, "cannot reserve PCI memory region\n");
		goto err_dis;
	}

	mem = pci_iomap(pdev, 0, 0);
	if (!mem) {
		dev_err(&pdev->dev, "cannot remap PCI memory region\n") ;
		ret = -EIO;
		goto err_reg;
	}

	/*
	 * Allocate hw (mac80211 main struct)
	 * and hw->priv (driver private data)
	 */
	hw = ieee80211_alloc_hw(sizeof(*sc), &ath5k_hw_ops);
	if (hw == NULL) {
		dev_err(&pdev->dev, "cannot allocate ieee80211_hw\n");
		ret = -ENOMEM;
		goto err_map;
	}

	dev_info(&pdev->dev, "registered as '%s'\n", wiphy_name(hw->wiphy));

	/* Initialize driver private data */
	SET_IEEE80211_DEV(hw, &pdev->dev);
	hw->flags = IEEE80211_HW_RX_INCLUDES_FCS |
		    IEEE80211_HW_HOST_BROADCAST_PS_BUFFERING |
		    IEEE80211_HW_SIGNAL_DBM;

	hw->wiphy->interface_modes =
		BIT(NL80211_IFTYPE_AP) |
		BIT(NL80211_IFTYPE_STATION) |
		BIT(NL80211_IFTYPE_ADHOC) |
		BIT(NL80211_IFTYPE_MESH_POINT);

	hw->extra_tx_headroom = 2;
	hw->channel_change_time = 5000;
	sc = hw->priv;
	sc->hw = hw;
	sc->pdev = pdev;

	/*
	 * Mark the device as detached to avoid processing
	 * interrupts until setup is complete.
	 */
	__set_bit(ATH_STAT_INVALID, sc->status);

	sc->iobase = mem; /* So we can unmap it on detach */
	sc->opmode = NL80211_IFTYPE_STATION;
	sc->bintval = 1000;
	mutex_init(&sc->lock);
	spin_lock_init(&sc->rxbuflock);
	spin_lock_init(&sc->txbuflock);
	spin_lock_init(&sc->block);

	/* Set private data */
	pci_set_drvdata(pdev, sc);

	/* Setup interrupt handler */
	ret = request_irq(pdev->irq, ath5k_intr, IRQF_SHARED, "ath", sc);
	if (ret) {
		ATH5K_ERR(sc, "request_irq failed\n");
		goto err_free;
	}

	/* If we passed the test, malloc an ath5k_hw struct */
	sc->ah = kzalloc(sizeof(struct ath5k_hw), GFP_KERNEL);
	if (!sc->ah) {
		ret = -ENOMEM;
		ATH5K_ERR(sc, "out of memory\n");
		goto err_irq;
	}

	sc->ah->ah_sc = sc;
	sc->ah->ah_iobase = sc->iobase;
	common = ath5k_hw_common(sc->ah);
	common->ops = &ath5k_common_ops;
	common->ah = sc->ah;
	common->hw = hw;
	common->cachelsz = csz << 2; /* convert to bytes */
	spin_lock_init(&common->cc_lock);

	/* Initialize device */
	ret = ath5k_hw_attach(sc);
	if (ret) {
		goto err_free_ah;
	}

	/* set up multi-rate retry capabilities */
	if (sc->ah->ah_version == AR5K_AR5212) {
		hw->max_rates = 4;
		hw->max_rate_tries = 11;
	}

	hw->vif_data_size = sizeof(struct ath5k_vif);

	/* Finish private driver data initialization */
	ret = ath5k_attach(pdev, hw);
	if (ret)
		goto err_ah;

	ATH5K_INFO(sc, "Atheros AR%s chip found (MAC: 0x%x, PHY: 0x%x)\n",
			ath5k_chip_name(AR5K_VERSION_MAC, sc->ah->ah_mac_srev),
					sc->ah->ah_mac_srev,
					sc->ah->ah_phy_revision);

	if (!sc->ah->ah_single_chip) {
		/* Single chip radio (!RF5111) */
		if (sc->ah->ah_radio_5ghz_revision &&
			!sc->ah->ah_radio_2ghz_revision) {
			/* No 5GHz support -> report 2GHz radio */
			if (!test_bit(AR5K_MODE_11A,
				sc->ah->ah_capabilities.cap_mode)) {
				ATH5K_INFO(sc, "RF%s 2GHz radio found (0x%x)\n",
					ath5k_chip_name(AR5K_VERSION_RAD,
						sc->ah->ah_radio_5ghz_revision),
						sc->ah->ah_radio_5ghz_revision);
			/* No 2GHz support (5110 and some
			 * 5Ghz only cards) -> report 5Ghz radio */
			} else if (!test_bit(AR5K_MODE_11B,
				sc->ah->ah_capabilities.cap_mode)) {
				ATH5K_INFO(sc, "RF%s 5GHz radio found (0x%x)\n",
					ath5k_chip_name(AR5K_VERSION_RAD,
						sc->ah->ah_radio_5ghz_revision),
						sc->ah->ah_radio_5ghz_revision);
			/* Multiband radio */
			} else {
				ATH5K_INFO(sc, "RF%s multiband radio found"
					" (0x%x)\n",
					ath5k_chip_name(AR5K_VERSION_RAD,
						sc->ah->ah_radio_5ghz_revision),
						sc->ah->ah_radio_5ghz_revision);
			}
		}
		/* Multi chip radio (RF5111 - RF2111) ->
		 * report both 2GHz/5GHz radios */
		else if (sc->ah->ah_radio_5ghz_revision &&
				sc->ah->ah_radio_2ghz_revision){
			ATH5K_INFO(sc, "RF%s 5GHz radio found (0x%x)\n",
				ath5k_chip_name(AR5K_VERSION_RAD,
					sc->ah->ah_radio_5ghz_revision),
					sc->ah->ah_radio_5ghz_revision);
			ATH5K_INFO(sc, "RF%s 2GHz radio found (0x%x)\n",
				ath5k_chip_name(AR5K_VERSION_RAD,
					sc->ah->ah_radio_2ghz_revision),
					sc->ah->ah_radio_2ghz_revision);
		}
	}

	ath5k_debug_init_device(sc);

	/* ready to process interrupts */
	__clear_bit(ATH_STAT_INVALID, sc->status);

	return 0;
err_ah:
	ath5k_hw_detach(sc->ah);
err_free_ah:
	kfree(sc->ah);
err_irq:
	free_irq(pdev->irq, sc);
err_free:
	ieee80211_free_hw(hw);
err_map:
	pci_iounmap(pdev, mem);
err_reg:
	pci_release_region(pdev, 0);
err_dis:
	pci_disable_device(pdev);
err:
	return ret;
}

static void __devexit
ath5k_pci_remove(struct pci_dev *pdev)
{
	struct ath5k_softc *sc = pci_get_drvdata(pdev);

	ath5k_debug_finish_device(sc);
	ath5k_detach(pdev, sc->hw);
	ath5k_hw_detach(sc->ah);
	kfree(sc->ah);
	free_irq(pdev->irq, sc);
	pci_iounmap(pdev, sc->iobase);
	pci_release_region(pdev, 0);
	pci_disable_device(pdev);
	ieee80211_free_hw(sc->hw);
}

#ifdef CONFIG_PM_SLEEP
static int ath5k_pci_suspend(struct device *dev)
{
	struct ath5k_softc *sc = pci_get_drvdata(to_pci_dev(dev));

	ath5k_led_off(sc);
	return 0;
}

static int ath5k_pci_resume(struct device *dev)
{
	struct pci_dev *pdev = to_pci_dev(dev);
	struct ath5k_softc *sc = pci_get_drvdata(pdev);

	/*
	 * Suspend/Resume resets the PCI configuration space, so we have to
	 * re-disable the RETRY_TIMEOUT register (0x41) to keep
	 * PCI Tx retries from interfering with C3 CPU state
	 */
	pci_write_config_byte(pdev, 0x41, 0);

	ath5k_led_enable(sc);
	return 0;
}

static SIMPLE_DEV_PM_OPS(ath5k_pm_ops, ath5k_pci_suspend, ath5k_pci_resume);
#define ATH5K_PM_OPS	(&ath5k_pm_ops)
#else
#define ATH5K_PM_OPS	NULL
#endif /* CONFIG_PM_SLEEP */

static struct pci_driver ath5k_pci_driver = {
	.name		= KBUILD_MODNAME,
	.id_table	= ath5k_pci_id_table,
	.probe		= ath5k_pci_probe,
	.remove		= __devexit_p(ath5k_pci_remove),
	.driver.pm	= ATH5K_PM_OPS,
};

/*
 * Module init/exit functions
 */
static int __init
init_ath5k_pci(void)
{
	int ret;
<<<<<<< HEAD
	struct ath5k_softc *sc = hw->priv;
	struct sk_buff *skb;

	if (WARN_ON(!vif)) {
		ret = -EINVAL;
		goto out;
	}

	skb = ieee80211_beacon_get(hw, vif);

	if (!skb) {
		ret = -ENOMEM;
		goto out;
	}

	ath5k_debug_dump_skb(sc, skb, "BC  ", 1);

	ath5k_txbuf_free_skb(sc, sc->bbuf);
	sc->bbuf->skb = skb;
	ret = ath5k_beacon_setup(sc, sc->bbuf);
	if (ret)
		sc->bbuf->skb = NULL;
out:
	return ret;
}

static void
set_beacon_filter(struct ieee80211_hw *hw, bool enable)
{
	struct ath5k_softc *sc = hw->priv;
	struct ath5k_hw *ah = sc->ah;
	u32 rfilt;
	rfilt = ath5k_hw_get_rx_filter(ah);
	if (enable)
		rfilt |= AR5K_RX_FILTER_BEACON;
	else
		rfilt &= ~AR5K_RX_FILTER_BEACON;
	ath5k_hw_set_rx_filter(ah, rfilt);
	sc->filter_flags = rfilt;
}

static void ath5k_bss_info_changed(struct ieee80211_hw *hw,
				    struct ieee80211_vif *vif,
				    struct ieee80211_bss_conf *bss_conf,
				    u32 changes)
{
	struct ath5k_softc *sc = hw->priv;
	struct ath5k_hw *ah = sc->ah;
	struct ath_common *common = ath5k_hw_common(ah);
	unsigned long flags;

	mutex_lock(&sc->lock);
	if (WARN_ON(sc->vif != vif))
		goto unlock;

	if (changes & BSS_CHANGED_BSSID) {
		/* Cache for later use during resets */
		memcpy(common->curbssid, bss_conf->bssid, ETH_ALEN);
		common->curaid = 0;
		ath5k_hw_set_associd(ah);
		mmiowb();
	}

	if (changes & BSS_CHANGED_BEACON_INT)
		sc->bintval = bss_conf->beacon_int;

	if (changes & BSS_CHANGED_ASSOC) {
		sc->assoc = bss_conf->assoc;
		if (sc->opmode == NL80211_IFTYPE_STATION)
			set_beacon_filter(hw, sc->assoc);
		ath5k_hw_set_ledstate(sc->ah, sc->assoc ?
			AR5K_LED_ASSOC : AR5K_LED_INIT);
		if (bss_conf->assoc) {
			ATH5K_DBG(sc, ATH5K_DEBUG_ANY,
				  "Bss Info ASSOC %d, bssid: %pM\n",
				  bss_conf->aid, common->curbssid);
			common->curaid = bss_conf->aid;
			ath5k_hw_set_associd(ah);
			/* Once ANI is available you would start it here */
		}
	}
=======
>>>>>>> 45f53cc9

	ret = pci_register_driver(&ath5k_pci_driver);
	if (ret) {
		printk(KERN_ERR "ath5k_pci: can't register pci driver\n");
		return ret;
	}

	return 0;
}

static void __exit
exit_ath5k_pci(void)
{
	pci_unregister_driver(&ath5k_pci_driver);
}

module_init(init_ath5k_pci);
module_exit(exit_ath5k_pci);<|MERGE_RESOLUTION|>--- conflicted
+++ resolved
@@ -191,132 +191,6 @@
 	/* XR missing */
 };
 
-<<<<<<< HEAD
-/*
- * Prototypes - PCI stack related functions
- */
-static int __devinit	ath5k_pci_probe(struct pci_dev *pdev,
-				const struct pci_device_id *id);
-static void __devexit	ath5k_pci_remove(struct pci_dev *pdev);
-#ifdef CONFIG_PM_SLEEP
-static int		ath5k_pci_suspend(struct device *dev);
-static int		ath5k_pci_resume(struct device *dev);
-
-static SIMPLE_DEV_PM_OPS(ath5k_pm_ops, ath5k_pci_suspend, ath5k_pci_resume);
-#define ATH5K_PM_OPS	(&ath5k_pm_ops)
-#else
-#define ATH5K_PM_OPS	NULL
-#endif /* CONFIG_PM_SLEEP */
-
-static struct pci_driver ath5k_pci_driver = {
-	.name		= KBUILD_MODNAME,
-	.id_table	= ath5k_pci_id_table,
-	.probe		= ath5k_pci_probe,
-	.remove		= __devexit_p(ath5k_pci_remove),
-	.driver.pm	= ATH5K_PM_OPS,
-};
-
-
-
-/*
- * Prototypes - MAC 802.11 stack related functions
- */
-static int ath5k_tx(struct ieee80211_hw *hw, struct sk_buff *skb);
-static int ath5k_tx_queue(struct ieee80211_hw *hw, struct sk_buff *skb,
-		struct ath5k_txq *txq);
-static int ath5k_reset(struct ath5k_softc *sc, struct ieee80211_channel *chan);
-static int ath5k_start(struct ieee80211_hw *hw);
-static void ath5k_stop(struct ieee80211_hw *hw);
-static int ath5k_add_interface(struct ieee80211_hw *hw,
-		struct ieee80211_vif *vif);
-static void ath5k_remove_interface(struct ieee80211_hw *hw,
-		struct ieee80211_vif *vif);
-static int ath5k_config(struct ieee80211_hw *hw, u32 changed);
-static u64 ath5k_prepare_multicast(struct ieee80211_hw *hw,
-				   struct netdev_hw_addr_list *mc_list);
-static void ath5k_configure_filter(struct ieee80211_hw *hw,
-		unsigned int changed_flags,
-		unsigned int *new_flags,
-		u64 multicast);
-static int ath5k_set_key(struct ieee80211_hw *hw,
-		enum set_key_cmd cmd,
-		struct ieee80211_vif *vif, struct ieee80211_sta *sta,
-		struct ieee80211_key_conf *key);
-static int ath5k_get_stats(struct ieee80211_hw *hw,
-		struct ieee80211_low_level_stats *stats);
-static int ath5k_get_survey(struct ieee80211_hw *hw,
-		int idx, struct survey_info *survey);
-static u64 ath5k_get_tsf(struct ieee80211_hw *hw);
-static void ath5k_set_tsf(struct ieee80211_hw *hw, u64 tsf);
-static void ath5k_reset_tsf(struct ieee80211_hw *hw);
-static int ath5k_beacon_update(struct ieee80211_hw *hw,
-		struct ieee80211_vif *vif);
-static void ath5k_bss_info_changed(struct ieee80211_hw *hw,
-		struct ieee80211_vif *vif,
-		struct ieee80211_bss_conf *bss_conf,
-		u32 changes);
-static void ath5k_sw_scan_start(struct ieee80211_hw *hw);
-static void ath5k_sw_scan_complete(struct ieee80211_hw *hw);
-static void ath5k_set_coverage_class(struct ieee80211_hw *hw,
-		u8 coverage_class);
-
-static const struct ieee80211_ops ath5k_hw_ops = {
-	.tx 		= ath5k_tx,
-	.start 		= ath5k_start,
-	.stop 		= ath5k_stop,
-	.add_interface 	= ath5k_add_interface,
-	.remove_interface = ath5k_remove_interface,
-	.config 	= ath5k_config,
-	.prepare_multicast = ath5k_prepare_multicast,
-	.configure_filter = ath5k_configure_filter,
-	.set_key 	= ath5k_set_key,
-	.get_stats 	= ath5k_get_stats,
-	.get_survey	= ath5k_get_survey,
-	.conf_tx 	= NULL,
-	.get_tsf 	= ath5k_get_tsf,
-	.set_tsf 	= ath5k_set_tsf,
-	.reset_tsf 	= ath5k_reset_tsf,
-	.bss_info_changed = ath5k_bss_info_changed,
-	.sw_scan_start	= ath5k_sw_scan_start,
-	.sw_scan_complete = ath5k_sw_scan_complete,
-	.set_coverage_class = ath5k_set_coverage_class,
-};
-
-/*
- * Prototypes - Internal functions
- */
-/* Attach detach */
-static int 	ath5k_attach(struct pci_dev *pdev,
-			struct ieee80211_hw *hw);
-static void 	ath5k_detach(struct pci_dev *pdev,
-			struct ieee80211_hw *hw);
-/* Channel/mode setup */
-static inline short ath5k_ieee2mhz(short chan);
-static unsigned int ath5k_copy_channels(struct ath5k_hw *ah,
-				struct ieee80211_channel *channels,
-				unsigned int mode,
-				unsigned int max);
-static int 	ath5k_setup_bands(struct ieee80211_hw *hw);
-static int 	ath5k_chan_set(struct ath5k_softc *sc,
-				struct ieee80211_channel *chan);
-static void	ath5k_setcurmode(struct ath5k_softc *sc,
-				unsigned int mode);
-static void	ath5k_mode_setup(struct ath5k_softc *sc);
-
-/* Descriptor setup */
-static int	ath5k_desc_alloc(struct ath5k_softc *sc,
-				struct pci_dev *pdev);
-static void	ath5k_desc_free(struct ath5k_softc *sc,
-				struct pci_dev *pdev);
-/* Buffers setup */
-static int 	ath5k_rxbuf_setup(struct ath5k_softc *sc,
-				struct ath5k_buf *bf);
-static int 	ath5k_txbuf_setup(struct ath5k_softc *sc,
-				struct ath5k_buf *bf,
-				struct ath5k_txq *txq, int padsize);
-
-=======
->>>>>>> 45f53cc9
 static inline void ath5k_txbuf_free_skb(struct ath5k_softc *sc,
 				struct ath5k_buf *bf)
 {
@@ -349,38 +223,6 @@
 }
 
 
-<<<<<<< HEAD
-/* Queues setup */
-static struct 	ath5k_txq *ath5k_txq_setup(struct ath5k_softc *sc,
-				int qtype, int subtype);
-static int 	ath5k_beaconq_setup(struct ath5k_hw *ah);
-static int 	ath5k_beaconq_config(struct ath5k_softc *sc);
-static void 	ath5k_txq_drainq(struct ath5k_softc *sc,
-				struct ath5k_txq *txq);
-static void 	ath5k_txq_cleanup(struct ath5k_softc *sc);
-static void 	ath5k_txq_release(struct ath5k_softc *sc);
-/* Rx handling */
-static int 	ath5k_rx_start(struct ath5k_softc *sc);
-static void 	ath5k_rx_stop(struct ath5k_softc *sc);
-static unsigned int ath5k_rx_decrypted(struct ath5k_softc *sc,
-					struct sk_buff *skb,
-					struct ath5k_rx_status *rs);
-static void 	ath5k_tasklet_rx(unsigned long data);
-/* Tx handling */
-static void 	ath5k_tx_processq(struct ath5k_softc *sc,
-				struct ath5k_txq *txq);
-static void 	ath5k_tasklet_tx(unsigned long data);
-/* Beacon handling */
-static int 	ath5k_beacon_setup(struct ath5k_softc *sc,
-					struct ath5k_buf *bf);
-static void 	ath5k_beacon_send(struct ath5k_softc *sc);
-static void 	ath5k_beacon_config(struct ath5k_softc *sc);
-static void	ath5k_beacon_update_timers(struct ath5k_softc *sc, u64 bc_tsf);
-static void	ath5k_tasklet_beacon(unsigned long data);
-static void	ath5k_tasklet_ani(unsigned long data);
-
-=======
->>>>>>> 45f53cc9
 static inline u64 ath5k_extend_tsf(struct ath5k_hw *ah, u32 rstamp)
 {
 	u64 tsf = ath5k_hw_get_tsf64(ah);
@@ -391,53 +233,6 @@
 	return (tsf & ~0x7fff) | rstamp;
 }
 
-<<<<<<< HEAD
-/* Interrupt handling */
-static int 	ath5k_init(struct ath5k_softc *sc);
-static int 	ath5k_stop_locked(struct ath5k_softc *sc);
-static int 	ath5k_stop_hw(struct ath5k_softc *sc);
-static irqreturn_t ath5k_intr(int irq, void *dev_id);
-static void ath5k_reset_work(struct work_struct *work);
-
-static void 	ath5k_tasklet_calibrate(unsigned long data);
-
-/*
- * Module init/exit functions
- */
-static int __init
-init_ath5k_pci(void)
-{
-	int ret;
-
-	ath5k_debug_init();
-
-	ret = pci_register_driver(&ath5k_pci_driver);
-	if (ret) {
-		printk(KERN_ERR "ath5k_pci: can't register pci driver\n");
-		return ret;
-	}
-
-	return 0;
-}
-
-static void __exit
-exit_ath5k_pci(void)
-{
-	pci_unregister_driver(&ath5k_pci_driver);
-
-	ath5k_debug_finish();
-}
-
-module_init(init_ath5k_pci);
-module_exit(exit_ath5k_pci);
-
-
-/********************\
-* PCI Initialization *
-\********************/
-
-=======
->>>>>>> 45f53cc9
 static const char *
 ath5k_chip_name(enum ath5k_srev_type type, u_int16_t val)
 {
@@ -480,39 +275,11 @@
 * Driver Initialization *
 \***********************/
 
-<<<<<<< HEAD
-	/*
-	 * L0s needs to be disabled on all ath5k cards.
-	 *
-	 * For distributions shipping with CONFIG_PCIEASPM (this will be enabled
-	 * by default in the future in 2.6.36) this will also mean both L1 and
-	 * L0s will be disabled when a pre 1.1 PCIe device is detected. We do
-	 * know L1 works correctly even for all ath5k pre 1.1 PCIe devices
-	 * though but cannot currently undue the effect of a blacklist, for
-	 * details you can read pcie_aspm_sanity_check() and see how it adjusts
-	 * the device link capability.
-	 *
-	 * It may be possible in the future to implement some PCI API to allow
-	 * drivers to override blacklists for pre 1.1 PCIe but for now it is
-	 * best to accept that both L0s and L1 will be disabled completely for
-	 * distributions shipping with CONFIG_PCIEASPM rather than having this
-	 * issue present. Motivation for adding this new API will be to help
-	 * with power consumption for some of these devices.
-	 */
-	pci_disable_link_state(pdev, PCIE_LINK_STATE_L0S);
-
-	ret = pci_enable_device(pdev);
-	if (ret) {
-		dev_err(&pdev->dev, "can't enable device\n");
-		goto err;
-	}
-=======
 static int ath5k_reg_notifier(struct wiphy *wiphy, struct regulatory_request *request)
 {
 	struct ieee80211_hw *hw = wiphy_to_ieee80211_hw(wiphy);
 	struct ath5k_softc *sc = hw->priv;
 	struct ath_regulatory *regulatory = ath5k_hw_regulatory(sc->ah);
->>>>>>> 45f53cc9
 
 	return ath_reg_notifier_apply(wiphy, request, regulatory);
 }
@@ -612,15 +379,10 @@
 	return count;
 }
 
-<<<<<<< HEAD
-	/* Set private data */
-	pci_set_drvdata(pdev, sc);
-=======
 static void
 ath5k_setup_rate_idx(struct ath5k_softc *sc, struct ieee80211_supported_band *b)
 {
 	u8 i;
->>>>>>> 45f53cc9
 
 	for (i = 0; i < AR5K_MAX_RATES; i++)
 		sc->rate_idx[b->band][i] = -1;
@@ -697,28 +459,6 @@
 		sband->band = IEEE80211_BAND_5GHZ;
 		sband->bitrates = &sc->rates[IEEE80211_BAND_5GHZ][0];
 
-<<<<<<< HEAD
-static void __devexit
-ath5k_pci_remove(struct pci_dev *pdev)
-{
-	struct ath5k_softc *sc = pci_get_drvdata(pdev);
-
-	ath5k_debug_finish_device(sc);
-	ath5k_detach(pdev, sc->hw);
-	ath5k_hw_detach(sc->ah);
-	kfree(sc->ah);
-	free_irq(pdev->irq, sc);
-	pci_iounmap(pdev, sc->iobase);
-	pci_release_region(pdev, 0);
-	pci_disable_device(pdev);
-	ieee80211_free_hw(sc->hw);
-}
-
-#ifdef CONFIG_PM_SLEEP
-static int ath5k_pci_suspend(struct device *dev)
-{
-	struct ath5k_softc *sc = pci_get_drvdata(to_pci_dev(dev));
-=======
 		memcpy(sband->bitrates, &ath5k_rates[4],
 		       sizeof(struct ieee80211_rate) * 8);
 		sband->n_bitrates = 8;
@@ -732,7 +472,6 @@
 	ath5k_setup_rate_idx(sc, sband);
 
 	ath5k_debug_dump_bands(sc);
->>>>>>> 45f53cc9
 
 	return 0;
 }
@@ -747,14 +486,9 @@
 static int
 ath5k_chan_set(struct ath5k_softc *sc, struct ieee80211_channel *chan)
 {
-<<<<<<< HEAD
-	struct pci_dev *pdev = to_pci_dev(dev);
-	struct ath5k_softc *sc = pci_get_drvdata(pdev);
-=======
 	ATH5K_DBG(sc, ATH5K_DEBUG_RESET,
 		  "channel set, resetting (%u -> %u MHz)\n",
 		  sc->curchan->center_freq, chan->center_freq);
->>>>>>> 45f53cc9
 
 	/*
 	 * To switch channels clear any pending DMA operations;
@@ -793,26 +527,10 @@
 	int i;
 	struct ath5k_vif *avf = (void *)vif->drv_priv;
 
-<<<<<<< HEAD
-	/*
-	 * Check if the MAC has multi-rate retry support.
-	 * We do this by trying to setup a fake extended
-	 * descriptor.  MAC's that don't have support will
-	 * return false w/o doing anything.  MAC's that do
-	 * support it will return true w/o doing anything.
-	 */
-	ret = ath5k_hw_setup_mrr_tx_desc(ah, NULL, 0, 0, 0, 0, 0, 0);
-
-	if (ret < 0)
-		goto err;
-	if (ret > 0)
-		__set_bit(ATH_STAT_MRRETRY, sc->status);
-=======
 	if (iter_data->hw_macaddr)
 		for (i = 0; i < ETH_ALEN; i++)
 			iter_data->mask[i] &=
 				~(iter_data->hw_macaddr[i] ^ mac[i]);
->>>>>>> 45f53cc9
 
 	if (!iter_data->found_active) {
 		iter_data->found_active = true;
@@ -848,22 +566,6 @@
 		  sc->opmode, ath_opmode_to_string(sc->opmode));
 }
 
-<<<<<<< HEAD
-	tasklet_init(&sc->rxtq, ath5k_tasklet_rx, (unsigned long)sc);
-	tasklet_init(&sc->txtq, ath5k_tasklet_tx, (unsigned long)sc);
-	tasklet_init(&sc->calib, ath5k_tasklet_calibrate, (unsigned long)sc);
-	tasklet_init(&sc->beacontq, ath5k_tasklet_beacon, (unsigned long)sc);
-	tasklet_init(&sc->ani_tasklet, ath5k_tasklet_ani, (unsigned long)sc);
-
-	INIT_WORK(&sc->reset_work, ath5k_reset_work);
-
-	ret = ath5k_eeprom_read_mac(ah, mac);
-	if (ret) {
-		ATH5K_ERR(sc, "unable to read address from EEPROM: 0x%04x\n",
-			sc->pdev->device);
-		goto err_queues;
-	}
-=======
 void ath5k_update_bssid_mask_and_opmode(struct ath5k_softc *sc,
 					struct ieee80211_vif *vif)
 {
@@ -879,7 +581,6 @@
 	iter_data.found_active = false;
 	iter_data.need_set_hw_addr = true;
 	iter_data.opmode = NL80211_IFTYPE_UNSPECIFIED;
->>>>>>> 45f53cc9
 
 	if (vif)
 		ath_vif_iter(&iter_data, vif->addr, vif);
@@ -899,22 +600,8 @@
 	if (iter_data.need_set_hw_addr && iter_data.found_active)
 		ath5k_hw_set_lladdr(sc->ah, iter_data.active_mac);
 
-<<<<<<< HEAD
-	ath5k_sysfs_register(sc);
-
-	return 0;
-err_queues:
-	ath5k_txq_release(sc);
-err_bhal:
-	ath5k_hw_release_tx_queue(ah, sc->bhalq);
-err_desc:
-	ath5k_desc_free(sc, pdev);
-err:
-	return ret;
-=======
 	if (ath5k_hw_hasbssidmask(sc->ah))
 		ath5k_hw_set_bssid_mask(sc->ah, sc->bssidmask);
->>>>>>> 45f53cc9
 }
 
 static void
@@ -928,16 +615,7 @@
 	ath5k_hw_set_rx_filter(ah, rfilt);
 	ATH5K_DBG(sc, ATH5K_DEBUG_MODE, "RX filter 0x%x\n", rfilt);
 
-<<<<<<< HEAD
-	ath5k_sysfs_unregister(sc);
-	/*
-	 * NB: can't reclaim these until after ieee80211_ifdetach
-	 * returns because we'll get called back to reclaim node
-	 * state and potentially want to use them.
-	 */
-=======
 	ath5k_update_bssid_mask_and_opmode(sc, vif);
->>>>>>> 45f53cc9
 }
 
 static inline int
@@ -992,245 +670,6 @@
 	return skb;
 }
 
-<<<<<<< HEAD
-		/* Check if channel is supported by the chipset */
-		if (!ath5k_channel_ok(ah, freq, chfreq))
-			continue;
-
-		if (!modparam_all_channels && !ath5k_is_standard_channel(ch))
-			continue;
-
-		/* Write channel info and increment counter */
-		channels[count].center_freq = freq;
-		channels[count].band = (chfreq == CHANNEL_2GHZ) ?
-			IEEE80211_BAND_2GHZ : IEEE80211_BAND_5GHZ;
-		switch (mode) {
-		case AR5K_MODE_11A:
-		case AR5K_MODE_11G:
-			channels[count].hw_value = chfreq | CHANNEL_OFDM;
-			break;
-		case AR5K_MODE_11A_TURBO:
-		case AR5K_MODE_11G_TURBO:
-			channels[count].hw_value = chfreq |
-				CHANNEL_OFDM | CHANNEL_TURBO;
-			break;
-		case AR5K_MODE_11B:
-			channels[count].hw_value = CHANNEL_B;
-		}
-
-		count++;
-		max--;
-	}
-
-	return count;
-}
-
-static void
-ath5k_setup_rate_idx(struct ath5k_softc *sc, struct ieee80211_supported_band *b)
-{
-	u8 i;
-
-	for (i = 0; i < AR5K_MAX_RATES; i++)
-		sc->rate_idx[b->band][i] = -1;
-
-	for (i = 0; i < b->n_bitrates; i++) {
-		sc->rate_idx[b->band][b->bitrates[i].hw_value] = i;
-		if (b->bitrates[i].hw_value_short)
-			sc->rate_idx[b->band][b->bitrates[i].hw_value_short] = i;
-	}
-}
-
-static int
-ath5k_setup_bands(struct ieee80211_hw *hw)
-{
-	struct ath5k_softc *sc = hw->priv;
-	struct ath5k_hw *ah = sc->ah;
-	struct ieee80211_supported_band *sband;
-	int max_c, count_c = 0;
-	int i;
-
-	BUILD_BUG_ON(ARRAY_SIZE(sc->sbands) < IEEE80211_NUM_BANDS);
-	max_c = ARRAY_SIZE(sc->channels);
-
-	/* 2GHz band */
-	sband = &sc->sbands[IEEE80211_BAND_2GHZ];
-	sband->band = IEEE80211_BAND_2GHZ;
-	sband->bitrates = &sc->rates[IEEE80211_BAND_2GHZ][0];
-
-	if (test_bit(AR5K_MODE_11G, sc->ah->ah_capabilities.cap_mode)) {
-		/* G mode */
-		memcpy(sband->bitrates, &ath5k_rates[0],
-		       sizeof(struct ieee80211_rate) * 12);
-		sband->n_bitrates = 12;
-
-		sband->channels = sc->channels;
-		sband->n_channels = ath5k_copy_channels(ah, sband->channels,
-					AR5K_MODE_11G, max_c);
-
-		hw->wiphy->bands[IEEE80211_BAND_2GHZ] = sband;
-		count_c = sband->n_channels;
-		max_c -= count_c;
-	} else if (test_bit(AR5K_MODE_11B, sc->ah->ah_capabilities.cap_mode)) {
-		/* B mode */
-		memcpy(sband->bitrates, &ath5k_rates[0],
-		       sizeof(struct ieee80211_rate) * 4);
-		sband->n_bitrates = 4;
-
-		/* 5211 only supports B rates and uses 4bit rate codes
-		 * (e.g normally we have 0x1B for 1M, but on 5211 we have 0x0B)
-		 * fix them up here:
-		 */
-		if (ah->ah_version == AR5K_AR5211) {
-			for (i = 0; i < 4; i++) {
-				sband->bitrates[i].hw_value =
-					sband->bitrates[i].hw_value & 0xF;
-				sband->bitrates[i].hw_value_short =
-					sband->bitrates[i].hw_value_short & 0xF;
-			}
-		}
-
-		sband->channels = sc->channels;
-		sband->n_channels = ath5k_copy_channels(ah, sband->channels,
-					AR5K_MODE_11B, max_c);
-
-		hw->wiphy->bands[IEEE80211_BAND_2GHZ] = sband;
-		count_c = sband->n_channels;
-		max_c -= count_c;
-	}
-	ath5k_setup_rate_idx(sc, sband);
-
-	/* 5GHz band, A mode */
-	if (test_bit(AR5K_MODE_11A, sc->ah->ah_capabilities.cap_mode)) {
-		sband = &sc->sbands[IEEE80211_BAND_5GHZ];
-		sband->band = IEEE80211_BAND_5GHZ;
-		sband->bitrates = &sc->rates[IEEE80211_BAND_5GHZ][0];
-
-		memcpy(sband->bitrates, &ath5k_rates[4],
-		       sizeof(struct ieee80211_rate) * 8);
-		sband->n_bitrates = 8;
-
-		sband->channels = &sc->channels[count_c];
-		sband->n_channels = ath5k_copy_channels(ah, sband->channels,
-					AR5K_MODE_11A, max_c);
-
-		hw->wiphy->bands[IEEE80211_BAND_5GHZ] = sband;
-	}
-	ath5k_setup_rate_idx(sc, sband);
-
-	ath5k_debug_dump_bands(sc);
-
-	return 0;
-}
-
-/*
- * Set/change channels. We always reset the chip.
- * To accomplish this we must first cleanup any pending DMA,
- * then restart stuff after a la  ath5k_init.
- *
- * Called with sc->lock.
- */
-static int
-ath5k_chan_set(struct ath5k_softc *sc, struct ieee80211_channel *chan)
-{
-	ATH5K_DBG(sc, ATH5K_DEBUG_RESET,
-		  "channel set, resetting (%u -> %u MHz)\n",
-		  sc->curchan->center_freq, chan->center_freq);
-
-	/*
-	 * To switch channels clear any pending DMA operations;
-	 * wait long enough for the RX fifo to drain, reset the
-	 * hardware at the new frequency, and then re-enable
-	 * the relevant bits of the h/w.
-	 */
-	return ath5k_reset(sc, chan);
-}
-
-static void
-ath5k_setcurmode(struct ath5k_softc *sc, unsigned int mode)
-{
-	sc->curmode = mode;
-
-	if (mode == AR5K_MODE_11A) {
-		sc->curband = &sc->sbands[IEEE80211_BAND_5GHZ];
-	} else {
-		sc->curband = &sc->sbands[IEEE80211_BAND_2GHZ];
-	}
-}
-
-static void
-ath5k_mode_setup(struct ath5k_softc *sc)
-{
-	struct ath5k_hw *ah = sc->ah;
-	u32 rfilt;
-
-	/* configure rx filter */
-	rfilt = sc->filter_flags;
-	ath5k_hw_set_rx_filter(ah, rfilt);
-
-	if (ath5k_hw_hasbssidmask(ah))
-		ath5k_hw_set_bssid_mask(ah, sc->bssidmask);
-
-	/* configure operational mode */
-	ath5k_hw_set_opmode(ah, sc->opmode);
-
-	ATH5K_DBG(sc, ATH5K_DEBUG_MODE, "mode setup opmode %d\n", sc->opmode);
-	ATH5K_DBG(sc, ATH5K_DEBUG_MODE, "RX filter 0x%x\n", rfilt);
-}
-
-static inline int
-ath5k_hw_to_driver_rix(struct ath5k_softc *sc, int hw_rix)
-{
-	int rix;
-
-	/* return base rate on errors */
-	if (WARN(hw_rix < 0 || hw_rix >= AR5K_MAX_RATES,
-			"hw_rix out of bounds: %x\n", hw_rix))
-		return 0;
-
-	rix = sc->rate_idx[sc->curband->band][hw_rix];
-	if (WARN(rix < 0, "invalid hw_rix: %x\n", hw_rix))
-		rix = 0;
-
-	return rix;
-}
-
-/***************\
-* Buffers setup *
-\***************/
-
-static
-struct sk_buff *ath5k_rx_skb_alloc(struct ath5k_softc *sc, dma_addr_t *skb_addr)
-{
-	struct ath_common *common = ath5k_hw_common(sc->ah);
-	struct sk_buff *skb;
-
-	/*
-	 * Allocate buffer with headroom_needed space for the
-	 * fake physical layer header at the start.
-	 */
-	skb = ath_rxbuf_alloc(common,
-			      common->rx_bufsize,
-			      GFP_ATOMIC);
-
-	if (!skb) {
-		ATH5K_ERR(sc, "can't alloc skbuff of size %u\n",
-				common->rx_bufsize);
-		return NULL;
-	}
-
-	*skb_addr = pci_map_single(sc->pdev,
-				   skb->data, common->rx_bufsize,
-				   PCI_DMA_FROMDEVICE);
-	if (unlikely(pci_dma_mapping_error(sc->pdev, *skb_addr))) {
-		ATH5K_ERR(sc, "%s: DMA mapping failed\n", __func__);
-		dev_kfree_skb(skb);
-		return NULL;
-	}
-	return skb;
-}
-
-=======
->>>>>>> 45f53cc9
 static int
 ath5k_rxbuf_setup(struct ath5k_softc *sc, struct ath5k_buf *bf)
 {
@@ -1477,19 +916,12 @@
 {
 	struct ath5k_buf *bf;
 
-<<<<<<< HEAD
-	ath5k_txbuf_free_skb(sc, sc->bbuf);
-=======
->>>>>>> 45f53cc9
 	list_for_each_entry(bf, &sc->txbuf, list)
 		ath5k_txbuf_free_skb(sc, bf);
 	list_for_each_entry(bf, &sc->rxbuf, list)
 		ath5k_rxbuf_free_skb(sc, bf);
-<<<<<<< HEAD
-=======
 	list_for_each_entry(bf, &sc->bcbuf, list)
 		ath5k_txbuf_free_skb(sc, bf);
->>>>>>> 45f53cc9
 
 	/* Free memory associated with all descriptors */
 	pci_free_consistent(pdev, sc->desc_len, sc->desc, sc->desc_daddr);
@@ -1498,7 +930,6 @@
 
 	kfree(sc->bufptr);
 	sc->bufptr = NULL;
-	sc->bbuf = NULL;
 }
 
 
@@ -1957,17 +1388,6 @@
 {
 	struct ieee80211_rx_status *rxs;
 
-<<<<<<< HEAD
-	/* The MAC header is padded to have 32-bit boundary if the
-	 * packet payload is non-zero. The general calculation for
-	 * padsize would take into account odd header lengths:
-	 * padsize = (4 - hdrlen % 4) % 4; However, since only
-	 * even-length headers are used, padding can only be 0 or 2
-	 * bytes and we can optimize this a bit. In addition, we must
-	 * not try to remove padding from short control frames that do
-	 * not have payload. */
-=======
->>>>>>> 45f53cc9
 	ath5k_remove_padding(skb);
 
 	rxs = IEEE80211_SKB_RXCB(skb);
@@ -2038,10 +1458,7 @@
 ath5k_receive_frame_ok(struct ath5k_softc *sc, struct ath5k_rx_status *rs)
 {
 	sc->stats.rx_all_count++;
-<<<<<<< HEAD
-=======
 	sc->stats.rx_bytes_count += rs->rs_datalen;
->>>>>>> 45f53cc9
 
 	if (unlikely(rs->rs_status)) {
 		if (rs->rs_status & AR5K_RXERR_CRC)
@@ -2075,14 +1492,8 @@
 			return true;
 		}
 
-<<<<<<< HEAD
-		/* let crypto-error packets fall through in MNTR */
-		if ((rs->rs_status & ~(AR5K_RXERR_DECRYPT|AR5K_RXERR_MIC)) ||
-		    sc->opmode != NL80211_IFTYPE_MONITOR)
-=======
 		/* reject any frames with non-crypto errors */
 		if (rs->rs_status & ~(AR5K_RXERR_DECRYPT))
->>>>>>> 45f53cc9
 			return false;
 	}
 
@@ -2139,26 +1550,6 @@
 			 */
 			if (!next_skb)
 				goto next;
-<<<<<<< HEAD
-
-			pci_unmap_single(sc->pdev, bf->skbaddr,
-					 common->rx_bufsize,
-					 PCI_DMA_FROMDEVICE);
-
-			skb_put(skb, rs.rs_datalen);
-
-			ath5k_receive_frame(sc, skb, &rs);
-
-			bf->skb = next_skb;
-			bf->skbaddr = next_skb_addr;
-		}
-next:
-		list_move_tail(&bf->list, &sc->rxbuf);
-	} while (ath5k_rxbuf_setup(sc, bf) == 0);
-unlock:
-	spin_unlock(&sc->rxbuflock);
-}
-=======
 
 			pci_unmap_single(sc->pdev, bf->skbaddr,
 					 common->rx_bufsize,
@@ -2265,7 +1656,6 @@
 
 	/* count the successful attempt as well */
 	info->status.rates[ts->ts_final_idx].count++;
->>>>>>> 45f53cc9
 
 	if (unlikely(ts->ts_status)) {
 		sc->stats.ack_fail++;
@@ -2282,11 +1672,6 @@
 		info->status.ack_signal = ts->ts_rssi;
 	}
 
-<<<<<<< HEAD
-/*************\
-* TX Handling *
-\*************/
-=======
 	/*
 	* Remove MAC header padding before giving the frame
 	* back to mac80211.
@@ -2300,7 +1685,6 @@
 
 	ieee80211_tx_status(sc->hw, skb);
 }
->>>>>>> 45f53cc9
 
 static void
 ath5k_tx_processq(struct ath5k_softc *sc, struct ath5k_txq *txq)
@@ -2791,170 +2175,6 @@
 	 * AR5K_REG_ENABLE_BITS(ah, AR5K_CR, AR5K_CR_SWI); */
 }
 
-<<<<<<< HEAD
-	ATH5K_DBG(sc, ATH5K_DEBUG_RESET, "mode %d\n", sc->opmode);
-
-	/*
-	 * Stop anything previously setup.  This is safe
-	 * no matter this is the first time through or not.
-	 */
-	ath5k_stop_locked(sc);
-
-	/*
-	 * The basic interface to setting the hardware in a good
-	 * state is ``reset''.  On return the hardware is known to
-	 * be powered up and with interrupts disabled.  This must
-	 * be followed by initialization of the appropriate bits
-	 * and then setup of the interrupt mask.
-	 */
-	sc->curchan = sc->hw->conf.channel;
-	sc->curband = &sc->sbands[sc->curchan->band];
-	sc->imask = AR5K_INT_RXOK | AR5K_INT_RXERR | AR5K_INT_RXEOL |
-		AR5K_INT_RXORN | AR5K_INT_TXDESC | AR5K_INT_TXEOL |
-		AR5K_INT_FATAL | AR5K_INT_GLOBAL | AR5K_INT_MIB;
-
-	ret = ath5k_reset(sc, NULL);
-	if (ret)
-		goto done;
-
-	ath5k_rfkill_hw_start(ah);
-
-	/*
-	 * Reset the key cache since some parts do not reset the
-	 * contents on initial power up or resume from suspend.
-	 */
-	for (i = 0; i < AR5K_KEYTABLE_SIZE; i++)
-		ath5k_hw_reset_key(ah, i);
-
-	ath5k_hw_set_ack_bitrate_high(ah, true);
-	ret = 0;
-done:
-	mmiowb();
-	mutex_unlock(&sc->lock);
-	return ret;
-}
-
-static int
-ath5k_stop_locked(struct ath5k_softc *sc)
-{
-	struct ath5k_hw *ah = sc->ah;
-
-	ATH5K_DBG(sc, ATH5K_DEBUG_RESET, "invalid %u\n",
-			test_bit(ATH_STAT_INVALID, sc->status));
-
-	/*
-	 * Shutdown the hardware and driver:
-	 *    stop output from above
-	 *    disable interrupts
-	 *    turn off timers
-	 *    turn off the radio
-	 *    clear transmit machinery
-	 *    clear receive machinery
-	 *    drain and release tx queues
-	 *    reclaim beacon resources
-	 *    power down hardware
-	 *
-	 * Note that some of this work is not possible if the
-	 * hardware is gone (invalid).
-	 */
-	ieee80211_stop_queues(sc->hw);
-
-	if (!test_bit(ATH_STAT_INVALID, sc->status)) {
-		ath5k_led_off(sc);
-		ath5k_hw_set_imr(ah, 0);
-		synchronize_irq(sc->pdev->irq);
-	}
-	ath5k_txq_cleanup(sc);
-	if (!test_bit(ATH_STAT_INVALID, sc->status)) {
-		ath5k_rx_stop(sc);
-		ath5k_hw_phy_disable(ah);
-	}
-
-	return 0;
-}
-
-static void stop_tasklets(struct ath5k_softc *sc)
-{
-	tasklet_kill(&sc->rxtq);
-	tasklet_kill(&sc->txtq);
-	tasklet_kill(&sc->calib);
-	tasklet_kill(&sc->beacontq);
-	tasklet_kill(&sc->ani_tasklet);
-}
-
-/*
- * Stop the device, grabbing the top-level lock to protect
- * against concurrent entry through ath5k_init (which can happen
- * if another thread does a system call and the thread doing the
- * stop is preempted).
- */
-static int
-ath5k_stop_hw(struct ath5k_softc *sc)
-{
-	int ret;
-
-	mutex_lock(&sc->lock);
-	ret = ath5k_stop_locked(sc);
-	if (ret == 0 && !test_bit(ATH_STAT_INVALID, sc->status)) {
-		/*
-		 * Don't set the card in full sleep mode!
-		 *
-		 * a) When the device is in this state it must be carefully
-		 * woken up or references to registers in the PCI clock
-		 * domain may freeze the bus (and system).  This varies
-		 * by chip and is mostly an issue with newer parts
-		 * (madwifi sources mentioned srev >= 0x78) that go to
-		 * sleep more quickly.
-		 *
-		 * b) On older chips full sleep results a weird behaviour
-		 * during wakeup. I tested various cards with srev < 0x78
-		 * and they don't wake up after module reload, a second
-		 * module reload is needed to bring the card up again.
-		 *
-		 * Until we figure out what's going on don't enable
-		 * full chip reset on any chip (this is what Legacy HAL
-		 * and Sam's HAL do anyway). Instead Perform a full reset
-		 * on the device (same as initial state after attach) and
-		 * leave it idle (keep MAC/BB on warm reset) */
-		ret = ath5k_hw_on_hold(sc->ah);
-
-		ATH5K_DBG(sc, ATH5K_DEBUG_RESET,
-				"putting device to sleep\n");
-	}
-	ath5k_txbuf_free_skb(sc, sc->bbuf);
-
-	mmiowb();
-	mutex_unlock(&sc->lock);
-
-	stop_tasklets(sc);
-
-	ath5k_rfkill_hw_stop(sc->ah);
-
-	return ret;
-}
-
-static void
-ath5k_intr_calibration_poll(struct ath5k_hw *ah)
-{
-	if (time_is_before_eq_jiffies(ah->ah_cal_next_ani) &&
-	    !(ah->ah_cal_mask & AR5K_CALIBRATION_FULL)) {
-		/* run ANI only when full calibration is not active */
-		ah->ah_cal_next_ani = jiffies +
-			msecs_to_jiffies(ATH5K_TUNE_CALIBRATION_INTERVAL_ANI);
-		tasklet_schedule(&ah->ah_sc->ani_tasklet);
-
-	} else if (time_is_before_eq_jiffies(ah->ah_cal_next_full)) {
-		ah->ah_cal_next_full = jiffies +
-			msecs_to_jiffies(ATH5K_TUNE_CALIBRATION_INTERVAL_FULL);
-		tasklet_schedule(&ah->ah_sc->calib);
-	}
-	/* we could use SWI to generate enough interrupts to meet our
-	 * calibration interval requirements, if necessary:
-	 * AR5K_REG_ENABLE_BITS(ah, AR5K_CR, AR5K_CR_SWI); */
-}
-
-=======
->>>>>>> 45f53cc9
 static irqreturn_t
 ath5k_intr(int irq, void *dev_id)
 {
@@ -3071,16 +2291,6 @@
 				sc->curchan->center_freq));
 
 	/* Noise floor calibration interrupts rx/tx path while I/Q calibration
-<<<<<<< HEAD
-	 * doesn't. We stop the queues so that calibration doesn't interfere
-	 * with TX and don't run it as often */
-	if (time_is_before_eq_jiffies(ah->ah_cal_next_nf)) {
-		ah->ah_cal_next_nf = jiffies +
-			msecs_to_jiffies(ATH5K_TUNE_CALIBRATION_INTERVAL_NF);
-		ieee80211_stop_queues(sc->hw);
-		ath5k_hw_update_noise_floor(ah);
-		ieee80211_wake_queues(sc->hw);
-=======
 	 * doesn't.
 	 * TODO: We should stop TX here, so that it doesn't interfere.
 	 * Note that stopping the queues is not enough to stop TX! */
@@ -3088,7 +2298,6 @@
 		ah->ah_cal_next_nf = jiffies +
 			msecs_to_jiffies(ATH5K_TUNE_CALIBRATION_INTERVAL_NF);
 		ath5k_hw_update_noise_floor(ah);
->>>>>>> 45f53cc9
 	}
 
 	ah->ah_cal_mask &= ~AR5K_CALIBRATION_FULL;
@@ -3191,8 +2400,6 @@
 	return 0;
 }
 
-<<<<<<< HEAD
-=======
 static int
 ath5k_init(struct ath5k_softc *sc)
 {
@@ -3313,7 +2520,6 @@
 	return ret;
 }
 
->>>>>>> 45f53cc9
 /*
  * Reset the hardware.  If chan is not NULL, then also pause rx/tx
  * and change to the given channel.
@@ -3379,30 +2585,6 @@
 }
 
 static void ath5k_reset_work(struct work_struct *work)
-<<<<<<< HEAD
-{
-	struct ath5k_softc *sc = container_of(work, struct ath5k_softc,
-		reset_work);
-
-	mutex_lock(&sc->lock);
-	ath5k_reset(sc, sc->curchan);
-	mutex_unlock(&sc->lock);
-}
-
-static int ath5k_start(struct ieee80211_hw *hw)
-{
-	return ath5k_init(hw->priv);
-}
-
-static void ath5k_stop(struct ieee80211_hw *hw)
-{
-	ath5k_stop_hw(hw->priv);
-}
-
-static int ath5k_add_interface(struct ieee80211_hw *hw,
-		struct ieee80211_vif *vif)
-=======
->>>>>>> 45f53cc9
 {
 	struct ath5k_softc *sc = container_of(work, struct ath5k_softc,
 		reset_work);
@@ -4553,90 +3735,6 @@
 init_ath5k_pci(void)
 {
 	int ret;
-<<<<<<< HEAD
-	struct ath5k_softc *sc = hw->priv;
-	struct sk_buff *skb;
-
-	if (WARN_ON(!vif)) {
-		ret = -EINVAL;
-		goto out;
-	}
-
-	skb = ieee80211_beacon_get(hw, vif);
-
-	if (!skb) {
-		ret = -ENOMEM;
-		goto out;
-	}
-
-	ath5k_debug_dump_skb(sc, skb, "BC  ", 1);
-
-	ath5k_txbuf_free_skb(sc, sc->bbuf);
-	sc->bbuf->skb = skb;
-	ret = ath5k_beacon_setup(sc, sc->bbuf);
-	if (ret)
-		sc->bbuf->skb = NULL;
-out:
-	return ret;
-}
-
-static void
-set_beacon_filter(struct ieee80211_hw *hw, bool enable)
-{
-	struct ath5k_softc *sc = hw->priv;
-	struct ath5k_hw *ah = sc->ah;
-	u32 rfilt;
-	rfilt = ath5k_hw_get_rx_filter(ah);
-	if (enable)
-		rfilt |= AR5K_RX_FILTER_BEACON;
-	else
-		rfilt &= ~AR5K_RX_FILTER_BEACON;
-	ath5k_hw_set_rx_filter(ah, rfilt);
-	sc->filter_flags = rfilt;
-}
-
-static void ath5k_bss_info_changed(struct ieee80211_hw *hw,
-				    struct ieee80211_vif *vif,
-				    struct ieee80211_bss_conf *bss_conf,
-				    u32 changes)
-{
-	struct ath5k_softc *sc = hw->priv;
-	struct ath5k_hw *ah = sc->ah;
-	struct ath_common *common = ath5k_hw_common(ah);
-	unsigned long flags;
-
-	mutex_lock(&sc->lock);
-	if (WARN_ON(sc->vif != vif))
-		goto unlock;
-
-	if (changes & BSS_CHANGED_BSSID) {
-		/* Cache for later use during resets */
-		memcpy(common->curbssid, bss_conf->bssid, ETH_ALEN);
-		common->curaid = 0;
-		ath5k_hw_set_associd(ah);
-		mmiowb();
-	}
-
-	if (changes & BSS_CHANGED_BEACON_INT)
-		sc->bintval = bss_conf->beacon_int;
-
-	if (changes & BSS_CHANGED_ASSOC) {
-		sc->assoc = bss_conf->assoc;
-		if (sc->opmode == NL80211_IFTYPE_STATION)
-			set_beacon_filter(hw, sc->assoc);
-		ath5k_hw_set_ledstate(sc->ah, sc->assoc ?
-			AR5K_LED_ASSOC : AR5K_LED_INIT);
-		if (bss_conf->assoc) {
-			ATH5K_DBG(sc, ATH5K_DEBUG_ANY,
-				  "Bss Info ASSOC %d, bssid: %pM\n",
-				  bss_conf->aid, common->curbssid);
-			common->curaid = bss_conf->aid;
-			ath5k_hw_set_associd(ah);
-			/* Once ANI is available you would start it here */
-		}
-	}
-=======
->>>>>>> 45f53cc9
 
 	ret = pci_register_driver(&ath5k_pci_driver);
 	if (ret) {
