/*
 * Copyright (c) 2008-2009 Atheros Communications Inc.
 *
 * Permission to use, copy, modify, and/or distribute this software for any
 * purpose with or without fee is hereby granted, provided that the above
 * copyright notice and this permission notice appear in all copies.
 *
 * THE SOFTWARE IS PROVIDED "AS IS" AND THE AUTHOR DISCLAIMS ALL WARRANTIES
 * WITH REGARD TO THIS SOFTWARE INCLUDING ALL IMPLIED WARRANTIES OF
 * MERCHANTABILITY AND FITNESS. IN NO EVENT SHALL THE AUTHOR BE LIABLE FOR
 * ANY SPECIAL, DIRECT, INDIRECT, OR CONSEQUENTIAL DAMAGES OR ANY DAMAGES
 * WHATSOEVER RESULTING FROM LOSS OF USE, DATA OR PROFITS, WHETHER IN AN
 * ACTION OF CONTRACT, NEGLIGENCE OR OTHER TORTIOUS ACTION, ARISING OUT OF
 * OR IN CONNECTION WITH THE USE OR PERFORMANCE OF THIS SOFTWARE.
 */

#include "ath9k.h"
#include "ar9003_mac.h"

#define SKB_CB_ATHBUF(__skb)	(*((struct ath_buf **)__skb->cb))

static inline bool ath_is_alt_ant_ratio_better(int alt_ratio, int maxdelta,
					       int mindelta, int main_rssi_avg,
					       int alt_rssi_avg, int pkt_count)
{
	return (((alt_ratio >= ATH_ANT_DIV_COMB_ALT_ANT_RATIO2) &&
		(alt_rssi_avg > main_rssi_avg + maxdelta)) ||
		(alt_rssi_avg > main_rssi_avg + mindelta)) && (pkt_count > 50);
}

static inline bool ath9k_check_auto_sleep(struct ath_softc *sc)
{
	return sc->ps_enabled &&
	       (sc->sc_ah->caps.hw_caps & ATH9K_HW_CAP_AUTOSLEEP);
}

static struct ieee80211_hw * ath_get_virt_hw(struct ath_softc *sc,
					     struct ieee80211_hdr *hdr)
{
	struct ieee80211_hw *hw = sc->pri_wiphy->hw;
	int i;

	spin_lock_bh(&sc->wiphy_lock);
	for (i = 0; i < sc->num_sec_wiphy; i++) {
		struct ath_wiphy *aphy = sc->sec_wiphy[i];
		if (aphy == NULL)
			continue;
		if (compare_ether_addr(hdr->addr1, aphy->hw->wiphy->perm_addr)
		    == 0) {
			hw = aphy->hw;
			break;
		}
	}
	spin_unlock_bh(&sc->wiphy_lock);
	return hw;
}

/*
 * Setup and link descriptors.
 *
 * 11N: we can no longer afford to self link the last descriptor.
 * MAC acknowledges BA status as long as it copies frames to host
 * buffer (or rx fifo). This can incorrectly acknowledge packets
 * to a sender if last desc is self-linked.
 */
static void ath_rx_buf_link(struct ath_softc *sc, struct ath_buf *bf)
{
	struct ath_hw *ah = sc->sc_ah;
	struct ath_common *common = ath9k_hw_common(ah);
	struct ath_desc *ds;
	struct sk_buff *skb;

	ATH_RXBUF_RESET(bf);

	ds = bf->bf_desc;
	ds->ds_link = 0; /* link to null */
	ds->ds_data = bf->bf_buf_addr;

	/* virtual addr of the beginning of the buffer. */
	skb = bf->bf_mpdu;
	BUG_ON(skb == NULL);
	ds->ds_vdata = skb->data;

	/*
	 * setup rx descriptors. The rx_bufsize here tells the hardware
	 * how much data it can DMA to us and that we are prepared
	 * to process
	 */
	ath9k_hw_setuprxdesc(ah, ds,
			     common->rx_bufsize,
			     0);

	if (sc->rx.rxlink == NULL)
		ath9k_hw_putrxbuf(ah, bf->bf_daddr);
	else
		*sc->rx.rxlink = bf->bf_daddr;

	sc->rx.rxlink = &ds->ds_link;
	ath9k_hw_rxena(ah);
}

static void ath_setdefantenna(struct ath_softc *sc, u32 antenna)
{
	/* XXX block beacon interrupts */
	ath9k_hw_setantenna(sc->sc_ah, antenna);
	sc->rx.defant = antenna;
	sc->rx.rxotherant = 0;
}

static void ath_opmode_init(struct ath_softc *sc)
{
	struct ath_hw *ah = sc->sc_ah;
	struct ath_common *common = ath9k_hw_common(ah);

	u32 rfilt, mfilt[2];

	/* configure rx filter */
	rfilt = ath_calcrxfilter(sc);
	ath9k_hw_setrxfilter(ah, rfilt);

	/* configure bssid mask */
	ath_hw_setbssidmask(common);

	/* configure operational mode */
	ath9k_hw_setopmode(ah);

	/* calculate and install multicast filter */
	mfilt[0] = mfilt[1] = ~0;
	ath9k_hw_setmcastfilter(ah, mfilt[0], mfilt[1]);
}

static bool ath_rx_edma_buf_link(struct ath_softc *sc,
				 enum ath9k_rx_qtype qtype)
{
	struct ath_hw *ah = sc->sc_ah;
	struct ath_rx_edma *rx_edma;
	struct sk_buff *skb;
	struct ath_buf *bf;

	rx_edma = &sc->rx.rx_edma[qtype];
	if (skb_queue_len(&rx_edma->rx_fifo) >= rx_edma->rx_fifo_hwsize)
		return false;

	bf = list_first_entry(&sc->rx.rxbuf, struct ath_buf, list);
	list_del_init(&bf->list);

	skb = bf->bf_mpdu;

	ATH_RXBUF_RESET(bf);
	memset(skb->data, 0, ah->caps.rx_status_len);
	dma_sync_single_for_device(sc->dev, bf->bf_buf_addr,
				ah->caps.rx_status_len, DMA_TO_DEVICE);

	SKB_CB_ATHBUF(skb) = bf;
	ath9k_hw_addrxbuf_edma(ah, bf->bf_buf_addr, qtype);
	skb_queue_tail(&rx_edma->rx_fifo, skb);

	return true;
}

static void ath_rx_addbuffer_edma(struct ath_softc *sc,
				  enum ath9k_rx_qtype qtype, int size)
{
	struct ath_common *common = ath9k_hw_common(sc->sc_ah);
	u32 nbuf = 0;

	if (list_empty(&sc->rx.rxbuf)) {
<<<<<<< HEAD
		ath_print(common, ATH_DBG_QUEUE, "No free rx buf available\n");
=======
		ath_dbg(common, ATH_DBG_QUEUE, "No free rx buf available\n");
>>>>>>> 3cbea436
		return;
	}

	while (!list_empty(&sc->rx.rxbuf)) {
		nbuf++;

		if (!ath_rx_edma_buf_link(sc, qtype))
			break;

		if (nbuf >= size)
			break;
	}
}

static void ath_rx_remove_buffer(struct ath_softc *sc,
				 enum ath9k_rx_qtype qtype)
{
	struct ath_buf *bf;
	struct ath_rx_edma *rx_edma;
	struct sk_buff *skb;

	rx_edma = &sc->rx.rx_edma[qtype];

	while ((skb = skb_dequeue(&rx_edma->rx_fifo)) != NULL) {
		bf = SKB_CB_ATHBUF(skb);
		BUG_ON(!bf);
		list_add_tail(&bf->list, &sc->rx.rxbuf);
	}
}

static void ath_rx_edma_cleanup(struct ath_softc *sc)
{
	struct ath_buf *bf;

	ath_rx_remove_buffer(sc, ATH9K_RX_QUEUE_LP);
	ath_rx_remove_buffer(sc, ATH9K_RX_QUEUE_HP);

	list_for_each_entry(bf, &sc->rx.rxbuf, list) {
		if (bf->bf_mpdu)
			dev_kfree_skb_any(bf->bf_mpdu);
	}

	INIT_LIST_HEAD(&sc->rx.rxbuf);

	kfree(sc->rx.rx_bufptr);
	sc->rx.rx_bufptr = NULL;
}

static void ath_rx_edma_init_queue(struct ath_rx_edma *rx_edma, int size)
{
	skb_queue_head_init(&rx_edma->rx_fifo);
	skb_queue_head_init(&rx_edma->rx_buffers);
	rx_edma->rx_fifo_hwsize = size;
}

static int ath_rx_edma_init(struct ath_softc *sc, int nbufs)
{
	struct ath_common *common = ath9k_hw_common(sc->sc_ah);
	struct ath_hw *ah = sc->sc_ah;
	struct sk_buff *skb;
	struct ath_buf *bf;
	int error = 0, i;
	u32 size;


	common->rx_bufsize = roundup(IEEE80211_MAX_MPDU_LEN +
				     ah->caps.rx_status_len,
				     min(common->cachelsz, (u16)64));

	ath9k_hw_set_rx_bufsize(ah, common->rx_bufsize -
				    ah->caps.rx_status_len);

	ath_rx_edma_init_queue(&sc->rx.rx_edma[ATH9K_RX_QUEUE_LP],
			       ah->caps.rx_lp_qdepth);
	ath_rx_edma_init_queue(&sc->rx.rx_edma[ATH9K_RX_QUEUE_HP],
			       ah->caps.rx_hp_qdepth);

	size = sizeof(struct ath_buf) * nbufs;
	bf = kzalloc(size, GFP_KERNEL);
	if (!bf)
		return -ENOMEM;

	INIT_LIST_HEAD(&sc->rx.rxbuf);
	sc->rx.rx_bufptr = bf;

	for (i = 0; i < nbufs; i++, bf++) {
		skb = ath_rxbuf_alloc(common, common->rx_bufsize, GFP_KERNEL);
		if (!skb) {
			error = -ENOMEM;
			goto rx_init_fail;
		}

		memset(skb->data, 0, common->rx_bufsize);
		bf->bf_mpdu = skb;

		bf->bf_buf_addr = dma_map_single(sc->dev, skb->data,
						 common->rx_bufsize,
						 DMA_BIDIRECTIONAL);
		if (unlikely(dma_mapping_error(sc->dev,
						bf->bf_buf_addr))) {
				dev_kfree_skb_any(skb);
				bf->bf_mpdu = NULL;
				bf->bf_buf_addr = 0;
<<<<<<< HEAD
				ath_print(common, ATH_DBG_FATAL,
=======
				ath_err(common,
>>>>>>> 3cbea436
					"dma_mapping_error() on RX init\n");
				error = -ENOMEM;
				goto rx_init_fail;
		}

		list_add_tail(&bf->list, &sc->rx.rxbuf);
	}

	return 0;

rx_init_fail:
	ath_rx_edma_cleanup(sc);
	return error;
}

static void ath_edma_start_recv(struct ath_softc *sc)
{
	spin_lock_bh(&sc->rx.rxbuflock);

	ath9k_hw_rxena(sc->sc_ah);

	ath_rx_addbuffer_edma(sc, ATH9K_RX_QUEUE_HP,
			      sc->rx.rx_edma[ATH9K_RX_QUEUE_HP].rx_fifo_hwsize);

	ath_rx_addbuffer_edma(sc, ATH9K_RX_QUEUE_LP,
			      sc->rx.rx_edma[ATH9K_RX_QUEUE_LP].rx_fifo_hwsize);

	ath_opmode_init(sc);

	ath9k_hw_startpcureceive(sc->sc_ah, (sc->sc_flags & SC_OP_OFFCHANNEL));

	spin_unlock_bh(&sc->rx.rxbuflock);
}

static void ath_edma_stop_recv(struct ath_softc *sc)
{
	ath_rx_remove_buffer(sc, ATH9K_RX_QUEUE_HP);
	ath_rx_remove_buffer(sc, ATH9K_RX_QUEUE_LP);
}

int ath_rx_init(struct ath_softc *sc, int nbufs)
{
	struct ath_common *common = ath9k_hw_common(sc->sc_ah);
	struct sk_buff *skb;
	struct ath_buf *bf;
	int error = 0;

<<<<<<< HEAD
	spin_lock_init(&sc->rx.pcu_lock);
=======
	spin_lock_init(&sc->sc_pcu_lock);
>>>>>>> 3cbea436
	sc->sc_flags &= ~SC_OP_RXFLUSH;
	spin_lock_init(&sc->rx.rxbuflock);

	if (sc->sc_ah->caps.hw_caps & ATH9K_HW_CAP_EDMA) {
		return ath_rx_edma_init(sc, nbufs);
	} else {
		common->rx_bufsize = roundup(IEEE80211_MAX_MPDU_LEN,
				min(common->cachelsz, (u16)64));

<<<<<<< HEAD
		ath_print(common, ATH_DBG_CONFIG, "cachelsz %u rxbufsize %u\n",
				common->cachelsz, common->rx_bufsize);
=======
		ath_dbg(common, ATH_DBG_CONFIG, "cachelsz %u rxbufsize %u\n",
			common->cachelsz, common->rx_bufsize);
>>>>>>> 3cbea436

		/* Initialize rx descriptors */

		error = ath_descdma_setup(sc, &sc->rx.rxdma, &sc->rx.rxbuf,
				"rx", nbufs, 1, 0);
		if (error != 0) {
<<<<<<< HEAD
			ath_print(common, ATH_DBG_FATAL,
				  "failed to allocate rx descriptors: %d\n",
				  error);
=======
			ath_err(common,
				"failed to allocate rx descriptors: %d\n",
				error);
>>>>>>> 3cbea436
			goto err;
		}

		list_for_each_entry(bf, &sc->rx.rxbuf, list) {
			skb = ath_rxbuf_alloc(common, common->rx_bufsize,
					      GFP_KERNEL);
			if (skb == NULL) {
				error = -ENOMEM;
				goto err;
			}

			bf->bf_mpdu = skb;
			bf->bf_buf_addr = dma_map_single(sc->dev, skb->data,
					common->rx_bufsize,
					DMA_FROM_DEVICE);
			if (unlikely(dma_mapping_error(sc->dev,
							bf->bf_buf_addr))) {
				dev_kfree_skb_any(skb);
				bf->bf_mpdu = NULL;
				bf->bf_buf_addr = 0;
<<<<<<< HEAD
				ath_print(common, ATH_DBG_FATAL,
					  "dma_mapping_error() on RX init\n");
=======
				ath_err(common,
					"dma_mapping_error() on RX init\n");
>>>>>>> 3cbea436
				error = -ENOMEM;
				goto err;
			}
		}
		sc->rx.rxlink = NULL;
	}

err:
	if (error)
		ath_rx_cleanup(sc);

	return error;
}

void ath_rx_cleanup(struct ath_softc *sc)
{
	struct ath_hw *ah = sc->sc_ah;
	struct ath_common *common = ath9k_hw_common(ah);
	struct sk_buff *skb;
	struct ath_buf *bf;

	if (sc->sc_ah->caps.hw_caps & ATH9K_HW_CAP_EDMA) {
		ath_rx_edma_cleanup(sc);
		return;
	} else {
		list_for_each_entry(bf, &sc->rx.rxbuf, list) {
			skb = bf->bf_mpdu;
			if (skb) {
				dma_unmap_single(sc->dev, bf->bf_buf_addr,
						common->rx_bufsize,
						DMA_FROM_DEVICE);
				dev_kfree_skb(skb);
				bf->bf_buf_addr = 0;
				bf->bf_mpdu = NULL;
			}
		}

		if (sc->rx.rxdma.dd_desc_len != 0)
			ath_descdma_cleanup(sc, &sc->rx.rxdma, &sc->rx.rxbuf);
	}
}

/*
 * Calculate the receive filter according to the
 * operating mode and state:
 *
 * o always accept unicast, broadcast, and multicast traffic
 * o maintain current state of phy error reception (the hal
 *   may enable phy error frames for noise immunity work)
 * o probe request frames are accepted only when operating in
 *   hostap, adhoc, or monitor modes
 * o enable promiscuous mode according to the interface state
 * o accept beacons:
 *   - when operating in adhoc mode so the 802.11 layer creates
 *     node table entries for peers,
 *   - when operating in station mode for collecting rssi data when
 *     the station is otherwise quiet, or
 *   - when operating as a repeater so we see repeater-sta beacons
 *   - when scanning
 */

u32 ath_calcrxfilter(struct ath_softc *sc)
{
#define	RX_FILTER_PRESERVE (ATH9K_RX_FILTER_PHYERR | ATH9K_RX_FILTER_PHYRADAR)

	u32 rfilt;

	rfilt = (ath9k_hw_getrxfilter(sc->sc_ah) & RX_FILTER_PRESERVE)
		| ATH9K_RX_FILTER_UCAST | ATH9K_RX_FILTER_BCAST
		| ATH9K_RX_FILTER_MCAST;

	if (sc->rx.rxfilter & FIF_PROBE_REQ)
		rfilt |= ATH9K_RX_FILTER_PROBEREQ;

	/*
	 * Set promiscuous mode when FIF_PROMISC_IN_BSS is enabled for station
	 * mode interface or when in monitor mode. AP mode does not need this
	 * since it receives all in-BSS frames anyway.
	 */
	if (((sc->sc_ah->opmode != NL80211_IFTYPE_AP) &&
	     (sc->rx.rxfilter & FIF_PROMISC_IN_BSS)) ||
	    (sc->sc_ah->is_monitoring))
		rfilt |= ATH9K_RX_FILTER_PROM;

	if (sc->rx.rxfilter & FIF_CONTROL)
		rfilt |= ATH9K_RX_FILTER_CONTROL;

	if ((sc->sc_ah->opmode == NL80211_IFTYPE_STATION) &&
	    (sc->nvifs <= 1) &&
	    !(sc->rx.rxfilter & FIF_BCN_PRBRESP_PROMISC))
		rfilt |= ATH9K_RX_FILTER_MYBEACON;
	else
		rfilt |= ATH9K_RX_FILTER_BEACON;

	if ((AR_SREV_9280_20_OR_LATER(sc->sc_ah) ||
	    AR_SREV_9285_12_OR_LATER(sc->sc_ah)) &&
	    (sc->sc_ah->opmode == NL80211_IFTYPE_AP) &&
	    (sc->rx.rxfilter & FIF_PSPOLL))
		rfilt |= ATH9K_RX_FILTER_PSPOLL;

	if (conf_is_ht(&sc->hw->conf))
		rfilt |= ATH9K_RX_FILTER_COMP_BAR;

	if (sc->sec_wiphy || (sc->nvifs > 1) ||
	    (sc->rx.rxfilter & FIF_OTHER_BSS)) {
		/* The following may also be needed for other older chips */
		if (sc->sc_ah->hw_version.macVersion == AR_SREV_VERSION_9160)
			rfilt |= ATH9K_RX_FILTER_PROM;
		rfilt |= ATH9K_RX_FILTER_MCAST_BCAST_ALL;
	}

	return rfilt;

#undef RX_FILTER_PRESERVE
}

int ath_startrecv(struct ath_softc *sc)
{
	struct ath_hw *ah = sc->sc_ah;
	struct ath_buf *bf, *tbf;

	if (ah->caps.hw_caps & ATH9K_HW_CAP_EDMA) {
		ath_edma_start_recv(sc);
		return 0;
	}

	spin_lock_bh(&sc->rx.rxbuflock);
	if (list_empty(&sc->rx.rxbuf))
		goto start_recv;

	sc->rx.rxlink = NULL;
	list_for_each_entry_safe(bf, tbf, &sc->rx.rxbuf, list) {
		ath_rx_buf_link(sc, bf);
	}

	/* We could have deleted elements so the list may be empty now */
	if (list_empty(&sc->rx.rxbuf))
		goto start_recv;

	bf = list_first_entry(&sc->rx.rxbuf, struct ath_buf, list);
	ath9k_hw_putrxbuf(ah, bf->bf_daddr);
	ath9k_hw_rxena(ah);

start_recv:
	ath_opmode_init(sc);
	ath9k_hw_startpcureceive(ah, (sc->sc_flags & SC_OP_OFFCHANNEL));

	spin_unlock_bh(&sc->rx.rxbuflock);

	return 0;
}

bool ath_stoprecv(struct ath_softc *sc)
{
	struct ath_hw *ah = sc->sc_ah;
	bool stopped;

	spin_lock_bh(&sc->rx.rxbuflock);
<<<<<<< HEAD
	ath9k_hw_stoppcurecv(ah);
	ath9k_hw_setrxfilter(ah, 0);
	stopped = ath9k_hw_stopdmarecv(ah);

	if (sc->sc_ah->caps.hw_caps & ATH9K_HW_CAP_EDMA)
		ath_edma_stop_recv(sc);
	else
		sc->rx.rxlink = NULL;
	spin_unlock_bh(&sc->rx.rxbuflock);
=======
	ath9k_hw_abortpcurecv(ah);
	ath9k_hw_setrxfilter(ah, 0);
	stopped = ath9k_hw_stopdmarecv(ah);
>>>>>>> 3cbea436

	if (sc->sc_ah->caps.hw_caps & ATH9K_HW_CAP_EDMA)
		ath_edma_stop_recv(sc);
	else
		sc->rx.rxlink = NULL;
	spin_unlock_bh(&sc->rx.rxbuflock);

	if (!(ah->ah_flags & AH_UNPLUGGED) &&
	    unlikely(!stopped)) {
		ath_err(ath9k_hw_common(sc->sc_ah),
			"Could not stop RX, we could be "
			"confusing the DMA engine when we start RX up\n");
		ATH_DBG_WARN_ON_ONCE(!stopped);
	}
	return stopped;
}

void ath_flushrecv(struct ath_softc *sc)
{
	sc->sc_flags |= SC_OP_RXFLUSH;
	if (sc->sc_ah->caps.hw_caps & ATH9K_HW_CAP_EDMA)
		ath_rx_tasklet(sc, 1, true);
	ath_rx_tasklet(sc, 1, false);
	sc->sc_flags &= ~SC_OP_RXFLUSH;
}

static bool ath_beacon_dtim_pending_cab(struct sk_buff *skb)
{
	/* Check whether the Beacon frame has DTIM indicating buffered bc/mc */
	struct ieee80211_mgmt *mgmt;
	u8 *pos, *end, id, elen;
	struct ieee80211_tim_ie *tim;

	mgmt = (struct ieee80211_mgmt *)skb->data;
	pos = mgmt->u.beacon.variable;
	end = skb->data + skb->len;

	while (pos + 2 < end) {
		id = *pos++;
		elen = *pos++;
		if (pos + elen > end)
			break;

		if (id == WLAN_EID_TIM) {
			if (elen < sizeof(*tim))
				break;
			tim = (struct ieee80211_tim_ie *) pos;
			if (tim->dtim_count != 0)
				break;
			return tim->bitmap_ctrl & 0x01;
		}

		pos += elen;
	}

	return false;
}

static void ath_rx_ps_beacon(struct ath_softc *sc, struct sk_buff *skb)
{
	struct ieee80211_mgmt *mgmt;
	struct ath_common *common = ath9k_hw_common(sc->sc_ah);

	if (skb->len < 24 + 8 + 2 + 2)
		return;

	mgmt = (struct ieee80211_mgmt *)skb->data;
	if (memcmp(common->curbssid, mgmt->bssid, ETH_ALEN) != 0)
		return; /* not from our current AP */

	sc->ps_flags &= ~PS_WAIT_FOR_BEACON;

	if (sc->ps_flags & PS_BEACON_SYNC) {
		sc->ps_flags &= ~PS_BEACON_SYNC;
<<<<<<< HEAD
		ath_print(common, ATH_DBG_PS,
			  "Reconfigure Beacon timers based on "
			  "timestamp from the AP\n");
=======
		ath_dbg(common, ATH_DBG_PS,
			"Reconfigure Beacon timers based on timestamp from the AP\n");
>>>>>>> 3cbea436
		ath_beacon_config(sc, NULL);
	}

	if (ath_beacon_dtim_pending_cab(skb)) {
		/*
		 * Remain awake waiting for buffered broadcast/multicast
		 * frames. If the last broadcast/multicast frame is not
		 * received properly, the next beacon frame will work as
		 * a backup trigger for returning into NETWORK SLEEP state,
		 * so we are waiting for it as well.
		 */
<<<<<<< HEAD
		ath_print(common, ATH_DBG_PS, "Received DTIM beacon indicating "
			  "buffered broadcast/multicast frame(s)\n");
=======
		ath_dbg(common, ATH_DBG_PS,
			"Received DTIM beacon indicating buffered broadcast/multicast frame(s)\n");
>>>>>>> 3cbea436
		sc->ps_flags |= PS_WAIT_FOR_CAB | PS_WAIT_FOR_BEACON;
		return;
	}

	if (sc->ps_flags & PS_WAIT_FOR_CAB) {
		/*
		 * This can happen if a broadcast frame is dropped or the AP
		 * fails to send a frame indicating that all CAB frames have
		 * been delivered.
		 */
		sc->ps_flags &= ~PS_WAIT_FOR_CAB;
<<<<<<< HEAD
		ath_print(common, ATH_DBG_PS,
			  "PS wait for CAB frames timed out\n");
=======
		ath_dbg(common, ATH_DBG_PS,
			"PS wait for CAB frames timed out\n");
>>>>>>> 3cbea436
	}
}

static void ath_rx_ps(struct ath_softc *sc, struct sk_buff *skb)
{
	struct ieee80211_hdr *hdr;
	struct ath_common *common = ath9k_hw_common(sc->sc_ah);

	hdr = (struct ieee80211_hdr *)skb->data;

	/* Process Beacon and CAB receive in PS state */
	if (((sc->ps_flags & PS_WAIT_FOR_BEACON) || ath9k_check_auto_sleep(sc))
	    && ieee80211_is_beacon(hdr->frame_control))
		ath_rx_ps_beacon(sc, skb);
	else if ((sc->ps_flags & PS_WAIT_FOR_CAB) &&
		 (ieee80211_is_data(hdr->frame_control) ||
		  ieee80211_is_action(hdr->frame_control)) &&
		 is_multicast_ether_addr(hdr->addr1) &&
		 !ieee80211_has_moredata(hdr->frame_control)) {
		/*
		 * No more broadcast/multicast frames to be received at this
		 * point.
		 */
		sc->ps_flags &= ~(PS_WAIT_FOR_CAB | PS_WAIT_FOR_BEACON);
<<<<<<< HEAD
		ath_print(common, ATH_DBG_PS,
			  "All PS CAB frames received, back to sleep\n");
=======
		ath_dbg(common, ATH_DBG_PS,
			"All PS CAB frames received, back to sleep\n");
>>>>>>> 3cbea436
	} else if ((sc->ps_flags & PS_WAIT_FOR_PSPOLL_DATA) &&
		   !is_multicast_ether_addr(hdr->addr1) &&
		   !ieee80211_has_morefrags(hdr->frame_control)) {
		sc->ps_flags &= ~PS_WAIT_FOR_PSPOLL_DATA;
<<<<<<< HEAD
		ath_print(common, ATH_DBG_PS,
			  "Going back to sleep after having received "
			  "PS-Poll data (0x%lx)\n",
=======
		ath_dbg(common, ATH_DBG_PS,
			"Going back to sleep after having received PS-Poll data (0x%lx)\n",
>>>>>>> 3cbea436
			sc->ps_flags & (PS_WAIT_FOR_BEACON |
					PS_WAIT_FOR_CAB |
					PS_WAIT_FOR_PSPOLL_DATA |
					PS_WAIT_FOR_TX_ACK));
	}
}

static void ath_rx_send_to_mac80211(struct ieee80211_hw *hw,
				    struct ath_softc *sc, struct sk_buff *skb)
{
	struct ieee80211_hdr *hdr;

	hdr = (struct ieee80211_hdr *)skb->data;

	/* Send the frame to mac80211 */
	if (is_multicast_ether_addr(hdr->addr1)) {
		int i;
		/*
		 * Deliver broadcast/multicast frames to all suitable
		 * virtual wiphys.
		 */
		/* TODO: filter based on channel configuration */
		for (i = 0; i < sc->num_sec_wiphy; i++) {
			struct ath_wiphy *aphy = sc->sec_wiphy[i];
			struct sk_buff *nskb;
			if (aphy == NULL)
				continue;
			nskb = skb_copy(skb, GFP_ATOMIC);
			if (!nskb)
				continue;
			ieee80211_rx(aphy->hw, nskb);
		}
		ieee80211_rx(sc->hw, skb);
	} else
		/* Deliver unicast frames based on receiver address */
		ieee80211_rx(hw, skb);
}

static bool ath_edma_get_buffers(struct ath_softc *sc,
				 enum ath9k_rx_qtype qtype)
{
	struct ath_rx_edma *rx_edma = &sc->rx.rx_edma[qtype];
	struct ath_hw *ah = sc->sc_ah;
	struct ath_common *common = ath9k_hw_common(ah);
	struct sk_buff *skb;
	struct ath_buf *bf;
	int ret;

	skb = skb_peek(&rx_edma->rx_fifo);
	if (!skb)
		return false;

	bf = SKB_CB_ATHBUF(skb);
	BUG_ON(!bf);
<<<<<<< HEAD

	dma_sync_single_for_cpu(sc->dev, bf->bf_buf_addr,
				common->rx_bufsize, DMA_FROM_DEVICE);

	ret = ath9k_hw_process_rxdesc_edma(ah, NULL, skb->data);
	if (ret == -EINPROGRESS) {
		/*let device gain the buffer again*/
		dma_sync_single_for_device(sc->dev, bf->bf_buf_addr,
				common->rx_bufsize, DMA_FROM_DEVICE);
		return false;
	}

=======

	dma_sync_single_for_cpu(sc->dev, bf->bf_buf_addr,
				common->rx_bufsize, DMA_FROM_DEVICE);

	ret = ath9k_hw_process_rxdesc_edma(ah, NULL, skb->data);
	if (ret == -EINPROGRESS) {
		/*let device gain the buffer again*/
		dma_sync_single_for_device(sc->dev, bf->bf_buf_addr,
				common->rx_bufsize, DMA_FROM_DEVICE);
		return false;
	}

>>>>>>> 3cbea436
	__skb_unlink(skb, &rx_edma->rx_fifo);
	if (ret == -EINVAL) {
		/* corrupt descriptor, skip this one and the following one */
		list_add_tail(&bf->list, &sc->rx.rxbuf);
		ath_rx_edma_buf_link(sc, qtype);
		skb = skb_peek(&rx_edma->rx_fifo);
		if (!skb)
			return true;

		bf = SKB_CB_ATHBUF(skb);
		BUG_ON(!bf);

		__skb_unlink(skb, &rx_edma->rx_fifo);
		list_add_tail(&bf->list, &sc->rx.rxbuf);
		ath_rx_edma_buf_link(sc, qtype);
		return true;
	}
	skb_queue_tail(&rx_edma->rx_buffers, skb);

	return true;
}

static struct ath_buf *ath_edma_get_next_rx_buf(struct ath_softc *sc,
						struct ath_rx_status *rs,
						enum ath9k_rx_qtype qtype)
{
	struct ath_rx_edma *rx_edma = &sc->rx.rx_edma[qtype];
	struct sk_buff *skb;
	struct ath_buf *bf;

	while (ath_edma_get_buffers(sc, qtype));
	skb = __skb_dequeue(&rx_edma->rx_buffers);
	if (!skb)
		return NULL;

	bf = SKB_CB_ATHBUF(skb);
	ath9k_hw_process_rxdesc_edma(sc->sc_ah, rs, skb->data);
	return bf;
}

static struct ath_buf *ath_get_next_rx_buf(struct ath_softc *sc,
					   struct ath_rx_status *rs)
{
	struct ath_hw *ah = sc->sc_ah;
	struct ath_common *common = ath9k_hw_common(ah);
	struct ath_desc *ds;
	struct ath_buf *bf;
	int ret;

	if (list_empty(&sc->rx.rxbuf)) {
		sc->rx.rxlink = NULL;
		return NULL;
	}

	bf = list_first_entry(&sc->rx.rxbuf, struct ath_buf, list);
	ds = bf->bf_desc;

	/*
	 * Must provide the virtual address of the current
	 * descriptor, the physical address, and the virtual
	 * address of the next descriptor in the h/w chain.
	 * This allows the HAL to look ahead to see if the
	 * hardware is done with a descriptor by checking the
	 * done bit in the following descriptor and the address
	 * of the current descriptor the DMA engine is working
	 * on.  All this is necessary because of our use of
	 * a self-linked list to avoid rx overruns.
	 */
	ret = ath9k_hw_rxprocdesc(ah, ds, rs, 0);
	if (ret == -EINPROGRESS) {
		struct ath_rx_status trs;
		struct ath_buf *tbf;
		struct ath_desc *tds;

		memset(&trs, 0, sizeof(trs));
		if (list_is_last(&bf->list, &sc->rx.rxbuf)) {
			sc->rx.rxlink = NULL;
			return NULL;
		}

		tbf = list_entry(bf->list.next, struct ath_buf, list);

		/*
		 * On some hardware the descriptor status words could
		 * get corrupted, including the done bit. Because of
		 * this, check if the next descriptor's done bit is
		 * set or not.
		 *
		 * If the next descriptor's done bit is set, the current
		 * descriptor has been corrupted. Force s/w to discard
		 * this descriptor and continue...
		 */

		tds = tbf->bf_desc;
		ret = ath9k_hw_rxprocdesc(ah, tds, &trs, 0);
		if (ret == -EINPROGRESS)
			return NULL;
	}

	if (!bf->bf_mpdu)
		return bf;

	/*
	 * Synchronize the DMA transfer with CPU before
	 * 1. accessing the frame
	 * 2. requeueing the same buffer to h/w
	 */
	dma_sync_single_for_cpu(sc->dev, bf->bf_buf_addr,
			common->rx_bufsize,
			DMA_FROM_DEVICE);

	return bf;
}

/* Assumes you've already done the endian to CPU conversion */
static bool ath9k_rx_accept(struct ath_common *common,
			    struct ieee80211_hdr *hdr,
			    struct ieee80211_rx_status *rxs,
			    struct ath_rx_status *rx_stats,
			    bool *decrypt_error)
{
<<<<<<< HEAD
=======
#define is_mc_or_valid_tkip_keyix ((is_mc ||			\
		(rx_stats->rs_keyix != ATH9K_RXKEYIX_INVALID && \
		test_bit(rx_stats->rs_keyix, common->tkip_keymap))))

>>>>>>> 3cbea436
	struct ath_hw *ah = common->ah;
	__le16 fc;
	u8 rx_status_len = ah->caps.rx_status_len;

	fc = hdr->frame_control;

	if (!rx_stats->rs_datalen)
		return false;
        /*
         * rs_status follows rs_datalen so if rs_datalen is too large
         * we can take a hint that hardware corrupted it, so ignore
         * those frames.
         */
	if (rx_stats->rs_datalen > (common->rx_bufsize - rx_status_len))
		return false;

	/*
	 * rs_more indicates chained descriptors which can be used
	 * to link buffers together for a sort of scatter-gather
	 * operation.
	 * reject the frame, we don't support scatter-gather yet and
	 * the frame is probably corrupt anyway
	 */
	if (rx_stats->rs_more)
		return false;

	/*
	 * The rx_stats->rs_status will not be set until the end of the
	 * chained descriptors so it can be ignored if rs_more is set. The
	 * rs_more will be false at the last element of the chained
	 * descriptors.
	 */
	if (rx_stats->rs_status != 0) {
		if (rx_stats->rs_status & ATH9K_RXERR_CRC)
			rxs->flag |= RX_FLAG_FAILED_FCS_CRC;
		if (rx_stats->rs_status & ATH9K_RXERR_PHY)
			return false;

		if (rx_stats->rs_status & ATH9K_RXERR_DECRYPT) {
			*decrypt_error = true;
		} else if (rx_stats->rs_status & ATH9K_RXERR_MIC) {
<<<<<<< HEAD
=======
			bool is_mc;
>>>>>>> 3cbea436
			/*
			 * The MIC error bit is only valid if the frame
			 * is not a control frame or fragment, and it was
			 * decrypted using a valid TKIP key.
			 */
<<<<<<< HEAD
			if (!ieee80211_is_ctl(fc) &&
			    !ieee80211_has_morefrags(fc) &&
			    !(le16_to_cpu(hdr->seq_ctrl) & IEEE80211_SCTL_FRAG) &&
			    test_bit(rx_stats->rs_keyix, common->tkip_keymap))
=======
			is_mc = !!is_multicast_ether_addr(hdr->addr1);

			if (!ieee80211_is_ctl(fc) &&
			    !ieee80211_has_morefrags(fc) &&
			    !(le16_to_cpu(hdr->seq_ctrl) & IEEE80211_SCTL_FRAG) &&
			    is_mc_or_valid_tkip_keyix)
>>>>>>> 3cbea436
				rxs->flag |= RX_FLAG_MMIC_ERROR;
			else
				rx_stats->rs_status &= ~ATH9K_RXERR_MIC;
		}
		/*
		 * Reject error frames with the exception of
		 * decryption and MIC failures. For monitor mode,
		 * we also ignore the CRC error.
		 */
		if (ah->is_monitoring) {
			if (rx_stats->rs_status &
			    ~(ATH9K_RXERR_DECRYPT | ATH9K_RXERR_MIC |
			      ATH9K_RXERR_CRC))
				return false;
		} else {
			if (rx_stats->rs_status &
			    ~(ATH9K_RXERR_DECRYPT | ATH9K_RXERR_MIC)) {
				return false;
			}
		}
	}
	return true;
}

static int ath9k_process_rate(struct ath_common *common,
			      struct ieee80211_hw *hw,
			      struct ath_rx_status *rx_stats,
			      struct ieee80211_rx_status *rxs)
{
	struct ieee80211_supported_band *sband;
	enum ieee80211_band band;
	unsigned int i = 0;

	band = hw->conf.channel->band;
	sband = hw->wiphy->bands[band];

	if (rx_stats->rs_rate & 0x80) {
		/* HT rate */
		rxs->flag |= RX_FLAG_HT;
		if (rx_stats->rs_flags & ATH9K_RX_2040)
			rxs->flag |= RX_FLAG_40MHZ;
		if (rx_stats->rs_flags & ATH9K_RX_GI)
			rxs->flag |= RX_FLAG_SHORT_GI;
		rxs->rate_idx = rx_stats->rs_rate & 0x7f;
		return 0;
	}

	for (i = 0; i < sband->n_bitrates; i++) {
		if (sband->bitrates[i].hw_value == rx_stats->rs_rate) {
			rxs->rate_idx = i;
			return 0;
		}
		if (sband->bitrates[i].hw_value_short == rx_stats->rs_rate) {
			rxs->flag |= RX_FLAG_SHORTPRE;
			rxs->rate_idx = i;
			return 0;
		}
	}

	/*
	 * No valid hardware bitrate found -- we should not get here
	 * because hardware has already validated this frame as OK.
	 */
<<<<<<< HEAD
	ath_print(common, ATH_DBG_XMIT, "unsupported hw bitrate detected "
		  "0x%02x using 1 Mbit\n", rx_stats->rs_rate);
=======
	ath_dbg(common, ATH_DBG_XMIT,
		"unsupported hw bitrate detected 0x%02x using 1 Mbit\n",
		rx_stats->rs_rate);
>>>>>>> 3cbea436

	return -EINVAL;
}

static void ath9k_process_rssi(struct ath_common *common,
			       struct ieee80211_hw *hw,
			       struct ieee80211_hdr *hdr,
			       struct ath_rx_status *rx_stats)
{
<<<<<<< HEAD
	struct ath_hw *ah = common->ah;
	struct ieee80211_sta *sta;
	struct ath_node *an;
	int last_rssi = ATH_RSSI_DUMMY_MARKER;
	__le16 fc;

	fc = hdr->frame_control;

	rcu_read_lock();
	/*
	 * XXX: use ieee80211_find_sta! This requires quite a bit of work
	 * under the current ath9k virtual wiphy implementation as we have
	 * no way of tying a vif to wiphy. Typically vifs are attached to
	 * at least one sdata of a wiphy on mac80211 but with ath9k virtual
	 * wiphy you'd have to iterate over every wiphy and each sdata.
	 */
	if (is_multicast_ether_addr(hdr->addr1))
		sta = ieee80211_find_sta_by_ifaddr(hw, hdr->addr2, NULL);
	else
		sta = ieee80211_find_sta_by_ifaddr(hw, hdr->addr2, hdr->addr1);

	if (sta) {
		an = (struct ath_node *) sta->drv_priv;
		if (rx_stats->rs_rssi != ATH9K_RSSI_BAD &&
		   !rx_stats->rs_moreaggr)
			ATH_RSSI_LPF(an->last_rssi, rx_stats->rs_rssi);
		last_rssi = an->last_rssi;
	}
	rcu_read_unlock();

=======
	struct ath_wiphy *aphy = hw->priv;
	struct ath_hw *ah = common->ah;
	int last_rssi;
	__le16 fc;

	if (ah->opmode != NL80211_IFTYPE_STATION)
		return;

	fc = hdr->frame_control;
	if (!ieee80211_is_beacon(fc) ||
	    compare_ether_addr(hdr->addr3, common->curbssid))
		return;

	if (rx_stats->rs_rssi != ATH9K_RSSI_BAD && !rx_stats->rs_moreaggr)
		ATH_RSSI_LPF(aphy->last_rssi, rx_stats->rs_rssi);

	last_rssi = aphy->last_rssi;
>>>>>>> 3cbea436
	if (likely(last_rssi != ATH_RSSI_DUMMY_MARKER))
		rx_stats->rs_rssi = ATH_EP_RND(last_rssi,
					      ATH_RSSI_EP_MULTIPLIER);
	if (rx_stats->rs_rssi < 0)
		rx_stats->rs_rssi = 0;

	/* Update Beacon RSSI, this is used by ANI. */
<<<<<<< HEAD
	if (ieee80211_is_beacon(fc))
		ah->stats.avgbrssi = rx_stats->rs_rssi;
=======
	ah->stats.avgbrssi = rx_stats->rs_rssi;
>>>>>>> 3cbea436
}

/*
 * For Decrypt or Demic errors, we only mark packet status here and always push
 * up the frame up to let mac80211 handle the actual error case, be it no
 * decryption key or real decryption error. This let us keep statistics there.
 */
static int ath9k_rx_skb_preprocess(struct ath_common *common,
				   struct ieee80211_hw *hw,
				   struct ieee80211_hdr *hdr,
				   struct ath_rx_status *rx_stats,
				   struct ieee80211_rx_status *rx_status,
				   bool *decrypt_error)
{
	memset(rx_status, 0, sizeof(struct ieee80211_rx_status));

	/*
	 * everything but the rate is checked here, the rate check is done
	 * separately to avoid doing two lookups for a rate for each frame.
	 */
	if (!ath9k_rx_accept(common, hdr, rx_status, rx_stats, decrypt_error))
		return -EINVAL;

	ath9k_process_rssi(common, hw, hdr, rx_stats);

	if (ath9k_process_rate(common, hw, rx_stats, rx_status))
		return -EINVAL;

	rx_status->band = hw->conf.channel->band;
	rx_status->freq = hw->conf.channel->center_freq;
	rx_status->signal = ATH_DEFAULT_NOISE_FLOOR + rx_stats->rs_rssi;
	rx_status->antenna = rx_stats->rs_antenna;
	rx_status->flag |= RX_FLAG_TSFT;

	return 0;
}

static void ath9k_rx_skb_postprocess(struct ath_common *common,
				     struct sk_buff *skb,
				     struct ath_rx_status *rx_stats,
				     struct ieee80211_rx_status *rxs,
				     bool decrypt_error)
{
	struct ath_hw *ah = common->ah;
	struct ieee80211_hdr *hdr;
	int hdrlen, padpos, padsize;
	u8 keyix;
	__le16 fc;

	/* see if any padding is done by the hw and remove it */
	hdr = (struct ieee80211_hdr *) skb->data;
	hdrlen = ieee80211_get_hdrlen_from_skb(skb);
	fc = hdr->frame_control;
	padpos = ath9k_cmn_padpos(hdr->frame_control);

	/* The MAC header is padded to have 32-bit boundary if the
	 * packet payload is non-zero. The general calculation for
	 * padsize would take into account odd header lengths:
	 * padsize = (4 - padpos % 4) % 4; However, since only
	 * even-length headers are used, padding can only be 0 or 2
	 * bytes and we can optimize this a bit. In addition, we must
	 * not try to remove padding from short control frames that do
	 * not have payload. */
	padsize = padpos & 3;
	if (padsize && skb->len>=padpos+padsize+FCS_LEN) {
		memmove(skb->data + padsize, skb->data, padpos);
		skb_pull(skb, padsize);
	}

	keyix = rx_stats->rs_keyix;

	if (!(keyix == ATH9K_RXKEYIX_INVALID) && !decrypt_error &&
	    ieee80211_has_protected(fc)) {
		rxs->flag |= RX_FLAG_DECRYPTED;
	} else if (ieee80211_has_protected(fc)
		   && !decrypt_error && skb->len >= hdrlen + 4) {
		keyix = skb->data[hdrlen + 3] >> 6;

		if (test_bit(keyix, common->keymap))
			rxs->flag |= RX_FLAG_DECRYPTED;
	}
	if (ah->sw_mgmt_crypto &&
	    (rxs->flag & RX_FLAG_DECRYPTED) &&
	    ieee80211_is_mgmt(fc))
		/* Use software decrypt for management frames. */
		rxs->flag &= ~RX_FLAG_DECRYPTED;
}

static void ath_lnaconf_alt_good_scan(struct ath_ant_comb *antcomb,
				      struct ath_hw_antcomb_conf ant_conf,
				      int main_rssi_avg)
{
	antcomb->quick_scan_cnt = 0;

	if (ant_conf.main_lna_conf == ATH_ANT_DIV_COMB_LNA2)
		antcomb->rssi_lna2 = main_rssi_avg;
	else if (ant_conf.main_lna_conf == ATH_ANT_DIV_COMB_LNA1)
		antcomb->rssi_lna1 = main_rssi_avg;

	switch ((ant_conf.main_lna_conf << 4) | ant_conf.alt_lna_conf) {
	case (0x10): /* LNA2 A-B */
		antcomb->main_conf = ATH_ANT_DIV_COMB_LNA1_MINUS_LNA2;
		antcomb->first_quick_scan_conf =
			ATH_ANT_DIV_COMB_LNA1_PLUS_LNA2;
		antcomb->second_quick_scan_conf = ATH_ANT_DIV_COMB_LNA1;
		break;
	case (0x20): /* LNA1 A-B */
		antcomb->main_conf = ATH_ANT_DIV_COMB_LNA1_MINUS_LNA2;
		antcomb->first_quick_scan_conf =
			ATH_ANT_DIV_COMB_LNA1_PLUS_LNA2;
		antcomb->second_quick_scan_conf = ATH_ANT_DIV_COMB_LNA2;
		break;
	case (0x21): /* LNA1 LNA2 */
		antcomb->main_conf = ATH_ANT_DIV_COMB_LNA2;
		antcomb->first_quick_scan_conf =
			ATH_ANT_DIV_COMB_LNA1_MINUS_LNA2;
		antcomb->second_quick_scan_conf =
			ATH_ANT_DIV_COMB_LNA1_PLUS_LNA2;
		break;
	case (0x12): /* LNA2 LNA1 */
		antcomb->main_conf = ATH_ANT_DIV_COMB_LNA1;
		antcomb->first_quick_scan_conf =
			ATH_ANT_DIV_COMB_LNA1_MINUS_LNA2;
		antcomb->second_quick_scan_conf =
			ATH_ANT_DIV_COMB_LNA1_PLUS_LNA2;
		break;
	case (0x13): /* LNA2 A+B */
		antcomb->main_conf = ATH_ANT_DIV_COMB_LNA1_PLUS_LNA2;
		antcomb->first_quick_scan_conf =
			ATH_ANT_DIV_COMB_LNA1_MINUS_LNA2;
		antcomb->second_quick_scan_conf = ATH_ANT_DIV_COMB_LNA1;
		break;
	case (0x23): /* LNA1 A+B */
		antcomb->main_conf = ATH_ANT_DIV_COMB_LNA1_PLUS_LNA2;
		antcomb->first_quick_scan_conf =
			ATH_ANT_DIV_COMB_LNA1_MINUS_LNA2;
		antcomb->second_quick_scan_conf = ATH_ANT_DIV_COMB_LNA2;
		break;
	default:
		break;
	}
}

static void ath_select_ant_div_from_quick_scan(struct ath_ant_comb *antcomb,
				struct ath_hw_antcomb_conf *div_ant_conf,
				int main_rssi_avg, int alt_rssi_avg,
				int alt_ratio)
{
	/* alt_good */
	switch (antcomb->quick_scan_cnt) {
	case 0:
		/* set alt to main, and alt to first conf */
		div_ant_conf->main_lna_conf = antcomb->main_conf;
		div_ant_conf->alt_lna_conf = antcomb->first_quick_scan_conf;
		break;
	case 1:
		/* set alt to main, and alt to first conf */
		div_ant_conf->main_lna_conf = antcomb->main_conf;
		div_ant_conf->alt_lna_conf = antcomb->second_quick_scan_conf;
		antcomb->rssi_first = main_rssi_avg;
		antcomb->rssi_second = alt_rssi_avg;

		if (antcomb->main_conf == ATH_ANT_DIV_COMB_LNA1) {
			/* main is LNA1 */
			if (ath_is_alt_ant_ratio_better(alt_ratio,
						ATH_ANT_DIV_COMB_LNA1_DELTA_HI,
						ATH_ANT_DIV_COMB_LNA1_DELTA_LOW,
						main_rssi_avg, alt_rssi_avg,
						antcomb->total_pkt_count))
				antcomb->first_ratio = true;
			else
				antcomb->first_ratio = false;
		} else if (antcomb->main_conf == ATH_ANT_DIV_COMB_LNA2) {
			if (ath_is_alt_ant_ratio_better(alt_ratio,
						ATH_ANT_DIV_COMB_LNA1_DELTA_MID,
						ATH_ANT_DIV_COMB_LNA1_DELTA_LOW,
						main_rssi_avg, alt_rssi_avg,
						antcomb->total_pkt_count))
				antcomb->first_ratio = true;
			else
				antcomb->first_ratio = false;
		} else {
			if ((((alt_ratio >= ATH_ANT_DIV_COMB_ALT_ANT_RATIO2) &&
			    (alt_rssi_avg > main_rssi_avg +
			    ATH_ANT_DIV_COMB_LNA1_DELTA_HI)) ||
			    (alt_rssi_avg > main_rssi_avg)) &&
			    (antcomb->total_pkt_count > 50))
				antcomb->first_ratio = true;
			else
				antcomb->first_ratio = false;
		}
		break;
	case 2:
		antcomb->alt_good = false;
		antcomb->scan_not_start = false;
		antcomb->scan = false;
		antcomb->rssi_first = main_rssi_avg;
		antcomb->rssi_third = alt_rssi_avg;

		if (antcomb->second_quick_scan_conf == ATH_ANT_DIV_COMB_LNA1)
			antcomb->rssi_lna1 = alt_rssi_avg;
		else if (antcomb->second_quick_scan_conf ==
			 ATH_ANT_DIV_COMB_LNA2)
			antcomb->rssi_lna2 = alt_rssi_avg;
		else if (antcomb->second_quick_scan_conf ==
			 ATH_ANT_DIV_COMB_LNA1_PLUS_LNA2) {
			if (antcomb->main_conf == ATH_ANT_DIV_COMB_LNA2)
				antcomb->rssi_lna2 = main_rssi_avg;
			else if (antcomb->main_conf == ATH_ANT_DIV_COMB_LNA1)
				antcomb->rssi_lna1 = main_rssi_avg;
		}

		if (antcomb->rssi_lna2 > antcomb->rssi_lna1 +
		    ATH_ANT_DIV_COMB_LNA1_LNA2_SWITCH_DELTA)
			div_ant_conf->main_lna_conf = ATH_ANT_DIV_COMB_LNA2;
		else
			div_ant_conf->main_lna_conf = ATH_ANT_DIV_COMB_LNA1;

		if (antcomb->main_conf == ATH_ANT_DIV_COMB_LNA1) {
			if (ath_is_alt_ant_ratio_better(alt_ratio,
						ATH_ANT_DIV_COMB_LNA1_DELTA_HI,
						ATH_ANT_DIV_COMB_LNA1_DELTA_LOW,
						main_rssi_avg, alt_rssi_avg,
						antcomb->total_pkt_count))
				antcomb->second_ratio = true;
			else
				antcomb->second_ratio = false;
		} else if (antcomb->main_conf == ATH_ANT_DIV_COMB_LNA2) {
			if (ath_is_alt_ant_ratio_better(alt_ratio,
						ATH_ANT_DIV_COMB_LNA1_DELTA_MID,
						ATH_ANT_DIV_COMB_LNA1_DELTA_LOW,
						main_rssi_avg, alt_rssi_avg,
						antcomb->total_pkt_count))
				antcomb->second_ratio = true;
			else
				antcomb->second_ratio = false;
		} else {
			if ((((alt_ratio >= ATH_ANT_DIV_COMB_ALT_ANT_RATIO2) &&
			    (alt_rssi_avg > main_rssi_avg +
			    ATH_ANT_DIV_COMB_LNA1_DELTA_HI)) ||
			    (alt_rssi_avg > main_rssi_avg)) &&
			    (antcomb->total_pkt_count > 50))
				antcomb->second_ratio = true;
			else
				antcomb->second_ratio = false;
		}

		/* set alt to the conf with maximun ratio */
		if (antcomb->first_ratio && antcomb->second_ratio) {
			if (antcomb->rssi_second > antcomb->rssi_third) {
				/* first alt*/
				if ((antcomb->first_quick_scan_conf ==
				    ATH_ANT_DIV_COMB_LNA1) ||
				    (antcomb->first_quick_scan_conf ==
				    ATH_ANT_DIV_COMB_LNA2))
					/* Set alt LNA1 or LNA2*/
					if (div_ant_conf->main_lna_conf ==
					    ATH_ANT_DIV_COMB_LNA2)
						div_ant_conf->alt_lna_conf =
							ATH_ANT_DIV_COMB_LNA1;
					else
						div_ant_conf->alt_lna_conf =
							ATH_ANT_DIV_COMB_LNA2;
				else
					/* Set alt to A+B or A-B */
					div_ant_conf->alt_lna_conf =
						antcomb->first_quick_scan_conf;
			} else if ((antcomb->second_quick_scan_conf ==
				   ATH_ANT_DIV_COMB_LNA1) ||
				   (antcomb->second_quick_scan_conf ==
				   ATH_ANT_DIV_COMB_LNA2)) {
				/* Set alt LNA1 or LNA2 */
				if (div_ant_conf->main_lna_conf ==
				    ATH_ANT_DIV_COMB_LNA2)
					div_ant_conf->alt_lna_conf =
						ATH_ANT_DIV_COMB_LNA1;
				else
					div_ant_conf->alt_lna_conf =
						ATH_ANT_DIV_COMB_LNA2;
			} else {
				/* Set alt to A+B or A-B */
				div_ant_conf->alt_lna_conf =
					antcomb->second_quick_scan_conf;
			}
		} else if (antcomb->first_ratio) {
			/* first alt */
			if ((antcomb->first_quick_scan_conf ==
			    ATH_ANT_DIV_COMB_LNA1) ||
			    (antcomb->first_quick_scan_conf ==
			    ATH_ANT_DIV_COMB_LNA2))
					/* Set alt LNA1 or LNA2 */
				if (div_ant_conf->main_lna_conf ==
				    ATH_ANT_DIV_COMB_LNA2)
					div_ant_conf->alt_lna_conf =
							ATH_ANT_DIV_COMB_LNA1;
				else
					div_ant_conf->alt_lna_conf =
							ATH_ANT_DIV_COMB_LNA2;
			else
				/* Set alt to A+B or A-B */
				div_ant_conf->alt_lna_conf =
						antcomb->first_quick_scan_conf;
		} else if (antcomb->second_ratio) {
				/* second alt */
			if ((antcomb->second_quick_scan_conf ==
			    ATH_ANT_DIV_COMB_LNA1) ||
			    (antcomb->second_quick_scan_conf ==
			    ATH_ANT_DIV_COMB_LNA2))
				/* Set alt LNA1 or LNA2 */
				if (div_ant_conf->main_lna_conf ==
				    ATH_ANT_DIV_COMB_LNA2)
					div_ant_conf->alt_lna_conf =
						ATH_ANT_DIV_COMB_LNA1;
				else
					div_ant_conf->alt_lna_conf =
						ATH_ANT_DIV_COMB_LNA2;
			else
				/* Set alt to A+B or A-B */
				div_ant_conf->alt_lna_conf =
						antcomb->second_quick_scan_conf;
		} else {
			/* main is largest */
			if ((antcomb->main_conf == ATH_ANT_DIV_COMB_LNA1) ||
			    (antcomb->main_conf == ATH_ANT_DIV_COMB_LNA2))
				/* Set alt LNA1 or LNA2 */
				if (div_ant_conf->main_lna_conf ==
				    ATH_ANT_DIV_COMB_LNA2)
					div_ant_conf->alt_lna_conf =
							ATH_ANT_DIV_COMB_LNA1;
				else
					div_ant_conf->alt_lna_conf =
							ATH_ANT_DIV_COMB_LNA2;
			else
				/* Set alt to A+B or A-B */
				div_ant_conf->alt_lna_conf = antcomb->main_conf;
		}
		break;
	default:
		break;
	}
}

static void ath_ant_div_conf_fast_divbias(struct ath_hw_antcomb_conf *ant_conf)
{
	/* Adjust the fast_div_bias based on main and alt lna conf */
	switch ((ant_conf->main_lna_conf << 4) | ant_conf->alt_lna_conf) {
	case (0x01): /* A-B LNA2 */
		ant_conf->fast_div_bias = 0x3b;
		break;
	case (0x02): /* A-B LNA1 */
		ant_conf->fast_div_bias = 0x3d;
		break;
	case (0x03): /* A-B A+B */
		ant_conf->fast_div_bias = 0x1;
		break;
	case (0x10): /* LNA2 A-B */
		ant_conf->fast_div_bias = 0x7;
		break;
	case (0x12): /* LNA2 LNA1 */
		ant_conf->fast_div_bias = 0x2;
		break;
	case (0x13): /* LNA2 A+B */
		ant_conf->fast_div_bias = 0x7;
		break;
	case (0x20): /* LNA1 A-B */
		ant_conf->fast_div_bias = 0x6;
		break;
	case (0x21): /* LNA1 LNA2 */
		ant_conf->fast_div_bias = 0x0;
		break;
	case (0x23): /* LNA1 A+B */
		ant_conf->fast_div_bias = 0x6;
		break;
	case (0x30): /* A+B A-B */
		ant_conf->fast_div_bias = 0x1;
		break;
	case (0x31): /* A+B LNA2 */
		ant_conf->fast_div_bias = 0x3b;
		break;
	case (0x32): /* A+B LNA1 */
		ant_conf->fast_div_bias = 0x3d;
		break;
	default:
		break;
	}
}

/* Antenna diversity and combining */
static void ath_ant_comb_scan(struct ath_softc *sc, struct ath_rx_status *rs)
{
	struct ath_hw_antcomb_conf div_ant_conf;
	struct ath_ant_comb *antcomb = &sc->ant_comb;
	int alt_ratio = 0, alt_rssi_avg = 0, main_rssi_avg = 0, curr_alt_set;
	int curr_main_set, curr_bias;
	int main_rssi = rs->rs_rssi_ctl0;
	int alt_rssi = rs->rs_rssi_ctl1;
	int rx_ant_conf,  main_ant_conf;
	bool short_scan = false;

	rx_ant_conf = (rs->rs_rssi_ctl2 >> ATH_ANT_RX_CURRENT_SHIFT) &
		       ATH_ANT_RX_MASK;
	main_ant_conf = (rs->rs_rssi_ctl2 >> ATH_ANT_RX_MAIN_SHIFT) &
			 ATH_ANT_RX_MASK;

	/* Record packet only when alt_rssi is positive */
	if (alt_rssi > 0) {
		antcomb->total_pkt_count++;
		antcomb->main_total_rssi += main_rssi;
		antcomb->alt_total_rssi  += alt_rssi;
		if (main_ant_conf == rx_ant_conf)
			antcomb->main_recv_cnt++;
		else
			antcomb->alt_recv_cnt++;
	}

	/* Short scan check */
	if (antcomb->scan && antcomb->alt_good) {
		if (time_after(jiffies, antcomb->scan_start_time +
		    msecs_to_jiffies(ATH_ANT_DIV_COMB_SHORT_SCAN_INTR)))
			short_scan = true;
		else
			if (antcomb->total_pkt_count ==
			    ATH_ANT_DIV_COMB_SHORT_SCAN_PKTCOUNT) {
				alt_ratio = ((antcomb->alt_recv_cnt * 100) /
					    antcomb->total_pkt_count);
				if (alt_ratio < ATH_ANT_DIV_COMB_ALT_ANT_RATIO)
					short_scan = true;
			}
	}

	if (((antcomb->total_pkt_count < ATH_ANT_DIV_COMB_MAX_PKTCOUNT) ||
	    rs->rs_moreaggr) && !short_scan)
		return;

	if (antcomb->total_pkt_count) {
		alt_ratio = ((antcomb->alt_recv_cnt * 100) /
			     antcomb->total_pkt_count);
		main_rssi_avg = (antcomb->main_total_rssi /
				 antcomb->total_pkt_count);
		alt_rssi_avg = (antcomb->alt_total_rssi /
				 antcomb->total_pkt_count);
	}


	ath9k_hw_antdiv_comb_conf_get(sc->sc_ah, &div_ant_conf);
	curr_alt_set = div_ant_conf.alt_lna_conf;
	curr_main_set = div_ant_conf.main_lna_conf;
	curr_bias = div_ant_conf.fast_div_bias;

	antcomb->count++;

	if (antcomb->count == ATH_ANT_DIV_COMB_MAX_COUNT) {
		if (alt_ratio > ATH_ANT_DIV_COMB_ALT_ANT_RATIO) {
			ath_lnaconf_alt_good_scan(antcomb, div_ant_conf,
						  main_rssi_avg);
			antcomb->alt_good = true;
		} else {
			antcomb->alt_good = false;
		}

		antcomb->count = 0;
		antcomb->scan = true;
		antcomb->scan_not_start = true;
	}

	if (!antcomb->scan) {
		if (alt_ratio > ATH_ANT_DIV_COMB_ALT_ANT_RATIO) {
			if (curr_alt_set == ATH_ANT_DIV_COMB_LNA2) {
				/* Switch main and alt LNA */
				div_ant_conf.main_lna_conf =
						ATH_ANT_DIV_COMB_LNA2;
				div_ant_conf.alt_lna_conf  =
						ATH_ANT_DIV_COMB_LNA1;
			} else if (curr_alt_set == ATH_ANT_DIV_COMB_LNA1) {
				div_ant_conf.main_lna_conf =
						ATH_ANT_DIV_COMB_LNA1;
				div_ant_conf.alt_lna_conf  =
						ATH_ANT_DIV_COMB_LNA2;
			}

			goto div_comb_done;
		} else if ((curr_alt_set != ATH_ANT_DIV_COMB_LNA1) &&
			   (curr_alt_set != ATH_ANT_DIV_COMB_LNA2)) {
			/* Set alt to another LNA */
			if (curr_main_set == ATH_ANT_DIV_COMB_LNA2)
				div_ant_conf.alt_lna_conf =
						ATH_ANT_DIV_COMB_LNA1;
			else if (curr_main_set == ATH_ANT_DIV_COMB_LNA1)
				div_ant_conf.alt_lna_conf =
						ATH_ANT_DIV_COMB_LNA2;

			goto div_comb_done;
		}

		if ((alt_rssi_avg < (main_rssi_avg +
		    ATH_ANT_DIV_COMB_LNA1_LNA2_DELTA)))
			goto div_comb_done;
	}

	if (!antcomb->scan_not_start) {
		switch (curr_alt_set) {
		case ATH_ANT_DIV_COMB_LNA2:
			antcomb->rssi_lna2 = alt_rssi_avg;
			antcomb->rssi_lna1 = main_rssi_avg;
			antcomb->scan = true;
			/* set to A+B */
			div_ant_conf.main_lna_conf =
				ATH_ANT_DIV_COMB_LNA1;
			div_ant_conf.alt_lna_conf  =
				ATH_ANT_DIV_COMB_LNA1_PLUS_LNA2;
			break;
		case ATH_ANT_DIV_COMB_LNA1:
			antcomb->rssi_lna1 = alt_rssi_avg;
			antcomb->rssi_lna2 = main_rssi_avg;
			antcomb->scan = true;
			/* set to A+B */
			div_ant_conf.main_lna_conf = ATH_ANT_DIV_COMB_LNA2;
			div_ant_conf.alt_lna_conf  =
				ATH_ANT_DIV_COMB_LNA1_PLUS_LNA2;
			break;
		case ATH_ANT_DIV_COMB_LNA1_PLUS_LNA2:
			antcomb->rssi_add = alt_rssi_avg;
			antcomb->scan = true;
			/* set to A-B */
			div_ant_conf.alt_lna_conf =
				ATH_ANT_DIV_COMB_LNA1_MINUS_LNA2;
			break;
		case ATH_ANT_DIV_COMB_LNA1_MINUS_LNA2:
			antcomb->rssi_sub = alt_rssi_avg;
			antcomb->scan = false;
			if (antcomb->rssi_lna2 >
			    (antcomb->rssi_lna1 +
			    ATH_ANT_DIV_COMB_LNA1_LNA2_SWITCH_DELTA)) {
				/* use LNA2 as main LNA */
				if ((antcomb->rssi_add > antcomb->rssi_lna1) &&
				    (antcomb->rssi_add > antcomb->rssi_sub)) {
					/* set to A+B */
					div_ant_conf.main_lna_conf =
						ATH_ANT_DIV_COMB_LNA2;
					div_ant_conf.alt_lna_conf  =
						ATH_ANT_DIV_COMB_LNA1_PLUS_LNA2;
				} else if (antcomb->rssi_sub >
					   antcomb->rssi_lna1) {
					/* set to A-B */
					div_ant_conf.main_lna_conf =
						ATH_ANT_DIV_COMB_LNA2;
					div_ant_conf.alt_lna_conf =
						ATH_ANT_DIV_COMB_LNA1_MINUS_LNA2;
				} else {
					/* set to LNA1 */
					div_ant_conf.main_lna_conf =
						ATH_ANT_DIV_COMB_LNA2;
					div_ant_conf.alt_lna_conf =
						ATH_ANT_DIV_COMB_LNA1;
				}
			} else {
				/* use LNA1 as main LNA */
				if ((antcomb->rssi_add > antcomb->rssi_lna2) &&
				    (antcomb->rssi_add > antcomb->rssi_sub)) {
					/* set to A+B */
					div_ant_conf.main_lna_conf =
						ATH_ANT_DIV_COMB_LNA1;
					div_ant_conf.alt_lna_conf  =
						ATH_ANT_DIV_COMB_LNA1_PLUS_LNA2;
				} else if (antcomb->rssi_sub >
					   antcomb->rssi_lna1) {
					/* set to A-B */
					div_ant_conf.main_lna_conf =
						ATH_ANT_DIV_COMB_LNA1;
					div_ant_conf.alt_lna_conf =
						ATH_ANT_DIV_COMB_LNA1_MINUS_LNA2;
				} else {
					/* set to LNA2 */
					div_ant_conf.main_lna_conf =
						ATH_ANT_DIV_COMB_LNA1;
					div_ant_conf.alt_lna_conf =
						ATH_ANT_DIV_COMB_LNA2;
				}
			}
			break;
		default:
			break;
		}
	} else {
		if (!antcomb->alt_good) {
			antcomb->scan_not_start = false;
			/* Set alt to another LNA */
			if (curr_main_set == ATH_ANT_DIV_COMB_LNA2) {
				div_ant_conf.main_lna_conf =
						ATH_ANT_DIV_COMB_LNA2;
				div_ant_conf.alt_lna_conf =
						ATH_ANT_DIV_COMB_LNA1;
			} else if (curr_main_set == ATH_ANT_DIV_COMB_LNA1) {
				div_ant_conf.main_lna_conf =
						ATH_ANT_DIV_COMB_LNA1;
				div_ant_conf.alt_lna_conf =
						ATH_ANT_DIV_COMB_LNA2;
			}
			goto div_comb_done;
		}
	}

	ath_select_ant_div_from_quick_scan(antcomb, &div_ant_conf,
					   main_rssi_avg, alt_rssi_avg,
					   alt_ratio);

	antcomb->quick_scan_cnt++;

div_comb_done:
	ath_ant_div_conf_fast_divbias(&div_ant_conf);

	ath9k_hw_antdiv_comb_conf_set(sc->sc_ah, &div_ant_conf);

	antcomb->scan_start_time = jiffies;
	antcomb->total_pkt_count = 0;
	antcomb->main_total_rssi = 0;
	antcomb->alt_total_rssi = 0;
	antcomb->main_recv_cnt = 0;
	antcomb->alt_recv_cnt = 0;
}

int ath_rx_tasklet(struct ath_softc *sc, int flush, bool hp)
{
	struct ath_buf *bf;
	struct sk_buff *skb = NULL, *requeue_skb;
	struct ieee80211_rx_status *rxs;
	struct ath_hw *ah = sc->sc_ah;
	struct ath_common *common = ath9k_hw_common(ah);
	/*
	 * The hw can technically differ from common->hw when using ath9k
	 * virtual wiphy so to account for that we iterate over the active
	 * wiphys and find the appropriate wiphy and therefore hw.
	 */
	struct ieee80211_hw *hw = NULL;
	struct ieee80211_hdr *hdr;
	int retval;
	bool decrypt_error = false;
	struct ath_rx_status rs;
	enum ath9k_rx_qtype qtype;
	bool edma = !!(ah->caps.hw_caps & ATH9K_HW_CAP_EDMA);
	int dma_type;
	u8 rx_status_len = ah->caps.rx_status_len;
	u64 tsf = 0;
	u32 tsf_lower = 0;
	unsigned long flags;

	if (edma)
		dma_type = DMA_BIDIRECTIONAL;
	else
		dma_type = DMA_FROM_DEVICE;

	qtype = hp ? ATH9K_RX_QUEUE_HP : ATH9K_RX_QUEUE_LP;
	spin_lock_bh(&sc->rx.rxbuflock);

	tsf = ath9k_hw_gettsf64(ah);
	tsf_lower = tsf & 0xffffffff;

	do {
		/* If handling rx interrupt and flush is in progress => exit */
		if ((sc->sc_flags & SC_OP_RXFLUSH) && (flush == 0))
			break;

		memset(&rs, 0, sizeof(rs));
		if (edma)
			bf = ath_edma_get_next_rx_buf(sc, &rs, qtype);
		else
			bf = ath_get_next_rx_buf(sc, &rs);

		if (!bf)
			break;

		skb = bf->bf_mpdu;
		if (!skb)
			continue;

		hdr = (struct ieee80211_hdr *) (skb->data + rx_status_len);
		rxs =  IEEE80211_SKB_RXCB(skb);

		hw = ath_get_virt_hw(sc, hdr);

		ath_debug_stat_rx(sc, &rs);

		/*
		 * If we're asked to flush receive queue, directly
		 * chain it back at the queue without processing it.
		 */
		if (flush)
			goto requeue;

		retval = ath9k_rx_skb_preprocess(common, hw, hdr, &rs,
						 rxs, &decrypt_error);
		if (retval)
			goto requeue;

		rxs->mactime = (tsf & ~0xffffffffULL) | rs.rs_tstamp;
		if (rs.rs_tstamp > tsf_lower &&
		    unlikely(rs.rs_tstamp - tsf_lower > 0x10000000))
			rxs->mactime -= 0x100000000ULL;

		if (rs.rs_tstamp < tsf_lower &&
		    unlikely(tsf_lower - rs.rs_tstamp > 0x10000000))
			rxs->mactime += 0x100000000ULL;

		/* Ensure we always have an skb to requeue once we are done
		 * processing the current buffer's skb */
		requeue_skb = ath_rxbuf_alloc(common, common->rx_bufsize, GFP_ATOMIC);

		/* If there is no memory we ignore the current RX'd frame,
		 * tell hardware it can give us a new frame using the old
		 * skb and put it at the tail of the sc->rx.rxbuf list for
		 * processing. */
		if (!requeue_skb)
			goto requeue;

		/* Unmap the frame */
		dma_unmap_single(sc->dev, bf->bf_buf_addr,
				 common->rx_bufsize,
				 dma_type);

		skb_put(skb, rs.rs_datalen + ah->caps.rx_status_len);
		if (ah->caps.rx_status_len)
			skb_pull(skb, ah->caps.rx_status_len);

		ath9k_rx_skb_postprocess(common, skb, &rs,
					 rxs, decrypt_error);

		/* We will now give hardware our shiny new allocated skb */
		bf->bf_mpdu = requeue_skb;
		bf->bf_buf_addr = dma_map_single(sc->dev, requeue_skb->data,
						 common->rx_bufsize,
						 dma_type);
		if (unlikely(dma_mapping_error(sc->dev,
			  bf->bf_buf_addr))) {
			dev_kfree_skb_any(requeue_skb);
			bf->bf_mpdu = NULL;
			bf->bf_buf_addr = 0;
<<<<<<< HEAD
			ath_print(common, ATH_DBG_FATAL,
				  "dma_mapping_error() on RX\n");
			ath_rx_send_to_mac80211(hw, sc, skb, rxs);
=======
			ath_err(common, "dma_mapping_error() on RX\n");
			ath_rx_send_to_mac80211(hw, sc, skb);
>>>>>>> 3cbea436
			break;
		}

		/*
		 * change the default rx antenna if rx diversity chooses the
		 * other antenna 3 times in a row.
		 */
		if (sc->rx.defant != rs.rs_antenna) {
			if (++sc->rx.rxotherant >= 3)
				ath_setdefantenna(sc, rs.rs_antenna);
		} else {
			sc->rx.rxotherant = 0;
		}

		spin_lock_irqsave(&sc->sc_pm_lock, flags);
<<<<<<< HEAD
		if (unlikely(ath9k_check_auto_sleep(sc) ||
			     (sc->ps_flags & (PS_WAIT_FOR_BEACON |
					      PS_WAIT_FOR_CAB |
					      PS_WAIT_FOR_PSPOLL_DATA))))
=======

		if ((sc->ps_flags & (PS_WAIT_FOR_BEACON |
					      PS_WAIT_FOR_CAB |
					      PS_WAIT_FOR_PSPOLL_DATA)) ||
					unlikely(ath9k_check_auto_sleep(sc)))
>>>>>>> 3cbea436
			ath_rx_ps(sc, skb);
		spin_unlock_irqrestore(&sc->sc_pm_lock, flags);

		if (ah->caps.hw_caps & ATH9K_HW_CAP_ANT_DIV_COMB)
			ath_ant_comb_scan(sc, &rs);

		ath_rx_send_to_mac80211(hw, sc, skb);

requeue:
		if (edma) {
			list_add_tail(&bf->list, &sc->rx.rxbuf);
			ath_rx_edma_buf_link(sc, qtype);
		} else {
			list_move_tail(&bf->list, &sc->rx.rxbuf);
			ath_rx_buf_link(sc, bf);
		}
	} while (1);

	spin_unlock_bh(&sc->rx.rxbuflock);

	return 0;
}<|MERGE_RESOLUTION|>--- conflicted
+++ resolved
@@ -165,11 +165,7 @@
 	u32 nbuf = 0;
 
 	if (list_empty(&sc->rx.rxbuf)) {
-<<<<<<< HEAD
-		ath_print(common, ATH_DBG_QUEUE, "No free rx buf available\n");
-=======
 		ath_dbg(common, ATH_DBG_QUEUE, "No free rx buf available\n");
->>>>>>> 3cbea436
 		return;
 	}
 
@@ -273,11 +269,7 @@
 				dev_kfree_skb_any(skb);
 				bf->bf_mpdu = NULL;
 				bf->bf_buf_addr = 0;
-<<<<<<< HEAD
-				ath_print(common, ATH_DBG_FATAL,
-=======
 				ath_err(common,
->>>>>>> 3cbea436
 					"dma_mapping_error() on RX init\n");
 				error = -ENOMEM;
 				goto rx_init_fail;
@@ -325,11 +317,7 @@
 	struct ath_buf *bf;
 	int error = 0;
 
-<<<<<<< HEAD
-	spin_lock_init(&sc->rx.pcu_lock);
-=======
 	spin_lock_init(&sc->sc_pcu_lock);
->>>>>>> 3cbea436
 	sc->sc_flags &= ~SC_OP_RXFLUSH;
 	spin_lock_init(&sc->rx.rxbuflock);
 
@@ -339,28 +327,17 @@
 		common->rx_bufsize = roundup(IEEE80211_MAX_MPDU_LEN,
 				min(common->cachelsz, (u16)64));
 
-<<<<<<< HEAD
-		ath_print(common, ATH_DBG_CONFIG, "cachelsz %u rxbufsize %u\n",
-				common->cachelsz, common->rx_bufsize);
-=======
 		ath_dbg(common, ATH_DBG_CONFIG, "cachelsz %u rxbufsize %u\n",
 			common->cachelsz, common->rx_bufsize);
->>>>>>> 3cbea436
 
 		/* Initialize rx descriptors */
 
 		error = ath_descdma_setup(sc, &sc->rx.rxdma, &sc->rx.rxbuf,
 				"rx", nbufs, 1, 0);
 		if (error != 0) {
-<<<<<<< HEAD
-			ath_print(common, ATH_DBG_FATAL,
-				  "failed to allocate rx descriptors: %d\n",
-				  error);
-=======
 			ath_err(common,
 				"failed to allocate rx descriptors: %d\n",
 				error);
->>>>>>> 3cbea436
 			goto err;
 		}
 
@@ -381,13 +358,8 @@
 				dev_kfree_skb_any(skb);
 				bf->bf_mpdu = NULL;
 				bf->bf_buf_addr = 0;
-<<<<<<< HEAD
-				ath_print(common, ATH_DBG_FATAL,
-					  "dma_mapping_error() on RX init\n");
-=======
 				ath_err(common,
 					"dma_mapping_error() on RX init\n");
->>>>>>> 3cbea436
 				error = -ENOMEM;
 				goto err;
 			}
@@ -546,21 +518,9 @@
 	bool stopped;
 
 	spin_lock_bh(&sc->rx.rxbuflock);
-<<<<<<< HEAD
-	ath9k_hw_stoppcurecv(ah);
-	ath9k_hw_setrxfilter(ah, 0);
-	stopped = ath9k_hw_stopdmarecv(ah);
-
-	if (sc->sc_ah->caps.hw_caps & ATH9K_HW_CAP_EDMA)
-		ath_edma_stop_recv(sc);
-	else
-		sc->rx.rxlink = NULL;
-	spin_unlock_bh(&sc->rx.rxbuflock);
-=======
 	ath9k_hw_abortpcurecv(ah);
 	ath9k_hw_setrxfilter(ah, 0);
 	stopped = ath9k_hw_stopdmarecv(ah);
->>>>>>> 3cbea436
 
 	if (sc->sc_ah->caps.hw_caps & ATH9K_HW_CAP_EDMA)
 		ath_edma_stop_recv(sc);
@@ -635,14 +595,8 @@
 
 	if (sc->ps_flags & PS_BEACON_SYNC) {
 		sc->ps_flags &= ~PS_BEACON_SYNC;
-<<<<<<< HEAD
-		ath_print(common, ATH_DBG_PS,
-			  "Reconfigure Beacon timers based on "
-			  "timestamp from the AP\n");
-=======
 		ath_dbg(common, ATH_DBG_PS,
 			"Reconfigure Beacon timers based on timestamp from the AP\n");
->>>>>>> 3cbea436
 		ath_beacon_config(sc, NULL);
 	}
 
@@ -654,13 +608,8 @@
 		 * a backup trigger for returning into NETWORK SLEEP state,
 		 * so we are waiting for it as well.
 		 */
-<<<<<<< HEAD
-		ath_print(common, ATH_DBG_PS, "Received DTIM beacon indicating "
-			  "buffered broadcast/multicast frame(s)\n");
-=======
 		ath_dbg(common, ATH_DBG_PS,
 			"Received DTIM beacon indicating buffered broadcast/multicast frame(s)\n");
->>>>>>> 3cbea436
 		sc->ps_flags |= PS_WAIT_FOR_CAB | PS_WAIT_FOR_BEACON;
 		return;
 	}
@@ -672,13 +621,8 @@
 		 * been delivered.
 		 */
 		sc->ps_flags &= ~PS_WAIT_FOR_CAB;
-<<<<<<< HEAD
-		ath_print(common, ATH_DBG_PS,
-			  "PS wait for CAB frames timed out\n");
-=======
 		ath_dbg(common, ATH_DBG_PS,
 			"PS wait for CAB frames timed out\n");
->>>>>>> 3cbea436
 	}
 }
 
@@ -703,25 +647,14 @@
 		 * point.
 		 */
 		sc->ps_flags &= ~(PS_WAIT_FOR_CAB | PS_WAIT_FOR_BEACON);
-<<<<<<< HEAD
-		ath_print(common, ATH_DBG_PS,
-			  "All PS CAB frames received, back to sleep\n");
-=======
 		ath_dbg(common, ATH_DBG_PS,
 			"All PS CAB frames received, back to sleep\n");
->>>>>>> 3cbea436
 	} else if ((sc->ps_flags & PS_WAIT_FOR_PSPOLL_DATA) &&
 		   !is_multicast_ether_addr(hdr->addr1) &&
 		   !ieee80211_has_morefrags(hdr->frame_control)) {
 		sc->ps_flags &= ~PS_WAIT_FOR_PSPOLL_DATA;
-<<<<<<< HEAD
-		ath_print(common, ATH_DBG_PS,
-			  "Going back to sleep after having received "
-			  "PS-Poll data (0x%lx)\n",
-=======
 		ath_dbg(common, ATH_DBG_PS,
 			"Going back to sleep after having received PS-Poll data (0x%lx)\n",
->>>>>>> 3cbea436
 			sc->ps_flags & (PS_WAIT_FOR_BEACON |
 					PS_WAIT_FOR_CAB |
 					PS_WAIT_FOR_PSPOLL_DATA |
@@ -776,7 +709,6 @@
 
 	bf = SKB_CB_ATHBUF(skb);
 	BUG_ON(!bf);
-<<<<<<< HEAD
 
 	dma_sync_single_for_cpu(sc->dev, bf->bf_buf_addr,
 				common->rx_bufsize, DMA_FROM_DEVICE);
@@ -789,20 +721,6 @@
 		return false;
 	}
 
-=======
-
-	dma_sync_single_for_cpu(sc->dev, bf->bf_buf_addr,
-				common->rx_bufsize, DMA_FROM_DEVICE);
-
-	ret = ath9k_hw_process_rxdesc_edma(ah, NULL, skb->data);
-	if (ret == -EINPROGRESS) {
-		/*let device gain the buffer again*/
-		dma_sync_single_for_device(sc->dev, bf->bf_buf_addr,
-				common->rx_bufsize, DMA_FROM_DEVICE);
-		return false;
-	}
-
->>>>>>> 3cbea436
 	__skb_unlink(skb, &rx_edma->rx_fifo);
 	if (ret == -EINVAL) {
 		/* corrupt descriptor, skip this one and the following one */
@@ -924,13 +842,10 @@
 			    struct ath_rx_status *rx_stats,
 			    bool *decrypt_error)
 {
-<<<<<<< HEAD
-=======
 #define is_mc_or_valid_tkip_keyix ((is_mc ||			\
 		(rx_stats->rs_keyix != ATH9K_RXKEYIX_INVALID && \
 		test_bit(rx_stats->rs_keyix, common->tkip_keymap))))
 
->>>>>>> 3cbea436
 	struct ath_hw *ah = common->ah;
 	__le16 fc;
 	u8 rx_status_len = ah->caps.rx_status_len;
@@ -972,28 +887,18 @@
 		if (rx_stats->rs_status & ATH9K_RXERR_DECRYPT) {
 			*decrypt_error = true;
 		} else if (rx_stats->rs_status & ATH9K_RXERR_MIC) {
-<<<<<<< HEAD
-=======
 			bool is_mc;
->>>>>>> 3cbea436
 			/*
 			 * The MIC error bit is only valid if the frame
 			 * is not a control frame or fragment, and it was
 			 * decrypted using a valid TKIP key.
 			 */
-<<<<<<< HEAD
-			if (!ieee80211_is_ctl(fc) &&
-			    !ieee80211_has_morefrags(fc) &&
-			    !(le16_to_cpu(hdr->seq_ctrl) & IEEE80211_SCTL_FRAG) &&
-			    test_bit(rx_stats->rs_keyix, common->tkip_keymap))
-=======
 			is_mc = !!is_multicast_ether_addr(hdr->addr1);
 
 			if (!ieee80211_is_ctl(fc) &&
 			    !ieee80211_has_morefrags(fc) &&
 			    !(le16_to_cpu(hdr->seq_ctrl) & IEEE80211_SCTL_FRAG) &&
 			    is_mc_or_valid_tkip_keyix)
->>>>>>> 3cbea436
 				rxs->flag |= RX_FLAG_MMIC_ERROR;
 			else
 				rx_stats->rs_status &= ~ATH9K_RXERR_MIC;
@@ -1057,14 +962,9 @@
 	 * No valid hardware bitrate found -- we should not get here
 	 * because hardware has already validated this frame as OK.
 	 */
-<<<<<<< HEAD
-	ath_print(common, ATH_DBG_XMIT, "unsupported hw bitrate detected "
-		  "0x%02x using 1 Mbit\n", rx_stats->rs_rate);
-=======
 	ath_dbg(common, ATH_DBG_XMIT,
 		"unsupported hw bitrate detected 0x%02x using 1 Mbit\n",
 		rx_stats->rs_rate);
->>>>>>> 3cbea436
 
 	return -EINVAL;
 }
@@ -1074,38 +974,6 @@
 			       struct ieee80211_hdr *hdr,
 			       struct ath_rx_status *rx_stats)
 {
-<<<<<<< HEAD
-	struct ath_hw *ah = common->ah;
-	struct ieee80211_sta *sta;
-	struct ath_node *an;
-	int last_rssi = ATH_RSSI_DUMMY_MARKER;
-	__le16 fc;
-
-	fc = hdr->frame_control;
-
-	rcu_read_lock();
-	/*
-	 * XXX: use ieee80211_find_sta! This requires quite a bit of work
-	 * under the current ath9k virtual wiphy implementation as we have
-	 * no way of tying a vif to wiphy. Typically vifs are attached to
-	 * at least one sdata of a wiphy on mac80211 but with ath9k virtual
-	 * wiphy you'd have to iterate over every wiphy and each sdata.
-	 */
-	if (is_multicast_ether_addr(hdr->addr1))
-		sta = ieee80211_find_sta_by_ifaddr(hw, hdr->addr2, NULL);
-	else
-		sta = ieee80211_find_sta_by_ifaddr(hw, hdr->addr2, hdr->addr1);
-
-	if (sta) {
-		an = (struct ath_node *) sta->drv_priv;
-		if (rx_stats->rs_rssi != ATH9K_RSSI_BAD &&
-		   !rx_stats->rs_moreaggr)
-			ATH_RSSI_LPF(an->last_rssi, rx_stats->rs_rssi);
-		last_rssi = an->last_rssi;
-	}
-	rcu_read_unlock();
-
-=======
 	struct ath_wiphy *aphy = hw->priv;
 	struct ath_hw *ah = common->ah;
 	int last_rssi;
@@ -1123,7 +991,6 @@
 		ATH_RSSI_LPF(aphy->last_rssi, rx_stats->rs_rssi);
 
 	last_rssi = aphy->last_rssi;
->>>>>>> 3cbea436
 	if (likely(last_rssi != ATH_RSSI_DUMMY_MARKER))
 		rx_stats->rs_rssi = ATH_EP_RND(last_rssi,
 					      ATH_RSSI_EP_MULTIPLIER);
@@ -1131,12 +998,7 @@
 		rx_stats->rs_rssi = 0;
 
 	/* Update Beacon RSSI, this is used by ANI. */
-<<<<<<< HEAD
-	if (ieee80211_is_beacon(fc))
-		ah->stats.avgbrssi = rx_stats->rs_rssi;
-=======
 	ah->stats.avgbrssi = rx_stats->rs_rssi;
->>>>>>> 3cbea436
 }
 
 /*
@@ -1873,14 +1735,8 @@
 			dev_kfree_skb_any(requeue_skb);
 			bf->bf_mpdu = NULL;
 			bf->bf_buf_addr = 0;
-<<<<<<< HEAD
-			ath_print(common, ATH_DBG_FATAL,
-				  "dma_mapping_error() on RX\n");
-			ath_rx_send_to_mac80211(hw, sc, skb, rxs);
-=======
 			ath_err(common, "dma_mapping_error() on RX\n");
 			ath_rx_send_to_mac80211(hw, sc, skb);
->>>>>>> 3cbea436
 			break;
 		}
 
@@ -1896,18 +1752,11 @@
 		}
 
 		spin_lock_irqsave(&sc->sc_pm_lock, flags);
-<<<<<<< HEAD
-		if (unlikely(ath9k_check_auto_sleep(sc) ||
-			     (sc->ps_flags & (PS_WAIT_FOR_BEACON |
-					      PS_WAIT_FOR_CAB |
-					      PS_WAIT_FOR_PSPOLL_DATA))))
-=======
 
 		if ((sc->ps_flags & (PS_WAIT_FOR_BEACON |
 					      PS_WAIT_FOR_CAB |
 					      PS_WAIT_FOR_PSPOLL_DATA)) ||
 					unlikely(ath9k_check_auto_sleep(sc)))
->>>>>>> 3cbea436
 			ath_rx_ps(sc, skb);
 		spin_unlock_irqrestore(&sc->sc_pm_lock, flags);
 
