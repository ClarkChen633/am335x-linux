--- conflicted
+++ resolved
@@ -112,12 +112,7 @@
 
 static void ath_tx_cabq(struct ieee80211_hw *hw, struct sk_buff *skb)
 {
-<<<<<<< HEAD
-	struct ath_wiphy *aphy = hw->priv;
-	struct ath_softc *sc = aphy->sc;
-=======
 	struct ath_softc *sc = hw->priv;
->>>>>>> 105e53f8
 	struct ath_common *common = ath9k_hw_common(sc->sc_ah);
 	struct ath_tx_control txctl;
 
@@ -279,12 +274,7 @@
 
 	/* NB: the beacon data buffer must be 32-bit aligned. */
 	skb = ieee80211_beacon_get(sc->hw, vif);
-<<<<<<< HEAD
-	if (skb == NULL) {
-		ath_dbg(common, ATH_DBG_BEACON, "cannot get skb\n");
-=======
 	if (skb == NULL)
->>>>>>> 105e53f8
 		return -ENOMEM;
 
 	tstamp = ((struct ieee80211_mgmt *)skb->data)->u.beacon.timestamp;
@@ -383,10 +373,7 @@
 			ath_dbg(common, ATH_DBG_BSTUCK,
 				"missed %u consecutive beacons\n",
 				sc->beacon.bmisscnt);
-<<<<<<< HEAD
-=======
 			ath9k_hw_stop_dma_queue(ah, sc->beacon.beaconq);
->>>>>>> 105e53f8
 			ath9k_hw_bstuck_nfcal(ah);
 		} else if (sc->beacon.bmisscnt >= BSTUCK_THRESH) {
 			ath_dbg(common, ATH_DBG_BSTUCK,
@@ -464,19 +451,6 @@
 		sc->beacon.updateslot = OK;
 	}
 	if (bfaddr != 0) {
-<<<<<<< HEAD
-		/*
-		 * Stop any current dma and put the new frame(s) on the queue.
-		 * This should never fail since we check above that no frames
-		 * are still pending on the queue.
-		 */
-		if (!ath9k_hw_stoptxdma(ah, sc->beacon.beaconq)) {
-			ath_err(common, "beacon queue %u did not stop?\n",
-				sc->beacon.beaconq);
-		}
-
-=======
->>>>>>> 105e53f8
 		/* NB: cabq traffic should already be queued and primed */
 		ath9k_hw_puttxbuf(ah, sc->beacon.beaconq, bfaddr);
 		ath9k_hw_txstart(ah, sc->beacon.beaconq);
@@ -726,14 +700,6 @@
 	} else {
 		iftype = sc->sc_ah->opmode;
 	}
-<<<<<<< HEAD
-
-		cur_conf->listen_interval = 1;
-		cur_conf->dtim_count = 1;
-		cur_conf->bmiss_timeout =
-			ATH_DEFAULT_BMISS_LIMIT * cur_conf->beacon_interval;
-=======
->>>>>>> 105e53f8
 
 	cur_conf->listen_interval = 1;
 	cur_conf->dtim_count = 1;
@@ -750,14 +716,9 @@
 		cur_conf->beacon_interval = 100;
 
 	/*
-<<<<<<< HEAD
-	 * Some times we dont parse dtim period from mac80211, in that case
-	 * use a default value
-=======
 	 * We don't parse dtim period from mac80211 during the driver
 	 * initialization as it breaks association with hidden-ssid
 	 * AP and it causes latency in roaming
->>>>>>> 105e53f8
 	 */
 	if (cur_conf->dtim_period == 0)
 		cur_conf->dtim_period = 1;
