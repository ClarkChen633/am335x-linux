--- conflicted
+++ resolved
@@ -543,11 +543,7 @@
 	if (conf_is_ht40(conf))
 		return clockrate * 2;
 
-<<<<<<< HEAD
-	return clockrate * 2;
-=======
 	return clockrate;
->>>>>>> 062c1825
 }
 
 static int32_t ath9k_hw_ani_get_listen_time(struct ath_hw *ah)
