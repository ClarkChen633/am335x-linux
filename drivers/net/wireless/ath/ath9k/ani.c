/*
 * Copyright (c) 2008-2010 Atheros Communications Inc.
 *
 * Permission to use, copy, modify, and/or distribute this software for any
 * purpose with or without fee is hereby granted, provided that the above
 * copyright notice and this permission notice appear in all copies.
 *
 * THE SOFTWARE IS PROVIDED "AS IS" AND THE AUTHOR DISCLAIMS ALL WARRANTIES
 * WITH REGARD TO THIS SOFTWARE INCLUDING ALL IMPLIED WARRANTIES OF
 * MERCHANTABILITY AND FITNESS. IN NO EVENT SHALL THE AUTHOR BE LIABLE FOR
 * ANY SPECIAL, DIRECT, INDIRECT, OR CONSEQUENTIAL DAMAGES OR ANY DAMAGES
 * WHATSOEVER RESULTING FROM LOSS OF USE, DATA OR PROFITS, WHETHER IN AN
 * ACTION OF CONTRACT, NEGLIGENCE OR OTHER TORTIOUS ACTION, ARISING OUT OF
 * OR IN CONNECTION WITH THE USE OR PERFORMANCE OF THIS SOFTWARE.
 */

#include <linux/kernel.h>
#include "hw.h"
#include "hw-ops.h"

struct ani_ofdm_level_entry {
	int spur_immunity_level;
	int fir_step_level;
	int ofdm_weak_signal_on;
};

/* values here are relative to the INI */

/*
 * Legend:
 *
 * SI: Spur immunity
 * FS: FIR Step
 * WS: OFDM / CCK Weak Signal detection
 * MRC-CCK: Maximal Ratio Combining for CCK
 */

static const struct ani_ofdm_level_entry ofdm_level_table[] = {
	/* SI  FS  WS */
	{  0,  0,  1  }, /* lvl 0 */
	{  1,  1,  1  }, /* lvl 1 */
	{  2,  2,  1  }, /* lvl 2 */
	{  3,  2,  1  }, /* lvl 3  (default) */
	{  4,  3,  1  }, /* lvl 4 */
	{  5,  4,  1  }, /* lvl 5 */
	{  6,  5,  1  }, /* lvl 6 */
	{  7,  6,  1  }, /* lvl 7 */
	{  7,  7,  1  }, /* lvl 8 */
	{  7,  8,  0  }  /* lvl 9 */
};
#define ATH9K_ANI_OFDM_NUM_LEVEL \
	ARRAY_SIZE(ofdm_level_table)
#define ATH9K_ANI_OFDM_MAX_LEVEL \
	(ATH9K_ANI_OFDM_NUM_LEVEL-1)
#define ATH9K_ANI_OFDM_DEF_LEVEL \
	3 /* default level - matches the INI settings */

/*
 * MRC (Maximal Ratio Combining) has always been used with multi-antenna ofdm.
 * With OFDM for single stream you just add up all antenna inputs, you're
 * only interested in what you get after FFT. Signal aligment is also not
 * required for OFDM because any phase difference adds up in the frequency
 * domain.
 *
 * MRC requires extra work for use with CCK. You need to align the antenna
 * signals from the different antenna before you can add the signals together.
 * You need aligment of signals as CCK is in time domain, so addition can cancel
 * your signal completely if phase is 180 degrees (think of adding sine waves).
 * You also need to remove noise before the addition and this is where ANI
 * MRC CCK comes into play. One of the antenna inputs may be stronger but
 * lower SNR, so just adding after alignment can be dangerous.
 *
 * Regardless of alignment in time, the antenna signals add constructively after
 * FFT and improve your reception. For more information:
 *
 * http://en.wikipedia.org/wiki/Maximal-ratio_combining
 */

struct ani_cck_level_entry {
	int fir_step_level;
	int mrc_cck_on;
};

static const struct ani_cck_level_entry cck_level_table[] = {
	/* FS  MRC-CCK  */
	{  0,  1  }, /* lvl 0 */
	{  1,  1  }, /* lvl 1 */
	{  2,  1  }, /* lvl 2  (default) */
	{  3,  1  }, /* lvl 3 */
	{  4,  0  }, /* lvl 4 */
	{  5,  0  }, /* lvl 5 */
	{  6,  0  }, /* lvl 6 */
	{  7,  0  }, /* lvl 7 (only for high rssi) */
	{  8,  0  }  /* lvl 8 (only for high rssi) */
};

#define ATH9K_ANI_CCK_NUM_LEVEL \
	ARRAY_SIZE(cck_level_table)
#define ATH9K_ANI_CCK_MAX_LEVEL \
	(ATH9K_ANI_CCK_NUM_LEVEL-1)
#define ATH9K_ANI_CCK_MAX_LEVEL_LOW_RSSI \
	(ATH9K_ANI_CCK_NUM_LEVEL-3)
#define ATH9K_ANI_CCK_DEF_LEVEL \
	2 /* default level - matches the INI settings */

static bool use_new_ani(struct ath_hw *ah)
{
	return AR_SREV_9300_20_OR_LATER(ah) || modparam_force_new_ani;
}

static void ath9k_hw_update_mibstats(struct ath_hw *ah,
				     struct ath9k_mib_stats *stats)
{
	stats->ackrcv_bad += REG_READ(ah, AR_ACK_FAIL);
	stats->rts_bad += REG_READ(ah, AR_RTS_FAIL);
	stats->fcs_bad += REG_READ(ah, AR_FCS_FAIL);
	stats->rts_good += REG_READ(ah, AR_RTS_OK);
	stats->beacons += REG_READ(ah, AR_BEACON_CNT);
}

static void ath9k_ani_restart(struct ath_hw *ah)
{
	struct ar5416AniState *aniState;
	struct ath_common *common = ath9k_hw_common(ah);
	u32 ofdm_base = 0, cck_base = 0;

	if (!DO_ANI(ah))
		return;

	aniState = &ah->curchan->ani;
	aniState->listenTime = 0;

	if (!use_new_ani(ah)) {
		ofdm_base = AR_PHY_COUNTMAX - ah->config.ofdm_trig_high;
		cck_base = AR_PHY_COUNTMAX - ah->config.cck_trig_high;
	}

<<<<<<< HEAD
	ath_print(common, ATH_DBG_ANI,
		  "Writing ofdmbase=%u   cckbase=%u\n", ofdm_base, cck_base);
=======
	ath_dbg(common, ATH_DBG_ANI,
		"Writing ofdmbase=%u   cckbase=%u\n", ofdm_base, cck_base);
>>>>>>> 3cbea436

	ENABLE_REGWRITE_BUFFER(ah);

	REG_WRITE(ah, AR_PHY_ERR_1, ofdm_base);
	REG_WRITE(ah, AR_PHY_ERR_2, cck_base);
	REG_WRITE(ah, AR_PHY_ERR_MASK_1, AR_PHY_ERR_OFDM_TIMING);
	REG_WRITE(ah, AR_PHY_ERR_MASK_2, AR_PHY_ERR_CCK_TIMING);

	REGWRITE_BUFFER_FLUSH(ah);

	ath9k_hw_update_mibstats(ah, &ah->ah_mibStats);

	aniState->ofdmPhyErrCount = 0;
	aniState->cckPhyErrCount = 0;
}

static void ath9k_hw_ani_ofdm_err_trigger_old(struct ath_hw *ah)
{
	struct ieee80211_conf *conf = &ath9k_hw_common(ah)->hw->conf;
	struct ar5416AniState *aniState;
	int32_t rssi;

	aniState = &ah->curchan->ani;

	if (aniState->noiseImmunityLevel < HAL_NOISE_IMMUNE_MAX) {
		if (ath9k_hw_ani_control(ah, ATH9K_ANI_NOISE_IMMUNITY_LEVEL,
					 aniState->noiseImmunityLevel + 1)) {
			return;
		}
	}

	if (aniState->spurImmunityLevel < HAL_SPUR_IMMUNE_MAX) {
		if (ath9k_hw_ani_control(ah, ATH9K_ANI_SPUR_IMMUNITY_LEVEL,
					 aniState->spurImmunityLevel + 1)) {
			return;
		}
	}

	if (ah->opmode == NL80211_IFTYPE_AP) {
		if (aniState->firstepLevel < HAL_FIRST_STEP_MAX) {
			ath9k_hw_ani_control(ah, ATH9K_ANI_FIRSTEP_LEVEL,
					     aniState->firstepLevel + 1);
		}
		return;
	}
	rssi = BEACON_RSSI(ah);
	if (rssi > aniState->rssiThrHigh) {
		if (!aniState->ofdmWeakSigDetectOff) {
			if (ath9k_hw_ani_control(ah,
					 ATH9K_ANI_OFDM_WEAK_SIGNAL_DETECTION,
					 false)) {
				ath9k_hw_ani_control(ah,
					ATH9K_ANI_SPUR_IMMUNITY_LEVEL, 0);
				return;
			}
		}
		if (aniState->firstepLevel < HAL_FIRST_STEP_MAX) {
			ath9k_hw_ani_control(ah, ATH9K_ANI_FIRSTEP_LEVEL,
					     aniState->firstepLevel + 1);
			return;
		}
	} else if (rssi > aniState->rssiThrLow) {
		if (aniState->ofdmWeakSigDetectOff)
			ath9k_hw_ani_control(ah,
				     ATH9K_ANI_OFDM_WEAK_SIGNAL_DETECTION,
				     true);
		if (aniState->firstepLevel < HAL_FIRST_STEP_MAX)
			ath9k_hw_ani_control(ah, ATH9K_ANI_FIRSTEP_LEVEL,
					     aniState->firstepLevel + 1);
		return;
	} else {
		if ((conf->channel->band == IEEE80211_BAND_2GHZ) &&
		    !conf_is_ht(conf)) {
			if (!aniState->ofdmWeakSigDetectOff)
				ath9k_hw_ani_control(ah,
				     ATH9K_ANI_OFDM_WEAK_SIGNAL_DETECTION,
				     false);
			if (aniState->firstepLevel > 0)
				ath9k_hw_ani_control(ah,
					     ATH9K_ANI_FIRSTEP_LEVEL, 0);
			return;
		}
	}
}

static void ath9k_hw_ani_cck_err_trigger_old(struct ath_hw *ah)
{
	struct ieee80211_conf *conf = &ath9k_hw_common(ah)->hw->conf;
	struct ar5416AniState *aniState;
	int32_t rssi;

	aniState = &ah->curchan->ani;
	if (aniState->noiseImmunityLevel < HAL_NOISE_IMMUNE_MAX) {
		if (ath9k_hw_ani_control(ah, ATH9K_ANI_NOISE_IMMUNITY_LEVEL,
					 aniState->noiseImmunityLevel + 1)) {
			return;
		}
	}
	if (ah->opmode == NL80211_IFTYPE_AP) {
		if (aniState->firstepLevel < HAL_FIRST_STEP_MAX) {
			ath9k_hw_ani_control(ah, ATH9K_ANI_FIRSTEP_LEVEL,
					     aniState->firstepLevel + 1);
		}
		return;
	}
	rssi = BEACON_RSSI(ah);
	if (rssi > aniState->rssiThrLow) {
		if (aniState->firstepLevel < HAL_FIRST_STEP_MAX)
			ath9k_hw_ani_control(ah, ATH9K_ANI_FIRSTEP_LEVEL,
					     aniState->firstepLevel + 1);
	} else {
		if ((conf->channel->band == IEEE80211_BAND_2GHZ) &&
		    !conf_is_ht(conf)) {
			if (aniState->firstepLevel > 0)
				ath9k_hw_ani_control(ah,
					     ATH9K_ANI_FIRSTEP_LEVEL, 0);
		}
	}
}

/* Adjust the OFDM Noise Immunity Level */
static void ath9k_hw_set_ofdm_nil(struct ath_hw *ah, u8 immunityLevel)
{
	struct ar5416AniState *aniState = &ah->curchan->ani;
	struct ath_common *common = ath9k_hw_common(ah);
	const struct ani_ofdm_level_entry *entry_ofdm;
	const struct ani_cck_level_entry *entry_cck;

	aniState->noiseFloor = BEACON_RSSI(ah);

<<<<<<< HEAD
	ath_print(common, ATH_DBG_ANI,
		  "**** ofdmlevel %d=>%d, rssi=%d[lo=%d hi=%d]\n",
		  aniState->ofdmNoiseImmunityLevel,
		  immunityLevel, aniState->noiseFloor,
		  aniState->rssiThrLow, aniState->rssiThrHigh);
=======
	ath_dbg(common, ATH_DBG_ANI,
		"**** ofdmlevel %d=>%d, rssi=%d[lo=%d hi=%d]\n",
		aniState->ofdmNoiseImmunityLevel,
		immunityLevel, aniState->noiseFloor,
		aniState->rssiThrLow, aniState->rssiThrHigh);
>>>>>>> 3cbea436

	aniState->ofdmNoiseImmunityLevel = immunityLevel;

	entry_ofdm = &ofdm_level_table[aniState->ofdmNoiseImmunityLevel];
	entry_cck = &cck_level_table[aniState->cckNoiseImmunityLevel];

	if (aniState->spurImmunityLevel != entry_ofdm->spur_immunity_level)
		ath9k_hw_ani_control(ah,
				     ATH9K_ANI_SPUR_IMMUNITY_LEVEL,
				     entry_ofdm->spur_immunity_level);

	if (aniState->firstepLevel != entry_ofdm->fir_step_level &&
	    entry_ofdm->fir_step_level >= entry_cck->fir_step_level)
		ath9k_hw_ani_control(ah,
				     ATH9K_ANI_FIRSTEP_LEVEL,
				     entry_ofdm->fir_step_level);

	if ((ah->opmode != NL80211_IFTYPE_STATION &&
	     ah->opmode != NL80211_IFTYPE_ADHOC) ||
	    aniState->noiseFloor <= aniState->rssiThrHigh) {
		if (aniState->ofdmWeakSigDetectOff)
			/* force on ofdm weak sig detect */
			ath9k_hw_ani_control(ah,
				ATH9K_ANI_OFDM_WEAK_SIGNAL_DETECTION,
					     true);
		else if (aniState->ofdmWeakSigDetectOff ==
			 entry_ofdm->ofdm_weak_signal_on)
			ath9k_hw_ani_control(ah,
				ATH9K_ANI_OFDM_WEAK_SIGNAL_DETECTION,
				entry_ofdm->ofdm_weak_signal_on);
	}
}

static void ath9k_hw_ani_ofdm_err_trigger(struct ath_hw *ah)
{
	struct ar5416AniState *aniState;

	if (!DO_ANI(ah))
		return;

	if (!use_new_ani(ah)) {
		ath9k_hw_ani_ofdm_err_trigger_old(ah);
		return;
	}

	aniState = &ah->curchan->ani;

	if (aniState->ofdmNoiseImmunityLevel < ATH9K_ANI_OFDM_MAX_LEVEL)
		ath9k_hw_set_ofdm_nil(ah, aniState->ofdmNoiseImmunityLevel + 1);
}

/*
 * Set the ANI settings to match an CCK level.
 */
static void ath9k_hw_set_cck_nil(struct ath_hw *ah, u_int8_t immunityLevel)
{
	struct ar5416AniState *aniState = &ah->curchan->ani;
	struct ath_common *common = ath9k_hw_common(ah);
	const struct ani_ofdm_level_entry *entry_ofdm;
	const struct ani_cck_level_entry *entry_cck;

	aniState->noiseFloor = BEACON_RSSI(ah);
<<<<<<< HEAD
	ath_print(common, ATH_DBG_ANI,
		  "**** ccklevel %d=>%d, rssi=%d[lo=%d hi=%d]\n",
		  aniState->cckNoiseImmunityLevel, immunityLevel,
		  aniState->noiseFloor, aniState->rssiThrLow,
		  aniState->rssiThrHigh);
=======
	ath_dbg(common, ATH_DBG_ANI,
		"**** ccklevel %d=>%d, rssi=%d[lo=%d hi=%d]\n",
		aniState->cckNoiseImmunityLevel, immunityLevel,
		aniState->noiseFloor, aniState->rssiThrLow,
		aniState->rssiThrHigh);
>>>>>>> 3cbea436

	if ((ah->opmode == NL80211_IFTYPE_STATION ||
	     ah->opmode == NL80211_IFTYPE_ADHOC) &&
	    aniState->noiseFloor <= aniState->rssiThrLow &&
	    immunityLevel > ATH9K_ANI_CCK_MAX_LEVEL_LOW_RSSI)
		immunityLevel = ATH9K_ANI_CCK_MAX_LEVEL_LOW_RSSI;

	aniState->cckNoiseImmunityLevel = immunityLevel;

	entry_ofdm = &ofdm_level_table[aniState->ofdmNoiseImmunityLevel];
	entry_cck = &cck_level_table[aniState->cckNoiseImmunityLevel];

	if (aniState->firstepLevel != entry_cck->fir_step_level &&
	    entry_cck->fir_step_level >= entry_ofdm->fir_step_level)
		ath9k_hw_ani_control(ah,
				     ATH9K_ANI_FIRSTEP_LEVEL,
				     entry_cck->fir_step_level);

	/* Skip MRC CCK for pre AR9003 families */
<<<<<<< HEAD
	if (!AR_SREV_9300_20_OR_LATER(ah))
=======
	if (!AR_SREV_9300_20_OR_LATER(ah) || AR_SREV_9485(ah))
>>>>>>> 3cbea436
		return;

	if (aniState->mrcCCKOff == entry_cck->mrc_cck_on)
		ath9k_hw_ani_control(ah,
				     ATH9K_ANI_MRC_CCK,
				     entry_cck->mrc_cck_on);
}

static void ath9k_hw_ani_cck_err_trigger(struct ath_hw *ah)
{
	struct ar5416AniState *aniState;

	if (!DO_ANI(ah))
		return;

	if (!use_new_ani(ah)) {
		ath9k_hw_ani_cck_err_trigger_old(ah);
		return;
	}

	aniState = &ah->curchan->ani;

	if (aniState->cckNoiseImmunityLevel < ATH9K_ANI_CCK_MAX_LEVEL)
		ath9k_hw_set_cck_nil(ah, aniState->cckNoiseImmunityLevel + 1);
}

static void ath9k_hw_ani_lower_immunity_old(struct ath_hw *ah)
{
	struct ar5416AniState *aniState;
	int32_t rssi;

	aniState = &ah->curchan->ani;

	if (ah->opmode == NL80211_IFTYPE_AP) {
		if (aniState->firstepLevel > 0) {
			if (ath9k_hw_ani_control(ah, ATH9K_ANI_FIRSTEP_LEVEL,
						 aniState->firstepLevel - 1))
				return;
		}
	} else {
		rssi = BEACON_RSSI(ah);
		if (rssi > aniState->rssiThrHigh) {
			/* XXX: Handle me */
		} else if (rssi > aniState->rssiThrLow) {
			if (aniState->ofdmWeakSigDetectOff) {
				if (ath9k_hw_ani_control(ah,
					 ATH9K_ANI_OFDM_WEAK_SIGNAL_DETECTION,
					 true) == true)
					return;
			}
			if (aniState->firstepLevel > 0) {
				if (ath9k_hw_ani_control(ah,
					 ATH9K_ANI_FIRSTEP_LEVEL,
					 aniState->firstepLevel - 1) == true)
					return;
			}
		} else {
			if (aniState->firstepLevel > 0) {
				if (ath9k_hw_ani_control(ah,
					 ATH9K_ANI_FIRSTEP_LEVEL,
					 aniState->firstepLevel - 1) == true)
					return;
			}
		}
	}

	if (aniState->spurImmunityLevel > 0) {
		if (ath9k_hw_ani_control(ah, ATH9K_ANI_SPUR_IMMUNITY_LEVEL,
					 aniState->spurImmunityLevel - 1))
			return;
	}

	if (aniState->noiseImmunityLevel > 0) {
		ath9k_hw_ani_control(ah, ATH9K_ANI_NOISE_IMMUNITY_LEVEL,
				     aniState->noiseImmunityLevel - 1);
		return;
	}
}

/*
 * only lower either OFDM or CCK errors per turn
 * we lower the other one next time
 */
static void ath9k_hw_ani_lower_immunity(struct ath_hw *ah)
{
	struct ar5416AniState *aniState;

	aniState = &ah->curchan->ani;

	if (!use_new_ani(ah)) {
		ath9k_hw_ani_lower_immunity_old(ah);
		return;
	}

	/* lower OFDM noise immunity */
	if (aniState->ofdmNoiseImmunityLevel > 0 &&
	    (aniState->ofdmsTurn || aniState->cckNoiseImmunityLevel == 0)) {
		ath9k_hw_set_ofdm_nil(ah, aniState->ofdmNoiseImmunityLevel - 1);
		return;
	}

	/* lower CCK noise immunity */
	if (aniState->cckNoiseImmunityLevel > 0)
		ath9k_hw_set_cck_nil(ah, aniState->cckNoiseImmunityLevel - 1);
}

static void ath9k_ani_reset_old(struct ath_hw *ah, bool is_scanning)
{
	struct ar5416AniState *aniState;
	struct ath9k_channel *chan = ah->curchan;
	struct ath_common *common = ath9k_hw_common(ah);

	if (!DO_ANI(ah))
		return;

	aniState = &ah->curchan->ani;

	if (ah->opmode != NL80211_IFTYPE_STATION
	    && ah->opmode != NL80211_IFTYPE_ADHOC) {
		ath_dbg(common, ATH_DBG_ANI,
			"Reset ANI state opmode %u\n", ah->opmode);
		ah->stats.ast_ani_reset++;

		if (ah->opmode == NL80211_IFTYPE_AP) {
			/*
			 * ath9k_hw_ani_control() will only process items set on
			 * ah->ani_function
			 */
			if (IS_CHAN_2GHZ(chan))
				ah->ani_function = (ATH9K_ANI_SPUR_IMMUNITY_LEVEL |
						    ATH9K_ANI_FIRSTEP_LEVEL);
			else
				ah->ani_function = 0;
		}

		ath9k_hw_ani_control(ah, ATH9K_ANI_NOISE_IMMUNITY_LEVEL, 0);
		ath9k_hw_ani_control(ah, ATH9K_ANI_SPUR_IMMUNITY_LEVEL, 0);
		ath9k_hw_ani_control(ah, ATH9K_ANI_FIRSTEP_LEVEL, 0);
		ath9k_hw_ani_control(ah, ATH9K_ANI_OFDM_WEAK_SIGNAL_DETECTION,
				     !ATH9K_ANI_USE_OFDM_WEAK_SIG);
		ath9k_hw_ani_control(ah, ATH9K_ANI_CCK_WEAK_SIGNAL_THR,
				     ATH9K_ANI_CCK_WEAK_SIG_THR);

		ath9k_hw_setrxfilter(ah, ath9k_hw_getrxfilter(ah) |
				     ATH9K_RX_FILTER_PHYERR);

		ath9k_ani_restart(ah);
		return;
	}

	if (aniState->noiseImmunityLevel != 0)
		ath9k_hw_ani_control(ah, ATH9K_ANI_NOISE_IMMUNITY_LEVEL,
				     aniState->noiseImmunityLevel);
	if (aniState->spurImmunityLevel != 0)
		ath9k_hw_ani_control(ah, ATH9K_ANI_SPUR_IMMUNITY_LEVEL,
				     aniState->spurImmunityLevel);
	if (aniState->ofdmWeakSigDetectOff)
		ath9k_hw_ani_control(ah, ATH9K_ANI_OFDM_WEAK_SIGNAL_DETECTION,
				     !aniState->ofdmWeakSigDetectOff);
	if (aniState->cckWeakSigThreshold)
		ath9k_hw_ani_control(ah, ATH9K_ANI_CCK_WEAK_SIGNAL_THR,
				     aniState->cckWeakSigThreshold);
	if (aniState->firstepLevel != 0)
		ath9k_hw_ani_control(ah, ATH9K_ANI_FIRSTEP_LEVEL,
				     aniState->firstepLevel);

	ath9k_hw_setrxfilter(ah, ath9k_hw_getrxfilter(ah) &
			     ~ATH9K_RX_FILTER_PHYERR);
	ath9k_ani_restart(ah);

	ENABLE_REGWRITE_BUFFER(ah);

	REG_WRITE(ah, AR_PHY_ERR_MASK_1, AR_PHY_ERR_OFDM_TIMING);
	REG_WRITE(ah, AR_PHY_ERR_MASK_2, AR_PHY_ERR_CCK_TIMING);

	REGWRITE_BUFFER_FLUSH(ah);
}

/*
 * Restore the ANI parameters in the HAL and reset the statistics.
 * This routine should be called for every hardware reset and for
 * every channel change.
 */
void ath9k_ani_reset(struct ath_hw *ah, bool is_scanning)
{
	struct ar5416AniState *aniState = &ah->curchan->ani;
	struct ath9k_channel *chan = ah->curchan;
	struct ath_common *common = ath9k_hw_common(ah);

	if (!DO_ANI(ah))
		return;

	if (!use_new_ani(ah))
		return ath9k_ani_reset_old(ah, is_scanning);

	BUG_ON(aniState == NULL);
	ah->stats.ast_ani_reset++;

	/* only allow a subset of functions in AP mode */
	if (ah->opmode == NL80211_IFTYPE_AP) {
		if (IS_CHAN_2GHZ(chan)) {
			ah->ani_function = (ATH9K_ANI_SPUR_IMMUNITY_LEVEL |
					    ATH9K_ANI_FIRSTEP_LEVEL);
			if (AR_SREV_9300_20_OR_LATER(ah))
				ah->ani_function |= ATH9K_ANI_MRC_CCK;
		} else
			ah->ani_function = 0;
	}

	/* always allow mode (on/off) to be controlled */
	ah->ani_function |= ATH9K_ANI_MODE;

	if (is_scanning ||
	    (ah->opmode != NL80211_IFTYPE_STATION &&
	     ah->opmode != NL80211_IFTYPE_ADHOC)) {
		/*
		 * If we're scanning or in AP mode, the defaults (ini)
		 * should be in place. For an AP we assume the historical
		 * levels for this channel are probably outdated so start
		 * from defaults instead.
		 */
		if (aniState->ofdmNoiseImmunityLevel !=
		    ATH9K_ANI_OFDM_DEF_LEVEL ||
		    aniState->cckNoiseImmunityLevel !=
		    ATH9K_ANI_CCK_DEF_LEVEL) {
<<<<<<< HEAD
			ath_print(common, ATH_DBG_ANI,
				  "Restore defaults: opmode %u "
				  "chan %d Mhz/0x%x is_scanning=%d "
				  "ofdm:%d cck:%d\n",
				  ah->opmode,
				  chan->channel,
				  chan->channelFlags,
				  is_scanning,
				  aniState->ofdmNoiseImmunityLevel,
				  aniState->cckNoiseImmunityLevel);
=======
			ath_dbg(common, ATH_DBG_ANI,
				"Restore defaults: opmode %u chan %d Mhz/0x%x is_scanning=%d ofdm:%d cck:%d\n",
				ah->opmode,
				chan->channel,
				chan->channelFlags,
				is_scanning,
				aniState->ofdmNoiseImmunityLevel,
				aniState->cckNoiseImmunityLevel);
>>>>>>> 3cbea436

			ath9k_hw_set_ofdm_nil(ah, ATH9K_ANI_OFDM_DEF_LEVEL);
			ath9k_hw_set_cck_nil(ah, ATH9K_ANI_CCK_DEF_LEVEL);
		}
	} else {
		/*
		 * restore historical levels for this channel
		 */
<<<<<<< HEAD
		ath_print(common, ATH_DBG_ANI,
			  "Restore history: opmode %u "
			  "chan %d Mhz/0x%x is_scanning=%d "
			  "ofdm:%d cck:%d\n",
			  ah->opmode,
			  chan->channel,
			  chan->channelFlags,
			  is_scanning,
			  aniState->ofdmNoiseImmunityLevel,
			  aniState->cckNoiseImmunityLevel);
=======
		ath_dbg(common, ATH_DBG_ANI,
			"Restore history: opmode %u chan %d Mhz/0x%x is_scanning=%d ofdm:%d cck:%d\n",
			ah->opmode,
			chan->channel,
			chan->channelFlags,
			is_scanning,
			aniState->ofdmNoiseImmunityLevel,
			aniState->cckNoiseImmunityLevel);
>>>>>>> 3cbea436

			ath9k_hw_set_ofdm_nil(ah,
					      aniState->ofdmNoiseImmunityLevel);
			ath9k_hw_set_cck_nil(ah,
					     aniState->cckNoiseImmunityLevel);
	}

	/*
	 * enable phy counters if hw supports or if not, enable phy
	 * interrupts (so we can count each one)
	 */
	ath9k_ani_restart(ah);

	ENABLE_REGWRITE_BUFFER(ah);

	REG_WRITE(ah, AR_PHY_ERR_MASK_1, AR_PHY_ERR_OFDM_TIMING);
	REG_WRITE(ah, AR_PHY_ERR_MASK_2, AR_PHY_ERR_CCK_TIMING);

	REGWRITE_BUFFER_FLUSH(ah);
}

static bool ath9k_hw_ani_read_counters(struct ath_hw *ah)
{
	struct ath_common *common = ath9k_hw_common(ah);
	struct ar5416AniState *aniState = &ah->curchan->ani;
	u32 ofdm_base = 0;
	u32 cck_base = 0;
	u32 ofdmPhyErrCnt, cckPhyErrCnt;
	u32 phyCnt1, phyCnt2;
	int32_t listenTime;

	ath_hw_cycle_counters_update(common);
	listenTime = ath_hw_get_listen_time(common);

	if (listenTime <= 0) {
		ah->stats.ast_ani_lneg++;
		ath9k_ani_restart(ah);
		return false;
	}

	if (!use_new_ani(ah)) {
		ofdm_base = AR_PHY_COUNTMAX - ah->config.ofdm_trig_high;
		cck_base = AR_PHY_COUNTMAX - ah->config.cck_trig_high;
	}

	aniState->listenTime += listenTime;

	ath9k_hw_update_mibstats(ah, &ah->ah_mibStats);

	phyCnt1 = REG_READ(ah, AR_PHY_ERR_1);
	phyCnt2 = REG_READ(ah, AR_PHY_ERR_2);

	if (!use_new_ani(ah) && (phyCnt1 < ofdm_base || phyCnt2 < cck_base)) {
		if (phyCnt1 < ofdm_base) {
<<<<<<< HEAD
			ath_print(common, ATH_DBG_ANI,
				  "phyCnt1 0x%x, resetting "
				  "counter value to 0x%x\n",
				  phyCnt1, ofdm_base);
=======
			ath_dbg(common, ATH_DBG_ANI,
				"phyCnt1 0x%x, resetting counter value to 0x%x\n",
				phyCnt1, ofdm_base);
>>>>>>> 3cbea436
			REG_WRITE(ah, AR_PHY_ERR_1, ofdm_base);
			REG_WRITE(ah, AR_PHY_ERR_MASK_1,
				  AR_PHY_ERR_OFDM_TIMING);
		}
		if (phyCnt2 < cck_base) {
<<<<<<< HEAD
			ath_print(common, ATH_DBG_ANI,
				  "phyCnt2 0x%x, resetting "
				  "counter value to 0x%x\n",
				  phyCnt2, cck_base);
=======
			ath_dbg(common, ATH_DBG_ANI,
				"phyCnt2 0x%x, resetting counter value to 0x%x\n",
				phyCnt2, cck_base);
>>>>>>> 3cbea436
			REG_WRITE(ah, AR_PHY_ERR_2, cck_base);
			REG_WRITE(ah, AR_PHY_ERR_MASK_2,
				  AR_PHY_ERR_CCK_TIMING);
		}
		return false;
	}

	ofdmPhyErrCnt = phyCnt1 - ofdm_base;
	ah->stats.ast_ani_ofdmerrs +=
		ofdmPhyErrCnt - aniState->ofdmPhyErrCount;
	aniState->ofdmPhyErrCount = ofdmPhyErrCnt;

	cckPhyErrCnt = phyCnt2 - cck_base;
	ah->stats.ast_ani_cckerrs +=
		cckPhyErrCnt - aniState->cckPhyErrCount;
	aniState->cckPhyErrCount = cckPhyErrCnt;
	return true;
}

void ath9k_hw_ani_monitor(struct ath_hw *ah, struct ath9k_channel *chan)
{
	struct ar5416AniState *aniState;
	struct ath_common *common = ath9k_hw_common(ah);
	u32 ofdmPhyErrRate, cckPhyErrRate;

	if (!DO_ANI(ah))
		return;

	aniState = &ah->curchan->ani;
	if (WARN_ON(!aniState))
		return;

	if (!ath9k_hw_ani_read_counters(ah))
		return;

	ofdmPhyErrRate = aniState->ofdmPhyErrCount * 1000 /
			 aniState->listenTime;
	cckPhyErrRate =  aniState->cckPhyErrCount * 1000 /
			 aniState->listenTime;

<<<<<<< HEAD
	ath_print(common, ATH_DBG_ANI,
		  "listenTime=%d OFDM:%d errs=%d/s CCK:%d "
		  "errs=%d/s ofdm_turn=%d\n",
		  aniState->listenTime,
		  aniState->ofdmNoiseImmunityLevel,
		  ofdmPhyErrRate, aniState->cckNoiseImmunityLevel,
		  cckPhyErrRate, aniState->ofdmsTurn);
=======
	ath_dbg(common, ATH_DBG_ANI,
		"listenTime=%d OFDM:%d errs=%d/s CCK:%d errs=%d/s ofdm_turn=%d\n",
		aniState->listenTime,
		aniState->ofdmNoiseImmunityLevel,
		ofdmPhyErrRate, aniState->cckNoiseImmunityLevel,
		cckPhyErrRate, aniState->ofdmsTurn);
>>>>>>> 3cbea436

	if (aniState->listenTime > 5 * ah->aniperiod) {
		if (ofdmPhyErrRate <= ah->config.ofdm_trig_low &&
		    cckPhyErrRate <= ah->config.cck_trig_low) {
			ath9k_hw_ani_lower_immunity(ah);
			aniState->ofdmsTurn = !aniState->ofdmsTurn;
		}
		ath9k_ani_restart(ah);
	} else if (aniState->listenTime > ah->aniperiod) {
		/* check to see if need to raise immunity */
		if (ofdmPhyErrRate > ah->config.ofdm_trig_high &&
		    (cckPhyErrRate <= ah->config.cck_trig_high ||
		     aniState->ofdmsTurn)) {
			ath9k_hw_ani_ofdm_err_trigger(ah);
			ath9k_ani_restart(ah);
			aniState->ofdmsTurn = false;
		} else if (cckPhyErrRate > ah->config.cck_trig_high) {
			ath9k_hw_ani_cck_err_trigger(ah);
			ath9k_ani_restart(ah);
			aniState->ofdmsTurn = true;
		}
	}
}
EXPORT_SYMBOL(ath9k_hw_ani_monitor);

void ath9k_enable_mib_counters(struct ath_hw *ah)
{
	struct ath_common *common = ath9k_hw_common(ah);

	ath_dbg(common, ATH_DBG_ANI, "Enable MIB counters\n");

	ath9k_hw_update_mibstats(ah, &ah->ah_mibStats);

	ENABLE_REGWRITE_BUFFER(ah);

	REG_WRITE(ah, AR_FILT_OFDM, 0);
	REG_WRITE(ah, AR_FILT_CCK, 0);
	REG_WRITE(ah, AR_MIBC,
		  ~(AR_MIBC_COW | AR_MIBC_FMC | AR_MIBC_CMC | AR_MIBC_MCS)
		  & 0x0f);
	REG_WRITE(ah, AR_PHY_ERR_MASK_1, AR_PHY_ERR_OFDM_TIMING);
	REG_WRITE(ah, AR_PHY_ERR_MASK_2, AR_PHY_ERR_CCK_TIMING);

	REGWRITE_BUFFER_FLUSH(ah);
}

/* Freeze the MIB counters, get the stats and then clear them */
void ath9k_hw_disable_mib_counters(struct ath_hw *ah)
{
	struct ath_common *common = ath9k_hw_common(ah);

	ath_dbg(common, ATH_DBG_ANI, "Disable MIB counters\n");

	REG_WRITE(ah, AR_MIBC, AR_MIBC_FMC);
	ath9k_hw_update_mibstats(ah, &ah->ah_mibStats);
	REG_WRITE(ah, AR_MIBC, AR_MIBC_CMC);
	REG_WRITE(ah, AR_FILT_OFDM, 0);
	REG_WRITE(ah, AR_FILT_CCK, 0);
}
EXPORT_SYMBOL(ath9k_hw_disable_mib_counters);

/*
 * Process a MIB interrupt.  We may potentially be invoked because
 * any of the MIB counters overflow/trigger so don't assume we're
 * here because a PHY error counter triggered.
 */
void ath9k_hw_proc_mib_event(struct ath_hw *ah)
{
	u32 phyCnt1, phyCnt2;

	/* Reset these counters regardless */
	REG_WRITE(ah, AR_FILT_OFDM, 0);
	REG_WRITE(ah, AR_FILT_CCK, 0);
	if (!(REG_READ(ah, AR_SLP_MIB_CTRL) & AR_SLP_MIB_PENDING))
		REG_WRITE(ah, AR_SLP_MIB_CTRL, AR_SLP_MIB_CLEAR);

	/* Clear the mib counters and save them in the stats */
	ath9k_hw_update_mibstats(ah, &ah->ah_mibStats);

	if (!DO_ANI(ah)) {
		/*
		 * We must always clear the interrupt cause by
		 * resetting the phy error regs.
		 */
		REG_WRITE(ah, AR_PHY_ERR_1, 0);
		REG_WRITE(ah, AR_PHY_ERR_2, 0);
		return;
	}

	/* NB: these are not reset-on-read */
	phyCnt1 = REG_READ(ah, AR_PHY_ERR_1);
	phyCnt2 = REG_READ(ah, AR_PHY_ERR_2);
	if (((phyCnt1 & AR_MIBCNT_INTRMASK) == AR_MIBCNT_INTRMASK) ||
	    ((phyCnt2 & AR_MIBCNT_INTRMASK) == AR_MIBCNT_INTRMASK)) {
<<<<<<< HEAD

		if (!use_new_ani(ah))
			ath9k_hw_ani_read_counters(ah);

=======

		if (!use_new_ani(ah))
			ath9k_hw_ani_read_counters(ah);

>>>>>>> 3cbea436
		/* NB: always restart to insure the h/w counters are reset */
		ath9k_ani_restart(ah);
	}
}
EXPORT_SYMBOL(ath9k_hw_proc_mib_event);

void ath9k_hw_ani_setup(struct ath_hw *ah)
{
	int i;

	static const int totalSizeDesired[] = { -55, -55, -55, -55, -62 };
	static const int coarseHigh[] = { -14, -14, -14, -14, -12 };
	static const int coarseLow[] = { -64, -64, -64, -64, -70 };
	static const int firpwr[] = { -78, -78, -78, -78, -80 };

	for (i = 0; i < 5; i++) {
		ah->totalSizeDesired[i] = totalSizeDesired[i];
		ah->coarse_high[i] = coarseHigh[i];
		ah->coarse_low[i] = coarseLow[i];
		ah->firpwr[i] = firpwr[i];
	}
}

void ath9k_hw_ani_init(struct ath_hw *ah)
{
	struct ath_common *common = ath9k_hw_common(ah);
	int i;

<<<<<<< HEAD
	ath_print(common, ATH_DBG_ANI, "Initialize ANI\n");
=======
	ath_dbg(common, ATH_DBG_ANI, "Initialize ANI\n");
>>>>>>> 3cbea436

	if (use_new_ani(ah)) {
		ah->config.ofdm_trig_high = ATH9K_ANI_OFDM_TRIG_HIGH_NEW;
		ah->config.ofdm_trig_low = ATH9K_ANI_OFDM_TRIG_LOW_NEW;

		ah->config.cck_trig_high = ATH9K_ANI_CCK_TRIG_HIGH_NEW;
		ah->config.cck_trig_low = ATH9K_ANI_CCK_TRIG_LOW_NEW;
	} else {
		ah->config.ofdm_trig_high = ATH9K_ANI_OFDM_TRIG_HIGH_OLD;
		ah->config.ofdm_trig_low = ATH9K_ANI_OFDM_TRIG_LOW_OLD;

		ah->config.cck_trig_high = ATH9K_ANI_CCK_TRIG_HIGH_OLD;
		ah->config.cck_trig_low = ATH9K_ANI_CCK_TRIG_LOW_OLD;
	}

	for (i = 0; i < ARRAY_SIZE(ah->channels); i++) {
		struct ath9k_channel *chan = &ah->channels[i];
		struct ar5416AniState *ani = &chan->ani;

		if (use_new_ani(ah)) {
			ani->spurImmunityLevel =
				ATH9K_ANI_SPUR_IMMUNE_LVL_NEW;

			ani->firstepLevel = ATH9K_ANI_FIRSTEP_LVL_NEW;

			if (AR_SREV_9300_20_OR_LATER(ah))
				ani->mrcCCKOff =
					!ATH9K_ANI_ENABLE_MRC_CCK;
			else
				ani->mrcCCKOff = true;

			ani->ofdmsTurn = true;
		} else {
			ani->spurImmunityLevel =
				ATH9K_ANI_SPUR_IMMUNE_LVL_OLD;
			ani->firstepLevel = ATH9K_ANI_FIRSTEP_LVL_OLD;

			ani->cckWeakSigThreshold =
				ATH9K_ANI_CCK_WEAK_SIG_THR;
		}

		ani->rssiThrHigh = ATH9K_ANI_RSSI_THR_HIGH;
		ani->rssiThrLow = ATH9K_ANI_RSSI_THR_LOW;
		ani->ofdmWeakSigDetectOff =
			!ATH9K_ANI_USE_OFDM_WEAK_SIG;
		ani->cckNoiseImmunityLevel = ATH9K_ANI_CCK_DEF_LEVEL;
	}

	/*
	 * since we expect some ongoing maintenance on the tables, let's sanity
	 * check here default level should not modify INI setting.
	 */
	if (use_new_ani(ah)) {
		const struct ani_ofdm_level_entry *entry_ofdm;
		const struct ani_cck_level_entry *entry_cck;

		entry_ofdm = &ofdm_level_table[ATH9K_ANI_OFDM_DEF_LEVEL];
		entry_cck = &cck_level_table[ATH9K_ANI_CCK_DEF_LEVEL];

		ah->aniperiod = ATH9K_ANI_PERIOD_NEW;
		ah->config.ani_poll_interval = ATH9K_ANI_POLLINTERVAL_NEW;
	} else {
		ah->aniperiod = ATH9K_ANI_PERIOD_OLD;
		ah->config.ani_poll_interval = ATH9K_ANI_POLLINTERVAL_OLD;
	}

	if (ah->config.enable_ani)
		ah->proc_phyerr |= HAL_PROCESS_ANI;

	ath9k_ani_restart(ah);
	ath9k_enable_mib_counters(ah);
}<|MERGE_RESOLUTION|>--- conflicted
+++ resolved
@@ -135,13 +135,8 @@
 		cck_base = AR_PHY_COUNTMAX - ah->config.cck_trig_high;
 	}
 
-<<<<<<< HEAD
-	ath_print(common, ATH_DBG_ANI,
-		  "Writing ofdmbase=%u   cckbase=%u\n", ofdm_base, cck_base);
-=======
 	ath_dbg(common, ATH_DBG_ANI,
 		"Writing ofdmbase=%u   cckbase=%u\n", ofdm_base, cck_base);
->>>>>>> 3cbea436
 
 	ENABLE_REGWRITE_BUFFER(ah);
 
@@ -272,19 +267,11 @@
 
 	aniState->noiseFloor = BEACON_RSSI(ah);
 
-<<<<<<< HEAD
-	ath_print(common, ATH_DBG_ANI,
-		  "**** ofdmlevel %d=>%d, rssi=%d[lo=%d hi=%d]\n",
-		  aniState->ofdmNoiseImmunityLevel,
-		  immunityLevel, aniState->noiseFloor,
-		  aniState->rssiThrLow, aniState->rssiThrHigh);
-=======
 	ath_dbg(common, ATH_DBG_ANI,
 		"**** ofdmlevel %d=>%d, rssi=%d[lo=%d hi=%d]\n",
 		aniState->ofdmNoiseImmunityLevel,
 		immunityLevel, aniState->noiseFloor,
 		aniState->rssiThrLow, aniState->rssiThrHigh);
->>>>>>> 3cbea436
 
 	aniState->ofdmNoiseImmunityLevel = immunityLevel;
 
@@ -347,19 +334,11 @@
 	const struct ani_cck_level_entry *entry_cck;
 
 	aniState->noiseFloor = BEACON_RSSI(ah);
-<<<<<<< HEAD
-	ath_print(common, ATH_DBG_ANI,
-		  "**** ccklevel %d=>%d, rssi=%d[lo=%d hi=%d]\n",
-		  aniState->cckNoiseImmunityLevel, immunityLevel,
-		  aniState->noiseFloor, aniState->rssiThrLow,
-		  aniState->rssiThrHigh);
-=======
 	ath_dbg(common, ATH_DBG_ANI,
 		"**** ccklevel %d=>%d, rssi=%d[lo=%d hi=%d]\n",
 		aniState->cckNoiseImmunityLevel, immunityLevel,
 		aniState->noiseFloor, aniState->rssiThrLow,
 		aniState->rssiThrHigh);
->>>>>>> 3cbea436
 
 	if ((ah->opmode == NL80211_IFTYPE_STATION ||
 	     ah->opmode == NL80211_IFTYPE_ADHOC) &&
@@ -379,11 +358,7 @@
 				     entry_cck->fir_step_level);
 
 	/* Skip MRC CCK for pre AR9003 families */
-<<<<<<< HEAD
-	if (!AR_SREV_9300_20_OR_LATER(ah))
-=======
 	if (!AR_SREV_9300_20_OR_LATER(ah) || AR_SREV_9485(ah))
->>>>>>> 3cbea436
 		return;
 
 	if (aniState->mrcCCKOff == entry_cck->mrc_cck_on)
@@ -609,18 +584,6 @@
 		    ATH9K_ANI_OFDM_DEF_LEVEL ||
 		    aniState->cckNoiseImmunityLevel !=
 		    ATH9K_ANI_CCK_DEF_LEVEL) {
-<<<<<<< HEAD
-			ath_print(common, ATH_DBG_ANI,
-				  "Restore defaults: opmode %u "
-				  "chan %d Mhz/0x%x is_scanning=%d "
-				  "ofdm:%d cck:%d\n",
-				  ah->opmode,
-				  chan->channel,
-				  chan->channelFlags,
-				  is_scanning,
-				  aniState->ofdmNoiseImmunityLevel,
-				  aniState->cckNoiseImmunityLevel);
-=======
 			ath_dbg(common, ATH_DBG_ANI,
 				"Restore defaults: opmode %u chan %d Mhz/0x%x is_scanning=%d ofdm:%d cck:%d\n",
 				ah->opmode,
@@ -629,7 +592,6 @@
 				is_scanning,
 				aniState->ofdmNoiseImmunityLevel,
 				aniState->cckNoiseImmunityLevel);
->>>>>>> 3cbea436
 
 			ath9k_hw_set_ofdm_nil(ah, ATH9K_ANI_OFDM_DEF_LEVEL);
 			ath9k_hw_set_cck_nil(ah, ATH9K_ANI_CCK_DEF_LEVEL);
@@ -638,18 +600,6 @@
 		/*
 		 * restore historical levels for this channel
 		 */
-<<<<<<< HEAD
-		ath_print(common, ATH_DBG_ANI,
-			  "Restore history: opmode %u "
-			  "chan %d Mhz/0x%x is_scanning=%d "
-			  "ofdm:%d cck:%d\n",
-			  ah->opmode,
-			  chan->channel,
-			  chan->channelFlags,
-			  is_scanning,
-			  aniState->ofdmNoiseImmunityLevel,
-			  aniState->cckNoiseImmunityLevel);
-=======
 		ath_dbg(common, ATH_DBG_ANI,
 			"Restore history: opmode %u chan %d Mhz/0x%x is_scanning=%d ofdm:%d cck:%d\n",
 			ah->opmode,
@@ -658,7 +608,6 @@
 			is_scanning,
 			aniState->ofdmNoiseImmunityLevel,
 			aniState->cckNoiseImmunityLevel);
->>>>>>> 3cbea436
 
 			ath9k_hw_set_ofdm_nil(ah,
 					      aniState->ofdmNoiseImmunityLevel);
@@ -713,31 +662,17 @@
 
 	if (!use_new_ani(ah) && (phyCnt1 < ofdm_base || phyCnt2 < cck_base)) {
 		if (phyCnt1 < ofdm_base) {
-<<<<<<< HEAD
-			ath_print(common, ATH_DBG_ANI,
-				  "phyCnt1 0x%x, resetting "
-				  "counter value to 0x%x\n",
-				  phyCnt1, ofdm_base);
-=======
 			ath_dbg(common, ATH_DBG_ANI,
 				"phyCnt1 0x%x, resetting counter value to 0x%x\n",
 				phyCnt1, ofdm_base);
->>>>>>> 3cbea436
 			REG_WRITE(ah, AR_PHY_ERR_1, ofdm_base);
 			REG_WRITE(ah, AR_PHY_ERR_MASK_1,
 				  AR_PHY_ERR_OFDM_TIMING);
 		}
 		if (phyCnt2 < cck_base) {
-<<<<<<< HEAD
-			ath_print(common, ATH_DBG_ANI,
-				  "phyCnt2 0x%x, resetting "
-				  "counter value to 0x%x\n",
-				  phyCnt2, cck_base);
-=======
 			ath_dbg(common, ATH_DBG_ANI,
 				"phyCnt2 0x%x, resetting counter value to 0x%x\n",
 				phyCnt2, cck_base);
->>>>>>> 3cbea436
 			REG_WRITE(ah, AR_PHY_ERR_2, cck_base);
 			REG_WRITE(ah, AR_PHY_ERR_MASK_2,
 				  AR_PHY_ERR_CCK_TIMING);
@@ -778,22 +713,12 @@
 	cckPhyErrRate =  aniState->cckPhyErrCount * 1000 /
 			 aniState->listenTime;
 
-<<<<<<< HEAD
-	ath_print(common, ATH_DBG_ANI,
-		  "listenTime=%d OFDM:%d errs=%d/s CCK:%d "
-		  "errs=%d/s ofdm_turn=%d\n",
-		  aniState->listenTime,
-		  aniState->ofdmNoiseImmunityLevel,
-		  ofdmPhyErrRate, aniState->cckNoiseImmunityLevel,
-		  cckPhyErrRate, aniState->ofdmsTurn);
-=======
 	ath_dbg(common, ATH_DBG_ANI,
 		"listenTime=%d OFDM:%d errs=%d/s CCK:%d errs=%d/s ofdm_turn=%d\n",
 		aniState->listenTime,
 		aniState->ofdmNoiseImmunityLevel,
 		ofdmPhyErrRate, aniState->cckNoiseImmunityLevel,
 		cckPhyErrRate, aniState->ofdmsTurn);
->>>>>>> 3cbea436
 
 	if (aniState->listenTime > 5 * ah->aniperiod) {
 		if (ofdmPhyErrRate <= ah->config.ofdm_trig_low &&
@@ -888,17 +813,10 @@
 	phyCnt2 = REG_READ(ah, AR_PHY_ERR_2);
 	if (((phyCnt1 & AR_MIBCNT_INTRMASK) == AR_MIBCNT_INTRMASK) ||
 	    ((phyCnt2 & AR_MIBCNT_INTRMASK) == AR_MIBCNT_INTRMASK)) {
-<<<<<<< HEAD
 
 		if (!use_new_ani(ah))
 			ath9k_hw_ani_read_counters(ah);
 
-=======
-
-		if (!use_new_ani(ah))
-			ath9k_hw_ani_read_counters(ah);
-
->>>>>>> 3cbea436
 		/* NB: always restart to insure the h/w counters are reset */
 		ath9k_ani_restart(ah);
 	}
@@ -927,11 +845,7 @@
 	struct ath_common *common = ath9k_hw_common(ah);
 	int i;
 
-<<<<<<< HEAD
-	ath_print(common, ATH_DBG_ANI, "Initialize ANI\n");
-=======
 	ath_dbg(common, ATH_DBG_ANI, "Initialize ANI\n");
->>>>>>> 3cbea436
 
 	if (use_new_ani(ah)) {
 		ah->config.ofdm_trig_high = ATH9K_ANI_OFDM_TRIG_HIGH_NEW;
