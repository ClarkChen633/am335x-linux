/*
 * Copyright (c) 2008-2009 Atheros Communications Inc.
 *
 * Permission to use, copy, modify, and/or distribute this software for any
 * purpose with or without fee is hereby granted, provided that the above
 * copyright notice and this permission notice appear in all copies.
 *
 * THE SOFTWARE IS PROVIDED "AS IS" AND THE AUTHOR DISCLAIMS ALL WARRANTIES
 * WITH REGARD TO THIS SOFTWARE INCLUDING ALL IMPLIED WARRANTIES OF
 * MERCHANTABILITY AND FITNESS. IN NO EVENT SHALL THE AUTHOR BE LIABLE FOR
 * ANY SPECIAL, DIRECT, INDIRECT, OR CONSEQUENTIAL DAMAGES OR ANY DAMAGES
 * WHATSOEVER RESULTING FROM LOSS OF USE, DATA OR PROFITS, WHETHER IN AN
 * ACTION OF CONTRACT, NEGLIGENCE OR OTHER TORTIOUS ACTION, ARISING OUT OF
 * OR IN CONNECTION WITH THE USE OR PERFORMANCE OF THIS SOFTWARE.
 */

#include <linux/nl80211.h>
<<<<<<< HEAD
#include "ath9k.h"
#include "btcoex.h"

static void ath_update_txpow(struct ath_softc *sc)
{
	struct ath_hw *ah = sc->sc_ah;

	if (sc->curtxpow != sc->config.txpowlimit) {
		ath9k_hw_set_txpowerlimit(ah, sc->config.txpowlimit, false);
		/* read back in case value is clamped */
		sc->curtxpow = ath9k_hw_regulatory(ah)->power_limit;
	}
}

=======
#include <linux/delay.h>
#include "ath9k.h"
#include "btcoex.h"

>>>>>>> 105e53f8
static u8 parse_mpdudensity(u8 mpdudensity)
{
	/*
	 * 802.11n D2.0 defined values for "Minimum MPDU Start Spacing":
	 *   0 for no restriction
	 *   1 for 1/4 us
	 *   2 for 1/2 us
	 *   3 for 1 us
	 *   4 for 2 us
	 *   5 for 4 us
	 *   6 for 8 us
	 *   7 for 16 us
	 */
	switch (mpdudensity) {
	case 0:
		return 0;
	case 1:
	case 2:
	case 3:
		/* Our lower layer calculations limit our precision to
		   1 microsecond */
		return 1;
	case 4:
		return 2;
	case 5:
		return 4;
	case 6:
		return 8;
	case 7:
		return 16;
	default:
		return 0;
	}
}

static bool ath9k_has_pending_frames(struct ath_softc *sc, struct ath_txq *txq)
{
	bool pending = false;

	spin_lock_bh(&txq->axq_lock);

	if (txq->axq_depth || !list_empty(&txq->axq_acq))
		pending = true;
	else if (sc->sc_ah->caps.hw_caps & ATH9K_HW_CAP_EDMA)
		pending = !list_empty(&txq->txq_fifo_pending);

	spin_unlock_bh(&txq->axq_lock);
	return pending;
}

bool ath9k_setpower(struct ath_softc *sc, enum ath9k_power_mode mode)
{
	unsigned long flags;
	bool ret;

	spin_lock_irqsave(&sc->sc_pm_lock, flags);
	ret = ath9k_hw_setpower(sc->sc_ah, mode);
	spin_unlock_irqrestore(&sc->sc_pm_lock, flags);

	return ret;
}

void ath9k_ps_wakeup(struct ath_softc *sc)
{
	struct ath_common *common = ath9k_hw_common(sc->sc_ah);
	unsigned long flags;
	enum ath9k_power_mode power_mode;

	spin_lock_irqsave(&sc->sc_pm_lock, flags);
	if (++sc->ps_usecount != 1)
		goto unlock;

	power_mode = sc->sc_ah->power_mode;
	ath9k_hw_setpower(sc->sc_ah, ATH9K_PM_AWAKE);

	/*
	 * While the hardware is asleep, the cycle counters contain no
	 * useful data. Better clear them now so that they don't mess up
	 * survey data results.
	 */
	if (power_mode != ATH9K_PM_AWAKE) {
		spin_lock(&common->cc_lock);
		ath_hw_cycle_counters_update(common);
		memset(&common->cc_survey, 0, sizeof(common->cc_survey));
		spin_unlock(&common->cc_lock);
	}

 unlock:
	spin_unlock_irqrestore(&sc->sc_pm_lock, flags);
}

void ath9k_ps_restore(struct ath_softc *sc)
{
	struct ath_common *common = ath9k_hw_common(sc->sc_ah);
	unsigned long flags;

	spin_lock_irqsave(&sc->sc_pm_lock, flags);
	if (--sc->ps_usecount != 0)
		goto unlock;

	spin_lock(&common->cc_lock);
	ath_hw_cycle_counters_update(common);
	spin_unlock(&common->cc_lock);

	if (sc->ps_idle)
		ath9k_hw_setpower(sc->sc_ah, ATH9K_PM_FULL_SLEEP);
	else if (sc->ps_enabled &&
		 !(sc->ps_flags & (PS_WAIT_FOR_BEACON |
			      PS_WAIT_FOR_CAB |
			      PS_WAIT_FOR_PSPOLL_DATA |
			      PS_WAIT_FOR_TX_ACK)))
		ath9k_hw_setpower(sc->sc_ah, ATH9K_PM_NETWORK_SLEEP);

 unlock:
	spin_unlock_irqrestore(&sc->sc_pm_lock, flags);
}

static void ath_start_ani(struct ath_common *common)
{
	struct ath_hw *ah = common->ah;
	unsigned long timestamp = jiffies_to_msecs(jiffies);
	struct ath_softc *sc = (struct ath_softc *) common->priv;

	if (!(sc->sc_flags & SC_OP_ANI_RUN))
		return;

	if (sc->sc_flags & SC_OP_OFFCHANNEL)
		return;

	common->ani.longcal_timer = timestamp;
	common->ani.shortcal_timer = timestamp;
	common->ani.checkani_timer = timestamp;

	mod_timer(&common->ani.timer,
		  jiffies +
			msecs_to_jiffies((u32)ah->config.ani_poll_interval));
}

static void ath_update_survey_nf(struct ath_softc *sc, int channel)
{
	struct ath_hw *ah = sc->sc_ah;
	struct ath9k_channel *chan = &ah->channels[channel];
	struct survey_info *survey = &sc->survey[channel];

	if (chan->noisefloor) {
		survey->filled |= SURVEY_INFO_NOISE_DBM;
		survey->noise = chan->noisefloor;
	}
}

/*
 * Updates the survey statistics and returns the busy time since last
 * update in %, if the measurement duration was long enough for the
 * result to be useful, -1 otherwise.
 */
static int ath_update_survey_stats(struct ath_softc *sc)
{
	struct ath_hw *ah = sc->sc_ah;
	struct ath_common *common = ath9k_hw_common(ah);
	int pos = ah->curchan - &ah->channels[0];
	struct survey_info *survey = &sc->survey[pos];
	struct ath_cycle_counters *cc = &common->cc_survey;
	unsigned int div = common->clockrate * 1000;
	int ret = 0;

	if (!ah->curchan)
		return -1;

	if (ah->power_mode == ATH9K_PM_AWAKE)
		ath_hw_cycle_counters_update(common);

	if (cc->cycles > 0) {
		survey->filled |= SURVEY_INFO_CHANNEL_TIME |
			SURVEY_INFO_CHANNEL_TIME_BUSY |
			SURVEY_INFO_CHANNEL_TIME_RX |
			SURVEY_INFO_CHANNEL_TIME_TX;
		survey->channel_time += cc->cycles / div;
		survey->channel_time_busy += cc->rx_busy / div;
		survey->channel_time_rx += cc->rx_frame / div;
		survey->channel_time_tx += cc->tx_frame / div;
	}

	if (cc->cycles < div)
		return -1;

	if (cc->cycles > 0)
		ret = cc->rx_busy * 100 / cc->cycles;

	memset(cc, 0, sizeof(*cc));

	ath_update_survey_nf(sc, pos);

	return ret;
}

/*
 * Set/change channels.  If the channel is really being changed, it's done
 * by reseting the chip.  To accomplish this we must first cleanup any pending
 * DMA, then restart stuff.
*/
int ath_set_channel(struct ath_softc *sc, struct ieee80211_hw *hw,
		    struct ath9k_channel *hchan)
{
	struct ath_hw *ah = sc->sc_ah;
	struct ath_common *common = ath9k_hw_common(ah);
	struct ieee80211_conf *conf = &common->hw->conf;
	bool fastcc = true, stopped;
	struct ieee80211_channel *channel = hw->conf.channel;
	struct ath9k_hw_cal_data *caldata = NULL;
	int r;

	if (sc->sc_flags & SC_OP_INVALID)
		return -EIO;

	sc->hw_busy_count = 0;

	del_timer_sync(&common->ani.timer);
	cancel_work_sync(&sc->paprd_work);
	cancel_work_sync(&sc->hw_check_work);
	cancel_delayed_work_sync(&sc->tx_complete_work);
	cancel_delayed_work_sync(&sc->hw_pll_work);

	ath9k_ps_wakeup(sc);

	spin_lock_bh(&sc->sc_pcu_lock);

	/*
	 * This is only performed if the channel settings have
	 * actually changed.
	 *
	 * To switch channels clear any pending DMA operations;
	 * wait long enough for the RX fifo to drain, reset the
	 * hardware at the new frequency, and then re-enable
	 * the relevant bits of the h/w.
	 */
	ath9k_hw_disable_interrupts(ah);
	stopped = ath_drain_all_txq(sc, false);
<<<<<<< HEAD

	if (!ath_stoprecv(sc))
=======

	if (!ath_stoprecv(sc))
		stopped = false;

	if (!ath9k_hw_check_alive(ah))
>>>>>>> 105e53f8
		stopped = false;

	/* XXX: do not flush receive queue here. We don't want
	 * to flush data frames already in queue because of
	 * changing channel. */

	if (!stopped || !(sc->sc_flags & SC_OP_OFFCHANNEL))
		fastcc = false;

	if (!(sc->sc_flags & SC_OP_OFFCHANNEL))
		caldata = &sc->caldata;

	ath_dbg(common, ATH_DBG_CONFIG,
		"(%u MHz) -> (%u MHz), conf_is_ht40: %d fastcc: %d\n",
		sc->sc_ah->curchan->channel,
		channel->center_freq, conf_is_ht40(conf),
		fastcc);

	r = ath9k_hw_reset(ah, hchan, caldata, fastcc);
	if (r) {
		ath_err(common,
			"Unable to reset channel (%u MHz), reset status %d\n",
			channel->center_freq, r);
		goto ps_restore;
	}

	if (ath_startrecv(sc) != 0) {
		ath_err(common, "Unable to restart recv logic\n");
		r = -EIO;
		goto ps_restore;
	}

<<<<<<< HEAD
	ath_update_txpow(sc);
=======
	ath9k_cmn_update_txpow(ah, sc->curtxpow,
			       sc->config.txpowlimit, &sc->curtxpow);
>>>>>>> 105e53f8
	ath9k_hw_set_interrupts(ah, ah->imask);

	if (!(sc->sc_flags & (SC_OP_OFFCHANNEL))) {
		if (sc->sc_flags & SC_OP_BEACONS)
			ath_beacon_config(sc, NULL);
		ieee80211_queue_delayed_work(sc->hw, &sc->tx_complete_work, 0);
		ieee80211_queue_delayed_work(sc->hw, &sc->hw_pll_work, HZ/2);
		ath_start_ani(common);
	}

 ps_restore:
<<<<<<< HEAD
=======
	ieee80211_wake_queues(hw);

>>>>>>> 105e53f8
	spin_unlock_bh(&sc->sc_pcu_lock);

	ath9k_ps_restore(sc);
	return r;
}

static void ath_paprd_activate(struct ath_softc *sc)
{
	struct ath_hw *ah = sc->sc_ah;
	struct ath9k_hw_cal_data *caldata = ah->caldata;
	struct ath_common *common = ath9k_hw_common(ah);
	int chain;

	if (!caldata || !caldata->paprd_done)
		return;

	ath9k_ps_wakeup(sc);
	ar9003_paprd_enable(ah, false);
	for (chain = 0; chain < AR9300_MAX_CHAINS; chain++) {
		if (!(common->tx_chainmask & BIT(chain)))
			continue;

		ar9003_paprd_populate_single_table(ah, caldata, chain);
	}

	ar9003_paprd_enable(ah, true);
	ath9k_ps_restore(sc);
}

static bool ath_paprd_send_frame(struct ath_softc *sc, struct sk_buff *skb, int chain)
{
	struct ieee80211_hw *hw = sc->hw;
	struct ieee80211_tx_info *tx_info = IEEE80211_SKB_CB(skb);
<<<<<<< HEAD
=======
	struct ath_hw *ah = sc->sc_ah;
	struct ath_common *common = ath9k_hw_common(ah);
>>>>>>> 105e53f8
	struct ath_tx_control txctl;
	int time_left;

	memset(&txctl, 0, sizeof(txctl));
	txctl.txq = sc->tx.txq_map[WME_AC_BE];

	memset(tx_info, 0, sizeof(*tx_info));
	tx_info->band = hw->conf.channel->band;
	tx_info->flags |= IEEE80211_TX_CTL_NO_ACK;
	tx_info->control.rates[0].idx = 0;
	tx_info->control.rates[0].count = 1;
	tx_info->control.rates[0].flags = IEEE80211_TX_RC_MCS;
	tx_info->control.rates[1].idx = -1;

	init_completion(&sc->paprd_complete);
<<<<<<< HEAD
	sc->paprd_pending = true;
	txctl.paprd = BIT(chain);
	if (ath_tx_start(hw, skb, &txctl) != 0)
		return false;

	time_left = wait_for_completion_timeout(&sc->paprd_complete,
			msecs_to_jiffies(ATH_PAPRD_TIMEOUT));
	sc->paprd_pending = false;
=======
	txctl.paprd = BIT(chain);

	if (ath_tx_start(hw, skb, &txctl) != 0) {
		ath_dbg(common, ATH_DBG_XMIT, "PAPRD TX failed\n");
		dev_kfree_skb_any(skb);
		return false;
	}

	time_left = wait_for_completion_timeout(&sc->paprd_complete,
			msecs_to_jiffies(ATH_PAPRD_TIMEOUT));
>>>>>>> 105e53f8

	if (!time_left)
		ath_dbg(ath9k_hw_common(sc->sc_ah), ATH_DBG_CALIBRATE,
			"Timeout waiting for paprd training on TX chain %d\n",
			chain);

	return !!time_left;
}

void ath_paprd_calibrate(struct work_struct *work)
{
	struct ath_softc *sc = container_of(work, struct ath_softc, paprd_work);
	struct ieee80211_hw *hw = sc->hw;
	struct ath_hw *ah = sc->sc_ah;
	struct ieee80211_hdr *hdr;
	struct sk_buff *skb = NULL;
	struct ath9k_hw_cal_data *caldata = ah->caldata;
	struct ath_common *common = ath9k_hw_common(ah);
	int ftype;
	int chain_ok = 0;
	int chain;
	int len = 1800;

	if (!caldata)
		return;

	if (ar9003_paprd_init_table(ah) < 0)
		return;

	skb = alloc_skb(len, GFP_KERNEL);
	if (!skb)
		return;

	skb_put(skb, len);
	memset(skb->data, 0, len);
	hdr = (struct ieee80211_hdr *)skb->data;
	ftype = IEEE80211_FTYPE_DATA | IEEE80211_STYPE_NULLFUNC;
	hdr->frame_control = cpu_to_le16(ftype);
	hdr->duration_id = cpu_to_le16(10);
	memcpy(hdr->addr1, hw->wiphy->perm_addr, ETH_ALEN);
	memcpy(hdr->addr2, hw->wiphy->perm_addr, ETH_ALEN);
	memcpy(hdr->addr3, hw->wiphy->perm_addr, ETH_ALEN);

	ath9k_ps_wakeup(sc);
	for (chain = 0; chain < AR9300_MAX_CHAINS; chain++) {
		if (!(common->tx_chainmask & BIT(chain)))
			continue;

		chain_ok = 0;

		ath_dbg(common, ATH_DBG_CALIBRATE,
			"Sending PAPRD frame for thermal measurement "
			"on chain %d\n", chain);
		if (!ath_paprd_send_frame(sc, skb, chain))
			goto fail_paprd;

		ar9003_paprd_setup_gain_table(ah, chain);

		ath_dbg(common, ATH_DBG_CALIBRATE,
			"Sending PAPRD training frame on chain %d\n", chain);
		if (!ath_paprd_send_frame(sc, skb, chain))
			goto fail_paprd;

		if (!ar9003_paprd_is_done(ah))
			break;

		if (ar9003_paprd_create_curve(ah, caldata, chain) != 0)
			break;

		chain_ok = 1;
	}
	kfree_skb(skb);

	if (chain_ok) {
		caldata->paprd_done = true;
		ath_paprd_activate(sc);
	}

fail_paprd:
	ath9k_ps_restore(sc);
}

/*
 *  This routine performs the periodic noise floor calibration function
 *  that is used to adjust and optimize the chip performance.  This
 *  takes environmental changes (location, temperature) into account.
 *  When the task is complete, it reschedules itself depending on the
 *  appropriate interval that was calculated.
 */
void ath_ani_calibrate(unsigned long data)
{
	struct ath_softc *sc = (struct ath_softc *)data;
	struct ath_hw *ah = sc->sc_ah;
	struct ath_common *common = ath9k_hw_common(ah);
	bool longcal = false;
	bool shortcal = false;
	bool aniflag = false;
	unsigned int timestamp = jiffies_to_msecs(jiffies);
	u32 cal_interval, short_cal_interval, long_cal_interval;
	unsigned long flags;

	if (ah->caldata && ah->caldata->nfcal_interference)
		long_cal_interval = ATH_LONG_CALINTERVAL_INT;
	else
		long_cal_interval = ATH_LONG_CALINTERVAL;

	short_cal_interval = (ah->opmode == NL80211_IFTYPE_AP) ?
		ATH_AP_SHORT_CALINTERVAL : ATH_STA_SHORT_CALINTERVAL;

	/* Only calibrate if awake */
	if (sc->sc_ah->power_mode != ATH9K_PM_AWAKE)
		goto set_timer;

	ath9k_ps_wakeup(sc);

	/* Long calibration runs independently of short calibration. */
	if ((timestamp - common->ani.longcal_timer) >= long_cal_interval) {
		longcal = true;
		ath_dbg(common, ATH_DBG_ANI, "longcal @%lu\n", jiffies);
		common->ani.longcal_timer = timestamp;
	}

	/* Short calibration applies only while caldone is false */
	if (!common->ani.caldone) {
		if ((timestamp - common->ani.shortcal_timer) >= short_cal_interval) {
			shortcal = true;
			ath_dbg(common, ATH_DBG_ANI,
				"shortcal @%lu\n", jiffies);
			common->ani.shortcal_timer = timestamp;
			common->ani.resetcal_timer = timestamp;
		}
	} else {
		if ((timestamp - common->ani.resetcal_timer) >=
		    ATH_RESTART_CALINTERVAL) {
			common->ani.caldone = ath9k_hw_reset_calvalid(ah);
			if (common->ani.caldone)
				common->ani.resetcal_timer = timestamp;
		}
	}

	/* Verify whether we must check ANI */
	if ((timestamp - common->ani.checkani_timer) >=
	     ah->config.ani_poll_interval) {
		aniflag = true;
		common->ani.checkani_timer = timestamp;
	}

	/* Skip all processing if there's nothing to do. */
	if (longcal || shortcal || aniflag) {
		/* Call ANI routine if necessary */
		if (aniflag) {
			spin_lock_irqsave(&common->cc_lock, flags);
			ath9k_hw_ani_monitor(ah, ah->curchan);
			ath_update_survey_stats(sc);
			spin_unlock_irqrestore(&common->cc_lock, flags);
		}

		/* Perform calibration if necessary */
		if (longcal || shortcal) {
			common->ani.caldone =
				ath9k_hw_calibrate(ah,
						   ah->curchan,
						   common->rx_chainmask,
						   longcal);
		}
	}

	ath9k_ps_restore(sc);

set_timer:
	/*
	* Set timer interval based on previous results.
	* The interval must be the shortest necessary to satisfy ANI,
	* short calibration and long calibration.
	*/
	cal_interval = ATH_LONG_CALINTERVAL;
	if (sc->sc_ah->config.enable_ani)
		cal_interval = min(cal_interval,
				   (u32)ah->config.ani_poll_interval);
	if (!common->ani.caldone)
		cal_interval = min(cal_interval, (u32)short_cal_interval);

	mod_timer(&common->ani.timer, jiffies + msecs_to_jiffies(cal_interval));
	if ((sc->sc_ah->caps.hw_caps & ATH9K_HW_CAP_PAPRD) && ah->caldata) {
		if (!ah->caldata->paprd_done)
			ieee80211_queue_work(sc->hw, &sc->paprd_work);
		else if (!ah->paprd_table_write_done)
			ath_paprd_activate(sc);
	}
}

static void ath_node_attach(struct ath_softc *sc, struct ieee80211_sta *sta)
{
	struct ath_node *an;
	struct ath_hw *ah = sc->sc_ah;
	an = (struct ath_node *)sta->drv_priv;

<<<<<<< HEAD
=======
#ifdef CONFIG_ATH9K_DEBUGFS
	spin_lock(&sc->nodes_lock);
	list_add(&an->list, &sc->nodes);
	spin_unlock(&sc->nodes_lock);
	an->sta = sta;
#endif
>>>>>>> 105e53f8
	if ((ah->caps.hw_caps) & ATH9K_HW_CAP_APM)
		sc->sc_flags |= SC_OP_ENABLE_APM;

	if (sc->sc_flags & SC_OP_TXAGGR) {
		ath_tx_node_init(sc, an);
		an->maxampdu = 1 << (IEEE80211_HT_MAX_AMPDU_FACTOR +
				     sta->ht_cap.ampdu_factor);
		an->mpdudensity = parse_mpdudensity(sta->ht_cap.ampdu_density);
	}
}

static void ath_node_detach(struct ath_softc *sc, struct ieee80211_sta *sta)
{
	struct ath_node *an = (struct ath_node *)sta->drv_priv;

#ifdef CONFIG_ATH9K_DEBUGFS
	spin_lock(&sc->nodes_lock);
	list_del(&an->list);
	spin_unlock(&sc->nodes_lock);
	an->sta = NULL;
#endif

	if (sc->sc_flags & SC_OP_TXAGGR)
		ath_tx_node_cleanup(sc, an);
}

void ath_hw_check(struct work_struct *work)
{
	struct ath_softc *sc = container_of(work, struct ath_softc, hw_check_work);
	struct ath_common *common = ath9k_hw_common(sc->sc_ah);
	unsigned long flags;
	int busy;

	ath9k_ps_wakeup(sc);
	if (ath9k_hw_check_alive(sc->sc_ah))
		goto out;

	spin_lock_irqsave(&common->cc_lock, flags);
	busy = ath_update_survey_stats(sc);
	spin_unlock_irqrestore(&common->cc_lock, flags);

	ath_dbg(common, ATH_DBG_RESET, "Possible baseband hang, "
		"busy=%d (try %d)\n", busy, sc->hw_busy_count + 1);
	if (busy >= 99) {
		if (++sc->hw_busy_count >= 3)
			ath_reset(sc, true);
	} else if (busy >= 0)
		sc->hw_busy_count = 0;

out:
	ath9k_ps_restore(sc);
}

void ath9k_tasklet(unsigned long data)
{
	struct ath_softc *sc = (struct ath_softc *)data;
	struct ath_hw *ah = sc->sc_ah;
	struct ath_common *common = ath9k_hw_common(ah);

	u32 status = sc->intrstatus;
	u32 rxmask;

	if (status & ATH9K_INT_FATAL) {
		ath_reset(sc, true);
		return;
	}

<<<<<<< HEAD
	spin_lock(&sc->sc_pcu_lock);

	if (!ath9k_hw_check_alive(ah))
=======
	ath9k_ps_wakeup(sc);
	spin_lock(&sc->sc_pcu_lock);

	/*
	 * Only run the baseband hang check if beacons stop working in AP or
	 * IBSS mode, because it has a high false positive rate. For station
	 * mode it should not be necessary, since the upper layers will detect
	 * this through a beacon miss automatically and the following channel
	 * change will trigger a hardware reset anyway
	 */
	if (ath9k_hw_numtxpending(ah, sc->beacon.beaconq) != 0 &&
	    !ath9k_hw_check_alive(ah))
>>>>>>> 105e53f8
		ieee80211_queue_work(sc->hw, &sc->hw_check_work);

	if (ah->caps.hw_caps & ATH9K_HW_CAP_EDMA)
		rxmask = (ATH9K_INT_RXHP | ATH9K_INT_RXLP | ATH9K_INT_RXEOL |
			  ATH9K_INT_RXORN);
	else
		rxmask = (ATH9K_INT_RX | ATH9K_INT_RXEOL | ATH9K_INT_RXORN);

	if (status & rxmask) {
		/* Check for high priority Rx first */
		if ((ah->caps.hw_caps & ATH9K_HW_CAP_EDMA) &&
		    (status & ATH9K_INT_RXHP))
			ath_rx_tasklet(sc, 0, true);

		ath_rx_tasklet(sc, 0, false);
	}

	if (status & ATH9K_INT_TX) {
		if (ah->caps.hw_caps & ATH9K_HW_CAP_EDMA)
			ath_tx_edma_tasklet(sc);
		else
			ath_tx_tasklet(sc);
	}

	if ((status & ATH9K_INT_TSFOOR) && sc->ps_enabled) {
		/*
		 * TSF sync does not look correct; remain awake to sync with
		 * the next Beacon.
		 */
		ath_dbg(common, ATH_DBG_PS,
			"TSFOOR - Sync with next Beacon\n");
		sc->ps_flags |= PS_WAIT_FOR_BEACON | PS_BEACON_SYNC;
	}

	if (ah->btcoex_hw.scheme == ATH_BTCOEX_CFG_3WIRE)
		if (status & ATH9K_INT_GENTIMER)
			ath_gen_timer_isr(sc->sc_ah);

	/* re-enable hardware interrupt */
	ath9k_hw_enable_interrupts(ah);

	spin_unlock(&sc->sc_pcu_lock);
	ath9k_ps_restore(sc);
}

irqreturn_t ath_isr(int irq, void *dev)
{
#define SCHED_INTR (				\
		ATH9K_INT_FATAL |		\
		ATH9K_INT_RXORN |		\
		ATH9K_INT_RXEOL |		\
		ATH9K_INT_RX |			\
		ATH9K_INT_RXLP |		\
		ATH9K_INT_RXHP |		\
		ATH9K_INT_TX |			\
		ATH9K_INT_BMISS |		\
		ATH9K_INT_CST |			\
		ATH9K_INT_TSFOOR |		\
		ATH9K_INT_GENTIMER)

	struct ath_softc *sc = dev;
	struct ath_hw *ah = sc->sc_ah;
	struct ath_common *common = ath9k_hw_common(ah);
	enum ath9k_int status;
	bool sched = false;

	/*
	 * The hardware is not ready/present, don't
	 * touch anything. Note this can happen early
	 * on if the IRQ is shared.
	 */
	if (sc->sc_flags & SC_OP_INVALID)
		return IRQ_NONE;


	/* shared irq, not for us */

	if (!ath9k_hw_intrpend(ah))
		return IRQ_NONE;

	/*
	 * Figure out the reason(s) for the interrupt.  Note
	 * that the hal returns a pseudo-ISR that may include
	 * bits we haven't explicitly enabled so we mask the
	 * value to insure we only process bits we requested.
	 */
	ath9k_hw_getisr(ah, &status);	/* NB: clears ISR too */
	status &= ah->imask;	/* discard unasked-for bits */

	/*
	 * If there are no status bits set, then this interrupt was not
	 * for me (should have been caught above).
	 */
	if (!status)
		return IRQ_NONE;

	/* Cache the status */
	sc->intrstatus = status;

	if (status & SCHED_INTR)
		sched = true;

	/*
	 * If a FATAL or RXORN interrupt is received, we have to reset the
	 * chip immediately.
	 */
	if ((status & ATH9K_INT_FATAL) || ((status & ATH9K_INT_RXORN) &&
	    !(ah->caps.hw_caps & ATH9K_HW_CAP_EDMA)))
		goto chip_reset;

	if ((ah->caps.hw_caps & ATH9K_HW_CAP_EDMA) &&
	    (status & ATH9K_INT_BB_WATCHDOG)) {

		spin_lock(&common->cc_lock);
		ath_hw_cycle_counters_update(common);
		ar9003_hw_bb_watchdog_dbg_info(ah);
		spin_unlock(&common->cc_lock);

		goto chip_reset;
	}

	if (status & ATH9K_INT_SWBA)
		tasklet_schedule(&sc->bcon_tasklet);

	if (status & ATH9K_INT_TXURN)
		ath9k_hw_updatetxtriglevel(ah, true);

	if (ah->caps.hw_caps & ATH9K_HW_CAP_EDMA) {
		if (status & ATH9K_INT_RXEOL) {
			ah->imask &= ~(ATH9K_INT_RXEOL | ATH9K_INT_RXORN);
			ath9k_hw_set_interrupts(ah, ah->imask);
		}
	}

	if (status & ATH9K_INT_MIB) {
		/*
		 * Disable interrupts until we service the MIB
		 * interrupt; otherwise it will continue to
		 * fire.
		 */
		ath9k_hw_disable_interrupts(ah);
		/*
		 * Let the hal handle the event. We assume
		 * it will clear whatever condition caused
		 * the interrupt.
		 */
		spin_lock(&common->cc_lock);
		ath9k_hw_proc_mib_event(ah);
		spin_unlock(&common->cc_lock);
		ath9k_hw_enable_interrupts(ah);
	}

	if (!(ah->caps.hw_caps & ATH9K_HW_CAP_AUTOSLEEP))
		if (status & ATH9K_INT_TIM_TIMER) {
			if (ATH_DBG_WARN_ON_ONCE(sc->ps_idle))
				goto chip_reset;
			/* Clear RxAbort bit so that we can
			 * receive frames */
			ath9k_setpower(sc, ATH9K_PM_AWAKE);
			ath9k_hw_setrxabort(sc->sc_ah, 0);
			sc->ps_flags |= PS_WAIT_FOR_BEACON;
		}

chip_reset:

	ath_debug_stat_interrupt(sc, status);

	if (sched) {
		/* turn off every interrupt */
		ath9k_hw_disable_interrupts(ah);
		tasklet_schedule(&sc->intr_tq);
	}

	return IRQ_HANDLED;

#undef SCHED_INTR
}

static void ath9k_bss_assoc_info(struct ath_softc *sc,
				 struct ieee80211_hw *hw,
				 struct ieee80211_vif *vif,
				 struct ieee80211_bss_conf *bss_conf)
{
	struct ath_wiphy *aphy = hw->priv;
	struct ath_hw *ah = sc->sc_ah;
	struct ath_common *common = ath9k_hw_common(ah);

	if (bss_conf->assoc) {
		ath_dbg(common, ATH_DBG_CONFIG,
			"Bss Info ASSOC %d, bssid: %pM\n",
			bss_conf->aid, common->curbssid);

		/* New association, store aid */
		common->curaid = bss_conf->aid;
		ath9k_hw_write_associd(ah);

		/*
		 * Request a re-configuration of Beacon related timers
		 * on the receipt of the first Beacon frame (i.e.,
		 * after time sync with the AP).
		 */
		sc->ps_flags |= PS_BEACON_SYNC;

		/* Configure the beacon */
		ath_beacon_config(sc, vif);

		/* Reset rssi stats */
<<<<<<< HEAD
		aphy->last_rssi = ATH_RSSI_DUMMY_MARKER;
=======
		sc->last_rssi = ATH_RSSI_DUMMY_MARKER;
>>>>>>> 105e53f8
		sc->sc_ah->stats.avgbrssi = ATH_RSSI_DUMMY_MARKER;

		sc->sc_flags |= SC_OP_ANI_RUN;
		ath_start_ani(common);
	} else {
		ath_dbg(common, ATH_DBG_CONFIG, "Bss Info DISASSOC\n");
		common->curaid = 0;
		/* Stop ANI */
		sc->sc_flags &= ~SC_OP_ANI_RUN;
		del_timer_sync(&common->ani.timer);
	}
}

void ath_radio_enable(struct ath_softc *sc, struct ieee80211_hw *hw)
{
	struct ath_hw *ah = sc->sc_ah;
	struct ath_common *common = ath9k_hw_common(ah);
	struct ieee80211_channel *channel = hw->conf.channel;
	int r;

	ath9k_ps_wakeup(sc);
	spin_lock_bh(&sc->sc_pcu_lock);

	ath9k_hw_configpcipowersave(ah, 0, 0);

	if (!ah->curchan)
		ah->curchan = ath9k_cmn_get_curchannel(sc->hw, ah);

	r = ath9k_hw_reset(ah, ah->curchan, ah->caldata, false);
	if (r) {
		ath_err(common,
			"Unable to reset channel (%u MHz), reset status %d\n",
			channel->center_freq, r);
	}

	ath9k_cmn_update_txpow(ah, sc->curtxpow,
			       sc->config.txpowlimit, &sc->curtxpow);
	if (ath_startrecv(sc) != 0) {
		ath_err(common, "Unable to restart recv logic\n");
		goto out;
	}
	if (sc->sc_flags & SC_OP_BEACONS)
		ath_beacon_config(sc, NULL);	/* restart beacons */

	/* Re-Enable  interrupts */
	ath9k_hw_set_interrupts(ah, ah->imask);

	/* Enable LED */
	ath9k_hw_cfg_output(ah, ah->led_pin,
			    AR_GPIO_OUTPUT_MUX_AS_OUTPUT);
	ath9k_hw_set_gpio(ah, ah->led_pin, 0);

	ieee80211_wake_queues(hw);
<<<<<<< HEAD
=======
	ieee80211_queue_delayed_work(hw, &sc->hw_pll_work, HZ/2);

>>>>>>> 105e53f8
out:
	spin_unlock_bh(&sc->sc_pcu_lock);

	ath9k_ps_restore(sc);
}

void ath_radio_disable(struct ath_softc *sc, struct ieee80211_hw *hw)
{
	struct ath_hw *ah = sc->sc_ah;
	struct ieee80211_channel *channel = hw->conf.channel;
	int r;

	ath9k_ps_wakeup(sc);
<<<<<<< HEAD
=======
	cancel_delayed_work_sync(&sc->hw_pll_work);

>>>>>>> 105e53f8
	spin_lock_bh(&sc->sc_pcu_lock);

	ieee80211_stop_queues(hw);

	/*
	 * Keep the LED on when the radio is disabled
	 * during idle unassociated state.
	 */
	if (!sc->ps_idle) {
		ath9k_hw_set_gpio(ah, ah->led_pin, 1);
		ath9k_hw_cfg_gpio_input(ah, ah->led_pin);
	}

	/* Disable interrupts */
	ath9k_hw_disable_interrupts(ah);

	ath_drain_all_txq(sc, false);	/* clear pending tx frames */

	ath_stoprecv(sc);		/* turn off frame recv */
	ath_flushrecv(sc);		/* flush recv queue */

	if (!ah->curchan)
		ah->curchan = ath9k_cmn_get_curchannel(hw, ah);

	r = ath9k_hw_reset(ah, ah->curchan, ah->caldata, false);
	if (r) {
		ath_err(ath9k_hw_common(sc->sc_ah),
			"Unable to reset channel (%u MHz), reset status %d\n",
			channel->center_freq, r);
	}

	ath9k_hw_phy_disable(ah);

	ath9k_hw_configpcipowersave(ah, 1, 1);

	spin_unlock_bh(&sc->sc_pcu_lock);
	ath9k_ps_restore(sc);
<<<<<<< HEAD

	ath9k_setpower(sc, ATH9K_PM_FULL_SLEEP);
=======
>>>>>>> 105e53f8
}

int ath_reset(struct ath_softc *sc, bool retry_tx)
{
	struct ath_hw *ah = sc->sc_ah;
	struct ath_common *common = ath9k_hw_common(ah);
	struct ieee80211_hw *hw = sc->hw;
	int r;

	sc->hw_busy_count = 0;

	/* Stop ANI */
	del_timer_sync(&common->ani.timer);

<<<<<<< HEAD
=======
	ath9k_ps_wakeup(sc);
>>>>>>> 105e53f8
	spin_lock_bh(&sc->sc_pcu_lock);

	ieee80211_stop_queues(hw);

	ath9k_hw_disable_interrupts(ah);
	ath_drain_all_txq(sc, retry_tx);

	ath_stoprecv(sc);
	ath_flushrecv(sc);

	r = ath9k_hw_reset(ah, sc->sc_ah->curchan, ah->caldata, false);
	if (r)
		ath_err(common,
			"Unable to reset hardware; reset status %d\n", r);

	if (ath_startrecv(sc) != 0)
		ath_err(common, "Unable to start recv logic\n");

	/*
	 * We may be doing a reset in response to a request
	 * that changes the channel so update any state that
	 * might change as a result.
	 */
	ath9k_cmn_update_txpow(ah, sc->curtxpow,
			       sc->config.txpowlimit, &sc->curtxpow);

	if ((sc->sc_flags & SC_OP_BEACONS) || !(sc->sc_flags & (SC_OP_OFFCHANNEL)))
		ath_beacon_config(sc, NULL);	/* restart beacons */

	ath9k_hw_set_interrupts(ah, ah->imask);

	if (retry_tx) {
		int i;
		for (i = 0; i < ATH9K_NUM_TX_QUEUES; i++) {
			if (ATH_TXQ_SETUP(sc, i)) {
				spin_lock_bh(&sc->tx.txq[i].axq_lock);
				ath_txq_schedule(sc, &sc->tx.txq[i]);
				spin_unlock_bh(&sc->tx.txq[i].axq_lock);
			}
		}
	}

	ieee80211_wake_queues(hw);
	spin_unlock_bh(&sc->sc_pcu_lock);

	/* Start ANI */
	ath_start_ani(common);
	ath9k_ps_restore(sc);

	return r;
}

<<<<<<< HEAD
/* XXX: Remove me once we don't depend on ath9k_channel for all
 * this redundant data */
void ath9k_update_ichannel(struct ath_softc *sc, struct ieee80211_hw *hw,
			   struct ath9k_channel *ichan)
{
	struct ieee80211_channel *chan = hw->conf.channel;
	struct ieee80211_conf *conf = &hw->conf;

	ichan->channel = chan->center_freq;
	ichan->chan = chan;

	if (chan->band == IEEE80211_BAND_2GHZ) {
		ichan->chanmode = CHANNEL_G;
		ichan->channelFlags = CHANNEL_2GHZ | CHANNEL_OFDM | CHANNEL_G;
	} else {
		ichan->chanmode = CHANNEL_A;
		ichan->channelFlags = CHANNEL_5GHZ | CHANNEL_OFDM;
	}

	if (conf_is_ht(conf))
		ichan->chanmode = ath_get_extchanmode(sc, chan,
					    conf->channel_type);
}

=======
>>>>>>> 105e53f8
/**********************/
/* mac80211 callbacks */
/**********************/

static int ath9k_start(struct ieee80211_hw *hw)
{
	struct ath_softc *sc = hw->priv;
	struct ath_hw *ah = sc->sc_ah;
	struct ath_common *common = ath9k_hw_common(ah);
	struct ieee80211_channel *curchan = hw->conf.channel;
	struct ath9k_channel *init_channel;
	int r;

	ath_dbg(common, ATH_DBG_CONFIG,
		"Starting driver with initial channel: %d MHz\n",
		curchan->center_freq);

	ath9k_ps_wakeup(sc);

	mutex_lock(&sc->mutex);

	/* setup initial channel */
	sc->chan_idx = curchan->hw_value;

	init_channel = ath9k_cmn_get_curchannel(hw, ah);

	/* Reset SERDES registers */
	ath9k_hw_configpcipowersave(ah, 0, 0);

	/*
	 * The basic interface to setting the hardware in a good
	 * state is ``reset''.  On return the hardware is known to
	 * be powered up and with interrupts disabled.  This must
	 * be followed by initialization of the appropriate bits
	 * and then setup of the interrupt mask.
	 */
	spin_lock_bh(&sc->sc_pcu_lock);
	r = ath9k_hw_reset(ah, init_channel, ah->caldata, false);
	if (r) {
		ath_err(common,
			"Unable to reset hardware; reset status %d (freq %u MHz)\n",
			r, curchan->center_freq);
		spin_unlock_bh(&sc->sc_pcu_lock);
		goto mutex_unlock;
	}

	/*
	 * This is needed only to setup initial state
	 * but it's best done after a reset.
	 */
	ath9k_cmn_update_txpow(ah, sc->curtxpow,
			sc->config.txpowlimit, &sc->curtxpow);

	/*
	 * Setup the hardware after reset:
	 * The receive engine is set going.
	 * Frame transmit is handled entirely
	 * in the frame output path; there's nothing to do
	 * here except setup the interrupt mask.
	 */
	if (ath_startrecv(sc) != 0) {
		ath_err(common, "Unable to start recv logic\n");
		r = -EIO;
		spin_unlock_bh(&sc->sc_pcu_lock);
		goto mutex_unlock;
	}
	spin_unlock_bh(&sc->sc_pcu_lock);

	/* Setup our intr mask. */
	ah->imask = ATH9K_INT_TX | ATH9K_INT_RXEOL |
		    ATH9K_INT_RXORN | ATH9K_INT_FATAL |
		    ATH9K_INT_GLOBAL;

	if (ah->caps.hw_caps & ATH9K_HW_CAP_EDMA)
		ah->imask |= ATH9K_INT_RXHP |
			     ATH9K_INT_RXLP |
			     ATH9K_INT_BB_WATCHDOG;
	else
		ah->imask |= ATH9K_INT_RX;

	ah->imask |= ATH9K_INT_GTT;

	if (ah->caps.hw_caps & ATH9K_HW_CAP_HT)
		ah->imask |= ATH9K_INT_CST;

	sc->sc_flags &= ~SC_OP_INVALID;
	sc->sc_ah->is_monitoring = false;

	/* Disable BMISS interrupt when we're not associated */
	ah->imask &= ~(ATH9K_INT_SWBA | ATH9K_INT_BMISS);
	ath9k_hw_set_interrupts(ah, ah->imask);

	ieee80211_wake_queues(hw);

	ieee80211_queue_delayed_work(sc->hw, &sc->tx_complete_work, 0);

	if ((ah->btcoex_hw.scheme != ATH_BTCOEX_CFG_NONE) &&
	    !ah->btcoex_hw.enabled) {
		ath9k_hw_btcoex_set_weight(ah, AR_BT_COEX_WGHT,
					   AR_STOMP_LOW_WLAN_WGHT);
		ath9k_hw_btcoex_enable(ah);

		if (common->bus_ops->bt_coex_prep)
			common->bus_ops->bt_coex_prep(common);
		if (ah->btcoex_hw.scheme == ATH_BTCOEX_CFG_3WIRE)
			ath9k_btcoex_timer_resume(sc);
	}

<<<<<<< HEAD
	/* User has the option to provide pm-qos value as a module
	 * parameter rather than using the default value of
	 * 'ATH9K_PM_QOS_DEFAULT_VALUE'.
	 */
	pm_qos_update_request(&sc->pm_qos_req, ath9k_pm_qos_value);

=======
>>>>>>> 105e53f8
	if (ah->caps.pcie_lcr_extsync_en && common->bus_ops->extn_synch_en)
		common->bus_ops->extn_synch_en(common);

mutex_unlock:
	mutex_unlock(&sc->mutex);

	ath9k_ps_restore(sc);

	return r;
}

static void ath9k_tx(struct ieee80211_hw *hw, struct sk_buff *skb)
{
<<<<<<< HEAD
	struct ath_wiphy *aphy = hw->priv;
	struct ath_softc *sc = aphy->sc;
	struct ath_common *common = ath9k_hw_common(sc->sc_ah);
	struct ath_tx_control txctl;
	struct ieee80211_hdr *hdr = (struct ieee80211_hdr *) skb->data;

	if (aphy->state != ATH_WIPHY_ACTIVE && aphy->state != ATH_WIPHY_SCAN) {
		ath_dbg(common, ATH_DBG_XMIT,
			"ath9k: %s: TX in unexpected wiphy state %d\n",
			wiphy_name(hw->wiphy), aphy->state);
		goto exit;
	}
=======
	struct ath_softc *sc = hw->priv;
	struct ath_common *common = ath9k_hw_common(sc->sc_ah);
	struct ath_tx_control txctl;
	struct ieee80211_hdr *hdr = (struct ieee80211_hdr *) skb->data;
>>>>>>> 105e53f8

	if (sc->ps_enabled) {
		/*
		 * mac80211 does not set PM field for normal data frames, so we
		 * need to update that based on the current PS mode.
		 */
		if (ieee80211_is_data(hdr->frame_control) &&
		    !ieee80211_is_nullfunc(hdr->frame_control) &&
		    !ieee80211_has_pm(hdr->frame_control)) {
			ath_dbg(common, ATH_DBG_PS,
				"Add PM=1 for a TX frame while in PS mode\n");
			hdr->frame_control |= cpu_to_le16(IEEE80211_FCTL_PM);
		}
	}

	if (unlikely(sc->sc_ah->power_mode != ATH9K_PM_AWAKE)) {
		/*
		 * We are using PS-Poll and mac80211 can request TX while in
		 * power save mode. Need to wake up hardware for the TX to be
		 * completed and if needed, also for RX of buffered frames.
		 */
		ath9k_ps_wakeup(sc);
		if (!(sc->sc_ah->caps.hw_caps & ATH9K_HW_CAP_AUTOSLEEP))
			ath9k_hw_setrxabort(sc->sc_ah, 0);
		if (ieee80211_is_pspoll(hdr->frame_control)) {
			ath_dbg(common, ATH_DBG_PS,
				"Sending PS-Poll to pick a buffered frame\n");
			sc->ps_flags |= PS_WAIT_FOR_PSPOLL_DATA;
		} else {
			ath_dbg(common, ATH_DBG_PS,
				"Wake up to complete TX\n");
			sc->ps_flags |= PS_WAIT_FOR_TX_ACK;
		}
		/*
		 * The actual restore operation will happen only after
		 * the sc_flags bit is cleared. We are just dropping
		 * the ps_usecount here.
		 */
		ath9k_ps_restore(sc);
	}

	memset(&txctl, 0, sizeof(struct ath_tx_control));
	txctl.txq = sc->tx.txq_map[skb_get_queue_mapping(skb)];

	ath_dbg(common, ATH_DBG_XMIT, "transmitting packet, skb: %p\n", skb);

	if (ath_tx_start(hw, skb, &txctl) != 0) {
		ath_dbg(common, ATH_DBG_XMIT, "TX failed\n");
		goto exit;
	}

	return;
exit:
	dev_kfree_skb_any(skb);
}

static void ath9k_stop(struct ieee80211_hw *hw)
{
	struct ath_softc *sc = hw->priv;
	struct ath_hw *ah = sc->sc_ah;
	struct ath_common *common = ath9k_hw_common(ah);

	mutex_lock(&sc->mutex);

	cancel_delayed_work_sync(&sc->tx_complete_work);
	cancel_delayed_work_sync(&sc->hw_pll_work);
	cancel_work_sync(&sc->paprd_work);
	cancel_work_sync(&sc->hw_check_work);

	if (sc->sc_flags & SC_OP_INVALID) {
		ath_dbg(common, ATH_DBG_ANY, "Device not present\n");
		mutex_unlock(&sc->mutex);
		return;
	}

	/* Ensure HW is awake when we try to shut it down. */
	ath9k_ps_wakeup(sc);

	if (ah->btcoex_hw.enabled) {
		ath9k_hw_btcoex_disable(ah);
		if (ah->btcoex_hw.scheme == ATH_BTCOEX_CFG_3WIRE)
			ath9k_btcoex_timer_pause(sc);
	}

	spin_lock_bh(&sc->sc_pcu_lock);

<<<<<<< HEAD
=======
	/* prevent tasklets to enable interrupts once we disable them */
	ah->imask &= ~ATH9K_INT_GLOBAL;

>>>>>>> 105e53f8
	/* make sure h/w will not generate any interrupt
	 * before setting the invalid flag. */
	ath9k_hw_disable_interrupts(ah);

	if (!(sc->sc_flags & SC_OP_INVALID)) {
		ath_drain_all_txq(sc, false);
		ath_stoprecv(sc);
		ath9k_hw_phy_disable(ah);
	} else
		sc->rx.rxlink = NULL;
<<<<<<< HEAD
=======

	if (sc->rx.frag) {
		dev_kfree_skb_any(sc->rx.frag);
		sc->rx.frag = NULL;
	}
>>>>>>> 105e53f8

	/* disable HAL and put h/w to sleep */
	ath9k_hw_disable(ah);
	ath9k_hw_configpcipowersave(ah, 1, 1);

	spin_unlock_bh(&sc->sc_pcu_lock);

<<<<<<< HEAD
	ath9k_ps_restore(sc);

	sc->ps_idle = true;
	ath9k_set_wiphy_idle(aphy, true);
=======
	/* we can now sync irq and kill any running tasklets, since we already
	 * disabled interrupts and not holding a spin lock */
	synchronize_irq(sc->irq);
	tasklet_kill(&sc->intr_tq);
	tasklet_kill(&sc->bcon_tasklet);

	ath9k_ps_restore(sc);

	sc->ps_idle = true;
>>>>>>> 105e53f8
	ath_radio_disable(sc, hw);

	sc->sc_flags |= SC_OP_INVALID;

<<<<<<< HEAD
	pm_qos_update_request(&sc->pm_qos_req, PM_QOS_DEFAULT_VALUE);

	mutex_unlock(&sc->mutex);

	ath_dbg(common, ATH_DBG_CONFIG, "Driver halt\n");
=======
	mutex_unlock(&sc->mutex);

	ath_dbg(common, ATH_DBG_CONFIG, "Driver halt\n");
}

bool ath9k_uses_beacons(int type)
{
	switch (type) {
	case NL80211_IFTYPE_AP:
	case NL80211_IFTYPE_ADHOC:
	case NL80211_IFTYPE_MESH_POINT:
		return true;
	default:
		return false;
	}
}

static void ath9k_reclaim_beacon(struct ath_softc *sc,
				 struct ieee80211_vif *vif)
{
	struct ath_vif *avp = (void *)vif->drv_priv;

	ath9k_set_beaconing_status(sc, false);
	ath_beacon_return(sc, avp);
	ath9k_set_beaconing_status(sc, true);
	sc->sc_flags &= ~SC_OP_BEACONS;
}

static void ath9k_vif_iter(void *data, u8 *mac, struct ieee80211_vif *vif)
{
	struct ath9k_vif_iter_data *iter_data = data;
	int i;

	if (iter_data->hw_macaddr)
		for (i = 0; i < ETH_ALEN; i++)
			iter_data->mask[i] &=
				~(iter_data->hw_macaddr[i] ^ mac[i]);

	switch (vif->type) {
	case NL80211_IFTYPE_AP:
		iter_data->naps++;
		break;
	case NL80211_IFTYPE_STATION:
		iter_data->nstations++;
		break;
	case NL80211_IFTYPE_ADHOC:
		iter_data->nadhocs++;
		break;
	case NL80211_IFTYPE_MESH_POINT:
		iter_data->nmeshes++;
		break;
	case NL80211_IFTYPE_WDS:
		iter_data->nwds++;
		break;
	default:
		iter_data->nothers++;
		break;
	}
}

/* Called with sc->mutex held. */
void ath9k_calculate_iter_data(struct ieee80211_hw *hw,
			       struct ieee80211_vif *vif,
			       struct ath9k_vif_iter_data *iter_data)
{
	struct ath_softc *sc = hw->priv;
	struct ath_hw *ah = sc->sc_ah;
	struct ath_common *common = ath9k_hw_common(ah);

	/*
	 * Use the hardware MAC address as reference, the hardware uses it
	 * together with the BSSID mask when matching addresses.
	 */
	memset(iter_data, 0, sizeof(*iter_data));
	iter_data->hw_macaddr = common->macaddr;
	memset(&iter_data->mask, 0xff, ETH_ALEN);

	if (vif)
		ath9k_vif_iter(iter_data, vif->addr, vif);

	/* Get list of all active MAC addresses */
	ieee80211_iterate_active_interfaces_atomic(sc->hw, ath9k_vif_iter,
						   iter_data);
}

/* Called with sc->mutex held. */
static void ath9k_calculate_summary_state(struct ieee80211_hw *hw,
					  struct ieee80211_vif *vif)
{
	struct ath_softc *sc = hw->priv;
	struct ath_hw *ah = sc->sc_ah;
	struct ath_common *common = ath9k_hw_common(ah);
	struct ath9k_vif_iter_data iter_data;

	ath9k_calculate_iter_data(hw, vif, &iter_data);

	/* Set BSSID mask. */
	memcpy(common->bssidmask, iter_data.mask, ETH_ALEN);
	ath_hw_setbssidmask(common);

	/* Set op-mode & TSF */
	if (iter_data.naps > 0) {
		ath9k_hw_set_tsfadjust(ah, 1);
		sc->sc_flags |= SC_OP_TSF_RESET;
		ah->opmode = NL80211_IFTYPE_AP;
	} else {
		ath9k_hw_set_tsfadjust(ah, 0);
		sc->sc_flags &= ~SC_OP_TSF_RESET;

		if (iter_data.nwds + iter_data.nmeshes)
			ah->opmode = NL80211_IFTYPE_AP;
		else if (iter_data.nadhocs)
			ah->opmode = NL80211_IFTYPE_ADHOC;
		else
			ah->opmode = NL80211_IFTYPE_STATION;
	}

	/*
	 * Enable MIB interrupts when there are hardware phy counters.
	 */
	if ((iter_data.nstations + iter_data.nadhocs + iter_data.nmeshes) > 0) {
		if (ah->config.enable_ani)
			ah->imask |= ATH9K_INT_MIB;
		ah->imask |= ATH9K_INT_TSFOOR;
	} else {
		ah->imask &= ~ATH9K_INT_MIB;
		ah->imask &= ~ATH9K_INT_TSFOOR;
	}

	ath9k_hw_set_interrupts(ah, ah->imask);

	/* Set up ANI */
	if ((iter_data.naps + iter_data.nadhocs) > 0) {
		sc->sc_flags |= SC_OP_ANI_RUN;
		ath_start_ani(common);
	} else {
		sc->sc_flags &= ~SC_OP_ANI_RUN;
		del_timer_sync(&common->ani.timer);
	}
>>>>>>> 105e53f8
}

/* Called with sc->mutex held, vif counts set up properly. */
static void ath9k_do_vif_add_setup(struct ieee80211_hw *hw,
				   struct ieee80211_vif *vif)
{
	struct ath_softc *sc = hw->priv;

	ath9k_calculate_summary_state(hw, vif);

	if (ath9k_uses_beacons(vif->type)) {
		int error;
		/* This may fail because upper levels do not have beacons
		 * properly configured yet.  That's OK, we assume it
		 * will be properly configured and then we will be notified
		 * in the info_changed method and set up beacons properly
		 * there.
		 */
		ath9k_set_beaconing_status(sc, false);
		error = ath_beacon_alloc(sc, vif);
		if (!error)
			ath_beacon_config(sc, vif);
		ath9k_set_beaconing_status(sc, true);
	}
}


static int ath9k_add_interface(struct ieee80211_hw *hw,
			       struct ieee80211_vif *vif)
{
	struct ath_softc *sc = hw->priv;
	struct ath_hw *ah = sc->sc_ah;
	struct ath_common *common = ath9k_hw_common(ah);
	struct ath_vif *avp = (void *)vif->drv_priv;
	int ret = 0;

	ath9k_ps_wakeup(sc);
	mutex_lock(&sc->mutex);

	switch (vif->type) {
	case NL80211_IFTYPE_STATION:
	case NL80211_IFTYPE_WDS:
	case NL80211_IFTYPE_ADHOC:
	case NL80211_IFTYPE_AP:
	case NL80211_IFTYPE_MESH_POINT:
		break;
	default:
		ath_err(common, "Interface type %d not yet supported\n",
			vif->type);
		ret = -EOPNOTSUPP;
		goto out;
	}

	if (ath9k_uses_beacons(vif->type)) {
		if (sc->nbcnvifs >= ATH_BCBUF) {
			ath_err(common, "Not enough beacon buffers when adding"
				" new interface of type: %i\n",
				vif->type);
			ret = -ENOBUFS;
			goto out;
		}
<<<<<<< HEAD
		ic_opmode = vif->type;
		break;
	default:
		ath_err(common, "Interface type %d not yet supported\n",
			vif->type);
		ret = -EOPNOTSUPP;
=======
	}

	if ((vif->type == NL80211_IFTYPE_ADHOC) &&
	    sc->nvifs > 0) {
		ath_err(common, "Cannot create ADHOC interface when other"
			" interfaces already exist.\n");
		ret = -EINVAL;
>>>>>>> 105e53f8
		goto out;
	}

	ath_dbg(common, ATH_DBG_CONFIG,
<<<<<<< HEAD
		"Attach a VIF of type: %d\n", ic_opmode);
=======
		"Attach a VIF of type: %d\n", vif->type);
>>>>>>> 105e53f8

	/* Set the VIF opmode */
	avp->av_opmode = vif->type;
	avp->av_bslot = -1;

	sc->nvifs++;

	ath9k_do_vif_add_setup(hw, vif);
out:
	mutex_unlock(&sc->mutex);
	ath9k_ps_restore(sc);
	return ret;
}

static int ath9k_change_interface(struct ieee80211_hw *hw,
				  struct ieee80211_vif *vif,
				  enum nl80211_iftype new_type,
				  bool p2p)
{
	struct ath_softc *sc = hw->priv;
	struct ath_common *common = ath9k_hw_common(sc->sc_ah);
	int ret = 0;

	ath_dbg(common, ATH_DBG_CONFIG, "Change Interface\n");
	mutex_lock(&sc->mutex);
	ath9k_ps_wakeup(sc);

	/* See if new interface type is valid. */
	if ((new_type == NL80211_IFTYPE_ADHOC) &&
	    (sc->nvifs > 1)) {
		ath_err(common, "When using ADHOC, it must be the only"
			" interface.\n");
		ret = -EINVAL;
		goto out;
	}

	if (ath9k_uses_beacons(new_type) &&
	    !ath9k_uses_beacons(vif->type)) {
		if (sc->nbcnvifs >= ATH_BCBUF) {
			ath_err(common, "No beacon slot available\n");
			ret = -ENOBUFS;
			goto out;
		}
	}

	/* Clean up old vif stuff */
	if (ath9k_uses_beacons(vif->type))
		ath9k_reclaim_beacon(sc, vif);

	/* Add new settings */
	vif->type = new_type;
	vif->p2p = p2p;

	ath9k_do_vif_add_setup(hw, vif);
out:
	ath9k_ps_restore(sc);
	mutex_unlock(&sc->mutex);
	return ret;
}

static void ath9k_reclaim_beacon(struct ath_softc *sc,
				 struct ieee80211_vif *vif)
{
	struct ath_vif *avp = (void *)vif->drv_priv;

	/* Disable SWBA interrupt */
	sc->sc_ah->imask &= ~ATH9K_INT_SWBA;
	ath9k_ps_wakeup(sc);
	ath9k_hw_set_interrupts(sc->sc_ah, sc->sc_ah->imask);
	ath9k_hw_stoptxdma(sc->sc_ah, sc->beacon.beaconq);
	tasklet_kill(&sc->bcon_tasklet);
	ath9k_ps_restore(sc);

	ath_beacon_return(sc, avp);
	sc->sc_flags &= ~SC_OP_BEACONS;

	if (sc->nbcnvifs > 0) {
		/* Re-enable beaconing */
		sc->sc_ah->imask |= ATH9K_INT_SWBA;
		ath9k_ps_wakeup(sc);
		ath9k_hw_set_interrupts(sc->sc_ah, sc->sc_ah->imask);
		ath9k_ps_restore(sc);
	}
}

static int ath9k_change_interface(struct ieee80211_hw *hw,
				  struct ieee80211_vif *vif,
				  enum nl80211_iftype new_type,
				  bool p2p)
{
	struct ath_wiphy *aphy = hw->priv;
	struct ath_softc *sc = aphy->sc;
	struct ath_common *common = ath9k_hw_common(sc->sc_ah);
	int ret = 0;

	ath_dbg(common, ATH_DBG_CONFIG, "Change Interface\n");
	mutex_lock(&sc->mutex);

	switch (new_type) {
	case NL80211_IFTYPE_AP:
	case NL80211_IFTYPE_ADHOC:
		if (sc->nbcnvifs >= ATH_BCBUF) {
			ath_err(common, "No beacon slot available\n");
			ret = -ENOBUFS;
			goto out;
		}
		break;
	case NL80211_IFTYPE_STATION:
		/* Stop ANI */
		sc->sc_flags &= ~SC_OP_ANI_RUN;
		del_timer_sync(&common->ani.timer);
		if ((vif->type == NL80211_IFTYPE_AP) ||
		    (vif->type == NL80211_IFTYPE_ADHOC))
			ath9k_reclaim_beacon(sc, vif);
		break;
	default:
		ath_err(common, "Interface type %d not yet supported\n",
				vif->type);
		ret = -ENOTSUPP;
		goto out;
	}
	vif->type = new_type;
	vif->p2p = p2p;

out:
	mutex_unlock(&sc->mutex);
	return ret;
}

static void ath9k_remove_interface(struct ieee80211_hw *hw,
				   struct ieee80211_vif *vif)
{
	struct ath_softc *sc = hw->priv;
	struct ath_common *common = ath9k_hw_common(sc->sc_ah);

	ath_dbg(common, ATH_DBG_CONFIG, "Detach Interface\n");

	ath9k_ps_wakeup(sc);
	mutex_lock(&sc->mutex);

	sc->nvifs--;

	/* Reclaim beacon resources */
<<<<<<< HEAD
	if ((sc->sc_ah->opmode == NL80211_IFTYPE_AP) ||
	    (sc->sc_ah->opmode == NL80211_IFTYPE_ADHOC) ||
	    (sc->sc_ah->opmode == NL80211_IFTYPE_MESH_POINT))
=======
	if (ath9k_uses_beacons(vif->type))
>>>>>>> 105e53f8
		ath9k_reclaim_beacon(sc, vif);

	ath9k_calculate_summary_state(hw, NULL);

	mutex_unlock(&sc->mutex);
	ath9k_ps_restore(sc);
}

static void ath9k_enable_ps(struct ath_softc *sc)
{
	struct ath_hw *ah = sc->sc_ah;

	sc->ps_enabled = true;
	if (!(ah->caps.hw_caps & ATH9K_HW_CAP_AUTOSLEEP)) {
		if ((ah->imask & ATH9K_INT_TIM_TIMER) == 0) {
			ah->imask |= ATH9K_INT_TIM_TIMER;
			ath9k_hw_set_interrupts(ah, ah->imask);
		}
		ath9k_hw_setrxabort(ah, 1);
	}
}

static void ath9k_disable_ps(struct ath_softc *sc)
{
	struct ath_hw *ah = sc->sc_ah;

	sc->ps_enabled = false;
	ath9k_hw_setpower(ah, ATH9K_PM_AWAKE);
	if (!(ah->caps.hw_caps & ATH9K_HW_CAP_AUTOSLEEP)) {
		ath9k_hw_setrxabort(ah, 0);
		sc->ps_flags &= ~(PS_WAIT_FOR_BEACON |
				  PS_WAIT_FOR_CAB |
				  PS_WAIT_FOR_PSPOLL_DATA |
				  PS_WAIT_FOR_TX_ACK);
		if (ah->imask & ATH9K_INT_TIM_TIMER) {
			ah->imask &= ~ATH9K_INT_TIM_TIMER;
			ath9k_hw_set_interrupts(ah, ah->imask);
		}
	}

}

static int ath9k_config(struct ieee80211_hw *hw, u32 changed)
{
	struct ath_softc *sc = hw->priv;
	struct ath_hw *ah = sc->sc_ah;
	struct ath_common *common = ath9k_hw_common(ah);
	struct ieee80211_conf *conf = &hw->conf;
	bool disable_radio = false;

	mutex_lock(&sc->mutex);

	/*
	 * Leave this as the first check because we need to turn on the
	 * radio if it was disabled before prior to processing the rest
	 * of the changes. Likewise we must only disable the radio towards
	 * the end.
	 */
	if (changed & IEEE80211_CONF_CHANGE_IDLE) {
		sc->ps_idle = !!(conf->flags & IEEE80211_CONF_IDLE);
		if (!sc->ps_idle) {
			ath_radio_enable(sc, hw);
			ath_dbg(common, ATH_DBG_CONFIG,
				"not-idle: enabling radio\n");
<<<<<<< HEAD
=======
		} else {
			disable_radio = true;
>>>>>>> 105e53f8
		}
	}

	/*
	 * We just prepare to enable PS. We have to wait until our AP has
	 * ACK'd our null data frame to disable RX otherwise we'll ignore
	 * those ACKs and end up retransmitting the same null data frames.
	 * IEEE80211_CONF_CHANGE_PS is only passed by mac80211 for STA mode.
	 */
	if (changed & IEEE80211_CONF_CHANGE_PS) {
		unsigned long flags;
		spin_lock_irqsave(&sc->sc_pm_lock, flags);
		if (conf->flags & IEEE80211_CONF_PS)
			ath9k_enable_ps(sc);
		else
			ath9k_disable_ps(sc);
		spin_unlock_irqrestore(&sc->sc_pm_lock, flags);
	}

	if (changed & IEEE80211_CONF_CHANGE_MONITOR) {
		if (conf->flags & IEEE80211_CONF_MONITOR) {
			ath_dbg(common, ATH_DBG_CONFIG,
				"Monitor mode is enabled\n");
			sc->sc_ah->is_monitoring = true;
		} else {
			ath_dbg(common, ATH_DBG_CONFIG,
				"Monitor mode is disabled\n");
			sc->sc_ah->is_monitoring = false;
		}
	}

	if (changed & IEEE80211_CONF_CHANGE_CHANNEL) {
		struct ieee80211_channel *curchan = hw->conf.channel;
		int pos = curchan->hw_value;
		int old_pos = -1;
		unsigned long flags;

		if (ah->curchan)
			old_pos = ah->curchan - &ah->channels[0];

		if (hw->conf.flags & IEEE80211_CONF_OFFCHANNEL)
			sc->sc_flags |= SC_OP_OFFCHANNEL;
		else
			sc->sc_flags &= ~SC_OP_OFFCHANNEL;

<<<<<<< HEAD
		if (aphy->state == ATH_WIPHY_SCAN ||
		    aphy->state == ATH_WIPHY_ACTIVE)
			ath9k_wiphy_pause_all_forced(sc, aphy);
		else {
			/*
			 * Do not change operational channel based on a paused
			 * wiphy changes.
			 */
			goto skip_chan_change;
		}

		ath_dbg(common, ATH_DBG_CONFIG, "Set channel: %d MHz\n",
			curchan->center_freq);

		/* XXX: remove me eventualy */
		ath9k_update_ichannel(sc, hw, &sc->sc_ah->channels[pos]);
=======
		ath_dbg(common, ATH_DBG_CONFIG,
			"Set channel: %d MHz type: %d\n",
			curchan->center_freq, conf->channel_type);

		ath9k_cmn_update_ichannel(&sc->sc_ah->channels[pos],
					  curchan, conf->channel_type);
>>>>>>> 105e53f8

		/* update survey stats for the old channel before switching */
		spin_lock_irqsave(&common->cc_lock, flags);
		ath_update_survey_stats(sc);
		spin_unlock_irqrestore(&common->cc_lock, flags);

		/*
		 * If the operating channel changes, change the survey in-use flags
		 * along with it.
		 * Reset the survey data for the new channel, unless we're switching
		 * back to the operating channel from an off-channel operation.
		 */
		if (!(hw->conf.flags & IEEE80211_CONF_OFFCHANNEL) &&
		    sc->cur_survey != &sc->survey[pos]) {

			if (sc->cur_survey)
				sc->cur_survey->filled &= ~SURVEY_INFO_IN_USE;

			sc->cur_survey = &sc->survey[pos];

			memset(sc->cur_survey, 0, sizeof(struct survey_info));
			sc->cur_survey->filled |= SURVEY_INFO_IN_USE;
		} else if (!(sc->survey[pos].filled & SURVEY_INFO_IN_USE)) {
			memset(&sc->survey[pos], 0, sizeof(struct survey_info));
		}

		if (ath_set_channel(sc, hw, &sc->sc_ah->channels[pos]) < 0) {
			ath_err(common, "Unable to set channel\n");
			mutex_unlock(&sc->mutex);
			return -EINVAL;
		}

		/*
		 * The most recent snapshot of channel->noisefloor for the old
		 * channel is only available after the hardware reset. Copy it to
		 * the survey stats now.
		 */
		if (old_pos >= 0)
			ath_update_survey_nf(sc, old_pos);
	}

	if (changed & IEEE80211_CONF_CHANGE_POWER) {
		ath_dbg(common, ATH_DBG_CONFIG,
			"Set power: %d\n", conf->power_level);
		sc->config.txpowlimit = 2 * conf->power_level;
		ath9k_ps_wakeup(sc);
		ath9k_cmn_update_txpow(ah, sc->curtxpow,
				       sc->config.txpowlimit, &sc->curtxpow);
		ath9k_ps_restore(sc);
	}

	if (disable_radio) {
		ath_dbg(common, ATH_DBG_CONFIG, "idle: disabling radio\n");
<<<<<<< HEAD
		sc->ps_idle = true;
=======
>>>>>>> 105e53f8
		ath_radio_disable(sc, hw);
	}

	mutex_unlock(&sc->mutex);

	return 0;
}

#define SUPPORTED_FILTERS			\
	(FIF_PROMISC_IN_BSS |			\
	FIF_ALLMULTI |				\
	FIF_CONTROL |				\
	FIF_PSPOLL |				\
	FIF_OTHER_BSS |				\
	FIF_BCN_PRBRESP_PROMISC |		\
	FIF_PROBE_REQ |				\
	FIF_FCSFAIL)

/* FIXME: sc->sc_full_reset ? */
static void ath9k_configure_filter(struct ieee80211_hw *hw,
				   unsigned int changed_flags,
				   unsigned int *total_flags,
				   u64 multicast)
{
	struct ath_softc *sc = hw->priv;
	u32 rfilt;

	changed_flags &= SUPPORTED_FILTERS;
	*total_flags &= SUPPORTED_FILTERS;

	sc->rx.rxfilter = *total_flags;
	ath9k_ps_wakeup(sc);
	rfilt = ath_calcrxfilter(sc);
	ath9k_hw_setrxfilter(sc->sc_ah, rfilt);
	ath9k_ps_restore(sc);

	ath_dbg(ath9k_hw_common(sc->sc_ah), ATH_DBG_CONFIG,
		"Set HW RX filter: 0x%x\n", rfilt);
}

static int ath9k_sta_add(struct ieee80211_hw *hw,
			 struct ieee80211_vif *vif,
			 struct ieee80211_sta *sta)
{
	struct ath_softc *sc = hw->priv;

	ath_node_attach(sc, sta);

	return 0;
}

static int ath9k_sta_remove(struct ieee80211_hw *hw,
			    struct ieee80211_vif *vif,
			    struct ieee80211_sta *sta)
{
	struct ath_softc *sc = hw->priv;

	ath_node_detach(sc, sta);

	return 0;
}

static int ath9k_conf_tx(struct ieee80211_hw *hw, u16 queue,
			 const struct ieee80211_tx_queue_params *params)
{
	struct ath_softc *sc = hw->priv;
	struct ath_common *common = ath9k_hw_common(sc->sc_ah);
	struct ath_txq *txq;
	struct ath9k_tx_queue_info qi;
	int ret = 0;

	if (queue >= WME_NUM_AC)
		return 0;

	txq = sc->tx.txq_map[queue];

<<<<<<< HEAD
=======
	ath9k_ps_wakeup(sc);
>>>>>>> 105e53f8
	mutex_lock(&sc->mutex);

	memset(&qi, 0, sizeof(struct ath9k_tx_queue_info));

	qi.tqi_aifs = params->aifs;
	qi.tqi_cwmin = params->cw_min;
	qi.tqi_cwmax = params->cw_max;
	qi.tqi_burstTime = params->txop;

	ath_dbg(common, ATH_DBG_CONFIG,
		"Configure tx [queue/halq] [%d/%d], aifs: %d, cw_min: %d, cw_max: %d, txop: %d\n",
		queue, txq->axq_qnum, params->aifs, params->cw_min,
		params->cw_max, params->txop);

	ret = ath_txq_update(sc, txq->axq_qnum, &qi);
	if (ret)
		ath_err(common, "TXQ Update failed\n");

	if (sc->sc_ah->opmode == NL80211_IFTYPE_ADHOC)
		if (queue == WME_AC_BE && !ret)
			ath_beaconq_config(sc);

	mutex_unlock(&sc->mutex);
	ath9k_ps_restore(sc);

	return ret;
}

static int ath9k_set_key(struct ieee80211_hw *hw,
			 enum set_key_cmd cmd,
			 struct ieee80211_vif *vif,
			 struct ieee80211_sta *sta,
			 struct ieee80211_key_conf *key)
{
	struct ath_softc *sc = hw->priv;
	struct ath_common *common = ath9k_hw_common(sc->sc_ah);
	int ret = 0;

	if (ath9k_modparam_nohwcrypt)
		return -ENOSPC;

	mutex_lock(&sc->mutex);
	ath9k_ps_wakeup(sc);
	ath_dbg(common, ATH_DBG_CONFIG, "Set HW Key\n");

	switch (cmd) {
	case SET_KEY:
		ret = ath_key_config(common, vif, sta, key);
		if (ret >= 0) {
			key->hw_key_idx = ret;
			/* push IV and Michael MIC generation to stack */
			key->flags |= IEEE80211_KEY_FLAG_GENERATE_IV;
			if (key->cipher == WLAN_CIPHER_SUITE_TKIP)
				key->flags |= IEEE80211_KEY_FLAG_GENERATE_MMIC;
			if (sc->sc_ah->sw_mgmt_crypto &&
			    key->cipher == WLAN_CIPHER_SUITE_CCMP)
				key->flags |= IEEE80211_KEY_FLAG_SW_MGMT;
			ret = 0;
		}
		break;
	case DISABLE_KEY:
		ath_key_delete(common, key);
		break;
	default:
		ret = -EINVAL;
	}

	ath9k_ps_restore(sc);
	mutex_unlock(&sc->mutex);

	return ret;
}

static void ath9k_bss_info_changed(struct ieee80211_hw *hw,
				   struct ieee80211_vif *vif,
				   struct ieee80211_bss_conf *bss_conf,
				   u32 changed)
{
	struct ath_softc *sc = hw->priv;
	struct ath_beacon_config *cur_conf = &sc->cur_beacon_conf;
	struct ath_hw *ah = sc->sc_ah;
	struct ath_common *common = ath9k_hw_common(ah);
	struct ath_vif *avp = (void *)vif->drv_priv;
	int slottime;
	int error;

	ath9k_ps_wakeup(sc);
	mutex_lock(&sc->mutex);

	if (changed & BSS_CHANGED_BSSID) {
		/* Set BSSID */
		memcpy(common->curbssid, bss_conf->bssid, ETH_ALEN);
		memcpy(avp->bssid, bss_conf->bssid, ETH_ALEN);
		common->curaid = 0;
		ath9k_hw_write_associd(ah);

		/* Set aggregation protection mode parameters */
		sc->config.ath_aggr_prot = 0;

		ath_dbg(common, ATH_DBG_CONFIG, "BSSID: %pM aid: 0x%x\n",
			common->curbssid, common->curaid);

		/* need to reconfigure the beacon */
		sc->sc_flags &= ~SC_OP_BEACONS ;
	}

	/* Enable transmission of beacons (AP, IBSS, MESH) */
	if ((changed & BSS_CHANGED_BEACON) ||
	    ((changed & BSS_CHANGED_BEACON_ENABLED) && bss_conf->enable_beacon)) {
		ath9k_set_beaconing_status(sc, false);
		error = ath_beacon_alloc(sc, vif);
		if (!error)
			ath_beacon_config(sc, vif);
		ath9k_set_beaconing_status(sc, true);
	}

	if (changed & BSS_CHANGED_ERP_SLOT) {
		if (bss_conf->use_short_slot)
			slottime = 9;
		else
			slottime = 20;
		if (vif->type == NL80211_IFTYPE_AP) {
			/*
			 * Defer update, so that connected stations can adjust
			 * their settings at the same time.
			 * See beacon.c for more details
			 */
			sc->beacon.slottime = slottime;
			sc->beacon.updateslot = UPDATE;
		} else {
			ah->slottime = slottime;
			ath9k_hw_init_global_settings(ah);
		}
	}

	/* Disable transmission of beacons */
	if ((changed & BSS_CHANGED_BEACON_ENABLED) &&
	    !bss_conf->enable_beacon) {
		ath9k_set_beaconing_status(sc, false);
		avp->is_bslot_active = false;
		ath9k_set_beaconing_status(sc, true);
	}

	if (changed & BSS_CHANGED_BEACON_INT) {
		cur_conf->beacon_interval = bss_conf->beacon_int;
		/*
		 * In case of AP mode, the HW TSF has to be reset
		 * when the beacon interval changes.
		 */
		if (vif->type == NL80211_IFTYPE_AP) {
			sc->sc_flags |= SC_OP_TSF_RESET;
			ath9k_set_beaconing_status(sc, false);
			error = ath_beacon_alloc(sc, vif);
			if (!error)
				ath_beacon_config(sc, vif);
			ath9k_set_beaconing_status(sc, true);
		} else {
			ath_beacon_config(sc, vif);
		}
	}

	if (changed & BSS_CHANGED_ERP_PREAMBLE) {
		ath_dbg(common, ATH_DBG_CONFIG, "BSS Changed PREAMBLE %d\n",
			bss_conf->use_short_preamble);
		if (bss_conf->use_short_preamble)
			sc->sc_flags |= SC_OP_PREAMBLE_SHORT;
		else
			sc->sc_flags &= ~SC_OP_PREAMBLE_SHORT;
	}

	if (changed & BSS_CHANGED_ERP_CTS_PROT) {
		ath_dbg(common, ATH_DBG_CONFIG, "BSS Changed CTS PROT %d\n",
			bss_conf->use_cts_prot);
		if (bss_conf->use_cts_prot &&
		    hw->conf.channel->band != IEEE80211_BAND_5GHZ)
			sc->sc_flags |= SC_OP_PROTECT_ENABLE;
		else
			sc->sc_flags &= ~SC_OP_PROTECT_ENABLE;
	}

	if (changed & BSS_CHANGED_ASSOC) {
		ath_dbg(common, ATH_DBG_CONFIG, "BSS Changed ASSOC %d\n",
			bss_conf->assoc);
		ath9k_bss_assoc_info(sc, hw, vif, bss_conf);
	}

	mutex_unlock(&sc->mutex);
	ath9k_ps_restore(sc);
}

static u64 ath9k_get_tsf(struct ieee80211_hw *hw)
{
	struct ath_softc *sc = hw->priv;
	u64 tsf;

	mutex_lock(&sc->mutex);
	ath9k_ps_wakeup(sc);
	tsf = ath9k_hw_gettsf64(sc->sc_ah);
	ath9k_ps_restore(sc);
	mutex_unlock(&sc->mutex);

	return tsf;
}

static void ath9k_set_tsf(struct ieee80211_hw *hw, u64 tsf)
{
	struct ath_softc *sc = hw->priv;

	mutex_lock(&sc->mutex);
	ath9k_ps_wakeup(sc);
	ath9k_hw_settsf64(sc->sc_ah, tsf);
	ath9k_ps_restore(sc);
	mutex_unlock(&sc->mutex);
}

static void ath9k_reset_tsf(struct ieee80211_hw *hw)
{
	struct ath_softc *sc = hw->priv;

	mutex_lock(&sc->mutex);

	ath9k_ps_wakeup(sc);
	ath9k_hw_reset_tsf(sc->sc_ah);
	ath9k_ps_restore(sc);

	mutex_unlock(&sc->mutex);
}

static int ath9k_ampdu_action(struct ieee80211_hw *hw,
			      struct ieee80211_vif *vif,
			      enum ieee80211_ampdu_mlme_action action,
			      struct ieee80211_sta *sta,
			      u16 tid, u16 *ssn, u8 buf_size)
{
	struct ath_softc *sc = hw->priv;
	int ret = 0;

	local_bh_disable();

	switch (action) {
	case IEEE80211_AMPDU_RX_START:
		if (!(sc->sc_flags & SC_OP_RXAGGR))
			ret = -ENOTSUPP;
		break;
	case IEEE80211_AMPDU_RX_STOP:
		break;
	case IEEE80211_AMPDU_TX_START:
		if (!(sc->sc_flags & SC_OP_TXAGGR))
			return -EOPNOTSUPP;

		ath9k_ps_wakeup(sc);
		ret = ath_tx_aggr_start(sc, sta, tid, ssn);
		if (!ret)
			ieee80211_start_tx_ba_cb_irqsafe(vif, sta->addr, tid);
		ath9k_ps_restore(sc);
		break;
	case IEEE80211_AMPDU_TX_STOP:
		ath9k_ps_wakeup(sc);
		ath_tx_aggr_stop(sc, sta, tid);
		ieee80211_stop_tx_ba_cb_irqsafe(vif, sta->addr, tid);
		ath9k_ps_restore(sc);
		break;
	case IEEE80211_AMPDU_TX_OPERATIONAL:
		ath9k_ps_wakeup(sc);
		ath_tx_aggr_resume(sc, sta, tid);
		ath9k_ps_restore(sc);
		break;
	default:
		ath_err(ath9k_hw_common(sc->sc_ah), "Unknown AMPDU action\n");
	}

	local_bh_enable();

	return ret;
}

static int ath9k_get_survey(struct ieee80211_hw *hw, int idx,
			     struct survey_info *survey)
{
	struct ath_softc *sc = hw->priv;
	struct ath_common *common = ath9k_hw_common(sc->sc_ah);
	struct ieee80211_supported_band *sband;
	struct ieee80211_channel *chan;
	unsigned long flags;
	int pos;

	spin_lock_irqsave(&common->cc_lock, flags);
	if (idx == 0)
		ath_update_survey_stats(sc);

	sband = hw->wiphy->bands[IEEE80211_BAND_2GHZ];
	if (sband && idx >= sband->n_channels) {
		idx -= sband->n_channels;
		sband = NULL;
	}

	if (!sband)
		sband = hw->wiphy->bands[IEEE80211_BAND_5GHZ];

	if (!sband || idx >= sband->n_channels) {
		spin_unlock_irqrestore(&common->cc_lock, flags);
		return -ENOENT;
	}

	chan = &sband->channels[idx];
	pos = chan->hw_value;
	memcpy(survey, &sc->survey[pos], sizeof(*survey));
	survey->channel = chan;
	spin_unlock_irqrestore(&common->cc_lock, flags);

	return 0;
}

static void ath9k_set_coverage_class(struct ieee80211_hw *hw, u8 coverage_class)
{
	struct ath_softc *sc = hw->priv;
	struct ath_hw *ah = sc->sc_ah;

	mutex_lock(&sc->mutex);
	ah->coverage_class = coverage_class;
	ath9k_hw_init_global_settings(ah);
	mutex_unlock(&sc->mutex);
}

static void ath9k_flush(struct ieee80211_hw *hw, bool drop)
{
	struct ath_softc *sc = hw->priv;
	int timeout = 200; /* ms */
	int i, j;

	ath9k_ps_wakeup(sc);
	mutex_lock(&sc->mutex);

	cancel_delayed_work_sync(&sc->tx_complete_work);

	if (drop)
		timeout = 1;

	for (j = 0; j < timeout; j++) {
		int npend = 0;

		if (j)
			usleep_range(1000, 2000);

		for (i = 0; i < ATH9K_NUM_TX_QUEUES; i++) {
			if (!ATH_TXQ_SETUP(sc, i))
				continue;

			npend += ath9k_has_pending_frames(sc, &sc->tx.txq[i]);
		}

		if (!npend)
		    goto out;
	}

	if (!ath_drain_all_txq(sc, false))
		ath_reset(sc, false);

	ieee80211_wake_queues(hw);

out:
	ieee80211_queue_delayed_work(hw, &sc->tx_complete_work, 0);
	mutex_unlock(&sc->mutex);
	ath9k_ps_restore(sc);
}

struct ieee80211_ops ath9k_ops = {
	.tx 		    = ath9k_tx,
	.start 		    = ath9k_start,
	.stop 		    = ath9k_stop,
	.add_interface 	    = ath9k_add_interface,
	.change_interface   = ath9k_change_interface,
	.remove_interface   = ath9k_remove_interface,
	.config 	    = ath9k_config,
	.configure_filter   = ath9k_configure_filter,
	.sta_add	    = ath9k_sta_add,
	.sta_remove	    = ath9k_sta_remove,
	.conf_tx 	    = ath9k_conf_tx,
	.bss_info_changed   = ath9k_bss_info_changed,
	.set_key            = ath9k_set_key,
	.get_tsf 	    = ath9k_get_tsf,
	.set_tsf 	    = ath9k_set_tsf,
	.reset_tsf 	    = ath9k_reset_tsf,
	.ampdu_action       = ath9k_ampdu_action,
	.get_survey	    = ath9k_get_survey,
	.rfkill_poll        = ath9k_rfkill_poll_state,
	.set_coverage_class = ath9k_set_coverage_class,
	.flush		    = ath9k_flush,
};<|MERGE_RESOLUTION|>--- conflicted
+++ resolved
@@ -15,27 +15,10 @@
  */
 
 #include <linux/nl80211.h>
-<<<<<<< HEAD
-#include "ath9k.h"
-#include "btcoex.h"
-
-static void ath_update_txpow(struct ath_softc *sc)
-{
-	struct ath_hw *ah = sc->sc_ah;
-
-	if (sc->curtxpow != sc->config.txpowlimit) {
-		ath9k_hw_set_txpowerlimit(ah, sc->config.txpowlimit, false);
-		/* read back in case value is clamped */
-		sc->curtxpow = ath9k_hw_regulatory(ah)->power_limit;
-	}
-}
-
-=======
 #include <linux/delay.h>
 #include "ath9k.h"
 #include "btcoex.h"
 
->>>>>>> 105e53f8
 static u8 parse_mpdudensity(u8 mpdudensity)
 {
 	/*
@@ -273,16 +256,11 @@
 	 */
 	ath9k_hw_disable_interrupts(ah);
 	stopped = ath_drain_all_txq(sc, false);
-<<<<<<< HEAD
-
-	if (!ath_stoprecv(sc))
-=======
 
 	if (!ath_stoprecv(sc))
 		stopped = false;
 
 	if (!ath9k_hw_check_alive(ah))
->>>>>>> 105e53f8
 		stopped = false;
 
 	/* XXX: do not flush receive queue here. We don't want
@@ -315,12 +293,8 @@
 		goto ps_restore;
 	}
 
-<<<<<<< HEAD
-	ath_update_txpow(sc);
-=======
 	ath9k_cmn_update_txpow(ah, sc->curtxpow,
 			       sc->config.txpowlimit, &sc->curtxpow);
->>>>>>> 105e53f8
 	ath9k_hw_set_interrupts(ah, ah->imask);
 
 	if (!(sc->sc_flags & (SC_OP_OFFCHANNEL))) {
@@ -332,11 +306,8 @@
 	}
 
  ps_restore:
-<<<<<<< HEAD
-=======
 	ieee80211_wake_queues(hw);
 
->>>>>>> 105e53f8
 	spin_unlock_bh(&sc->sc_pcu_lock);
 
 	ath9k_ps_restore(sc);
@@ -370,11 +341,8 @@
 {
 	struct ieee80211_hw *hw = sc->hw;
 	struct ieee80211_tx_info *tx_info = IEEE80211_SKB_CB(skb);
-<<<<<<< HEAD
-=======
 	struct ath_hw *ah = sc->sc_ah;
 	struct ath_common *common = ath9k_hw_common(ah);
->>>>>>> 105e53f8
 	struct ath_tx_control txctl;
 	int time_left;
 
@@ -390,16 +358,6 @@
 	tx_info->control.rates[1].idx = -1;
 
 	init_completion(&sc->paprd_complete);
-<<<<<<< HEAD
-	sc->paprd_pending = true;
-	txctl.paprd = BIT(chain);
-	if (ath_tx_start(hw, skb, &txctl) != 0)
-		return false;
-
-	time_left = wait_for_completion_timeout(&sc->paprd_complete,
-			msecs_to_jiffies(ATH_PAPRD_TIMEOUT));
-	sc->paprd_pending = false;
-=======
 	txctl.paprd = BIT(chain);
 
 	if (ath_tx_start(hw, skb, &txctl) != 0) {
@@ -410,7 +368,6 @@
 
 	time_left = wait_for_completion_timeout(&sc->paprd_complete,
 			msecs_to_jiffies(ATH_PAPRD_TIMEOUT));
->>>>>>> 105e53f8
 
 	if (!time_left)
 		ath_dbg(ath9k_hw_common(sc->sc_ah), ATH_DBG_CALIBRATE,
@@ -608,15 +565,12 @@
 	struct ath_hw *ah = sc->sc_ah;
 	an = (struct ath_node *)sta->drv_priv;
 
-<<<<<<< HEAD
-=======
 #ifdef CONFIG_ATH9K_DEBUGFS
 	spin_lock(&sc->nodes_lock);
 	list_add(&an->list, &sc->nodes);
 	spin_unlock(&sc->nodes_lock);
 	an->sta = sta;
 #endif
->>>>>>> 105e53f8
 	if ((ah->caps.hw_caps) & ATH9K_HW_CAP_APM)
 		sc->sc_flags |= SC_OP_ENABLE_APM;
 
@@ -684,11 +638,6 @@
 		return;
 	}
 
-<<<<<<< HEAD
-	spin_lock(&sc->sc_pcu_lock);
-
-	if (!ath9k_hw_check_alive(ah))
-=======
 	ath9k_ps_wakeup(sc);
 	spin_lock(&sc->sc_pcu_lock);
 
@@ -701,7 +650,6 @@
 	 */
 	if (ath9k_hw_numtxpending(ah, sc->beacon.beaconq) != 0 &&
 	    !ath9k_hw_check_alive(ah))
->>>>>>> 105e53f8
 		ieee80211_queue_work(sc->hw, &sc->hw_check_work);
 
 	if (ah->caps.hw_caps & ATH9K_HW_CAP_EDMA)
@@ -885,7 +833,6 @@
 				 struct ieee80211_vif *vif,
 				 struct ieee80211_bss_conf *bss_conf)
 {
-	struct ath_wiphy *aphy = hw->priv;
 	struct ath_hw *ah = sc->sc_ah;
 	struct ath_common *common = ath9k_hw_common(ah);
 
@@ -909,11 +856,7 @@
 		ath_beacon_config(sc, vif);
 
 		/* Reset rssi stats */
-<<<<<<< HEAD
-		aphy->last_rssi = ATH_RSSI_DUMMY_MARKER;
-=======
 		sc->last_rssi = ATH_RSSI_DUMMY_MARKER;
->>>>>>> 105e53f8
 		sc->sc_ah->stats.avgbrssi = ATH_RSSI_DUMMY_MARKER;
 
 		sc->sc_flags |= SC_OP_ANI_RUN;
@@ -967,11 +910,8 @@
 	ath9k_hw_set_gpio(ah, ah->led_pin, 0);
 
 	ieee80211_wake_queues(hw);
-<<<<<<< HEAD
-=======
 	ieee80211_queue_delayed_work(hw, &sc->hw_pll_work, HZ/2);
 
->>>>>>> 105e53f8
 out:
 	spin_unlock_bh(&sc->sc_pcu_lock);
 
@@ -985,11 +925,8 @@
 	int r;
 
 	ath9k_ps_wakeup(sc);
-<<<<<<< HEAD
-=======
 	cancel_delayed_work_sync(&sc->hw_pll_work);
 
->>>>>>> 105e53f8
 	spin_lock_bh(&sc->sc_pcu_lock);
 
 	ieee80211_stop_queues(hw);
@@ -1027,11 +964,6 @@
 
 	spin_unlock_bh(&sc->sc_pcu_lock);
 	ath9k_ps_restore(sc);
-<<<<<<< HEAD
-
-	ath9k_setpower(sc, ATH9K_PM_FULL_SLEEP);
-=======
->>>>>>> 105e53f8
 }
 
 int ath_reset(struct ath_softc *sc, bool retry_tx)
@@ -1046,10 +978,7 @@
 	/* Stop ANI */
 	del_timer_sync(&common->ani.timer);
 
-<<<<<<< HEAD
-=======
 	ath9k_ps_wakeup(sc);
->>>>>>> 105e53f8
 	spin_lock_bh(&sc->sc_pcu_lock);
 
 	ieee80211_stop_queues(hw);
@@ -1102,33 +1031,6 @@
 	return r;
 }
 
-<<<<<<< HEAD
-/* XXX: Remove me once we don't depend on ath9k_channel for all
- * this redundant data */
-void ath9k_update_ichannel(struct ath_softc *sc, struct ieee80211_hw *hw,
-			   struct ath9k_channel *ichan)
-{
-	struct ieee80211_channel *chan = hw->conf.channel;
-	struct ieee80211_conf *conf = &hw->conf;
-
-	ichan->channel = chan->center_freq;
-	ichan->chan = chan;
-
-	if (chan->band == IEEE80211_BAND_2GHZ) {
-		ichan->chanmode = CHANNEL_G;
-		ichan->channelFlags = CHANNEL_2GHZ | CHANNEL_OFDM | CHANNEL_G;
-	} else {
-		ichan->chanmode = CHANNEL_A;
-		ichan->channelFlags = CHANNEL_5GHZ | CHANNEL_OFDM;
-	}
-
-	if (conf_is_ht(conf))
-		ichan->chanmode = ath_get_extchanmode(sc, chan,
-					    conf->channel_type);
-}
-
-=======
->>>>>>> 105e53f8
 /**********************/
 /* mac80211 callbacks */
 /**********************/
@@ -1237,15 +1139,6 @@
 			ath9k_btcoex_timer_resume(sc);
 	}
 
-<<<<<<< HEAD
-	/* User has the option to provide pm-qos value as a module
-	 * parameter rather than using the default value of
-	 * 'ATH9K_PM_QOS_DEFAULT_VALUE'.
-	 */
-	pm_qos_update_request(&sc->pm_qos_req, ath9k_pm_qos_value);
-
-=======
->>>>>>> 105e53f8
 	if (ah->caps.pcie_lcr_extsync_en && common->bus_ops->extn_synch_en)
 		common->bus_ops->extn_synch_en(common);
 
@@ -1259,25 +1152,10 @@
 
 static void ath9k_tx(struct ieee80211_hw *hw, struct sk_buff *skb)
 {
-<<<<<<< HEAD
-	struct ath_wiphy *aphy = hw->priv;
-	struct ath_softc *sc = aphy->sc;
-	struct ath_common *common = ath9k_hw_common(sc->sc_ah);
-	struct ath_tx_control txctl;
-	struct ieee80211_hdr *hdr = (struct ieee80211_hdr *) skb->data;
-
-	if (aphy->state != ATH_WIPHY_ACTIVE && aphy->state != ATH_WIPHY_SCAN) {
-		ath_dbg(common, ATH_DBG_XMIT,
-			"ath9k: %s: TX in unexpected wiphy state %d\n",
-			wiphy_name(hw->wiphy), aphy->state);
-		goto exit;
-	}
-=======
 	struct ath_softc *sc = hw->priv;
 	struct ath_common *common = ath9k_hw_common(sc->sc_ah);
 	struct ath_tx_control txctl;
 	struct ieee80211_hdr *hdr = (struct ieee80211_hdr *) skb->data;
->>>>>>> 105e53f8
 
 	if (sc->ps_enabled) {
 		/*
@@ -1364,12 +1242,9 @@
 
 	spin_lock_bh(&sc->sc_pcu_lock);
 
-<<<<<<< HEAD
-=======
 	/* prevent tasklets to enable interrupts once we disable them */
 	ah->imask &= ~ATH9K_INT_GLOBAL;
 
->>>>>>> 105e53f8
 	/* make sure h/w will not generate any interrupt
 	 * before setting the invalid flag. */
 	ath9k_hw_disable_interrupts(ah);
@@ -1380,14 +1255,11 @@
 		ath9k_hw_phy_disable(ah);
 	} else
 		sc->rx.rxlink = NULL;
-<<<<<<< HEAD
-=======
 
 	if (sc->rx.frag) {
 		dev_kfree_skb_any(sc->rx.frag);
 		sc->rx.frag = NULL;
 	}
->>>>>>> 105e53f8
 
 	/* disable HAL and put h/w to sleep */
 	ath9k_hw_disable(ah);
@@ -1395,12 +1267,6 @@
 
 	spin_unlock_bh(&sc->sc_pcu_lock);
 
-<<<<<<< HEAD
-	ath9k_ps_restore(sc);
-
-	sc->ps_idle = true;
-	ath9k_set_wiphy_idle(aphy, true);
-=======
 	/* we can now sync irq and kill any running tasklets, since we already
 	 * disabled interrupts and not holding a spin lock */
 	synchronize_irq(sc->irq);
@@ -1410,18 +1276,10 @@
 	ath9k_ps_restore(sc);
 
 	sc->ps_idle = true;
->>>>>>> 105e53f8
 	ath_radio_disable(sc, hw);
 
 	sc->sc_flags |= SC_OP_INVALID;
 
-<<<<<<< HEAD
-	pm_qos_update_request(&sc->pm_qos_req, PM_QOS_DEFAULT_VALUE);
-
-	mutex_unlock(&sc->mutex);
-
-	ath_dbg(common, ATH_DBG_CONFIG, "Driver halt\n");
-=======
 	mutex_unlock(&sc->mutex);
 
 	ath_dbg(common, ATH_DBG_CONFIG, "Driver halt\n");
@@ -1561,7 +1419,6 @@
 		sc->sc_flags &= ~SC_OP_ANI_RUN;
 		del_timer_sync(&common->ani.timer);
 	}
->>>>>>> 105e53f8
 }
 
 /* Called with sc->mutex held, vif counts set up properly. */
@@ -1623,14 +1480,6 @@
 			ret = -ENOBUFS;
 			goto out;
 		}
-<<<<<<< HEAD
-		ic_opmode = vif->type;
-		break;
-	default:
-		ath_err(common, "Interface type %d not yet supported\n",
-			vif->type);
-		ret = -EOPNOTSUPP;
-=======
 	}
 
 	if ((vif->type == NL80211_IFTYPE_ADHOC) &&
@@ -1638,16 +1487,11 @@
 		ath_err(common, "Cannot create ADHOC interface when other"
 			" interfaces already exist.\n");
 		ret = -EINVAL;
->>>>>>> 105e53f8
 		goto out;
 	}
 
 	ath_dbg(common, ATH_DBG_CONFIG,
-<<<<<<< HEAD
-		"Attach a VIF of type: %d\n", ic_opmode);
-=======
 		"Attach a VIF of type: %d\n", vif->type);
->>>>>>> 105e53f8
 
 	/* Set the VIF opmode */
 	avp->av_opmode = vif->type;
@@ -1708,75 +1552,6 @@
 	return ret;
 }
 
-static void ath9k_reclaim_beacon(struct ath_softc *sc,
-				 struct ieee80211_vif *vif)
-{
-	struct ath_vif *avp = (void *)vif->drv_priv;
-
-	/* Disable SWBA interrupt */
-	sc->sc_ah->imask &= ~ATH9K_INT_SWBA;
-	ath9k_ps_wakeup(sc);
-	ath9k_hw_set_interrupts(sc->sc_ah, sc->sc_ah->imask);
-	ath9k_hw_stoptxdma(sc->sc_ah, sc->beacon.beaconq);
-	tasklet_kill(&sc->bcon_tasklet);
-	ath9k_ps_restore(sc);
-
-	ath_beacon_return(sc, avp);
-	sc->sc_flags &= ~SC_OP_BEACONS;
-
-	if (sc->nbcnvifs > 0) {
-		/* Re-enable beaconing */
-		sc->sc_ah->imask |= ATH9K_INT_SWBA;
-		ath9k_ps_wakeup(sc);
-		ath9k_hw_set_interrupts(sc->sc_ah, sc->sc_ah->imask);
-		ath9k_ps_restore(sc);
-	}
-}
-
-static int ath9k_change_interface(struct ieee80211_hw *hw,
-				  struct ieee80211_vif *vif,
-				  enum nl80211_iftype new_type,
-				  bool p2p)
-{
-	struct ath_wiphy *aphy = hw->priv;
-	struct ath_softc *sc = aphy->sc;
-	struct ath_common *common = ath9k_hw_common(sc->sc_ah);
-	int ret = 0;
-
-	ath_dbg(common, ATH_DBG_CONFIG, "Change Interface\n");
-	mutex_lock(&sc->mutex);
-
-	switch (new_type) {
-	case NL80211_IFTYPE_AP:
-	case NL80211_IFTYPE_ADHOC:
-		if (sc->nbcnvifs >= ATH_BCBUF) {
-			ath_err(common, "No beacon slot available\n");
-			ret = -ENOBUFS;
-			goto out;
-		}
-		break;
-	case NL80211_IFTYPE_STATION:
-		/* Stop ANI */
-		sc->sc_flags &= ~SC_OP_ANI_RUN;
-		del_timer_sync(&common->ani.timer);
-		if ((vif->type == NL80211_IFTYPE_AP) ||
-		    (vif->type == NL80211_IFTYPE_ADHOC))
-			ath9k_reclaim_beacon(sc, vif);
-		break;
-	default:
-		ath_err(common, "Interface type %d not yet supported\n",
-				vif->type);
-		ret = -ENOTSUPP;
-		goto out;
-	}
-	vif->type = new_type;
-	vif->p2p = p2p;
-
-out:
-	mutex_unlock(&sc->mutex);
-	return ret;
-}
-
 static void ath9k_remove_interface(struct ieee80211_hw *hw,
 				   struct ieee80211_vif *vif)
 {
@@ -1791,13 +1566,7 @@
 	sc->nvifs--;
 
 	/* Reclaim beacon resources */
-<<<<<<< HEAD
-	if ((sc->sc_ah->opmode == NL80211_IFTYPE_AP) ||
-	    (sc->sc_ah->opmode == NL80211_IFTYPE_ADHOC) ||
-	    (sc->sc_ah->opmode == NL80211_IFTYPE_MESH_POINT))
-=======
 	if (ath9k_uses_beacons(vif->type))
->>>>>>> 105e53f8
 		ath9k_reclaim_beacon(sc, vif);
 
 	ath9k_calculate_summary_state(hw, NULL);
@@ -1862,11 +1631,8 @@
 			ath_radio_enable(sc, hw);
 			ath_dbg(common, ATH_DBG_CONFIG,
 				"not-idle: enabling radio\n");
-<<<<<<< HEAD
-=======
 		} else {
 			disable_radio = true;
->>>>>>> 105e53f8
 		}
 	}
 
@@ -1912,31 +1678,12 @@
 		else
 			sc->sc_flags &= ~SC_OP_OFFCHANNEL;
 
-<<<<<<< HEAD
-		if (aphy->state == ATH_WIPHY_SCAN ||
-		    aphy->state == ATH_WIPHY_ACTIVE)
-			ath9k_wiphy_pause_all_forced(sc, aphy);
-		else {
-			/*
-			 * Do not change operational channel based on a paused
-			 * wiphy changes.
-			 */
-			goto skip_chan_change;
-		}
-
-		ath_dbg(common, ATH_DBG_CONFIG, "Set channel: %d MHz\n",
-			curchan->center_freq);
-
-		/* XXX: remove me eventualy */
-		ath9k_update_ichannel(sc, hw, &sc->sc_ah->channels[pos]);
-=======
 		ath_dbg(common, ATH_DBG_CONFIG,
 			"Set channel: %d MHz type: %d\n",
 			curchan->center_freq, conf->channel_type);
 
 		ath9k_cmn_update_ichannel(&sc->sc_ah->channels[pos],
 					  curchan, conf->channel_type);
->>>>>>> 105e53f8
 
 		/* update survey stats for the old channel before switching */
 		spin_lock_irqsave(&common->cc_lock, flags);
@@ -1990,10 +1737,6 @@
 
 	if (disable_radio) {
 		ath_dbg(common, ATH_DBG_CONFIG, "idle: disabling radio\n");
-<<<<<<< HEAD
-		sc->ps_idle = true;
-=======
->>>>>>> 105e53f8
 		ath_radio_disable(sc, hw);
 	}
 
@@ -2070,10 +1813,7 @@
 
 	txq = sc->tx.txq_map[queue];
 
-<<<<<<< HEAD
-=======
 	ath9k_ps_wakeup(sc);
->>>>>>> 105e53f8
 	mutex_lock(&sc->mutex);
 
 	memset(&qi, 0, sizeof(struct ath9k_tx_queue_info));
