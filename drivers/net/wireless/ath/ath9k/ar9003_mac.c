/*
 * Copyright (c) 2010-2011 Atheros Communications Inc.
 *
 * Permission to use, copy, modify, and/or distribute this software for any
 * purpose with or without fee is hereby granted, provided that the above
 * copyright notice and this permission notice appear in all copies.
 *
 * THE SOFTWARE IS PROVIDED "AS IS" AND THE AUTHOR DISCLAIMS ALL WARRANTIES
 * WITH REGARD TO THIS SOFTWARE INCLUDING ALL IMPLIED WARRANTIES OF
 * MERCHANTABILITY AND FITNESS. IN NO EVENT SHALL THE AUTHOR BE LIABLE FOR
 * ANY SPECIAL, DIRECT, INDIRECT, OR CONSEQUENTIAL DAMAGES OR ANY DAMAGES
 * WHATSOEVER RESULTING FROM LOSS OF USE, DATA OR PROFITS, WHETHER IN AN
 * ACTION OF CONTRACT, NEGLIGENCE OR OTHER TORTIOUS ACTION, ARISING OUT OF
 * OR IN CONNECTION WITH THE USE OR PERFORMANCE OF THIS SOFTWARE.
 */
#include <linux/export.h>
#include "hw.h"
#include "ar9003_mac.h"
#include "ar9003_mci.h"

static void ar9003_hw_rx_enable(struct ath_hw *hw)
{
	REG_WRITE(hw, AR_CR, 0);
}

static void
ar9003_set_txdesc(struct ath_hw *ah, void *ds, struct ath_tx_info *i)
{
	struct ar9003_txc *ads = ds;
	int checksum = 0;
	u32 val, ctl12, ctl17;
	u8 desc_len;

	desc_len = (AR_SREV_9462(ah) ? 0x18 : 0x17);

	val = (ATHEROS_VENDOR_ID << AR_DescId_S) |
	      (1 << AR_TxRxDesc_S) |
	      (1 << AR_CtrlStat_S) |
	      (i->qcu << AR_TxQcuNum_S) | desc_len;

	checksum += val;
	ACCESS_ONCE(ads->info) = val;

	checksum += i->link;
	ACCESS_ONCE(ads->link) = i->link;

	checksum += i->buf_addr[0];
	ACCESS_ONCE(ads->data0) = i->buf_addr[0];
	checksum += i->buf_addr[1];
	ACCESS_ONCE(ads->data1) = i->buf_addr[1];
	checksum += i->buf_addr[2];
	ACCESS_ONCE(ads->data2) = i->buf_addr[2];
	checksum += i->buf_addr[3];
	ACCESS_ONCE(ads->data3) = i->buf_addr[3];

	checksum += (val = (i->buf_len[0] << AR_BufLen_S) & AR_BufLen);
	ACCESS_ONCE(ads->ctl3) = val;
	checksum += (val = (i->buf_len[1] << AR_BufLen_S) & AR_BufLen);
	ACCESS_ONCE(ads->ctl5) = val;
	checksum += (val = (i->buf_len[2] << AR_BufLen_S) & AR_BufLen);
	ACCESS_ONCE(ads->ctl7) = val;
	checksum += (val = (i->buf_len[3] << AR_BufLen_S) & AR_BufLen);
	ACCESS_ONCE(ads->ctl9) = val;

	checksum = (u16) (((checksum & 0xffff) + (checksum >> 16)) & 0xffff);
	ACCESS_ONCE(ads->ctl10) = checksum;

	if (i->is_first || i->is_last) {
		ACCESS_ONCE(ads->ctl13) = set11nTries(i->rates, 0)
			| set11nTries(i->rates, 1)
			| set11nTries(i->rates, 2)
			| set11nTries(i->rates, 3)
			| (i->dur_update ? AR_DurUpdateEna : 0)
			| SM(0, AR_BurstDur);

		ACCESS_ONCE(ads->ctl14) = set11nRate(i->rates, 0)
			| set11nRate(i->rates, 1)
			| set11nRate(i->rates, 2)
			| set11nRate(i->rates, 3);
	} else {
		ACCESS_ONCE(ads->ctl13) = 0;
		ACCESS_ONCE(ads->ctl14) = 0;
	}

	ads->ctl20 = 0;
	ads->ctl21 = 0;
	ads->ctl22 = 0;
	ads->ctl23 = 0;

	ctl17 = SM(i->keytype, AR_EncrType);
	if (!i->is_first) {
		ACCESS_ONCE(ads->ctl11) = 0;
		ACCESS_ONCE(ads->ctl12) = i->is_last ? 0 : AR_TxMore;
		ACCESS_ONCE(ads->ctl15) = 0;
		ACCESS_ONCE(ads->ctl16) = 0;
		ACCESS_ONCE(ads->ctl17) = ctl17;
		ACCESS_ONCE(ads->ctl18) = 0;
		ACCESS_ONCE(ads->ctl19) = 0;
		return;
	}

	ACCESS_ONCE(ads->ctl11) = (i->pkt_len & AR_FrameLen)
		| (i->flags & ATH9K_TXDESC_VMF ? AR_VirtMoreFrag : 0)
		| SM(i->txpower, AR_XmitPower)
		| (i->flags & ATH9K_TXDESC_VEOL ? AR_VEOL : 0)
		| (i->keyix != ATH9K_TXKEYIX_INVALID ? AR_DestIdxValid : 0)
		| (i->flags & ATH9K_TXDESC_LOWRXCHAIN ? AR_LowRxChain : 0)
		| (i->flags & ATH9K_TXDESC_CLRDMASK ? AR_ClrDestMask : 0)
		| (i->flags & ATH9K_TXDESC_RTSENA ? AR_RTSEnable :
		   (i->flags & ATH9K_TXDESC_CTSENA ? AR_CTSEnable : 0));

	ctl12 = (i->keyix != ATH9K_TXKEYIX_INVALID ?
		 SM(i->keyix, AR_DestIdx) : 0)
		| SM(i->type, AR_FrameType)
		| (i->flags & ATH9K_TXDESC_NOACK ? AR_NoAck : 0)
		| (i->flags & ATH9K_TXDESC_EXT_ONLY ? AR_ExtOnly : 0)
		| (i->flags & ATH9K_TXDESC_EXT_AND_CTL ? AR_ExtAndCtl : 0);

	ctl17 |= (i->flags & ATH9K_TXDESC_LDPC ? AR_LDPC : 0);
	switch (i->aggr) {
	case AGGR_BUF_FIRST:
		ctl17 |= SM(i->aggr_len, AR_AggrLen);
		/* fall through */
	case AGGR_BUF_MIDDLE:
		ctl12 |= AR_IsAggr | AR_MoreAggr;
		ctl17 |= SM(i->ndelim, AR_PadDelim);
		break;
	case AGGR_BUF_LAST:
		ctl12 |= AR_IsAggr;
		break;
	case AGGR_BUF_NONE:
		break;
	}

	val = (i->flags & ATH9K_TXDESC_PAPRD) >> ATH9K_TXDESC_PAPRD_S;
	ctl12 |= SM(val, AR_PAPRDChainMask);

	ACCESS_ONCE(ads->ctl12) = ctl12;
	ACCESS_ONCE(ads->ctl17) = ctl17;

	ACCESS_ONCE(ads->ctl15) = set11nPktDurRTSCTS(i->rates, 0)
		| set11nPktDurRTSCTS(i->rates, 1);

	ACCESS_ONCE(ads->ctl16) = set11nPktDurRTSCTS(i->rates, 2)
		| set11nPktDurRTSCTS(i->rates, 3);

	ACCESS_ONCE(ads->ctl18) = set11nRateFlags(i->rates, 0)
		| set11nRateFlags(i->rates, 1)
		| set11nRateFlags(i->rates, 2)
		| set11nRateFlags(i->rates, 3)
		| SM(i->rtscts_rate, AR_RTSCTSRate);

	ACCESS_ONCE(ads->ctl19) = AR_Not_Sounding;
}

static u16 ar9003_calc_ptr_chksum(struct ar9003_txc *ads)
{
	int checksum;

	checksum = ads->info + ads->link
		+ ads->data0 + ads->ctl3
		+ ads->data1 + ads->ctl5
		+ ads->data2 + ads->ctl7
		+ ads->data3 + ads->ctl9;

	return ((checksum & 0xffff) + (checksum >> 16)) & AR_TxPtrChkSum;
}

static void ar9003_hw_set_desc_link(void *ds, u32 ds_link)
{
	struct ar9003_txc *ads = ds;

	ads->link = ds_link;
	ads->ctl10 &= ~AR_TxPtrChkSum;
	ads->ctl10 |= ar9003_calc_ptr_chksum(ads);
}

static bool ar9003_hw_get_isr(struct ath_hw *ah, enum ath9k_int *masked)
{
	u32 isr = 0;
	u32 mask2 = 0;
	struct ath9k_hw_capabilities *pCap = &ah->caps;
	struct ath_common *common = ath9k_hw_common(ah);
	u32 sync_cause = 0, async_cause;

	async_cause = REG_READ(ah, AR_INTR_ASYNC_CAUSE);

	if (async_cause & (AR_INTR_MAC_IRQ | AR_INTR_ASYNC_MASK_MCI)) {
		if ((REG_READ(ah, AR_RTC_STATUS) & AR_RTC_STATUS_M)
				== AR_RTC_STATUS_ON)
			isr = REG_READ(ah, AR_ISR);
	}


	sync_cause = REG_READ(ah, AR_INTR_SYNC_CAUSE) & AR_INTR_SYNC_DEFAULT;

	*masked = 0;

	if (!isr && !sync_cause && !async_cause)
		return false;

	if (isr) {
		if (isr & AR_ISR_BCNMISC) {
			u32 isr2;
			isr2 = REG_READ(ah, AR_ISR_S2);

			mask2 |= ((isr2 & AR_ISR_S2_TIM) >>
				  MAP_ISR_S2_TIM);
			mask2 |= ((isr2 & AR_ISR_S2_DTIM) >>
				  MAP_ISR_S2_DTIM);
			mask2 |= ((isr2 & AR_ISR_S2_DTIMSYNC) >>
				  MAP_ISR_S2_DTIMSYNC);
			mask2 |= ((isr2 & AR_ISR_S2_CABEND) >>
				  MAP_ISR_S2_CABEND);
			mask2 |= ((isr2 & AR_ISR_S2_GTT) <<
				  MAP_ISR_S2_GTT);
			mask2 |= ((isr2 & AR_ISR_S2_CST) <<
				  MAP_ISR_S2_CST);
			mask2 |= ((isr2 & AR_ISR_S2_TSFOOR) >>
				  MAP_ISR_S2_TSFOOR);
			mask2 |= ((isr2 & AR_ISR_S2_BB_WATCHDOG) >>
				  MAP_ISR_S2_BB_WATCHDOG);

			if (!(pCap->hw_caps & ATH9K_HW_CAP_RAC_SUPPORTED)) {
				REG_WRITE(ah, AR_ISR_S2, isr2);
				isr &= ~AR_ISR_BCNMISC;
			}
		}

		if ((pCap->hw_caps & ATH9K_HW_CAP_RAC_SUPPORTED))
			isr = REG_READ(ah, AR_ISR_RAC);

		if (isr == 0xffffffff) {
			*masked = 0;
			return false;
		}

		*masked = isr & ATH9K_INT_COMMON;

		if (ah->config.rx_intr_mitigation)
			if (isr & (AR_ISR_RXMINTR | AR_ISR_RXINTM))
				*masked |= ATH9K_INT_RXLP;

		if (ah->config.tx_intr_mitigation)
			if (isr & (AR_ISR_TXMINTR | AR_ISR_TXINTM))
				*masked |= ATH9K_INT_TX;

		if (isr & (AR_ISR_LP_RXOK | AR_ISR_RXERR))
			*masked |= ATH9K_INT_RXLP;

		if (isr & AR_ISR_HP_RXOK)
			*masked |= ATH9K_INT_RXHP;

		if (isr & (AR_ISR_TXOK | AR_ISR_TXERR | AR_ISR_TXEOL)) {
			*masked |= ATH9K_INT_TX;

			if (!(pCap->hw_caps & ATH9K_HW_CAP_RAC_SUPPORTED)) {
				u32 s0, s1;
				s0 = REG_READ(ah, AR_ISR_S0);
				REG_WRITE(ah, AR_ISR_S0, s0);
				s1 = REG_READ(ah, AR_ISR_S1);
				REG_WRITE(ah, AR_ISR_S1, s1);

				isr &= ~(AR_ISR_TXOK | AR_ISR_TXERR |
					 AR_ISR_TXEOL);
			}
		}

		if (isr & AR_ISR_GENTMR) {
			u32 s5;

			if (pCap->hw_caps & ATH9K_HW_CAP_RAC_SUPPORTED)
				s5 = REG_READ(ah, AR_ISR_S5_S);
			else
				s5 = REG_READ(ah, AR_ISR_S5);

			ah->intr_gen_timer_trigger =
				MS(s5, AR_ISR_S5_GENTIMER_TRIG);

			ah->intr_gen_timer_thresh =
				MS(s5, AR_ISR_S5_GENTIMER_THRESH);

			if (ah->intr_gen_timer_trigger)
				*masked |= ATH9K_INT_GENTIMER;

			if (!(pCap->hw_caps & ATH9K_HW_CAP_RAC_SUPPORTED)) {
				REG_WRITE(ah, AR_ISR_S5, s5);
				isr &= ~AR_ISR_GENTMR;
			}

		}

		*masked |= mask2;

		if (!(pCap->hw_caps & ATH9K_HW_CAP_RAC_SUPPORTED)) {
			REG_WRITE(ah, AR_ISR, isr);

			(void) REG_READ(ah, AR_ISR);
		}

		if (*masked & ATH9K_INT_BB_WATCHDOG)
			ar9003_hw_bb_watchdog_read(ah);
	}

	if (async_cause & AR_INTR_ASYNC_MASK_MCI)
		ar9003_mci_get_isr(ah, masked);

	if (sync_cause) {
		if (sync_cause & AR_INTR_SYNC_RADM_CPL_TIMEOUT) {
			REG_WRITE(ah, AR_RC, AR_RC_HOSTIF);
			REG_WRITE(ah, AR_RC, 0);
			*masked |= ATH9K_INT_FATAL;
		}

		if (sync_cause & AR_INTR_SYNC_LOCAL_TIMEOUT)
			ath_dbg(common, INTERRUPT,
				"AR_INTR_SYNC_LOCAL_TIMEOUT\n");

		REG_WRITE(ah, AR_INTR_SYNC_CAUSE_CLR, sync_cause);
		(void) REG_READ(ah, AR_INTR_SYNC_CAUSE_CLR);

	}
	return true;
}

static int ar9003_hw_proc_txdesc(struct ath_hw *ah, void *ds,
				 struct ath_tx_status *ts)
{
	struct ar9003_txs *ads;
	u32 status;

	ads = &ah->ts_ring[ah->ts_tail];

	status = ACCESS_ONCE(ads->status8);
	if ((status & AR_TxDone) == 0)
		return -EINPROGRESS;

	ah->ts_tail = (ah->ts_tail + 1) % ah->ts_size;

	if ((MS(ads->ds_info, AR_DescId) != ATHEROS_VENDOR_ID) ||
	    (MS(ads->ds_info, AR_TxRxDesc) != 1)) {
		ath_dbg(ath9k_hw_common(ah), XMIT,
			"Tx Descriptor error %x\n", ads->ds_info);
		memset(ads, 0, sizeof(*ads));
		return -EIO;
	}

	ts->ts_rateindex = MS(status, AR_FinalTxIdx);
	ts->ts_seqnum = MS(status, AR_SeqNum);
	ts->tid = MS(status, AR_TxTid);

	ts->qid = MS(ads->ds_info, AR_TxQcuNum);
	ts->desc_id = MS(ads->status1, AR_TxDescId);
	ts->ts_tstamp = ads->status4;
	ts->ts_status = 0;
	ts->ts_flags  = 0;

	if (status & AR_TxOpExceeded)
		ts->ts_status |= ATH9K_TXERR_XTXOP;
	status = ACCESS_ONCE(ads->status2);
	ts->ts_rssi_ctl0 = MS(status, AR_TxRSSIAnt00);
	ts->ts_rssi_ctl1 = MS(status, AR_TxRSSIAnt01);
	ts->ts_rssi_ctl2 = MS(status, AR_TxRSSIAnt02);
	if (status & AR_TxBaStatus) {
		ts->ts_flags |= ATH9K_TX_BA;
		ts->ba_low = ads->status5;
		ts->ba_high = ads->status6;
	}

	status = ACCESS_ONCE(ads->status3);
	if (status & AR_ExcessiveRetries)
		ts->ts_status |= ATH9K_TXERR_XRETRY;
	if (status & AR_Filtered)
		ts->ts_status |= ATH9K_TXERR_FILT;
	if (status & AR_FIFOUnderrun) {
		ts->ts_status |= ATH9K_TXERR_FIFO;
		ath9k_hw_updatetxtriglevel(ah, true);
	}
	if (status & AR_TxTimerExpired)
		ts->ts_status |= ATH9K_TXERR_TIMER_EXPIRED;
	if (status & AR_DescCfgErr)
		ts->ts_flags |= ATH9K_TX_DESC_CFG_ERR;
	if (status & AR_TxDataUnderrun) {
		ts->ts_flags |= ATH9K_TX_DATA_UNDERRUN;
		ath9k_hw_updatetxtriglevel(ah, true);
	}
	if (status & AR_TxDelimUnderrun) {
		ts->ts_flags |= ATH9K_TX_DELIM_UNDERRUN;
		ath9k_hw_updatetxtriglevel(ah, true);
	}
	ts->ts_shortretry = MS(status, AR_RTSFailCnt);
	ts->ts_longretry = MS(status, AR_DataFailCnt);
	ts->ts_virtcol = MS(status, AR_VirtRetryCnt);

	status = ACCESS_ONCE(ads->status7);
	ts->ts_rssi = MS(status, AR_TxRSSICombined);
	ts->ts_rssi_ext0 = MS(status, AR_TxRSSIAnt10);
	ts->ts_rssi_ext1 = MS(status, AR_TxRSSIAnt11);
	ts->ts_rssi_ext2 = MS(status, AR_TxRSSIAnt12);

	memset(ads, 0, sizeof(*ads));

	return 0;
}

void ar9003_hw_attach_mac_ops(struct ath_hw *hw)
{
	struct ath_hw_ops *ops = ath9k_hw_ops(hw);

	ops->rx_enable = ar9003_hw_rx_enable;
	ops->set_desc_link = ar9003_hw_set_desc_link;
	ops->get_isr = ar9003_hw_get_isr;
	ops->set_txdesc = ar9003_set_txdesc;
	ops->proc_txdesc = ar9003_hw_proc_txdesc;
}

void ath9k_hw_set_rx_bufsize(struct ath_hw *ah, u16 buf_size)
{
	REG_WRITE(ah, AR_DATABUF_SIZE, buf_size & AR_DATABUF_SIZE_MASK);
}
EXPORT_SYMBOL(ath9k_hw_set_rx_bufsize);

void ath9k_hw_addrxbuf_edma(struct ath_hw *ah, u32 rxdp,
			    enum ath9k_rx_qtype qtype)
{
	if (qtype == ATH9K_RX_QUEUE_HP)
		REG_WRITE(ah, AR_HP_RXDP, rxdp);
	else
		REG_WRITE(ah, AR_LP_RXDP, rxdp);
}
EXPORT_SYMBOL(ath9k_hw_addrxbuf_edma);

int ath9k_hw_process_rxdesc_edma(struct ath_hw *ah, struct ath_rx_status *rxs,
				 void *buf_addr)
{
	struct ar9003_rxs *rxsp = (struct ar9003_rxs *) buf_addr;
	unsigned int phyerr;

	if ((rxsp->status11 & AR_RxDone) == 0)
		return -EINPROGRESS;

	if (MS(rxsp->ds_info, AR_DescId) != 0x168c)
		return -EINVAL;

	if ((rxsp->ds_info & (AR_TxRxDesc | AR_CtrlStat)) != 0)
		return -EINPROGRESS;

	rxs->rs_status = 0;
	rxs->rs_flags =  0;

	rxs->rs_datalen = rxsp->status2 & AR_DataLen;
	rxs->rs_tstamp =  rxsp->status3;

	/* XXX: Keycache */
	rxs->rs_rssi = MS(rxsp->status5, AR_RxRSSICombined);
	rxs->rs_rssi_ctl0 = MS(rxsp->status1, AR_RxRSSIAnt00);
	rxs->rs_rssi_ctl1 = MS(rxsp->status1, AR_RxRSSIAnt01);
	rxs->rs_rssi_ctl2 = MS(rxsp->status1, AR_RxRSSIAnt02);
	rxs->rs_rssi_ext0 = MS(rxsp->status5, AR_RxRSSIAnt10);
	rxs->rs_rssi_ext1 = MS(rxsp->status5, AR_RxRSSIAnt11);
	rxs->rs_rssi_ext2 = MS(rxsp->status5, AR_RxRSSIAnt12);

	if (rxsp->status11 & AR_RxKeyIdxValid)
		rxs->rs_keyix = MS(rxsp->status11, AR_KeyIdx);
	else
		rxs->rs_keyix = ATH9K_RXKEYIX_INVALID;

	rxs->rs_rate = MS(rxsp->status1, AR_RxRate);
	rxs->rs_more = (rxsp->status2 & AR_RxMore) ? 1 : 0;

	rxs->rs_isaggr = (rxsp->status11 & AR_RxAggr) ? 1 : 0;
	rxs->rs_moreaggr = (rxsp->status11 & AR_RxMoreAggr) ? 1 : 0;
	rxs->rs_antenna = (MS(rxsp->status4, AR_RxAntenna) & 0x7);
	rxs->rs_flags  = (rxsp->status4 & AR_GI) ? ATH9K_RX_GI : 0;
	rxs->rs_flags  |= (rxsp->status4 & AR_2040) ? ATH9K_RX_2040 : 0;

	rxs->evm0 = rxsp->status6;
	rxs->evm1 = rxsp->status7;
	rxs->evm2 = rxsp->status8;
	rxs->evm3 = rxsp->status9;
	rxs->evm4 = (rxsp->status10 & 0xffff);

	if (rxsp->status11 & AR_PreDelimCRCErr)
		rxs->rs_flags |= ATH9K_RX_DELIM_CRC_PRE;

	if (rxsp->status11 & AR_PostDelimCRCErr)
		rxs->rs_flags |= ATH9K_RX_DELIM_CRC_POST;

	if (rxsp->status11 & AR_DecryptBusyErr)
		rxs->rs_flags |= ATH9K_RX_DECRYPT_BUSY;

	if ((rxsp->status11 & AR_RxFrameOK) == 0) {
		/*
		 * AR_CRCErr will bet set to true if we're on the last
		 * subframe and the AR_PostDelimCRCErr is caught.
		 * In a way this also gives us a guarantee that when
		 * (!(AR_CRCErr) && (AR_PostDelimCRCErr)) we cannot
		 * possibly be reviewing the last subframe. AR_CRCErr
		 * is the CRC of the actual data.
		 */
		if (rxsp->status11 & AR_CRCErr)
			rxs->rs_status |= ATH9K_RXERR_CRC;
		else if (rxsp->status11 & AR_DecryptCRCErr)
			rxs->rs_status |= ATH9K_RXERR_DECRYPT;
		else if (rxsp->status11 & AR_MichaelErr)
			rxs->rs_status |= ATH9K_RXERR_MIC;
		if (rxsp->status11 & AR_PHYErr) {
			phyerr = MS(rxsp->status11, AR_PHYErrCode);
			/*
			 * If we reach a point here where AR_PostDelimCRCErr is
			 * true it implies we're *not* on the last subframe. In
			 * in that case that we know already that the CRC of
			 * the frame was OK, and MAC would send an ACK for that
			 * subframe, even if we did get a phy error of type
			 * ATH9K_PHYERR_OFDM_RESTART. This is only applicable
			 * to frame that are prior to the last subframe.
			 * The AR_PostDelimCRCErr is the CRC for the MPDU
			 * delimiter, which contains the 4 reserved bits,
			 * the MPDU length (12 bits), and follows the MPDU
			 * delimiter for an A-MPDU subframe (0x4E = 'N' ASCII).
			 */
			if ((phyerr == ATH9K_PHYERR_OFDM_RESTART) &&
			    (rxsp->status11 & AR_PostDelimCRCErr)) {
				rxs->rs_phyerr = 0;
			} else {
				rxs->rs_status |= ATH9K_RXERR_PHY;
				rxs->rs_phyerr = phyerr;
			}
<<<<<<< HEAD

		} else if (rxsp->status11 & AR_DecryptCRCErr)
			rxs->rs_status |= ATH9K_RXERR_DECRYPT;
		else if (rxsp->status11 & AR_MichaelErr)
			rxs->rs_status |= ATH9K_RXERR_MIC;
=======
		};
>>>>>>> e816b57a
	}

	if (rxsp->status11 & AR_KeyMiss)
		rxs->rs_status |= ATH9K_RXERR_KEYMISS;

	return 0;
}
EXPORT_SYMBOL(ath9k_hw_process_rxdesc_edma);

void ath9k_hw_reset_txstatus_ring(struct ath_hw *ah)
{
	ah->ts_tail = 0;

	memset((void *) ah->ts_ring, 0,
		ah->ts_size * sizeof(struct ar9003_txs));

	ath_dbg(ath9k_hw_common(ah), XMIT,
		"TS Start 0x%x End 0x%x Virt %p, Size %d\n",
		ah->ts_paddr_start, ah->ts_paddr_end,
		ah->ts_ring, ah->ts_size);

	REG_WRITE(ah, AR_Q_STATUS_RING_START, ah->ts_paddr_start);
	REG_WRITE(ah, AR_Q_STATUS_RING_END, ah->ts_paddr_end);
}

void ath9k_hw_setup_statusring(struct ath_hw *ah, void *ts_start,
			       u32 ts_paddr_start,
			       u16 size)
{

	ah->ts_paddr_start = ts_paddr_start;
	ah->ts_paddr_end = ts_paddr_start + (size * sizeof(struct ar9003_txs));
	ah->ts_size = size;
	ah->ts_ring = (struct ar9003_txs *) ts_start;

	ath9k_hw_reset_txstatus_ring(ah);
}
EXPORT_SYMBOL(ath9k_hw_setup_statusring);<|MERGE_RESOLUTION|>--- conflicted
+++ resolved
@@ -526,15 +526,7 @@
 				rxs->rs_status |= ATH9K_RXERR_PHY;
 				rxs->rs_phyerr = phyerr;
 			}
-<<<<<<< HEAD
-
-		} else if (rxsp->status11 & AR_DecryptCRCErr)
-			rxs->rs_status |= ATH9K_RXERR_DECRYPT;
-		else if (rxsp->status11 & AR_MichaelErr)
-			rxs->rs_status |= ATH9K_RXERR_MIC;
-=======
 		};
->>>>>>> e816b57a
 	}
 
 	if (rxsp->status11 & AR_KeyMiss)
