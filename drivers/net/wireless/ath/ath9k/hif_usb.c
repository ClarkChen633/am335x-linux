--- conflicted
+++ resolved
@@ -52,12 +52,9 @@
 	{ USB_DEVICE(0x083A, 0xA704),
 	  .driver_info = AR9280_USB },  /* SMC Networks */
 
-<<<<<<< HEAD
-=======
 	{ USB_DEVICE(0x0cf3, 0x20ff),
 	  .driver_info = STORAGE_DEVICE },
 
->>>>>>> 105e53f8
 	{ },
 };
 
@@ -925,11 +922,6 @@
 
 	return 0;
 
-<<<<<<< HEAD
-err_urb:
-	ath9k_hif_usb_dealloc_urbs(hif_dev);
-=======
->>>>>>> 105e53f8
 err_fw_download:
 	release_firmware(hif_dev->firmware);
 err_fw_req:
@@ -1048,11 +1040,7 @@
 	}
 
 	ret = ath9k_htc_hw_init(hif_dev->htc_handle,
-<<<<<<< HEAD
-				&hif_dev->udev->dev, hif_dev->device_id,
-=======
 				&interface->dev, hif_dev->device_id,
->>>>>>> 105e53f8
 				hif_dev->udev->product, id->driver_info);
 	if (ret) {
 		ret = -EINVAL;
@@ -1099,14 +1087,6 @@
 	struct hif_device_usb *hif_dev = usb_get_intfdata(interface);
 	bool unplugged = (udev->state == USB_STATE_NOTATTACHED) ? true : false;
 
-<<<<<<< HEAD
-	if (hif_dev) {
-		ath9k_htc_hw_deinit(hif_dev->htc_handle, unplugged);
-		ath9k_htc_hw_free(hif_dev->htc_handle);
-		ath9k_hif_usb_dev_deinit(hif_dev);
-		usb_set_intfdata(interface, NULL);
-	}
-=======
 	if (!hif_dev)
 		return;
 
@@ -1114,7 +1094,6 @@
 	ath9k_htc_hw_free(hif_dev->htc_handle);
 	ath9k_hif_usb_dev_deinit(hif_dev);
 	usb_set_intfdata(interface, NULL);
->>>>>>> 105e53f8
 
 	if (!unplugged && (hif_dev->flags & HIF_USB_START))
 		ath9k_hif_usb_reboot(udev);
