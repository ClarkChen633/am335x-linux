--- conflicted
+++ resolved
@@ -38,11 +38,8 @@
 #define bfa_ioc_map_port(__ioc) ((__ioc)->ioc_hwif->ioc_map_port(__ioc))
 #define bfa_ioc_notify_fail(__ioc)			\
 			((__ioc)->ioc_hwif->ioc_notify_fail(__ioc))
-<<<<<<< HEAD
-=======
 #define bfa_ioc_sync_start(__ioc)               \
 			((__ioc)->ioc_hwif->ioc_sync_start(__ioc))
->>>>>>> 105e53f8
 #define bfa_ioc_sync_join(__ioc)			\
 			((__ioc)->ioc_hwif->ioc_sync_join(__ioc))
 #define bfa_ioc_sync_leave(__ioc)			\
@@ -607,11 +604,7 @@
 	switch (event) {
 	case IOCPF_E_SEMLOCKED:
 		if (bfa_ioc_firmware_lock(ioc)) {
-<<<<<<< HEAD
-			if (bfa_ioc_sync_complete(ioc)) {
-=======
 			if (bfa_ioc_sync_start(ioc)) {
->>>>>>> 105e53f8
 				iocpf->retry_count = 0;
 				bfa_ioc_sync_join(ioc);
 				bfa_fsm_set_state(iocpf, bfa_iocpf_sm_hwinit);
@@ -814,60 +807,10 @@
 		del_timer(&ioc->iocpf_timer);
 		bfa_nw_ioc_hw_sem_release(ioc);
 		bfa_fsm_set_state(iocpf, bfa_iocpf_sm_disabling);
-<<<<<<< HEAD
 		break;
 
 	case IOCPF_E_FWREADY:
 		bfa_ioc_send_enable(ioc);
-=======
-		break;
-
-	case IOCPF_E_FWREADY:
-		bfa_ioc_send_enable(ioc);
-		break;
-
-	default:
-		bfa_sm_fault(ioc, event);
-	}
-}
-
-static bool
-bfa_nw_ioc_is_operational(struct bfa_ioc *ioc)
-{
-	return bfa_fsm_cmp_state(ioc, bfa_ioc_sm_op);
-}
-
-static void
-bfa_iocpf_sm_ready_entry(struct bfa_iocpf *iocpf)
-{
-	bfa_ioc_pf_enabled(iocpf->ioc);
-}
-
-static void
-bfa_iocpf_sm_ready(struct bfa_iocpf *iocpf, enum iocpf_event event)
-{
-	struct bfa_ioc *ioc = iocpf->ioc;
-
-	switch (event) {
-	case IOCPF_E_DISABLE:
-		bfa_fsm_set_state(iocpf, bfa_iocpf_sm_disabling);
-		break;
-
-	case IOCPF_E_GETATTRFAIL:
-		bfa_fsm_set_state(iocpf, bfa_iocpf_sm_initfail_sync);
-		break;
-
-	case IOCPF_E_FAIL:
-		bfa_fsm_set_state(iocpf, bfa_iocpf_sm_fail_sync);
-		break;
-
-	case IOCPF_E_FWREADY:
-		bfa_ioc_pf_failed(ioc);
-		if (bfa_nw_ioc_is_operational(ioc))
-			bfa_fsm_set_state(iocpf, bfa_iocpf_sm_fail_sync);
-		else
-			bfa_fsm_set_state(iocpf, bfa_iocpf_sm_initfail_sync);
->>>>>>> 105e53f8
 		break;
 
 	default:
@@ -2281,19 +2224,9 @@
 static void
 bfa_ioc_recover(struct bfa_ioc *ioc)
 {
-<<<<<<< HEAD
-	u16 bdf;
-
-	bdf = (ioc->pcidev.pci_slot << 8 | ioc->pcidev.pci_func << 3 |
-					ioc->pcidev.device_id);
-
-	pr_crit("Firmware heartbeat failure at %d", bdf);
-	BUG_ON(1);
-=======
 	pr_crit("Heart Beat of IOC has failed\n");
 	bfa_ioc_stats(ioc, ioc_hbfails);
 	bfa_fsm_send_event(ioc, IOC_E_HBFAIL);
->>>>>>> 105e53f8
 }
 
 static void
