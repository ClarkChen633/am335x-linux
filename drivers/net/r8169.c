/*
 * r8169.c: RealTek 8169/8168/8101 ethernet driver.
 *
 * Copyright (c) 2002 ShuChen <shuchen@realtek.com.tw>
 * Copyright (c) 2003 - 2007 Francois Romieu <romieu@fr.zoreil.com>
 * Copyright (c) a lot of people too. Please respect their work.
 *
 * See MAINTAINERS file for support contact information.
 */

#include <linux/module.h>
#include <linux/moduleparam.h>
#include <linux/pci.h>
#include <linux/netdevice.h>
#include <linux/etherdevice.h>
#include <linux/delay.h>
#include <linux/ethtool.h>
#include <linux/mii.h>
#include <linux/if_vlan.h>
#include <linux/crc32.h>
#include <linux/in.h>
#include <linux/ip.h>
#include <linux/tcp.h>
#include <linux/init.h>
#include <linux/dma-mapping.h>

#include <asm/system.h>
#include <asm/io.h>
#include <asm/irq.h>

#define RTL8169_VERSION "2.3LK-NAPI"
#define MODULENAME "r8169"
#define PFX MODULENAME ": "

#ifdef RTL8169_DEBUG
#define assert(expr) \
	if (!(expr)) {					\
		printk( "Assertion failed! %s,%s,%s,line=%d\n",	\
		#expr,__FILE__,__func__,__LINE__);		\
	}
#define dprintk(fmt, args...) \
	do { printk(KERN_DEBUG PFX fmt, ## args); } while (0)
#else
#define assert(expr) do {} while (0)
#define dprintk(fmt, args...)	do {} while (0)
#endif /* RTL8169_DEBUG */

#define R8169_MSG_DEFAULT \
	(NETIF_MSG_DRV | NETIF_MSG_PROBE | NETIF_MSG_IFUP | NETIF_MSG_IFDOWN)

#define TX_BUFFS_AVAIL(tp) \
	(tp->dirty_tx + NUM_TX_DESC - tp->cur_tx - 1)

/* Maximum number of multicast addresses to filter (vs. Rx-all-multicast).
   The RTL chips use a 64 element hash table based on the Ethernet CRC. */
static const int multicast_filter_limit = 32;

/* MAC address length */
#define MAC_ADDR_LEN	6

#define MAX_READ_REQUEST_SHIFT	12
#define RX_FIFO_THRESH	7	/* 7 means NO threshold, Rx buffer level before first PCI xfer. */
#define RX_DMA_BURST	6	/* Maximum PCI burst, '6' is 1024 */
#define TX_DMA_BURST	6	/* Maximum PCI burst, '6' is 1024 */
#define EarlyTxThld	0x3F	/* 0x3F means NO early transmit */
#define SafeMtu		0x1c20	/* ... actually life sucks beyond ~7k */
#define InterFrameGap	0x03	/* 3 means InterFrameGap = the shortest one */

#define R8169_REGS_SIZE		256
#define R8169_NAPI_WEIGHT	64
#define NUM_TX_DESC	64	/* Number of Tx descriptor registers */
#define NUM_RX_DESC	256	/* Number of Rx descriptor registers */
#define RX_BUF_SIZE	1536	/* Rx Buffer size */
#define R8169_TX_RING_BYTES	(NUM_TX_DESC * sizeof(struct TxDesc))
#define R8169_RX_RING_BYTES	(NUM_RX_DESC * sizeof(struct RxDesc))

#define RTL8169_TX_TIMEOUT	(6*HZ)
#define RTL8169_PHY_TIMEOUT	(10*HZ)

#define RTL_EEPROM_SIG		cpu_to_le32(0x8129)
#define RTL_EEPROM_SIG_MASK	cpu_to_le32(0xffff)
#define RTL_EEPROM_SIG_ADDR	0x0000

/* write/read MMIO register */
#define RTL_W8(reg, val8)	writeb ((val8), ioaddr + (reg))
#define RTL_W16(reg, val16)	writew ((val16), ioaddr + (reg))
#define RTL_W32(reg, val32)	writel ((val32), ioaddr + (reg))
#define RTL_R8(reg)		readb (ioaddr + (reg))
#define RTL_R16(reg)		readw (ioaddr + (reg))
#define RTL_R32(reg)		((unsigned long) readl (ioaddr + (reg)))

enum mac_version {
	RTL_GIGA_MAC_NONE   = 0x00,
	RTL_GIGA_MAC_VER_01 = 0x01, // 8169
	RTL_GIGA_MAC_VER_02 = 0x02, // 8169S
	RTL_GIGA_MAC_VER_03 = 0x03, // 8110S
	RTL_GIGA_MAC_VER_04 = 0x04, // 8169SB
	RTL_GIGA_MAC_VER_05 = 0x05, // 8110SCd
	RTL_GIGA_MAC_VER_06 = 0x06, // 8110SCe
	RTL_GIGA_MAC_VER_07 = 0x07, // 8102e
	RTL_GIGA_MAC_VER_08 = 0x08, // 8102e
	RTL_GIGA_MAC_VER_09 = 0x09, // 8102e
	RTL_GIGA_MAC_VER_10 = 0x0a, // 8101e
	RTL_GIGA_MAC_VER_11 = 0x0b, // 8168Bb
	RTL_GIGA_MAC_VER_12 = 0x0c, // 8168Be
	RTL_GIGA_MAC_VER_13 = 0x0d, // 8101Eb
	RTL_GIGA_MAC_VER_14 = 0x0e, // 8101 ?
	RTL_GIGA_MAC_VER_15 = 0x0f, // 8101 ?
	RTL_GIGA_MAC_VER_16 = 0x11, // 8101Ec
	RTL_GIGA_MAC_VER_17 = 0x10, // 8168Bf
	RTL_GIGA_MAC_VER_18 = 0x12, // 8168CP
	RTL_GIGA_MAC_VER_19 = 0x13, // 8168C
	RTL_GIGA_MAC_VER_20 = 0x14, // 8168C
	RTL_GIGA_MAC_VER_21 = 0x15, // 8168C
	RTL_GIGA_MAC_VER_22 = 0x16, // 8168C
	RTL_GIGA_MAC_VER_23 = 0x17, // 8168CP
	RTL_GIGA_MAC_VER_24 = 0x18, // 8168CP
	RTL_GIGA_MAC_VER_25 = 0x19, // 8168D
	RTL_GIGA_MAC_VER_26 = 0x1a, // 8168D
	RTL_GIGA_MAC_VER_27 = 0x1b  // 8168DP
};

#define _R(NAME,MAC,MASK) \
	{ .name = NAME, .mac_version = MAC, .RxConfigMask = MASK }

static const struct {
	const char *name;
	u8 mac_version;
	u32 RxConfigMask;	/* Clears the bits supported by this chip */
} rtl_chip_info[] = {
	_R("RTL8169",		RTL_GIGA_MAC_VER_01, 0xff7e1880), // 8169
	_R("RTL8169s",		RTL_GIGA_MAC_VER_02, 0xff7e1880), // 8169S
	_R("RTL8110s",		RTL_GIGA_MAC_VER_03, 0xff7e1880), // 8110S
	_R("RTL8169sb/8110sb",	RTL_GIGA_MAC_VER_04, 0xff7e1880), // 8169SB
	_R("RTL8169sc/8110sc",	RTL_GIGA_MAC_VER_05, 0xff7e1880), // 8110SCd
	_R("RTL8169sc/8110sc",	RTL_GIGA_MAC_VER_06, 0xff7e1880), // 8110SCe
	_R("RTL8102e",		RTL_GIGA_MAC_VER_07, 0xff7e1880), // PCI-E
	_R("RTL8102e",		RTL_GIGA_MAC_VER_08, 0xff7e1880), // PCI-E
	_R("RTL8102e",		RTL_GIGA_MAC_VER_09, 0xff7e1880), // PCI-E
	_R("RTL8101e",		RTL_GIGA_MAC_VER_10, 0xff7e1880), // PCI-E
	_R("RTL8168b/8111b",	RTL_GIGA_MAC_VER_11, 0xff7e1880), // PCI-E
	_R("RTL8168b/8111b",	RTL_GIGA_MAC_VER_12, 0xff7e1880), // PCI-E
	_R("RTL8101e",		RTL_GIGA_MAC_VER_13, 0xff7e1880), // PCI-E 8139
	_R("RTL8100e",		RTL_GIGA_MAC_VER_14, 0xff7e1880), // PCI-E 8139
	_R("RTL8100e",		RTL_GIGA_MAC_VER_15, 0xff7e1880), // PCI-E 8139
	_R("RTL8168b/8111b",	RTL_GIGA_MAC_VER_17, 0xff7e1880), // PCI-E
	_R("RTL8101e",		RTL_GIGA_MAC_VER_16, 0xff7e1880), // PCI-E
	_R("RTL8168cp/8111cp",	RTL_GIGA_MAC_VER_18, 0xff7e1880), // PCI-E
	_R("RTL8168c/8111c",	RTL_GIGA_MAC_VER_19, 0xff7e1880), // PCI-E
	_R("RTL8168c/8111c",	RTL_GIGA_MAC_VER_20, 0xff7e1880), // PCI-E
	_R("RTL8168c/8111c",	RTL_GIGA_MAC_VER_21, 0xff7e1880), // PCI-E
	_R("RTL8168c/8111c",	RTL_GIGA_MAC_VER_22, 0xff7e1880), // PCI-E
	_R("RTL8168cp/8111cp",	RTL_GIGA_MAC_VER_23, 0xff7e1880), // PCI-E
	_R("RTL8168cp/8111cp",	RTL_GIGA_MAC_VER_24, 0xff7e1880), // PCI-E
	_R("RTL8168d/8111d",	RTL_GIGA_MAC_VER_25, 0xff7e1880), // PCI-E
	_R("RTL8168d/8111d",	RTL_GIGA_MAC_VER_26, 0xff7e1880), // PCI-E
	_R("RTL8168dp/8111dp",	RTL_GIGA_MAC_VER_27, 0xff7e1880)  // PCI-E
};
#undef _R

enum cfg_version {
	RTL_CFG_0 = 0x00,
	RTL_CFG_1,
	RTL_CFG_2
};

static void rtl_hw_start_8169(struct net_device *);
static void rtl_hw_start_8168(struct net_device *);
static void rtl_hw_start_8101(struct net_device *);

static DEFINE_PCI_DEVICE_TABLE(rtl8169_pci_tbl) = {
	{ PCI_DEVICE(PCI_VENDOR_ID_REALTEK,	0x8129), 0, 0, RTL_CFG_0 },
	{ PCI_DEVICE(PCI_VENDOR_ID_REALTEK,	0x8136), 0, 0, RTL_CFG_2 },
	{ PCI_DEVICE(PCI_VENDOR_ID_REALTEK,	0x8167), 0, 0, RTL_CFG_0 },
	{ PCI_DEVICE(PCI_VENDOR_ID_REALTEK,	0x8168), 0, 0, RTL_CFG_1 },
	{ PCI_DEVICE(PCI_VENDOR_ID_REALTEK,	0x8169), 0, 0, RTL_CFG_0 },
	{ PCI_DEVICE(PCI_VENDOR_ID_DLINK,	0x4300), 0, 0, RTL_CFG_0 },
	{ PCI_DEVICE(PCI_VENDOR_ID_AT,		0xc107), 0, 0, RTL_CFG_0 },
	{ PCI_DEVICE(0x16ec,			0x0116), 0, 0, RTL_CFG_0 },
	{ PCI_VENDOR_ID_LINKSYS,		0x1032,
		PCI_ANY_ID, 0x0024, 0, 0, RTL_CFG_0 },
	{ 0x0001,				0x8168,
		PCI_ANY_ID, 0x2410, 0, 0, RTL_CFG_2 },
	{0,},
};

MODULE_DEVICE_TABLE(pci, rtl8169_pci_tbl);

/*
 * we set our copybreak very high so that we don't have
 * to allocate 16k frames all the time (see note in
 * rtl8169_open()
 */
static int rx_copybreak = 16383;
static int use_dac;
static struct {
	u32 msg_enable;
} debug = { -1 };

enum rtl_registers {
	MAC0		= 0,	/* Ethernet hardware address. */
	MAC4		= 4,
	MAR0		= 8,	/* Multicast filter. */
	CounterAddrLow		= 0x10,
	CounterAddrHigh		= 0x14,
	TxDescStartAddrLow	= 0x20,
	TxDescStartAddrHigh	= 0x24,
	TxHDescStartAddrLow	= 0x28,
	TxHDescStartAddrHigh	= 0x2c,
	FLASH		= 0x30,
	ERSR		= 0x36,
	ChipCmd		= 0x37,
	TxPoll		= 0x38,
	IntrMask	= 0x3c,
	IntrStatus	= 0x3e,
	TxConfig	= 0x40,
	RxConfig	= 0x44,
	RxMissed	= 0x4c,
	Cfg9346		= 0x50,
	Config0		= 0x51,
	Config1		= 0x52,
	Config2		= 0x53,
	Config3		= 0x54,
	Config4		= 0x55,
	Config5		= 0x56,
	MultiIntr	= 0x5c,
	PHYAR		= 0x60,
	PHYstatus	= 0x6c,
	RxMaxSize	= 0xda,
	CPlusCmd	= 0xe0,
	IntrMitigate	= 0xe2,
	RxDescAddrLow	= 0xe4,
	RxDescAddrHigh	= 0xe8,
	EarlyTxThres	= 0xec,
	FuncEvent	= 0xf0,
	FuncEventMask	= 0xf4,
	FuncPresetState	= 0xf8,
	FuncForceEvent	= 0xfc,
};

enum rtl8110_registers {
	TBICSR			= 0x64,
	TBI_ANAR		= 0x68,
	TBI_LPAR		= 0x6a,
};

enum rtl8168_8101_registers {
	CSIDR			= 0x64,
	CSIAR			= 0x68,
#define	CSIAR_FLAG			0x80000000
#define	CSIAR_WRITE_CMD			0x80000000
#define	CSIAR_BYTE_ENABLE		0x0f
#define	CSIAR_BYTE_ENABLE_SHIFT		12
#define	CSIAR_ADDR_MASK			0x0fff

	EPHYAR			= 0x80,
#define	EPHYAR_FLAG			0x80000000
#define	EPHYAR_WRITE_CMD		0x80000000
#define	EPHYAR_REG_MASK			0x1f
#define	EPHYAR_REG_SHIFT		16
#define	EPHYAR_DATA_MASK		0xffff
	DBG_REG			= 0xd1,
#define	FIX_NAK_1			(1 << 4)
#define	FIX_NAK_2			(1 << 3)
	EFUSEAR			= 0xdc,
#define	EFUSEAR_FLAG			0x80000000
#define	EFUSEAR_WRITE_CMD		0x80000000
#define	EFUSEAR_READ_CMD		0x00000000
#define	EFUSEAR_REG_MASK		0x03ff
#define	EFUSEAR_REG_SHIFT		8
#define	EFUSEAR_DATA_MASK		0xff
};

enum rtl_register_content {
	/* InterruptStatusBits */
	SYSErr		= 0x8000,
	PCSTimeout	= 0x4000,
	SWInt		= 0x0100,
	TxDescUnavail	= 0x0080,
	RxFIFOOver	= 0x0040,
	LinkChg		= 0x0020,
	RxOverflow	= 0x0010,
	TxErr		= 0x0008,
	TxOK		= 0x0004,
	RxErr		= 0x0002,
	RxOK		= 0x0001,

	/* RxStatusDesc */
	RxFOVF	= (1 << 23),
	RxRWT	= (1 << 22),
	RxRES	= (1 << 21),
	RxRUNT	= (1 << 20),
	RxCRC	= (1 << 19),

	/* ChipCmdBits */
	CmdReset	= 0x10,
	CmdRxEnb	= 0x08,
	CmdTxEnb	= 0x04,
	RxBufEmpty	= 0x01,

	/* TXPoll register p.5 */
	HPQ		= 0x80,		/* Poll cmd on the high prio queue */
	NPQ		= 0x40,		/* Poll cmd on the low prio queue */
	FSWInt		= 0x01,		/* Forced software interrupt */

	/* Cfg9346Bits */
	Cfg9346_Lock	= 0x00,
	Cfg9346_Unlock	= 0xc0,

	/* rx_mode_bits */
	AcceptErr	= 0x20,
	AcceptRunt	= 0x10,
	AcceptBroadcast	= 0x08,
	AcceptMulticast	= 0x04,
	AcceptMyPhys	= 0x02,
	AcceptAllPhys	= 0x01,

	/* RxConfigBits */
	RxCfgFIFOShift	= 13,
	RxCfgDMAShift	=  8,

	/* TxConfigBits */
	TxInterFrameGapShift = 24,
	TxDMAShift = 8,	/* DMA burst value (0-7) is shift this many bits */

	/* Config1 register p.24 */
	LEDS1		= (1 << 7),
	LEDS0		= (1 << 6),
	MSIEnable	= (1 << 5),	/* Enable Message Signaled Interrupt */
	Speed_down	= (1 << 4),
	MEMMAP		= (1 << 3),
	IOMAP		= (1 << 2),
	VPD		= (1 << 1),
	PMEnable	= (1 << 0),	/* Power Management Enable */

	/* Config2 register p. 25 */
	PCI_Clock_66MHz = 0x01,
	PCI_Clock_33MHz = 0x00,

	/* Config3 register p.25 */
	MagicPacket	= (1 << 5),	/* Wake up when receives a Magic Packet */
	LinkUp		= (1 << 4),	/* Wake up when the cable connection is re-established */
	Beacon_en	= (1 << 0),	/* 8168 only. Reserved in the 8168b */

	/* Config5 register p.27 */
	BWF		= (1 << 6),	/* Accept Broadcast wakeup frame */
	MWF		= (1 << 5),	/* Accept Multicast wakeup frame */
	UWF		= (1 << 4),	/* Accept Unicast wakeup frame */
	LanWake		= (1 << 1),	/* LanWake enable/disable */
	PMEStatus	= (1 << 0),	/* PME status can be reset by PCI RST# */

	/* TBICSR p.28 */
	TBIReset	= 0x80000000,
	TBILoopback	= 0x40000000,
	TBINwEnable	= 0x20000000,
	TBINwRestart	= 0x10000000,
	TBILinkOk	= 0x02000000,
	TBINwComplete	= 0x01000000,

	/* CPlusCmd p.31 */
	EnableBist	= (1 << 15),	// 8168 8101
	Mac_dbgo_oe	= (1 << 14),	// 8168 8101
	Normal_mode	= (1 << 13),	// unused
	Force_half_dup	= (1 << 12),	// 8168 8101
	Force_rxflow_en	= (1 << 11),	// 8168 8101
	Force_txflow_en	= (1 << 10),	// 8168 8101
	Cxpl_dbg_sel	= (1 << 9),	// 8168 8101
	ASF		= (1 << 8),	// 8168 8101
	PktCntrDisable	= (1 << 7),	// 8168 8101
	Mac_dbgo_sel	= 0x001c,	// 8168
	RxVlan		= (1 << 6),
	RxChkSum	= (1 << 5),
	PCIDAC		= (1 << 4),
	PCIMulRW	= (1 << 3),
	INTT_0		= 0x0000,	// 8168
	INTT_1		= 0x0001,	// 8168
	INTT_2		= 0x0002,	// 8168
	INTT_3		= 0x0003,	// 8168

	/* rtl8169_PHYstatus */
	TBI_Enable	= 0x80,
	TxFlowCtrl	= 0x40,
	RxFlowCtrl	= 0x20,
	_1000bpsF	= 0x10,
	_100bps		= 0x08,
	_10bps		= 0x04,
	LinkStatus	= 0x02,
	FullDup		= 0x01,

	/* _TBICSRBit */
	TBILinkOK	= 0x02000000,

	/* DumpCounterCommand */
	CounterDump	= 0x8,
};

enum desc_status_bit {
	DescOwn		= (1 << 31), /* Descriptor is owned by NIC */
	RingEnd		= (1 << 30), /* End of descriptor ring */
	FirstFrag	= (1 << 29), /* First segment of a packet */
	LastFrag	= (1 << 28), /* Final segment of a packet */

	/* Tx private */
	LargeSend	= (1 << 27), /* TCP Large Send Offload (TSO) */
	MSSShift	= 16,        /* MSS value position */
	MSSMask		= 0xfff,     /* MSS value + LargeSend bit: 12 bits */
	IPCS		= (1 << 18), /* Calculate IP checksum */
	UDPCS		= (1 << 17), /* Calculate UDP/IP checksum */
	TCPCS		= (1 << 16), /* Calculate TCP/IP checksum */
	TxVlanTag	= (1 << 17), /* Add VLAN tag */

	/* Rx private */
	PID1		= (1 << 18), /* Protocol ID bit 1/2 */
	PID0		= (1 << 17), /* Protocol ID bit 2/2 */

#define RxProtoUDP	(PID1)
#define RxProtoTCP	(PID0)
#define RxProtoIP	(PID1 | PID0)
#define RxProtoMask	RxProtoIP

	IPFail		= (1 << 16), /* IP checksum failed */
	UDPFail		= (1 << 15), /* UDP/IP checksum failed */
	TCPFail		= (1 << 14), /* TCP/IP checksum failed */
	RxVlanTag	= (1 << 16), /* VLAN tag available */
};

#define RsvdMask	0x3fffc000

struct TxDesc {
	__le32 opts1;
	__le32 opts2;
	__le64 addr;
};

struct RxDesc {
	__le32 opts1;
	__le32 opts2;
	__le64 addr;
};

struct ring_info {
	struct sk_buff	*skb;
	u32		len;
	u8		__pad[sizeof(void *) - sizeof(u32)];
};

enum features {
	RTL_FEATURE_WOL		= (1 << 0),
	RTL_FEATURE_MSI		= (1 << 1),
	RTL_FEATURE_GMII	= (1 << 2),
};

struct rtl8169_counters {
	__le64	tx_packets;
	__le64	rx_packets;
	__le64	tx_errors;
	__le32	rx_errors;
	__le16	rx_missed;
	__le16	align_errors;
	__le32	tx_one_collision;
	__le32	tx_multi_collision;
	__le64	rx_unicast;
	__le64	rx_broadcast;
	__le32	rx_multicast;
	__le16	tx_aborted;
	__le16	tx_underun;
};

struct rtl8169_private {
	void __iomem *mmio_addr;	/* memory map physical address */
	struct pci_dev *pci_dev;	/* Index of PCI device */
	struct net_device *dev;
	struct napi_struct napi;
	spinlock_t lock;		/* spin lock flag */
	u32 msg_enable;
	int chipset;
	int mac_version;
	u32 cur_rx; /* Index into the Rx descriptor buffer of next Rx pkt. */
	u32 cur_tx; /* Index into the Tx descriptor buffer of next Rx pkt. */
	u32 dirty_rx;
	u32 dirty_tx;
	struct TxDesc *TxDescArray;	/* 256-aligned Tx descriptor ring */
	struct RxDesc *RxDescArray;	/* 256-aligned Rx descriptor ring */
	dma_addr_t TxPhyAddr;
	dma_addr_t RxPhyAddr;
	struct sk_buff *Rx_skbuff[NUM_RX_DESC];	/* Rx data buffers */
	struct ring_info tx_skb[NUM_TX_DESC];	/* Tx data buffers */
	unsigned align;
	unsigned rx_buf_sz;
	struct timer_list timer;
	u16 cp_cmd;
	u16 intr_event;
	u16 napi_event;
	u16 intr_mask;
	int phy_1000_ctrl_reg;
#ifdef CONFIG_R8169_VLAN
	struct vlan_group *vlgrp;
#endif
	int (*set_speed)(struct net_device *, u8 autoneg, u16 speed, u8 duplex);
	int (*get_settings)(struct net_device *, struct ethtool_cmd *);
	void (*phy_reset_enable)(void __iomem *);
	void (*hw_start)(struct net_device *);
	unsigned int (*phy_reset_pending)(void __iomem *);
	unsigned int (*link_ok)(void __iomem *);
	int (*do_ioctl)(struct rtl8169_private *tp, struct mii_ioctl_data *data, int cmd);
	int pcie_cap;
	struct delayed_work task;
	unsigned features;

	struct mii_if_info mii;
	struct rtl8169_counters counters;
};

MODULE_AUTHOR("Realtek and the Linux r8169 crew <netdev@vger.kernel.org>");
MODULE_DESCRIPTION("RealTek RTL-8169 Gigabit Ethernet driver");
module_param(rx_copybreak, int, 0);
MODULE_PARM_DESC(rx_copybreak, "Copy breakpoint for copy-only-tiny-frames");
module_param(use_dac, int, 0);
MODULE_PARM_DESC(use_dac, "Enable PCI DAC. Unsafe on 32 bit PCI slot.");
module_param_named(debug, debug.msg_enable, int, 0);
MODULE_PARM_DESC(debug, "Debug verbosity level (0=none, ..., 16=all)");
MODULE_LICENSE("GPL");
MODULE_VERSION(RTL8169_VERSION);

static int rtl8169_open(struct net_device *dev);
static netdev_tx_t rtl8169_start_xmit(struct sk_buff *skb,
				      struct net_device *dev);
static irqreturn_t rtl8169_interrupt(int irq, void *dev_instance);
static int rtl8169_init_ring(struct net_device *dev);
static void rtl_hw_start(struct net_device *dev);
static int rtl8169_close(struct net_device *dev);
static void rtl_set_rx_mode(struct net_device *dev);
static void rtl8169_tx_timeout(struct net_device *dev);
static struct net_device_stats *rtl8169_get_stats(struct net_device *dev);
static int rtl8169_rx_interrupt(struct net_device *, struct rtl8169_private *,
				void __iomem *, u32 budget);
static int rtl8169_change_mtu(struct net_device *dev, int new_mtu);
static void rtl8169_down(struct net_device *dev);
static void rtl8169_rx_clear(struct rtl8169_private *tp);
static int rtl8169_poll(struct napi_struct *napi, int budget);

static const unsigned int rtl8169_rx_config =
	(RX_FIFO_THRESH << RxCfgFIFOShift) | (RX_DMA_BURST << RxCfgDMAShift);

static void mdio_write(void __iomem *ioaddr, int reg_addr, int value)
{
	int i;

	RTL_W32(PHYAR, 0x80000000 | (reg_addr & 0x1f) << 16 | (value & 0xffff));

	for (i = 20; i > 0; i--) {
		/*
		 * Check if the RTL8169 has completed writing to the specified
		 * MII register.
		 */
		if (!(RTL_R32(PHYAR) & 0x80000000))
			break;
		udelay(25);
	}
}

static int mdio_read(void __iomem *ioaddr, int reg_addr)
{
	int i, value = -1;

	RTL_W32(PHYAR, 0x0 | (reg_addr & 0x1f) << 16);

	for (i = 20; i > 0; i--) {
		/*
		 * Check if the RTL8169 has completed retrieving data from
		 * the specified MII register.
		 */
		if (RTL_R32(PHYAR) & 0x80000000) {
			value = RTL_R32(PHYAR) & 0xffff;
			break;
		}
		udelay(25);
	}
	return value;
}

static void mdio_patch(void __iomem *ioaddr, int reg_addr, int value)
{
	mdio_write(ioaddr, reg_addr, mdio_read(ioaddr, reg_addr) | value);
}

static void mdio_plus_minus(void __iomem *ioaddr, int reg_addr, int p, int m)
{
	int val;

	val = mdio_read(ioaddr, reg_addr);
	mdio_write(ioaddr, reg_addr, (val | p) & ~m);
}

static void rtl_mdio_write(struct net_device *dev, int phy_id, int location,
			   int val)
{
	struct rtl8169_private *tp = netdev_priv(dev);
	void __iomem *ioaddr = tp->mmio_addr;

	mdio_write(ioaddr, location, val);
}

static int rtl_mdio_read(struct net_device *dev, int phy_id, int location)
{
	struct rtl8169_private *tp = netdev_priv(dev);
	void __iomem *ioaddr = tp->mmio_addr;

	return mdio_read(ioaddr, location);
}

static void rtl_ephy_write(void __iomem *ioaddr, int reg_addr, int value)
{
	unsigned int i;

	RTL_W32(EPHYAR, EPHYAR_WRITE_CMD | (value & EPHYAR_DATA_MASK) |
		(reg_addr & EPHYAR_REG_MASK) << EPHYAR_REG_SHIFT);

	for (i = 0; i < 100; i++) {
		if (!(RTL_R32(EPHYAR) & EPHYAR_FLAG))
			break;
		udelay(10);
	}
}

static u16 rtl_ephy_read(void __iomem *ioaddr, int reg_addr)
{
	u16 value = 0xffff;
	unsigned int i;

	RTL_W32(EPHYAR, (reg_addr & EPHYAR_REG_MASK) << EPHYAR_REG_SHIFT);

	for (i = 0; i < 100; i++) {
		if (RTL_R32(EPHYAR) & EPHYAR_FLAG) {
			value = RTL_R32(EPHYAR) & EPHYAR_DATA_MASK;
			break;
		}
		udelay(10);
	}

	return value;
}

static void rtl_csi_write(void __iomem *ioaddr, int addr, int value)
{
	unsigned int i;

	RTL_W32(CSIDR, value);
	RTL_W32(CSIAR, CSIAR_WRITE_CMD | (addr & CSIAR_ADDR_MASK) |
		CSIAR_BYTE_ENABLE << CSIAR_BYTE_ENABLE_SHIFT);

	for (i = 0; i < 100; i++) {
		if (!(RTL_R32(CSIAR) & CSIAR_FLAG))
			break;
		udelay(10);
	}
}

static u32 rtl_csi_read(void __iomem *ioaddr, int addr)
{
	u32 value = ~0x00;
	unsigned int i;

	RTL_W32(CSIAR, (addr & CSIAR_ADDR_MASK) |
		CSIAR_BYTE_ENABLE << CSIAR_BYTE_ENABLE_SHIFT);

	for (i = 0; i < 100; i++) {
		if (RTL_R32(CSIAR) & CSIAR_FLAG) {
			value = RTL_R32(CSIDR);
			break;
		}
		udelay(10);
	}

	return value;
}

static u8 rtl8168d_efuse_read(void __iomem *ioaddr, int reg_addr)
{
	u8 value = 0xff;
	unsigned int i;

	RTL_W32(EFUSEAR, (reg_addr & EFUSEAR_REG_MASK) << EFUSEAR_REG_SHIFT);

	for (i = 0; i < 300; i++) {
		if (RTL_R32(EFUSEAR) & EFUSEAR_FLAG) {
			value = RTL_R32(EFUSEAR) & EFUSEAR_DATA_MASK;
			break;
		}
		udelay(100);
	}

	return value;
}

static void rtl8169_irq_mask_and_ack(void __iomem *ioaddr)
{
	RTL_W16(IntrMask, 0x0000);

	RTL_W16(IntrStatus, 0xffff);
}

static void rtl8169_asic_down(void __iomem *ioaddr)
{
	RTL_W8(ChipCmd, 0x00);
	rtl8169_irq_mask_and_ack(ioaddr);
	RTL_R16(CPlusCmd);
}

static unsigned int rtl8169_tbi_reset_pending(void __iomem *ioaddr)
{
	return RTL_R32(TBICSR) & TBIReset;
}

static unsigned int rtl8169_xmii_reset_pending(void __iomem *ioaddr)
{
	return mdio_read(ioaddr, MII_BMCR) & BMCR_RESET;
}

static unsigned int rtl8169_tbi_link_ok(void __iomem *ioaddr)
{
	return RTL_R32(TBICSR) & TBILinkOk;
}

static unsigned int rtl8169_xmii_link_ok(void __iomem *ioaddr)
{
	return RTL_R8(PHYstatus) & LinkStatus;
}

static void rtl8169_tbi_reset_enable(void __iomem *ioaddr)
{
	RTL_W32(TBICSR, RTL_R32(TBICSR) | TBIReset);
}

static void rtl8169_xmii_reset_enable(void __iomem *ioaddr)
{
	unsigned int val;

	val = mdio_read(ioaddr, MII_BMCR) | BMCR_RESET;
	mdio_write(ioaddr, MII_BMCR, val & 0xffff);
}

static void rtl8169_check_link_status(struct net_device *dev,
				      struct rtl8169_private *tp,
				      void __iomem *ioaddr)
{
	unsigned long flags;

	spin_lock_irqsave(&tp->lock, flags);
	if (tp->link_ok(ioaddr)) {
		netif_carrier_on(dev);
		netif_info(tp, ifup, dev, "link up\n");
	} else {
		netif_carrier_off(dev);
		netif_info(tp, ifdown, dev, "link down\n");
	}
	spin_unlock_irqrestore(&tp->lock, flags);
}

static void rtl8169_get_wol(struct net_device *dev, struct ethtool_wolinfo *wol)
{
	struct rtl8169_private *tp = netdev_priv(dev);
	void __iomem *ioaddr = tp->mmio_addr;
	u8 options;

	wol->wolopts = 0;

#define WAKE_ANY (WAKE_PHY | WAKE_MAGIC | WAKE_UCAST | WAKE_BCAST | WAKE_MCAST)
	wol->supported = WAKE_ANY;

	spin_lock_irq(&tp->lock);

	options = RTL_R8(Config1);
	if (!(options & PMEnable))
		goto out_unlock;

	options = RTL_R8(Config3);
	if (options & LinkUp)
		wol->wolopts |= WAKE_PHY;
	if (options & MagicPacket)
		wol->wolopts |= WAKE_MAGIC;

	options = RTL_R8(Config5);
	if (options & UWF)
		wol->wolopts |= WAKE_UCAST;
	if (options & BWF)
		wol->wolopts |= WAKE_BCAST;
	if (options & MWF)
		wol->wolopts |= WAKE_MCAST;

out_unlock:
	spin_unlock_irq(&tp->lock);
}

static int rtl8169_set_wol(struct net_device *dev, struct ethtool_wolinfo *wol)
{
	struct rtl8169_private *tp = netdev_priv(dev);
	void __iomem *ioaddr = tp->mmio_addr;
	unsigned int i;
	static const struct {
		u32 opt;
		u16 reg;
		u8  mask;
	} cfg[] = {
		{ WAKE_ANY,   Config1, PMEnable },
		{ WAKE_PHY,   Config3, LinkUp },
		{ WAKE_MAGIC, Config3, MagicPacket },
		{ WAKE_UCAST, Config5, UWF },
		{ WAKE_BCAST, Config5, BWF },
		{ WAKE_MCAST, Config5, MWF },
		{ WAKE_ANY,   Config5, LanWake }
	};

	spin_lock_irq(&tp->lock);

	RTL_W8(Cfg9346, Cfg9346_Unlock);

	for (i = 0; i < ARRAY_SIZE(cfg); i++) {
		u8 options = RTL_R8(cfg[i].reg) & ~cfg[i].mask;
		if (wol->wolopts & cfg[i].opt)
			options |= cfg[i].mask;
		RTL_W8(cfg[i].reg, options);
	}

	RTL_W8(Cfg9346, Cfg9346_Lock);

	if (wol->wolopts)
		tp->features |= RTL_FEATURE_WOL;
	else
		tp->features &= ~RTL_FEATURE_WOL;
	device_set_wakeup_enable(&tp->pci_dev->dev, wol->wolopts);

	spin_unlock_irq(&tp->lock);

	return 0;
}

static void rtl8169_get_drvinfo(struct net_device *dev,
				struct ethtool_drvinfo *info)
{
	struct rtl8169_private *tp = netdev_priv(dev);

	strcpy(info->driver, MODULENAME);
	strcpy(info->version, RTL8169_VERSION);
	strcpy(info->bus_info, pci_name(tp->pci_dev));
}

static int rtl8169_get_regs_len(struct net_device *dev)
{
	return R8169_REGS_SIZE;
}

static int rtl8169_set_speed_tbi(struct net_device *dev,
				 u8 autoneg, u16 speed, u8 duplex)
{
	struct rtl8169_private *tp = netdev_priv(dev);
	void __iomem *ioaddr = tp->mmio_addr;
	int ret = 0;
	u32 reg;

	reg = RTL_R32(TBICSR);
	if ((autoneg == AUTONEG_DISABLE) && (speed == SPEED_1000) &&
	    (duplex == DUPLEX_FULL)) {
		RTL_W32(TBICSR, reg & ~(TBINwEnable | TBINwRestart));
	} else if (autoneg == AUTONEG_ENABLE)
		RTL_W32(TBICSR, reg | TBINwEnable | TBINwRestart);
	else {
		netif_warn(tp, link, dev,
			   "incorrect speed setting refused in TBI mode\n");
		ret = -EOPNOTSUPP;
	}

	return ret;
}

static int rtl8169_set_speed_xmii(struct net_device *dev,
				  u8 autoneg, u16 speed, u8 duplex)
{
	struct rtl8169_private *tp = netdev_priv(dev);
	void __iomem *ioaddr = tp->mmio_addr;
	int giga_ctrl, bmcr;

	if (autoneg == AUTONEG_ENABLE) {
		int auto_nego;

		auto_nego = mdio_read(ioaddr, MII_ADVERTISE);
		auto_nego |= (ADVERTISE_10HALF | ADVERTISE_10FULL |
			      ADVERTISE_100HALF | ADVERTISE_100FULL);
		auto_nego |= ADVERTISE_PAUSE_CAP | ADVERTISE_PAUSE_ASYM;

		giga_ctrl = mdio_read(ioaddr, MII_CTRL1000);
		giga_ctrl &= ~(ADVERTISE_1000FULL | ADVERTISE_1000HALF);

		/* The 8100e/8101e/8102e do Fast Ethernet only. */
		if ((tp->mac_version != RTL_GIGA_MAC_VER_07) &&
		    (tp->mac_version != RTL_GIGA_MAC_VER_08) &&
		    (tp->mac_version != RTL_GIGA_MAC_VER_09) &&
		    (tp->mac_version != RTL_GIGA_MAC_VER_10) &&
		    (tp->mac_version != RTL_GIGA_MAC_VER_13) &&
		    (tp->mac_version != RTL_GIGA_MAC_VER_14) &&
		    (tp->mac_version != RTL_GIGA_MAC_VER_15) &&
		    (tp->mac_version != RTL_GIGA_MAC_VER_16)) {
			giga_ctrl |= ADVERTISE_1000FULL | ADVERTISE_1000HALF;
		} else {
			netif_info(tp, link, dev,
				   "PHY does not support 1000Mbps\n");
		}

		bmcr = BMCR_ANENABLE | BMCR_ANRESTART;

		if ((tp->mac_version == RTL_GIGA_MAC_VER_11) ||
		    (tp->mac_version == RTL_GIGA_MAC_VER_12) ||
		    (tp->mac_version >= RTL_GIGA_MAC_VER_17)) {
			/*
			 * Wake up the PHY.
			 * Vendor specific (0x1f) and reserved (0x0e) MII
			 * registers.
			 */
			mdio_write(ioaddr, 0x1f, 0x0000);
			mdio_write(ioaddr, 0x0e, 0x0000);
		}

		mdio_write(ioaddr, MII_ADVERTISE, auto_nego);
		mdio_write(ioaddr, MII_CTRL1000, giga_ctrl);
	} else {
		giga_ctrl = 0;

		if (speed == SPEED_10)
			bmcr = 0;
		else if (speed == SPEED_100)
			bmcr = BMCR_SPEED100;
		else
			return -EINVAL;

		if (duplex == DUPLEX_FULL)
			bmcr |= BMCR_FULLDPLX;

		mdio_write(ioaddr, 0x1f, 0x0000);
	}

	tp->phy_1000_ctrl_reg = giga_ctrl;

	mdio_write(ioaddr, MII_BMCR, bmcr);

	if ((tp->mac_version == RTL_GIGA_MAC_VER_02) ||
	    (tp->mac_version == RTL_GIGA_MAC_VER_03)) {
		if ((speed == SPEED_100) && (autoneg != AUTONEG_ENABLE)) {
			mdio_write(ioaddr, 0x17, 0x2138);
			mdio_write(ioaddr, 0x0e, 0x0260);
		} else {
			mdio_write(ioaddr, 0x17, 0x2108);
			mdio_write(ioaddr, 0x0e, 0x0000);
		}
	}

	return 0;
}

static int rtl8169_set_speed(struct net_device *dev,
			     u8 autoneg, u16 speed, u8 duplex)
{
	struct rtl8169_private *tp = netdev_priv(dev);
	int ret;

	ret = tp->set_speed(dev, autoneg, speed, duplex);

	if (netif_running(dev) && (tp->phy_1000_ctrl_reg & ADVERTISE_1000FULL))
		mod_timer(&tp->timer, jiffies + RTL8169_PHY_TIMEOUT);

	return ret;
}

static int rtl8169_set_settings(struct net_device *dev, struct ethtool_cmd *cmd)
{
	struct rtl8169_private *tp = netdev_priv(dev);
	unsigned long flags;
	int ret;

	spin_lock_irqsave(&tp->lock, flags);
	ret = rtl8169_set_speed(dev, cmd->autoneg, cmd->speed, cmd->duplex);
	spin_unlock_irqrestore(&tp->lock, flags);

	return ret;
}

static u32 rtl8169_get_rx_csum(struct net_device *dev)
{
	struct rtl8169_private *tp = netdev_priv(dev);

	return tp->cp_cmd & RxChkSum;
}

static int rtl8169_set_rx_csum(struct net_device *dev, u32 data)
{
	struct rtl8169_private *tp = netdev_priv(dev);
	void __iomem *ioaddr = tp->mmio_addr;
	unsigned long flags;

	spin_lock_irqsave(&tp->lock, flags);

	if (data)
		tp->cp_cmd |= RxChkSum;
	else
		tp->cp_cmd &= ~RxChkSum;

	RTL_W16(CPlusCmd, tp->cp_cmd);
	RTL_R16(CPlusCmd);

	spin_unlock_irqrestore(&tp->lock, flags);

	return 0;
}

#ifdef CONFIG_R8169_VLAN

static inline u32 rtl8169_tx_vlan_tag(struct rtl8169_private *tp,
				      struct sk_buff *skb)
{
	return (tp->vlgrp && vlan_tx_tag_present(skb)) ?
		TxVlanTag | swab16(vlan_tx_tag_get(skb)) : 0x00;
}

static void rtl8169_vlan_rx_register(struct net_device *dev,
				     struct vlan_group *grp)
{
	struct rtl8169_private *tp = netdev_priv(dev);
	void __iomem *ioaddr = tp->mmio_addr;
	unsigned long flags;

	spin_lock_irqsave(&tp->lock, flags);
	tp->vlgrp = grp;
	/*
	 * Do not disable RxVlan on 8110SCd.
	 */
	if (tp->vlgrp || (tp->mac_version == RTL_GIGA_MAC_VER_05))
		tp->cp_cmd |= RxVlan;
	else
		tp->cp_cmd &= ~RxVlan;
	RTL_W16(CPlusCmd, tp->cp_cmd);
	RTL_R16(CPlusCmd);
	spin_unlock_irqrestore(&tp->lock, flags);
}

static int rtl8169_rx_vlan_skb(struct rtl8169_private *tp, struct RxDesc *desc,
			       struct sk_buff *skb, int polling)
{
	u32 opts2 = le32_to_cpu(desc->opts2);
	struct vlan_group *vlgrp = tp->vlgrp;
	int ret;

	if (vlgrp && (opts2 & RxVlanTag)) {
		__vlan_hwaccel_rx(skb, vlgrp, swab16(opts2 & 0xffff), polling);
		ret = 0;
	} else
		ret = -1;
	desc->opts2 = 0;
	return ret;
}

#else /* !CONFIG_R8169_VLAN */

static inline u32 rtl8169_tx_vlan_tag(struct rtl8169_private *tp,
				      struct sk_buff *skb)
{
	return 0;
}

static int rtl8169_rx_vlan_skb(struct rtl8169_private *tp, struct RxDesc *desc,
			       struct sk_buff *skb, int polling)
{
	return -1;
}

#endif

static int rtl8169_gset_tbi(struct net_device *dev, struct ethtool_cmd *cmd)
{
	struct rtl8169_private *tp = netdev_priv(dev);
	void __iomem *ioaddr = tp->mmio_addr;
	u32 status;

	cmd->supported =
		SUPPORTED_1000baseT_Full | SUPPORTED_Autoneg | SUPPORTED_FIBRE;
	cmd->port = PORT_FIBRE;
	cmd->transceiver = XCVR_INTERNAL;

	status = RTL_R32(TBICSR);
	cmd->advertising = (status & TBINwEnable) ?  ADVERTISED_Autoneg : 0;
	cmd->autoneg = !!(status & TBINwEnable);

	cmd->speed = SPEED_1000;
	cmd->duplex = DUPLEX_FULL; /* Always set */

	return 0;
}

static int rtl8169_gset_xmii(struct net_device *dev, struct ethtool_cmd *cmd)
{
	struct rtl8169_private *tp = netdev_priv(dev);

	return mii_ethtool_gset(&tp->mii, cmd);
}

static int rtl8169_get_settings(struct net_device *dev, struct ethtool_cmd *cmd)
{
	struct rtl8169_private *tp = netdev_priv(dev);
	unsigned long flags;
	int rc;

	spin_lock_irqsave(&tp->lock, flags);

	rc = tp->get_settings(dev, cmd);

	spin_unlock_irqrestore(&tp->lock, flags);
	return rc;
}

static void rtl8169_get_regs(struct net_device *dev, struct ethtool_regs *regs,
			     void *p)
{
	struct rtl8169_private *tp = netdev_priv(dev);
	unsigned long flags;

	if (regs->len > R8169_REGS_SIZE)
		regs->len = R8169_REGS_SIZE;

	spin_lock_irqsave(&tp->lock, flags);
	memcpy_fromio(p, tp->mmio_addr, regs->len);
	spin_unlock_irqrestore(&tp->lock, flags);
}

static u32 rtl8169_get_msglevel(struct net_device *dev)
{
	struct rtl8169_private *tp = netdev_priv(dev);

	return tp->msg_enable;
}

static void rtl8169_set_msglevel(struct net_device *dev, u32 value)
{
	struct rtl8169_private *tp = netdev_priv(dev);

	tp->msg_enable = value;
}

static const char rtl8169_gstrings[][ETH_GSTRING_LEN] = {
	"tx_packets",
	"rx_packets",
	"tx_errors",
	"rx_errors",
	"rx_missed",
	"align_errors",
	"tx_single_collisions",
	"tx_multi_collisions",
	"unicast",
	"broadcast",
	"multicast",
	"tx_aborted",
	"tx_underrun",
};

static int rtl8169_get_sset_count(struct net_device *dev, int sset)
{
	switch (sset) {
	case ETH_SS_STATS:
		return ARRAY_SIZE(rtl8169_gstrings);
	default:
		return -EOPNOTSUPP;
	}
}

static void rtl8169_update_counters(struct net_device *dev)
{
	struct rtl8169_private *tp = netdev_priv(dev);
	void __iomem *ioaddr = tp->mmio_addr;
	struct rtl8169_counters *counters;
	dma_addr_t paddr;
	u32 cmd;
	int wait = 1000;

	/*
	 * Some chips are unable to dump tally counters when the receiver
	 * is disabled.
	 */
	if ((RTL_R8(ChipCmd) & CmdRxEnb) == 0)
		return;

	counters = pci_alloc_consistent(tp->pci_dev, sizeof(*counters), &paddr);
	if (!counters)
		return;

	RTL_W32(CounterAddrHigh, (u64)paddr >> 32);
	cmd = (u64)paddr & DMA_BIT_MASK(32);
	RTL_W32(CounterAddrLow, cmd);
	RTL_W32(CounterAddrLow, cmd | CounterDump);

	while (wait--) {
		if ((RTL_R32(CounterAddrLow) & CounterDump) == 0) {
			/* copy updated counters */
			memcpy(&tp->counters, counters, sizeof(*counters));
			break;
		}
		udelay(10);
	}

	RTL_W32(CounterAddrLow, 0);
	RTL_W32(CounterAddrHigh, 0);

	pci_free_consistent(tp->pci_dev, sizeof(*counters), counters, paddr);
}

static void rtl8169_get_ethtool_stats(struct net_device *dev,
				      struct ethtool_stats *stats, u64 *data)
{
	struct rtl8169_private *tp = netdev_priv(dev);

	ASSERT_RTNL();

	rtl8169_update_counters(dev);

	data[0] = le64_to_cpu(tp->counters.tx_packets);
	data[1] = le64_to_cpu(tp->counters.rx_packets);
	data[2] = le64_to_cpu(tp->counters.tx_errors);
	data[3] = le32_to_cpu(tp->counters.rx_errors);
	data[4] = le16_to_cpu(tp->counters.rx_missed);
	data[5] = le16_to_cpu(tp->counters.align_errors);
	data[6] = le32_to_cpu(tp->counters.tx_one_collision);
	data[7] = le32_to_cpu(tp->counters.tx_multi_collision);
	data[8] = le64_to_cpu(tp->counters.rx_unicast);
	data[9] = le64_to_cpu(tp->counters.rx_broadcast);
	data[10] = le32_to_cpu(tp->counters.rx_multicast);
	data[11] = le16_to_cpu(tp->counters.tx_aborted);
	data[12] = le16_to_cpu(tp->counters.tx_underun);
}

static void rtl8169_get_strings(struct net_device *dev, u32 stringset, u8 *data)
{
	switch(stringset) {
	case ETH_SS_STATS:
		memcpy(data, *rtl8169_gstrings, sizeof(rtl8169_gstrings));
		break;
	}
}

static const struct ethtool_ops rtl8169_ethtool_ops = {
	.get_drvinfo		= rtl8169_get_drvinfo,
	.get_regs_len		= rtl8169_get_regs_len,
	.get_link		= ethtool_op_get_link,
	.get_settings		= rtl8169_get_settings,
	.set_settings		= rtl8169_set_settings,
	.get_msglevel		= rtl8169_get_msglevel,
	.set_msglevel		= rtl8169_set_msglevel,
	.get_rx_csum		= rtl8169_get_rx_csum,
	.set_rx_csum		= rtl8169_set_rx_csum,
	.set_tx_csum		= ethtool_op_set_tx_csum,
	.set_sg			= ethtool_op_set_sg,
	.set_tso		= ethtool_op_set_tso,
	.get_regs		= rtl8169_get_regs,
	.get_wol		= rtl8169_get_wol,
	.set_wol		= rtl8169_set_wol,
	.get_strings		= rtl8169_get_strings,
	.get_sset_count		= rtl8169_get_sset_count,
	.get_ethtool_stats	= rtl8169_get_ethtool_stats,
};

static void rtl8169_get_mac_version(struct rtl8169_private *tp,
				    void __iomem *ioaddr)
{
	/*
	 * The driver currently handles the 8168Bf and the 8168Be identically
	 * but they can be identified more specifically through the test below
	 * if needed:
	 *
	 * (RTL_R32(TxConfig) & 0x700000) == 0x500000 ? 8168Bf : 8168Be
	 *
	 * Same thing for the 8101Eb and the 8101Ec:
	 *
	 * (RTL_R32(TxConfig) & 0x700000) == 0x200000 ? 8101Eb : 8101Ec
	 */
	static const struct {
		u32 mask;
		u32 val;
		int mac_version;
	} mac_info[] = {
		/* 8168D family. */
		{ 0x7cf00000, 0x28300000,	RTL_GIGA_MAC_VER_26 },
		{ 0x7cf00000, 0x28100000,	RTL_GIGA_MAC_VER_25 },
		{ 0x7c800000, 0x28800000,	RTL_GIGA_MAC_VER_27 },
		{ 0x7c800000, 0x28000000,	RTL_GIGA_MAC_VER_26 },

		/* 8168C family. */
		{ 0x7cf00000, 0x3ca00000,	RTL_GIGA_MAC_VER_24 },
		{ 0x7cf00000, 0x3c900000,	RTL_GIGA_MAC_VER_23 },
		{ 0x7cf00000, 0x3c800000,	RTL_GIGA_MAC_VER_18 },
		{ 0x7c800000, 0x3c800000,	RTL_GIGA_MAC_VER_24 },
		{ 0x7cf00000, 0x3c000000,	RTL_GIGA_MAC_VER_19 },
		{ 0x7cf00000, 0x3c200000,	RTL_GIGA_MAC_VER_20 },
		{ 0x7cf00000, 0x3c300000,	RTL_GIGA_MAC_VER_21 },
		{ 0x7cf00000, 0x3c400000,	RTL_GIGA_MAC_VER_22 },
		{ 0x7c800000, 0x3c000000,	RTL_GIGA_MAC_VER_22 },

		/* 8168B family. */
		{ 0x7cf00000, 0x38000000,	RTL_GIGA_MAC_VER_12 },
		{ 0x7cf00000, 0x38500000,	RTL_GIGA_MAC_VER_17 },
		{ 0x7c800000, 0x38000000,	RTL_GIGA_MAC_VER_17 },
		{ 0x7c800000, 0x30000000,	RTL_GIGA_MAC_VER_11 },

		/* 8101 family. */
		{ 0x7cf00000, 0x34a00000,	RTL_GIGA_MAC_VER_09 },
		{ 0x7cf00000, 0x24a00000,	RTL_GIGA_MAC_VER_09 },
		{ 0x7cf00000, 0x34900000,	RTL_GIGA_MAC_VER_08 },
		{ 0x7cf00000, 0x24900000,	RTL_GIGA_MAC_VER_08 },
		{ 0x7cf00000, 0x34800000,	RTL_GIGA_MAC_VER_07 },
		{ 0x7cf00000, 0x24800000,	RTL_GIGA_MAC_VER_07 },
		{ 0x7cf00000, 0x34000000,	RTL_GIGA_MAC_VER_13 },
		{ 0x7cf00000, 0x34300000,	RTL_GIGA_MAC_VER_10 },
		{ 0x7cf00000, 0x34200000,	RTL_GIGA_MAC_VER_16 },
		{ 0x7c800000, 0x34800000,	RTL_GIGA_MAC_VER_09 },
		{ 0x7c800000, 0x24800000,	RTL_GIGA_MAC_VER_09 },
		{ 0x7c800000, 0x34000000,	RTL_GIGA_MAC_VER_16 },
		/* FIXME: where did these entries come from ? -- FR */
		{ 0xfc800000, 0x38800000,	RTL_GIGA_MAC_VER_15 },
		{ 0xfc800000, 0x30800000,	RTL_GIGA_MAC_VER_14 },

		/* 8110 family. */
		{ 0xfc800000, 0x98000000,	RTL_GIGA_MAC_VER_06 },
		{ 0xfc800000, 0x18000000,	RTL_GIGA_MAC_VER_05 },
		{ 0xfc800000, 0x10000000,	RTL_GIGA_MAC_VER_04 },
		{ 0xfc800000, 0x04000000,	RTL_GIGA_MAC_VER_03 },
		{ 0xfc800000, 0x00800000,	RTL_GIGA_MAC_VER_02 },
		{ 0xfc800000, 0x00000000,	RTL_GIGA_MAC_VER_01 },

		/* Catch-all */
		{ 0x00000000, 0x00000000,	RTL_GIGA_MAC_NONE   }
	}, *p = mac_info;
	u32 reg;

	reg = RTL_R32(TxConfig);
	while ((reg & p->mask) != p->val)
		p++;
	tp->mac_version = p->mac_version;
}

static void rtl8169_print_mac_version(struct rtl8169_private *tp)
{
	dprintk("mac_version = 0x%02x\n", tp->mac_version);
}

struct phy_reg {
	u16 reg;
	u16 val;
};

static void rtl_phy_write(void __iomem *ioaddr, const struct phy_reg *regs, int len)
{
	while (len-- > 0) {
		mdio_write(ioaddr, regs->reg, regs->val);
		regs++;
	}
}

static void rtl8169s_hw_phy_config(void __iomem *ioaddr)
{
	static const struct phy_reg phy_reg_init[] = {
		{ 0x1f, 0x0001 },
		{ 0x06, 0x006e },
		{ 0x08, 0x0708 },
		{ 0x15, 0x4000 },
		{ 0x18, 0x65c7 },

		{ 0x1f, 0x0001 },
		{ 0x03, 0x00a1 },
		{ 0x02, 0x0008 },
		{ 0x01, 0x0120 },
		{ 0x00, 0x1000 },
		{ 0x04, 0x0800 },
		{ 0x04, 0x0000 },

		{ 0x03, 0xff41 },
		{ 0x02, 0xdf60 },
		{ 0x01, 0x0140 },
		{ 0x00, 0x0077 },
		{ 0x04, 0x7800 },
		{ 0x04, 0x7000 },

		{ 0x03, 0x802f },
		{ 0x02, 0x4f02 },
		{ 0x01, 0x0409 },
		{ 0x00, 0xf0f9 },
		{ 0x04, 0x9800 },
		{ 0x04, 0x9000 },

		{ 0x03, 0xdf01 },
		{ 0x02, 0xdf20 },
		{ 0x01, 0xff95 },
		{ 0x00, 0xba00 },
		{ 0x04, 0xa800 },
		{ 0x04, 0xa000 },

		{ 0x03, 0xff41 },
		{ 0x02, 0xdf20 },
		{ 0x01, 0x0140 },
		{ 0x00, 0x00bb },
		{ 0x04, 0xb800 },
		{ 0x04, 0xb000 },

		{ 0x03, 0xdf41 },
		{ 0x02, 0xdc60 },
		{ 0x01, 0x6340 },
		{ 0x00, 0x007d },
		{ 0x04, 0xd800 },
		{ 0x04, 0xd000 },

		{ 0x03, 0xdf01 },
		{ 0x02, 0xdf20 },
		{ 0x01, 0x100a },
		{ 0x00, 0xa0ff },
		{ 0x04, 0xf800 },
		{ 0x04, 0xf000 },

		{ 0x1f, 0x0000 },
		{ 0x0b, 0x0000 },
		{ 0x00, 0x9200 }
	};

	rtl_phy_write(ioaddr, phy_reg_init, ARRAY_SIZE(phy_reg_init));
}

static void rtl8169sb_hw_phy_config(void __iomem *ioaddr)
{
	static const struct phy_reg phy_reg_init[] = {
		{ 0x1f, 0x0002 },
		{ 0x01, 0x90d0 },
		{ 0x1f, 0x0000 }
	};

	rtl_phy_write(ioaddr, phy_reg_init, ARRAY_SIZE(phy_reg_init));
}

static void rtl8169scd_hw_phy_config_quirk(struct rtl8169_private *tp,
					   void __iomem *ioaddr)
{
	struct pci_dev *pdev = tp->pci_dev;
	u16 vendor_id, device_id;

	pci_read_config_word(pdev, PCI_SUBSYSTEM_VENDOR_ID, &vendor_id);
	pci_read_config_word(pdev, PCI_SUBSYSTEM_ID, &device_id);

	if ((vendor_id != PCI_VENDOR_ID_GIGABYTE) || (device_id != 0xe000))
		return;

	mdio_write(ioaddr, 0x1f, 0x0001);
	mdio_write(ioaddr, 0x10, 0xf01b);
	mdio_write(ioaddr, 0x1f, 0x0000);
}

static void rtl8169scd_hw_phy_config(struct rtl8169_private *tp,
				     void __iomem *ioaddr)
{
	static const struct phy_reg phy_reg_init[] = {
		{ 0x1f, 0x0001 },
		{ 0x04, 0x0000 },
		{ 0x03, 0x00a1 },
		{ 0x02, 0x0008 },
		{ 0x01, 0x0120 },
		{ 0x00, 0x1000 },
		{ 0x04, 0x0800 },
		{ 0x04, 0x9000 },
		{ 0x03, 0x802f },
		{ 0x02, 0x4f02 },
		{ 0x01, 0x0409 },
		{ 0x00, 0xf099 },
		{ 0x04, 0x9800 },
		{ 0x04, 0xa000 },
		{ 0x03, 0xdf01 },
		{ 0x02, 0xdf20 },
		{ 0x01, 0xff95 },
		{ 0x00, 0xba00 },
		{ 0x04, 0xa800 },
		{ 0x04, 0xf000 },
		{ 0x03, 0xdf01 },
		{ 0x02, 0xdf20 },
		{ 0x01, 0x101a },
		{ 0x00, 0xa0ff },
		{ 0x04, 0xf800 },
		{ 0x04, 0x0000 },
		{ 0x1f, 0x0000 },

		{ 0x1f, 0x0001 },
		{ 0x10, 0xf41b },
		{ 0x14, 0xfb54 },
		{ 0x18, 0xf5c7 },
		{ 0x1f, 0x0000 },

		{ 0x1f, 0x0001 },
		{ 0x17, 0x0cc0 },
		{ 0x1f, 0x0000 }
	};

	rtl_phy_write(ioaddr, phy_reg_init, ARRAY_SIZE(phy_reg_init));

	rtl8169scd_hw_phy_config_quirk(tp, ioaddr);
}

static void rtl8169sce_hw_phy_config(void __iomem *ioaddr)
{
	static const struct phy_reg phy_reg_init[] = {
		{ 0x1f, 0x0001 },
		{ 0x04, 0x0000 },
		{ 0x03, 0x00a1 },
		{ 0x02, 0x0008 },
		{ 0x01, 0x0120 },
		{ 0x00, 0x1000 },
		{ 0x04, 0x0800 },
		{ 0x04, 0x9000 },
		{ 0x03, 0x802f },
		{ 0x02, 0x4f02 },
		{ 0x01, 0x0409 },
		{ 0x00, 0xf099 },
		{ 0x04, 0x9800 },
		{ 0x04, 0xa000 },
		{ 0x03, 0xdf01 },
		{ 0x02, 0xdf20 },
		{ 0x01, 0xff95 },
		{ 0x00, 0xba00 },
		{ 0x04, 0xa800 },
		{ 0x04, 0xf000 },
		{ 0x03, 0xdf01 },
		{ 0x02, 0xdf20 },
		{ 0x01, 0x101a },
		{ 0x00, 0xa0ff },
		{ 0x04, 0xf800 },
		{ 0x04, 0x0000 },
		{ 0x1f, 0x0000 },

		{ 0x1f, 0x0001 },
		{ 0x0b, 0x8480 },
		{ 0x1f, 0x0000 },

		{ 0x1f, 0x0001 },
		{ 0x18, 0x67c7 },
		{ 0x04, 0x2000 },
		{ 0x03, 0x002f },
		{ 0x02, 0x4360 },
		{ 0x01, 0x0109 },
		{ 0x00, 0x3022 },
		{ 0x04, 0x2800 },
		{ 0x1f, 0x0000 },

		{ 0x1f, 0x0001 },
		{ 0x17, 0x0cc0 },
		{ 0x1f, 0x0000 }
	};

	rtl_phy_write(ioaddr, phy_reg_init, ARRAY_SIZE(phy_reg_init));
}

static void rtl8168bb_hw_phy_config(void __iomem *ioaddr)
{
	static const struct phy_reg phy_reg_init[] = {
		{ 0x10, 0xf41b },
		{ 0x1f, 0x0000 }
	};

	mdio_write(ioaddr, 0x1f, 0x0001);
	mdio_patch(ioaddr, 0x16, 1 << 0);

	rtl_phy_write(ioaddr, phy_reg_init, ARRAY_SIZE(phy_reg_init));
}

static void rtl8168bef_hw_phy_config(void __iomem *ioaddr)
{
	static const struct phy_reg phy_reg_init[] = {
		{ 0x1f, 0x0001 },
		{ 0x10, 0xf41b },
		{ 0x1f, 0x0000 }
	};

	rtl_phy_write(ioaddr, phy_reg_init, ARRAY_SIZE(phy_reg_init));
}

static void rtl8168cp_1_hw_phy_config(void __iomem *ioaddr)
{
	static const struct phy_reg phy_reg_init[] = {
		{ 0x1f, 0x0000 },
		{ 0x1d, 0x0f00 },
		{ 0x1f, 0x0002 },
		{ 0x0c, 0x1ec8 },
		{ 0x1f, 0x0000 }
	};

	rtl_phy_write(ioaddr, phy_reg_init, ARRAY_SIZE(phy_reg_init));
}

static void rtl8168cp_2_hw_phy_config(void __iomem *ioaddr)
{
	static const struct phy_reg phy_reg_init[] = {
		{ 0x1f, 0x0001 },
		{ 0x1d, 0x3d98 },
		{ 0x1f, 0x0000 }
	};

	mdio_write(ioaddr, 0x1f, 0x0000);
	mdio_patch(ioaddr, 0x14, 1 << 5);
	mdio_patch(ioaddr, 0x0d, 1 << 5);

	rtl_phy_write(ioaddr, phy_reg_init, ARRAY_SIZE(phy_reg_init));
}

static void rtl8168c_1_hw_phy_config(void __iomem *ioaddr)
{
	static const struct phy_reg phy_reg_init[] = {
		{ 0x1f, 0x0001 },
		{ 0x12, 0x2300 },
		{ 0x1f, 0x0002 },
		{ 0x00, 0x88d4 },
		{ 0x01, 0x82b1 },
		{ 0x03, 0x7002 },
		{ 0x08, 0x9e30 },
		{ 0x09, 0x01f0 },
		{ 0x0a, 0x5500 },
		{ 0x0c, 0x00c8 },
		{ 0x1f, 0x0003 },
		{ 0x12, 0xc096 },
		{ 0x16, 0x000a },
		{ 0x1f, 0x0000 },
		{ 0x1f, 0x0000 },
		{ 0x09, 0x2000 },
		{ 0x09, 0x0000 }
	};

	rtl_phy_write(ioaddr, phy_reg_init, ARRAY_SIZE(phy_reg_init));

	mdio_patch(ioaddr, 0x14, 1 << 5);
	mdio_patch(ioaddr, 0x0d, 1 << 5);
	mdio_write(ioaddr, 0x1f, 0x0000);
}

static void rtl8168c_2_hw_phy_config(void __iomem *ioaddr)
{
	static const struct phy_reg phy_reg_init[] = {
		{ 0x1f, 0x0001 },
		{ 0x12, 0x2300 },
		{ 0x03, 0x802f },
		{ 0x02, 0x4f02 },
		{ 0x01, 0x0409 },
		{ 0x00, 0xf099 },
		{ 0x04, 0x9800 },
		{ 0x04, 0x9000 },
		{ 0x1d, 0x3d98 },
		{ 0x1f, 0x0002 },
		{ 0x0c, 0x7eb8 },
		{ 0x06, 0x0761 },
		{ 0x1f, 0x0003 },
		{ 0x16, 0x0f0a },
		{ 0x1f, 0x0000 }
	};

	rtl_phy_write(ioaddr, phy_reg_init, ARRAY_SIZE(phy_reg_init));

	mdio_patch(ioaddr, 0x16, 1 << 0);
	mdio_patch(ioaddr, 0x14, 1 << 5);
	mdio_patch(ioaddr, 0x0d, 1 << 5);
	mdio_write(ioaddr, 0x1f, 0x0000);
}

static void rtl8168c_3_hw_phy_config(void __iomem *ioaddr)
{
	static const struct phy_reg phy_reg_init[] = {
		{ 0x1f, 0x0001 },
		{ 0x12, 0x2300 },
		{ 0x1d, 0x3d98 },
		{ 0x1f, 0x0002 },
		{ 0x0c, 0x7eb8 },
		{ 0x06, 0x5461 },
		{ 0x1f, 0x0003 },
		{ 0x16, 0x0f0a },
		{ 0x1f, 0x0000 }
	};

	rtl_phy_write(ioaddr, phy_reg_init, ARRAY_SIZE(phy_reg_init));

	mdio_patch(ioaddr, 0x16, 1 << 0);
	mdio_patch(ioaddr, 0x14, 1 << 5);
	mdio_patch(ioaddr, 0x0d, 1 << 5);
	mdio_write(ioaddr, 0x1f, 0x0000);
}

static void rtl8168c_4_hw_phy_config(void __iomem *ioaddr)
{
	rtl8168c_3_hw_phy_config(ioaddr);
}

static void rtl8168d_1_hw_phy_config(void __iomem *ioaddr)
{
	static const struct phy_reg phy_reg_init_0[] = {
		{ 0x1f, 0x0001 },
		{ 0x06, 0x4064 },
		{ 0x07, 0x2863 },
		{ 0x08, 0x059c },
		{ 0x09, 0x26b4 },
		{ 0x0a, 0x6a19 },
		{ 0x0b, 0xdcc8 },
		{ 0x10, 0xf06d },
		{ 0x14, 0x7f68 },
		{ 0x18, 0x7fd9 },
		{ 0x1c, 0xf0ff },
		{ 0x1d, 0x3d9c },
		{ 0x1f, 0x0003 },
		{ 0x12, 0xf49f },
		{ 0x13, 0x070b },
		{ 0x1a, 0x05ad },
		{ 0x14, 0x94c0 }
	};
	static const struct phy_reg phy_reg_init_1[] = {
		{ 0x1f, 0x0002 },
		{ 0x06, 0x5561 },
		{ 0x1f, 0x0005 },
		{ 0x05, 0x8332 },
		{ 0x06, 0x5561 }
	};
	static const struct phy_reg phy_reg_init_2[] = {
		{ 0x1f, 0x0005 },
		{ 0x05, 0xffc2 },
		{ 0x1f, 0x0005 },
		{ 0x05, 0x8000 },
		{ 0x06, 0xf8f9 },
		{ 0x06, 0xfaef },
		{ 0x06, 0x59ee },
		{ 0x06, 0xf8ea },
		{ 0x06, 0x00ee },
		{ 0x06, 0xf8eb },
		{ 0x06, 0x00e0 },
		{ 0x06, 0xf87c },
		{ 0x06, 0xe1f8 },
		{ 0x06, 0x7d59 },
		{ 0x06, 0x0fef },
		{ 0x06, 0x0139 },
		{ 0x06, 0x029e },
		{ 0x06, 0x06ef },
		{ 0x06, 0x1039 },
		{ 0x06, 0x089f },
		{ 0x06, 0x2aee },
		{ 0x06, 0xf8ea },
		{ 0x06, 0x00ee },
		{ 0x06, 0xf8eb },
		{ 0x06, 0x01e0 },
		{ 0x06, 0xf87c },
		{ 0x06, 0xe1f8 },
		{ 0x06, 0x7d58 },
		{ 0x06, 0x409e },
		{ 0x06, 0x0f39 },
		{ 0x06, 0x46aa },
		{ 0x06, 0x0bbf },
		{ 0x06, 0x8290 },
		{ 0x06, 0xd682 },
		{ 0x06, 0x9802 },
		{ 0x06, 0x014f },
		{ 0x06, 0xae09 },
		{ 0x06, 0xbf82 },
		{ 0x06, 0x98d6 },
		{ 0x06, 0x82a0 },
		{ 0x06, 0x0201 },
		{ 0x06, 0x4fef },
		{ 0x06, 0x95fe },
		{ 0x06, 0xfdfc },
		{ 0x06, 0x05f8 },
		{ 0x06, 0xf9fa },
		{ 0x06, 0xeef8 },
		{ 0x06, 0xea00 },
		{ 0x06, 0xeef8 },
		{ 0x06, 0xeb00 },
		{ 0x06, 0xe2f8 },
		{ 0x06, 0x7ce3 },
		{ 0x06, 0xf87d },
		{ 0x06, 0xa511 },
		{ 0x06, 0x1112 },
		{ 0x06, 0xd240 },
		{ 0x06, 0xd644 },
		{ 0x06, 0x4402 },
		{ 0x06, 0x8217 },
		{ 0x06, 0xd2a0 },
		{ 0x06, 0xd6aa },
		{ 0x06, 0xaa02 },
		{ 0x06, 0x8217 },
		{ 0x06, 0xae0f },
		{ 0x06, 0xa544 },
		{ 0x06, 0x4402 },
		{ 0x06, 0xae4d },
		{ 0x06, 0xa5aa },
		{ 0x06, 0xaa02 },
		{ 0x06, 0xae47 },
		{ 0x06, 0xaf82 },
		{ 0x06, 0x13ee },
		{ 0x06, 0x834e },
		{ 0x06, 0x00ee },
		{ 0x06, 0x834d },
		{ 0x06, 0x0fee },
		{ 0x06, 0x834c },
		{ 0x06, 0x0fee },
		{ 0x06, 0x834f },
		{ 0x06, 0x00ee },
		{ 0x06, 0x8351 },
		{ 0x06, 0x00ee },
		{ 0x06, 0x834a },
		{ 0x06, 0xffee },
		{ 0x06, 0x834b },
		{ 0x06, 0xffe0 },
		{ 0x06, 0x8330 },
		{ 0x06, 0xe183 },
		{ 0x06, 0x3158 },
		{ 0x06, 0xfee4 },
		{ 0x06, 0xf88a },
		{ 0x06, 0xe5f8 },
		{ 0x06, 0x8be0 },
		{ 0x06, 0x8332 },
		{ 0x06, 0xe183 },
		{ 0x06, 0x3359 },
		{ 0x06, 0x0fe2 },
		{ 0x06, 0x834d },
		{ 0x06, 0x0c24 },
		{ 0x06, 0x5af0 },
		{ 0x06, 0x1e12 },
		{ 0x06, 0xe4f8 },
		{ 0x06, 0x8ce5 },
		{ 0x06, 0xf88d },
		{ 0x06, 0xaf82 },
		{ 0x06, 0x13e0 },
		{ 0x06, 0x834f },
		{ 0x06, 0x10e4 },
		{ 0x06, 0x834f },
		{ 0x06, 0xe083 },
		{ 0x06, 0x4e78 },
		{ 0x06, 0x009f },
		{ 0x06, 0x0ae0 },
		{ 0x06, 0x834f },
		{ 0x06, 0xa010 },
		{ 0x06, 0xa5ee },
		{ 0x06, 0x834e },
		{ 0x06, 0x01e0 },
		{ 0x06, 0x834e },
		{ 0x06, 0x7805 },
		{ 0x06, 0x9e9a },
		{ 0x06, 0xe083 },
		{ 0x06, 0x4e78 },
		{ 0x06, 0x049e },
		{ 0x06, 0x10e0 },
		{ 0x06, 0x834e },
		{ 0x06, 0x7803 },
		{ 0x06, 0x9e0f },
		{ 0x06, 0xe083 },
		{ 0x06, 0x4e78 },
		{ 0x06, 0x019e },
		{ 0x06, 0x05ae },
		{ 0x06, 0x0caf },
		{ 0x06, 0x81f8 },
		{ 0x06, 0xaf81 },
		{ 0x06, 0xa3af },
		{ 0x06, 0x81dc },
		{ 0x06, 0xaf82 },
		{ 0x06, 0x13ee },
		{ 0x06, 0x8348 },
		{ 0x06, 0x00ee },
		{ 0x06, 0x8349 },
		{ 0x06, 0x00e0 },
		{ 0x06, 0x8351 },
		{ 0x06, 0x10e4 },
		{ 0x06, 0x8351 },
		{ 0x06, 0x5801 },
		{ 0x06, 0x9fea },
		{ 0x06, 0xd000 },
		{ 0x06, 0xd180 },
		{ 0x06, 0x1f66 },
		{ 0x06, 0xe2f8 },
		{ 0x06, 0xeae3 },
		{ 0x06, 0xf8eb },
		{ 0x06, 0x5af8 },
		{ 0x06, 0x1e20 },
		{ 0x06, 0xe6f8 },
		{ 0x06, 0xeae5 },
		{ 0x06, 0xf8eb },
		{ 0x06, 0xd302 },
		{ 0x06, 0xb3fe },
		{ 0x06, 0xe2f8 },
		{ 0x06, 0x7cef },
		{ 0x06, 0x325b },
		{ 0x06, 0x80e3 },
		{ 0x06, 0xf87d },
		{ 0x06, 0x9e03 },
		{ 0x06, 0x7dff },
		{ 0x06, 0xff0d },
		{ 0x06, 0x581c },
		{ 0x06, 0x551a },
		{ 0x06, 0x6511 },
		{ 0x06, 0xa190 },
		{ 0x06, 0xd3e2 },
		{ 0x06, 0x8348 },
		{ 0x06, 0xe383 },
		{ 0x06, 0x491b },
		{ 0x06, 0x56ab },
		{ 0x06, 0x08ef },
		{ 0x06, 0x56e6 },
		{ 0x06, 0x8348 },
		{ 0x06, 0xe783 },
		{ 0x06, 0x4910 },
		{ 0x06, 0xd180 },
		{ 0x06, 0x1f66 },
		{ 0x06, 0xa004 },
		{ 0x06, 0xb9e2 },
		{ 0x06, 0x8348 },
		{ 0x06, 0xe383 },
		{ 0x06, 0x49ef },
		{ 0x06, 0x65e2 },
		{ 0x06, 0x834a },
		{ 0x06, 0xe383 },
		{ 0x06, 0x4b1b },
		{ 0x06, 0x56aa },
		{ 0x06, 0x0eef },
		{ 0x06, 0x56e6 },
		{ 0x06, 0x834a },
		{ 0x06, 0xe783 },
		{ 0x06, 0x4be2 },
		{ 0x06, 0x834d },
		{ 0x06, 0xe683 },
		{ 0x06, 0x4ce0 },
		{ 0x06, 0x834d },
		{ 0x06, 0xa000 },
		{ 0x06, 0x0caf },
		{ 0x06, 0x81dc },
		{ 0x06, 0xe083 },
		{ 0x06, 0x4d10 },
		{ 0x06, 0xe483 },
		{ 0x06, 0x4dae },
		{ 0x06, 0x0480 },
		{ 0x06, 0xe483 },
		{ 0x06, 0x4de0 },
		{ 0x06, 0x834e },
		{ 0x06, 0x7803 },
		{ 0x06, 0x9e0b },
		{ 0x06, 0xe083 },
		{ 0x06, 0x4e78 },
		{ 0x06, 0x049e },
		{ 0x06, 0x04ee },
		{ 0x06, 0x834e },
		{ 0x06, 0x02e0 },
		{ 0x06, 0x8332 },
		{ 0x06, 0xe183 },
		{ 0x06, 0x3359 },
		{ 0x06, 0x0fe2 },
		{ 0x06, 0x834d },
		{ 0x06, 0x0c24 },
		{ 0x06, 0x5af0 },
		{ 0x06, 0x1e12 },
		{ 0x06, 0xe4f8 },
		{ 0x06, 0x8ce5 },
		{ 0x06, 0xf88d },
		{ 0x06, 0xe083 },
		{ 0x06, 0x30e1 },
		{ 0x06, 0x8331 },
		{ 0x06, 0x6801 },
		{ 0x06, 0xe4f8 },
		{ 0x06, 0x8ae5 },
		{ 0x06, 0xf88b },
		{ 0x06, 0xae37 },
		{ 0x06, 0xee83 },
		{ 0x06, 0x4e03 },
		{ 0x06, 0xe083 },
		{ 0x06, 0x4ce1 },
		{ 0x06, 0x834d },
		{ 0x06, 0x1b01 },
		{ 0x06, 0x9e04 },
		{ 0x06, 0xaaa1 },
		{ 0x06, 0xaea8 },
		{ 0x06, 0xee83 },
		{ 0x06, 0x4e04 },
		{ 0x06, 0xee83 },
		{ 0x06, 0x4f00 },
		{ 0x06, 0xaeab },
		{ 0x06, 0xe083 },
		{ 0x06, 0x4f78 },
		{ 0x06, 0x039f },
		{ 0x06, 0x14ee },
		{ 0x06, 0x834e },
		{ 0x06, 0x05d2 },
		{ 0x06, 0x40d6 },
		{ 0x06, 0x5554 },
		{ 0x06, 0x0282 },
		{ 0x06, 0x17d2 },
		{ 0x06, 0xa0d6 },
		{ 0x06, 0xba00 },
		{ 0x06, 0x0282 },
		{ 0x06, 0x17fe },
		{ 0x06, 0xfdfc },
		{ 0x06, 0x05f8 },
		{ 0x06, 0xe0f8 },
		{ 0x06, 0x60e1 },
		{ 0x06, 0xf861 },
		{ 0x06, 0x6802 },
		{ 0x06, 0xe4f8 },
		{ 0x06, 0x60e5 },
		{ 0x06, 0xf861 },
		{ 0x06, 0xe0f8 },
		{ 0x06, 0x48e1 },
		{ 0x06, 0xf849 },
		{ 0x06, 0x580f },
		{ 0x06, 0x1e02 },
		{ 0x06, 0xe4f8 },
		{ 0x06, 0x48e5 },
		{ 0x06, 0xf849 },
		{ 0x06, 0xd000 },
		{ 0x06, 0x0282 },
		{ 0x06, 0x5bbf },
		{ 0x06, 0x8350 },
		{ 0x06, 0xef46 },
		{ 0x06, 0xdc19 },
		{ 0x06, 0xddd0 },
		{ 0x06, 0x0102 },
		{ 0x06, 0x825b },
		{ 0x06, 0x0282 },
		{ 0x06, 0x77e0 },
		{ 0x06, 0xf860 },
		{ 0x06, 0xe1f8 },
		{ 0x06, 0x6158 },
		{ 0x06, 0xfde4 },
		{ 0x06, 0xf860 },
		{ 0x06, 0xe5f8 },
		{ 0x06, 0x61fc },
		{ 0x06, 0x04f9 },
		{ 0x06, 0xfafb },
		{ 0x06, 0xc6bf },
		{ 0x06, 0xf840 },
		{ 0x06, 0xbe83 },
		{ 0x06, 0x50a0 },
		{ 0x06, 0x0101 },
		{ 0x06, 0x071b },
		{ 0x06, 0x89cf },
		{ 0x06, 0xd208 },
		{ 0x06, 0xebdb },
		{ 0x06, 0x19b2 },
		{ 0x06, 0xfbff },
		{ 0x06, 0xfefd },
		{ 0x06, 0x04f8 },
		{ 0x06, 0xe0f8 },
		{ 0x06, 0x48e1 },
		{ 0x06, 0xf849 },
		{ 0x06, 0x6808 },
		{ 0x06, 0xe4f8 },
		{ 0x06, 0x48e5 },
		{ 0x06, 0xf849 },
		{ 0x06, 0x58f7 },
		{ 0x06, 0xe4f8 },
		{ 0x06, 0x48e5 },
		{ 0x06, 0xf849 },
		{ 0x06, 0xfc04 },
		{ 0x06, 0x4d20 },
		{ 0x06, 0x0002 },
		{ 0x06, 0x4e22 },
		{ 0x06, 0x0002 },
		{ 0x06, 0x4ddf },
		{ 0x06, 0xff01 },
		{ 0x06, 0x4edd },
		{ 0x06, 0xff01 },
		{ 0x05, 0x83d4 },
		{ 0x06, 0x8000 },
		{ 0x05, 0x83d8 },
		{ 0x06, 0x8051 },
		{ 0x02, 0x6010 },
		{ 0x03, 0xdc00 },
		{ 0x05, 0xfff6 },
		{ 0x06, 0x00fc },
		{ 0x1f, 0x0000 },

		{ 0x1f, 0x0000 },
		{ 0x0d, 0xf880 },
		{ 0x1f, 0x0000 }
	};

	rtl_phy_write(ioaddr, phy_reg_init_0, ARRAY_SIZE(phy_reg_init_0));

	mdio_write(ioaddr, 0x1f, 0x0002);
	mdio_plus_minus(ioaddr, 0x0b, 0x0010, 0x00ef);
	mdio_plus_minus(ioaddr, 0x0c, 0xa200, 0x5d00);

	rtl_phy_write(ioaddr, phy_reg_init_1, ARRAY_SIZE(phy_reg_init_1));

	if (rtl8168d_efuse_read(ioaddr, 0x01) == 0xb1) {
		static const struct phy_reg phy_reg_init[] = {
			{ 0x1f, 0x0002 },
			{ 0x05, 0x669a },
			{ 0x1f, 0x0005 },
			{ 0x05, 0x8330 },
			{ 0x06, 0x669a },
			{ 0x1f, 0x0002 }
		};
		int val;

		rtl_phy_write(ioaddr, phy_reg_init, ARRAY_SIZE(phy_reg_init));

		val = mdio_read(ioaddr, 0x0d);

		if ((val & 0x00ff) != 0x006c) {
			static const u32 set[] = {
				0x0065, 0x0066, 0x0067, 0x0068,
				0x0069, 0x006a, 0x006b, 0x006c
			};
			int i;

			mdio_write(ioaddr, 0x1f, 0x0002);

			val &= 0xff00;
			for (i = 0; i < ARRAY_SIZE(set); i++)
				mdio_write(ioaddr, 0x0d, val | set[i]);
		}
	} else {
		static const struct phy_reg phy_reg_init[] = {
			{ 0x1f, 0x0002 },
			{ 0x05, 0x6662 },
			{ 0x1f, 0x0005 },
			{ 0x05, 0x8330 },
			{ 0x06, 0x6662 }
		};

		rtl_phy_write(ioaddr, phy_reg_init, ARRAY_SIZE(phy_reg_init));
	}

	mdio_write(ioaddr, 0x1f, 0x0002);
	mdio_patch(ioaddr, 0x0d, 0x0300);
	mdio_patch(ioaddr, 0x0f, 0x0010);

	mdio_write(ioaddr, 0x1f, 0x0002);
	mdio_plus_minus(ioaddr, 0x02, 0x0100, 0x0600);
	mdio_plus_minus(ioaddr, 0x03, 0x0000, 0xe000);

	rtl_phy_write(ioaddr, phy_reg_init_2, ARRAY_SIZE(phy_reg_init_2));
}

static void rtl8168d_2_hw_phy_config(void __iomem *ioaddr)
{
	static const struct phy_reg phy_reg_init_0[] = {
		{ 0x1f, 0x0001 },
		{ 0x06, 0x4064 },
		{ 0x07, 0x2863 },
		{ 0x08, 0x059c },
		{ 0x09, 0x26b4 },
		{ 0x0a, 0x6a19 },
		{ 0x0b, 0xdcc8 },
		{ 0x10, 0xf06d },
		{ 0x14, 0x7f68 },
		{ 0x18, 0x7fd9 },
		{ 0x1c, 0xf0ff },
		{ 0x1d, 0x3d9c },
		{ 0x1f, 0x0003 },
		{ 0x12, 0xf49f },
		{ 0x13, 0x070b },
		{ 0x1a, 0x05ad },
		{ 0x14, 0x94c0 },

		{ 0x1f, 0x0002 },
		{ 0x06, 0x5561 },
		{ 0x1f, 0x0005 },
		{ 0x05, 0x8332 },
		{ 0x06, 0x5561 }
	};
	static const struct phy_reg phy_reg_init_1[] = {
		{ 0x1f, 0x0005 },
		{ 0x05, 0xffc2 },
		{ 0x1f, 0x0005 },
		{ 0x05, 0x8000 },
		{ 0x06, 0xf8f9 },
		{ 0x06, 0xfaee },
		{ 0x06, 0xf8ea },
		{ 0x06, 0x00ee },
		{ 0x06, 0xf8eb },
		{ 0x06, 0x00e2 },
		{ 0x06, 0xf87c },
		{ 0x06, 0xe3f8 },
		{ 0x06, 0x7da5 },
		{ 0x06, 0x1111 },
		{ 0x06, 0x12d2 },
		{ 0x06, 0x40d6 },
		{ 0x06, 0x4444 },
		{ 0x06, 0x0281 },
		{ 0x06, 0xc6d2 },
		{ 0x06, 0xa0d6 },
		{ 0x06, 0xaaaa },
		{ 0x06, 0x0281 },
		{ 0x06, 0xc6ae },
		{ 0x06, 0x0fa5 },
		{ 0x06, 0x4444 },
		{ 0x06, 0x02ae },
		{ 0x06, 0x4da5 },
		{ 0x06, 0xaaaa },
		{ 0x06, 0x02ae },
		{ 0x06, 0x47af },
		{ 0x06, 0x81c2 },
		{ 0x06, 0xee83 },
		{ 0x06, 0x4e00 },
		{ 0x06, 0xee83 },
		{ 0x06, 0x4d0f },
		{ 0x06, 0xee83 },
		{ 0x06, 0x4c0f },
		{ 0x06, 0xee83 },
		{ 0x06, 0x4f00 },
		{ 0x06, 0xee83 },
		{ 0x06, 0x5100 },
		{ 0x06, 0xee83 },
		{ 0x06, 0x4aff },
		{ 0x06, 0xee83 },
		{ 0x06, 0x4bff },
		{ 0x06, 0xe083 },
		{ 0x06, 0x30e1 },
		{ 0x06, 0x8331 },
		{ 0x06, 0x58fe },
		{ 0x06, 0xe4f8 },
		{ 0x06, 0x8ae5 },
		{ 0x06, 0xf88b },
		{ 0x06, 0xe083 },
		{ 0x06, 0x32e1 },
		{ 0x06, 0x8333 },
		{ 0x06, 0x590f },
		{ 0x06, 0xe283 },
		{ 0x06, 0x4d0c },
		{ 0x06, 0x245a },
		{ 0x06, 0xf01e },
		{ 0x06, 0x12e4 },
		{ 0x06, 0xf88c },
		{ 0x06, 0xe5f8 },
		{ 0x06, 0x8daf },
		{ 0x06, 0x81c2 },
		{ 0x06, 0xe083 },
		{ 0x06, 0x4f10 },
		{ 0x06, 0xe483 },
		{ 0x06, 0x4fe0 },
		{ 0x06, 0x834e },
		{ 0x06, 0x7800 },
		{ 0x06, 0x9f0a },
		{ 0x06, 0xe083 },
		{ 0x06, 0x4fa0 },
		{ 0x06, 0x10a5 },
		{ 0x06, 0xee83 },
		{ 0x06, 0x4e01 },
		{ 0x06, 0xe083 },
		{ 0x06, 0x4e78 },
		{ 0x06, 0x059e },
		{ 0x06, 0x9ae0 },
		{ 0x06, 0x834e },
		{ 0x06, 0x7804 },
		{ 0x06, 0x9e10 },
		{ 0x06, 0xe083 },
		{ 0x06, 0x4e78 },
		{ 0x06, 0x039e },
		{ 0x06, 0x0fe0 },
		{ 0x06, 0x834e },
		{ 0x06, 0x7801 },
		{ 0x06, 0x9e05 },
		{ 0x06, 0xae0c },
		{ 0x06, 0xaf81 },
		{ 0x06, 0xa7af },
		{ 0x06, 0x8152 },
		{ 0x06, 0xaf81 },
		{ 0x06, 0x8baf },
		{ 0x06, 0x81c2 },
		{ 0x06, 0xee83 },
		{ 0x06, 0x4800 },
		{ 0x06, 0xee83 },
		{ 0x06, 0x4900 },
		{ 0x06, 0xe083 },
		{ 0x06, 0x5110 },
		{ 0x06, 0xe483 },
		{ 0x06, 0x5158 },
		{ 0x06, 0x019f },
		{ 0x06, 0xead0 },
		{ 0x06, 0x00d1 },
		{ 0x06, 0x801f },
		{ 0x06, 0x66e2 },
		{ 0x06, 0xf8ea },
		{ 0x06, 0xe3f8 },
		{ 0x06, 0xeb5a },
		{ 0x06, 0xf81e },
		{ 0x06, 0x20e6 },
		{ 0x06, 0xf8ea },
		{ 0x06, 0xe5f8 },
		{ 0x06, 0xebd3 },
		{ 0x06, 0x02b3 },
		{ 0x06, 0xfee2 },
		{ 0x06, 0xf87c },
		{ 0x06, 0xef32 },
		{ 0x06, 0x5b80 },
		{ 0x06, 0xe3f8 },
		{ 0x06, 0x7d9e },
		{ 0x06, 0x037d },
		{ 0x06, 0xffff },
		{ 0x06, 0x0d58 },
		{ 0x06, 0x1c55 },
		{ 0x06, 0x1a65 },
		{ 0x06, 0x11a1 },
		{ 0x06, 0x90d3 },
		{ 0x06, 0xe283 },
		{ 0x06, 0x48e3 },
		{ 0x06, 0x8349 },
		{ 0x06, 0x1b56 },
		{ 0x06, 0xab08 },
		{ 0x06, 0xef56 },
		{ 0x06, 0xe683 },
		{ 0x06, 0x48e7 },
		{ 0x06, 0x8349 },
		{ 0x06, 0x10d1 },
		{ 0x06, 0x801f },
		{ 0x06, 0x66a0 },
		{ 0x06, 0x04b9 },
		{ 0x06, 0xe283 },
		{ 0x06, 0x48e3 },
		{ 0x06, 0x8349 },
		{ 0x06, 0xef65 },
		{ 0x06, 0xe283 },
		{ 0x06, 0x4ae3 },
		{ 0x06, 0x834b },
		{ 0x06, 0x1b56 },
		{ 0x06, 0xaa0e },
		{ 0x06, 0xef56 },
		{ 0x06, 0xe683 },
		{ 0x06, 0x4ae7 },
		{ 0x06, 0x834b },
		{ 0x06, 0xe283 },
		{ 0x06, 0x4de6 },
		{ 0x06, 0x834c },
		{ 0x06, 0xe083 },
		{ 0x06, 0x4da0 },
		{ 0x06, 0x000c },
		{ 0x06, 0xaf81 },
		{ 0x06, 0x8be0 },
		{ 0x06, 0x834d },
		{ 0x06, 0x10e4 },
		{ 0x06, 0x834d },
		{ 0x06, 0xae04 },
		{ 0x06, 0x80e4 },
		{ 0x06, 0x834d },
		{ 0x06, 0xe083 },
		{ 0x06, 0x4e78 },
		{ 0x06, 0x039e },
		{ 0x06, 0x0be0 },
		{ 0x06, 0x834e },
		{ 0x06, 0x7804 },
		{ 0x06, 0x9e04 },
		{ 0x06, 0xee83 },
		{ 0x06, 0x4e02 },
		{ 0x06, 0xe083 },
		{ 0x06, 0x32e1 },
		{ 0x06, 0x8333 },
		{ 0x06, 0x590f },
		{ 0x06, 0xe283 },
		{ 0x06, 0x4d0c },
		{ 0x06, 0x245a },
		{ 0x06, 0xf01e },
		{ 0x06, 0x12e4 },
		{ 0x06, 0xf88c },
		{ 0x06, 0xe5f8 },
		{ 0x06, 0x8de0 },
		{ 0x06, 0x8330 },
		{ 0x06, 0xe183 },
		{ 0x06, 0x3168 },
		{ 0x06, 0x01e4 },
		{ 0x06, 0xf88a },
		{ 0x06, 0xe5f8 },
		{ 0x06, 0x8bae },
		{ 0x06, 0x37ee },
		{ 0x06, 0x834e },
		{ 0x06, 0x03e0 },
		{ 0x06, 0x834c },
		{ 0x06, 0xe183 },
		{ 0x06, 0x4d1b },
		{ 0x06, 0x019e },
		{ 0x06, 0x04aa },
		{ 0x06, 0xa1ae },
		{ 0x06, 0xa8ee },
		{ 0x06, 0x834e },
		{ 0x06, 0x04ee },
		{ 0x06, 0x834f },
		{ 0x06, 0x00ae },
		{ 0x06, 0xabe0 },
		{ 0x06, 0x834f },
		{ 0x06, 0x7803 },
		{ 0x06, 0x9f14 },
		{ 0x06, 0xee83 },
		{ 0x06, 0x4e05 },
		{ 0x06, 0xd240 },
		{ 0x06, 0xd655 },
		{ 0x06, 0x5402 },
		{ 0x06, 0x81c6 },
		{ 0x06, 0xd2a0 },
		{ 0x06, 0xd6ba },
		{ 0x06, 0x0002 },
		{ 0x06, 0x81c6 },
		{ 0x06, 0xfefd },
		{ 0x06, 0xfc05 },
		{ 0x06, 0xf8e0 },
		{ 0x06, 0xf860 },
		{ 0x06, 0xe1f8 },
		{ 0x06, 0x6168 },
		{ 0x06, 0x02e4 },
		{ 0x06, 0xf860 },
		{ 0x06, 0xe5f8 },
		{ 0x06, 0x61e0 },
		{ 0x06, 0xf848 },
		{ 0x06, 0xe1f8 },
		{ 0x06, 0x4958 },
		{ 0x06, 0x0f1e },
		{ 0x06, 0x02e4 },
		{ 0x06, 0xf848 },
		{ 0x06, 0xe5f8 },
		{ 0x06, 0x49d0 },
		{ 0x06, 0x0002 },
		{ 0x06, 0x820a },
		{ 0x06, 0xbf83 },
		{ 0x06, 0x50ef },
		{ 0x06, 0x46dc },
		{ 0x06, 0x19dd },
		{ 0x06, 0xd001 },
		{ 0x06, 0x0282 },
		{ 0x06, 0x0a02 },
		{ 0x06, 0x8226 },
		{ 0x06, 0xe0f8 },
		{ 0x06, 0x60e1 },
		{ 0x06, 0xf861 },
		{ 0x06, 0x58fd },
		{ 0x06, 0xe4f8 },
		{ 0x06, 0x60e5 },
		{ 0x06, 0xf861 },
		{ 0x06, 0xfc04 },
		{ 0x06, 0xf9fa },
		{ 0x06, 0xfbc6 },
		{ 0x06, 0xbff8 },
		{ 0x06, 0x40be },
		{ 0x06, 0x8350 },
		{ 0x06, 0xa001 },
		{ 0x06, 0x0107 },
		{ 0x06, 0x1b89 },
		{ 0x06, 0xcfd2 },
		{ 0x06, 0x08eb },
		{ 0x06, 0xdb19 },
		{ 0x06, 0xb2fb },
		{ 0x06, 0xfffe },
		{ 0x06, 0xfd04 },
		{ 0x06, 0xf8e0 },
		{ 0x06, 0xf848 },
		{ 0x06, 0xe1f8 },
		{ 0x06, 0x4968 },
		{ 0x06, 0x08e4 },
		{ 0x06, 0xf848 },
		{ 0x06, 0xe5f8 },
		{ 0x06, 0x4958 },
		{ 0x06, 0xf7e4 },
		{ 0x06, 0xf848 },
		{ 0x06, 0xe5f8 },
		{ 0x06, 0x49fc },
		{ 0x06, 0x044d },
		{ 0x06, 0x2000 },
		{ 0x06, 0x024e },
		{ 0x06, 0x2200 },
		{ 0x06, 0x024d },
		{ 0x06, 0xdfff },
		{ 0x06, 0x014e },
		{ 0x06, 0xddff },
		{ 0x06, 0x0100 },
		{ 0x05, 0x83d8 },
		{ 0x06, 0x8000 },
		{ 0x03, 0xdc00 },
		{ 0x05, 0xfff6 },
		{ 0x06, 0x00fc },
		{ 0x1f, 0x0000 },

		{ 0x1f, 0x0000 },
		{ 0x0d, 0xf880 },
		{ 0x1f, 0x0000 }
	};

	rtl_phy_write(ioaddr, phy_reg_init_0, ARRAY_SIZE(phy_reg_init_0));

	if (rtl8168d_efuse_read(ioaddr, 0x01) == 0xb1) {
		static const struct phy_reg phy_reg_init[] = {
			{ 0x1f, 0x0002 },
			{ 0x05, 0x669a },
			{ 0x1f, 0x0005 },
			{ 0x05, 0x8330 },
			{ 0x06, 0x669a },

			{ 0x1f, 0x0002 }
		};
		int val;

		rtl_phy_write(ioaddr, phy_reg_init, ARRAY_SIZE(phy_reg_init));

		val = mdio_read(ioaddr, 0x0d);
		if ((val & 0x00ff) != 0x006c) {
			u32 set[] = {
				0x0065, 0x0066, 0x0067, 0x0068,
				0x0069, 0x006a, 0x006b, 0x006c
			};
			int i;

			mdio_write(ioaddr, 0x1f, 0x0002);

			val &= 0xff00;
			for (i = 0; i < ARRAY_SIZE(set); i++)
				mdio_write(ioaddr, 0x0d, val | set[i]);
		}
	} else {
		static const struct phy_reg phy_reg_init[] = {
			{ 0x1f, 0x0002 },
			{ 0x05, 0x2642 },
			{ 0x1f, 0x0005 },
			{ 0x05, 0x8330 },
			{ 0x06, 0x2642 }
		};

		rtl_phy_write(ioaddr, phy_reg_init, ARRAY_SIZE(phy_reg_init));
	}

	mdio_write(ioaddr, 0x1f, 0x0002);
	mdio_plus_minus(ioaddr, 0x02, 0x0100, 0x0600);
	mdio_plus_minus(ioaddr, 0x03, 0x0000, 0xe000);

	mdio_write(ioaddr, 0x1f, 0x0001);
	mdio_write(ioaddr, 0x17, 0x0cc0);

	mdio_write(ioaddr, 0x1f, 0x0002);
	mdio_patch(ioaddr, 0x0f, 0x0017);

	rtl_phy_write(ioaddr, phy_reg_init_1, ARRAY_SIZE(phy_reg_init_1));
}

static void rtl8168d_3_hw_phy_config(void __iomem *ioaddr)
{
	static const struct phy_reg phy_reg_init[] = {
		{ 0x1f, 0x0002 },
		{ 0x10, 0x0008 },
		{ 0x0d, 0x006c },

		{ 0x1f, 0x0000 },
		{ 0x0d, 0xf880 },

		{ 0x1f, 0x0001 },
		{ 0x17, 0x0cc0 },

		{ 0x1f, 0x0001 },
		{ 0x0b, 0xa4d8 },
		{ 0x09, 0x281c },
		{ 0x07, 0x2883 },
		{ 0x0a, 0x6b35 },
		{ 0x1d, 0x3da4 },
		{ 0x1c, 0xeffd },
		{ 0x14, 0x7f52 },
		{ 0x18, 0x7fc6 },
		{ 0x08, 0x0601 },
		{ 0x06, 0x4063 },
		{ 0x10, 0xf074 },
		{ 0x1f, 0x0003 },
		{ 0x13, 0x0789 },
		{ 0x12, 0xf4bd },
		{ 0x1a, 0x04fd },
		{ 0x14, 0x84b0 },
		{ 0x1f, 0x0000 },
		{ 0x00, 0x9200 },

		{ 0x1f, 0x0005 },
		{ 0x01, 0x0340 },
		{ 0x1f, 0x0001 },
		{ 0x04, 0x4000 },
		{ 0x03, 0x1d21 },
		{ 0x02, 0x0c32 },
		{ 0x01, 0x0200 },
		{ 0x00, 0x5554 },
		{ 0x04, 0x4800 },
		{ 0x04, 0x4000 },
		{ 0x04, 0xf000 },
		{ 0x03, 0xdf01 },
		{ 0x02, 0xdf20 },
		{ 0x01, 0x101a },
		{ 0x00, 0xa0ff },
		{ 0x04, 0xf800 },
		{ 0x04, 0xf000 },
		{ 0x1f, 0x0000 },

		{ 0x1f, 0x0007 },
		{ 0x1e, 0x0023 },
		{ 0x16, 0x0000 },
		{ 0x1f, 0x0000 }
	};

	rtl_phy_write(ioaddr, phy_reg_init, ARRAY_SIZE(phy_reg_init));
}

static void rtl8102e_hw_phy_config(void __iomem *ioaddr)
{
	static const struct phy_reg phy_reg_init[] = {
		{ 0x1f, 0x0003 },
		{ 0x08, 0x441d },
		{ 0x01, 0x9100 },
		{ 0x1f, 0x0000 }
	};

	mdio_write(ioaddr, 0x1f, 0x0000);
	mdio_patch(ioaddr, 0x11, 1 << 12);
	mdio_patch(ioaddr, 0x19, 1 << 13);
	mdio_patch(ioaddr, 0x10, 1 << 15);

	rtl_phy_write(ioaddr, phy_reg_init, ARRAY_SIZE(phy_reg_init));
}

static void rtl_hw_phy_config(struct net_device *dev)
{
	struct rtl8169_private *tp = netdev_priv(dev);
	void __iomem *ioaddr = tp->mmio_addr;

	rtl8169_print_mac_version(tp);

	switch (tp->mac_version) {
	case RTL_GIGA_MAC_VER_01:
		break;
	case RTL_GIGA_MAC_VER_02:
	case RTL_GIGA_MAC_VER_03:
		rtl8169s_hw_phy_config(ioaddr);
		break;
	case RTL_GIGA_MAC_VER_04:
		rtl8169sb_hw_phy_config(ioaddr);
		break;
	case RTL_GIGA_MAC_VER_05:
		rtl8169scd_hw_phy_config(tp, ioaddr);
		break;
	case RTL_GIGA_MAC_VER_06:
		rtl8169sce_hw_phy_config(ioaddr);
		break;
	case RTL_GIGA_MAC_VER_07:
	case RTL_GIGA_MAC_VER_08:
	case RTL_GIGA_MAC_VER_09:
		rtl8102e_hw_phy_config(ioaddr);
		break;
	case RTL_GIGA_MAC_VER_11:
		rtl8168bb_hw_phy_config(ioaddr);
		break;
	case RTL_GIGA_MAC_VER_12:
		rtl8168bef_hw_phy_config(ioaddr);
		break;
	case RTL_GIGA_MAC_VER_17:
		rtl8168bef_hw_phy_config(ioaddr);
		break;
	case RTL_GIGA_MAC_VER_18:
		rtl8168cp_1_hw_phy_config(ioaddr);
		break;
	case RTL_GIGA_MAC_VER_19:
		rtl8168c_1_hw_phy_config(ioaddr);
		break;
	case RTL_GIGA_MAC_VER_20:
		rtl8168c_2_hw_phy_config(ioaddr);
		break;
	case RTL_GIGA_MAC_VER_21:
		rtl8168c_3_hw_phy_config(ioaddr);
		break;
	case RTL_GIGA_MAC_VER_22:
		rtl8168c_4_hw_phy_config(ioaddr);
		break;
	case RTL_GIGA_MAC_VER_23:
	case RTL_GIGA_MAC_VER_24:
		rtl8168cp_2_hw_phy_config(ioaddr);
		break;
	case RTL_GIGA_MAC_VER_25:
		rtl8168d_1_hw_phy_config(ioaddr);
		break;
	case RTL_GIGA_MAC_VER_26:
		rtl8168d_2_hw_phy_config(ioaddr);
		break;
	case RTL_GIGA_MAC_VER_27:
		rtl8168d_3_hw_phy_config(ioaddr);
		break;

	default:
		break;
	}
}

static void rtl8169_phy_timer(unsigned long __opaque)
{
	struct net_device *dev = (struct net_device *)__opaque;
	struct rtl8169_private *tp = netdev_priv(dev);
	struct timer_list *timer = &tp->timer;
	void __iomem *ioaddr = tp->mmio_addr;
	unsigned long timeout = RTL8169_PHY_TIMEOUT;

	assert(tp->mac_version > RTL_GIGA_MAC_VER_01);

	if (!(tp->phy_1000_ctrl_reg & ADVERTISE_1000FULL))
		return;

	spin_lock_irq(&tp->lock);

	if (tp->phy_reset_pending(ioaddr)) {
		/*
		 * A busy loop could burn quite a few cycles on nowadays CPU.
		 * Let's delay the execution of the timer for a few ticks.
		 */
		timeout = HZ/10;
		goto out_mod_timer;
	}

	if (tp->link_ok(ioaddr))
		goto out_unlock;

	netif_warn(tp, link, dev, "PHY reset until link up\n");

	tp->phy_reset_enable(ioaddr);

out_mod_timer:
	mod_timer(timer, jiffies + timeout);
out_unlock:
	spin_unlock_irq(&tp->lock);
}

static inline void rtl8169_delete_timer(struct net_device *dev)
{
	struct rtl8169_private *tp = netdev_priv(dev);
	struct timer_list *timer = &tp->timer;

	if (tp->mac_version <= RTL_GIGA_MAC_VER_01)
		return;

	del_timer_sync(timer);
}

static inline void rtl8169_request_timer(struct net_device *dev)
{
	struct rtl8169_private *tp = netdev_priv(dev);
	struct timer_list *timer = &tp->timer;

	if (tp->mac_version <= RTL_GIGA_MAC_VER_01)
		return;

	mod_timer(timer, jiffies + RTL8169_PHY_TIMEOUT);
}

#ifdef CONFIG_NET_POLL_CONTROLLER
/*
 * Polling 'interrupt' - used by things like netconsole to send skbs
 * without having to re-enable interrupts. It's not called while
 * the interrupt routine is executing.
 */
static void rtl8169_netpoll(struct net_device *dev)
{
	struct rtl8169_private *tp = netdev_priv(dev);
	struct pci_dev *pdev = tp->pci_dev;

	disable_irq(pdev->irq);
	rtl8169_interrupt(pdev->irq, dev);
	enable_irq(pdev->irq);
}
#endif

static void rtl8169_release_board(struct pci_dev *pdev, struct net_device *dev,
				  void __iomem *ioaddr)
{
	iounmap(ioaddr);
	pci_release_regions(pdev);
	pci_clear_mwi(pdev);
	pci_disable_device(pdev);
	free_netdev(dev);
}

static void rtl8169_phy_reset(struct net_device *dev,
			      struct rtl8169_private *tp)
{
	void __iomem *ioaddr = tp->mmio_addr;
	unsigned int i;

	tp->phy_reset_enable(ioaddr);
	for (i = 0; i < 100; i++) {
		if (!tp->phy_reset_pending(ioaddr))
			return;
		msleep(1);
	}
	netif_err(tp, link, dev, "PHY reset failed\n");
}

static void rtl8169_init_phy(struct net_device *dev, struct rtl8169_private *tp)
{
	void __iomem *ioaddr = tp->mmio_addr;

	rtl_hw_phy_config(dev);

	if (tp->mac_version <= RTL_GIGA_MAC_VER_06) {
		dprintk("Set MAC Reg C+CR Offset 0x82h = 0x01h\n");
		RTL_W8(0x82, 0x01);
	}

	pci_write_config_byte(tp->pci_dev, PCI_LATENCY_TIMER, 0x40);

	if (tp->mac_version <= RTL_GIGA_MAC_VER_06)
		pci_write_config_byte(tp->pci_dev, PCI_CACHE_LINE_SIZE, 0x08);

	if (tp->mac_version == RTL_GIGA_MAC_VER_02) {
		dprintk("Set MAC Reg C+CR Offset 0x82h = 0x01h\n");
		RTL_W8(0x82, 0x01);
		dprintk("Set PHY Reg 0x0bh = 0x00h\n");
		mdio_write(ioaddr, 0x0b, 0x0000); //w 0x0b 15 0 0
	}

	rtl8169_phy_reset(dev, tp);

	/*
	 * rtl8169_set_speed_xmii takes good care of the Fast Ethernet
	 * only 8101. Don't panic.
	 */
	rtl8169_set_speed(dev, AUTONEG_ENABLE, SPEED_1000, DUPLEX_FULL);

	if (RTL_R8(PHYstatus) & TBI_Enable)
		netif_info(tp, link, dev, "TBI auto-negotiating\n");
}

static void rtl_rar_set(struct rtl8169_private *tp, u8 *addr)
{
	void __iomem *ioaddr = tp->mmio_addr;
	u32 high;
	u32 low;

	low  = addr[0] | (addr[1] << 8) | (addr[2] << 16) | (addr[3] << 24);
	high = addr[4] | (addr[5] << 8);

	spin_lock_irq(&tp->lock);

	RTL_W8(Cfg9346, Cfg9346_Unlock);
<<<<<<< HEAD
	RTL_W32(MAC4, high);
	RTL_W32(MAC0, low);
=======

	RTL_W32(MAC4, high);
	RTL_R32(MAC4);

	RTL_W32(MAC0, low);
	RTL_R32(MAC0);

>>>>>>> 9fe17b5d
	RTL_W8(Cfg9346, Cfg9346_Lock);

	spin_unlock_irq(&tp->lock);
}

static int rtl_set_mac_address(struct net_device *dev, void *p)
{
	struct rtl8169_private *tp = netdev_priv(dev);
	struct sockaddr *addr = p;

	if (!is_valid_ether_addr(addr->sa_data))
		return -EADDRNOTAVAIL;

	memcpy(dev->dev_addr, addr->sa_data, dev->addr_len);

	rtl_rar_set(tp, dev->dev_addr);

	return 0;
}

static int rtl8169_ioctl(struct net_device *dev, struct ifreq *ifr, int cmd)
{
	struct rtl8169_private *tp = netdev_priv(dev);
	struct mii_ioctl_data *data = if_mii(ifr);

	return netif_running(dev) ? tp->do_ioctl(tp, data, cmd) : -ENODEV;
}

static int rtl_xmii_ioctl(struct rtl8169_private *tp, struct mii_ioctl_data *data, int cmd)
{
	switch (cmd) {
	case SIOCGMIIPHY:
		data->phy_id = 32; /* Internal PHY */
		return 0;

	case SIOCGMIIREG:
		data->val_out = mdio_read(tp->mmio_addr, data->reg_num & 0x1f);
		return 0;

	case SIOCSMIIREG:
		mdio_write(tp->mmio_addr, data->reg_num & 0x1f, data->val_in);
		return 0;
	}
	return -EOPNOTSUPP;
}

static int rtl_tbi_ioctl(struct rtl8169_private *tp, struct mii_ioctl_data *data, int cmd)
{
	return -EOPNOTSUPP;
}

static const struct rtl_cfg_info {
	void (*hw_start)(struct net_device *);
	unsigned int region;
	unsigned int align;
	u16 intr_event;
	u16 napi_event;
	unsigned features;
	u8 default_ver;
} rtl_cfg_infos [] = {
	[RTL_CFG_0] = {
		.hw_start	= rtl_hw_start_8169,
		.region		= 1,
		.align		= 0,
		.intr_event	= SYSErr | LinkChg | RxOverflow |
				  RxFIFOOver | TxErr | TxOK | RxOK | RxErr,
		.napi_event	= RxFIFOOver | TxErr | TxOK | RxOK | RxOverflow,
		.features	= RTL_FEATURE_GMII,
		.default_ver	= RTL_GIGA_MAC_VER_01,
	},
	[RTL_CFG_1] = {
		.hw_start	= rtl_hw_start_8168,
		.region		= 2,
		.align		= 8,
		.intr_event	= SYSErr | LinkChg | RxOverflow |
				  TxErr | TxOK | RxOK | RxErr,
		.napi_event	= TxErr | TxOK | RxOK | RxOverflow,
		.features	= RTL_FEATURE_GMII | RTL_FEATURE_MSI,
		.default_ver	= RTL_GIGA_MAC_VER_11,
	},
	[RTL_CFG_2] = {
		.hw_start	= rtl_hw_start_8101,
		.region		= 2,
		.align		= 8,
		.intr_event	= SYSErr | LinkChg | RxOverflow | PCSTimeout |
				  RxFIFOOver | TxErr | TxOK | RxOK | RxErr,
		.napi_event	= RxFIFOOver | TxErr | TxOK | RxOK | RxOverflow,
		.features	= RTL_FEATURE_MSI,
		.default_ver	= RTL_GIGA_MAC_VER_13,
	}
};

/* Cfg9346_Unlock assumed. */
static unsigned rtl_try_msi(struct pci_dev *pdev, void __iomem *ioaddr,
			    const struct rtl_cfg_info *cfg)
{
	unsigned msi = 0;
	u8 cfg2;

	cfg2 = RTL_R8(Config2) & ~MSIEnable;
	if (cfg->features & RTL_FEATURE_MSI) {
		if (pci_enable_msi(pdev)) {
			dev_info(&pdev->dev, "no MSI. Back to INTx.\n");
		} else {
			cfg2 |= MSIEnable;
			msi = RTL_FEATURE_MSI;
		}
	}
	RTL_W8(Config2, cfg2);
	return msi;
}

static void rtl_disable_msi(struct pci_dev *pdev, struct rtl8169_private *tp)
{
	if (tp->features & RTL_FEATURE_MSI) {
		pci_disable_msi(pdev);
		tp->features &= ~RTL_FEATURE_MSI;
	}
}

static const struct net_device_ops rtl8169_netdev_ops = {
	.ndo_open		= rtl8169_open,
	.ndo_stop		= rtl8169_close,
	.ndo_get_stats		= rtl8169_get_stats,
	.ndo_start_xmit		= rtl8169_start_xmit,
	.ndo_tx_timeout		= rtl8169_tx_timeout,
	.ndo_validate_addr	= eth_validate_addr,
	.ndo_change_mtu		= rtl8169_change_mtu,
	.ndo_set_mac_address	= rtl_set_mac_address,
	.ndo_do_ioctl		= rtl8169_ioctl,
	.ndo_set_multicast_list	= rtl_set_rx_mode,
#ifdef CONFIG_R8169_VLAN
	.ndo_vlan_rx_register	= rtl8169_vlan_rx_register,
#endif
#ifdef CONFIG_NET_POLL_CONTROLLER
	.ndo_poll_controller	= rtl8169_netpoll,
#endif

};

static int __devinit
rtl8169_init_one(struct pci_dev *pdev, const struct pci_device_id *ent)
{
	const struct rtl_cfg_info *cfg = rtl_cfg_infos + ent->driver_data;
	const unsigned int region = cfg->region;
	struct rtl8169_private *tp;
	struct mii_if_info *mii;
	struct net_device *dev;
	void __iomem *ioaddr;
	unsigned int i;
	int rc;

	if (netif_msg_drv(&debug)) {
		printk(KERN_INFO "%s Gigabit Ethernet driver %s loaded\n",
		       MODULENAME, RTL8169_VERSION);
	}

	dev = alloc_etherdev(sizeof (*tp));
	if (!dev) {
		if (netif_msg_drv(&debug))
			dev_err(&pdev->dev, "unable to alloc new ethernet\n");
		rc = -ENOMEM;
		goto out;
	}

	SET_NETDEV_DEV(dev, &pdev->dev);
	dev->netdev_ops = &rtl8169_netdev_ops;
	tp = netdev_priv(dev);
	tp->dev = dev;
	tp->pci_dev = pdev;
	tp->msg_enable = netif_msg_init(debug.msg_enable, R8169_MSG_DEFAULT);

	mii = &tp->mii;
	mii->dev = dev;
	mii->mdio_read = rtl_mdio_read;
	mii->mdio_write = rtl_mdio_write;
	mii->phy_id_mask = 0x1f;
	mii->reg_num_mask = 0x1f;
	mii->supports_gmii = !!(cfg->features & RTL_FEATURE_GMII);

	/* enable device (incl. PCI PM wakeup and hotplug setup) */
	rc = pci_enable_device(pdev);
	if (rc < 0) {
		netif_err(tp, probe, dev, "enable failure\n");
		goto err_out_free_dev_1;
	}

	if (pci_set_mwi(pdev) < 0)
		netif_info(tp, probe, dev, "Mem-Wr-Inval unavailable\n");

	/* make sure PCI base addr 1 is MMIO */
	if (!(pci_resource_flags(pdev, region) & IORESOURCE_MEM)) {
		netif_err(tp, probe, dev,
			  "region #%d not an MMIO resource, aborting\n",
			  region);
		rc = -ENODEV;
		goto err_out_mwi_2;
	}

	/* check for weird/broken PCI region reporting */
	if (pci_resource_len(pdev, region) < R8169_REGS_SIZE) {
		netif_err(tp, probe, dev,
			  "Invalid PCI region size(s), aborting\n");
		rc = -ENODEV;
		goto err_out_mwi_2;
	}

	rc = pci_request_regions(pdev, MODULENAME);
	if (rc < 0) {
		netif_err(tp, probe, dev, "could not request regions\n");
		goto err_out_mwi_2;
	}

	tp->cp_cmd = PCIMulRW | RxChkSum;

	if ((sizeof(dma_addr_t) > 4) &&
	    !pci_set_dma_mask(pdev, DMA_BIT_MASK(64)) && use_dac) {
		tp->cp_cmd |= PCIDAC;
		dev->features |= NETIF_F_HIGHDMA;
	} else {
		rc = pci_set_dma_mask(pdev, DMA_BIT_MASK(32));
		if (rc < 0) {
			netif_err(tp, probe, dev, "DMA configuration failed\n");
			goto err_out_free_res_3;
		}
	}

	/* ioremap MMIO region */
	ioaddr = ioremap(pci_resource_start(pdev, region), R8169_REGS_SIZE);
	if (!ioaddr) {
		netif_err(tp, probe, dev, "cannot remap MMIO, aborting\n");
		rc = -EIO;
		goto err_out_free_res_3;
	}

	tp->pcie_cap = pci_find_capability(pdev, PCI_CAP_ID_EXP);
	if (!tp->pcie_cap)
		netif_info(tp, probe, dev, "no PCI Express capability\n");

	RTL_W16(IntrMask, 0x0000);

	/* Soft reset the chip. */
	RTL_W8(ChipCmd, CmdReset);

	/* Check that the chip has finished the reset. */
	for (i = 0; i < 100; i++) {
		if ((RTL_R8(ChipCmd) & CmdReset) == 0)
			break;
		msleep_interruptible(1);
	}

	RTL_W16(IntrStatus, 0xffff);

	pci_set_master(pdev);

	/* Identify chip attached to board */
	rtl8169_get_mac_version(tp, ioaddr);

	/* Use appropriate default if unknown */
	if (tp->mac_version == RTL_GIGA_MAC_NONE) {
		netif_notice(tp, probe, dev,
			     "unknown MAC, using family default\n");
		tp->mac_version = cfg->default_ver;
	}

	rtl8169_print_mac_version(tp);

	for (i = 0; i < ARRAY_SIZE(rtl_chip_info); i++) {
		if (tp->mac_version == rtl_chip_info[i].mac_version)
			break;
	}
	if (i == ARRAY_SIZE(rtl_chip_info)) {
		dev_err(&pdev->dev,
			"driver bug, MAC version not found in rtl_chip_info\n");
		goto err_out_msi_4;
	}
	tp->chipset = i;

	RTL_W8(Cfg9346, Cfg9346_Unlock);
	RTL_W8(Config1, RTL_R8(Config1) | PMEnable);
	RTL_W8(Config5, RTL_R8(Config5) & PMEStatus);
	if ((RTL_R8(Config3) & (LinkUp | MagicPacket)) != 0)
		tp->features |= RTL_FEATURE_WOL;
	if ((RTL_R8(Config5) & (UWF | BWF | MWF)) != 0)
		tp->features |= RTL_FEATURE_WOL;
	tp->features |= rtl_try_msi(pdev, ioaddr, cfg);
	RTL_W8(Cfg9346, Cfg9346_Lock);

	if ((tp->mac_version <= RTL_GIGA_MAC_VER_06) &&
	    (RTL_R8(PHYstatus) & TBI_Enable)) {
		tp->set_speed = rtl8169_set_speed_tbi;
		tp->get_settings = rtl8169_gset_tbi;
		tp->phy_reset_enable = rtl8169_tbi_reset_enable;
		tp->phy_reset_pending = rtl8169_tbi_reset_pending;
		tp->link_ok = rtl8169_tbi_link_ok;
		tp->do_ioctl = rtl_tbi_ioctl;

		tp->phy_1000_ctrl_reg = ADVERTISE_1000FULL; /* Implied by TBI */
	} else {
		tp->set_speed = rtl8169_set_speed_xmii;
		tp->get_settings = rtl8169_gset_xmii;
		tp->phy_reset_enable = rtl8169_xmii_reset_enable;
		tp->phy_reset_pending = rtl8169_xmii_reset_pending;
		tp->link_ok = rtl8169_xmii_link_ok;
		tp->do_ioctl = rtl_xmii_ioctl;
	}

	spin_lock_init(&tp->lock);

	tp->mmio_addr = ioaddr;

	/* Get MAC address */
	for (i = 0; i < MAC_ADDR_LEN; i++)
		dev->dev_addr[i] = RTL_R8(MAC0 + i);
	memcpy(dev->perm_addr, dev->dev_addr, dev->addr_len);

	SET_ETHTOOL_OPS(dev, &rtl8169_ethtool_ops);
	dev->watchdog_timeo = RTL8169_TX_TIMEOUT;
	dev->irq = pdev->irq;
	dev->base_addr = (unsigned long) ioaddr;

	netif_napi_add(dev, &tp->napi, rtl8169_poll, R8169_NAPI_WEIGHT);

#ifdef CONFIG_R8169_VLAN
	dev->features |= NETIF_F_HW_VLAN_TX | NETIF_F_HW_VLAN_RX;
#endif

	tp->intr_mask = 0xffff;
	tp->align = cfg->align;
	tp->hw_start = cfg->hw_start;
	tp->intr_event = cfg->intr_event;
	tp->napi_event = cfg->napi_event;

	init_timer(&tp->timer);
	tp->timer.data = (unsigned long) dev;
	tp->timer.function = rtl8169_phy_timer;

	rc = register_netdev(dev);
	if (rc < 0)
		goto err_out_msi_4;

	pci_set_drvdata(pdev, dev);

	netif_info(tp, probe, dev, "%s at 0x%lx, %pM, XID %08x IRQ %d\n",
		   rtl_chip_info[tp->chipset].name,
		   dev->base_addr, dev->dev_addr,
		   (u32)(RTL_R32(TxConfig) & 0x9cf0f8ff), dev->irq);

	rtl8169_init_phy(dev, tp);

	/*
	 * Pretend we are using VLANs; This bypasses a nasty bug where
	 * Interrupts stop flowing on high load on 8110SCd controllers.
	 */
	if (tp->mac_version == RTL_GIGA_MAC_VER_05)
		RTL_W16(CPlusCmd, RTL_R16(CPlusCmd) | RxVlan);

	device_set_wakeup_enable(&pdev->dev, tp->features & RTL_FEATURE_WOL);

out:
	return rc;

err_out_msi_4:
	rtl_disable_msi(pdev, tp);
	iounmap(ioaddr);
err_out_free_res_3:
	pci_release_regions(pdev);
err_out_mwi_2:
	pci_clear_mwi(pdev);
	pci_disable_device(pdev);
err_out_free_dev_1:
	free_netdev(dev);
	goto out;
}

static void __devexit rtl8169_remove_one(struct pci_dev *pdev)
{
	struct net_device *dev = pci_get_drvdata(pdev);
	struct rtl8169_private *tp = netdev_priv(dev);

	flush_scheduled_work();

	unregister_netdev(dev);

	/* restore original MAC address */
	rtl_rar_set(tp, dev->perm_addr);

	rtl_disable_msi(pdev, tp);
	rtl8169_release_board(pdev, dev, tp->mmio_addr);
	pci_set_drvdata(pdev, NULL);
}

static void rtl8169_set_rxbufsize(struct rtl8169_private *tp,
				  unsigned int mtu)
{
	unsigned int max_frame = mtu + VLAN_ETH_HLEN + ETH_FCS_LEN;

	if (max_frame != 16383)
		printk(KERN_WARNING PFX "WARNING! Changing of MTU on this "
			"NIC may lead to frame reception errors!\n");

	tp->rx_buf_sz = (max_frame > RX_BUF_SIZE) ? max_frame : RX_BUF_SIZE;
}

static int rtl8169_open(struct net_device *dev)
{
	struct rtl8169_private *tp = netdev_priv(dev);
	struct pci_dev *pdev = tp->pci_dev;
	int retval = -ENOMEM;


	/*
	 * Note that we use a magic value here, its wierd I know
	 * its done because, some subset of rtl8169 hardware suffers from
	 * a problem in which frames received that are longer than
	 * the size set in RxMaxSize register return garbage sizes
	 * when received.  To avoid this we need to turn off filtering,
	 * which is done by setting a value of 16383 in the RxMaxSize register
	 * and allocating 16k frames to handle the largest possible rx value
	 * thats what the magic math below does.
	 */
	rtl8169_set_rxbufsize(tp, 16383 - VLAN_ETH_HLEN - ETH_FCS_LEN);

	/*
	 * Rx and Tx desscriptors needs 256 bytes alignment.
	 * pci_alloc_consistent provides more.
	 */
	tp->TxDescArray = pci_alloc_consistent(pdev, R8169_TX_RING_BYTES,
					       &tp->TxPhyAddr);
	if (!tp->TxDescArray)
		goto out;

	tp->RxDescArray = pci_alloc_consistent(pdev, R8169_RX_RING_BYTES,
					       &tp->RxPhyAddr);
	if (!tp->RxDescArray)
		goto err_free_tx_0;

	retval = rtl8169_init_ring(dev);
	if (retval < 0)
		goto err_free_rx_1;

	INIT_DELAYED_WORK(&tp->task, NULL);

	smp_mb();

	retval = request_irq(dev->irq, rtl8169_interrupt,
			     (tp->features & RTL_FEATURE_MSI) ? 0 : IRQF_SHARED,
			     dev->name, dev);
	if (retval < 0)
		goto err_release_ring_2;

	napi_enable(&tp->napi);

	rtl_hw_start(dev);

	rtl8169_request_timer(dev);

	rtl8169_check_link_status(dev, tp, tp->mmio_addr);
out:
	return retval;

err_release_ring_2:
	rtl8169_rx_clear(tp);
err_free_rx_1:
	pci_free_consistent(pdev, R8169_RX_RING_BYTES, tp->RxDescArray,
			    tp->RxPhyAddr);
err_free_tx_0:
	pci_free_consistent(pdev, R8169_TX_RING_BYTES, tp->TxDescArray,
			    tp->TxPhyAddr);
	goto out;
}

static void rtl8169_hw_reset(void __iomem *ioaddr)
{
	/* Disable interrupts */
	rtl8169_irq_mask_and_ack(ioaddr);

	/* Reset the chipset */
	RTL_W8(ChipCmd, CmdReset);

	/* PCI commit */
	RTL_R8(ChipCmd);
}

static void rtl_set_rx_tx_config_registers(struct rtl8169_private *tp)
{
	void __iomem *ioaddr = tp->mmio_addr;
	u32 cfg = rtl8169_rx_config;

	cfg |= (RTL_R32(RxConfig) & rtl_chip_info[tp->chipset].RxConfigMask);
	RTL_W32(RxConfig, cfg);

	/* Set DMA burst size and Interframe Gap Time */
	RTL_W32(TxConfig, (TX_DMA_BURST << TxDMAShift) |
		(InterFrameGap << TxInterFrameGapShift));
}

static void rtl_hw_start(struct net_device *dev)
{
	struct rtl8169_private *tp = netdev_priv(dev);
	void __iomem *ioaddr = tp->mmio_addr;
	unsigned int i;

	/* Soft reset the chip. */
	RTL_W8(ChipCmd, CmdReset);

	/* Check that the chip has finished the reset. */
	for (i = 0; i < 100; i++) {
		if ((RTL_R8(ChipCmd) & CmdReset) == 0)
			break;
		msleep_interruptible(1);
	}

	tp->hw_start(dev);

	netif_start_queue(dev);
}


static void rtl_set_rx_tx_desc_registers(struct rtl8169_private *tp,
					 void __iomem *ioaddr)
{
	/*
	 * Magic spell: some iop3xx ARM board needs the TxDescAddrHigh
	 * register to be written before TxDescAddrLow to work.
	 * Switching from MMIO to I/O access fixes the issue as well.
	 */
	RTL_W32(TxDescStartAddrHigh, ((u64) tp->TxPhyAddr) >> 32);
	RTL_W32(TxDescStartAddrLow, ((u64) tp->TxPhyAddr) & DMA_BIT_MASK(32));
	RTL_W32(RxDescAddrHigh, ((u64) tp->RxPhyAddr) >> 32);
	RTL_W32(RxDescAddrLow, ((u64) tp->RxPhyAddr) & DMA_BIT_MASK(32));
}

static u16 rtl_rw_cpluscmd(void __iomem *ioaddr)
{
	u16 cmd;

	cmd = RTL_R16(CPlusCmd);
	RTL_W16(CPlusCmd, cmd);
	return cmd;
}

static void rtl_set_rx_max_size(void __iomem *ioaddr, unsigned int rx_buf_sz)
{
	/* Low hurts. Let's disable the filtering. */
	RTL_W16(RxMaxSize, rx_buf_sz + 1);
}

static void rtl8169_set_magic_reg(void __iomem *ioaddr, unsigned mac_version)
{
	static const struct {
		u32 mac_version;
		u32 clk;
		u32 val;
	} cfg2_info [] = {
		{ RTL_GIGA_MAC_VER_05, PCI_Clock_33MHz, 0x000fff00 }, // 8110SCd
		{ RTL_GIGA_MAC_VER_05, PCI_Clock_66MHz, 0x000fffff },
		{ RTL_GIGA_MAC_VER_06, PCI_Clock_33MHz, 0x00ffff00 }, // 8110SCe
		{ RTL_GIGA_MAC_VER_06, PCI_Clock_66MHz, 0x00ffffff }
	}, *p = cfg2_info;
	unsigned int i;
	u32 clk;

	clk = RTL_R8(Config2) & PCI_Clock_66MHz;
	for (i = 0; i < ARRAY_SIZE(cfg2_info); i++, p++) {
		if ((p->mac_version == mac_version) && (p->clk == clk)) {
			RTL_W32(0x7c, p->val);
			break;
		}
	}
}

static void rtl_hw_start_8169(struct net_device *dev)
{
	struct rtl8169_private *tp = netdev_priv(dev);
	void __iomem *ioaddr = tp->mmio_addr;
	struct pci_dev *pdev = tp->pci_dev;

	if (tp->mac_version == RTL_GIGA_MAC_VER_05) {
		RTL_W16(CPlusCmd, RTL_R16(CPlusCmd) | PCIMulRW);
		pci_write_config_byte(pdev, PCI_CACHE_LINE_SIZE, 0x08);
	}

	RTL_W8(Cfg9346, Cfg9346_Unlock);
	if ((tp->mac_version == RTL_GIGA_MAC_VER_01) ||
	    (tp->mac_version == RTL_GIGA_MAC_VER_02) ||
	    (tp->mac_version == RTL_GIGA_MAC_VER_03) ||
	    (tp->mac_version == RTL_GIGA_MAC_VER_04))
		RTL_W8(ChipCmd, CmdTxEnb | CmdRxEnb);

	RTL_W8(EarlyTxThres, EarlyTxThld);

	rtl_set_rx_max_size(ioaddr, tp->rx_buf_sz);

	if ((tp->mac_version == RTL_GIGA_MAC_VER_01) ||
	    (tp->mac_version == RTL_GIGA_MAC_VER_02) ||
	    (tp->mac_version == RTL_GIGA_MAC_VER_03) ||
	    (tp->mac_version == RTL_GIGA_MAC_VER_04))
		rtl_set_rx_tx_config_registers(tp);

	tp->cp_cmd |= rtl_rw_cpluscmd(ioaddr) | PCIMulRW;

	if ((tp->mac_version == RTL_GIGA_MAC_VER_02) ||
	    (tp->mac_version == RTL_GIGA_MAC_VER_03)) {
		dprintk("Set MAC Reg C+CR Offset 0xE0. "
			"Bit-3 and bit-14 MUST be 1\n");
		tp->cp_cmd |= (1 << 14);
	}

	RTL_W16(CPlusCmd, tp->cp_cmd);

	rtl8169_set_magic_reg(ioaddr, tp->mac_version);

	/*
	 * Undocumented corner. Supposedly:
	 * (TxTimer << 12) | (TxPackets << 8) | (RxTimer << 4) | RxPackets
	 */
	RTL_W16(IntrMitigate, 0x0000);

	rtl_set_rx_tx_desc_registers(tp, ioaddr);

	if ((tp->mac_version != RTL_GIGA_MAC_VER_01) &&
	    (tp->mac_version != RTL_GIGA_MAC_VER_02) &&
	    (tp->mac_version != RTL_GIGA_MAC_VER_03) &&
	    (tp->mac_version != RTL_GIGA_MAC_VER_04)) {
		RTL_W8(ChipCmd, CmdTxEnb | CmdRxEnb);
		rtl_set_rx_tx_config_registers(tp);
	}

	RTL_W8(Cfg9346, Cfg9346_Lock);

	/* Initially a 10 us delay. Turned it into a PCI commit. - FR */
	RTL_R8(IntrMask);

	RTL_W32(RxMissed, 0);

	rtl_set_rx_mode(dev);

	/* no early-rx interrupts */
	RTL_W16(MultiIntr, RTL_R16(MultiIntr) & 0xF000);

	/* Enable all known interrupts by setting the interrupt mask. */
	RTL_W16(IntrMask, tp->intr_event);
}

static void rtl_tx_performance_tweak(struct pci_dev *pdev, u16 force)
{
	struct net_device *dev = pci_get_drvdata(pdev);
	struct rtl8169_private *tp = netdev_priv(dev);
	int cap = tp->pcie_cap;

	if (cap) {
		u16 ctl;

		pci_read_config_word(pdev, cap + PCI_EXP_DEVCTL, &ctl);
		ctl = (ctl & ~PCI_EXP_DEVCTL_READRQ) | force;
		pci_write_config_word(pdev, cap + PCI_EXP_DEVCTL, ctl);
	}
}

static void rtl_csi_access_enable(void __iomem *ioaddr)
{
	u32 csi;

	csi = rtl_csi_read(ioaddr, 0x070c) & 0x00ffffff;
	rtl_csi_write(ioaddr, 0x070c, csi | 0x27000000);
}

struct ephy_info {
	unsigned int offset;
	u16 mask;
	u16 bits;
};

static void rtl_ephy_init(void __iomem *ioaddr, const struct ephy_info *e, int len)
{
	u16 w;

	while (len-- > 0) {
		w = (rtl_ephy_read(ioaddr, e->offset) & ~e->mask) | e->bits;
		rtl_ephy_write(ioaddr, e->offset, w);
		e++;
	}
}

static void rtl_disable_clock_request(struct pci_dev *pdev)
{
	struct net_device *dev = pci_get_drvdata(pdev);
	struct rtl8169_private *tp = netdev_priv(dev);
	int cap = tp->pcie_cap;

	if (cap) {
		u16 ctl;

		pci_read_config_word(pdev, cap + PCI_EXP_LNKCTL, &ctl);
		ctl &= ~PCI_EXP_LNKCTL_CLKREQ_EN;
		pci_write_config_word(pdev, cap + PCI_EXP_LNKCTL, ctl);
	}
}

#define R8168_CPCMD_QUIRK_MASK (\
	EnableBist | \
	Mac_dbgo_oe | \
	Force_half_dup | \
	Force_rxflow_en | \
	Force_txflow_en | \
	Cxpl_dbg_sel | \
	ASF | \
	PktCntrDisable | \
	Mac_dbgo_sel)

static void rtl_hw_start_8168bb(void __iomem *ioaddr, struct pci_dev *pdev)
{
	RTL_W8(Config3, RTL_R8(Config3) & ~Beacon_en);

	RTL_W16(CPlusCmd, RTL_R16(CPlusCmd) & ~R8168_CPCMD_QUIRK_MASK);

	rtl_tx_performance_tweak(pdev,
		(0x5 << MAX_READ_REQUEST_SHIFT) | PCI_EXP_DEVCTL_NOSNOOP_EN);
}

static void rtl_hw_start_8168bef(void __iomem *ioaddr, struct pci_dev *pdev)
{
	rtl_hw_start_8168bb(ioaddr, pdev);

	RTL_W8(EarlyTxThres, EarlyTxThld);

	RTL_W8(Config4, RTL_R8(Config4) & ~(1 << 0));
}

static void __rtl_hw_start_8168cp(void __iomem *ioaddr, struct pci_dev *pdev)
{
	RTL_W8(Config1, RTL_R8(Config1) | Speed_down);

	RTL_W8(Config3, RTL_R8(Config3) & ~Beacon_en);

	rtl_tx_performance_tweak(pdev, 0x5 << MAX_READ_REQUEST_SHIFT);

	rtl_disable_clock_request(pdev);

	RTL_W16(CPlusCmd, RTL_R16(CPlusCmd) & ~R8168_CPCMD_QUIRK_MASK);
}

static void rtl_hw_start_8168cp_1(void __iomem *ioaddr, struct pci_dev *pdev)
{
	static const struct ephy_info e_info_8168cp[] = {
		{ 0x01, 0,	0x0001 },
		{ 0x02, 0x0800,	0x1000 },
		{ 0x03, 0,	0x0042 },
		{ 0x06, 0x0080,	0x0000 },
		{ 0x07, 0,	0x2000 }
	};

	rtl_csi_access_enable(ioaddr);

	rtl_ephy_init(ioaddr, e_info_8168cp, ARRAY_SIZE(e_info_8168cp));

	__rtl_hw_start_8168cp(ioaddr, pdev);
}

static void rtl_hw_start_8168cp_2(void __iomem *ioaddr, struct pci_dev *pdev)
{
	rtl_csi_access_enable(ioaddr);

	RTL_W8(Config3, RTL_R8(Config3) & ~Beacon_en);

	rtl_tx_performance_tweak(pdev, 0x5 << MAX_READ_REQUEST_SHIFT);

	RTL_W16(CPlusCmd, RTL_R16(CPlusCmd) & ~R8168_CPCMD_QUIRK_MASK);
}

static void rtl_hw_start_8168cp_3(void __iomem *ioaddr, struct pci_dev *pdev)
{
	rtl_csi_access_enable(ioaddr);

	RTL_W8(Config3, RTL_R8(Config3) & ~Beacon_en);

	/* Magic. */
	RTL_W8(DBG_REG, 0x20);

	RTL_W8(EarlyTxThres, EarlyTxThld);

	rtl_tx_performance_tweak(pdev, 0x5 << MAX_READ_REQUEST_SHIFT);

	RTL_W16(CPlusCmd, RTL_R16(CPlusCmd) & ~R8168_CPCMD_QUIRK_MASK);
}

static void rtl_hw_start_8168c_1(void __iomem *ioaddr, struct pci_dev *pdev)
{
	static const struct ephy_info e_info_8168c_1[] = {
		{ 0x02, 0x0800,	0x1000 },
		{ 0x03, 0,	0x0002 },
		{ 0x06, 0x0080,	0x0000 }
	};

	rtl_csi_access_enable(ioaddr);

	RTL_W8(DBG_REG, 0x06 | FIX_NAK_1 | FIX_NAK_2);

	rtl_ephy_init(ioaddr, e_info_8168c_1, ARRAY_SIZE(e_info_8168c_1));

	__rtl_hw_start_8168cp(ioaddr, pdev);
}

static void rtl_hw_start_8168c_2(void __iomem *ioaddr, struct pci_dev *pdev)
{
	static const struct ephy_info e_info_8168c_2[] = {
		{ 0x01, 0,	0x0001 },
		{ 0x03, 0x0400,	0x0220 }
	};

	rtl_csi_access_enable(ioaddr);

	rtl_ephy_init(ioaddr, e_info_8168c_2, ARRAY_SIZE(e_info_8168c_2));

	__rtl_hw_start_8168cp(ioaddr, pdev);
}

static void rtl_hw_start_8168c_3(void __iomem *ioaddr, struct pci_dev *pdev)
{
	rtl_hw_start_8168c_2(ioaddr, pdev);
}

static void rtl_hw_start_8168c_4(void __iomem *ioaddr, struct pci_dev *pdev)
{
	rtl_csi_access_enable(ioaddr);

	__rtl_hw_start_8168cp(ioaddr, pdev);
}

static void rtl_hw_start_8168d(void __iomem *ioaddr, struct pci_dev *pdev)
{
	rtl_csi_access_enable(ioaddr);

	rtl_disable_clock_request(pdev);

	RTL_W8(EarlyTxThres, EarlyTxThld);

	rtl_tx_performance_tweak(pdev, 0x5 << MAX_READ_REQUEST_SHIFT);

	RTL_W16(CPlusCmd, RTL_R16(CPlusCmd) & ~R8168_CPCMD_QUIRK_MASK);
}

static void rtl_hw_start_8168(struct net_device *dev)
{
	struct rtl8169_private *tp = netdev_priv(dev);
	void __iomem *ioaddr = tp->mmio_addr;
	struct pci_dev *pdev = tp->pci_dev;

	RTL_W8(Cfg9346, Cfg9346_Unlock);

	RTL_W8(EarlyTxThres, EarlyTxThld);

	rtl_set_rx_max_size(ioaddr, tp->rx_buf_sz);

	tp->cp_cmd |= RTL_R16(CPlusCmd) | PktCntrDisable | INTT_1;

	RTL_W16(CPlusCmd, tp->cp_cmd);

	RTL_W16(IntrMitigate, 0x5151);

	/* Work around for RxFIFO overflow. */
	if (tp->mac_version == RTL_GIGA_MAC_VER_11) {
		tp->intr_event |= RxFIFOOver | PCSTimeout;
		tp->intr_event &= ~RxOverflow;
	}

	rtl_set_rx_tx_desc_registers(tp, ioaddr);

	rtl_set_rx_mode(dev);

	RTL_W32(TxConfig, (TX_DMA_BURST << TxDMAShift) |
		(InterFrameGap << TxInterFrameGapShift));

	RTL_R8(IntrMask);

	switch (tp->mac_version) {
	case RTL_GIGA_MAC_VER_11:
		rtl_hw_start_8168bb(ioaddr, pdev);
	break;

	case RTL_GIGA_MAC_VER_12:
	case RTL_GIGA_MAC_VER_17:
		rtl_hw_start_8168bef(ioaddr, pdev);
	break;

	case RTL_GIGA_MAC_VER_18:
		rtl_hw_start_8168cp_1(ioaddr, pdev);
	break;

	case RTL_GIGA_MAC_VER_19:
		rtl_hw_start_8168c_1(ioaddr, pdev);
	break;

	case RTL_GIGA_MAC_VER_20:
		rtl_hw_start_8168c_2(ioaddr, pdev);
	break;

	case RTL_GIGA_MAC_VER_21:
		rtl_hw_start_8168c_3(ioaddr, pdev);
	break;

	case RTL_GIGA_MAC_VER_22:
		rtl_hw_start_8168c_4(ioaddr, pdev);
	break;

	case RTL_GIGA_MAC_VER_23:
		rtl_hw_start_8168cp_2(ioaddr, pdev);
	break;

	case RTL_GIGA_MAC_VER_24:
		rtl_hw_start_8168cp_3(ioaddr, pdev);
	break;

	case RTL_GIGA_MAC_VER_25:
	case RTL_GIGA_MAC_VER_26:
	case RTL_GIGA_MAC_VER_27:
		rtl_hw_start_8168d(ioaddr, pdev);
	break;

	default:
		printk(KERN_ERR PFX "%s: unknown chipset (mac_version = %d).\n",
			dev->name, tp->mac_version);
	break;
	}

	RTL_W8(ChipCmd, CmdTxEnb | CmdRxEnb);

	RTL_W8(Cfg9346, Cfg9346_Lock);

	RTL_W16(MultiIntr, RTL_R16(MultiIntr) & 0xF000);

	RTL_W16(IntrMask, tp->intr_event);
}

#define R810X_CPCMD_QUIRK_MASK (\
	EnableBist | \
	Mac_dbgo_oe | \
	Force_half_dup | \
	Force_rxflow_en | \
	Force_txflow_en | \
	Cxpl_dbg_sel | \
	ASF | \
	PktCntrDisable | \
	PCIDAC | \
	PCIMulRW)

static void rtl_hw_start_8102e_1(void __iomem *ioaddr, struct pci_dev *pdev)
{
	static const struct ephy_info e_info_8102e_1[] = {
		{ 0x01,	0, 0x6e65 },
		{ 0x02,	0, 0x091f },
		{ 0x03,	0, 0xc2f9 },
		{ 0x06,	0, 0xafb5 },
		{ 0x07,	0, 0x0e00 },
		{ 0x19,	0, 0xec80 },
		{ 0x01,	0, 0x2e65 },
		{ 0x01,	0, 0x6e65 }
	};
	u8 cfg1;

	rtl_csi_access_enable(ioaddr);

	RTL_W8(DBG_REG, FIX_NAK_1);

	rtl_tx_performance_tweak(pdev, 0x5 << MAX_READ_REQUEST_SHIFT);

	RTL_W8(Config1,
	       LEDS1 | LEDS0 | Speed_down | MEMMAP | IOMAP | VPD | PMEnable);
	RTL_W8(Config3, RTL_R8(Config3) & ~Beacon_en);

	cfg1 = RTL_R8(Config1);
	if ((cfg1 & LEDS0) && (cfg1 & LEDS1))
		RTL_W8(Config1, cfg1 & ~LEDS0);

	RTL_W16(CPlusCmd, RTL_R16(CPlusCmd) & ~R810X_CPCMD_QUIRK_MASK);

	rtl_ephy_init(ioaddr, e_info_8102e_1, ARRAY_SIZE(e_info_8102e_1));
}

static void rtl_hw_start_8102e_2(void __iomem *ioaddr, struct pci_dev *pdev)
{
	rtl_csi_access_enable(ioaddr);

	rtl_tx_performance_tweak(pdev, 0x5 << MAX_READ_REQUEST_SHIFT);

	RTL_W8(Config1, MEMMAP | IOMAP | VPD | PMEnable);
	RTL_W8(Config3, RTL_R8(Config3) & ~Beacon_en);

	RTL_W16(CPlusCmd, RTL_R16(CPlusCmd) & ~R810X_CPCMD_QUIRK_MASK);
}

static void rtl_hw_start_8102e_3(void __iomem *ioaddr, struct pci_dev *pdev)
{
	rtl_hw_start_8102e_2(ioaddr, pdev);

	rtl_ephy_write(ioaddr, 0x03, 0xc2f9);
}

static void rtl_hw_start_8101(struct net_device *dev)
{
	struct rtl8169_private *tp = netdev_priv(dev);
	void __iomem *ioaddr = tp->mmio_addr;
	struct pci_dev *pdev = tp->pci_dev;

	if ((tp->mac_version == RTL_GIGA_MAC_VER_13) ||
	    (tp->mac_version == RTL_GIGA_MAC_VER_16)) {
		int cap = tp->pcie_cap;

		if (cap) {
			pci_write_config_word(pdev, cap + PCI_EXP_DEVCTL,
					      PCI_EXP_DEVCTL_NOSNOOP_EN);
		}
	}

	switch (tp->mac_version) {
	case RTL_GIGA_MAC_VER_07:
		rtl_hw_start_8102e_1(ioaddr, pdev);
		break;

	case RTL_GIGA_MAC_VER_08:
		rtl_hw_start_8102e_3(ioaddr, pdev);
		break;

	case RTL_GIGA_MAC_VER_09:
		rtl_hw_start_8102e_2(ioaddr, pdev);
		break;
	}

	RTL_W8(Cfg9346, Cfg9346_Unlock);

	RTL_W8(EarlyTxThres, EarlyTxThld);

	rtl_set_rx_max_size(ioaddr, tp->rx_buf_sz);

	tp->cp_cmd |= rtl_rw_cpluscmd(ioaddr) | PCIMulRW;

	RTL_W16(CPlusCmd, tp->cp_cmd);

	RTL_W16(IntrMitigate, 0x0000);

	rtl_set_rx_tx_desc_registers(tp, ioaddr);

	RTL_W8(ChipCmd, CmdTxEnb | CmdRxEnb);
	rtl_set_rx_tx_config_registers(tp);

	RTL_W8(Cfg9346, Cfg9346_Lock);

	RTL_R8(IntrMask);

	rtl_set_rx_mode(dev);

	RTL_W8(ChipCmd, CmdTxEnb | CmdRxEnb);

	RTL_W16(MultiIntr, RTL_R16(MultiIntr) & 0xf000);

	RTL_W16(IntrMask, tp->intr_event);
}

static int rtl8169_change_mtu(struct net_device *dev, int new_mtu)
{
	struct rtl8169_private *tp = netdev_priv(dev);
	int ret = 0;

	if (new_mtu < ETH_ZLEN || new_mtu > SafeMtu)
		return -EINVAL;

	dev->mtu = new_mtu;

	if (!netif_running(dev))
		goto out;

	rtl8169_down(dev);

	rtl8169_set_rxbufsize(tp, dev->mtu);

	ret = rtl8169_init_ring(dev);
	if (ret < 0)
		goto out;

	napi_enable(&tp->napi);

	rtl_hw_start(dev);

	rtl8169_request_timer(dev);

out:
	return ret;
}

static inline void rtl8169_make_unusable_by_asic(struct RxDesc *desc)
{
	desc->addr = cpu_to_le64(0x0badbadbadbadbadull);
	desc->opts1 &= ~cpu_to_le32(DescOwn | RsvdMask);
}

static void rtl8169_free_rx_skb(struct rtl8169_private *tp,
				struct sk_buff **sk_buff, struct RxDesc *desc)
{
	struct pci_dev *pdev = tp->pci_dev;

	pci_unmap_single(pdev, le64_to_cpu(desc->addr), tp->rx_buf_sz,
			 PCI_DMA_FROMDEVICE);
	dev_kfree_skb(*sk_buff);
	*sk_buff = NULL;
	rtl8169_make_unusable_by_asic(desc);
}

static inline void rtl8169_mark_to_asic(struct RxDesc *desc, u32 rx_buf_sz)
{
	u32 eor = le32_to_cpu(desc->opts1) & RingEnd;

	desc->opts1 = cpu_to_le32(DescOwn | eor | rx_buf_sz);
}

static inline void rtl8169_map_to_asic(struct RxDesc *desc, dma_addr_t mapping,
				       u32 rx_buf_sz)
{
	desc->addr = cpu_to_le64(mapping);
	wmb();
	rtl8169_mark_to_asic(desc, rx_buf_sz);
}

static struct sk_buff *rtl8169_alloc_rx_skb(struct pci_dev *pdev,
					    struct net_device *dev,
					    struct RxDesc *desc, int rx_buf_sz,
					    unsigned int align)
{
	struct sk_buff *skb;
	dma_addr_t mapping;
	unsigned int pad;

	pad = align ? align : NET_IP_ALIGN;

	skb = netdev_alloc_skb(dev, rx_buf_sz + pad);
	if (!skb)
		goto err_out;

	skb_reserve(skb, align ? ((pad - 1) & (unsigned long)skb->data) : pad);

	mapping = pci_map_single(pdev, skb->data, rx_buf_sz,
				 PCI_DMA_FROMDEVICE);

	rtl8169_map_to_asic(desc, mapping, rx_buf_sz);
out:
	return skb;

err_out:
	rtl8169_make_unusable_by_asic(desc);
	goto out;
}

static void rtl8169_rx_clear(struct rtl8169_private *tp)
{
	unsigned int i;

	for (i = 0; i < NUM_RX_DESC; i++) {
		if (tp->Rx_skbuff[i]) {
			rtl8169_free_rx_skb(tp, tp->Rx_skbuff + i,
					    tp->RxDescArray + i);
		}
	}
}

static u32 rtl8169_rx_fill(struct rtl8169_private *tp, struct net_device *dev,
			   u32 start, u32 end)
{
	u32 cur;

	for (cur = start; end - cur != 0; cur++) {
		struct sk_buff *skb;
		unsigned int i = cur % NUM_RX_DESC;

		WARN_ON((s32)(end - cur) < 0);

		if (tp->Rx_skbuff[i])
			continue;

		skb = rtl8169_alloc_rx_skb(tp->pci_dev, dev,
					   tp->RxDescArray + i,
					   tp->rx_buf_sz, tp->align);
		if (!skb)
			break;

		tp->Rx_skbuff[i] = skb;
	}
	return cur - start;
}

static inline void rtl8169_mark_as_last_descriptor(struct RxDesc *desc)
{
	desc->opts1 |= cpu_to_le32(RingEnd);
}

static void rtl8169_init_ring_indexes(struct rtl8169_private *tp)
{
	tp->dirty_tx = tp->dirty_rx = tp->cur_tx = tp->cur_rx = 0;
}

static int rtl8169_init_ring(struct net_device *dev)
{
	struct rtl8169_private *tp = netdev_priv(dev);

	rtl8169_init_ring_indexes(tp);

	memset(tp->tx_skb, 0x0, NUM_TX_DESC * sizeof(struct ring_info));
	memset(tp->Rx_skbuff, 0x0, NUM_RX_DESC * sizeof(struct sk_buff *));

	if (rtl8169_rx_fill(tp, dev, 0, NUM_RX_DESC) != NUM_RX_DESC)
		goto err_out;

	rtl8169_mark_as_last_descriptor(tp->RxDescArray + NUM_RX_DESC - 1);

	return 0;

err_out:
	rtl8169_rx_clear(tp);
	return -ENOMEM;
}

static void rtl8169_unmap_tx_skb(struct pci_dev *pdev, struct ring_info *tx_skb,
				 struct TxDesc *desc)
{
	unsigned int len = tx_skb->len;

	pci_unmap_single(pdev, le64_to_cpu(desc->addr), len, PCI_DMA_TODEVICE);
	desc->opts1 = 0x00;
	desc->opts2 = 0x00;
	desc->addr = 0x00;
	tx_skb->len = 0;
}

static void rtl8169_tx_clear(struct rtl8169_private *tp)
{
	unsigned int i;

	for (i = tp->dirty_tx; i < tp->dirty_tx + NUM_TX_DESC; i++) {
		unsigned int entry = i % NUM_TX_DESC;
		struct ring_info *tx_skb = tp->tx_skb + entry;
		unsigned int len = tx_skb->len;

		if (len) {
			struct sk_buff *skb = tx_skb->skb;

			rtl8169_unmap_tx_skb(tp->pci_dev, tx_skb,
					     tp->TxDescArray + entry);
			if (skb) {
				dev_kfree_skb(skb);
				tx_skb->skb = NULL;
			}
			tp->dev->stats.tx_dropped++;
		}
	}
	tp->cur_tx = tp->dirty_tx = 0;
}

static void rtl8169_schedule_work(struct net_device *dev, work_func_t task)
{
	struct rtl8169_private *tp = netdev_priv(dev);

	PREPARE_DELAYED_WORK(&tp->task, task);
	schedule_delayed_work(&tp->task, 4);
}

static void rtl8169_wait_for_quiescence(struct net_device *dev)
{
	struct rtl8169_private *tp = netdev_priv(dev);
	void __iomem *ioaddr = tp->mmio_addr;

	synchronize_irq(dev->irq);

	/* Wait for any pending NAPI task to complete */
	napi_disable(&tp->napi);

	rtl8169_irq_mask_and_ack(ioaddr);

	tp->intr_mask = 0xffff;
	RTL_W16(IntrMask, tp->intr_event);
	napi_enable(&tp->napi);
}

static void rtl8169_reinit_task(struct work_struct *work)
{
	struct rtl8169_private *tp =
		container_of(work, struct rtl8169_private, task.work);
	struct net_device *dev = tp->dev;
	int ret;

	rtnl_lock();

	if (!netif_running(dev))
		goto out_unlock;

	rtl8169_wait_for_quiescence(dev);
	rtl8169_close(dev);

	ret = rtl8169_open(dev);
	if (unlikely(ret < 0)) {
		if (net_ratelimit())
			netif_err(tp, drv, dev,
				  "reinit failure (status = %d). Rescheduling\n",
				  ret);
		rtl8169_schedule_work(dev, rtl8169_reinit_task);
	}

out_unlock:
	rtnl_unlock();
}

static void rtl8169_reset_task(struct work_struct *work)
{
	struct rtl8169_private *tp =
		container_of(work, struct rtl8169_private, task.work);
	struct net_device *dev = tp->dev;

	rtnl_lock();

	if (!netif_running(dev))
		goto out_unlock;

	rtl8169_wait_for_quiescence(dev);

	rtl8169_rx_interrupt(dev, tp, tp->mmio_addr, ~(u32)0);
	rtl8169_tx_clear(tp);

	if (tp->dirty_rx == tp->cur_rx) {
		rtl8169_init_ring_indexes(tp);
		rtl_hw_start(dev);
		netif_wake_queue(dev);
		rtl8169_check_link_status(dev, tp, tp->mmio_addr);
	} else {
		if (net_ratelimit())
			netif_emerg(tp, intr, dev, "Rx buffers shortage\n");
		rtl8169_schedule_work(dev, rtl8169_reset_task);
	}

out_unlock:
	rtnl_unlock();
}

static void rtl8169_tx_timeout(struct net_device *dev)
{
	struct rtl8169_private *tp = netdev_priv(dev);

	rtl8169_hw_reset(tp->mmio_addr);

	/* Let's wait a bit while any (async) irq lands on */
	rtl8169_schedule_work(dev, rtl8169_reset_task);
}

static int rtl8169_xmit_frags(struct rtl8169_private *tp, struct sk_buff *skb,
			      u32 opts1)
{
	struct skb_shared_info *info = skb_shinfo(skb);
	unsigned int cur_frag, entry;
	struct TxDesc * uninitialized_var(txd);

	entry = tp->cur_tx;
	for (cur_frag = 0; cur_frag < info->nr_frags; cur_frag++) {
		skb_frag_t *frag = info->frags + cur_frag;
		dma_addr_t mapping;
		u32 status, len;
		void *addr;

		entry = (entry + 1) % NUM_TX_DESC;

		txd = tp->TxDescArray + entry;
		len = frag->size;
		addr = ((void *) page_address(frag->page)) + frag->page_offset;
		mapping = pci_map_single(tp->pci_dev, addr, len, PCI_DMA_TODEVICE);

		/* anti gcc 2.95.3 bugware (sic) */
		status = opts1 | len | (RingEnd * !((entry + 1) % NUM_TX_DESC));

		txd->opts1 = cpu_to_le32(status);
		txd->addr = cpu_to_le64(mapping);

		tp->tx_skb[entry].len = len;
	}

	if (cur_frag) {
		tp->tx_skb[entry].skb = skb;
		txd->opts1 |= cpu_to_le32(LastFrag);
	}

	return cur_frag;
}

static inline u32 rtl8169_tso_csum(struct sk_buff *skb, struct net_device *dev)
{
	if (dev->features & NETIF_F_TSO) {
		u32 mss = skb_shinfo(skb)->gso_size;

		if (mss)
			return LargeSend | ((mss & MSSMask) << MSSShift);
	}
	if (skb->ip_summed == CHECKSUM_PARTIAL) {
		const struct iphdr *ip = ip_hdr(skb);

		if (ip->protocol == IPPROTO_TCP)
			return IPCS | TCPCS;
		else if (ip->protocol == IPPROTO_UDP)
			return IPCS | UDPCS;
		WARN_ON(1);	/* we need a WARN() */
	}
	return 0;
}

static netdev_tx_t rtl8169_start_xmit(struct sk_buff *skb,
				      struct net_device *dev)
{
	struct rtl8169_private *tp = netdev_priv(dev);
	unsigned int frags, entry = tp->cur_tx % NUM_TX_DESC;
	struct TxDesc *txd = tp->TxDescArray + entry;
	void __iomem *ioaddr = tp->mmio_addr;
	dma_addr_t mapping;
	u32 status, len;
	u32 opts1;

	if (unlikely(TX_BUFFS_AVAIL(tp) < skb_shinfo(skb)->nr_frags)) {
		netif_err(tp, drv, dev, "BUG! Tx Ring full when queue awake!\n");
		goto err_stop;
	}

	if (unlikely(le32_to_cpu(txd->opts1) & DescOwn))
		goto err_stop;

	opts1 = DescOwn | rtl8169_tso_csum(skb, dev);

	frags = rtl8169_xmit_frags(tp, skb, opts1);
	if (frags) {
		len = skb_headlen(skb);
		opts1 |= FirstFrag;
	} else {
		len = skb->len;
		opts1 |= FirstFrag | LastFrag;
		tp->tx_skb[entry].skb = skb;
	}

	mapping = pci_map_single(tp->pci_dev, skb->data, len, PCI_DMA_TODEVICE);

	tp->tx_skb[entry].len = len;
	txd->addr = cpu_to_le64(mapping);
	txd->opts2 = cpu_to_le32(rtl8169_tx_vlan_tag(tp, skb));

	wmb();

	/* anti gcc 2.95.3 bugware (sic) */
	status = opts1 | len | (RingEnd * !((entry + 1) % NUM_TX_DESC));
	txd->opts1 = cpu_to_le32(status);

	tp->cur_tx += frags + 1;

	wmb();

	RTL_W8(TxPoll, NPQ);	/* set polling bit */

	if (TX_BUFFS_AVAIL(tp) < MAX_SKB_FRAGS) {
		netif_stop_queue(dev);
		smp_rmb();
		if (TX_BUFFS_AVAIL(tp) >= MAX_SKB_FRAGS)
			netif_wake_queue(dev);
	}

	return NETDEV_TX_OK;

err_stop:
	netif_stop_queue(dev);
	dev->stats.tx_dropped++;
	return NETDEV_TX_BUSY;
}

static void rtl8169_pcierr_interrupt(struct net_device *dev)
{
	struct rtl8169_private *tp = netdev_priv(dev);
	struct pci_dev *pdev = tp->pci_dev;
	void __iomem *ioaddr = tp->mmio_addr;
	u16 pci_status, pci_cmd;

	pci_read_config_word(pdev, PCI_COMMAND, &pci_cmd);
	pci_read_config_word(pdev, PCI_STATUS, &pci_status);

	netif_err(tp, intr, dev, "PCI error (cmd = 0x%04x, status = 0x%04x)\n",
		  pci_cmd, pci_status);

	/*
	 * The recovery sequence below admits a very elaborated explanation:
	 * - it seems to work;
	 * - I did not see what else could be done;
	 * - it makes iop3xx happy.
	 *
	 * Feel free to adjust to your needs.
	 */
	if (pdev->broken_parity_status)
		pci_cmd &= ~PCI_COMMAND_PARITY;
	else
		pci_cmd |= PCI_COMMAND_SERR | PCI_COMMAND_PARITY;

	pci_write_config_word(pdev, PCI_COMMAND, pci_cmd);

	pci_write_config_word(pdev, PCI_STATUS,
		pci_status & (PCI_STATUS_DETECTED_PARITY |
		PCI_STATUS_SIG_SYSTEM_ERROR | PCI_STATUS_REC_MASTER_ABORT |
		PCI_STATUS_REC_TARGET_ABORT | PCI_STATUS_SIG_TARGET_ABORT));

	/* The infamous DAC f*ckup only happens at boot time */
	if ((tp->cp_cmd & PCIDAC) && !tp->dirty_rx && !tp->cur_rx) {
		netif_info(tp, intr, dev, "disabling PCI DAC\n");
		tp->cp_cmd &= ~PCIDAC;
		RTL_W16(CPlusCmd, tp->cp_cmd);
		dev->features &= ~NETIF_F_HIGHDMA;
	}

	rtl8169_hw_reset(ioaddr);

	rtl8169_schedule_work(dev, rtl8169_reinit_task);
}

static void rtl8169_tx_interrupt(struct net_device *dev,
				 struct rtl8169_private *tp,
				 void __iomem *ioaddr)
{
	unsigned int dirty_tx, tx_left;

	dirty_tx = tp->dirty_tx;
	smp_rmb();
	tx_left = tp->cur_tx - dirty_tx;

	while (tx_left > 0) {
		unsigned int entry = dirty_tx % NUM_TX_DESC;
		struct ring_info *tx_skb = tp->tx_skb + entry;
		u32 len = tx_skb->len;
		u32 status;

		rmb();
		status = le32_to_cpu(tp->TxDescArray[entry].opts1);
		if (status & DescOwn)
			break;

		dev->stats.tx_bytes += len;
		dev->stats.tx_packets++;

		rtl8169_unmap_tx_skb(tp->pci_dev, tx_skb, tp->TxDescArray + entry);

		if (status & LastFrag) {
			dev_kfree_skb(tx_skb->skb);
			tx_skb->skb = NULL;
		}
		dirty_tx++;
		tx_left--;
	}

	if (tp->dirty_tx != dirty_tx) {
		tp->dirty_tx = dirty_tx;
		smp_wmb();
		if (netif_queue_stopped(dev) &&
		    (TX_BUFFS_AVAIL(tp) >= MAX_SKB_FRAGS)) {
			netif_wake_queue(dev);
		}
		/*
		 * 8168 hack: TxPoll requests are lost when the Tx packets are
		 * too close. Let's kick an extra TxPoll request when a burst
		 * of start_xmit activity is detected (if it is not detected,
		 * it is slow enough). -- FR
		 */
		smp_rmb();
		if (tp->cur_tx != dirty_tx)
			RTL_W8(TxPoll, NPQ);
	}
}

static inline int rtl8169_fragmented_frame(u32 status)
{
	return (status & (FirstFrag | LastFrag)) != (FirstFrag | LastFrag);
}

static inline void rtl8169_rx_csum(struct sk_buff *skb, struct RxDesc *desc)
{
	u32 opts1 = le32_to_cpu(desc->opts1);
	u32 status = opts1 & RxProtoMask;

	if (((status == RxProtoTCP) && !(opts1 & TCPFail)) ||
	    ((status == RxProtoUDP) && !(opts1 & UDPFail)) ||
	    ((status == RxProtoIP) && !(opts1 & IPFail)))
		skb->ip_summed = CHECKSUM_UNNECESSARY;
	else
		skb->ip_summed = CHECKSUM_NONE;
}

static inline bool rtl8169_try_rx_copy(struct sk_buff **sk_buff,
				       struct rtl8169_private *tp, int pkt_size,
				       dma_addr_t addr)
{
	struct sk_buff *skb;
	bool done = false;

	if (pkt_size >= rx_copybreak)
		goto out;

	skb = netdev_alloc_skb_ip_align(tp->dev, pkt_size);
	if (!skb)
		goto out;

	pci_dma_sync_single_for_cpu(tp->pci_dev, addr, pkt_size,
				    PCI_DMA_FROMDEVICE);
	skb_copy_from_linear_data(*sk_buff, skb->data, pkt_size);
	*sk_buff = skb;
	done = true;
out:
	return done;
}

/*
 * Warning : rtl8169_rx_interrupt() might be called :
 * 1) from NAPI (softirq) context
 *	(polling = 1 : we should call netif_receive_skb())
 * 2) from process context (rtl8169_reset_task())
 *	(polling = 0 : we must call netif_rx() instead)
 */
static int rtl8169_rx_interrupt(struct net_device *dev,
				struct rtl8169_private *tp,
				void __iomem *ioaddr, u32 budget)
{
	unsigned int cur_rx, rx_left;
	unsigned int delta, count;
	int polling = (budget != ~(u32)0) ? 1 : 0;

	cur_rx = tp->cur_rx;
	rx_left = NUM_RX_DESC + tp->dirty_rx - cur_rx;
	rx_left = min(rx_left, budget);

	for (; rx_left > 0; rx_left--, cur_rx++) {
		unsigned int entry = cur_rx % NUM_RX_DESC;
		struct RxDesc *desc = tp->RxDescArray + entry;
		u32 status;

		rmb();
		status = le32_to_cpu(desc->opts1);

		if (status & DescOwn)
			break;
		if (unlikely(status & RxRES)) {
			netif_info(tp, rx_err, dev, "Rx ERROR. status = %08x\n",
				   status);
			dev->stats.rx_errors++;
			if (status & (RxRWT | RxRUNT))
				dev->stats.rx_length_errors++;
			if (status & RxCRC)
				dev->stats.rx_crc_errors++;
			if (status & RxFOVF) {
				rtl8169_schedule_work(dev, rtl8169_reset_task);
				dev->stats.rx_fifo_errors++;
			}
			rtl8169_mark_to_asic(desc, tp->rx_buf_sz);
		} else {
			struct sk_buff *skb = tp->Rx_skbuff[entry];
			dma_addr_t addr = le64_to_cpu(desc->addr);
			int pkt_size = (status & 0x00001FFF) - 4;
			struct pci_dev *pdev = tp->pci_dev;

			/*
			 * The driver does not support incoming fragmented
			 * frames. They are seen as a symptom of over-mtu
			 * sized frames.
			 */
			if (unlikely(rtl8169_fragmented_frame(status))) {
				dev->stats.rx_dropped++;
				dev->stats.rx_length_errors++;
				rtl8169_mark_to_asic(desc, tp->rx_buf_sz);
				continue;
			}

			rtl8169_rx_csum(skb, desc);

			if (rtl8169_try_rx_copy(&skb, tp, pkt_size, addr)) {
				pci_dma_sync_single_for_device(pdev, addr,
					pkt_size, PCI_DMA_FROMDEVICE);
				rtl8169_mark_to_asic(desc, tp->rx_buf_sz);
			} else {
				pci_unmap_single(pdev, addr, tp->rx_buf_sz,
						 PCI_DMA_FROMDEVICE);
				tp->Rx_skbuff[entry] = NULL;
			}

			skb_put(skb, pkt_size);
			skb->protocol = eth_type_trans(skb, dev);

			if (rtl8169_rx_vlan_skb(tp, desc, skb, polling) < 0) {
				if (likely(polling))
					netif_receive_skb(skb);
				else
					netif_rx(skb);
			}

			dev->stats.rx_bytes += pkt_size;
			dev->stats.rx_packets++;
		}

		/* Work around for AMD plateform. */
		if ((desc->opts2 & cpu_to_le32(0xfffe000)) &&
		    (tp->mac_version == RTL_GIGA_MAC_VER_05)) {
			desc->opts2 = 0;
			cur_rx++;
		}
	}

	count = cur_rx - tp->cur_rx;
	tp->cur_rx = cur_rx;

	delta = rtl8169_rx_fill(tp, dev, tp->dirty_rx, tp->cur_rx);
	if (!delta && count)
		netif_info(tp, intr, dev, "no Rx buffer allocated\n");
	tp->dirty_rx += delta;

	/*
	 * FIXME: until there is periodic timer to try and refill the ring,
	 * a temporary shortage may definitely kill the Rx process.
	 * - disable the asic to try and avoid an overflow and kick it again
	 *   after refill ?
	 * - how do others driver handle this condition (Uh oh...).
	 */
	if (tp->dirty_rx + NUM_RX_DESC == tp->cur_rx)
		netif_emerg(tp, intr, dev, "Rx buffers exhausted\n");

	return count;
}

static irqreturn_t rtl8169_interrupt(int irq, void *dev_instance)
{
	struct net_device *dev = dev_instance;
	struct rtl8169_private *tp = netdev_priv(dev);
	void __iomem *ioaddr = tp->mmio_addr;
	int handled = 0;
	int status;

	/* loop handling interrupts until we have no new ones or
	 * we hit a invalid/hotplug case.
	 */
	status = RTL_R16(IntrStatus);
	while (status && status != 0xffff) {
		handled = 1;

		/* Handle all of the error cases first. These will reset
		 * the chip, so just exit the loop.
		 */
		if (unlikely(!netif_running(dev))) {
			rtl8169_asic_down(ioaddr);
			break;
		}

		/* Work around for rx fifo overflow */
		if (unlikely(status & RxFIFOOver) &&
		(tp->mac_version == RTL_GIGA_MAC_VER_11)) {
			netif_stop_queue(dev);
			rtl8169_tx_timeout(dev);
			break;
		}

		if (unlikely(status & SYSErr)) {
			rtl8169_pcierr_interrupt(dev);
			break;
		}

		if (status & LinkChg)
			rtl8169_check_link_status(dev, tp, ioaddr);

		/* We need to see the lastest version of tp->intr_mask to
		 * avoid ignoring an MSI interrupt and having to wait for
		 * another event which may never come.
		 */
		smp_rmb();
		if (status & tp->intr_mask & tp->napi_event) {
			RTL_W16(IntrMask, tp->intr_event & ~tp->napi_event);
			tp->intr_mask = ~tp->napi_event;

			if (likely(napi_schedule_prep(&tp->napi)))
				__napi_schedule(&tp->napi);
			else
				netif_info(tp, intr, dev,
					   "interrupt %04x in poll\n", status);
		}

		/* We only get a new MSI interrupt when all active irq
		 * sources on the chip have been acknowledged. So, ack
		 * everything we've seen and check if new sources have become
		 * active to avoid blocking all interrupts from the chip.
		 */
		RTL_W16(IntrStatus,
			(status & RxFIFOOver) ? (status | RxOverflow) : status);
		status = RTL_R16(IntrStatus);
	}

	return IRQ_RETVAL(handled);
}

static int rtl8169_poll(struct napi_struct *napi, int budget)
{
	struct rtl8169_private *tp = container_of(napi, struct rtl8169_private, napi);
	struct net_device *dev = tp->dev;
	void __iomem *ioaddr = tp->mmio_addr;
	int work_done;

	work_done = rtl8169_rx_interrupt(dev, tp, ioaddr, (u32) budget);
	rtl8169_tx_interrupt(dev, tp, ioaddr);

	if (work_done < budget) {
		napi_complete(napi);

		/* We need for force the visibility of tp->intr_mask
		 * for other CPUs, as we can loose an MSI interrupt
		 * and potentially wait for a retransmit timeout if we don't.
		 * The posted write to IntrMask is safe, as it will
		 * eventually make it to the chip and we won't loose anything
		 * until it does.
		 */
		tp->intr_mask = 0xffff;
		wmb();
		RTL_W16(IntrMask, tp->intr_event);
	}

	return work_done;
}

static void rtl8169_rx_missed(struct net_device *dev, void __iomem *ioaddr)
{
	struct rtl8169_private *tp = netdev_priv(dev);

	if (tp->mac_version > RTL_GIGA_MAC_VER_06)
		return;

	dev->stats.rx_missed_errors += (RTL_R32(RxMissed) & 0xffffff);
	RTL_W32(RxMissed, 0);
}

static void rtl8169_down(struct net_device *dev)
{
	struct rtl8169_private *tp = netdev_priv(dev);
	void __iomem *ioaddr = tp->mmio_addr;
	unsigned int intrmask;

	rtl8169_delete_timer(dev);

	netif_stop_queue(dev);

	napi_disable(&tp->napi);

core_down:
	spin_lock_irq(&tp->lock);

	rtl8169_asic_down(ioaddr);

	rtl8169_rx_missed(dev, ioaddr);

	spin_unlock_irq(&tp->lock);

	synchronize_irq(dev->irq);

	/* Give a racing hard_start_xmit a few cycles to complete. */
	synchronize_sched();  /* FIXME: should this be synchronize_irq()? */

	/*
	 * And now for the 50k$ question: are IRQ disabled or not ?
	 *
	 * Two paths lead here:
	 * 1) dev->close
	 *    -> netif_running() is available to sync the current code and the
	 *       IRQ handler. See rtl8169_interrupt for details.
	 * 2) dev->change_mtu
	 *    -> rtl8169_poll can not be issued again and re-enable the
	 *       interruptions. Let's simply issue the IRQ down sequence again.
	 *
	 * No loop if hotpluged or major error (0xffff).
	 */
	intrmask = RTL_R16(IntrMask);
	if (intrmask && (intrmask != 0xffff))
		goto core_down;

	rtl8169_tx_clear(tp);

	rtl8169_rx_clear(tp);
}

static int rtl8169_close(struct net_device *dev)
{
	struct rtl8169_private *tp = netdev_priv(dev);
	struct pci_dev *pdev = tp->pci_dev;

	/* update counters before going down */
	rtl8169_update_counters(dev);

	rtl8169_down(dev);

	free_irq(dev->irq, dev);

	pci_free_consistent(pdev, R8169_RX_RING_BYTES, tp->RxDescArray,
			    tp->RxPhyAddr);
	pci_free_consistent(pdev, R8169_TX_RING_BYTES, tp->TxDescArray,
			    tp->TxPhyAddr);
	tp->TxDescArray = NULL;
	tp->RxDescArray = NULL;

	return 0;
}

static void rtl_set_rx_mode(struct net_device *dev)
{
	struct rtl8169_private *tp = netdev_priv(dev);
	void __iomem *ioaddr = tp->mmio_addr;
	unsigned long flags;
	u32 mc_filter[2];	/* Multicast hash filter */
	int rx_mode;
	u32 tmp = 0;

	if (dev->flags & IFF_PROMISC) {
		/* Unconditionally log net taps. */
		netif_notice(tp, link, dev, "Promiscuous mode enabled\n");
		rx_mode =
		    AcceptBroadcast | AcceptMulticast | AcceptMyPhys |
		    AcceptAllPhys;
		mc_filter[1] = mc_filter[0] = 0xffffffff;
	} else if ((netdev_mc_count(dev) > multicast_filter_limit) ||
		   (dev->flags & IFF_ALLMULTI)) {
		/* Too many to filter perfectly -- accept all multicasts. */
		rx_mode = AcceptBroadcast | AcceptMulticast | AcceptMyPhys;
		mc_filter[1] = mc_filter[0] = 0xffffffff;
	} else {
		struct dev_mc_list *mclist;

		rx_mode = AcceptBroadcast | AcceptMyPhys;
		mc_filter[1] = mc_filter[0] = 0;
		netdev_for_each_mc_addr(mclist, dev) {
			int bit_nr = ether_crc(ETH_ALEN, mclist->dmi_addr) >> 26;
			mc_filter[bit_nr >> 5] |= 1 << (bit_nr & 31);
			rx_mode |= AcceptMulticast;
		}
	}

	spin_lock_irqsave(&tp->lock, flags);

	tmp = rtl8169_rx_config | rx_mode |
	      (RTL_R32(RxConfig) & rtl_chip_info[tp->chipset].RxConfigMask);

	if (tp->mac_version > RTL_GIGA_MAC_VER_06) {
		u32 data = mc_filter[0];

		mc_filter[0] = swab32(mc_filter[1]);
		mc_filter[1] = swab32(data);
	}

	RTL_W32(MAR0 + 4, mc_filter[1]);
	RTL_W32(MAR0 + 0, mc_filter[0]);

	RTL_W32(RxConfig, tmp);

	spin_unlock_irqrestore(&tp->lock, flags);
}

/**
 *  rtl8169_get_stats - Get rtl8169 read/write statistics
 *  @dev: The Ethernet Device to get statistics for
 *
 *  Get TX/RX statistics for rtl8169
 */
static struct net_device_stats *rtl8169_get_stats(struct net_device *dev)
{
	struct rtl8169_private *tp = netdev_priv(dev);
	void __iomem *ioaddr = tp->mmio_addr;
	unsigned long flags;

	if (netif_running(dev)) {
		spin_lock_irqsave(&tp->lock, flags);
		rtl8169_rx_missed(dev, ioaddr);
		spin_unlock_irqrestore(&tp->lock, flags);
	}

	return &dev->stats;
}

static void rtl8169_net_suspend(struct net_device *dev)
{
	if (!netif_running(dev))
		return;

	netif_device_detach(dev);
	netif_stop_queue(dev);
}

#ifdef CONFIG_PM

static int rtl8169_suspend(struct device *device)
{
	struct pci_dev *pdev = to_pci_dev(device);
	struct net_device *dev = pci_get_drvdata(pdev);

	rtl8169_net_suspend(dev);

	return 0;
}

static int rtl8169_resume(struct device *device)
{
	struct pci_dev *pdev = to_pci_dev(device);
	struct net_device *dev = pci_get_drvdata(pdev);

	if (!netif_running(dev))
		goto out;

	netif_device_attach(dev);

	rtl8169_schedule_work(dev, rtl8169_reset_task);
out:
	return 0;
}

static const struct dev_pm_ops rtl8169_pm_ops = {
	.suspend = rtl8169_suspend,
	.resume = rtl8169_resume,
	.freeze = rtl8169_suspend,
	.thaw = rtl8169_resume,
	.poweroff = rtl8169_suspend,
	.restore = rtl8169_resume,
};

#define RTL8169_PM_OPS	(&rtl8169_pm_ops)

#else /* !CONFIG_PM */

#define RTL8169_PM_OPS	NULL

#endif /* !CONFIG_PM */

static void rtl_shutdown(struct pci_dev *pdev)
{
	struct net_device *dev = pci_get_drvdata(pdev);
	struct rtl8169_private *tp = netdev_priv(dev);
	void __iomem *ioaddr = tp->mmio_addr;

	rtl8169_net_suspend(dev);

	/* restore original MAC address */
	rtl_rar_set(tp, dev->perm_addr);

	spin_lock_irq(&tp->lock);

	rtl8169_asic_down(ioaddr);

	spin_unlock_irq(&tp->lock);

	if (system_state == SYSTEM_POWER_OFF) {
		/* WoL fails with some 8168 when the receiver is disabled. */
		if (tp->features & RTL_FEATURE_WOL) {
			pci_clear_master(pdev);

			RTL_W8(ChipCmd, CmdRxEnb);
			/* PCI commit */
			RTL_R8(ChipCmd);
		}

		pci_wake_from_d3(pdev, true);
		pci_set_power_state(pdev, PCI_D3hot);
	}
}

static struct pci_driver rtl8169_pci_driver = {
	.name		= MODULENAME,
	.id_table	= rtl8169_pci_tbl,
	.probe		= rtl8169_init_one,
	.remove		= __devexit_p(rtl8169_remove_one),
	.shutdown	= rtl_shutdown,
	.driver.pm	= RTL8169_PM_OPS,
};

static int __init rtl8169_init_module(void)
{
	return pci_register_driver(&rtl8169_pci_driver);
}

static void __exit rtl8169_cleanup_module(void)
{
	pci_unregister_driver(&rtl8169_pci_driver);
}

module_init(rtl8169_init_module);
module_exit(rtl8169_cleanup_module);<|MERGE_RESOLUTION|>--- conflicted
+++ resolved
@@ -2826,10 +2826,6 @@
 	spin_lock_irq(&tp->lock);
 
 	RTL_W8(Cfg9346, Cfg9346_Unlock);
-<<<<<<< HEAD
-	RTL_W32(MAC4, high);
-	RTL_W32(MAC0, low);
-=======
 
 	RTL_W32(MAC4, high);
 	RTL_R32(MAC4);
@@ -2837,7 +2833,6 @@
 	RTL_W32(MAC0, low);
 	RTL_R32(MAC0);
 
->>>>>>> 9fe17b5d
 	RTL_W8(Cfg9346, Cfg9346_Lock);
 
 	spin_unlock_irq(&tp->lock);
