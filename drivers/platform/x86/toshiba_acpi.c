/*
 *  toshiba_acpi.c - Toshiba Laptop ACPI Extras
 *
 *
 *  Copyright (C) 2002-2004 John Belmonte
 *  Copyright (C) 2008 Philip Langdale
 *  Copyright (C) 2010 Pierre Ducroquet
 *
 *  This program is free software; you can redistribute it and/or modify
 *  it under the terms of the GNU General Public License as published by
 *  the Free Software Foundation; either version 2 of the License, or
 *  (at your option) any later version.
 *
 *  This program is distributed in the hope that it will be useful,
 *  but WITHOUT ANY WARRANTY; without even the implied warranty of
 *  MERCHANTABILITY or FITNESS FOR A PARTICULAR PURPOSE.  See the
 *  GNU General Public License for more details.
 *
 *  You should have received a copy of the GNU General Public License
 *  along with this program; if not, write to the Free Software
 *  Foundation, Inc., 59 Temple Place, Suite 330, Boston, MA  02111-1307  USA
 *
 *
 *  The devolpment page for this driver is located at
 *  http://memebeam.org/toys/ToshibaAcpiDriver.
 *
 *  Credits:
 *	Jonathan A. Buzzard - Toshiba HCI info, and critical tips on reverse
 *		engineering the Windows drivers
 *	Yasushi Nagato - changes for linux kernel 2.4 -> 2.5
 *	Rob Miller - TV out and hotkeys help
 *
 *
 *  TODO
 *
 */

#define pr_fmt(fmt) KBUILD_MODNAME ": " fmt

#define TOSHIBA_ACPI_VERSION	"0.19"
#define PROC_INTERFACE_VERSION	1

#include <linux/kernel.h>
#include <linux/module.h>
#include <linux/init.h>
#include <linux/types.h>
#include <linux/proc_fs.h>
#include <linux/seq_file.h>
#include <linux/backlight.h>
#include <linux/rfkill.h>
#include <linux/input.h>
#include <linux/input/sparse-keymap.h>
#include <linux/leds.h>
#include <linux/slab.h>

#include <asm/uaccess.h>

#include <acpi/acpi_drivers.h>

MODULE_AUTHOR("John Belmonte");
MODULE_DESCRIPTION("Toshiba Laptop ACPI Extras Driver");
MODULE_LICENSE("GPL");

/* Toshiba ACPI method paths */
#define METHOD_VIDEO_OUT	"\\_SB_.VALX.DSSX"

/* Toshiba HCI interface definitions
 *
 * HCI is Toshiba's "Hardware Control Interface" which is supposed to
 * be uniform across all their models.  Ideally we would just call
 * dedicated ACPI methods instead of using this primitive interface.
 * However the ACPI methods seem to be incomplete in some areas (for
 * example they allow setting, but not reading, the LCD brightness value),
 * so this is still useful.
 */

#define HCI_WORDS			6

/* operations */
#define HCI_SET				0xff00
#define HCI_GET				0xfe00

/* return codes */
#define HCI_SUCCESS			0x0000
#define HCI_FAILURE			0x1000
#define HCI_NOT_SUPPORTED		0x8000
#define HCI_EMPTY			0x8c00

/* registers */
#define HCI_FAN				0x0004
#define HCI_SYSTEM_EVENT		0x0016
#define HCI_VIDEO_OUT			0x001c
#define HCI_HOTKEY_EVENT		0x001e
#define HCI_LCD_BRIGHTNESS		0x002a
#define HCI_WIRELESS			0x0056

/* field definitions */
#define HCI_LCD_BRIGHTNESS_BITS		3
#define HCI_LCD_BRIGHTNESS_SHIFT	(16-HCI_LCD_BRIGHTNESS_BITS)
#define HCI_LCD_BRIGHTNESS_LEVELS	(1 << HCI_LCD_BRIGHTNESS_BITS)
#define HCI_VIDEO_OUT_LCD		0x1
#define HCI_VIDEO_OUT_CRT		0x2
#define HCI_VIDEO_OUT_TV		0x4
#define HCI_WIRELESS_KILL_SWITCH	0x01
#define HCI_WIRELESS_BT_PRESENT		0x0f
#define HCI_WIRELESS_BT_ATTACH		0x40
#define HCI_WIRELESS_BT_POWER		0x80

struct toshiba_acpi_dev {
	struct acpi_device *acpi_dev;
	const char *method_hci;
	struct rfkill *bt_rfk;
	struct input_dev *hotkey_dev;
	struct backlight_device *backlight_dev;
	struct led_classdev led_dev;

	int force_fan;
	int last_key_event;
	int key_event_valid;

	int illumination_supported:1;
	int video_supported:1;
	int fan_supported:1;
<<<<<<< HEAD
=======
	int system_event_supported:1;
>>>>>>> dcd6c922

	struct mutex mutex;
};

static const struct acpi_device_id toshiba_device_ids[] = {
	{"TOS6200", 0},
	{"TOS6208", 0},
	{"TOS1900", 0},
	{"", 0},
};
MODULE_DEVICE_TABLE(acpi, toshiba_device_ids);

static const struct key_entry toshiba_acpi_keymap[] __devinitconst = {
	{ KE_KEY, 0x101, { KEY_MUTE } },
	{ KE_KEY, 0x102, { KEY_ZOOMOUT } },
	{ KE_KEY, 0x103, { KEY_ZOOMIN } },
	{ KE_KEY, 0x13b, { KEY_COFFEE } },
	{ KE_KEY, 0x13c, { KEY_BATTERY } },
	{ KE_KEY, 0x13d, { KEY_SLEEP } },
	{ KE_KEY, 0x13e, { KEY_SUSPEND } },
	{ KE_KEY, 0x13f, { KEY_SWITCHVIDEOMODE } },
	{ KE_KEY, 0x140, { KEY_BRIGHTNESSDOWN } },
	{ KE_KEY, 0x141, { KEY_BRIGHTNESSUP } },
	{ KE_KEY, 0x142, { KEY_WLAN } },
	{ KE_KEY, 0x143, { KEY_PROG1 } },
	{ KE_KEY, 0x17f, { KEY_FN } },
	{ KE_KEY, 0xb05, { KEY_PROG2 } },
	{ KE_KEY, 0xb06, { KEY_WWW } },
	{ KE_KEY, 0xb07, { KEY_MAIL } },
	{ KE_KEY, 0xb30, { KEY_STOP } },
	{ KE_KEY, 0xb31, { KEY_PREVIOUSSONG } },
	{ KE_KEY, 0xb32, { KEY_NEXTSONG } },
	{ KE_KEY, 0xb33, { KEY_PLAYPAUSE } },
	{ KE_KEY, 0xb5a, { KEY_MEDIA } },
	{ KE_END, 0 },
};

/* utility
 */

static __inline__ void _set_bit(u32 * word, u32 mask, int value)
{
	*word = (*word & ~mask) | (mask * value);
}

/* acpi interface wrappers
 */

static int write_acpi_int(const char *methodName, int val)
{
	struct acpi_object_list params;
	union acpi_object in_objs[1];
	acpi_status status;

	params.count = ARRAY_SIZE(in_objs);
	params.pointer = in_objs;
	in_objs[0].type = ACPI_TYPE_INTEGER;
	in_objs[0].integer.value = val;

	status = acpi_evaluate_object(NULL, (char *)methodName, &params, NULL);
	return (status == AE_OK) ? 0 : -EIO;
}

/* Perform a raw HCI call.  Here we don't care about input or output buffer
 * format.
 */
static acpi_status hci_raw(struct toshiba_acpi_dev *dev,
			   const u32 in[HCI_WORDS], u32 out[HCI_WORDS])
{
	struct acpi_object_list params;
	union acpi_object in_objs[HCI_WORDS];
	struct acpi_buffer results;
	union acpi_object out_objs[HCI_WORDS + 1];
	acpi_status status;
	int i;

	params.count = HCI_WORDS;
	params.pointer = in_objs;
	for (i = 0; i < HCI_WORDS; ++i) {
		in_objs[i].type = ACPI_TYPE_INTEGER;
		in_objs[i].integer.value = in[i];
	}

	results.length = sizeof(out_objs);
	results.pointer = out_objs;

	status = acpi_evaluate_object(dev->acpi_dev->handle,
				      (char *)dev->method_hci, &params,
				      &results);
	if ((status == AE_OK) && (out_objs->package.count <= HCI_WORDS)) {
		for (i = 0; i < out_objs->package.count; ++i) {
			out[i] = out_objs->package.elements[i].integer.value;
		}
	}

	return status;
}

/* common hci tasks (get or set one or two value)
 *
 * In addition to the ACPI status, the HCI system returns a result which
 * may be useful (such as "not supported").
 */

static acpi_status hci_write1(struct toshiba_acpi_dev *dev, u32 reg,
			      u32 in1, u32 *result)
{
	u32 in[HCI_WORDS] = { HCI_SET, reg, in1, 0, 0, 0 };
	u32 out[HCI_WORDS];
	acpi_status status = hci_raw(dev, in, out);
	*result = (status == AE_OK) ? out[0] : HCI_FAILURE;
	return status;
}

static acpi_status hci_read1(struct toshiba_acpi_dev *dev, u32 reg,
			     u32 *out1, u32 *result)
{
	u32 in[HCI_WORDS] = { HCI_GET, reg, 0, 0, 0, 0 };
	u32 out[HCI_WORDS];
	acpi_status status = hci_raw(dev, in, out);
	*out1 = out[2];
	*result = (status == AE_OK) ? out[0] : HCI_FAILURE;
	return status;
}

static acpi_status hci_write2(struct toshiba_acpi_dev *dev, u32 reg,
			      u32 in1, u32 in2, u32 *result)
{
	u32 in[HCI_WORDS] = { HCI_SET, reg, in1, in2, 0, 0 };
	u32 out[HCI_WORDS];
	acpi_status status = hci_raw(dev, in, out);
	*result = (status == AE_OK) ? out[0] : HCI_FAILURE;
	return status;
}

static acpi_status hci_read2(struct toshiba_acpi_dev *dev, u32 reg,
			     u32 *out1, u32 *out2, u32 *result)
{
	u32 in[HCI_WORDS] = { HCI_GET, reg, *out1, *out2, 0, 0 };
	u32 out[HCI_WORDS];
	acpi_status status = hci_raw(dev, in, out);
	*out1 = out[2];
	*out2 = out[3];
	*result = (status == AE_OK) ? out[0] : HCI_FAILURE;
	return status;
}

/* Illumination support */
static int toshiba_illumination_available(struct toshiba_acpi_dev *dev)
{
	u32 in[HCI_WORDS] = { 0, 0, 0, 0, 0, 0 };
	u32 out[HCI_WORDS];
	acpi_status status;

	in[0] = 0xf100;
	status = hci_raw(dev, in, out);
	if (ACPI_FAILURE(status)) {
		pr_info("Illumination device not available\n");
		return 0;
	}
	in[0] = 0xf400;
	status = hci_raw(dev, in, out);
	return 1;
}

static void toshiba_illumination_set(struct led_classdev *cdev,
				     enum led_brightness brightness)
{
	struct toshiba_acpi_dev *dev = container_of(cdev,
			struct toshiba_acpi_dev, led_dev);
	u32 in[HCI_WORDS] = { 0, 0, 0, 0, 0, 0 };
	u32 out[HCI_WORDS];
	acpi_status status;

	/* First request : initialize communication. */
	in[0] = 0xf100;
	status = hci_raw(dev, in, out);
	if (ACPI_FAILURE(status)) {
		pr_info("Illumination device not available\n");
		return;
	}

	if (brightness) {
		/* Switch the illumination on */
		in[0] = 0xf400;
		in[1] = 0x14e;
		in[2] = 1;
		status = hci_raw(dev, in, out);
		if (ACPI_FAILURE(status)) {
			pr_info("ACPI call for illumination failed\n");
			return;
		}
	} else {
		/* Switch the illumination off */
		in[0] = 0xf400;
		in[1] = 0x14e;
		in[2] = 0;
		status = hci_raw(dev, in, out);
		if (ACPI_FAILURE(status)) {
			pr_info("ACPI call for illumination failed.\n");
			return;
		}
	}

	/* Last request : close communication. */
	in[0] = 0xf200;
	in[1] = 0;
	in[2] = 0;
	hci_raw(dev, in, out);
}

static enum led_brightness toshiba_illumination_get(struct led_classdev *cdev)
{
	struct toshiba_acpi_dev *dev = container_of(cdev,
			struct toshiba_acpi_dev, led_dev);
	u32 in[HCI_WORDS] = { 0, 0, 0, 0, 0, 0 };
	u32 out[HCI_WORDS];
	acpi_status status;
	enum led_brightness result;

	/* First request : initialize communication. */
	in[0] = 0xf100;
	status = hci_raw(dev, in, out);
	if (ACPI_FAILURE(status)) {
		pr_info("Illumination device not available\n");
		return LED_OFF;
	}

	/* Check the illumination */
	in[0] = 0xf300;
	in[1] = 0x14e;
	status = hci_raw(dev, in, out);
	if (ACPI_FAILURE(status)) {
		pr_info("ACPI call for illumination failed.\n");
		return LED_OFF;
	}

	result = out[2] ? LED_FULL : LED_OFF;

	/* Last request : close communication. */
	in[0] = 0xf200;
	in[1] = 0;
	in[2] = 0;
	hci_raw(dev, in, out);

	return result;
}

/* Bluetooth rfkill handlers */

static u32 hci_get_bt_present(struct toshiba_acpi_dev *dev, bool *present)
{
	u32 hci_result;
	u32 value, value2;

	value = 0;
	value2 = 0;
	hci_read2(dev, HCI_WIRELESS, &value, &value2, &hci_result);
	if (hci_result == HCI_SUCCESS)
		*present = (value & HCI_WIRELESS_BT_PRESENT) ? true : false;

	return hci_result;
}

static u32 hci_get_radio_state(struct toshiba_acpi_dev *dev, bool *radio_state)
{
	u32 hci_result;
	u32 value, value2;

	value = 0;
	value2 = 0x0001;
	hci_read2(dev, HCI_WIRELESS, &value, &value2, &hci_result);

	*radio_state = value & HCI_WIRELESS_KILL_SWITCH;
	return hci_result;
}

static int bt_rfkill_set_block(void *data, bool blocked)
{
	struct toshiba_acpi_dev *dev = data;
	u32 result1, result2;
	u32 value;
	int err;
	bool radio_state;

	value = (blocked == false);

	mutex_lock(&dev->mutex);
	if (hci_get_radio_state(dev, &radio_state) != HCI_SUCCESS) {
		err = -EIO;
		goto out;
	}

	if (!radio_state) {
		err = 0;
		goto out;
	}

	hci_write2(dev, HCI_WIRELESS, value, HCI_WIRELESS_BT_POWER, &result1);
	hci_write2(dev, HCI_WIRELESS, value, HCI_WIRELESS_BT_ATTACH, &result2);

	if (result1 != HCI_SUCCESS || result2 != HCI_SUCCESS)
		err = -EIO;
	else
		err = 0;
 out:
	mutex_unlock(&dev->mutex);
	return err;
}

static void bt_rfkill_poll(struct rfkill *rfkill, void *data)
{
	bool new_rfk_state;
	bool value;
	u32 hci_result;
	struct toshiba_acpi_dev *dev = data;

	mutex_lock(&dev->mutex);

	hci_result = hci_get_radio_state(dev, &value);
	if (hci_result != HCI_SUCCESS) {
		/* Can't do anything useful */
		mutex_unlock(&dev->mutex);
		return;
	}

	new_rfk_state = value;

	mutex_unlock(&dev->mutex);

	if (rfkill_set_hw_state(rfkill, !new_rfk_state))
		bt_rfkill_set_block(data, true);
}

static const struct rfkill_ops toshiba_rfk_ops = {
	.set_block = bt_rfkill_set_block,
	.poll = bt_rfkill_poll,
};

static struct proc_dir_entry *toshiba_proc_dir /*= 0*/ ;

static int get_lcd(struct backlight_device *bd)
{
	struct toshiba_acpi_dev *dev = bl_get_data(bd);
	u32 hci_result;
	u32 value;

	hci_read1(dev, HCI_LCD_BRIGHTNESS, &value, &hci_result);
	if (hci_result == HCI_SUCCESS)
		return (value >> HCI_LCD_BRIGHTNESS_SHIFT);

	return -EIO;
}

static int lcd_proc_show(struct seq_file *m, void *v)
{
	struct toshiba_acpi_dev *dev = m->private;
	int value;
<<<<<<< HEAD

	if (!dev->backlight_dev)
		return -ENODEV;

=======

	if (!dev->backlight_dev)
		return -ENODEV;

>>>>>>> dcd6c922
	value = get_lcd(dev->backlight_dev);
	if (value >= 0) {
		seq_printf(m, "brightness:              %d\n", value);
		seq_printf(m, "brightness_levels:       %d\n",
			     HCI_LCD_BRIGHTNESS_LEVELS);
		return 0;
	}

	pr_err("Error reading LCD brightness\n");
	return -EIO;
}

static int lcd_proc_open(struct inode *inode, struct file *file)
{
	return single_open(file, lcd_proc_show, PDE(inode)->data);
}

static int set_lcd(struct toshiba_acpi_dev *dev, int value)
{
	u32 hci_result;

	value = value << HCI_LCD_BRIGHTNESS_SHIFT;
	hci_write1(dev, HCI_LCD_BRIGHTNESS, value, &hci_result);
	return hci_result == HCI_SUCCESS ? 0 : -EIO;
}

static int set_lcd_status(struct backlight_device *bd)
{
	struct toshiba_acpi_dev *dev = bl_get_data(bd);
	return set_lcd(dev, bd->props.brightness);
}

static ssize_t lcd_proc_write(struct file *file, const char __user *buf,
			      size_t count, loff_t *pos)
{
	struct toshiba_acpi_dev *dev = PDE(file->f_path.dentry->d_inode)->data;
	char cmd[42];
	size_t len;
	int value;
	int ret;

	len = min(count, sizeof(cmd) - 1);
	if (copy_from_user(cmd, buf, len))
		return -EFAULT;
	cmd[len] = '\0';

	if (sscanf(cmd, " brightness : %i", &value) == 1 &&
	    value >= 0 && value < HCI_LCD_BRIGHTNESS_LEVELS) {
		ret = set_lcd(dev, value);
		if (ret == 0)
			ret = count;
	} else {
		ret = -EINVAL;
	}
	return ret;
}

static const struct file_operations lcd_proc_fops = {
	.owner		= THIS_MODULE,
	.open		= lcd_proc_open,
	.read		= seq_read,
	.llseek		= seq_lseek,
	.release	= single_release,
	.write		= lcd_proc_write,
};

static int get_video_status(struct toshiba_acpi_dev *dev, u32 *status)
{
	u32 hci_result;

	hci_read1(dev, HCI_VIDEO_OUT, status, &hci_result);
	return hci_result == HCI_SUCCESS ? 0 : -EIO;
}

static int video_proc_show(struct seq_file *m, void *v)
{
	struct toshiba_acpi_dev *dev = m->private;
	u32 value;
	int ret;

	ret = get_video_status(dev, &value);
	if (!ret) {
		int is_lcd = (value & HCI_VIDEO_OUT_LCD) ? 1 : 0;
		int is_crt = (value & HCI_VIDEO_OUT_CRT) ? 1 : 0;
		int is_tv = (value & HCI_VIDEO_OUT_TV) ? 1 : 0;
		seq_printf(m, "lcd_out:                 %d\n", is_lcd);
		seq_printf(m, "crt_out:                 %d\n", is_crt);
		seq_printf(m, "tv_out:                  %d\n", is_tv);
	}

	return ret;
}

static int video_proc_open(struct inode *inode, struct file *file)
{
	return single_open(file, video_proc_show, PDE(inode)->data);
}

static ssize_t video_proc_write(struct file *file, const char __user *buf,
				size_t count, loff_t *pos)
{
	struct toshiba_acpi_dev *dev = PDE(file->f_path.dentry->d_inode)->data;
	char *cmd, *buffer;
	int ret;
	int value;
	int remain = count;
	int lcd_out = -1;
	int crt_out = -1;
	int tv_out = -1;
	u32 video_out;

	cmd = kmalloc(count + 1, GFP_KERNEL);
	if (!cmd)
		return -ENOMEM;
	if (copy_from_user(cmd, buf, count)) {
		kfree(cmd);
		return -EFAULT;
	}
	cmd[count] = '\0';

	buffer = cmd;

	/* scan expression.  Multiple expressions may be delimited with ;
	 *
	 *  NOTE: to keep scanning simple, invalid fields are ignored
	 */
	while (remain) {
		if (sscanf(buffer, " lcd_out : %i", &value) == 1)
			lcd_out = value & 1;
		else if (sscanf(buffer, " crt_out : %i", &value) == 1)
			crt_out = value & 1;
		else if (sscanf(buffer, " tv_out : %i", &value) == 1)
			tv_out = value & 1;
		/* advance to one character past the next ; */
		do {
			++buffer;
			--remain;
		}
		while (remain && *(buffer - 1) != ';');
	}

	kfree(cmd);

	ret = get_video_status(dev, &video_out);
	if (!ret) {
		unsigned int new_video_out = video_out;
		if (lcd_out != -1)
			_set_bit(&new_video_out, HCI_VIDEO_OUT_LCD, lcd_out);
		if (crt_out != -1)
			_set_bit(&new_video_out, HCI_VIDEO_OUT_CRT, crt_out);
		if (tv_out != -1)
			_set_bit(&new_video_out, HCI_VIDEO_OUT_TV, tv_out);
		/* To avoid unnecessary video disruption, only write the new
		 * video setting if something changed. */
		if (new_video_out != video_out)
			ret = write_acpi_int(METHOD_VIDEO_OUT, new_video_out);
	}

	return ret ? ret : count;
}

static const struct file_operations video_proc_fops = {
	.owner		= THIS_MODULE,
	.open		= video_proc_open,
	.read		= seq_read,
	.llseek		= seq_lseek,
	.release	= single_release,
	.write		= video_proc_write,
};

static int get_fan_status(struct toshiba_acpi_dev *dev, u32 *status)
{
	u32 hci_result;

	hci_read1(dev, HCI_FAN, status, &hci_result);
	return hci_result == HCI_SUCCESS ? 0 : -EIO;
}

static int fan_proc_show(struct seq_file *m, void *v)
{
	struct toshiba_acpi_dev *dev = m->private;
	int ret;
	u32 value;

	ret = get_fan_status(dev, &value);
	if (!ret) {
		seq_printf(m, "running:                 %d\n", (value > 0));
		seq_printf(m, "force_on:                %d\n", dev->force_fan);
	}

	return ret;
}

static int fan_proc_open(struct inode *inode, struct file *file)
{
	return single_open(file, fan_proc_show, PDE(inode)->data);
}

static ssize_t fan_proc_write(struct file *file, const char __user *buf,
			      size_t count, loff_t *pos)
{
	struct toshiba_acpi_dev *dev = PDE(file->f_path.dentry->d_inode)->data;
	char cmd[42];
	size_t len;
	int value;
	u32 hci_result;

	len = min(count, sizeof(cmd) - 1);
	if (copy_from_user(cmd, buf, len))
		return -EFAULT;
	cmd[len] = '\0';

	if (sscanf(cmd, " force_on : %i", &value) == 1 &&
	    value >= 0 && value <= 1) {
		hci_write1(dev, HCI_FAN, value, &hci_result);
		if (hci_result != HCI_SUCCESS)
			return -EIO;
		else
			dev->force_fan = value;
	} else {
		return -EINVAL;
	}

	return count;
}

static const struct file_operations fan_proc_fops = {
	.owner		= THIS_MODULE,
	.open		= fan_proc_open,
	.read		= seq_read,
	.llseek		= seq_lseek,
	.release	= single_release,
	.write		= fan_proc_write,
};

static int keys_proc_show(struct seq_file *m, void *v)
{
	struct toshiba_acpi_dev *dev = m->private;
	u32 hci_result;
	u32 value;

<<<<<<< HEAD
	if (!dev->key_event_valid) {
=======
	if (!dev->key_event_valid && dev->system_event_supported) {
>>>>>>> dcd6c922
		hci_read1(dev, HCI_SYSTEM_EVENT, &value, &hci_result);
		if (hci_result == HCI_SUCCESS) {
			dev->key_event_valid = 1;
			dev->last_key_event = value;
		} else if (hci_result == HCI_EMPTY) {
			/* better luck next time */
		} else if (hci_result == HCI_NOT_SUPPORTED) {
			/* This is a workaround for an unresolved issue on
			 * some machines where system events sporadically
			 * become disabled. */
			hci_write1(dev, HCI_SYSTEM_EVENT, 1, &hci_result);
			pr_notice("Re-enabled hotkeys\n");
		} else {
			pr_err("Error reading hotkey status\n");
			return -EIO;
		}
	}

	seq_printf(m, "hotkey_ready:            %d\n", dev->key_event_valid);
	seq_printf(m, "hotkey:                  0x%04x\n", dev->last_key_event);
	return 0;
}

static int keys_proc_open(struct inode *inode, struct file *file)
{
	return single_open(file, keys_proc_show, PDE(inode)->data);
}

static ssize_t keys_proc_write(struct file *file, const char __user *buf,
			       size_t count, loff_t *pos)
{
	struct toshiba_acpi_dev *dev = PDE(file->f_path.dentry->d_inode)->data;
	char cmd[42];
	size_t len;
	int value;

	len = min(count, sizeof(cmd) - 1);
	if (copy_from_user(cmd, buf, len))
		return -EFAULT;
	cmd[len] = '\0';

	if (sscanf(cmd, " hotkey_ready : %i", &value) == 1 && value == 0) {
		dev->key_event_valid = 0;
	} else {
		return -EINVAL;
	}

	return count;
}

static const struct file_operations keys_proc_fops = {
	.owner		= THIS_MODULE,
	.open		= keys_proc_open,
	.read		= seq_read,
	.llseek		= seq_lseek,
	.release	= single_release,
	.write		= keys_proc_write,
};

static int version_proc_show(struct seq_file *m, void *v)
{
	seq_printf(m, "driver:                  %s\n", TOSHIBA_ACPI_VERSION);
	seq_printf(m, "proc_interface:          %d\n", PROC_INTERFACE_VERSION);
	return 0;
}

static int version_proc_open(struct inode *inode, struct file *file)
{
	return single_open(file, version_proc_show, PDE(inode)->data);
}

static const struct file_operations version_proc_fops = {
	.owner		= THIS_MODULE,
	.open		= version_proc_open,
	.read		= seq_read,
	.llseek		= seq_lseek,
	.release	= single_release,
};

/* proc and module init
 */

#define PROC_TOSHIBA		"toshiba"

static void __devinit
create_toshiba_proc_entries(struct toshiba_acpi_dev *dev)
{
	if (dev->backlight_dev)
		proc_create_data("lcd", S_IRUGO | S_IWUSR, toshiba_proc_dir,
				 &lcd_proc_fops, dev);
	if (dev->video_supported)
		proc_create_data("video", S_IRUGO | S_IWUSR, toshiba_proc_dir,
				 &video_proc_fops, dev);
	if (dev->fan_supported)
		proc_create_data("fan", S_IRUGO | S_IWUSR, toshiba_proc_dir,
				 &fan_proc_fops, dev);
	if (dev->hotkey_dev)
		proc_create_data("keys", S_IRUGO | S_IWUSR, toshiba_proc_dir,
				 &keys_proc_fops, dev);
	proc_create_data("version", S_IRUGO, toshiba_proc_dir,
			 &version_proc_fops, dev);
}

static void remove_toshiba_proc_entries(struct toshiba_acpi_dev *dev)
{
	if (dev->backlight_dev)
		remove_proc_entry("lcd", toshiba_proc_dir);
	if (dev->video_supported)
		remove_proc_entry("video", toshiba_proc_dir);
	if (dev->fan_supported)
		remove_proc_entry("fan", toshiba_proc_dir);
	if (dev->hotkey_dev)
		remove_proc_entry("keys", toshiba_proc_dir);
	remove_proc_entry("version", toshiba_proc_dir);
}

static const struct backlight_ops toshiba_backlight_data = {
        .get_brightness = get_lcd,
        .update_status  = set_lcd_status,
};

static int __devinit toshiba_acpi_setup_keyboard(struct toshiba_acpi_dev *dev)
{
	acpi_status status;
	int error;

	dev->hotkey_dev = input_allocate_device();
	if (!dev->hotkey_dev) {
		pr_info("Unable to register input device\n");
		return -ENOMEM;
	}

	dev->hotkey_dev->name = "Toshiba input device";
	dev->hotkey_dev->phys = "toshiba_acpi/input0";
	dev->hotkey_dev->id.bustype = BUS_HOST;

	error = sparse_keymap_setup(dev->hotkey_dev, toshiba_acpi_keymap, NULL);
	if (error)
		goto err_free_dev;

	status = acpi_evaluate_object(dev->acpi_dev->handle, "ENAB", NULL, NULL);
	if (ACPI_FAILURE(status)) {
		pr_info("Unable to enable hotkeys\n");
		error = -ENODEV;
		goto err_free_keymap;
	}

	error = input_register_device(dev->hotkey_dev);
	if (error) {
		pr_info("Unable to register input device\n");
		goto err_free_keymap;
	}

	return 0;

 err_free_keymap:
	sparse_keymap_free(dev->hotkey_dev);
 err_free_dev:
	input_free_device(dev->hotkey_dev);
	dev->hotkey_dev = NULL;
	return error;
}

static int toshiba_acpi_remove(struct acpi_device *acpi_dev, int type)
{
	struct toshiba_acpi_dev *dev = acpi_driver_data(acpi_dev);

	remove_toshiba_proc_entries(dev);

	if (dev->hotkey_dev) {
		input_unregister_device(dev->hotkey_dev);
		sparse_keymap_free(dev->hotkey_dev);
	}

	if (dev->bt_rfk) {
		rfkill_unregister(dev->bt_rfk);
		rfkill_destroy(dev->bt_rfk);
	}

	if (dev->backlight_dev)
		backlight_device_unregister(dev->backlight_dev);

	if (dev->illumination_supported)
		led_classdev_unregister(&dev->led_dev);

	kfree(dev);

	return 0;
}
<<<<<<< HEAD

static const char * __devinit find_hci_method(acpi_handle handle)
{
	acpi_status status;
	acpi_handle hci_handle;

	status = acpi_get_handle(handle, "GHCI", &hci_handle);
	if (ACPI_SUCCESS(status))
		return "GHCI";

	status = acpi_get_handle(handle, "SPFC", &hci_handle);
	if (ACPI_SUCCESS(status))
		return "SPFC";

=======

static const char * __devinit find_hci_method(acpi_handle handle)
{
	acpi_status status;
	acpi_handle hci_handle;

	status = acpi_get_handle(handle, "GHCI", &hci_handle);
	if (ACPI_SUCCESS(status))
		return "GHCI";

	status = acpi_get_handle(handle, "SPFC", &hci_handle);
	if (ACPI_SUCCESS(status))
		return "SPFC";

>>>>>>> dcd6c922
	return NULL;
}

static int __devinit toshiba_acpi_add(struct acpi_device *acpi_dev)
{
	struct toshiba_acpi_dev *dev;
	const char *hci_method;
	u32 hci_result;
	u32 dummy;
	bool bt_present;
	int ret = 0;
	struct backlight_properties props;

	pr_info("Toshiba Laptop ACPI Extras version %s\n",
	       TOSHIBA_ACPI_VERSION);

	hci_method = find_hci_method(acpi_dev->handle);
	if (!hci_method) {
		pr_err("HCI interface not found\n");
		return -ENODEV;
	}

	dev = kzalloc(sizeof(*dev), GFP_KERNEL);
	if (!dev)
		return -ENOMEM;
	dev->acpi_dev = acpi_dev;
	dev->method_hci = hci_method;
	acpi_dev->driver_data = dev;

	if (toshiba_acpi_setup_keyboard(dev))
		pr_info("Unable to activate hotkeys\n");

	mutex_init(&dev->mutex);

	/* enable event fifo */
	hci_write1(dev, HCI_SYSTEM_EVENT, 1, &hci_result);
<<<<<<< HEAD
=======
	if (hci_result == HCI_SUCCESS)
		dev->system_event_supported = 1;
>>>>>>> dcd6c922

	props.type = BACKLIGHT_PLATFORM;
	props.max_brightness = HCI_LCD_BRIGHTNESS_LEVELS - 1;
	dev->backlight_dev = backlight_device_register("toshiba",
						       &acpi_dev->dev,
						       dev,
						       &toshiba_backlight_data,
						       &props);
	if (IS_ERR(dev->backlight_dev)) {
		ret = PTR_ERR(dev->backlight_dev);

		pr_err("Could not register toshiba backlight device\n");
		dev->backlight_dev = NULL;
		goto error;
	}
	dev->backlight_dev->props.brightness = get_lcd(dev->backlight_dev);

	/* Register rfkill switch for Bluetooth */
	if (hci_get_bt_present(dev, &bt_present) == HCI_SUCCESS && bt_present) {
		dev->bt_rfk = rfkill_alloc("Toshiba Bluetooth",
					   &acpi_dev->dev,
					   RFKILL_TYPE_BLUETOOTH,
					   &toshiba_rfk_ops,
					   dev);
		if (!dev->bt_rfk) {
			pr_err("unable to allocate rfkill device\n");
			ret = -ENOMEM;
			goto error;
		}

		ret = rfkill_register(dev->bt_rfk);
		if (ret) {
			pr_err("unable to register rfkill device\n");
			rfkill_destroy(dev->bt_rfk);
			goto error;
		}
	}

	if (toshiba_illumination_available(dev)) {
		dev->led_dev.name = "toshiba::illumination";
		dev->led_dev.max_brightness = 1;
		dev->led_dev.brightness_set = toshiba_illumination_set;
		dev->led_dev.brightness_get = toshiba_illumination_get;
		if (!led_classdev_register(&acpi_dev->dev, &dev->led_dev))
			dev->illumination_supported = 1;
	}

	/* Determine whether or not BIOS supports fan and video interfaces */

	ret = get_video_status(dev, &dummy);
	dev->video_supported = !ret;

	ret = get_fan_status(dev, &dummy);
	dev->fan_supported = !ret;

	create_toshiba_proc_entries(dev);

	return 0;

error:
	toshiba_acpi_remove(acpi_dev, 0);
	return ret;
}

static void toshiba_acpi_notify(struct acpi_device *acpi_dev, u32 event)
{
	struct toshiba_acpi_dev *dev = acpi_driver_data(acpi_dev);
	u32 hci_result, value;
<<<<<<< HEAD

	if (event != 0x80)
		return;
	do {
		hci_read1(dev, HCI_SYSTEM_EVENT, &value, &hci_result);
		if (hci_result == HCI_SUCCESS) {
=======
	int retries = 3;

	if (!dev->system_event_supported || event != 0x80)
		return;

	do {
		hci_read1(dev, HCI_SYSTEM_EVENT, &value, &hci_result);
		switch (hci_result) {
		case HCI_SUCCESS:
>>>>>>> dcd6c922
			if (value == 0x100)
				continue;
			/* act on key press; ignore key release */
			if (value & 0x80)
				continue;

			if (!sparse_keymap_report_event(dev->hotkey_dev,
							value, 1, true)) {
				pr_info("Unknown key %x\n",
				       value);
			}
<<<<<<< HEAD
		} else if (hci_result == HCI_NOT_SUPPORTED) {
=======
			break;
		case HCI_NOT_SUPPORTED:
>>>>>>> dcd6c922
			/* This is a workaround for an unresolved issue on
			 * some machines where system events sporadically
			 * become disabled. */
			hci_write1(dev, HCI_SYSTEM_EVENT, 1, &hci_result);
			pr_notice("Re-enabled hotkeys\n");
<<<<<<< HEAD
		}
	} while (hci_result != HCI_EMPTY);
=======
			/* fall through */
		default:
			retries--;
			break;
		}
	} while (retries && hci_result != HCI_EMPTY);
>>>>>>> dcd6c922
}


static struct acpi_driver toshiba_acpi_driver = {
	.name	= "Toshiba ACPI driver",
	.owner	= THIS_MODULE,
	.ids	= toshiba_device_ids,
	.flags	= ACPI_DRIVER_ALL_NOTIFY_EVENTS,
	.ops	= {
		.add		= toshiba_acpi_add,
		.remove		= toshiba_acpi_remove,
		.notify		= toshiba_acpi_notify,
	},
};

static int __init toshiba_acpi_init(void)
{
	int ret;

	toshiba_proc_dir = proc_mkdir(PROC_TOSHIBA, acpi_root_dir);
	if (!toshiba_proc_dir) {
		pr_err("Unable to create proc dir " PROC_TOSHIBA "\n");
		return -ENODEV;
	}

	ret = acpi_bus_register_driver(&toshiba_acpi_driver);
	if (ret) {
		pr_err("Failed to register ACPI driver: %d\n", ret);
		remove_proc_entry(PROC_TOSHIBA, acpi_root_dir);
	}

	return ret;
}

static void __exit toshiba_acpi_exit(void)
{
	acpi_bus_unregister_driver(&toshiba_acpi_driver);
	if (toshiba_proc_dir)
		remove_proc_entry(PROC_TOSHIBA, acpi_root_dir);
}

module_init(toshiba_acpi_init);
module_exit(toshiba_acpi_exit);<|MERGE_RESOLUTION|>--- conflicted
+++ resolved
@@ -121,10 +121,7 @@
 	int illumination_supported:1;
 	int video_supported:1;
 	int fan_supported:1;
-<<<<<<< HEAD
-=======
 	int system_event_supported:1;
->>>>>>> dcd6c922
 
 	struct mutex mutex;
 };
@@ -483,17 +480,10 @@
 {
 	struct toshiba_acpi_dev *dev = m->private;
 	int value;
-<<<<<<< HEAD
 
 	if (!dev->backlight_dev)
 		return -ENODEV;
 
-=======
-
-	if (!dev->backlight_dev)
-		return -ENODEV;
-
->>>>>>> dcd6c922
 	value = get_lcd(dev->backlight_dev);
 	if (value >= 0) {
 		seq_printf(m, "brightness:              %d\n", value);
@@ -735,11 +725,7 @@
 	u32 hci_result;
 	u32 value;
 
-<<<<<<< HEAD
-	if (!dev->key_event_valid) {
-=======
 	if (!dev->key_event_valid && dev->system_event_supported) {
->>>>>>> dcd6c922
 		hci_read1(dev, HCI_SYSTEM_EVENT, &value, &hci_result);
 		if (hci_result == HCI_SUCCESS) {
 			dev->key_event_valid = 1;
@@ -929,7 +915,6 @@
 
 	return 0;
 }
-<<<<<<< HEAD
 
 static const char * __devinit find_hci_method(acpi_handle handle)
 {
@@ -944,22 +929,6 @@
 	if (ACPI_SUCCESS(status))
 		return "SPFC";
 
-=======
-
-static const char * __devinit find_hci_method(acpi_handle handle)
-{
-	acpi_status status;
-	acpi_handle hci_handle;
-
-	status = acpi_get_handle(handle, "GHCI", &hci_handle);
-	if (ACPI_SUCCESS(status))
-		return "GHCI";
-
-	status = acpi_get_handle(handle, "SPFC", &hci_handle);
-	if (ACPI_SUCCESS(status))
-		return "SPFC";
-
->>>>>>> dcd6c922
 	return NULL;
 }
 
@@ -996,11 +965,8 @@
 
 	/* enable event fifo */
 	hci_write1(dev, HCI_SYSTEM_EVENT, 1, &hci_result);
-<<<<<<< HEAD
-=======
 	if (hci_result == HCI_SUCCESS)
 		dev->system_event_supported = 1;
->>>>>>> dcd6c922
 
 	props.type = BACKLIGHT_PLATFORM;
 	props.max_brightness = HCI_LCD_BRIGHTNESS_LEVELS - 1;
@@ -1069,14 +1035,6 @@
 {
 	struct toshiba_acpi_dev *dev = acpi_driver_data(acpi_dev);
 	u32 hci_result, value;
-<<<<<<< HEAD
-
-	if (event != 0x80)
-		return;
-	do {
-		hci_read1(dev, HCI_SYSTEM_EVENT, &value, &hci_result);
-		if (hci_result == HCI_SUCCESS) {
-=======
 	int retries = 3;
 
 	if (!dev->system_event_supported || event != 0x80)
@@ -1086,7 +1044,6 @@
 		hci_read1(dev, HCI_SYSTEM_EVENT, &value, &hci_result);
 		switch (hci_result) {
 		case HCI_SUCCESS:
->>>>>>> dcd6c922
 			if (value == 0x100)
 				continue;
 			/* act on key press; ignore key release */
@@ -1098,28 +1055,19 @@
 				pr_info("Unknown key %x\n",
 				       value);
 			}
-<<<<<<< HEAD
-		} else if (hci_result == HCI_NOT_SUPPORTED) {
-=======
 			break;
 		case HCI_NOT_SUPPORTED:
->>>>>>> dcd6c922
 			/* This is a workaround for an unresolved issue on
 			 * some machines where system events sporadically
 			 * become disabled. */
 			hci_write1(dev, HCI_SYSTEM_EVENT, 1, &hci_result);
 			pr_notice("Re-enabled hotkeys\n");
-<<<<<<< HEAD
-		}
-	} while (hci_result != HCI_EMPTY);
-=======
 			/* fall through */
 		default:
 			retries--;
 			break;
 		}
 	} while (retries && hci_result != HCI_EMPTY);
->>>>>>> dcd6c922
 }
 
 
