/*
 *  ACPI-WMI mapping driver
 *
 *  Copyright (C) 2007-2008 Carlos Corbacho <carlos@strangeworlds.co.uk>
 *
 *  GUID parsing code from ldm.c is:
 *   Copyright (C) 2001,2002 Richard Russon <ldm@flatcap.org>
 *   Copyright (c) 2001-2007 Anton Altaparmakov
 *   Copyright (C) 2001,2002 Jakob Kemi <jakob.kemi@telia.com>
 *
 * ~~~~~~~~~~~~~~~~~~~~~~~~~~~~~~~~~~~~~~~~~~~~~~~~~~~~~~~~~~~~~~~~~~~~~~~~~~
 *
 *  This program is free software; you can redistribute it and/or modify
 *  it under the terms of the GNU General Public License as published by
 *  the Free Software Foundation; either version 2 of the License, or (at
 *  your option) any later version.
 *
 *  This program is distributed in the hope that it will be useful, but
 *  WITHOUT ANY WARRANTY; without even the implied warranty of
 *  MERCHANTABILITY or FITNESS FOR A PARTICULAR PURPOSE.  See the GNU
 *  General Public License for more details.
 *
 *  You should have received a copy of the GNU General Public License along
 *  with this program; if not, write to the Free Software Foundation, Inc.,
 *  59 Temple Place, Suite 330, Boston, MA 02111-1307 USA.
 *
 * ~~~~~~~~~~~~~~~~~~~~~~~~~~~~~~~~~~~~~~~~~~~~~~~~~~~~~~~~~~~~~~~~~~~~~~~~~~
 */

#define pr_fmt(fmt)	KBUILD_MODNAME ": " fmt

#include <linux/kernel.h>
#include <linux/init.h>
#include <linux/types.h>
#include <linux/device.h>
#include <linux/list.h>
#include <linux/acpi.h>
#include <linux/slab.h>
#include <acpi/acpi_bus.h>
#include <acpi/acpi_drivers.h>

ACPI_MODULE_NAME("wmi");
MODULE_AUTHOR("Carlos Corbacho");
MODULE_DESCRIPTION("ACPI-WMI Mapping Driver");
MODULE_LICENSE("GPL");

#define ACPI_WMI_CLASS "wmi"

static DEFINE_MUTEX(wmi_data_lock);
static LIST_HEAD(wmi_block_list);

struct guid_block {
	char guid[16];
	union {
		char object_id[2];
		struct {
			unsigned char notify_id;
			unsigned char reserved;
		};
	};
	u8 instance_count;
	u8 flags;
};

struct wmi_block {
	struct list_head list;
	struct guid_block gblock;
	acpi_handle handle;
	wmi_notify_handler handler;
	void *handler_data;
	struct device dev;
};


/*
 * If the GUID data block is marked as expensive, we must enable and
 * explicitily disable data collection.
 */
#define ACPI_WMI_EXPENSIVE   0x1
#define ACPI_WMI_METHOD      0x2	/* GUID is a method */
#define ACPI_WMI_STRING      0x4	/* GUID takes & returns a string */
#define ACPI_WMI_EVENT       0x8	/* GUID is an event */

static int debug_event;
module_param(debug_event, bool, 0444);
MODULE_PARM_DESC(debug_event,
		 "Log WMI Events [0/1]");

static int debug_dump_wdg;
module_param(debug_dump_wdg, bool, 0444);
MODULE_PARM_DESC(debug_dump_wdg,
		 "Dump available WMI interfaces [0/1]");

static int acpi_wmi_remove(struct acpi_device *device, int type);
static int acpi_wmi_add(struct acpi_device *device);
static void acpi_wmi_notify(struct acpi_device *device, u32 event);

static const struct acpi_device_id wmi_device_ids[] = {
	{"PNP0C14", 0},
	{"pnp0c14", 0},
	{"", 0},
};
MODULE_DEVICE_TABLE(acpi, wmi_device_ids);

static struct acpi_driver acpi_wmi_driver = {
	.name = "wmi",
	.class = ACPI_WMI_CLASS,
	.ids = wmi_device_ids,
	.ops = {
		.add = acpi_wmi_add,
		.remove = acpi_wmi_remove,
		.notify = acpi_wmi_notify,
	},
};

/*
 * GUID parsing functions
 */

/**
 * wmi_parse_hexbyte - Convert a ASCII hex number to a byte
 * @src:  Pointer to at least 2 characters to convert.
 *
 * Convert a two character ASCII hex string to a number.
 *
 * Return:  0-255  Success, the byte was parsed correctly
 *          -1     Error, an invalid character was supplied
 */
static int wmi_parse_hexbyte(const u8 *src)
{
	int h;
	int value;

	/* high part */
	h = value = hex_to_bin(src[0]);
	if (value < 0)
		return -1;

	/* low part */
	value = hex_to_bin(src[1]);
	if (value >= 0)
		return (h << 4) | value;
	return -1;
}

/**
 * wmi_swap_bytes - Rearrange GUID bytes to match GUID binary
 * @src:   Memory block holding binary GUID (16 bytes)
 * @dest:  Memory block to hold byte swapped binary GUID (16 bytes)
 *
 * Byte swap a binary GUID to match it's real GUID value
 */
static void wmi_swap_bytes(u8 *src, u8 *dest)
{
	int i;

	for (i = 0; i <= 3; i++)
		memcpy(dest + i, src + (3 - i), 1);

	for (i = 0; i <= 1; i++)
		memcpy(dest + 4 + i, src + (5 - i), 1);

	for (i = 0; i <= 1; i++)
		memcpy(dest + 6 + i, src + (7 - i), 1);

	memcpy(dest + 8, src + 8, 8);
}

/**
 * wmi_parse_guid - Convert GUID from ASCII to binary
 * @src:   36 char string of the form fa50ff2b-f2e8-45de-83fa-65417f2f49ba
 * @dest:  Memory block to hold binary GUID (16 bytes)
 *
 * N.B. The GUID need not be NULL terminated.
 *
 * Return:  'true'   @dest contains binary GUID
 *          'false'  @dest contents are undefined
 */
static bool wmi_parse_guid(const u8 *src, u8 *dest)
{
	static const int size[] = { 4, 2, 2, 2, 6 };
	int i, j, v;

	if (src[8]  != '-' || src[13] != '-' ||
		src[18] != '-' || src[23] != '-')
		return false;

	for (j = 0; j < 5; j++, src++) {
		for (i = 0; i < size[j]; i++, src += 2, *dest++ = v) {
			v = wmi_parse_hexbyte(src);
			if (v < 0)
				return false;
		}
	}

	return true;
}

/*
 * Convert a raw GUID to the ACII string representation
 */
static int wmi_gtoa(const char *in, char *out)
{
	int i;

	for (i = 3; i >= 0; i--)
		out += sprintf(out, "%02X", in[i] & 0xFF);

	out += sprintf(out, "-");
	out += sprintf(out, "%02X", in[5] & 0xFF);
	out += sprintf(out, "%02X", in[4] & 0xFF);
	out += sprintf(out, "-");
	out += sprintf(out, "%02X", in[7] & 0xFF);
	out += sprintf(out, "%02X", in[6] & 0xFF);
	out += sprintf(out, "-");
	out += sprintf(out, "%02X", in[8] & 0xFF);
	out += sprintf(out, "%02X", in[9] & 0xFF);
	out += sprintf(out, "-");

	for (i = 10; i <= 15; i++)
		out += sprintf(out, "%02X", in[i] & 0xFF);

	*out = '\0';
	return 0;
}

static bool find_guid(const char *guid_string, struct wmi_block **out)
{
	char tmp[16], guid_input[16];
	struct wmi_block *wblock;
	struct guid_block *block;
	struct list_head *p;

	wmi_parse_guid(guid_string, tmp);
	wmi_swap_bytes(tmp, guid_input);

	list_for_each(p, &wmi_block_list) {
		wblock = list_entry(p, struct wmi_block, list);
		block = &wblock->gblock;

		if (memcmp(block->guid, guid_input, 16) == 0) {
			if (out)
				*out = wblock;
			return 1;
		}
	}
	return 0;
}

static acpi_status wmi_method_enable(struct wmi_block *wblock, int enable)
{
	struct guid_block *block = NULL;
	char method[5];
	struct acpi_object_list input;
	union acpi_object params[1];
	acpi_status status;
	acpi_handle handle;

	block = &wblock->gblock;
	handle = wblock->handle;

	if (!block)
		return AE_NOT_EXIST;

	input.count = 1;
	input.pointer = params;
	params[0].type = ACPI_TYPE_INTEGER;
	params[0].integer.value = enable;

	snprintf(method, 5, "WE%02X", block->notify_id);
	status = acpi_evaluate_object(handle, method, &input, NULL);

	if (status != AE_OK && status != AE_NOT_FOUND)
		return status;
	else
		return AE_OK;
}

/*
 * Exported WMI functions
 */
/**
 * wmi_evaluate_method - Evaluate a WMI method
 * @guid_string: 36 char string of the form fa50ff2b-f2e8-45de-83fa-65417f2f49ba
 * @instance: Instance index
 * @method_id: Method ID to call
 * &in: Buffer containing input for the method call
 * &out: Empty buffer to return the method results
 *
 * Call an ACPI-WMI method
 */
acpi_status wmi_evaluate_method(const char *guid_string, u8 instance,
u32 method_id, const struct acpi_buffer *in, struct acpi_buffer *out)
{
	struct guid_block *block = NULL;
	struct wmi_block *wblock = NULL;
	acpi_handle handle;
	acpi_status status;
	struct acpi_object_list input;
	union acpi_object params[3];
	char method[5] = "WM";

	if (!find_guid(guid_string, &wblock))
		return AE_ERROR;

	block = &wblock->gblock;
	handle = wblock->handle;

	if (!(block->flags & ACPI_WMI_METHOD))
		return AE_BAD_DATA;

	if (block->instance_count < instance)
		return AE_BAD_PARAMETER;

	input.count = 2;
	input.pointer = params;
	params[0].type = ACPI_TYPE_INTEGER;
	params[0].integer.value = instance;
	params[1].type = ACPI_TYPE_INTEGER;
	params[1].integer.value = method_id;

	if (in) {
		input.count = 3;

		if (block->flags & ACPI_WMI_STRING) {
			params[2].type = ACPI_TYPE_STRING;
		} else {
			params[2].type = ACPI_TYPE_BUFFER;
		}
		params[2].buffer.length = in->length;
		params[2].buffer.pointer = in->pointer;
	}

	strncat(method, block->object_id, 2);

	status = acpi_evaluate_object(handle, method, &input, out);

	return status;
}
EXPORT_SYMBOL_GPL(wmi_evaluate_method);

/**
 * wmi_query_block - Return contents of a WMI block
 * @guid_string: 36 char string of the form fa50ff2b-f2e8-45de-83fa-65417f2f49ba
 * @instance: Instance index
 * &out: Empty buffer to return the contents of the data block to
 *
 * Return the contents of an ACPI-WMI data block to a buffer
 */
acpi_status wmi_query_block(const char *guid_string, u8 instance,
struct acpi_buffer *out)
{
	struct guid_block *block = NULL;
	struct wmi_block *wblock = NULL;
	acpi_handle handle, wc_handle;
	acpi_status status, wc_status = AE_ERROR;
	struct acpi_object_list input, wc_input;
	union acpi_object wc_params[1], wq_params[1];
	char method[5];
	char wc_method[5] = "WC";

	if (!guid_string || !out)
		return AE_BAD_PARAMETER;

	if (!find_guid(guid_string, &wblock))
		return AE_ERROR;

	block = &wblock->gblock;
	handle = wblock->handle;

	if (block->instance_count < instance)
		return AE_BAD_PARAMETER;

	/* Check GUID is a data block */
	if (block->flags & (ACPI_WMI_EVENT | ACPI_WMI_METHOD))
		return AE_ERROR;

	input.count = 1;
	input.pointer = wq_params;
	wq_params[0].type = ACPI_TYPE_INTEGER;
	wq_params[0].integer.value = instance;

	/*
	 * If ACPI_WMI_EXPENSIVE, call the relevant WCxx method first to
	 * enable collection.
	 */
	if (block->flags & ACPI_WMI_EXPENSIVE) {
		wc_input.count = 1;
		wc_input.pointer = wc_params;
		wc_params[0].type = ACPI_TYPE_INTEGER;
		wc_params[0].integer.value = 1;

		strncat(wc_method, block->object_id, 2);

		/*
		 * Some GUIDs break the specification by declaring themselves
		 * expensive, but have no corresponding WCxx method. So we
		 * should not fail if this happens.
		 */
		wc_status = acpi_get_handle(handle, wc_method, &wc_handle);
		if (ACPI_SUCCESS(wc_status))
			wc_status = acpi_evaluate_object(handle, wc_method,
				&wc_input, NULL);
	}

	strcpy(method, "WQ");
	strncat(method, block->object_id, 2);

	status = acpi_evaluate_object(handle, method, &input, out);

	/*
	 * If ACPI_WMI_EXPENSIVE, call the relevant WCxx method, even if
	 * the WQxx method failed - we should disable collection anyway.
	 */
	if ((block->flags & ACPI_WMI_EXPENSIVE) && ACPI_SUCCESS(wc_status)) {
		wc_params[0].integer.value = 0;
		status = acpi_evaluate_object(handle,
		wc_method, &wc_input, NULL);
	}

	return status;
}
EXPORT_SYMBOL_GPL(wmi_query_block);

/**
 * wmi_set_block - Write to a WMI block
 * @guid_string: 36 char string of the form fa50ff2b-f2e8-45de-83fa-65417f2f49ba
 * @instance: Instance index
 * &in: Buffer containing new values for the data block
 *
 * Write the contents of the input buffer to an ACPI-WMI data block
 */
acpi_status wmi_set_block(const char *guid_string, u8 instance,
const struct acpi_buffer *in)
{
	struct guid_block *block = NULL;
	struct wmi_block *wblock = NULL;
	acpi_handle handle;
	struct acpi_object_list input;
	union acpi_object params[2];
	char method[5] = "WS";

	if (!guid_string || !in)
		return AE_BAD_DATA;

	if (!find_guid(guid_string, &wblock))
		return AE_ERROR;

	block = &wblock->gblock;
	handle = wblock->handle;

	if (block->instance_count < instance)
		return AE_BAD_PARAMETER;

	/* Check GUID is a data block */
	if (block->flags & (ACPI_WMI_EVENT | ACPI_WMI_METHOD))
		return AE_ERROR;

	input.count = 2;
	input.pointer = params;
	params[0].type = ACPI_TYPE_INTEGER;
	params[0].integer.value = instance;

	if (block->flags & ACPI_WMI_STRING) {
		params[1].type = ACPI_TYPE_STRING;
	} else {
		params[1].type = ACPI_TYPE_BUFFER;
	}
	params[1].buffer.length = in->length;
	params[1].buffer.pointer = in->pointer;

	strncat(method, block->object_id, 2);

	return acpi_evaluate_object(handle, method, &input, NULL);
}
EXPORT_SYMBOL_GPL(wmi_set_block);

static void wmi_dump_wdg(const struct guid_block *g)
{
	char guid_string[37];

	wmi_gtoa(g->guid, guid_string);

	pr_info("%s:\n", guid_string);
	pr_info("\tobject_id: %c%c\n", g->object_id[0], g->object_id[1]);
	pr_info("\tnotify_id: %02X\n", g->notify_id);
	pr_info("\treserved: %02X\n", g->reserved);
	pr_info("\tinstance_count: %d\n", g->instance_count);
	pr_info("\tflags: %#x ", g->flags);
	if (g->flags) {
		if (g->flags & ACPI_WMI_EXPENSIVE)
			pr_cont("ACPI_WMI_EXPENSIVE ");
		if (g->flags & ACPI_WMI_METHOD)
			pr_cont("ACPI_WMI_METHOD ");
		if (g->flags & ACPI_WMI_STRING)
			pr_cont("ACPI_WMI_STRING ");
		if (g->flags & ACPI_WMI_EVENT)
			pr_cont("ACPI_WMI_EVENT ");
	}
	pr_cont("\n");

}

static void wmi_notify_debug(u32 value, void *context)
{
	struct acpi_buffer response = { ACPI_ALLOCATE_BUFFER, NULL };
	union acpi_object *obj;
	acpi_status status;

	status = wmi_get_event_data(value, &response);
	if (status != AE_OK) {
<<<<<<< HEAD
		printk(KERN_INFO "wmi: bad event status 0x%x\n", status);
=======
		pr_info("bad event status 0x%x\n", status);
>>>>>>> 45f53cc9
		return;
	}

	obj = (union acpi_object *)response.pointer;

	if (!obj)
		return;

	pr_info("DEBUG Event ");
	switch(obj->type) {
	case ACPI_TYPE_BUFFER:
		pr_cont("BUFFER_TYPE - length %d\n", obj->buffer.length);
		break;
	case ACPI_TYPE_STRING:
		pr_cont("STRING_TYPE - %s\n", obj->string.pointer);
		break;
	case ACPI_TYPE_INTEGER:
		pr_cont("INTEGER_TYPE - %llu\n", obj->integer.value);
		break;
	case ACPI_TYPE_PACKAGE:
		pr_cont("PACKAGE_TYPE - %d elements\n", obj->package.count);
		break;
	default:
		pr_cont("object type 0x%X\n", obj->type);
	}
	kfree(obj);
}

/**
 * wmi_install_notify_handler - Register handler for WMI events
 * @handler: Function to handle notifications
 * @data: Data to be returned to handler when event is fired
 *
 * Register a handler for events sent to the ACPI-WMI mapper device.
 */
acpi_status wmi_install_notify_handler(const char *guid,
wmi_notify_handler handler, void *data)
{
	struct wmi_block *block;
	acpi_status status;

	if (!guid || !handler)
		return AE_BAD_PARAMETER;

	if (!find_guid(guid, &block))
		return AE_NOT_EXIST;

	if (block->handler && block->handler != wmi_notify_debug)
		return AE_ALREADY_ACQUIRED;

	block->handler = handler;
	block->handler_data = data;

	status = wmi_method_enable(block, 1);

	return status;
}
EXPORT_SYMBOL_GPL(wmi_install_notify_handler);

/**
 * wmi_uninstall_notify_handler - Unregister handler for WMI events
 *
 * Unregister handler for events sent to the ACPI-WMI mapper device.
 */
acpi_status wmi_remove_notify_handler(const char *guid)
{
	struct wmi_block *block;
	acpi_status status = AE_OK;

	if (!guid)
		return AE_BAD_PARAMETER;

	if (!find_guid(guid, &block))
		return AE_NOT_EXIST;

	if (!block->handler || block->handler == wmi_notify_debug)
		return AE_NULL_ENTRY;

	if (debug_event) {
		block->handler = wmi_notify_debug;
	} else {
		status = wmi_method_enable(block, 0);
		block->handler = NULL;
		block->handler_data = NULL;
	}
	return status;
}
EXPORT_SYMBOL_GPL(wmi_remove_notify_handler);

/**
 * wmi_get_event_data - Get WMI data associated with an event
 *
 * @event: Event to find
 * @out: Buffer to hold event data. out->pointer should be freed with kfree()
 *
 * Returns extra data associated with an event in WMI.
 */
acpi_status wmi_get_event_data(u32 event, struct acpi_buffer *out)
{
	struct acpi_object_list input;
	union acpi_object params[1];
	struct guid_block *gblock;
	struct wmi_block *wblock;
	struct list_head *p;

	input.count = 1;
	input.pointer = params;
	params[0].type = ACPI_TYPE_INTEGER;
	params[0].integer.value = event;

	list_for_each(p, &wmi_block_list) {
		wblock = list_entry(p, struct wmi_block, list);
		gblock = &wblock->gblock;

		if ((gblock->flags & ACPI_WMI_EVENT) &&
			(gblock->notify_id == event))
			return acpi_evaluate_object(wblock->handle, "_WED",
				&input, out);
	}

	return AE_NOT_FOUND;
}
EXPORT_SYMBOL_GPL(wmi_get_event_data);

/**
 * wmi_has_guid - Check if a GUID is available
 * @guid_string: 36 char string of the form fa50ff2b-f2e8-45de-83fa-65417f2f49ba
 *
 * Check if a given GUID is defined by _WDG
 */
bool wmi_has_guid(const char *guid_string)
{
	return find_guid(guid_string, NULL);
}
EXPORT_SYMBOL_GPL(wmi_has_guid);

/*
 * sysfs interface
 */
static ssize_t modalias_show(struct device *dev, struct device_attribute *attr,
			     char *buf)
{
	char guid_string[37];
	struct wmi_block *wblock;

	wblock = dev_get_drvdata(dev);
	if (!wblock)
		return -ENOMEM;

	wmi_gtoa(wblock->gblock.guid, guid_string);

	return sprintf(buf, "wmi:%s\n", guid_string);
}

static struct device_attribute wmi_dev_attrs[] = {
	__ATTR_RO(modalias),
	__ATTR_NULL
};

static int wmi_dev_uevent(struct device *dev, struct kobj_uevent_env *env)
{
	char guid_string[37];

	struct wmi_block *wblock;

	if (add_uevent_var(env, "MODALIAS="))
		return -ENOMEM;

	wblock = dev_get_drvdata(dev);
	if (!wblock)
		return -ENOMEM;

	wmi_gtoa(wblock->gblock.guid, guid_string);

	strcpy(&env->buf[env->buflen - 1], "wmi:");
	memcpy(&env->buf[env->buflen - 1 + 4], guid_string, 36);
	env->buflen += 40;

	return 0;
}

static void wmi_dev_free(struct device *dev)
{
	struct wmi_block *wmi_block = container_of(dev, struct wmi_block, dev);

	kfree(wmi_block);
}

static struct class wmi_class = {
	.name = "wmi",
	.dev_release = wmi_dev_free,
	.dev_uevent = wmi_dev_uevent,
	.dev_attrs = wmi_dev_attrs,
};

static struct wmi_block *wmi_create_device(const struct guid_block *gblock,
					   acpi_handle handle)
{
	struct wmi_block *wblock;
	int error;
	char guid_string[37];

	wblock = kzalloc(sizeof(struct wmi_block), GFP_KERNEL);
	if (!wblock) {
		error = -ENOMEM;
		goto err_out;
	}

	wblock->handle = handle;
	wblock->gblock = *gblock;

	wblock->dev.class = &wmi_class;

	wmi_gtoa(gblock->guid, guid_string);
	dev_set_name(&wblock->dev, guid_string);

	dev_set_drvdata(&wblock->dev, wblock);

	error = device_register(&wblock->dev);
	if (error)
		goto err_free;

	list_add_tail(&wblock->list, &wmi_block_list);
	return wblock;

err_free:
	kfree(wblock);
err_out:
	return ERR_PTR(error);
}

static void wmi_free_devices(void)
{
	struct wmi_block *wblock, *next;

	/* Delete devices for all the GUIDs */
	list_for_each_entry_safe(wblock, next, &wmi_block_list, list)
		device_unregister(&wblock->dev);
}

static bool guid_already_parsed(const char *guid_string)
{
	struct wmi_block *wblock;

	list_for_each_entry(wblock, &wmi_block_list, list)
		if (strncmp(wblock->gblock.guid, guid_string, 16) == 0)
			return true;

	return false;
}

/*
 * Parse the _WDG method for the GUID data blocks
 */
static acpi_status parse_wdg(acpi_handle handle)
{
	struct acpi_buffer out = {ACPI_ALLOCATE_BUFFER, NULL};
	union acpi_object *obj;
	const struct guid_block *gblock;
	struct wmi_block *wblock;
	char guid_string[37];
	acpi_status status;
	int retval;
	u32 i, total;

	status = acpi_evaluate_object(handle, "_WDG", NULL, &out);
	if (ACPI_FAILURE(status))
		return -ENXIO;

	obj = (union acpi_object *) out.pointer;
	if (!obj)
		return -ENXIO;

	if (obj->type != ACPI_TYPE_BUFFER) {
		retval = -ENXIO;
		goto out_free_pointer;
	}

	gblock = (const struct guid_block *)obj->buffer.pointer;
	total = obj->buffer.length / sizeof(struct guid_block);

<<<<<<< HEAD
	gblock = kmemdup(obj->buffer.pointer, obj->buffer.length, GFP_KERNEL);
	if (!gblock) {
		status = AE_NO_MEMORY;
		goto out_free_pointer;
	}

=======
>>>>>>> 45f53cc9
	for (i = 0; i < total; i++) {
		/*
		  Some WMI devices, like those for nVidia hooks, have a
		  duplicate GUID. It's not clear what we should do in this
		  case yet, so for now, we'll just ignore the duplicate.
		  Anyone who wants to add support for that device can come
		  up with a better workaround for the mess then.
		*/
		if (guid_already_parsed(gblock[i].guid) == true) {
			wmi_gtoa(gblock[i].guid, guid_string);
			pr_info("Skipping duplicate GUID %s\n", guid_string);
			continue;
		}

		if (debug_dump_wdg)
			wmi_dump_wdg(&gblock[i]);

<<<<<<< HEAD
		wblock = kzalloc(sizeof(struct wmi_block), GFP_KERNEL);
		if (!wblock) {
			status = AE_NO_MEMORY;
			goto out_free_gblock;
=======
		wblock = wmi_create_device(&gblock[i], handle);
		if (IS_ERR(wblock)) {
			retval = PTR_ERR(wblock);
			wmi_free_devices();
			break;
>>>>>>> 45f53cc9
		}

		if (debug_event) {
			wblock->handler = wmi_notify_debug;
			wmi_method_enable(wblock, 1);
		}
	}

<<<<<<< HEAD
out_free_gblock:
	kfree(gblock);
=======
	retval = 0;

>>>>>>> 45f53cc9
out_free_pointer:
	kfree(out.pointer);

	return retval;
}

/*
 * WMI can have EmbeddedControl access regions. In which case, we just want to
 * hand these off to the EC driver.
 */
static acpi_status
acpi_wmi_ec_space_handler(u32 function, acpi_physical_address address,
		      u32 bits, u64 *value,
		      void *handler_context, void *region_context)
{
	int result = 0, i = 0;
	u8 temp = 0;

	if ((address > 0xFF) || !value)
		return AE_BAD_PARAMETER;

	if (function != ACPI_READ && function != ACPI_WRITE)
		return AE_BAD_PARAMETER;

	if (bits != 8)
		return AE_BAD_PARAMETER;

	if (function == ACPI_READ) {
		result = ec_read(address, &temp);
		(*value) |= ((u64)temp) << i;
	} else {
		temp = 0xff & ((*value) >> i);
		result = ec_write(address, temp);
	}

	switch (result) {
	case -EINVAL:
		return AE_BAD_PARAMETER;
		break;
	case -ENODEV:
		return AE_NOT_FOUND;
		break;
	case -ETIME:
		return AE_TIME;
		break;
	default:
		return AE_OK;
	}
}

static void acpi_wmi_notify(struct acpi_device *device, u32 event)
{
	struct guid_block *block;
	struct wmi_block *wblock;
	struct list_head *p;
	char guid_string[37];

	list_for_each(p, &wmi_block_list) {
		wblock = list_entry(p, struct wmi_block, list);
		block = &wblock->gblock;

		if ((block->flags & ACPI_WMI_EVENT) &&
			(block->notify_id == event)) {
			if (wblock->handler)
				wblock->handler(event, wblock->handler_data);
			if (debug_event) {
				wmi_gtoa(wblock->gblock.guid, guid_string);
				pr_info("DEBUG Event GUID: %s\n", guid_string);
			}

			acpi_bus_generate_netlink_event(
				device->pnp.device_class, dev_name(&device->dev),
				event, 0);
			break;
		}
	}
}

static int acpi_wmi_remove(struct acpi_device *device, int type)
{
	acpi_remove_address_space_handler(device->handle,
				ACPI_ADR_SPACE_EC, &acpi_wmi_ec_space_handler);
	wmi_free_devices();

	return 0;
}

static int acpi_wmi_add(struct acpi_device *device)
{
	acpi_status status;
	int error;

	status = acpi_install_address_space_handler(device->handle,
						    ACPI_ADR_SPACE_EC,
						    &acpi_wmi_ec_space_handler,
						    NULL, NULL);
	if (ACPI_FAILURE(status)) {
		pr_err("Error installing EC region handler\n");
		return -ENODEV;
	}

	error = parse_wdg(device->handle);
	if (error) {
		acpi_remove_address_space_handler(device->handle,
						  ACPI_ADR_SPACE_EC,
						  &acpi_wmi_ec_space_handler);
		pr_err("Failed to parse WDG method\n");
		return error;
	}

	return 0;
}

static int __init acpi_wmi_init(void)
{
	int error;

	if (acpi_disabled)
		return -ENODEV;

	error = class_register(&wmi_class);
	if (error)
		return error;

	error = acpi_bus_register_driver(&acpi_wmi_driver);
	if (error) {
		pr_err("Error loading mapper\n");
		class_unregister(&wmi_class);
		return error;
	}

	pr_info("Mapper loaded\n");
	return 0;
}

static void __exit acpi_wmi_exit(void)
{
	acpi_bus_unregister_driver(&acpi_wmi_driver);
	class_unregister(&wmi_class);

	pr_info("Mapper unloaded\n");
}

subsys_initcall(acpi_wmi_init);
module_exit(acpi_wmi_exit);<|MERGE_RESOLUTION|>--- conflicted
+++ resolved
@@ -509,11 +509,7 @@
 
 	status = wmi_get_event_data(value, &response);
 	if (status != AE_OK) {
-<<<<<<< HEAD
-		printk(KERN_INFO "wmi: bad event status 0x%x\n", status);
-=======
 		pr_info("bad event status 0x%x\n", status);
->>>>>>> 45f53cc9
 		return;
 	}
 
@@ -795,15 +791,6 @@
 	gblock = (const struct guid_block *)obj->buffer.pointer;
 	total = obj->buffer.length / sizeof(struct guid_block);
 
-<<<<<<< HEAD
-	gblock = kmemdup(obj->buffer.pointer, obj->buffer.length, GFP_KERNEL);
-	if (!gblock) {
-		status = AE_NO_MEMORY;
-		goto out_free_pointer;
-	}
-
-=======
->>>>>>> 45f53cc9
 	for (i = 0; i < total; i++) {
 		/*
 		  Some WMI devices, like those for nVidia hooks, have a
@@ -821,18 +808,11 @@
 		if (debug_dump_wdg)
 			wmi_dump_wdg(&gblock[i]);
 
-<<<<<<< HEAD
-		wblock = kzalloc(sizeof(struct wmi_block), GFP_KERNEL);
-		if (!wblock) {
-			status = AE_NO_MEMORY;
-			goto out_free_gblock;
-=======
 		wblock = wmi_create_device(&gblock[i], handle);
 		if (IS_ERR(wblock)) {
 			retval = PTR_ERR(wblock);
 			wmi_free_devices();
 			break;
->>>>>>> 45f53cc9
 		}
 
 		if (debug_event) {
@@ -841,13 +821,8 @@
 		}
 	}
 
-<<<<<<< HEAD
-out_free_gblock:
-	kfree(gblock);
-=======
 	retval = 0;
 
->>>>>>> 45f53cc9
 out_free_pointer:
 	kfree(out.pointer);
 
