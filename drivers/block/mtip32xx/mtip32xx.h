/*
 * mtip32xx.h - Header file for the P320 SSD Block Driver
 *   Copyright (C) 2011 Micron Technology, Inc.
 *
 * Portions of this code were derived from works subjected to the
 * following copyright:
 *    Copyright (C) 2009 Integrated Device Technology, Inc.
 *
 * This program is free software; you can redistribute it and/or modify
 * it under the terms of the GNU General Public License as published by
 * the Free Software Foundation; either version 2 of the License, or
 * (at your option) any later version.
 *
 * This program is distributed in the hope that it will be useful,
 * but WITHOUT ANY WARRANTY; without even the implied warranty of
 * MERCHANTABILITY or FITNESS FOR A PARTICULAR PURPOSE.  See the
 * GNU General Public License for more details.
 *
 */

#ifndef __MTIP32XX_H__
#define __MTIP32XX_H__

#include <linux/spinlock.h>
#include <linux/rwsem.h>
#include <linux/ata.h>
#include <linux/interrupt.h>
#include <linux/genhd.h>

/* Offset of Subsystem Device ID in pci confoguration space */
#define PCI_SUBSYSTEM_DEVICEID	0x2E

/* offset of Device Control register in PCIe extended capabilites space */
#define PCIE_CONFIG_EXT_DEVICE_CONTROL_OFFSET	0x48

/* check for erase mode support during secure erase */
<<<<<<< HEAD
#define MTIP_SEC_ERASE_MODE     0x3
=======
#define MTIP_SEC_ERASE_MODE     0x2
>>>>>>> 9489e9dc

/* # of times to retry timed out/failed IOs */
#define MTIP_MAX_RETRIES	2

/* Various timeout values in ms */
#define MTIP_NCQ_COMMAND_TIMEOUT_MS       5000
#define MTIP_IOCTL_COMMAND_TIMEOUT_MS     5000
#define MTIP_INTERNAL_COMMAND_TIMEOUT_MS  5000

/* check for timeouts every 500ms */
#define MTIP_TIMEOUT_CHECK_PERIOD	500

/* ftl rebuild */
#define MTIP_FTL_REBUILD_OFFSET		142
#define MTIP_FTL_REBUILD_MAGIC		0xED51
#define MTIP_FTL_REBUILD_TIMEOUT_MS	2400000

/* Macro to extract the tag bit number from a tag value. */
#define MTIP_TAG_BIT(tag)	(tag & 0x1F)

/*
 * Macro to extract the tag index from a tag value. The index
 * is used to access the correct s_active/Command Issue register based
 * on the tag value.
 */
#define MTIP_TAG_INDEX(tag)	(tag >> 5)

/*
 * Maximum number of scatter gather entries
 * a single command may have.
 */
#define MTIP_MAX_SG		128

/*
 * Maximum number of slot groups (Command Issue & s_active registers)
 * NOTE: This is the driver maximum; check dd->slot_groups for actual value.
 */
#define MTIP_MAX_SLOT_GROUPS	8

/* Internal command tag. */
#define MTIP_TAG_INTERNAL	0

/* Micron Vendor ID & P320x SSD Device ID */
#define PCI_VENDOR_ID_MICRON    0x1344
#define P320H_DEVICE_ID		0x5150
#define P320M_DEVICE_ID		0x5151
#define P320S_DEVICE_ID		0x5152
#define P325M_DEVICE_ID		0x5153
#define P420H_DEVICE_ID		0x5160
#define P420M_DEVICE_ID		0x5161
#define P425M_DEVICE_ID		0x5163

/* Driver name and version strings */
#define MTIP_DRV_NAME		"mtip32xx"
#define MTIP_DRV_VERSION	"1.2.6os3"

/* Maximum number of minor device numbers per device. */
#define MTIP_MAX_MINORS		16

/* Maximum number of supported command slots. */
#define MTIP_MAX_COMMAND_SLOTS	(MTIP_MAX_SLOT_GROUPS * 32)

/*
 * Per-tag bitfield size in longs.
 * Linux bit manipulation functions
 * (i.e. test_and_set_bit, find_next_zero_bit)
 * manipulate memory in longs, so we try to make the math work.
 * take the slot groups and find the number of longs, rounding up.
 * Careful! i386 and x86_64 use different size longs!
 */
#define U32_PER_LONG	(sizeof(long) / sizeof(u32))
#define SLOTBITS_IN_LONGS ((MTIP_MAX_SLOT_GROUPS + \
					(U32_PER_LONG-1))/U32_PER_LONG)

/* BAR number used to access the HBA registers. */
#define MTIP_ABAR		5

#ifdef DEBUG
 #define dbg_printk(format, arg...)	\
	printk(pr_fmt(format), ##arg);
#else
 #define dbg_printk(format, arg...)
#endif

#define MTIP_DFS_MAX_BUF_SIZE 1024

#define __force_bit2int (unsigned int __force)

enum {
	/* below are bit numbers in 'flags' defined in mtip_port */
	MTIP_PF_IC_ACTIVE_BIT       = 0, /* pio/ioctl */
	MTIP_PF_EH_ACTIVE_BIT       = 1, /* error handling */
	MTIP_PF_SE_ACTIVE_BIT       = 2, /* secure erase */
	MTIP_PF_DM_ACTIVE_BIT       = 3, /* download microcde */
	MTIP_PF_PAUSE_IO      =	((1 << MTIP_PF_IC_ACTIVE_BIT) | \
				(1 << MTIP_PF_EH_ACTIVE_BIT) | \
				(1 << MTIP_PF_SE_ACTIVE_BIT) | \
				(1 << MTIP_PF_DM_ACTIVE_BIT)),

	MTIP_PF_SVC_THD_ACTIVE_BIT  = 4,
	MTIP_PF_ISSUE_CMDS_BIT      = 5,
	MTIP_PF_REBUILD_BIT         = 6,
	MTIP_PF_SVC_THD_STOP_BIT    = 8,

	/* below are bit numbers in 'dd_flag' defined in driver_data */
	MTIP_DDF_SEC_LOCK_BIT	    = 0,
	MTIP_DDF_REMOVE_PENDING_BIT = 1,
	MTIP_DDF_OVER_TEMP_BIT      = 2,
	MTIP_DDF_WRITE_PROTECT_BIT  = 3,
	MTIP_DDF_STOP_IO      = ((1 << MTIP_DDF_REMOVE_PENDING_BIT) | \
				(1 << MTIP_DDF_SEC_LOCK_BIT) | \
				(1 << MTIP_DDF_OVER_TEMP_BIT) | \
				(1 << MTIP_DDF_WRITE_PROTECT_BIT)),

	MTIP_DDF_CLEANUP_BIT        = 5,
	MTIP_DDF_RESUME_BIT         = 6,
	MTIP_DDF_INIT_DONE_BIT      = 7,
	MTIP_DDF_REBUILD_FAILED_BIT = 8,
};

struct smart_attr {
	u8 attr_id;
	u16 flags;
	u8 cur;
	u8 worst;
	u32 data;
	u8 res[3];
} __packed;

/* Register Frame Information Structure (FIS), host to device. */
struct host_to_dev_fis {
	/*
	 * FIS type.
	 * - 27h Register FIS, host to device.
	 * - 34h Register FIS, device to host.
	 * - 39h DMA Activate FIS, device to host.
	 * - 41h DMA Setup FIS, bi-directional.
	 * - 46h Data FIS, bi-directional.
	 * - 58h BIST Activate FIS, bi-directional.
	 * - 5Fh PIO Setup FIS, device to host.
	 * - A1h Set Device Bits FIS, device to host.
	 */
	unsigned char type;
	unsigned char opts;
	unsigned char command;
	unsigned char features;

	union {
		unsigned char lba_low;
		unsigned char sector;
	};
	union {
		unsigned char lba_mid;
		unsigned char cyl_low;
	};
	union {
		unsigned char lba_hi;
		unsigned char cyl_hi;
	};
	union {
		unsigned char device;
		unsigned char head;
	};

	union {
		unsigned char lba_low_ex;
		unsigned char sector_ex;
	};
	union {
		unsigned char lba_mid_ex;
		unsigned char cyl_low_ex;
	};
	union {
		unsigned char lba_hi_ex;
		unsigned char cyl_hi_ex;
	};
	unsigned char features_ex;

	unsigned char sect_count;
	unsigned char sect_cnt_ex;
	unsigned char res2;
	unsigned char control;

	unsigned int res3;
};

/* Command header structure. */
struct mtip_cmd_hdr {
	/*
	 * Command options.
	 * - Bits 31:16 Number of PRD entries.
	 * - Bits 15:8 Unused in this implementation.
	 * - Bit 7 Prefetch bit, informs the drive to prefetch PRD entries.
	 * - Bit 6 Write bit, should be set when writing data to the device.
	 * - Bit 5 Unused in this implementation.
	 * - Bits 4:0 Length of the command FIS in DWords (DWord = 4 bytes).
	 */
	unsigned int opts;
	/* This field is unsed when using NCQ. */
	union {
		unsigned int byte_count;
		unsigned int status;
	};
	/*
	 * Lower 32 bits of the command table address associated with this
	 * header. The command table addresses must be 128 byte aligned.
	 */
	unsigned int ctba;
	/*
	 * If 64 bit addressing is used this field is the upper 32 bits
	 * of the command table address associated with this command.
	 */
	unsigned int ctbau;
	/* Reserved and unused. */
	unsigned int res[4];
};

/* Command scatter gather structure (PRD). */
struct mtip_cmd_sg {
	/*
	 * Low 32 bits of the data buffer address. For P320 this
	 * address must be 8 byte aligned signified by bits 2:0 being
	 * set to 0.
	 */
	unsigned int dba;
	/*
	 * When 64 bit addressing is used this field is the upper
	 * 32 bits of the data buffer address.
	 */
	unsigned int dba_upper;
	/* Unused. */
	unsigned int reserved;
	/*
	 * Bit 31: interrupt when this data block has been transferred.
	 * Bits 30..22: reserved
	 * Bits 21..0: byte count (minus 1).  For P320 the byte count must be
	 * 8 byte aligned signified by bits 2:0 being set to 1.
	 */
	unsigned int info;
};
struct mtip_port;

/* Structure used to describe a command. */
struct mtip_cmd {

	struct mtip_cmd_hdr *command_header; /* ptr to command header entry */

	dma_addr_t command_header_dma; /* corresponding physical address */

	void *command; /* ptr to command table entry */

	dma_addr_t command_dma; /* corresponding physical address */

	void *comp_data; /* data passed to completion function comp_func() */
	/*
	 * Completion function called by the ISR upon completion of
	 * a command.
	 */
	void (*comp_func)(struct mtip_port *port,
				int tag,
				void *data,
				int status);
	/* Additional callback function that may be called by comp_func() */
	void (*async_callback)(void *data, int status);

	void *async_data; /* Addl. data passed to async_callback() */

	int scatter_ents; /* Number of scatter list entries used */

	struct scatterlist sg[MTIP_MAX_SG]; /* Scatter list entries */

	int retries; /* The number of retries left for this command. */

	int direction; /* Data transfer direction */

	unsigned long comp_time; /* command completion time, in jiffies */

	atomic_t active; /* declares if this command sent to the drive. */
};

/* Structure used to describe a port. */
struct mtip_port {
	/* Pointer back to the driver data for this port. */
	struct driver_data *dd;
	/*
	 * Used to determine if the data pointed to by the
	 * identify field is valid.
	 */
	unsigned long identify_valid;
	/* Base address of the memory mapped IO for the port. */
	void __iomem *mmio;
	/* Array of pointers to the memory mapped s_active registers. */
	void __iomem *s_active[MTIP_MAX_SLOT_GROUPS];
	/* Array of pointers to the memory mapped completed registers. */
	void __iomem *completed[MTIP_MAX_SLOT_GROUPS];
	/* Array of pointers to the memory mapped Command Issue registers. */
	void __iomem *cmd_issue[MTIP_MAX_SLOT_GROUPS];
	/*
	 * Pointer to the beginning of the command header memory as used
	 * by the driver.
	 */
	void *command_list;
	/*
	 * Pointer to the beginning of the command header memory as used
	 * by the DMA.
	 */
	dma_addr_t command_list_dma;
	/*
	 * Pointer to the beginning of the RX FIS memory as used
	 * by the driver.
	 */
	void *rxfis;
	/*
	 * Pointer to the beginning of the RX FIS memory as used
	 * by the DMA.
	 */
	dma_addr_t rxfis_dma;
	/*
	 * Pointer to the beginning of the command table memory as used
	 * by the driver.
	 */
	void *command_table;
	/*
	 * Pointer to the beginning of the command table memory as used
	 * by the DMA.
	 */
	dma_addr_t command_tbl_dma;
	/*
	 * Pointer to the beginning of the identify data memory as used
	 * by the driver.
	 */
	u16 *identify;
	/*
	 * Pointer to the beginning of the identify data memory as used
	 * by the DMA.
	 */
	dma_addr_t identify_dma;
	/*
	 * Pointer to the beginning of a sector buffer that is used
	 * by the driver when issuing internal commands.
	 */
	u16 *sector_buffer;
	/*
	 * Pointer to the beginning of a sector buffer that is used
	 * by the DMA when the driver issues internal commands.
	 */
	dma_addr_t sector_buffer_dma;
	/*
	 * Bit significant, used to determine if a command slot has
	 * been allocated. i.e. the slot is in use.  Bits are cleared
	 * when the command slot and all associated data structures
	 * are no longer needed.
	 */
	u16 *log_buf;
	dma_addr_t log_buf_dma;

	u8 *smart_buf;
	dma_addr_t smart_buf_dma;

	unsigned long allocated[SLOTBITS_IN_LONGS];
	/*
	 * used to queue commands when an internal command is in progress
	 * or error handling is active
	 */
	unsigned long cmds_to_issue[SLOTBITS_IN_LONGS];
	/*
	 * Array of command slots. Structure includes pointers to the
	 * command header and command table, and completion function and data
	 * pointers.
	 */
	struct mtip_cmd commands[MTIP_MAX_COMMAND_SLOTS];
	/* Used by mtip_service_thread to wait for an event */
	wait_queue_head_t svc_wait;
	/*
	 * indicates the state of the port. Also, helps the service thread
	 * to determine its action on wake up.
	 */
	unsigned long flags;
	/*
	 * Timer used to complete commands that have been active for too long.
	 */
	struct timer_list cmd_timer;
	unsigned long ic_pause_timer;
	/*
	 * Semaphore used to block threads if there are no
	 * command slots available.
	 */
	struct semaphore cmd_slot;
	/* Spinlock for working around command-issue bug. */
	spinlock_t cmd_issue_lock;
};

/*
 * Driver private data structure.
 *
 * One structure is allocated per probed device.
 */
struct driver_data {
	void __iomem *mmio; /* Base address of the HBA registers. */

	int major; /* Major device number. */

	int instance; /* Instance number. First device probed is 0, ... */

	struct gendisk *disk; /* Pointer to our gendisk structure. */

	struct pci_dev *pdev; /* Pointer to the PCI device structure. */

	struct request_queue *queue; /* Our request queue. */

	struct mtip_port *port; /* Pointer to the port data structure. */

	/* Tasklet used to process the bottom half of the ISR. */
	struct tasklet_struct tasklet;

	unsigned product_type; /* magic value declaring the product type */

	unsigned slot_groups; /* number of slot groups the product supports */

	unsigned long index; /* Index to determine the disk name */

	unsigned long dd_flag; /* NOTE: use atomic bit operations on this */

	struct task_struct *mtip_svc_handler; /* task_struct of svc thd */

	struct dentry *dfs_node;
};

#endif<|MERGE_RESOLUTION|>--- conflicted
+++ resolved
@@ -34,11 +34,7 @@
 #define PCIE_CONFIG_EXT_DEVICE_CONTROL_OFFSET	0x48
 
 /* check for erase mode support during secure erase */
-<<<<<<< HEAD
-#define MTIP_SEC_ERASE_MODE     0x3
-=======
 #define MTIP_SEC_ERASE_MODE     0x2
->>>>>>> 9489e9dc
 
 /* # of times to retry timed out/failed IOs */
 #define MTIP_MAX_RETRIES	2
