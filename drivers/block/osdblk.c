
/*
   osdblk.c -- Export a single SCSI OSD object as a Linux block device


   Copyright 2009 Red Hat, Inc.

   This program is free software; you can redistribute it and/or modify
   it under the terms of the GNU General Public License as published by
   the Free Software Foundation.

   This program is distributed in the hope that it will be useful,
   but WITHOUT ANY WARRANTY; without even the implied warranty of
   MERCHANTABILITY or FITNESS FOR A PARTICULAR PURPOSE.  See the
   GNU General Public License for more details.

   You should have received a copy of the GNU General Public License
   along with this program; see the file COPYING.  If not, write to
   the Free Software Foundation, 675 Mass Ave, Cambridge, MA 02139, USA.


   Instructions for use
   --------------------

   1) Map a Linux block device to an existing OSD object.

      In this example, we will use partition id 1234, object id 5678,
      OSD device /dev/osd1.

      $ echo "1234 5678 /dev/osd1" > /sys/class/osdblk/add


   2) List all active blkdev<->object mappings.

      In this example, we have performed step #1 twice, creating two blkdevs,
      mapped to two separate OSD objects.

      $ cat /sys/class/osdblk/list
      0 174 1234 5678 /dev/osd1
      1 179 1994 897123 /dev/osd0

      The columns, in order, are:
      - blkdev unique id
      - blkdev assigned major
      - OSD object partition id
      - OSD object id
      - OSD device


   3) Remove an active blkdev<->object mapping.

      In this example, we remove the mapping with blkdev unique id 1.

      $ echo 1 > /sys/class/osdblk/remove


   NOTE:  The actual creation and deletion of OSD objects is outside the scope
   of this driver.

 */

#include <linux/kernel.h>
#include <linux/device.h>
#include <linux/module.h>
#include <linux/fs.h>
#include <linux/slab.h>
#include <scsi/osd_initiator.h>
#include <scsi/osd_attributes.h>
#include <scsi/osd_sec.h>
#include <scsi/scsi_device.h>

#define DRV_NAME "osdblk"
#define PFX DRV_NAME ": "

/* #define _OSDBLK_DEBUG */
#ifdef _OSDBLK_DEBUG
#define OSDBLK_DEBUG(fmt, a...) \
	printk(KERN_NOTICE "osdblk @%s:%d: " fmt, __func__, __LINE__, ##a)
#else
#define OSDBLK_DEBUG(fmt, a...) \
	do { if (0) printk(fmt, ##a); } while (0)
#endif

MODULE_AUTHOR("Jeff Garzik <jeff@garzik.org>");
MODULE_DESCRIPTION("block device inside an OSD object osdblk.ko");
MODULE_LICENSE("GPL");

struct osdblk_device;

enum {
	OSDBLK_MINORS_PER_MAJOR	= 256,		/* max minors per blkdev */
	OSDBLK_MAX_REQ		= 32,		/* max parallel requests */
	OSDBLK_OP_TIMEOUT	= 4 * 60,	/* sync OSD req timeout */
};

struct osdblk_request {
	struct request		*rq;		/* blk layer request */
	struct bio		*bio;		/* cloned bio */
	struct osdblk_device	*osdev;		/* associated blkdev */
};

struct osdblk_device {
	int			id;		/* blkdev unique id */

	int			major;		/* blkdev assigned major */
	struct gendisk		*disk;		/* blkdev's gendisk and rq */
	struct request_queue	*q;

	struct osd_dev		*osd;		/* associated OSD */

	char			name[32];	/* blkdev name, e.g. osdblk34 */

	spinlock_t		lock;		/* queue lock */

	struct osd_obj_id	obj;		/* OSD partition, obj id */
	uint8_t			obj_cred[OSD_CAP_LEN]; /* OSD cred */

	struct osdblk_request	req[OSDBLK_MAX_REQ]; /* request table */

	struct list_head	node;

	char			osd_path[0];	/* OSD device path */
};

static struct class *class_osdblk;		/* /sys/class/osdblk */
static DEFINE_MUTEX(ctl_mutex);	/* Serialize open/close/setup/teardown */
static LIST_HEAD(osdblkdev_list);

static const struct block_device_operations osdblk_bd_ops = {
	.owner		= THIS_MODULE,
};

static const struct osd_attr g_attr_logical_length = ATTR_DEF(
	OSD_APAGE_OBJECT_INFORMATION, OSD_ATTR_OI_LOGICAL_LENGTH, 8);

static void osdblk_make_credential(u8 cred_a[OSD_CAP_LEN],
				   const struct osd_obj_id *obj)
{
	osd_sec_init_nosec_doall_caps(cred_a, obj, false, true);
}

/* copied from exofs; move to libosd? */
/*
 * Perform a synchronous OSD operation.  copied from exofs; move to libosd?
 */
static int osd_sync_op(struct osd_request *or, int timeout, uint8_t *credential)
{
	int ret;

	or->timeout = timeout;
	ret = osd_finalize_request(or, 0, credential, NULL);
	if (ret)
		return ret;

	ret = osd_execute_request(or);

	/* osd_req_decode_sense(or, ret); */
	return ret;
}

/*
 * Perform an asynchronous OSD operation.  copied from exofs; move to libosd?
 */
static int osd_async_op(struct osd_request *or, osd_req_done_fn *async_done,
		   void *caller_context, u8 *cred)
{
	int ret;

	ret = osd_finalize_request(or, 0, cred, NULL);
	if (ret)
		return ret;

	ret = osd_execute_request_async(or, async_done, caller_context);

	return ret;
}

/* copied from exofs; move to libosd? */
static int extract_attr_from_req(struct osd_request *or, struct osd_attr *attr)
{
	struct osd_attr cur_attr = {.attr_page = 0}; /* start with zeros */
	void *iter = NULL;
	int nelem;

	do {
		nelem = 1;
		osd_req_decode_get_attr_list(or, &cur_attr, &nelem, &iter);
		if ((cur_attr.attr_page == attr->attr_page) &&
		    (cur_attr.attr_id == attr->attr_id)) {
			attr->len = cur_attr.len;
			attr->val_ptr = cur_attr.val_ptr;
			return 0;
		}
	} while (iter);

	return -EIO;
}

static int osdblk_get_obj_size(struct osdblk_device *osdev, u64 *size_out)
{
	struct osd_request *or;
	struct osd_attr attr;
	int ret;

	/* start request */
	or = osd_start_request(osdev->osd, GFP_KERNEL);
	if (!or)
		return -ENOMEM;

	/* create a get-attributes(length) request */
	osd_req_get_attributes(or, &osdev->obj);

	osd_req_add_get_attr_list(or, &g_attr_logical_length, 1);

	/* execute op synchronously */
	ret = osd_sync_op(or, OSDBLK_OP_TIMEOUT, osdev->obj_cred);
	if (ret)
		goto out;

	/* extract length from returned attribute info */
	attr = g_attr_logical_length;
	ret = extract_attr_from_req(or, &attr);
	if (ret)
		goto out;

	*size_out = get_unaligned_be64(attr.val_ptr);

out:
	osd_end_request(or);
	return ret;

}

static void osdblk_osd_complete(struct osd_request *or, void *private)
{
	struct osdblk_request *orq = private;
	struct osd_sense_info osi;
	int ret = osd_req_decode_sense(or, &osi);

	if (ret) {
		ret = -EIO;
		OSDBLK_DEBUG("osdblk_osd_complete with err=%d\n", ret);
	}

	/* complete OSD request */
	osd_end_request(or);

	/* complete request passed to osdblk by block layer */
	__blk_end_request_all(orq->rq, ret);
}

static void bio_chain_put(struct bio *chain)
{
	struct bio *tmp;

	while (chain) {
		tmp = chain;
		chain = chain->bi_next;

		bio_put(tmp);
	}
}

static struct bio *bio_chain_clone(struct bio *old_chain, gfp_t gfpmask)
{
	struct bio *tmp, *new_chain = NULL, *tail = NULL;

	while (old_chain) {
		tmp = bio_kmalloc(gfpmask, old_chain->bi_max_vecs);
		if (!tmp)
			goto err_out;

		__bio_clone(tmp, old_chain);
		tmp->bi_bdev = NULL;
		gfpmask &= ~__GFP_WAIT;
		tmp->bi_next = NULL;

		if (!new_chain)
			new_chain = tail = tmp;
		else {
			tail->bi_next = tmp;
			tail = tmp;
		}

		old_chain = old_chain->bi_next;
	}

	return new_chain;

err_out:
	OSDBLK_DEBUG("bio_chain_clone with err\n");
	bio_chain_put(new_chain);
	return NULL;
}

static void osdblk_rq_fn(struct request_queue *q)
{
	struct osdblk_device *osdev = q->queuedata;

	while (1) {
		struct request *rq;
		struct osdblk_request *orq;
		struct osd_request *or;
		struct bio *bio;
		bool do_write, do_flush;

		/* peek at request from block layer */
		rq = blk_fetch_request(q);
		if (!rq)
			break;

		/* filter out block requests we don't understand */
<<<<<<< HEAD
		if (rq->cmd_type != REQ_TYPE_FS &&
		    !(rq->cmd_flags & REQ_HARDBARRIER)) {
=======
		if (rq->cmd_type != REQ_TYPE_FS) {
>>>>>>> 45f53cc9
			blk_end_request_all(rq, 0);
			continue;
		}

		/* deduce our operation (read, write, flush) */
		/* I wish the block layer simplified cmd_type/cmd_flags/cmd[]
		 * into a clearly defined set of RPC commands:
		 * read, write, flush, scsi command, power mgmt req,
		 * driver-specific, etc.
		 */

		do_flush = rq->cmd_flags & REQ_FLUSH;
		do_write = (rq_data_dir(rq) == WRITE);

		if (!do_flush) { /* osd_flush does not use a bio */
			/* a bio clone to be passed down to OSD request */
			bio = bio_chain_clone(rq->bio, GFP_ATOMIC);
			if (!bio)
				break;
		} else
			bio = NULL;

		/* alloc internal OSD request, for OSD command execution */
		or = osd_start_request(osdev->osd, GFP_ATOMIC);
		if (!or) {
			bio_chain_put(bio);
			OSDBLK_DEBUG("osd_start_request with err\n");
			break;
		}

		orq = &osdev->req[rq->tag];
		orq->rq = rq;
		orq->bio = bio;
		orq->osdev = osdev;

		/* init OSD command: flush, write or read */
		if (do_flush)
			osd_req_flush_object(or, &osdev->obj,
					     OSD_CDB_FLUSH_ALL, 0, 0);
		else if (do_write)
			osd_req_write(or, &osdev->obj, blk_rq_pos(rq) * 512ULL,
				      bio, blk_rq_bytes(rq));
		else
			osd_req_read(or, &osdev->obj, blk_rq_pos(rq) * 512ULL,
				     bio, blk_rq_bytes(rq));

		OSDBLK_DEBUG("%s 0x%x bytes at 0x%llx\n",
			do_flush ? "flush" : do_write ?
				"write" : "read", blk_rq_bytes(rq),
			blk_rq_pos(rq) * 512ULL);

		/* begin OSD command execution */
		if (osd_async_op(or, osdblk_osd_complete, orq,
				 osdev->obj_cred)) {
			osd_end_request(or);
			blk_requeue_request(q, rq);
			bio_chain_put(bio);
			OSDBLK_DEBUG("osd_execute_request_async with err\n");
			break;
		}

		/* remove the special 'flush' marker, now that the command
		 * is executing
		 */
		rq->special = NULL;
	}
}

static void osdblk_free_disk(struct osdblk_device *osdev)
{
	struct gendisk *disk = osdev->disk;

	if (!disk)
		return;

	if (disk->flags & GENHD_FL_UP)
		del_gendisk(disk);
	if (disk->queue)
		blk_cleanup_queue(disk->queue);
	put_disk(disk);
}

static int osdblk_init_disk(struct osdblk_device *osdev)
{
	struct gendisk *disk;
	struct request_queue *q;
	int rc;
	u64 obj_size = 0;

	/* contact OSD, request size info about the object being mapped */
	rc = osdblk_get_obj_size(osdev, &obj_size);
	if (rc)
		return rc;

	/* create gendisk info */
	disk = alloc_disk(OSDBLK_MINORS_PER_MAJOR);
	if (!disk)
		return -ENOMEM;

	sprintf(disk->disk_name, DRV_NAME "%d", osdev->id);
	disk->major = osdev->major;
	disk->first_minor = 0;
	disk->fops = &osdblk_bd_ops;
	disk->private_data = osdev;

	/* init rq */
	q = blk_init_queue(osdblk_rq_fn, &osdev->lock);
	if (!q) {
		put_disk(disk);
		return -ENOMEM;
	}

	/* switch queue to TCQ mode; allocate tag map */
	rc = blk_queue_init_tags(q, OSDBLK_MAX_REQ, NULL);
	if (rc) {
		blk_cleanup_queue(q);
		put_disk(disk);
		return rc;
	}

	/* Set our limits to the lower device limits, because osdblk cannot
	 * sleep when allocating a lower-request and therefore cannot be
	 * bouncing.
	 */
	blk_queue_stack_limits(q, osd_request_queue(osdev->osd));

	blk_queue_prep_rq(q, blk_queue_start_tag);
<<<<<<< HEAD
	blk_queue_ordered(q, QUEUE_ORDERED_DRAIN_FLUSH);
=======
	blk_queue_flush(q, REQ_FLUSH);
>>>>>>> 45f53cc9

	disk->queue = q;

	q->queuedata = osdev;

	osdev->disk = disk;
	osdev->q = q;

	/* finally, announce the disk to the world */
	set_capacity(disk, obj_size / 512ULL);
	add_disk(disk);

	printk(KERN_INFO "%s: Added of size 0x%llx\n",
		disk->disk_name, (unsigned long long)obj_size);

	return 0;
}

/********************************************************************
 * /sys/class/osdblk/
 *                   add	map OSD object to blkdev
 *                   remove	unmap OSD object
 *                   list	show mappings
 *******************************************************************/

static void class_osdblk_release(struct class *cls)
{
	kfree(cls);
}

static ssize_t class_osdblk_list(struct class *c,
				struct class_attribute *attr,
				char *data)
{
	int n = 0;
	struct list_head *tmp;

	mutex_lock_nested(&ctl_mutex, SINGLE_DEPTH_NESTING);

	list_for_each(tmp, &osdblkdev_list) {
		struct osdblk_device *osdev;

		osdev = list_entry(tmp, struct osdblk_device, node);

		n += sprintf(data+n, "%d %d %llu %llu %s\n",
			osdev->id,
			osdev->major,
			osdev->obj.partition,
			osdev->obj.id,
			osdev->osd_path);
	}

	mutex_unlock(&ctl_mutex);
	return n;
}

static ssize_t class_osdblk_add(struct class *c,
				struct class_attribute *attr,
				const char *buf, size_t count)
{
	struct osdblk_device *osdev;
	ssize_t rc;
	int irc, new_id = 0;
	struct list_head *tmp;

	if (!try_module_get(THIS_MODULE))
		return -ENODEV;

	/* new osdblk_device object */
	osdev = kzalloc(sizeof(*osdev) + strlen(buf) + 1, GFP_KERNEL);
	if (!osdev) {
		rc = -ENOMEM;
		goto err_out_mod;
	}

	/* static osdblk_device initialization */
	spin_lock_init(&osdev->lock);
	INIT_LIST_HEAD(&osdev->node);

	/* generate unique id: find highest unique id, add one */

	mutex_lock_nested(&ctl_mutex, SINGLE_DEPTH_NESTING);

	list_for_each(tmp, &osdblkdev_list) {
		struct osdblk_device *osdev;

		osdev = list_entry(tmp, struct osdblk_device, node);
		if (osdev->id > new_id)
			new_id = osdev->id + 1;
	}

	osdev->id = new_id;

	/* add to global list */
	list_add_tail(&osdev->node, &osdblkdev_list);

	mutex_unlock(&ctl_mutex);

	/* parse add command */
	if (sscanf(buf, "%llu %llu %s", &osdev->obj.partition, &osdev->obj.id,
		   osdev->osd_path) != 3) {
		rc = -EINVAL;
		goto err_out_slot;
	}

	/* initialize rest of new object */
	sprintf(osdev->name, DRV_NAME "%d", osdev->id);

	/* contact requested OSD */
	osdev->osd = osduld_path_lookup(osdev->osd_path);
	if (IS_ERR(osdev->osd)) {
		rc = PTR_ERR(osdev->osd);
		goto err_out_slot;
	}

	/* build OSD credential */
	osdblk_make_credential(osdev->obj_cred, &osdev->obj);

	/* register our block device */
	irc = register_blkdev(0, osdev->name);
	if (irc < 0) {
		rc = irc;
		goto err_out_osd;
	}

	osdev->major = irc;

	/* set up and announce blkdev mapping */
	rc = osdblk_init_disk(osdev);
	if (rc)
		goto err_out_blkdev;

	return count;

err_out_blkdev:
	unregister_blkdev(osdev->major, osdev->name);
err_out_osd:
	osduld_put_device(osdev->osd);
err_out_slot:
	mutex_lock_nested(&ctl_mutex, SINGLE_DEPTH_NESTING);
	list_del_init(&osdev->node);
	mutex_unlock(&ctl_mutex);

	kfree(osdev);
err_out_mod:
	OSDBLK_DEBUG("Error adding device %s\n", buf);
	module_put(THIS_MODULE);
	return rc;
}

static ssize_t class_osdblk_remove(struct class *c,
					struct class_attribute *attr,
					const char *buf,
					size_t count)
{
	struct osdblk_device *osdev = NULL;
	int target_id, rc;
	unsigned long ul;
	struct list_head *tmp;

	rc = strict_strtoul(buf, 10, &ul);
	if (rc)
		return rc;

	/* convert to int; abort if we lost anything in the conversion */
	target_id = (int) ul;
	if (target_id != ul)
		return -EINVAL;

	/* remove object from list immediately */
	mutex_lock_nested(&ctl_mutex, SINGLE_DEPTH_NESTING);

	list_for_each(tmp, &osdblkdev_list) {
		osdev = list_entry(tmp, struct osdblk_device, node);
		if (osdev->id == target_id) {
			list_del_init(&osdev->node);
			break;
		}
		osdev = NULL;
	}

	mutex_unlock(&ctl_mutex);

	if (!osdev)
		return -ENOENT;

	/* clean up and free blkdev and associated OSD connection */
	osdblk_free_disk(osdev);
	unregister_blkdev(osdev->major, osdev->name);
	osduld_put_device(osdev->osd);
	kfree(osdev);

	/* release module ref */
	module_put(THIS_MODULE);

	return count;
}

static struct class_attribute class_osdblk_attrs[] = {
	__ATTR(add,	0200, NULL, class_osdblk_add),
	__ATTR(remove,	0200, NULL, class_osdblk_remove),
	__ATTR(list,	0444, class_osdblk_list, NULL),
	__ATTR_NULL
};

static int osdblk_sysfs_init(void)
{
	int ret = 0;

	/*
	 * create control files in sysfs
	 * /sys/class/osdblk/...
	 */
	class_osdblk = kzalloc(sizeof(*class_osdblk), GFP_KERNEL);
	if (!class_osdblk)
		return -ENOMEM;

	class_osdblk->name = DRV_NAME;
	class_osdblk->owner = THIS_MODULE;
	class_osdblk->class_release = class_osdblk_release;
	class_osdblk->class_attrs = class_osdblk_attrs;

	ret = class_register(class_osdblk);
	if (ret) {
		kfree(class_osdblk);
		class_osdblk = NULL;
		printk(PFX "failed to create class osdblk\n");
		return ret;
	}

	return 0;
}

static void osdblk_sysfs_cleanup(void)
{
	if (class_osdblk)
		class_destroy(class_osdblk);
	class_osdblk = NULL;
}

static int __init osdblk_init(void)
{
	int rc;

	rc = osdblk_sysfs_init();
	if (rc)
		return rc;

	return 0;
}

static void __exit osdblk_exit(void)
{
	osdblk_sysfs_cleanup();
}

module_init(osdblk_init);
module_exit(osdblk_exit);
<|MERGE_RESOLUTION|>--- conflicted
+++ resolved
@@ -310,12 +310,7 @@
 			break;
 
 		/* filter out block requests we don't understand */
-<<<<<<< HEAD
-		if (rq->cmd_type != REQ_TYPE_FS &&
-		    !(rq->cmd_flags & REQ_HARDBARRIER)) {
-=======
 		if (rq->cmd_type != REQ_TYPE_FS) {
->>>>>>> 45f53cc9
 			blk_end_request_all(rq, 0);
 			continue;
 		}
@@ -443,11 +438,7 @@
 	blk_queue_stack_limits(q, osd_request_queue(osdev->osd));
 
 	blk_queue_prep_rq(q, blk_queue_start_tag);
-<<<<<<< HEAD
-	blk_queue_ordered(q, QUEUE_ORDERED_DRAIN_FLUSH);
-=======
 	blk_queue_flush(q, REQ_FLUSH);
->>>>>>> 45f53cc9
 
 	disk->queue = q;
 
