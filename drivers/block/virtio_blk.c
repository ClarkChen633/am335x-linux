--- conflicted
+++ resolved
@@ -3,7 +3,6 @@
 #include <linux/blkdev.h>
 #include <linux/hdreg.h>
 #include <linux/virtio.h>
-#include <linux/virtio_ids.h>
 #include <linux/virtio_blk.h>
 #include <linux/scatterlist.h>
 
@@ -189,12 +188,6 @@
 	req->cmd[0] = REQ_LB_OP_FLUSH;
 }
 
-static void virtblk_prepare_flush(struct request_queue *q, struct request *req)
-{
-	req->cmd_type = REQ_TYPE_LINUX_BLOCK;
-	req->cmd[0] = REQ_LB_OP_FLUSH;
-}
-
 static int virtblk_ioctl(struct block_device *bdev, fmode_t mode,
 			 unsigned cmd, unsigned long data)
 {
@@ -419,11 +412,7 @@
 static unsigned int features[] = {
 	VIRTIO_BLK_F_BARRIER, VIRTIO_BLK_F_SEG_MAX, VIRTIO_BLK_F_SIZE_MAX,
 	VIRTIO_BLK_F_GEOMETRY, VIRTIO_BLK_F_RO, VIRTIO_BLK_F_BLK_SIZE,
-<<<<<<< HEAD
-	VIRTIO_BLK_F_SCSI, VIRTIO_BLK_F_IDENTIFY, VIRTIO_BLK_F_FLUSH
-=======
 	VIRTIO_BLK_F_SCSI, VIRTIO_BLK_F_FLUSH
->>>>>>> 25d27ede
 };
 
 /*
