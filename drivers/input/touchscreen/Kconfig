--- conflicted
+++ resolved
@@ -98,8 +98,6 @@
 	  To compile this driver as a module, choose M here: the
 	  module will be called h3600_ts_input.
 
-<<<<<<< HEAD
-=======
 config TOUCHSCREEN_BU21013
 	tristate "BU21013 based touch panel controllers"
 	depends on I2C
@@ -112,7 +110,6 @@
 	  To compile this driver as a module, choose M here: the
 	  module will be called bu21013_ts.
 
->>>>>>> 45f53cc9
 config TOUCHSCREEN_CY8CTMG110
 	tristate "cy8ctmg110 touchscreen"
 	depends on I2C
