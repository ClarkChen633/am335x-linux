/*
 * Generic gameport layer
 *
 * Copyright (c) 1999-2002 Vojtech Pavlik
 * Copyright (c) 2005 Dmitry Torokhov
 */

/*
 * This program is free software; you can redistribute it and/or modify it
 * under the terms of the GNU General Public License version 2 as published by
 * the Free Software Foundation.
 */

#define pr_fmt(fmt) KBUILD_MODNAME ": " fmt

#include <linux/stddef.h>
#include <linux/module.h>
#include <linux/ioport.h>
#include <linux/init.h>
#include <linux/gameport.h>
#include <linux/slab.h>
#include <linux/delay.h>
#include <linux/workqueue.h>
#include <linux/sched.h>	/* HZ */
#include <linux/mutex.h>

/*#include <asm/io.h>*/

MODULE_AUTHOR("Vojtech Pavlik <vojtech@ucw.cz>");
MODULE_DESCRIPTION("Generic gameport layer");
MODULE_LICENSE("GPL");

/*
 * gameport_mutex protects entire gameport subsystem and is taken
 * every time gameport port or driver registrered or unregistered.
 */
static DEFINE_MUTEX(gameport_mutex);

static LIST_HEAD(gameport_list);

static struct bus_type gameport_bus;

static void gameport_add_port(struct gameport *gameport);
static void gameport_attach_driver(struct gameport_driver *drv);
static void gameport_reconnect_port(struct gameport *gameport);
static void gameport_disconnect_port(struct gameport *gameport);

#if defined(__i386__)

#include <asm/i8253.h>

#define DELTA(x,y)      ((y)-(x)+((y)<(x)?1193182/HZ:0))
#define GET_TIME(x)     do { x = get_time_pit(); } while (0)

static unsigned int get_time_pit(void)
{
	unsigned long flags;
	unsigned int count;

	raw_spin_lock_irqsave(&i8253_lock, flags);
	outb_p(0x00, 0x43);
	count = inb_p(0x40);
	count |= inb_p(0x40) << 8;
	raw_spin_unlock_irqrestore(&i8253_lock, flags);

	return count;
}

#endif



/*
 * gameport_measure_speed() measures the gameport i/o speed.
 */

static int gameport_measure_speed(struct gameport *gameport)
{
#if defined(__i386__)

	unsigned int i, t, t1, t2, t3, tx;
	unsigned long flags;

	if (gameport_open(gameport, NULL, GAMEPORT_MODE_RAW))
		return 0;

	tx = 1 << 30;

	for(i = 0; i < 50; i++) {
		local_irq_save(flags);
		GET_TIME(t1);
		for (t = 0; t < 50; t++) gameport_read(gameport);
		GET_TIME(t2);
		GET_TIME(t3);
		local_irq_restore(flags);
		udelay(i * 10);
		if ((t = DELTA(t2,t1) - DELTA(t3,t2)) < tx) tx = t;
	}

	gameport_close(gameport);
	return 59659 / (tx < 1 ? 1 : tx);

#elif defined (__x86_64__)

	unsigned int i, t;
	unsigned long tx, t1, t2, flags;

	if (gameport_open(gameport, NULL, GAMEPORT_MODE_RAW))
		return 0;

	tx = 1 << 30;

	for(i = 0; i < 50; i++) {
		local_irq_save(flags);
		rdtscl(t1);
		for (t = 0; t < 50; t++) gameport_read(gameport);
		rdtscl(t2);
		local_irq_restore(flags);
		udelay(i * 10);
		if (t2 - t1 < tx) tx = t2 - t1;
	}

	gameport_close(gameport);
	return (this_cpu_read(cpu_info.loops_per_jiffy) *
		(unsigned long)HZ / (1000 / 50)) / (tx < 1 ? 1 : tx);

#else

	unsigned int j, t = 0;

	if (gameport_open(gameport, NULL, GAMEPORT_MODE_RAW))
		return 0;

	j = jiffies; while (j == jiffies);
	j = jiffies; while (j == jiffies) { t++; gameport_read(gameport); }

	gameport_close(gameport);
	return t * HZ / 1000;

#endif
}

void gameport_start_polling(struct gameport *gameport)
{
	spin_lock(&gameport->timer_lock);

	if (!gameport->poll_cnt++) {
		BUG_ON(!gameport->poll_handler);
		BUG_ON(!gameport->poll_interval);
		mod_timer(&gameport->poll_timer, jiffies + msecs_to_jiffies(gameport->poll_interval));
	}

	spin_unlock(&gameport->timer_lock);
}
EXPORT_SYMBOL(gameport_start_polling);

void gameport_stop_polling(struct gameport *gameport)
{
	spin_lock(&gameport->timer_lock);

	if (!--gameport->poll_cnt)
		del_timer(&gameport->poll_timer);

	spin_unlock(&gameport->timer_lock);
}
EXPORT_SYMBOL(gameport_stop_polling);

static void gameport_run_poll_handler(unsigned long d)
{
	struct gameport *gameport = (struct gameport *)d;

	gameport->poll_handler(gameport);
	if (gameport->poll_cnt)
		mod_timer(&gameport->poll_timer, jiffies + msecs_to_jiffies(gameport->poll_interval));
}

/*
 * Basic gameport -> driver core mappings
 */

static int gameport_bind_driver(struct gameport *gameport, struct gameport_driver *drv)
{
	int error;

	gameport->dev.driver = &drv->driver;
	if (drv->connect(gameport, drv)) {
		gameport->dev.driver = NULL;
		return -ENODEV;
	}

	error = device_bind_driver(&gameport->dev);
	if (error) {
		dev_warn(&gameport->dev,
			 "device_bind_driver() failed for %s (%s) and %s, error: %d\n",
			gameport->phys, gameport->name,
			drv->description, error);
		drv->disconnect(gameport);
		gameport->dev.driver = NULL;
		return error;
	}

	return 0;
}

static void gameport_find_driver(struct gameport *gameport)
{
	int error;

	error = device_attach(&gameport->dev);
	if (error < 0)
		dev_warn(&gameport->dev,
			 "device_attach() failed for %s (%s), error: %d\n",
			 gameport->phys, gameport->name, error);
}


/*
 * Gameport event processing.
 */

enum gameport_event_type {
	GAMEPORT_REGISTER_PORT,
	GAMEPORT_ATTACH_DRIVER,
};

struct gameport_event {
	enum gameport_event_type type;
	void *object;
	struct module *owner;
	struct list_head node;
};

static DEFINE_SPINLOCK(gameport_event_lock);	/* protects gameport_event_list */
static LIST_HEAD(gameport_event_list);

static struct gameport_event *gameport_get_event(void)
{
	struct gameport_event *event = NULL;
	unsigned long flags;

	spin_lock_irqsave(&gameport_event_lock, flags);

<<<<<<< HEAD
	/*
	 * Scan event list for the other events for the same gameport port,
	 * starting with the most recent one. If event is the same we
	 * do not need add new one. If event is of different type we
	 * need to add this event and should not look further because
	 * we need to preseve sequence of distinct events.
	 */
	list_for_each_entry_reverse(event, &gameport_event_list, node) {
		if (event->object == object) {
			if (event->type == event_type)
				goto out;
			break;
		}
	}

	event = kmalloc(sizeof(struct gameport_event), GFP_ATOMIC);
	if (!event) {
		pr_err("Not enough memory to queue event %d\n", event_type);
		retval = -ENOMEM;
		goto out;
	}

	if (!try_module_get(owner)) {
		pr_warning("Can't get module reference, dropping event %d\n",
			   event_type);
		kfree(event);
		retval = -EINVAL;
		goto out;
=======
	if (!list_empty(&gameport_event_list)) {
		event = list_first_entry(&gameport_event_list,
					 struct gameport_event, node);
		list_del_init(&event->node);
>>>>>>> 3cbea436
	}

	spin_unlock_irqrestore(&gameport_event_lock, flags);
	return event;
}

static void gameport_free_event(struct gameport_event *event)
{
	module_put(event->owner);
	kfree(event);
}

static void gameport_remove_duplicate_events(struct gameport_event *event)
{
	struct gameport_event *e, *next;
	unsigned long flags;

	spin_lock_irqsave(&gameport_event_lock, flags);

	list_for_each_entry_safe(e, next, &gameport_event_list, node) {
		if (event->object == e->object) {
			/*
			 * If this event is of different type we should not
			 * look further - we only suppress duplicate events
			 * that were sent back-to-back.
			 */
			if (event->type != e->type)
				break;

			list_del_init(&e->node);
			gameport_free_event(e);
		}
	}

	spin_unlock_irqrestore(&gameport_event_lock, flags);
}

<<<<<<< HEAD
static struct gameport_event *gameport_get_event(void)
{
	struct gameport_event *event = NULL;
	unsigned long flags;

	spin_lock_irqsave(&gameport_event_lock, flags);

	if (!list_empty(&gameport_event_list)) {
		event = list_first_entry(&gameport_event_list,
					 struct gameport_event, node);
		list_del_init(&event->node);
	}

	spin_unlock_irqrestore(&gameport_event_lock, flags);
	return event;
}
=======
>>>>>>> 3cbea436

static void gameport_handle_events(struct work_struct *work)
{
	struct gameport_event *event;

	mutex_lock(&gameport_mutex);

	/*
	 * Note that we handle only one event here to give swsusp
	 * a chance to freeze kgameportd thread. Gameport events
	 * should be pretty rare so we are not concerned about
	 * taking performance hit.
	 */
	if ((event = gameport_get_event())) {

		switch (event->type) {

		case GAMEPORT_REGISTER_PORT:
			gameport_add_port(event->object);
			break;

		case GAMEPORT_ATTACH_DRIVER:
			gameport_attach_driver(event->object);
			break;
		}

		gameport_remove_duplicate_events(event);
		gameport_free_event(event);
	}

	mutex_unlock(&gameport_mutex);
}

static DECLARE_WORK(gameport_event_work, gameport_handle_events);

static int gameport_queue_event(void *object, struct module *owner,
				enum gameport_event_type event_type)
{
	unsigned long flags;
	struct gameport_event *event;
	int retval = 0;

	spin_lock_irqsave(&gameport_event_lock, flags);

	/*
	 * Scan event list for the other events for the same gameport port,
	 * starting with the most recent one. If event is the same we
	 * do not need add new one. If event is of different type we
	 * need to add this event and should not look further because
	 * we need to preserve sequence of distinct events.
	 */
	list_for_each_entry_reverse(event, &gameport_event_list, node) {
		if (event->object == object) {
			if (event->type == event_type)
				goto out;
			break;
		}
	}

	event = kmalloc(sizeof(struct gameport_event), GFP_ATOMIC);
	if (!event) {
		pr_err("Not enough memory to queue event %d\n", event_type);
		retval = -ENOMEM;
		goto out;
	}

	if (!try_module_get(owner)) {
		pr_warning("Can't get module reference, dropping event %d\n",
			   event_type);
		kfree(event);
		retval = -EINVAL;
		goto out;
	}

	event->type = event_type;
	event->object = object;
	event->owner = owner;

	list_add_tail(&event->node, &gameport_event_list);
	schedule_work(&gameport_event_work);

out:
	spin_unlock_irqrestore(&gameport_event_lock, flags);
	return retval;
}

/*
 * Remove all events that have been submitted for a given object,
 * be it a gameport port or a driver.
 */
static void gameport_remove_pending_events(void *object)
{
	struct gameport_event *event, *next;
	unsigned long flags;

	spin_lock_irqsave(&gameport_event_lock, flags);

	list_for_each_entry_safe(event, next, &gameport_event_list, node) {
		if (event->object == object) {
			list_del_init(&event->node);
			gameport_free_event(event);
		}
	}

	spin_unlock_irqrestore(&gameport_event_lock, flags);
}

/*
 * Destroy child gameport port (if any) that has not been fully registered yet.
 *
 * Note that we rely on the fact that port can have only one child and therefore
 * only one child registration request can be pending. Additionally, children
 * are registered by driver's connect() handler so there can't be a grandchild
 * pending registration together with a child.
 */
static struct gameport *gameport_get_pending_child(struct gameport *parent)
{
	struct gameport_event *event;
	struct gameport *gameport, *child = NULL;
	unsigned long flags;

	spin_lock_irqsave(&gameport_event_lock, flags);

	list_for_each_entry(event, &gameport_event_list, node) {
		if (event->type == GAMEPORT_REGISTER_PORT) {
			gameport = event->object;
			if (gameport->parent == parent) {
				child = gameport;
				break;
			}
		}
	}

	spin_unlock_irqrestore(&gameport_event_lock, flags);
	return child;
}

<<<<<<< HEAD
static int gameport_thread(void *nothing)
{
	set_freezable();
	do {
		gameport_handle_event();
		wait_event_freezable(gameport_wait,
			kthread_should_stop() || !list_empty(&gameport_event_list));
	} while (!kthread_should_stop());

	return 0;
}


=======
>>>>>>> 3cbea436
/*
 * Gameport port operations
 */

static ssize_t gameport_show_description(struct device *dev, struct device_attribute *attr, char *buf)
{
	struct gameport *gameport = to_gameport_port(dev);

	return sprintf(buf, "%s\n", gameport->name);
}

static ssize_t gameport_rebind_driver(struct device *dev, struct device_attribute *attr, const char *buf, size_t count)
{
	struct gameport *gameport = to_gameport_port(dev);
	struct device_driver *drv;
	int error;

	error = mutex_lock_interruptible(&gameport_mutex);
	if (error)
		return error;

	if (!strncmp(buf, "none", count)) {
		gameport_disconnect_port(gameport);
	} else if (!strncmp(buf, "reconnect", count)) {
		gameport_reconnect_port(gameport);
	} else if (!strncmp(buf, "rescan", count)) {
		gameport_disconnect_port(gameport);
		gameport_find_driver(gameport);
	} else if ((drv = driver_find(buf, &gameport_bus)) != NULL) {
		gameport_disconnect_port(gameport);
		error = gameport_bind_driver(gameport, to_gameport_driver(drv));
		put_driver(drv);
	} else {
		error = -EINVAL;
	}

	mutex_unlock(&gameport_mutex);

	return error ? error : count;
}

static struct device_attribute gameport_device_attrs[] = {
	__ATTR(description, S_IRUGO, gameport_show_description, NULL),
	__ATTR(drvctl, S_IWUSR, NULL, gameport_rebind_driver),
	__ATTR_NULL
};

static void gameport_release_port(struct device *dev)
{
	struct gameport *gameport = to_gameport_port(dev);

	kfree(gameport);
	module_put(THIS_MODULE);
}

void gameport_set_phys(struct gameport *gameport, const char *fmt, ...)
{
	va_list args;

	va_start(args, fmt);
	vsnprintf(gameport->phys, sizeof(gameport->phys), fmt, args);
	va_end(args);
}
EXPORT_SYMBOL(gameport_set_phys);

/*
 * Prepare gameport port for registration.
 */
static void gameport_init_port(struct gameport *gameport)
{
	static atomic_t gameport_no = ATOMIC_INIT(0);

	__module_get(THIS_MODULE);

	mutex_init(&gameport->drv_mutex);
	device_initialize(&gameport->dev);
	dev_set_name(&gameport->dev, "gameport%lu",
			(unsigned long)atomic_inc_return(&gameport_no) - 1);
	gameport->dev.bus = &gameport_bus;
	gameport->dev.release = gameport_release_port;
	if (gameport->parent)
		gameport->dev.parent = &gameport->parent->dev;

	INIT_LIST_HEAD(&gameport->node);
	spin_lock_init(&gameport->timer_lock);
	init_timer(&gameport->poll_timer);
	gameport->poll_timer.function = gameport_run_poll_handler;
	gameport->poll_timer.data = (unsigned long)gameport;
}

/*
 * Complete gameport port registration.
 * Driver core will attempt to find appropriate driver for the port.
 */
static void gameport_add_port(struct gameport *gameport)
{
	int error;

	if (gameport->parent)
		gameport->parent->child = gameport;

	gameport->speed = gameport_measure_speed(gameport);

	list_add_tail(&gameport->node, &gameport_list);

	if (gameport->io)
		dev_info(&gameport->dev, "%s is %s, io %#x, speed %dkHz\n",
			 gameport->name, gameport->phys, gameport->io, gameport->speed);
	else
		dev_info(&gameport->dev, "%s is %s, speed %dkHz\n",
			gameport->name, gameport->phys, gameport->speed);

	error = device_add(&gameport->dev);
	if (error)
		dev_err(&gameport->dev,
			"device_add() failed for %s (%s), error: %d\n",
			gameport->phys, gameport->name, error);
}

/*
 * gameport_destroy_port() completes deregistration process and removes
 * port from the system
 */
static void gameport_destroy_port(struct gameport *gameport)
{
	struct gameport *child;

	child = gameport_get_pending_child(gameport);
	if (child) {
		gameport_remove_pending_events(child);
		put_device(&child->dev);
	}

	if (gameport->parent) {
		gameport->parent->child = NULL;
		gameport->parent = NULL;
	}

	if (device_is_registered(&gameport->dev))
		device_del(&gameport->dev);

	list_del_init(&gameport->node);

	gameport_remove_pending_events(gameport);
	put_device(&gameport->dev);
}

/*
 * Reconnect gameport port and all its children (re-initialize attached devices)
 */
static void gameport_reconnect_port(struct gameport *gameport)
{
	do {
		if (!gameport->drv || !gameport->drv->reconnect || gameport->drv->reconnect(gameport)) {
			gameport_disconnect_port(gameport);
			gameport_find_driver(gameport);
			/* Ok, old children are now gone, we are done */
			break;
		}
		gameport = gameport->child;
	} while (gameport);
}

/*
 * gameport_disconnect_port() unbinds a port from its driver. As a side effect
 * all child ports are unbound and destroyed.
 */
static void gameport_disconnect_port(struct gameport *gameport)
{
	struct gameport *s, *parent;

	if (gameport->child) {
		/*
		 * Children ports should be disconnected and destroyed
		 * first, staring with the leaf one, since we don't want
		 * to do recursion
		 */
		for (s = gameport; s->child; s = s->child)
			/* empty */;

		do {
			parent = s->parent;

			device_release_driver(&s->dev);
			gameport_destroy_port(s);
		} while ((s = parent) != gameport);
	}

	/*
	 * Ok, no children left, now disconnect this port
	 */
	device_release_driver(&gameport->dev);
}

/*
 * Submits register request to kgameportd for subsequent execution.
 * Note that port registration is always asynchronous.
 */
void __gameport_register_port(struct gameport *gameport, struct module *owner)
{
	gameport_init_port(gameport);
	gameport_queue_event(gameport, owner, GAMEPORT_REGISTER_PORT);
}
EXPORT_SYMBOL(__gameport_register_port);

/*
 * Synchronously unregisters gameport port.
 */
void gameport_unregister_port(struct gameport *gameport)
{
	mutex_lock(&gameport_mutex);
	gameport_disconnect_port(gameport);
	gameport_destroy_port(gameport);
	mutex_unlock(&gameport_mutex);
}
EXPORT_SYMBOL(gameport_unregister_port);


/*
 * Gameport driver operations
 */

static ssize_t gameport_driver_show_description(struct device_driver *drv, char *buf)
{
	struct gameport_driver *driver = to_gameport_driver(drv);
	return sprintf(buf, "%s\n", driver->description ? driver->description : "(none)");
}

static struct driver_attribute gameport_driver_attrs[] = {
	__ATTR(description, S_IRUGO, gameport_driver_show_description, NULL),
	__ATTR_NULL
};

static int gameport_driver_probe(struct device *dev)
{
	struct gameport *gameport = to_gameport_port(dev);
	struct gameport_driver *drv = to_gameport_driver(dev->driver);

	drv->connect(gameport, drv);
	return gameport->drv ? 0 : -ENODEV;
}

static int gameport_driver_remove(struct device *dev)
{
	struct gameport *gameport = to_gameport_port(dev);
	struct gameport_driver *drv = to_gameport_driver(dev->driver);

	drv->disconnect(gameport);
	return 0;
}

static void gameport_attach_driver(struct gameport_driver *drv)
{
	int error;

	error = driver_attach(&drv->driver);
	if (error)
		pr_err("driver_attach() failed for %s, error: %d\n",
			drv->driver.name, error);
}

int __gameport_register_driver(struct gameport_driver *drv, struct module *owner,
				const char *mod_name)
{
	int error;

	drv->driver.bus = &gameport_bus;
	drv->driver.owner = owner;
	drv->driver.mod_name = mod_name;

	/*
	 * Temporarily disable automatic binding because probing
	 * takes long time and we are better off doing it in kgameportd
	 */
	drv->ignore = true;

	error = driver_register(&drv->driver);
	if (error) {
		pr_err("driver_register() failed for %s, error: %d\n",
			drv->driver.name, error);
		return error;
	}

	/*
	 * Reset ignore flag and let kgameportd bind the driver to free ports
	 */
	drv->ignore = false;
	error = gameport_queue_event(drv, NULL, GAMEPORT_ATTACH_DRIVER);
	if (error) {
		driver_unregister(&drv->driver);
		return error;
	}

	return 0;
}
EXPORT_SYMBOL(__gameport_register_driver);

void gameport_unregister_driver(struct gameport_driver *drv)
{
	struct gameport *gameport;

	mutex_lock(&gameport_mutex);

	drv->ignore = true;	/* so gameport_find_driver ignores it */
	gameport_remove_pending_events(drv);

start_over:
	list_for_each_entry(gameport, &gameport_list, node) {
		if (gameport->drv == drv) {
			gameport_disconnect_port(gameport);
			gameport_find_driver(gameport);
			/* we could've deleted some ports, restart */
			goto start_over;
		}
	}

	driver_unregister(&drv->driver);

	mutex_unlock(&gameport_mutex);
}
EXPORT_SYMBOL(gameport_unregister_driver);

static int gameport_bus_match(struct device *dev, struct device_driver *drv)
{
	struct gameport_driver *gameport_drv = to_gameport_driver(drv);

	return !gameport_drv->ignore;
}

static struct bus_type gameport_bus = {
	.name		= "gameport",
	.dev_attrs	= gameport_device_attrs,
	.drv_attrs	= gameport_driver_attrs,
	.match		= gameport_bus_match,
	.probe		= gameport_driver_probe,
	.remove		= gameport_driver_remove,
};

static void gameport_set_drv(struct gameport *gameport, struct gameport_driver *drv)
{
	mutex_lock(&gameport->drv_mutex);
	gameport->drv = drv;
	mutex_unlock(&gameport->drv_mutex);
}

int gameport_open(struct gameport *gameport, struct gameport_driver *drv, int mode)
{
	if (gameport->open) {
		if (gameport->open(gameport, mode)) {
			return -1;
		}
	} else {
		if (mode != GAMEPORT_MODE_RAW)
			return -1;
	}

	gameport_set_drv(gameport, drv);
	return 0;
}
EXPORT_SYMBOL(gameport_open);

void gameport_close(struct gameport *gameport)
{
	del_timer_sync(&gameport->poll_timer);
	gameport->poll_handler = NULL;
	gameport->poll_interval = 0;
	gameport_set_drv(gameport, NULL);
	if (gameport->close)
		gameport->close(gameport);
}
EXPORT_SYMBOL(gameport_close);

static int __init gameport_init(void)
{
	int error;

	error = bus_register(&gameport_bus);
	if (error) {
		pr_err("failed to register gameport bus, error: %d\n", error);
		return error;
	}

<<<<<<< HEAD
	gameport_task = kthread_run(gameport_thread, NULL, "kgameportd");
	if (IS_ERR(gameport_task)) {
		bus_unregister(&gameport_bus);
		error = PTR_ERR(gameport_task);
		pr_err("Failed to start kgameportd, error: %d\n", error);
		return error;
	}
=======
>>>>>>> 3cbea436

	return 0;
}

static void __exit gameport_exit(void)
{
	bus_unregister(&gameport_bus);

	/*
	 * There should not be any outstanding events but work may
	 * still be scheduled so simply cancel it.
	 */
	cancel_work_sync(&gameport_event_work);
}

subsys_initcall(gameport_init);
module_exit(gameport_exit);<|MERGE_RESOLUTION|>--- conflicted
+++ resolved
@@ -240,41 +240,10 @@
 
 	spin_lock_irqsave(&gameport_event_lock, flags);
 
-<<<<<<< HEAD
-	/*
-	 * Scan event list for the other events for the same gameport port,
-	 * starting with the most recent one. If event is the same we
-	 * do not need add new one. If event is of different type we
-	 * need to add this event and should not look further because
-	 * we need to preseve sequence of distinct events.
-	 */
-	list_for_each_entry_reverse(event, &gameport_event_list, node) {
-		if (event->object == object) {
-			if (event->type == event_type)
-				goto out;
-			break;
-		}
-	}
-
-	event = kmalloc(sizeof(struct gameport_event), GFP_ATOMIC);
-	if (!event) {
-		pr_err("Not enough memory to queue event %d\n", event_type);
-		retval = -ENOMEM;
-		goto out;
-	}
-
-	if (!try_module_get(owner)) {
-		pr_warning("Can't get module reference, dropping event %d\n",
-			   event_type);
-		kfree(event);
-		retval = -EINVAL;
-		goto out;
-=======
 	if (!list_empty(&gameport_event_list)) {
 		event = list_first_entry(&gameport_event_list,
 					 struct gameport_event, node);
 		list_del_init(&event->node);
->>>>>>> 3cbea436
 	}
 
 	spin_unlock_irqrestore(&gameport_event_lock, flags);
@@ -312,25 +281,6 @@
 	spin_unlock_irqrestore(&gameport_event_lock, flags);
 }
 
-<<<<<<< HEAD
-static struct gameport_event *gameport_get_event(void)
-{
-	struct gameport_event *event = NULL;
-	unsigned long flags;
-
-	spin_lock_irqsave(&gameport_event_lock, flags);
-
-	if (!list_empty(&gameport_event_list)) {
-		event = list_first_entry(&gameport_event_list,
-					 struct gameport_event, node);
-		list_del_init(&event->node);
-	}
-
-	spin_unlock_irqrestore(&gameport_event_lock, flags);
-	return event;
-}
-=======
->>>>>>> 3cbea436
 
 static void gameport_handle_events(struct work_struct *work)
 {
@@ -468,22 +418,6 @@
 	return child;
 }
 
-<<<<<<< HEAD
-static int gameport_thread(void *nothing)
-{
-	set_freezable();
-	do {
-		gameport_handle_event();
-		wait_event_freezable(gameport_wait,
-			kthread_should_stop() || !list_empty(&gameport_event_list));
-	} while (!kthread_should_stop());
-
-	return 0;
-}
-
-
-=======
->>>>>>> 3cbea436
 /*
  * Gameport port operations
  */
@@ -866,16 +800,6 @@
 		return error;
 	}
 
-<<<<<<< HEAD
-	gameport_task = kthread_run(gameport_thread, NULL, "kgameportd");
-	if (IS_ERR(gameport_task)) {
-		bus_unregister(&gameport_bus);
-		error = PTR_ERR(gameport_task);
-		pr_err("Failed to start kgameportd, error: %d\n", error);
-		return error;
-	}
-=======
->>>>>>> 3cbea436
 
 	return 0;
 }
