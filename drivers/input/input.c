--- conflicted
+++ resolved
@@ -1599,13 +1599,6 @@
  * @dev: input device supporting MT events and finger tracking
  * @num_slots: number of slots used by the device
  *
-<<<<<<< HEAD
- * This function allocates all necessary memory for MT slot handling
- * in the input device, and adds ABS_MT_SLOT to the device capabilities.
- */
-int input_mt_create_slots(struct input_dev *dev, unsigned int num_slots)
-{
-=======
  * This function allocates all necessary memory for MT slot handling in the
  * input device, and adds ABS_MT_SLOT to the device capabilities. All slots
  * are initially marked as unused iby setting ABS_MT_TRACKING_ID to -1.
@@ -1614,7 +1607,6 @@
 {
 	int i;
 
->>>>>>> 062c1825
 	if (!num_slots)
 		return 0;
 
@@ -1625,13 +1617,10 @@
 	dev->mtsize = num_slots;
 	input_set_abs_params(dev, ABS_MT_SLOT, 0, num_slots - 1, 0, 0);
 
-<<<<<<< HEAD
-=======
 	/* Mark slots as 'unused' */
 	for (i = 0; i < num_slots; i++)
 		dev->mt[i].abs[ABS_MT_TRACKING_ID - ABS_MT_FIRST] = -1;
 
->>>>>>> 062c1825
 	return 0;
 }
 EXPORT_SYMBOL(input_mt_create_slots);
