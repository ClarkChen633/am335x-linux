--- conflicted
+++ resolved
@@ -42,11 +42,7 @@
  */
 #define PMCRAID_DRIVER_NAME		"PMC MaxRAID"
 #define PMCRAID_DEVFILE			"pmcsas"
-<<<<<<< HEAD
-#define PMCRAID_DRIVER_VERSION		"2.0.3"
-=======
 #define PMCRAID_DRIVER_VERSION		"1.0.3"
->>>>>>> 3cbea436
 #define PMCRAID_DRIVER_DATE		__DATE__
 
 #define PMCRAID_FW_VERSION_1		0x002
@@ -337,17 +333,9 @@
 	__u8  lun[PMCRAID_LUN_LEN];
 } __attribute__((packed, aligned(4)));
 
-<<<<<<< HEAD
-/* extended configuration table sizes are of 64 bytes in size */
-#define PMCRAID_CFGTE_EXT_SIZE	32
-struct pmcraid_config_table_entry_ext {
-	struct pmcraid_config_table_entry cfgte;
-	__u8  cfgte_ext[PMCRAID_CFGTE_EXT_SIZE];
-=======
 /* extended configuration table sizes are also of 32 bytes in size */
 struct pmcraid_config_table_entry_ext {
 	struct pmcraid_config_table_entry cfgte;
->>>>>>> 3cbea436
 };
 
 /* resource types (config_table_entry.resource_type values) */
