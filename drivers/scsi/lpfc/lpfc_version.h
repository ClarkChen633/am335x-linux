/*******************************************************************
 * This file is part of the Emulex Linux Device Driver for         *
 * Fibre Channel Host Bus Adapters.                                *
 * Copyright (C) 2004-2012 Emulex.  All rights reserved.           *
 * EMULEX and SLI are trademarks of Emulex.                        *
 * www.emulex.com                                                  *
 *                                                                 *
 * This program is free software; you can redistribute it and/or   *
 * modify it under the terms of version 2 of the GNU General       *
 * Public License as published by the Free Software Foundation.    *
 * This program is distributed in the hope that it will be useful. *
 * ALL EXPRESS OR IMPLIED CONDITIONS, REPRESENTATIONS AND          *
 * WARRANTIES, INCLUDING ANY IMPLIED WARRANTY OF MERCHANTABILITY,  *
 * FITNESS FOR A PARTICULAR PURPOSE, OR NON-INFRINGEMENT, ARE      *
 * DISCLAIMED, EXCEPT TO THE EXTENT THAT SUCH DISCLAIMERS ARE HELD *
 * TO BE LEGALLY INVALID.  See the GNU General Public License for  *
 * more details, a copy of which can be found in the file COPYING  *
 * included with this package.                                     *
 *******************************************************************/

<<<<<<< HEAD
#define LPFC_DRIVER_VERSION "8.3.34"
=======
#define LPFC_DRIVER_VERSION "8.3.35"
>>>>>>> ddffeb8c
#define LPFC_DRIVER_NAME		"lpfc"

/* Used for SLI 2/3 */
#define LPFC_SP_DRIVER_HANDLER_NAME	"lpfc:sp"
#define LPFC_FP_DRIVER_HANDLER_NAME	"lpfc:fp"

/* Used for SLI4 */
#define LPFC_DRIVER_HANDLER_NAME	"lpfc:"

#define LPFC_MODULE_DESC "Emulex LightPulse Fibre Channel SCSI driver " \
		LPFC_DRIVER_VERSION
#define LPFC_COPYRIGHT "Copyright(c) 2004-2009 Emulex.  All rights reserved."<|MERGE_RESOLUTION|>--- conflicted
+++ resolved
@@ -18,11 +18,7 @@
  * included with this package.                                     *
  *******************************************************************/
 
-<<<<<<< HEAD
-#define LPFC_DRIVER_VERSION "8.3.34"
-=======
 #define LPFC_DRIVER_VERSION "8.3.35"
->>>>>>> ddffeb8c
 #define LPFC_DRIVER_NAME		"lpfc"
 
 /* Used for SLI 2/3 */
