--- conflicted
+++ resolved
@@ -37,11 +37,7 @@
 /* Multi-queue arrangement for FCP EQ/CQ/WQ tuples */
 #define LPFC_FCP_IO_CHAN_DEF       4
 #define LPFC_FCP_IO_CHAN_MIN       1
-<<<<<<< HEAD
-#define LPFC_FCP_IO_CHAN_MAX       8
-=======
 #define LPFC_FCP_IO_CHAN_MAX       16
->>>>>>> ddffeb8c
 
 /*
  * Provide the default FCF Record attributes used by the driver
@@ -494,11 +490,6 @@
 	struct lpfc_pc_sli4_params pc_sli4_params;
 	struct msix_entry *msix_entries;
 	uint8_t handler_name[LPFC_FCP_IO_CHAN_MAX][LPFC_SLI4_HANDLER_NAME_SZ];
-<<<<<<< HEAD
-	uint32_t cfg_eqn;
-	uint32_t msix_vec_nr;
-=======
->>>>>>> ddffeb8c
 	struct lpfc_fcp_eq_hdl *fcp_eq_hdl; /* FCP per-WQ handle */
 
 	/* Pointers to the constructed SLI4 queues */
