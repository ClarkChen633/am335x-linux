/*
 * Copyright (c) 2005-2010 Brocade Communications Systems, Inc.
 * All rights reserved
 * www.brocade.com
 *
 * Linux driver for Brocade Fibre Channel Host Bus Adapter.
 *
 * This program is free software; you can redistribute it and/or modify it
 * under the terms of the GNU General Public License (GPL) Version 2 as
 * published by the Free Software Foundation
 *
 * This program is distributed in the hope that it will be useful, but
 * WITHOUT ANY WARRANTY; without even the implied warranty of
 * MERCHANTABILITY or FITNESS FOR A PARTICULAR PURPOSE.  See the GNU
 * General Public License for more details.
 */

/*
 *  bfa_fcs.c BFA FCS main
 */

<<<<<<< HEAD
#include "bfa_fcs.h"
#include "bfa_fcbuild.h"
#include "bfad_drv.h"

BFA_TRC_FILE(FCS, FCS);

=======
#include "bfad_drv.h"
#include "bfa_fcs.h"
#include "bfa_fcbuild.h"

BFA_TRC_FILE(FCS, FCS);

>>>>>>> 3cbea436
/*
 * FCS sub-modules
 */
struct bfa_fcs_mod_s {
	void		(*attach) (struct bfa_fcs_s *fcs);
	void		(*modinit) (struct bfa_fcs_s *fcs);
	void		(*modexit) (struct bfa_fcs_s *fcs);
};

#define BFA_FCS_MODULE(_mod) { _mod ## _modinit, _mod ## _modexit }

static struct bfa_fcs_mod_s fcs_modules[] = {
	{ bfa_fcs_port_attach, NULL, NULL },
	{ bfa_fcs_uf_attach, NULL, NULL },
	{ bfa_fcs_fabric_attach, bfa_fcs_fabric_modinit,
	  bfa_fcs_fabric_modexit },
};

/*
 *  fcs_api BFA FCS API
 */

static void
bfa_fcs_exit_comp(void *fcs_cbarg)
{
	struct bfa_fcs_s      *fcs = fcs_cbarg;
	struct bfad_s         *bfad = fcs->bfad;

	complete(&bfad->comp);
}



/*
 *  fcs_api BFA FCS API
 */

/*
 * fcs attach -- called once to initialize data structures at driver attach time
 */
void
bfa_fcs_attach(struct bfa_fcs_s *fcs, struct bfa_s *bfa, struct bfad_s *bfad,
	       bfa_boolean_t min_cfg)
{
	int		i;
	struct bfa_fcs_mod_s  *mod;

	fcs->bfa = bfa;
	fcs->bfad = bfad;
	fcs->min_cfg = min_cfg;

	bfa->fcs = BFA_TRUE;
	fcbuild_init();

	for (i = 0; i < sizeof(fcs_modules) / sizeof(fcs_modules[0]); i++) {
		mod = &fcs_modules[i];
		if (mod->attach)
			mod->attach(fcs);
<<<<<<< HEAD
	}
}

/*
 * fcs initialization, called once after bfa initialization is complete
 */
void
bfa_fcs_init(struct bfa_fcs_s *fcs)
{
	int		i, npbc_vports;
	struct bfa_fcs_mod_s  *mod;
	struct bfi_pbc_vport_s pbc_vports[BFI_PBC_MAX_VPORTS];

	for (i = 0; i < sizeof(fcs_modules) / sizeof(fcs_modules[0]); i++) {
		mod = &fcs_modules[i];
		if (mod->modinit)
			mod->modinit(fcs);
	}
	/* Initialize pbc vports */
	if (!fcs->min_cfg) {
		npbc_vports =
		    bfa_iocfc_get_pbc_vports(fcs->bfa, pbc_vports);
		for (i = 0; i < npbc_vports; i++)
			bfa_fcb_pbc_vport_create(fcs->bfa->bfad, pbc_vports[i]);
	}
}

/*
 * Start FCS operations.
=======
	}
}

/*
 * fcs initialization, called once after bfa initialization is complete
>>>>>>> 3cbea436
 */
void
bfa_fcs_init(struct bfa_fcs_s *fcs)
{
	int		i, npbc_vports;
	struct bfa_fcs_mod_s  *mod;
	struct bfi_pbc_vport_s pbc_vports[BFI_PBC_MAX_VPORTS];

	for (i = 0; i < sizeof(fcs_modules) / sizeof(fcs_modules[0]); i++) {
		mod = &fcs_modules[i];
		if (mod->modinit)
			mod->modinit(fcs);
	}
	/* Initialize pbc vports */
	if (!fcs->min_cfg) {
		npbc_vports =
		    bfa_iocfc_get_pbc_vports(fcs->bfa, pbc_vports);
		for (i = 0; i < npbc_vports; i++)
			bfa_fcb_pbc_vport_create(fcs->bfa->bfad, pbc_vports[i]);
	}
}

<<<<<<< HEAD
=======

>>>>>>> 3cbea436
/*
 *	brief
 *		FCS driver details initialization.
 *
 *	param[in]		fcs		FCS instance
 *	param[in]		driver_info	Driver Details
 *
 *	return None
 */
void
bfa_fcs_driver_info_init(struct bfa_fcs_s *fcs,
			struct bfa_fcs_driver_info_s *driver_info)
{

	fcs->driver_info = *driver_info;

	bfa_fcs_fabric_psymb_init(&fcs->fabric);
}

/*
 *	brief
<<<<<<< HEAD
 *		FCS FDMI Driver Parameter Initialization
 *
 *	param[in]		fcs		FCS instance
 *	param[in]		fdmi_enable	TRUE/FALSE
 *
 *	return None
 */
void
bfa_fcs_set_fdmi_param(struct bfa_fcs_s *fcs, bfa_boolean_t fdmi_enable)
{

	fcs->fdmi_enabled = fdmi_enable;

}
/*
 *	brief
=======
>>>>>>> 3cbea436
 *		FCS instance cleanup and exit.
 *
 *	param[in]		fcs			FCS instance
 *	return None
 */
void
bfa_fcs_exit(struct bfa_fcs_s *fcs)
{
	struct bfa_fcs_mod_s  *mod;
	int		nmods, i;

	bfa_wc_init(&fcs->wc, bfa_fcs_exit_comp, fcs);

	nmods = sizeof(fcs_modules) / sizeof(fcs_modules[0]);

	for (i = 0; i < nmods; i++) {

		mod = &fcs_modules[i];
		if (mod->modexit) {
			bfa_wc_up(&fcs->wc);
			mod->modexit(fcs);
		}
	}

	bfa_wc_wait(&fcs->wc);
}


/*
 * Fabric module implementation.
 */

#define BFA_FCS_FABRIC_RETRY_DELAY	(2000)	/* Milliseconds */
#define BFA_FCS_FABRIC_CLEANUP_DELAY	(10000)	/* Milliseconds */

#define bfa_fcs_fabric_set_opertype(__fabric) do {			\
		if (bfa_fcport_get_topology((__fabric)->fcs->bfa)	\
		    == BFA_PORT_TOPOLOGY_P2P)				\
			(__fabric)->oper_type = BFA_PORT_TYPE_NPORT;	\
		else							\
			(__fabric)->oper_type = BFA_PORT_TYPE_NLPORT;	\
} while (0)

/*
 * forward declarations
 */
static void bfa_fcs_fabric_init(struct bfa_fcs_fabric_s *fabric);
static void bfa_fcs_fabric_login(struct bfa_fcs_fabric_s *fabric);
static void bfa_fcs_fabric_notify_online(struct bfa_fcs_fabric_s *fabric);
static void bfa_fcs_fabric_notify_offline(struct bfa_fcs_fabric_s *fabric);
static void bfa_fcs_fabric_delay(void *cbarg);
static void bfa_fcs_fabric_delete(struct bfa_fcs_fabric_s *fabric);
static void bfa_fcs_fabric_delete_comp(void *cbarg);
static void bfa_fcs_fabric_process_uf(struct bfa_fcs_fabric_s *fabric,
				      struct fchs_s *fchs, u16 len);
static void bfa_fcs_fabric_process_flogi(struct bfa_fcs_fabric_s *fabric,
					 struct fchs_s *fchs, u16 len);
static void bfa_fcs_fabric_send_flogi_acc(struct bfa_fcs_fabric_s *fabric);
static void bfa_fcs_fabric_flogiacc_comp(void *fcsarg,
					 struct bfa_fcxp_s *fcxp, void *cbarg,
					 bfa_status_t status,
					 u32 rsp_len,
					 u32 resid_len,
					 struct fchs_s *rspfchs);

static void	bfa_fcs_fabric_sm_uninit(struct bfa_fcs_fabric_s *fabric,
					 enum bfa_fcs_fabric_event event);
static void	bfa_fcs_fabric_sm_created(struct bfa_fcs_fabric_s *fabric,
					  enum bfa_fcs_fabric_event event);
static void	bfa_fcs_fabric_sm_linkdown(struct bfa_fcs_fabric_s *fabric,
					   enum bfa_fcs_fabric_event event);
static void	bfa_fcs_fabric_sm_flogi(struct bfa_fcs_fabric_s *fabric,
					enum bfa_fcs_fabric_event event);
static void	bfa_fcs_fabric_sm_flogi_retry(struct bfa_fcs_fabric_s *fabric,
					      enum bfa_fcs_fabric_event event);
static void	bfa_fcs_fabric_sm_auth(struct bfa_fcs_fabric_s *fabric,
				       enum bfa_fcs_fabric_event event);
static void	bfa_fcs_fabric_sm_nofabric(struct bfa_fcs_fabric_s *fabric,
					   enum bfa_fcs_fabric_event event);
static void	bfa_fcs_fabric_sm_evfp(struct bfa_fcs_fabric_s *fabric,
				       enum bfa_fcs_fabric_event event);
static void	bfa_fcs_fabric_sm_evfp_done(struct bfa_fcs_fabric_s *fabric,
					    enum bfa_fcs_fabric_event event);
static void	bfa_fcs_fabric_sm_isolated(struct bfa_fcs_fabric_s *fabric,
					   enum bfa_fcs_fabric_event event);
static void	bfa_fcs_fabric_sm_deleting(struct bfa_fcs_fabric_s *fabric,
					   enum bfa_fcs_fabric_event event);
/*
 *   Beginning state before fabric creation.
 */
static void
bfa_fcs_fabric_sm_uninit(struct bfa_fcs_fabric_s *fabric,
			 enum bfa_fcs_fabric_event event)
{
	bfa_trc(fabric->fcs, fabric->bport.port_cfg.pwwn);
	bfa_trc(fabric->fcs, event);

	switch (event) {
	case BFA_FCS_FABRIC_SM_CREATE:
		bfa_sm_set_state(fabric, bfa_fcs_fabric_sm_created);
		bfa_fcs_fabric_init(fabric);
		bfa_fcs_lport_init(&fabric->bport, &fabric->bport.port_cfg);
		break;

	case BFA_FCS_FABRIC_SM_LINK_UP:
	case BFA_FCS_FABRIC_SM_LINK_DOWN:
		break;

	default:
		bfa_sm_fault(fabric->fcs, event);
	}
}

/*
 *   Beginning state before fabric creation.
 */
static void
bfa_fcs_fabric_sm_created(struct bfa_fcs_fabric_s *fabric,
			  enum bfa_fcs_fabric_event event)
{
	bfa_trc(fabric->fcs, fabric->bport.port_cfg.pwwn);
	bfa_trc(fabric->fcs, event);

	switch (event) {
	case BFA_FCS_FABRIC_SM_START:
		if (bfa_fcport_is_linkup(fabric->fcs->bfa)) {
			bfa_sm_set_state(fabric, bfa_fcs_fabric_sm_flogi);
			bfa_fcs_fabric_login(fabric);
		} else
			bfa_sm_set_state(fabric, bfa_fcs_fabric_sm_linkdown);
		break;

	case BFA_FCS_FABRIC_SM_LINK_UP:
	case BFA_FCS_FABRIC_SM_LINK_DOWN:
		break;

	case BFA_FCS_FABRIC_SM_DELETE:
		bfa_sm_set_state(fabric, bfa_fcs_fabric_sm_uninit);
		bfa_wc_down(&fabric->fcs->wc);
		break;

	default:
		bfa_sm_fault(fabric->fcs, event);
	}
}

/*
 *   Link is down, awaiting LINK UP event from port. This is also the
 *   first state at fabric creation.
 */
static void
bfa_fcs_fabric_sm_linkdown(struct bfa_fcs_fabric_s *fabric,
			   enum bfa_fcs_fabric_event event)
{
	bfa_trc(fabric->fcs, fabric->bport.port_cfg.pwwn);
	bfa_trc(fabric->fcs, event);

	switch (event) {
	case BFA_FCS_FABRIC_SM_LINK_UP:
		bfa_sm_set_state(fabric, bfa_fcs_fabric_sm_flogi);
		bfa_fcs_fabric_login(fabric);
		break;

	case BFA_FCS_FABRIC_SM_RETRY_OP:
		break;

	case BFA_FCS_FABRIC_SM_DELETE:
		bfa_sm_set_state(fabric, bfa_fcs_fabric_sm_deleting);
		bfa_fcs_fabric_delete(fabric);
		break;

	default:
		bfa_sm_fault(fabric->fcs, event);
	}
}

/*
 *   FLOGI is in progress, awaiting FLOGI reply.
 */
static void
bfa_fcs_fabric_sm_flogi(struct bfa_fcs_fabric_s *fabric,
			enum bfa_fcs_fabric_event event)
{
	bfa_trc(fabric->fcs, fabric->bport.port_cfg.pwwn);
	bfa_trc(fabric->fcs, event);

	switch (event) {
	case BFA_FCS_FABRIC_SM_CONT_OP:

		bfa_fcport_set_tx_bbcredit(fabric->fcs->bfa,
					   fabric->bb_credit);
		fabric->fab_type = BFA_FCS_FABRIC_SWITCHED;

		if (fabric->auth_reqd && fabric->is_auth) {
			bfa_sm_set_state(fabric, bfa_fcs_fabric_sm_auth);
			bfa_trc(fabric->fcs, event);
		} else {
			bfa_sm_set_state(fabric, bfa_fcs_fabric_sm_online);
			bfa_fcs_fabric_notify_online(fabric);
		}
		break;

	case BFA_FCS_FABRIC_SM_RETRY_OP:
		bfa_sm_set_state(fabric, bfa_fcs_fabric_sm_flogi_retry);
		bfa_timer_start(fabric->fcs->bfa, &fabric->delay_timer,
				bfa_fcs_fabric_delay, fabric,
				BFA_FCS_FABRIC_RETRY_DELAY);
		break;

	case BFA_FCS_FABRIC_SM_LOOPBACK:
		bfa_sm_set_state(fabric, bfa_fcs_fabric_sm_loopback);
		bfa_sm_send_event(fabric->lps, BFA_LPS_SM_OFFLINE);
		bfa_fcs_fabric_set_opertype(fabric);
		break;

	case BFA_FCS_FABRIC_SM_NO_FABRIC:
		fabric->fab_type = BFA_FCS_FABRIC_N2N;
		bfa_fcport_set_tx_bbcredit(fabric->fcs->bfa,
					   fabric->bb_credit);
		bfa_fcs_fabric_notify_online(fabric);
		bfa_sm_set_state(fabric, bfa_fcs_fabric_sm_nofabric);
		break;

	case BFA_FCS_FABRIC_SM_LINK_DOWN:
		bfa_sm_set_state(fabric, bfa_fcs_fabric_sm_linkdown);
		bfa_sm_send_event(fabric->lps, BFA_LPS_SM_OFFLINE);
		break;

	case BFA_FCS_FABRIC_SM_DELETE:
		bfa_sm_set_state(fabric, bfa_fcs_fabric_sm_deleting);
		bfa_sm_send_event(fabric->lps, BFA_LPS_SM_OFFLINE);
		bfa_fcs_fabric_delete(fabric);
		break;

	default:
		bfa_sm_fault(fabric->fcs, event);
	}
}


static void
bfa_fcs_fabric_sm_flogi_retry(struct bfa_fcs_fabric_s *fabric,
			      enum bfa_fcs_fabric_event event)
{
	bfa_trc(fabric->fcs, fabric->bport.port_cfg.pwwn);
	bfa_trc(fabric->fcs, event);

	switch (event) {
	case BFA_FCS_FABRIC_SM_DELAYED:
		bfa_sm_set_state(fabric, bfa_fcs_fabric_sm_flogi);
		bfa_fcs_fabric_login(fabric);
		break;

	case BFA_FCS_FABRIC_SM_LINK_DOWN:
		bfa_sm_set_state(fabric, bfa_fcs_fabric_sm_linkdown);
		bfa_timer_stop(&fabric->delay_timer);
		break;

	case BFA_FCS_FABRIC_SM_DELETE:
		bfa_sm_set_state(fabric, bfa_fcs_fabric_sm_deleting);
		bfa_timer_stop(&fabric->delay_timer);
		bfa_fcs_fabric_delete(fabric);
		break;

	default:
		bfa_sm_fault(fabric->fcs, event);
	}
}

/*
 *   Authentication is in progress, awaiting authentication results.
 */
static void
bfa_fcs_fabric_sm_auth(struct bfa_fcs_fabric_s *fabric,
		       enum bfa_fcs_fabric_event event)
{
	bfa_trc(fabric->fcs, fabric->bport.port_cfg.pwwn);
	bfa_trc(fabric->fcs, event);

	switch (event) {
	case BFA_FCS_FABRIC_SM_AUTH_FAILED:
		bfa_sm_set_state(fabric, bfa_fcs_fabric_sm_auth_failed);
		bfa_sm_send_event(fabric->lps, BFA_LPS_SM_OFFLINE);
		break;

	case BFA_FCS_FABRIC_SM_AUTH_SUCCESS:
		bfa_sm_set_state(fabric, bfa_fcs_fabric_sm_online);
		bfa_fcs_fabric_notify_online(fabric);
		break;

	case BFA_FCS_FABRIC_SM_PERF_EVFP:
		bfa_sm_set_state(fabric, bfa_fcs_fabric_sm_evfp);
		break;

	case BFA_FCS_FABRIC_SM_LINK_DOWN:
		bfa_sm_set_state(fabric, bfa_fcs_fabric_sm_linkdown);
		bfa_sm_send_event(fabric->lps, BFA_LPS_SM_OFFLINE);
		break;

	case BFA_FCS_FABRIC_SM_DELETE:
		bfa_sm_set_state(fabric, bfa_fcs_fabric_sm_deleting);
		bfa_fcs_fabric_delete(fabric);
		break;

	default:
		bfa_sm_fault(fabric->fcs, event);
	}
}

/*
 *   Authentication failed
 */
void
bfa_fcs_fabric_sm_auth_failed(struct bfa_fcs_fabric_s *fabric,
			      enum bfa_fcs_fabric_event event)
{
	bfa_trc(fabric->fcs, fabric->bport.port_cfg.pwwn);
	bfa_trc(fabric->fcs, event);

	switch (event) {
	case BFA_FCS_FABRIC_SM_LINK_DOWN:
		bfa_sm_set_state(fabric, bfa_fcs_fabric_sm_linkdown);
		bfa_fcs_fabric_notify_offline(fabric);
		break;

	case BFA_FCS_FABRIC_SM_DELETE:
		bfa_sm_set_state(fabric, bfa_fcs_fabric_sm_deleting);
		bfa_fcs_fabric_delete(fabric);
		break;

	default:
		bfa_sm_fault(fabric->fcs, event);
	}
}

/*
 *   Port is in loopback mode.
 */
void
bfa_fcs_fabric_sm_loopback(struct bfa_fcs_fabric_s *fabric,
			   enum bfa_fcs_fabric_event event)
{
	bfa_trc(fabric->fcs, fabric->bport.port_cfg.pwwn);
	bfa_trc(fabric->fcs, event);

	switch (event) {
	case BFA_FCS_FABRIC_SM_LINK_DOWN:
		bfa_sm_set_state(fabric, bfa_fcs_fabric_sm_linkdown);
		bfa_fcs_fabric_notify_offline(fabric);
		break;

	case BFA_FCS_FABRIC_SM_DELETE:
		bfa_sm_set_state(fabric, bfa_fcs_fabric_sm_deleting);
		bfa_fcs_fabric_delete(fabric);
		break;

	default:
		bfa_sm_fault(fabric->fcs, event);
	}
}

/*
 *   There is no attached fabric - private loop or NPort-to-NPort topology.
 */
static void
bfa_fcs_fabric_sm_nofabric(struct bfa_fcs_fabric_s *fabric,
			   enum bfa_fcs_fabric_event event)
{
	bfa_trc(fabric->fcs, fabric->bport.port_cfg.pwwn);
	bfa_trc(fabric->fcs, event);

	switch (event) {
	case BFA_FCS_FABRIC_SM_LINK_DOWN:
		bfa_sm_set_state(fabric, bfa_fcs_fabric_sm_linkdown);
		bfa_sm_send_event(fabric->lps, BFA_LPS_SM_OFFLINE);
		bfa_fcs_fabric_notify_offline(fabric);
		break;

	case BFA_FCS_FABRIC_SM_DELETE:
		bfa_sm_set_state(fabric, bfa_fcs_fabric_sm_deleting);
		bfa_fcs_fabric_delete(fabric);
		break;

	case BFA_FCS_FABRIC_SM_NO_FABRIC:
		bfa_trc(fabric->fcs, fabric->bb_credit);
		bfa_fcport_set_tx_bbcredit(fabric->fcs->bfa,
					   fabric->bb_credit);
		break;

	default:
		bfa_sm_fault(fabric->fcs, event);
	}
}

/*
 *   Fabric is online - normal operating state.
 */
void
bfa_fcs_fabric_sm_online(struct bfa_fcs_fabric_s *fabric,
			 enum bfa_fcs_fabric_event event)
{
	bfa_trc(fabric->fcs, fabric->bport.port_cfg.pwwn);
	bfa_trc(fabric->fcs, event);

	switch (event) {
	case BFA_FCS_FABRIC_SM_LINK_DOWN:
		bfa_sm_set_state(fabric, bfa_fcs_fabric_sm_linkdown);
		bfa_sm_send_event(fabric->lps, BFA_LPS_SM_OFFLINE);
		bfa_fcs_fabric_notify_offline(fabric);
		break;

	case BFA_FCS_FABRIC_SM_DELETE:
		bfa_sm_set_state(fabric, bfa_fcs_fabric_sm_deleting);
		bfa_fcs_fabric_delete(fabric);
		break;

	case BFA_FCS_FABRIC_SM_AUTH_FAILED:
		bfa_sm_set_state(fabric, bfa_fcs_fabric_sm_auth_failed);
		bfa_sm_send_event(fabric->lps, BFA_LPS_SM_OFFLINE);
		break;

	case BFA_FCS_FABRIC_SM_AUTH_SUCCESS:
		break;

	default:
		bfa_sm_fault(fabric->fcs, event);
	}
}

/*
 *   Exchanging virtual fabric parameters.
 */
static void
bfa_fcs_fabric_sm_evfp(struct bfa_fcs_fabric_s *fabric,
		       enum bfa_fcs_fabric_event event)
{
	bfa_trc(fabric->fcs, fabric->bport.port_cfg.pwwn);
	bfa_trc(fabric->fcs, event);

	switch (event) {
	case BFA_FCS_FABRIC_SM_CONT_OP:
		bfa_sm_set_state(fabric, bfa_fcs_fabric_sm_evfp_done);
		break;

	case BFA_FCS_FABRIC_SM_ISOLATE:
		bfa_sm_set_state(fabric, bfa_fcs_fabric_sm_isolated);
		break;

	default:
		bfa_sm_fault(fabric->fcs, event);
	}
}

/*
 *   EVFP exchange complete and VFT tagging is enabled.
 */
static void
bfa_fcs_fabric_sm_evfp_done(struct bfa_fcs_fabric_s *fabric,
			    enum bfa_fcs_fabric_event event)
{
	bfa_trc(fabric->fcs, fabric->bport.port_cfg.pwwn);
	bfa_trc(fabric->fcs, event);
}

/*
 *   Port is isolated after EVFP exchange due to VF_ID mismatch (N and F).
 */
static void
bfa_fcs_fabric_sm_isolated(struct bfa_fcs_fabric_s *fabric,
			   enum bfa_fcs_fabric_event event)
{
	struct bfad_s *bfad = (struct bfad_s *)fabric->fcs->bfad;
	char	pwwn_ptr[BFA_STRING_32];

	bfa_trc(fabric->fcs, fabric->bport.port_cfg.pwwn);
	bfa_trc(fabric->fcs, event);
	wwn2str(pwwn_ptr, fabric->bport.port_cfg.pwwn);

	BFA_LOG(KERN_INFO, bfad, bfa_log_level,
		"Port is isolated due to VF_ID mismatch. "
		"PWWN: %s Port VF_ID: %04x switch port VF_ID: %04x.",
		pwwn_ptr, fabric->fcs->port_vfid,
		fabric->event_arg.swp_vfid);
}

/*
 *   Fabric is being deleted, awaiting vport delete completions.
 */
static void
bfa_fcs_fabric_sm_deleting(struct bfa_fcs_fabric_s *fabric,
			   enum bfa_fcs_fabric_event event)
{
	bfa_trc(fabric->fcs, fabric->bport.port_cfg.pwwn);
	bfa_trc(fabric->fcs, event);

	switch (event) {
	case BFA_FCS_FABRIC_SM_DELCOMP:
		bfa_sm_set_state(fabric, bfa_fcs_fabric_sm_uninit);
		bfa_wc_down(&fabric->fcs->wc);
		break;

	case BFA_FCS_FABRIC_SM_LINK_UP:
		break;

	case BFA_FCS_FABRIC_SM_LINK_DOWN:
		bfa_fcs_fabric_notify_offline(fabric);
		break;

	default:
		bfa_sm_fault(fabric->fcs, event);
	}
}



/*
 *  fcs_fabric_private fabric private functions
 */

static void
bfa_fcs_fabric_init(struct bfa_fcs_fabric_s *fabric)
{
	struct bfa_lport_cfg_s *port_cfg = &fabric->bport.port_cfg;

	port_cfg->roles = BFA_LPORT_ROLE_FCP_IM;
	port_cfg->nwwn = fabric->fcs->bfa->ioc.attr->nwwn;
	port_cfg->pwwn = fabric->fcs->bfa->ioc.attr->pwwn;
}

/*
 * Port Symbolic Name Creation for base port.
 */
void
bfa_fcs_fabric_psymb_init(struct bfa_fcs_fabric_s *fabric)
{
	struct bfa_lport_cfg_s *port_cfg = &fabric->bport.port_cfg;
	char model[BFA_ADAPTER_MODEL_NAME_LEN] = {0};
	struct bfa_fcs_driver_info_s *driver_info = &fabric->fcs->driver_info;

	bfa_ioc_get_adapter_model(&fabric->fcs->bfa->ioc, model);

	/* Model name/number */
	strncpy((char *)&port_cfg->sym_name, model,
		BFA_FCS_PORT_SYMBNAME_MODEL_SZ);
	strncat((char *)&port_cfg->sym_name, BFA_FCS_PORT_SYMBNAME_SEPARATOR,
		sizeof(BFA_FCS_PORT_SYMBNAME_SEPARATOR));

	/* Driver Version */
	strncat((char *)&port_cfg->sym_name, (char *)driver_info->version,
		BFA_FCS_PORT_SYMBNAME_VERSION_SZ);
	strncat((char *)&port_cfg->sym_name, BFA_FCS_PORT_SYMBNAME_SEPARATOR,
		sizeof(BFA_FCS_PORT_SYMBNAME_SEPARATOR));

	/* Host machine name */
	strncat((char *)&port_cfg->sym_name,
		(char *)driver_info->host_machine_name,
		BFA_FCS_PORT_SYMBNAME_MACHINENAME_SZ);
	strncat((char *)&port_cfg->sym_name, BFA_FCS_PORT_SYMBNAME_SEPARATOR,
		sizeof(BFA_FCS_PORT_SYMBNAME_SEPARATOR));

	/*
	 * Host OS Info :
	 * If OS Patch Info is not there, do not truncate any bytes from the
	 * OS name string and instead copy the entire OS info string (64 bytes).
	 */
	if (driver_info->host_os_patch[0] == '\0') {
		strncat((char *)&port_cfg->sym_name,
			(char *)driver_info->host_os_name,
			BFA_FCS_OS_STR_LEN);
		strncat((char *)&port_cfg->sym_name,
			BFA_FCS_PORT_SYMBNAME_SEPARATOR,
			sizeof(BFA_FCS_PORT_SYMBNAME_SEPARATOR));
	} else {
		strncat((char *)&port_cfg->sym_name,
			(char *)driver_info->host_os_name,
			BFA_FCS_PORT_SYMBNAME_OSINFO_SZ);
		strncat((char *)&port_cfg->sym_name,
			BFA_FCS_PORT_SYMBNAME_SEPARATOR,
			sizeof(BFA_FCS_PORT_SYMBNAME_SEPARATOR));

		/* Append host OS Patch Info */
		strncat((char *)&port_cfg->sym_name,
			(char *)driver_info->host_os_patch,
			BFA_FCS_PORT_SYMBNAME_OSPATCH_SZ);
	}

	/* null terminate */
	port_cfg->sym_name.symname[BFA_SYMNAME_MAXLEN - 1] = 0;
}

/*
 * bfa lps login completion callback
 */
void
bfa_cb_lps_flogi_comp(void *bfad, void *uarg, bfa_status_t status)
{
	struct bfa_fcs_fabric_s *fabric = uarg;

	bfa_trc(fabric->fcs, fabric->bport.port_cfg.pwwn);
	bfa_trc(fabric->fcs, status);

	switch (status) {
	case BFA_STATUS_OK:
		fabric->stats.flogi_accepts++;
		break;

	case BFA_STATUS_INVALID_MAC:
		/* Only for CNA */
		fabric->stats.flogi_acc_err++;
		bfa_sm_send_event(fabric, BFA_FCS_FABRIC_SM_RETRY_OP);

		return;

	case BFA_STATUS_EPROTOCOL:
		switch (fabric->lps->ext_status) {
		case BFA_EPROTO_BAD_ACCEPT:
			fabric->stats.flogi_acc_err++;
			break;

		case BFA_EPROTO_UNKNOWN_RSP:
			fabric->stats.flogi_unknown_rsp++;
			break;

		default:
			break;
		}
		bfa_sm_send_event(fabric, BFA_FCS_FABRIC_SM_RETRY_OP);

		return;

	case BFA_STATUS_FABRIC_RJT:
		fabric->stats.flogi_rejects++;
		bfa_sm_send_event(fabric, BFA_FCS_FABRIC_SM_RETRY_OP);
		return;

	default:
		fabric->stats.flogi_rsp_err++;
		bfa_sm_send_event(fabric, BFA_FCS_FABRIC_SM_RETRY_OP);
		return;
	}

	fabric->bb_credit = fabric->lps->pr_bbcred;
	bfa_trc(fabric->fcs, fabric->bb_credit);

	if (!(fabric->lps->brcd_switch))
		fabric->fabric_name =  fabric->lps->pr_nwwn;

	/*
	 * Check port type. It should be 1 = F-port.
	 */
	if (fabric->lps->fport) {
		fabric->bport.pid = fabric->lps->lp_pid;
		fabric->is_npiv = fabric->lps->npiv_en;
		fabric->is_auth = fabric->lps->auth_req;
		bfa_sm_send_event(fabric, BFA_FCS_FABRIC_SM_CONT_OP);
	} else {
		/*
		 * Nport-2-Nport direct attached
		 */
		fabric->bport.port_topo.pn2n.rem_port_wwn =
			fabric->lps->pr_pwwn;
		bfa_sm_send_event(fabric, BFA_FCS_FABRIC_SM_NO_FABRIC);
	}

	bfa_trc(fabric->fcs, fabric->bport.pid);
	bfa_trc(fabric->fcs, fabric->is_npiv);
	bfa_trc(fabric->fcs, fabric->is_auth);
}
/*
 *		Allocate and send FLOGI.
 */
static void
bfa_fcs_fabric_login(struct bfa_fcs_fabric_s *fabric)
{
	struct bfa_s		*bfa = fabric->fcs->bfa;
	struct bfa_lport_cfg_s	*pcfg = &fabric->bport.port_cfg;
	u8			alpa = 0;

	if (bfa_fcport_get_topology(bfa) == BFA_PORT_TOPOLOGY_LOOP)
		alpa = bfa_fcport_get_myalpa(bfa);

	bfa_lps_flogi(fabric->lps, fabric, alpa, bfa_fcport_get_maxfrsize(bfa),
		      pcfg->pwwn, pcfg->nwwn, fabric->auth_reqd);

	fabric->stats.flogi_sent++;
}

static void
bfa_fcs_fabric_notify_online(struct bfa_fcs_fabric_s *fabric)
{
	struct bfa_fcs_vport_s *vport;
	struct list_head	      *qe, *qen;

	bfa_trc(fabric->fcs, fabric->fabric_name);

	bfa_fcs_fabric_set_opertype(fabric);
	fabric->stats.fabric_onlines++;

	/*
	 * notify online event to base and then virtual ports
	 */
	bfa_fcs_lport_online(&fabric->bport);

	list_for_each_safe(qe, qen, &fabric->vport_q) {
		vport = (struct bfa_fcs_vport_s *) qe;
		bfa_fcs_vport_online(vport);
	}
}

static void
bfa_fcs_fabric_notify_offline(struct bfa_fcs_fabric_s *fabric)
{
	struct bfa_fcs_vport_s *vport;
	struct list_head	      *qe, *qen;

	bfa_trc(fabric->fcs, fabric->fabric_name);
	fabric->stats.fabric_offlines++;

	/*
	 * notify offline event first to vports and then base port.
	 */
	list_for_each_safe(qe, qen, &fabric->vport_q) {
		vport = (struct bfa_fcs_vport_s *) qe;
		bfa_fcs_vport_offline(vport);
	}

	bfa_fcs_lport_offline(&fabric->bport);

	fabric->fabric_name = 0;
	fabric->fabric_ip_addr[0] = 0;
}

static void
bfa_fcs_fabric_delay(void *cbarg)
{
	struct bfa_fcs_fabric_s *fabric = cbarg;

	bfa_sm_send_event(fabric, BFA_FCS_FABRIC_SM_DELAYED);
}

/*
 * Delete all vports and wait for vport delete completions.
 */
static void
bfa_fcs_fabric_delete(struct bfa_fcs_fabric_s *fabric)
{
	struct bfa_fcs_vport_s *vport;
	struct list_head	      *qe, *qen;

	list_for_each_safe(qe, qen, &fabric->vport_q) {
		vport = (struct bfa_fcs_vport_s *) qe;
		bfa_fcs_vport_fcs_delete(vport);
	}

	bfa_fcs_lport_delete(&fabric->bport);
	bfa_wc_wait(&fabric->wc);
}

static void
bfa_fcs_fabric_delete_comp(void *cbarg)
{
	struct bfa_fcs_fabric_s *fabric = cbarg;

	bfa_sm_send_event(fabric, BFA_FCS_FABRIC_SM_DELCOMP);
}

/*
 *  fcs_fabric_public fabric public functions
 */

/*
 * Attach time initialization.
 */
void
bfa_fcs_fabric_attach(struct bfa_fcs_s *fcs)
{
	struct bfa_fcs_fabric_s *fabric;

	fabric = &fcs->fabric;
	memset(fabric, 0, sizeof(struct bfa_fcs_fabric_s));

	/*
	 * Initialize base fabric.
	 */
	fabric->fcs = fcs;
	INIT_LIST_HEAD(&fabric->vport_q);
	INIT_LIST_HEAD(&fabric->vf_q);
	fabric->lps = bfa_lps_alloc(fcs->bfa);
	WARN_ON(!fabric->lps);

	/*
	 * Initialize fabric delete completion handler. Fabric deletion is
	 * complete when the last vport delete is complete.
	 */
	bfa_wc_init(&fabric->wc, bfa_fcs_fabric_delete_comp, fabric);
	bfa_wc_up(&fabric->wc); /* For the base port */

	bfa_sm_set_state(fabric, bfa_fcs_fabric_sm_uninit);
	bfa_fcs_lport_attach(&fabric->bport, fabric->fcs, FC_VF_ID_NULL, NULL);
}

void
<<<<<<< HEAD
bfa_fcs_modexit_comp(struct bfa_fcs_s *fcs)
{
	bfa_wc_down(&fcs->wc);
}

/*
 * Fabric module implementation.
 */

#define BFA_FCS_FABRIC_RETRY_DELAY	(2000)	/* Milliseconds */
#define BFA_FCS_FABRIC_CLEANUP_DELAY	(10000)	/* Milliseconds */

#define bfa_fcs_fabric_set_opertype(__fabric) do {			\
		if (bfa_fcport_get_topology((__fabric)->fcs->bfa)	\
		    == BFA_PORT_TOPOLOGY_P2P)				\
			(__fabric)->oper_type = BFA_PORT_TYPE_NPORT;	\
		else							\
			(__fabric)->oper_type = BFA_PORT_TYPE_NLPORT;	\
} while (0)

/*
 * forward declarations
 */
static void bfa_fcs_fabric_init(struct bfa_fcs_fabric_s *fabric);
static void bfa_fcs_fabric_login(struct bfa_fcs_fabric_s *fabric);
static void bfa_fcs_fabric_notify_online(struct bfa_fcs_fabric_s *fabric);
static void bfa_fcs_fabric_notify_offline(struct bfa_fcs_fabric_s *fabric);
static void bfa_fcs_fabric_delay(void *cbarg);
static void bfa_fcs_fabric_delete(struct bfa_fcs_fabric_s *fabric);
static void bfa_fcs_fabric_delete_comp(void *cbarg);
static void bfa_fcs_fabric_process_uf(struct bfa_fcs_fabric_s *fabric,
				      struct fchs_s *fchs, u16 len);
static void bfa_fcs_fabric_process_flogi(struct bfa_fcs_fabric_s *fabric,
					 struct fchs_s *fchs, u16 len);
static void bfa_fcs_fabric_send_flogi_acc(struct bfa_fcs_fabric_s *fabric);
static void bfa_fcs_fabric_flogiacc_comp(void *fcsarg,
					 struct bfa_fcxp_s *fcxp, void *cbarg,
					 bfa_status_t status,
					 u32 rsp_len,
					 u32 resid_len,
					 struct fchs_s *rspfchs);
/*
 *  fcs_fabric_sm fabric state machine functions
 */

/*
 * Fabric state machine events
 */
enum bfa_fcs_fabric_event {
	BFA_FCS_FABRIC_SM_CREATE	= 1,	/*  create from driver	      */
	BFA_FCS_FABRIC_SM_DELETE	= 2,	/*  delete from driver	      */
	BFA_FCS_FABRIC_SM_LINK_DOWN	= 3,	/*  link down from port      */
	BFA_FCS_FABRIC_SM_LINK_UP	= 4,	/*  link up from port	      */
	BFA_FCS_FABRIC_SM_CONT_OP	= 5,	/*  flogi/auth continue op   */
	BFA_FCS_FABRIC_SM_RETRY_OP	= 6,	/*  flogi/auth retry op      */
	BFA_FCS_FABRIC_SM_NO_FABRIC	= 7,	/*  from flogi/auth	      */
	BFA_FCS_FABRIC_SM_PERF_EVFP	= 8,	/*  from flogi/auth	      */
	BFA_FCS_FABRIC_SM_ISOLATE	= 9,	/*  from EVFP processing     */
	BFA_FCS_FABRIC_SM_NO_TAGGING	= 10,	/*  no VFT tagging from EVFP */
	BFA_FCS_FABRIC_SM_DELAYED	= 11,	/*  timeout delay event      */
	BFA_FCS_FABRIC_SM_AUTH_FAILED	= 12,	/*  auth failed	      */
	BFA_FCS_FABRIC_SM_AUTH_SUCCESS	= 13,	/*  auth successful	      */
	BFA_FCS_FABRIC_SM_DELCOMP	= 14,	/*  all vports deleted event */
	BFA_FCS_FABRIC_SM_LOOPBACK	= 15,	/*  Received our own FLOGI   */
	BFA_FCS_FABRIC_SM_START		= 16,	/*  from driver	      */
};

static void	bfa_fcs_fabric_sm_uninit(struct bfa_fcs_fabric_s *fabric,
					 enum bfa_fcs_fabric_event event);
static void	bfa_fcs_fabric_sm_created(struct bfa_fcs_fabric_s *fabric,
					  enum bfa_fcs_fabric_event event);
static void	bfa_fcs_fabric_sm_linkdown(struct bfa_fcs_fabric_s *fabric,
					   enum bfa_fcs_fabric_event event);
static void	bfa_fcs_fabric_sm_flogi(struct bfa_fcs_fabric_s *fabric,
					enum bfa_fcs_fabric_event event);
static void	bfa_fcs_fabric_sm_flogi_retry(struct bfa_fcs_fabric_s *fabric,
					      enum bfa_fcs_fabric_event event);
static void	bfa_fcs_fabric_sm_auth(struct bfa_fcs_fabric_s *fabric,
				       enum bfa_fcs_fabric_event event);
static void	bfa_fcs_fabric_sm_auth_failed(struct bfa_fcs_fabric_s *fabric,
					      enum bfa_fcs_fabric_event event);
static void	bfa_fcs_fabric_sm_loopback(struct bfa_fcs_fabric_s *fabric,
					   enum bfa_fcs_fabric_event event);
static void	bfa_fcs_fabric_sm_nofabric(struct bfa_fcs_fabric_s *fabric,
					   enum bfa_fcs_fabric_event event);
static void	bfa_fcs_fabric_sm_online(struct bfa_fcs_fabric_s *fabric,
					 enum bfa_fcs_fabric_event event);
static void	bfa_fcs_fabric_sm_evfp(struct bfa_fcs_fabric_s *fabric,
				       enum bfa_fcs_fabric_event event);
static void	bfa_fcs_fabric_sm_evfp_done(struct bfa_fcs_fabric_s *fabric,
					    enum bfa_fcs_fabric_event event);
static void	bfa_fcs_fabric_sm_isolated(struct bfa_fcs_fabric_s *fabric,
					   enum bfa_fcs_fabric_event event);
static void	bfa_fcs_fabric_sm_deleting(struct bfa_fcs_fabric_s *fabric,
					   enum bfa_fcs_fabric_event event);
/*
 *   Beginning state before fabric creation.
 */
static void
bfa_fcs_fabric_sm_uninit(struct bfa_fcs_fabric_s *fabric,
			 enum bfa_fcs_fabric_event event)
{
	bfa_trc(fabric->fcs, fabric->bport.port_cfg.pwwn);
	bfa_trc(fabric->fcs, event);

	switch (event) {
	case BFA_FCS_FABRIC_SM_CREATE:
		bfa_sm_set_state(fabric, bfa_fcs_fabric_sm_created);
		bfa_fcs_fabric_init(fabric);
		bfa_fcs_lport_init(&fabric->bport, &fabric->bport.port_cfg);
		break;

	case BFA_FCS_FABRIC_SM_LINK_UP:
	case BFA_FCS_FABRIC_SM_LINK_DOWN:
		break;

	default:
		bfa_sm_fault(fabric->fcs, event);
	}
}

/*
 *   Beginning state before fabric creation.
 */
static void
bfa_fcs_fabric_sm_created(struct bfa_fcs_fabric_s *fabric,
			  enum bfa_fcs_fabric_event event)
{
	bfa_trc(fabric->fcs, fabric->bport.port_cfg.pwwn);
	bfa_trc(fabric->fcs, event);

	switch (event) {
	case BFA_FCS_FABRIC_SM_START:
		if (bfa_fcport_is_linkup(fabric->fcs->bfa)) {
			bfa_sm_set_state(fabric, bfa_fcs_fabric_sm_flogi);
			bfa_fcs_fabric_login(fabric);
		} else
			bfa_sm_set_state(fabric, bfa_fcs_fabric_sm_linkdown);
		break;

	case BFA_FCS_FABRIC_SM_LINK_UP:
	case BFA_FCS_FABRIC_SM_LINK_DOWN:
		break;

	case BFA_FCS_FABRIC_SM_DELETE:
		bfa_sm_set_state(fabric, bfa_fcs_fabric_sm_uninit);
		bfa_fcs_modexit_comp(fabric->fcs);
		break;

	default:
		bfa_sm_fault(fabric->fcs, event);
	}
}

/*
 *   Link is down, awaiting LINK UP event from port. This is also the
 *   first state at fabric creation.
 */
static void
bfa_fcs_fabric_sm_linkdown(struct bfa_fcs_fabric_s *fabric,
			   enum bfa_fcs_fabric_event event)
{
	bfa_trc(fabric->fcs, fabric->bport.port_cfg.pwwn);
	bfa_trc(fabric->fcs, event);

	switch (event) {
	case BFA_FCS_FABRIC_SM_LINK_UP:
		bfa_sm_set_state(fabric, bfa_fcs_fabric_sm_flogi);
		bfa_fcs_fabric_login(fabric);
		break;

	case BFA_FCS_FABRIC_SM_RETRY_OP:
		break;

	case BFA_FCS_FABRIC_SM_DELETE:
		bfa_sm_set_state(fabric, bfa_fcs_fabric_sm_deleting);
		bfa_fcs_fabric_delete(fabric);
		break;

	default:
		bfa_sm_fault(fabric->fcs, event);
	}
}

/*
 *   FLOGI is in progress, awaiting FLOGI reply.
 */
static void
bfa_fcs_fabric_sm_flogi(struct bfa_fcs_fabric_s *fabric,
			enum bfa_fcs_fabric_event event)
{
	bfa_trc(fabric->fcs, fabric->bport.port_cfg.pwwn);
	bfa_trc(fabric->fcs, event);

	switch (event) {
	case BFA_FCS_FABRIC_SM_CONT_OP:

		bfa_fcport_set_tx_bbcredit(fabric->fcs->bfa,
					   fabric->bb_credit);
		fabric->fab_type = BFA_FCS_FABRIC_SWITCHED;

		if (fabric->auth_reqd && fabric->is_auth) {
			bfa_sm_set_state(fabric, bfa_fcs_fabric_sm_auth);
			bfa_trc(fabric->fcs, event);
		} else {
			bfa_sm_set_state(fabric, bfa_fcs_fabric_sm_online);
			bfa_fcs_fabric_notify_online(fabric);
		}
		break;

	case BFA_FCS_FABRIC_SM_RETRY_OP:
		bfa_sm_set_state(fabric, bfa_fcs_fabric_sm_flogi_retry);
		bfa_timer_start(fabric->fcs->bfa, &fabric->delay_timer,
				bfa_fcs_fabric_delay, fabric,
				BFA_FCS_FABRIC_RETRY_DELAY);
		break;

	case BFA_FCS_FABRIC_SM_LOOPBACK:
		bfa_sm_set_state(fabric, bfa_fcs_fabric_sm_loopback);
		bfa_lps_discard(fabric->lps);
		bfa_fcs_fabric_set_opertype(fabric);
		break;

	case BFA_FCS_FABRIC_SM_NO_FABRIC:
		fabric->fab_type = BFA_FCS_FABRIC_N2N;
		bfa_fcport_set_tx_bbcredit(fabric->fcs->bfa,
					   fabric->bb_credit);
		bfa_fcs_fabric_notify_online(fabric);
		bfa_sm_set_state(fabric, bfa_fcs_fabric_sm_nofabric);
		break;

	case BFA_FCS_FABRIC_SM_LINK_DOWN:
		bfa_sm_set_state(fabric, bfa_fcs_fabric_sm_linkdown);
		bfa_lps_discard(fabric->lps);
		break;

	case BFA_FCS_FABRIC_SM_DELETE:
		bfa_sm_set_state(fabric, bfa_fcs_fabric_sm_deleting);
		bfa_lps_discard(fabric->lps);
		bfa_fcs_fabric_delete(fabric);
		break;

	default:
		bfa_sm_fault(fabric->fcs, event);
	}
}


static void
bfa_fcs_fabric_sm_flogi_retry(struct bfa_fcs_fabric_s *fabric,
			      enum bfa_fcs_fabric_event event)
{
	bfa_trc(fabric->fcs, fabric->bport.port_cfg.pwwn);
	bfa_trc(fabric->fcs, event);

	switch (event) {
	case BFA_FCS_FABRIC_SM_DELAYED:
		bfa_sm_set_state(fabric, bfa_fcs_fabric_sm_flogi);
		bfa_fcs_fabric_login(fabric);
		break;

	case BFA_FCS_FABRIC_SM_LINK_DOWN:
		bfa_sm_set_state(fabric, bfa_fcs_fabric_sm_linkdown);
		bfa_timer_stop(&fabric->delay_timer);
		break;

	case BFA_FCS_FABRIC_SM_DELETE:
		bfa_sm_set_state(fabric, bfa_fcs_fabric_sm_deleting);
		bfa_timer_stop(&fabric->delay_timer);
		bfa_fcs_fabric_delete(fabric);
		break;

	default:
		bfa_sm_fault(fabric->fcs, event);
	}
}

/*
 *   Authentication is in progress, awaiting authentication results.
 */
static void
bfa_fcs_fabric_sm_auth(struct bfa_fcs_fabric_s *fabric,
		       enum bfa_fcs_fabric_event event)
{
	bfa_trc(fabric->fcs, fabric->bport.port_cfg.pwwn);
	bfa_trc(fabric->fcs, event);

	switch (event) {
	case BFA_FCS_FABRIC_SM_AUTH_FAILED:
		bfa_sm_set_state(fabric, bfa_fcs_fabric_sm_auth_failed);
		bfa_lps_discard(fabric->lps);
		break;

	case BFA_FCS_FABRIC_SM_AUTH_SUCCESS:
		bfa_sm_set_state(fabric, bfa_fcs_fabric_sm_online);
		bfa_fcs_fabric_notify_online(fabric);
		break;

	case BFA_FCS_FABRIC_SM_PERF_EVFP:
		bfa_sm_set_state(fabric, bfa_fcs_fabric_sm_evfp);
		break;

	case BFA_FCS_FABRIC_SM_LINK_DOWN:
		bfa_sm_set_state(fabric, bfa_fcs_fabric_sm_linkdown);
		bfa_lps_discard(fabric->lps);
		break;

	case BFA_FCS_FABRIC_SM_DELETE:
		bfa_sm_set_state(fabric, bfa_fcs_fabric_sm_deleting);
		bfa_fcs_fabric_delete(fabric);
		break;

	default:
		bfa_sm_fault(fabric->fcs, event);
	}
}

/*
 *   Authentication failed
 */
static void
bfa_fcs_fabric_sm_auth_failed(struct bfa_fcs_fabric_s *fabric,
			      enum bfa_fcs_fabric_event event)
{
	bfa_trc(fabric->fcs, fabric->bport.port_cfg.pwwn);
	bfa_trc(fabric->fcs, event);

	switch (event) {
	case BFA_FCS_FABRIC_SM_LINK_DOWN:
		bfa_sm_set_state(fabric, bfa_fcs_fabric_sm_linkdown);
		bfa_fcs_fabric_notify_offline(fabric);
		break;

	case BFA_FCS_FABRIC_SM_DELETE:
		bfa_sm_set_state(fabric, bfa_fcs_fabric_sm_deleting);
		bfa_fcs_fabric_delete(fabric);
		break;

	default:
		bfa_sm_fault(fabric->fcs, event);
	}
}

/*
 *   Port is in loopback mode.
 */
static void
bfa_fcs_fabric_sm_loopback(struct bfa_fcs_fabric_s *fabric,
			   enum bfa_fcs_fabric_event event)
{
	bfa_trc(fabric->fcs, fabric->bport.port_cfg.pwwn);
	bfa_trc(fabric->fcs, event);

	switch (event) {
	case BFA_FCS_FABRIC_SM_LINK_DOWN:
		bfa_sm_set_state(fabric, bfa_fcs_fabric_sm_linkdown);
		bfa_fcs_fabric_notify_offline(fabric);
		break;

	case BFA_FCS_FABRIC_SM_DELETE:
		bfa_sm_set_state(fabric, bfa_fcs_fabric_sm_deleting);
		bfa_fcs_fabric_delete(fabric);
		break;

	default:
		bfa_sm_fault(fabric->fcs, event);
	}
}

/*
 *   There is no attached fabric - private loop or NPort-to-NPort topology.
 */
static void
bfa_fcs_fabric_sm_nofabric(struct bfa_fcs_fabric_s *fabric,
			   enum bfa_fcs_fabric_event event)
{
	bfa_trc(fabric->fcs, fabric->bport.port_cfg.pwwn);
	bfa_trc(fabric->fcs, event);

	switch (event) {
	case BFA_FCS_FABRIC_SM_LINK_DOWN:
		bfa_sm_set_state(fabric, bfa_fcs_fabric_sm_linkdown);
		bfa_lps_discard(fabric->lps);
		bfa_fcs_fabric_notify_offline(fabric);
		break;

	case BFA_FCS_FABRIC_SM_DELETE:
		bfa_sm_set_state(fabric, bfa_fcs_fabric_sm_deleting);
		bfa_fcs_fabric_delete(fabric);
		break;

	case BFA_FCS_FABRIC_SM_NO_FABRIC:
		bfa_trc(fabric->fcs, fabric->bb_credit);
		bfa_fcport_set_tx_bbcredit(fabric->fcs->bfa,
					   fabric->bb_credit);
		break;

	default:
		bfa_sm_fault(fabric->fcs, event);
	}
}

/*
 *   Fabric is online - normal operating state.
 */
static void
bfa_fcs_fabric_sm_online(struct bfa_fcs_fabric_s *fabric,
			 enum bfa_fcs_fabric_event event)
{
	bfa_trc(fabric->fcs, fabric->bport.port_cfg.pwwn);
	bfa_trc(fabric->fcs, event);

	switch (event) {
	case BFA_FCS_FABRIC_SM_LINK_DOWN:
		bfa_sm_set_state(fabric, bfa_fcs_fabric_sm_linkdown);
		bfa_lps_discard(fabric->lps);
		bfa_fcs_fabric_notify_offline(fabric);
		break;

	case BFA_FCS_FABRIC_SM_DELETE:
		bfa_sm_set_state(fabric, bfa_fcs_fabric_sm_deleting);
		bfa_fcs_fabric_delete(fabric);
		break;

	case BFA_FCS_FABRIC_SM_AUTH_FAILED:
		bfa_sm_set_state(fabric, bfa_fcs_fabric_sm_auth_failed);
		bfa_lps_discard(fabric->lps);
		break;

	case BFA_FCS_FABRIC_SM_AUTH_SUCCESS:
		break;

	default:
		bfa_sm_fault(fabric->fcs, event);
	}
}

/*
 *   Exchanging virtual fabric parameters.
 */
static void
bfa_fcs_fabric_sm_evfp(struct bfa_fcs_fabric_s *fabric,
		       enum bfa_fcs_fabric_event event)
{
	bfa_trc(fabric->fcs, fabric->bport.port_cfg.pwwn);
	bfa_trc(fabric->fcs, event);

	switch (event) {
	case BFA_FCS_FABRIC_SM_CONT_OP:
		bfa_sm_set_state(fabric, bfa_fcs_fabric_sm_evfp_done);
		break;

	case BFA_FCS_FABRIC_SM_ISOLATE:
		bfa_sm_set_state(fabric, bfa_fcs_fabric_sm_isolated);
		break;

	default:
		bfa_sm_fault(fabric->fcs, event);
	}
}

/*
 *   EVFP exchange complete and VFT tagging is enabled.
 */
static void
bfa_fcs_fabric_sm_evfp_done(struct bfa_fcs_fabric_s *fabric,
			    enum bfa_fcs_fabric_event event)
{
	bfa_trc(fabric->fcs, fabric->bport.port_cfg.pwwn);
	bfa_trc(fabric->fcs, event);
}

/*
 *   Port is isolated after EVFP exchange due to VF_ID mismatch (N and F).
 */
static void
bfa_fcs_fabric_sm_isolated(struct bfa_fcs_fabric_s *fabric,
			   enum bfa_fcs_fabric_event event)
{
	struct bfad_s *bfad = (struct bfad_s *)fabric->fcs->bfad;
	char	pwwn_ptr[BFA_STRING_32];

	bfa_trc(fabric->fcs, fabric->bport.port_cfg.pwwn);
	bfa_trc(fabric->fcs, event);
	wwn2str(pwwn_ptr, fabric->bport.port_cfg.pwwn);

	BFA_LOG(KERN_INFO, bfad, log_level,
		"Port is isolated due to VF_ID mismatch. "
		"PWWN: %s Port VF_ID: %04x switch port VF_ID: %04x.",
		pwwn_ptr, fabric->fcs->port_vfid,
		fabric->event_arg.swp_vfid);
}

/*
 *   Fabric is being deleted, awaiting vport delete completions.
 */
static void
bfa_fcs_fabric_sm_deleting(struct bfa_fcs_fabric_s *fabric,
			   enum bfa_fcs_fabric_event event)
{
	bfa_trc(fabric->fcs, fabric->bport.port_cfg.pwwn);
	bfa_trc(fabric->fcs, event);

	switch (event) {
	case BFA_FCS_FABRIC_SM_DELCOMP:
		bfa_sm_set_state(fabric, bfa_fcs_fabric_sm_uninit);
		bfa_fcs_modexit_comp(fabric->fcs);
		break;

	case BFA_FCS_FABRIC_SM_LINK_UP:
		break;

	case BFA_FCS_FABRIC_SM_LINK_DOWN:
		bfa_fcs_fabric_notify_offline(fabric);
		break;

	default:
		bfa_sm_fault(fabric->fcs, event);
	}
}



/*
 *  fcs_fabric_private fabric private functions
 */

static void
bfa_fcs_fabric_init(struct bfa_fcs_fabric_s *fabric)
{
	struct bfa_lport_cfg_s *port_cfg = &fabric->bport.port_cfg;

	port_cfg->roles = BFA_LPORT_ROLE_FCP_IM;
	port_cfg->nwwn = bfa_ioc_get_nwwn(&fabric->fcs->bfa->ioc);
	port_cfg->pwwn = bfa_ioc_get_pwwn(&fabric->fcs->bfa->ioc);
}

/*
 * Port Symbolic Name Creation for base port.
 */
void
bfa_fcs_fabric_psymb_init(struct bfa_fcs_fabric_s *fabric)
{
	struct bfa_lport_cfg_s *port_cfg = &fabric->bport.port_cfg;
	char model[BFA_ADAPTER_MODEL_NAME_LEN] = {0};
	struct bfa_fcs_driver_info_s *driver_info = &fabric->fcs->driver_info;

	bfa_ioc_get_adapter_model(&fabric->fcs->bfa->ioc, model);

	/* Model name/number */
	strncpy((char *)&port_cfg->sym_name, model,
		BFA_FCS_PORT_SYMBNAME_MODEL_SZ);
	strncat((char *)&port_cfg->sym_name, BFA_FCS_PORT_SYMBNAME_SEPARATOR,
		sizeof(BFA_FCS_PORT_SYMBNAME_SEPARATOR));

	/* Driver Version */
	strncat((char *)&port_cfg->sym_name, (char *)driver_info->version,
		BFA_FCS_PORT_SYMBNAME_VERSION_SZ);
	strncat((char *)&port_cfg->sym_name, BFA_FCS_PORT_SYMBNAME_SEPARATOR,
		sizeof(BFA_FCS_PORT_SYMBNAME_SEPARATOR));

	/* Host machine name */
	strncat((char *)&port_cfg->sym_name,
		(char *)driver_info->host_machine_name,
		BFA_FCS_PORT_SYMBNAME_MACHINENAME_SZ);
	strncat((char *)&port_cfg->sym_name, BFA_FCS_PORT_SYMBNAME_SEPARATOR,
		sizeof(BFA_FCS_PORT_SYMBNAME_SEPARATOR));

	/*
	 * Host OS Info :
	 * If OS Patch Info is not there, do not truncate any bytes from the
	 * OS name string and instead copy the entire OS info string (64 bytes).
	 */
	if (driver_info->host_os_patch[0] == '\0') {
		strncat((char *)&port_cfg->sym_name,
			(char *)driver_info->host_os_name,
			BFA_FCS_OS_STR_LEN);
		strncat((char *)&port_cfg->sym_name,
			BFA_FCS_PORT_SYMBNAME_SEPARATOR,
			sizeof(BFA_FCS_PORT_SYMBNAME_SEPARATOR));
	} else {
		strncat((char *)&port_cfg->sym_name,
			(char *)driver_info->host_os_name,
			BFA_FCS_PORT_SYMBNAME_OSINFO_SZ);
		strncat((char *)&port_cfg->sym_name,
			BFA_FCS_PORT_SYMBNAME_SEPARATOR,
			sizeof(BFA_FCS_PORT_SYMBNAME_SEPARATOR));

		/* Append host OS Patch Info */
		strncat((char *)&port_cfg->sym_name,
			(char *)driver_info->host_os_patch,
			BFA_FCS_PORT_SYMBNAME_OSPATCH_SZ);
	}

	/* null terminate */
	port_cfg->sym_name.symname[BFA_SYMNAME_MAXLEN - 1] = 0;
}

/*
 * bfa lps login completion callback
 */
void
bfa_cb_lps_flogi_comp(void *bfad, void *uarg, bfa_status_t status)
{
	struct bfa_fcs_fabric_s *fabric = uarg;

	bfa_trc(fabric->fcs, fabric->bport.port_cfg.pwwn);
	bfa_trc(fabric->fcs, status);

	switch (status) {
	case BFA_STATUS_OK:
		fabric->stats.flogi_accepts++;
		break;

	case BFA_STATUS_INVALID_MAC:
		/* Only for CNA */
		fabric->stats.flogi_acc_err++;
		bfa_sm_send_event(fabric, BFA_FCS_FABRIC_SM_RETRY_OP);

		return;

	case BFA_STATUS_EPROTOCOL:
		switch (bfa_lps_get_extstatus(fabric->lps)) {
		case BFA_EPROTO_BAD_ACCEPT:
			fabric->stats.flogi_acc_err++;
			break;

		case BFA_EPROTO_UNKNOWN_RSP:
			fabric->stats.flogi_unknown_rsp++;
			break;

		default:
			break;
		}
		bfa_sm_send_event(fabric, BFA_FCS_FABRIC_SM_RETRY_OP);

		return;

	case BFA_STATUS_FABRIC_RJT:
		fabric->stats.flogi_rejects++;
		bfa_sm_send_event(fabric, BFA_FCS_FABRIC_SM_RETRY_OP);
		return;

	default:
		fabric->stats.flogi_rsp_err++;
		bfa_sm_send_event(fabric, BFA_FCS_FABRIC_SM_RETRY_OP);
		return;
	}

	fabric->bb_credit = bfa_lps_get_peer_bbcredit(fabric->lps);
	bfa_trc(fabric->fcs, fabric->bb_credit);

	if (!bfa_lps_is_brcd_fabric(fabric->lps))
		fabric->fabric_name =  bfa_lps_get_peer_nwwn(fabric->lps);

	/*
	 * Check port type. It should be 1 = F-port.
	 */
	if (bfa_lps_is_fport(fabric->lps)) {
		fabric->bport.pid = bfa_lps_get_pid(fabric->lps);
		fabric->is_npiv = bfa_lps_is_npiv_en(fabric->lps);
		fabric->is_auth = bfa_lps_is_authreq(fabric->lps);
		bfa_sm_send_event(fabric, BFA_FCS_FABRIC_SM_CONT_OP);
	} else {
		/*
		 * Nport-2-Nport direct attached
		 */
		fabric->bport.port_topo.pn2n.rem_port_wwn =
			bfa_lps_get_peer_pwwn(fabric->lps);
		bfa_sm_send_event(fabric, BFA_FCS_FABRIC_SM_NO_FABRIC);
	}

	bfa_trc(fabric->fcs, fabric->bport.pid);
	bfa_trc(fabric->fcs, fabric->is_npiv);
	bfa_trc(fabric->fcs, fabric->is_auth);
}
/*
 *		Allocate and send FLOGI.
 */
static void
bfa_fcs_fabric_login(struct bfa_fcs_fabric_s *fabric)
{
	struct bfa_s		*bfa = fabric->fcs->bfa;
	struct bfa_lport_cfg_s	*pcfg = &fabric->bport.port_cfg;
	u8			alpa = 0;

	if (bfa_fcport_get_topology(bfa) == BFA_PORT_TOPOLOGY_LOOP)
		alpa = bfa_fcport_get_myalpa(bfa);

	bfa_lps_flogi(fabric->lps, fabric, alpa, bfa_fcport_get_maxfrsize(bfa),
		      pcfg->pwwn, pcfg->nwwn, fabric->auth_reqd);

	fabric->stats.flogi_sent++;
}

static void
bfa_fcs_fabric_notify_online(struct bfa_fcs_fabric_s *fabric)
{
	struct bfa_fcs_vport_s *vport;
	struct list_head	      *qe, *qen;

	bfa_trc(fabric->fcs, fabric->fabric_name);

	bfa_fcs_fabric_set_opertype(fabric);
	fabric->stats.fabric_onlines++;

	/*
	 * notify online event to base and then virtual ports
	 */
	bfa_fcs_lport_online(&fabric->bport);

	list_for_each_safe(qe, qen, &fabric->vport_q) {
		vport = (struct bfa_fcs_vport_s *) qe;
		bfa_fcs_vport_online(vport);
	}
}

static void
bfa_fcs_fabric_notify_offline(struct bfa_fcs_fabric_s *fabric)
{
	struct bfa_fcs_vport_s *vport;
	struct list_head	      *qe, *qen;

	bfa_trc(fabric->fcs, fabric->fabric_name);
	fabric->stats.fabric_offlines++;

	/*
	 * notify offline event first to vports and then base port.
	 */
	list_for_each_safe(qe, qen, &fabric->vport_q) {
		vport = (struct bfa_fcs_vport_s *) qe;
		bfa_fcs_vport_offline(vport);
	}

	bfa_fcs_lport_offline(&fabric->bport);

	fabric->fabric_name = 0;
	fabric->fabric_ip_addr[0] = 0;
}

static void
bfa_fcs_fabric_delay(void *cbarg)
{
	struct bfa_fcs_fabric_s *fabric = cbarg;

	bfa_sm_send_event(fabric, BFA_FCS_FABRIC_SM_DELAYED);
}

/*
 * Delete all vports and wait for vport delete completions.
 */
static void
bfa_fcs_fabric_delete(struct bfa_fcs_fabric_s *fabric)
{
	struct bfa_fcs_vport_s *vport;
	struct list_head	      *qe, *qen;

	list_for_each_safe(qe, qen, &fabric->vport_q) {
		vport = (struct bfa_fcs_vport_s *) qe;
		bfa_fcs_vport_fcs_delete(vport);
	}

	bfa_fcs_lport_delete(&fabric->bport);
	bfa_wc_wait(&fabric->wc);
}

static void
bfa_fcs_fabric_delete_comp(void *cbarg)
{
	struct bfa_fcs_fabric_s *fabric = cbarg;

	bfa_sm_send_event(fabric, BFA_FCS_FABRIC_SM_DELCOMP);
}

/*
 *  fcs_fabric_public fabric public functions
 */

/*
 * Attach time initialization.
 */
void
bfa_fcs_fabric_attach(struct bfa_fcs_s *fcs)
{
	struct bfa_fcs_fabric_s *fabric;

	fabric = &fcs->fabric;
	memset(fabric, 0, sizeof(struct bfa_fcs_fabric_s));

	/*
	 * Initialize base fabric.
	 */
	fabric->fcs = fcs;
	INIT_LIST_HEAD(&fabric->vport_q);
	INIT_LIST_HEAD(&fabric->vf_q);
	fabric->lps = bfa_lps_alloc(fcs->bfa);
	bfa_assert(fabric->lps);

	/*
	 * Initialize fabric delete completion handler. Fabric deletion is
	 * complete when the last vport delete is complete.
	 */
	bfa_wc_init(&fabric->wc, bfa_fcs_fabric_delete_comp, fabric);
	bfa_wc_up(&fabric->wc); /* For the base port */

	bfa_sm_set_state(fabric, bfa_fcs_fabric_sm_uninit);
	bfa_fcs_lport_attach(&fabric->bport, fabric->fcs, FC_VF_ID_NULL, NULL);
=======
bfa_fcs_fabric_modinit(struct bfa_fcs_s *fcs)
{
	bfa_sm_send_event(&fcs->fabric, BFA_FCS_FABRIC_SM_CREATE);
	bfa_trc(fcs, 0);
}

/*
 *   Module cleanup
 */
void
bfa_fcs_fabric_modexit(struct bfa_fcs_s *fcs)
{
	struct bfa_fcs_fabric_s *fabric;

	bfa_trc(fcs, 0);

	/*
	 * Cleanup base fabric.
	 */
	fabric = &fcs->fabric;
	bfa_lps_delete(fabric->lps);
	bfa_sm_send_event(fabric, BFA_FCS_FABRIC_SM_DELETE);
}

/*
 * Fabric module start -- kick starts FCS actions
 */
void
bfa_fcs_fabric_modstart(struct bfa_fcs_s *fcs)
{
	struct bfa_fcs_fabric_s *fabric;

	bfa_trc(fcs, 0);
	fabric = &fcs->fabric;
	bfa_sm_send_event(fabric, BFA_FCS_FABRIC_SM_START);
}


/*
 *   Link up notification from BFA physical port module.
 */
void
bfa_fcs_fabric_link_up(struct bfa_fcs_fabric_s *fabric)
{
	bfa_trc(fabric->fcs, fabric->bport.port_cfg.pwwn);
	bfa_sm_send_event(fabric, BFA_FCS_FABRIC_SM_LINK_UP);
}

/*
 *   Link down notification from BFA physical port module.
 */
void
bfa_fcs_fabric_link_down(struct bfa_fcs_fabric_s *fabric)
{
	bfa_trc(fabric->fcs, fabric->bport.port_cfg.pwwn);
	bfa_sm_send_event(fabric, BFA_FCS_FABRIC_SM_LINK_DOWN);
}

/*
 *   A child vport is being created in the fabric.
 *
 *   Call from vport module at vport creation. A list of base port and vports
 *   belonging to a fabric is maintained to propagate link events.
 *
 *   param[in] fabric - Fabric instance. This can be a base fabric or vf.
 *   param[in] vport  - Vport being created.
 *
 *   @return None (always succeeds)
 */
void
bfa_fcs_fabric_addvport(struct bfa_fcs_fabric_s *fabric,
			struct bfa_fcs_vport_s *vport)
{
	/*
	 * - add vport to fabric's vport_q
	 */
	bfa_trc(fabric->fcs, fabric->vf_id);

	list_add_tail(&vport->qe, &fabric->vport_q);
	fabric->num_vports++;
	bfa_wc_up(&fabric->wc);
>>>>>>> 3cbea436
}

/*
 *   A child vport is being deleted from fabric.
 *
 *   Vport is being deleted.
 */
void
<<<<<<< HEAD
bfa_fcs_fabric_modinit(struct bfa_fcs_s *fcs)
{
	bfa_sm_send_event(&fcs->fabric, BFA_FCS_FABRIC_SM_CREATE);
	bfa_trc(fcs, 0);
}

/*
 *   Module cleanup
 */
void
bfa_fcs_fabric_modexit(struct bfa_fcs_s *fcs)
{
	struct bfa_fcs_fabric_s *fabric;

	bfa_trc(fcs, 0);

	/*
	 * Cleanup base fabric.
	 */
	fabric = &fcs->fabric;
	bfa_lps_delete(fabric->lps);
	bfa_sm_send_event(fabric, BFA_FCS_FABRIC_SM_DELETE);
}

/*
 * Fabric module start -- kick starts FCS actions
 */
void
bfa_fcs_fabric_modstart(struct bfa_fcs_s *fcs)
{
	struct bfa_fcs_fabric_s *fabric;

	bfa_trc(fcs, 0);
	fabric = &fcs->fabric;
	bfa_sm_send_event(fabric, BFA_FCS_FABRIC_SM_START);
}

/*
 *   Suspend fabric activity as part of driver suspend.
 */
void
bfa_fcs_fabric_modsusp(struct bfa_fcs_s *fcs)
{
}

bfa_boolean_t
bfa_fcs_fabric_is_loopback(struct bfa_fcs_fabric_s *fabric)
{
	return bfa_sm_cmp_state(fabric, bfa_fcs_fabric_sm_loopback);
}

bfa_boolean_t
bfa_fcs_fabric_is_auth_failed(struct bfa_fcs_fabric_s *fabric)
{
	return bfa_sm_cmp_state(fabric, bfa_fcs_fabric_sm_auth_failed);
}

enum bfa_port_type
bfa_fcs_fabric_port_type(struct bfa_fcs_fabric_s *fabric)
{
	return fabric->oper_type;
}

/*
 *   Link up notification from BFA physical port module.
 */
void
bfa_fcs_fabric_link_up(struct bfa_fcs_fabric_s *fabric)
{
	bfa_trc(fabric->fcs, fabric->bport.port_cfg.pwwn);
	bfa_sm_send_event(fabric, BFA_FCS_FABRIC_SM_LINK_UP);
}

/*
 *   Link down notification from BFA physical port module.
 */
void
bfa_fcs_fabric_link_down(struct bfa_fcs_fabric_s *fabric)
{
	bfa_trc(fabric->fcs, fabric->bport.port_cfg.pwwn);
	bfa_sm_send_event(fabric, BFA_FCS_FABRIC_SM_LINK_DOWN);
}

/*
 *   A child vport is being created in the fabric.
 *
 *   Call from vport module at vport creation. A list of base port and vports
 *   belonging to a fabric is maintained to propagate link events.
 *
 *   param[in] fabric - Fabric instance. This can be a base fabric or vf.
 *   param[in] vport  - Vport being created.
 *
 *   @return None (always succeeds)
 */
void
bfa_fcs_fabric_addvport(struct bfa_fcs_fabric_s *fabric,
			struct bfa_fcs_vport_s *vport)
{
	/*
	 * - add vport to fabric's vport_q
	 */
	bfa_trc(fabric->fcs, fabric->vf_id);

	list_add_tail(&vport->qe, &fabric->vport_q);
	fabric->num_vports++;
	bfa_wc_up(&fabric->wc);
}

/*
 *   A child vport is being deleted from fabric.
 *
 *   Vport is being deleted.
 */
void
bfa_fcs_fabric_delvport(struct bfa_fcs_fabric_s *fabric,
			struct bfa_fcs_vport_s *vport)
{
	list_del(&vport->qe);
	fabric->num_vports--;
	bfa_wc_down(&fabric->wc);
}

/*
 *   Base port is deleted.
 */
void
bfa_fcs_fabric_port_delete_comp(struct bfa_fcs_fabric_s *fabric)
{
	bfa_wc_down(&fabric->wc);
}


/*
 *    Check if fabric is online.
 *
 *   param[in] fabric - Fabric instance. This can be a base fabric or vf.
 *
 *   @return  TRUE/FALSE
 */
int
bfa_fcs_fabric_is_online(struct bfa_fcs_fabric_s *fabric)
{
	return bfa_sm_cmp_state(fabric, bfa_fcs_fabric_sm_online);
}

/*
 *	brief
 *
 */
bfa_status_t
bfa_fcs_fabric_addvf(struct bfa_fcs_fabric_s *vf, struct bfa_fcs_s *fcs,
		     struct bfa_lport_cfg_s *port_cfg, struct bfad_vf_s *vf_drv)
{
	bfa_sm_set_state(vf, bfa_fcs_fabric_sm_uninit);
	return BFA_STATUS_OK;
}

/*
 * Lookup for a vport withing a fabric given its pwwn
 */
struct bfa_fcs_vport_s *
bfa_fcs_fabric_vport_lookup(struct bfa_fcs_fabric_s *fabric, wwn_t pwwn)
{
	struct bfa_fcs_vport_s *vport;
	struct list_head	      *qe;

	list_for_each(qe, &fabric->vport_q) {
		vport = (struct bfa_fcs_vport_s *) qe;
		if (bfa_fcs_lport_get_pwwn(&vport->lport) == pwwn)
			return vport;
	}

	return NULL;
}

/*
 *    In a given fabric, return the number of lports.
 *
 *   param[in] fabric - Fabric instance. This can be a base fabric or vf.
 *
 *   @return : 1 or more.
 */
u16
bfa_fcs_fabric_vport_count(struct bfa_fcs_fabric_s *fabric)
{
	return fabric->num_vports;
}

/*
 *  Get OUI of the attached switch.
 *
 *  Note : Use of this function should be avoided as much as possible.
 *         This function should be used only if there is any requirement
*          to check for FOS version below 6.3.
 *         To check if the attached fabric is a brocade fabric, use
 *         bfa_lps_is_brcd_fabric() which works for FOS versions 6.3
 *         or above only.
 */

u16
bfa_fcs_fabric_get_switch_oui(struct bfa_fcs_fabric_s *fabric)
{
	wwn_t fab_nwwn;
	u8 *tmp;
	u16 oui;

	fab_nwwn = bfa_lps_get_peer_nwwn(fabric->lps);

	tmp = (u8 *)&fab_nwwn;
	oui = (tmp[3] << 8) | tmp[4];

	return oui;
}
/*
 *		Unsolicited frame receive handling.
 */
void
bfa_fcs_fabric_uf_recv(struct bfa_fcs_fabric_s *fabric, struct fchs_s *fchs,
		       u16 len)
{
	u32	pid = fchs->d_id;
	struct bfa_fcs_vport_s *vport;
	struct list_head	      *qe;
	struct fc_els_cmd_s *els_cmd = (struct fc_els_cmd_s *) (fchs + 1);
	struct fc_logi_s *flogi = (struct fc_logi_s *) els_cmd;

	bfa_trc(fabric->fcs, len);
	bfa_trc(fabric->fcs, pid);

	/*
	 * Look for our own FLOGI frames being looped back. This means an
	 * external loopback cable is in place. Our own FLOGI frames are
	 * sometimes looped back when switch port gets temporarily bypassed.
	 */
	if ((pid == bfa_os_ntoh3b(FC_FABRIC_PORT)) &&
	    (els_cmd->els_code == FC_ELS_FLOGI) &&
	    (flogi->port_name == bfa_fcs_lport_get_pwwn(&fabric->bport))) {
		bfa_sm_send_event(fabric, BFA_FCS_FABRIC_SM_LOOPBACK);
		return;
	}

	/*
	 * FLOGI/EVFP exchanges should be consumed by base fabric.
	 */
	if (fchs->d_id == bfa_os_hton3b(FC_FABRIC_PORT)) {
		bfa_trc(fabric->fcs, pid);
		bfa_fcs_fabric_process_uf(fabric, fchs, len);
		return;
	}

	if (fabric->bport.pid == pid) {
		/*
		 * All authentication frames should be routed to auth
		 */
		bfa_trc(fabric->fcs, els_cmd->els_code);
		if (els_cmd->els_code == FC_ELS_AUTH) {
			bfa_trc(fabric->fcs, els_cmd->els_code);
			return;
		}

		bfa_trc(fabric->fcs, *(u8 *) ((u8 *) fchs));
		bfa_fcs_lport_uf_recv(&fabric->bport, fchs, len);
		return;
	}

	/*
	 * look for a matching local port ID
	 */
	list_for_each(qe, &fabric->vport_q) {
		vport = (struct bfa_fcs_vport_s *) qe;
		if (vport->lport.pid == pid) {
			bfa_fcs_lport_uf_recv(&vport->lport, fchs, len);
			return;
		}
	}
	bfa_trc(fabric->fcs, els_cmd->els_code);
	bfa_fcs_lport_uf_recv(&fabric->bport, fchs, len);
}

/*
 *		Unsolicited frames to be processed by fabric.
 */
static void
bfa_fcs_fabric_process_uf(struct bfa_fcs_fabric_s *fabric, struct fchs_s *fchs,
			  u16 len)
{
	struct fc_els_cmd_s *els_cmd = (struct fc_els_cmd_s *) (fchs + 1);

	bfa_trc(fabric->fcs, els_cmd->els_code);

	switch (els_cmd->els_code) {
	case FC_ELS_FLOGI:
		bfa_fcs_fabric_process_flogi(fabric, fchs, len);
		break;

	default:
		/*
		 * need to generate a LS_RJT
		 */
		break;
	}
}

/*
 *	Process	incoming FLOGI
 */
static void
bfa_fcs_fabric_process_flogi(struct bfa_fcs_fabric_s *fabric,
			struct fchs_s *fchs, u16 len)
{
	struct fc_logi_s *flogi = (struct fc_logi_s *) (fchs + 1);
	struct bfa_fcs_lport_s *bport = &fabric->bport;

	bfa_trc(fabric->fcs, fchs->s_id);

	fabric->stats.flogi_rcvd++;
	/*
	 * Check port type. It should be 0 = n-port.
	 */
	if (flogi->csp.port_type) {
		/*
		 * @todo: may need to send a LS_RJT
		 */
		bfa_trc(fabric->fcs, flogi->port_name);
		fabric->stats.flogi_rejected++;
		return;
	}

	fabric->bb_credit = be16_to_cpu(flogi->csp.bbcred);
	bport->port_topo.pn2n.rem_port_wwn = flogi->port_name;
	bport->port_topo.pn2n.reply_oxid = fchs->ox_id;

	/*
	 * Send a Flogi Acc
	 */
	bfa_fcs_fabric_send_flogi_acc(fabric);
	bfa_sm_send_event(fabric, BFA_FCS_FABRIC_SM_NO_FABRIC);
}

static void
bfa_fcs_fabric_send_flogi_acc(struct bfa_fcs_fabric_s *fabric)
{
	struct bfa_lport_cfg_s *pcfg = &fabric->bport.port_cfg;
	struct bfa_fcs_lport_n2n_s *n2n_port = &fabric->bport.port_topo.pn2n;
	struct bfa_s	  *bfa = fabric->fcs->bfa;
	struct bfa_fcxp_s *fcxp;
	u16	reqlen;
	struct fchs_s	fchs;

	fcxp = bfa_fcs_fcxp_alloc(fabric->fcs);
	/*
	 * Do not expect this failure -- expect remote node to retry
	 */
	if (!fcxp)
		return;

	reqlen = fc_flogi_acc_build(&fchs, bfa_fcxp_get_reqbuf(fcxp),
				    bfa_os_hton3b(FC_FABRIC_PORT),
				    n2n_port->reply_oxid, pcfg->pwwn,
				    pcfg->nwwn,
				    bfa_fcport_get_maxfrsize(bfa),
				    bfa_fcport_get_rx_bbcredit(bfa));

	bfa_fcxp_send(fcxp, NULL, fabric->vf_id, bfa_lps_get_tag(fabric->lps),
		      BFA_FALSE, FC_CLASS_3,
		      reqlen, &fchs, bfa_fcs_fabric_flogiacc_comp, fabric,
		      FC_MAX_PDUSZ, 0);
}

/*
 *   Flogi Acc completion callback.
 */
static void
bfa_fcs_fabric_flogiacc_comp(void *fcsarg, struct bfa_fcxp_s *fcxp, void *cbarg,
			     bfa_status_t status, u32 rsp_len,
			     u32 resid_len, struct fchs_s *rspfchs)
{
	struct bfa_fcs_fabric_s *fabric = cbarg;

	bfa_trc(fabric->fcs, status);
}

/*
 *
 * @param[in] fabric - fabric
 * @param[in] wwn_t - new fabric name
 *
 * @return - none
 */
void
bfa_fcs_fabric_set_fabric_name(struct bfa_fcs_fabric_s *fabric,
			       wwn_t fabric_name)
{
	struct bfad_s *bfad = (struct bfad_s *)fabric->fcs->bfad;
	char	pwwn_ptr[BFA_STRING_32];
	char	fwwn_ptr[BFA_STRING_32];

	bfa_trc(fabric->fcs, fabric_name);

	if (fabric->fabric_name == 0) {
		/*
		 * With BRCD switches, we don't get Fabric Name in FLOGI.
		 * Don't generate a fabric name change event in this case.
		 */
		fabric->fabric_name = fabric_name;
	} else {
		fabric->fabric_name = fabric_name;
		wwn2str(pwwn_ptr, bfa_fcs_lport_get_pwwn(&fabric->bport));
		wwn2str(fwwn_ptr,
			bfa_fcs_lport_get_fabric_name(&fabric->bport));
		BFA_LOG(KERN_WARNING, bfad, log_level,
			"Base port WWN = %s Fabric WWN = %s\n",
			pwwn_ptr, fwwn_ptr);
	}
}

/*
 *	Returns FCS vf structure for a given vf_id.
 *
 *	param[in]	vf_id - VF_ID
 *
 *	return
 *	If lookup succeeds, retuns fcs vf object, otherwise returns NULL
 */
bfa_fcs_vf_t   *
bfa_fcs_vf_lookup(struct bfa_fcs_s *fcs, u16 vf_id)
{
	bfa_trc(fcs, vf_id);
	if (vf_id == FC_VF_ID_NULL)
		return &fcs->fabric;

	return NULL;
}

=======
bfa_fcs_fabric_delvport(struct bfa_fcs_fabric_s *fabric,
			struct bfa_fcs_vport_s *vport)
{
	list_del(&vport->qe);
	fabric->num_vports--;
	bfa_wc_down(&fabric->wc);
}


/*
 * Lookup for a vport withing a fabric given its pwwn
 */
struct bfa_fcs_vport_s *
bfa_fcs_fabric_vport_lookup(struct bfa_fcs_fabric_s *fabric, wwn_t pwwn)
{
	struct bfa_fcs_vport_s *vport;
	struct list_head	      *qe;

	list_for_each(qe, &fabric->vport_q) {
		vport = (struct bfa_fcs_vport_s *) qe;
		if (bfa_fcs_lport_get_pwwn(&vport->lport) == pwwn)
			return vport;
	}

	return NULL;
}


/*
 *  Get OUI of the attached switch.
 *
 *  Note : Use of this function should be avoided as much as possible.
 *         This function should be used only if there is any requirement
*          to check for FOS version below 6.3.
 *         To check if the attached fabric is a brocade fabric, use
 *         bfa_lps_is_brcd_fabric() which works for FOS versions 6.3
 *         or above only.
 */

u16
bfa_fcs_fabric_get_switch_oui(struct bfa_fcs_fabric_s *fabric)
{
	wwn_t fab_nwwn;
	u8 *tmp;
	u16 oui;

	fab_nwwn = fabric->lps->pr_nwwn;

	tmp = (u8 *)&fab_nwwn;
	oui = (tmp[3] << 8) | tmp[4];

	return oui;
}
/*
 *		Unsolicited frame receive handling.
 */
void
bfa_fcs_fabric_uf_recv(struct bfa_fcs_fabric_s *fabric, struct fchs_s *fchs,
		       u16 len)
{
	u32	pid = fchs->d_id;
	struct bfa_fcs_vport_s *vport;
	struct list_head	      *qe;
	struct fc_els_cmd_s *els_cmd = (struct fc_els_cmd_s *) (fchs + 1);
	struct fc_logi_s *flogi = (struct fc_logi_s *) els_cmd;

	bfa_trc(fabric->fcs, len);
	bfa_trc(fabric->fcs, pid);

	/*
	 * Look for our own FLOGI frames being looped back. This means an
	 * external loopback cable is in place. Our own FLOGI frames are
	 * sometimes looped back when switch port gets temporarily bypassed.
	 */
	if ((pid == bfa_ntoh3b(FC_FABRIC_PORT)) &&
	    (els_cmd->els_code == FC_ELS_FLOGI) &&
	    (flogi->port_name == bfa_fcs_lport_get_pwwn(&fabric->bport))) {
		bfa_sm_send_event(fabric, BFA_FCS_FABRIC_SM_LOOPBACK);
		return;
	}

	/*
	 * FLOGI/EVFP exchanges should be consumed by base fabric.
	 */
	if (fchs->d_id == bfa_hton3b(FC_FABRIC_PORT)) {
		bfa_trc(fabric->fcs, pid);
		bfa_fcs_fabric_process_uf(fabric, fchs, len);
		return;
	}

	if (fabric->bport.pid == pid) {
		/*
		 * All authentication frames should be routed to auth
		 */
		bfa_trc(fabric->fcs, els_cmd->els_code);
		if (els_cmd->els_code == FC_ELS_AUTH) {
			bfa_trc(fabric->fcs, els_cmd->els_code);
			return;
		}

		bfa_trc(fabric->fcs, *(u8 *) ((u8 *) fchs));
		bfa_fcs_lport_uf_recv(&fabric->bport, fchs, len);
		return;
	}

	/*
	 * look for a matching local port ID
	 */
	list_for_each(qe, &fabric->vport_q) {
		vport = (struct bfa_fcs_vport_s *) qe;
		if (vport->lport.pid == pid) {
			bfa_fcs_lport_uf_recv(&vport->lport, fchs, len);
			return;
		}
	}
	bfa_trc(fabric->fcs, els_cmd->els_code);
	bfa_fcs_lport_uf_recv(&fabric->bport, fchs, len);
}

/*
 *		Unsolicited frames to be processed by fabric.
 */
static void
bfa_fcs_fabric_process_uf(struct bfa_fcs_fabric_s *fabric, struct fchs_s *fchs,
			  u16 len)
{
	struct fc_els_cmd_s *els_cmd = (struct fc_els_cmd_s *) (fchs + 1);

	bfa_trc(fabric->fcs, els_cmd->els_code);

	switch (els_cmd->els_code) {
	case FC_ELS_FLOGI:
		bfa_fcs_fabric_process_flogi(fabric, fchs, len);
		break;

	default:
		/*
		 * need to generate a LS_RJT
		 */
		break;
	}
}

/*
 *	Process	incoming FLOGI
 */
static void
bfa_fcs_fabric_process_flogi(struct bfa_fcs_fabric_s *fabric,
			struct fchs_s *fchs, u16 len)
{
	struct fc_logi_s *flogi = (struct fc_logi_s *) (fchs + 1);
	struct bfa_fcs_lport_s *bport = &fabric->bport;

	bfa_trc(fabric->fcs, fchs->s_id);

	fabric->stats.flogi_rcvd++;
	/*
	 * Check port type. It should be 0 = n-port.
	 */
	if (flogi->csp.port_type) {
		/*
		 * @todo: may need to send a LS_RJT
		 */
		bfa_trc(fabric->fcs, flogi->port_name);
		fabric->stats.flogi_rejected++;
		return;
	}

	fabric->bb_credit = be16_to_cpu(flogi->csp.bbcred);
	bport->port_topo.pn2n.rem_port_wwn = flogi->port_name;
	bport->port_topo.pn2n.reply_oxid = fchs->ox_id;

	/*
	 * Send a Flogi Acc
	 */
	bfa_fcs_fabric_send_flogi_acc(fabric);
	bfa_sm_send_event(fabric, BFA_FCS_FABRIC_SM_NO_FABRIC);
}

static void
bfa_fcs_fabric_send_flogi_acc(struct bfa_fcs_fabric_s *fabric)
{
	struct bfa_lport_cfg_s *pcfg = &fabric->bport.port_cfg;
	struct bfa_fcs_lport_n2n_s *n2n_port = &fabric->bport.port_topo.pn2n;
	struct bfa_s	  *bfa = fabric->fcs->bfa;
	struct bfa_fcxp_s *fcxp;
	u16	reqlen;
	struct fchs_s	fchs;

	fcxp = bfa_fcs_fcxp_alloc(fabric->fcs);
	/*
	 * Do not expect this failure -- expect remote node to retry
	 */
	if (!fcxp)
		return;

	reqlen = fc_flogi_acc_build(&fchs, bfa_fcxp_get_reqbuf(fcxp),
				    bfa_hton3b(FC_FABRIC_PORT),
				    n2n_port->reply_oxid, pcfg->pwwn,
				    pcfg->nwwn,
				    bfa_fcport_get_maxfrsize(bfa),
				    bfa_fcport_get_rx_bbcredit(bfa));

	bfa_fcxp_send(fcxp, NULL, fabric->vf_id, fabric->lps->lp_tag,
		      BFA_FALSE, FC_CLASS_3,
		      reqlen, &fchs, bfa_fcs_fabric_flogiacc_comp, fabric,
		      FC_MAX_PDUSZ, 0);
}

/*
 *   Flogi Acc completion callback.
 */
static void
bfa_fcs_fabric_flogiacc_comp(void *fcsarg, struct bfa_fcxp_s *fcxp, void *cbarg,
			     bfa_status_t status, u32 rsp_len,
			     u32 resid_len, struct fchs_s *rspfchs)
{
	struct bfa_fcs_fabric_s *fabric = cbarg;

	bfa_trc(fabric->fcs, status);
}

/*
 *
 * @param[in] fabric - fabric
 * @param[in] wwn_t - new fabric name
 *
 * @return - none
 */
void
bfa_fcs_fabric_set_fabric_name(struct bfa_fcs_fabric_s *fabric,
			       wwn_t fabric_name)
{
	struct bfad_s *bfad = (struct bfad_s *)fabric->fcs->bfad;
	char	pwwn_ptr[BFA_STRING_32];
	char	fwwn_ptr[BFA_STRING_32];

	bfa_trc(fabric->fcs, fabric_name);

	if (fabric->fabric_name == 0) {
		/*
		 * With BRCD switches, we don't get Fabric Name in FLOGI.
		 * Don't generate a fabric name change event in this case.
		 */
		fabric->fabric_name = fabric_name;
	} else {
		fabric->fabric_name = fabric_name;
		wwn2str(pwwn_ptr, bfa_fcs_lport_get_pwwn(&fabric->bport));
		wwn2str(fwwn_ptr,
			bfa_fcs_lport_get_fabric_name(&fabric->bport));
		BFA_LOG(KERN_WARNING, bfad, bfa_log_level,
			"Base port WWN = %s Fabric WWN = %s\n",
			pwwn_ptr, fwwn_ptr);
	}
}

/*
 *	Returns FCS vf structure for a given vf_id.
 *
 *	param[in]	vf_id - VF_ID
 *
 *	return
 *	If lookup succeeds, retuns fcs vf object, otherwise returns NULL
 */
bfa_fcs_vf_t   *
bfa_fcs_vf_lookup(struct bfa_fcs_s *fcs, u16 vf_id)
{
	bfa_trc(fcs, vf_id);
	if (vf_id == FC_VF_ID_NULL)
		return &fcs->fabric;

	return NULL;
}

>>>>>>> 3cbea436
/*
 * BFA FCS PPORT ( physical port)
 */
static void
bfa_fcs_port_event_handler(void *cbarg, enum bfa_port_linkstate event)
{
	struct bfa_fcs_s      *fcs = cbarg;

	bfa_trc(fcs, event);

	switch (event) {
	case BFA_PORT_LINKUP:
		bfa_fcs_fabric_link_up(&fcs->fabric);
		break;

	case BFA_PORT_LINKDOWN:
		bfa_fcs_fabric_link_down(&fcs->fabric);
		break;

	default:
<<<<<<< HEAD
		bfa_assert(0);
=======
		WARN_ON(1);
>>>>>>> 3cbea436
	}
}

void
bfa_fcs_port_attach(struct bfa_fcs_s *fcs)
{
	bfa_fcport_event_register(fcs->bfa, bfa_fcs_port_event_handler, fcs);
}

/*
 * BFA FCS UF ( Unsolicited Frames)
 */

/*
 *		BFA callback for unsolicited frame receive handler.
 *
 * @param[in]		cbarg		callback arg for receive handler
 * @param[in]		uf		unsolicited frame descriptor
 *
 * @return None
 */
static void
bfa_fcs_uf_recv(void *cbarg, struct bfa_uf_s *uf)
{
	struct bfa_fcs_s	*fcs = (struct bfa_fcs_s *) cbarg;
	struct fchs_s	*fchs = bfa_uf_get_frmbuf(uf);
	u16	len = bfa_uf_get_frmlen(uf);
	struct fc_vft_s *vft;
	struct bfa_fcs_fabric_s *fabric;

	/*
	 * check for VFT header
	 */
	if (fchs->routing == FC_RTG_EXT_HDR &&
	    fchs->cat_info == FC_CAT_VFT_HDR) {
		bfa_stats(fcs, uf.tagged);
		vft = bfa_uf_get_frmbuf(uf);
		if (fcs->port_vfid == vft->vf_id)
			fabric = &fcs->fabric;
		else
			fabric = bfa_fcs_vf_lookup(fcs, (u16) vft->vf_id);

		/*
		 * drop frame if vfid is unknown
		 */
		if (!fabric) {
<<<<<<< HEAD
			bfa_assert(0);
=======
			WARN_ON(1);
>>>>>>> 3cbea436
			bfa_stats(fcs, uf.vfid_unknown);
			bfa_uf_free(uf);
			return;
		}

		/*
		 * skip vft header
		 */
		fchs = (struct fchs_s *) (vft + 1);
		len -= sizeof(struct fc_vft_s);

		bfa_trc(fcs, vft->vf_id);
	} else {
		bfa_stats(fcs, uf.untagged);
		fabric = &fcs->fabric;
	}

	bfa_trc(fcs, ((u32 *) fchs)[0]);
	bfa_trc(fcs, ((u32 *) fchs)[1]);
	bfa_trc(fcs, ((u32 *) fchs)[2]);
	bfa_trc(fcs, ((u32 *) fchs)[3]);
	bfa_trc(fcs, ((u32 *) fchs)[4]);
	bfa_trc(fcs, ((u32 *) fchs)[5]);
	bfa_trc(fcs, len);

	bfa_fcs_fabric_uf_recv(fabric, fchs, len);
	bfa_uf_free(uf);
}

void
bfa_fcs_uf_attach(struct bfa_fcs_s *fcs)
{
	bfa_uf_recv_register(fcs->bfa, bfa_fcs_uf_recv, fcs);
}<|MERGE_RESOLUTION|>--- conflicted
+++ resolved
@@ -19,21 +19,12 @@
  *  bfa_fcs.c BFA FCS main
  */
 
-<<<<<<< HEAD
-#include "bfa_fcs.h"
-#include "bfa_fcbuild.h"
-#include "bfad_drv.h"
-
-BFA_TRC_FILE(FCS, FCS);
-
-=======
 #include "bfad_drv.h"
 #include "bfa_fcs.h"
 #include "bfa_fcbuild.h"
 
 BFA_TRC_FILE(FCS, FCS);
 
->>>>>>> 3cbea436
 /*
  * FCS sub-modules
  */
@@ -92,7 +83,6 @@
 		mod = &fcs_modules[i];
 		if (mod->attach)
 			mod->attach(fcs);
-<<<<<<< HEAD
 	}
 }
 
@@ -120,41 +110,7 @@
 	}
 }
 
-/*
- * Start FCS operations.
-=======
-	}
-}
-
-/*
- * fcs initialization, called once after bfa initialization is complete
->>>>>>> 3cbea436
- */
-void
-bfa_fcs_init(struct bfa_fcs_s *fcs)
-{
-	int		i, npbc_vports;
-	struct bfa_fcs_mod_s  *mod;
-	struct bfi_pbc_vport_s pbc_vports[BFI_PBC_MAX_VPORTS];
-
-	for (i = 0; i < sizeof(fcs_modules) / sizeof(fcs_modules[0]); i++) {
-		mod = &fcs_modules[i];
-		if (mod->modinit)
-			mod->modinit(fcs);
-	}
-	/* Initialize pbc vports */
-	if (!fcs->min_cfg) {
-		npbc_vports =
-		    bfa_iocfc_get_pbc_vports(fcs->bfa, pbc_vports);
-		for (i = 0; i < npbc_vports; i++)
-			bfa_fcb_pbc_vport_create(fcs->bfa->bfad, pbc_vports[i]);
-	}
-}
-
-<<<<<<< HEAD
-=======
-
->>>>>>> 3cbea436
+
 /*
  *	brief
  *		FCS driver details initialization.
@@ -176,25 +132,6 @@
 
 /*
  *	brief
-<<<<<<< HEAD
- *		FCS FDMI Driver Parameter Initialization
- *
- *	param[in]		fcs		FCS instance
- *	param[in]		fdmi_enable	TRUE/FALSE
- *
- *	return None
- */
-void
-bfa_fcs_set_fdmi_param(struct bfa_fcs_s *fcs, bfa_boolean_t fdmi_enable)
-{
-
-	fcs->fdmi_enabled = fdmi_enable;
-
-}
-/*
- *	brief
-=======
->>>>>>> 3cbea436
  *		FCS instance cleanup and exit.
  *
  *	param[in]		fcs			FCS instance
@@ -997,815 +934,6 @@
 }
 
 void
-<<<<<<< HEAD
-bfa_fcs_modexit_comp(struct bfa_fcs_s *fcs)
-{
-	bfa_wc_down(&fcs->wc);
-}
-
-/*
- * Fabric module implementation.
- */
-
-#define BFA_FCS_FABRIC_RETRY_DELAY	(2000)	/* Milliseconds */
-#define BFA_FCS_FABRIC_CLEANUP_DELAY	(10000)	/* Milliseconds */
-
-#define bfa_fcs_fabric_set_opertype(__fabric) do {			\
-		if (bfa_fcport_get_topology((__fabric)->fcs->bfa)	\
-		    == BFA_PORT_TOPOLOGY_P2P)				\
-			(__fabric)->oper_type = BFA_PORT_TYPE_NPORT;	\
-		else							\
-			(__fabric)->oper_type = BFA_PORT_TYPE_NLPORT;	\
-} while (0)
-
-/*
- * forward declarations
- */
-static void bfa_fcs_fabric_init(struct bfa_fcs_fabric_s *fabric);
-static void bfa_fcs_fabric_login(struct bfa_fcs_fabric_s *fabric);
-static void bfa_fcs_fabric_notify_online(struct bfa_fcs_fabric_s *fabric);
-static void bfa_fcs_fabric_notify_offline(struct bfa_fcs_fabric_s *fabric);
-static void bfa_fcs_fabric_delay(void *cbarg);
-static void bfa_fcs_fabric_delete(struct bfa_fcs_fabric_s *fabric);
-static void bfa_fcs_fabric_delete_comp(void *cbarg);
-static void bfa_fcs_fabric_process_uf(struct bfa_fcs_fabric_s *fabric,
-				      struct fchs_s *fchs, u16 len);
-static void bfa_fcs_fabric_process_flogi(struct bfa_fcs_fabric_s *fabric,
-					 struct fchs_s *fchs, u16 len);
-static void bfa_fcs_fabric_send_flogi_acc(struct bfa_fcs_fabric_s *fabric);
-static void bfa_fcs_fabric_flogiacc_comp(void *fcsarg,
-					 struct bfa_fcxp_s *fcxp, void *cbarg,
-					 bfa_status_t status,
-					 u32 rsp_len,
-					 u32 resid_len,
-					 struct fchs_s *rspfchs);
-/*
- *  fcs_fabric_sm fabric state machine functions
- */
-
-/*
- * Fabric state machine events
- */
-enum bfa_fcs_fabric_event {
-	BFA_FCS_FABRIC_SM_CREATE	= 1,	/*  create from driver	      */
-	BFA_FCS_FABRIC_SM_DELETE	= 2,	/*  delete from driver	      */
-	BFA_FCS_FABRIC_SM_LINK_DOWN	= 3,	/*  link down from port      */
-	BFA_FCS_FABRIC_SM_LINK_UP	= 4,	/*  link up from port	      */
-	BFA_FCS_FABRIC_SM_CONT_OP	= 5,	/*  flogi/auth continue op   */
-	BFA_FCS_FABRIC_SM_RETRY_OP	= 6,	/*  flogi/auth retry op      */
-	BFA_FCS_FABRIC_SM_NO_FABRIC	= 7,	/*  from flogi/auth	      */
-	BFA_FCS_FABRIC_SM_PERF_EVFP	= 8,	/*  from flogi/auth	      */
-	BFA_FCS_FABRIC_SM_ISOLATE	= 9,	/*  from EVFP processing     */
-	BFA_FCS_FABRIC_SM_NO_TAGGING	= 10,	/*  no VFT tagging from EVFP */
-	BFA_FCS_FABRIC_SM_DELAYED	= 11,	/*  timeout delay event      */
-	BFA_FCS_FABRIC_SM_AUTH_FAILED	= 12,	/*  auth failed	      */
-	BFA_FCS_FABRIC_SM_AUTH_SUCCESS	= 13,	/*  auth successful	      */
-	BFA_FCS_FABRIC_SM_DELCOMP	= 14,	/*  all vports deleted event */
-	BFA_FCS_FABRIC_SM_LOOPBACK	= 15,	/*  Received our own FLOGI   */
-	BFA_FCS_FABRIC_SM_START		= 16,	/*  from driver	      */
-};
-
-static void	bfa_fcs_fabric_sm_uninit(struct bfa_fcs_fabric_s *fabric,
-					 enum bfa_fcs_fabric_event event);
-static void	bfa_fcs_fabric_sm_created(struct bfa_fcs_fabric_s *fabric,
-					  enum bfa_fcs_fabric_event event);
-static void	bfa_fcs_fabric_sm_linkdown(struct bfa_fcs_fabric_s *fabric,
-					   enum bfa_fcs_fabric_event event);
-static void	bfa_fcs_fabric_sm_flogi(struct bfa_fcs_fabric_s *fabric,
-					enum bfa_fcs_fabric_event event);
-static void	bfa_fcs_fabric_sm_flogi_retry(struct bfa_fcs_fabric_s *fabric,
-					      enum bfa_fcs_fabric_event event);
-static void	bfa_fcs_fabric_sm_auth(struct bfa_fcs_fabric_s *fabric,
-				       enum bfa_fcs_fabric_event event);
-static void	bfa_fcs_fabric_sm_auth_failed(struct bfa_fcs_fabric_s *fabric,
-					      enum bfa_fcs_fabric_event event);
-static void	bfa_fcs_fabric_sm_loopback(struct bfa_fcs_fabric_s *fabric,
-					   enum bfa_fcs_fabric_event event);
-static void	bfa_fcs_fabric_sm_nofabric(struct bfa_fcs_fabric_s *fabric,
-					   enum bfa_fcs_fabric_event event);
-static void	bfa_fcs_fabric_sm_online(struct bfa_fcs_fabric_s *fabric,
-					 enum bfa_fcs_fabric_event event);
-static void	bfa_fcs_fabric_sm_evfp(struct bfa_fcs_fabric_s *fabric,
-				       enum bfa_fcs_fabric_event event);
-static void	bfa_fcs_fabric_sm_evfp_done(struct bfa_fcs_fabric_s *fabric,
-					    enum bfa_fcs_fabric_event event);
-static void	bfa_fcs_fabric_sm_isolated(struct bfa_fcs_fabric_s *fabric,
-					   enum bfa_fcs_fabric_event event);
-static void	bfa_fcs_fabric_sm_deleting(struct bfa_fcs_fabric_s *fabric,
-					   enum bfa_fcs_fabric_event event);
-/*
- *   Beginning state before fabric creation.
- */
-static void
-bfa_fcs_fabric_sm_uninit(struct bfa_fcs_fabric_s *fabric,
-			 enum bfa_fcs_fabric_event event)
-{
-	bfa_trc(fabric->fcs, fabric->bport.port_cfg.pwwn);
-	bfa_trc(fabric->fcs, event);
-
-	switch (event) {
-	case BFA_FCS_FABRIC_SM_CREATE:
-		bfa_sm_set_state(fabric, bfa_fcs_fabric_sm_created);
-		bfa_fcs_fabric_init(fabric);
-		bfa_fcs_lport_init(&fabric->bport, &fabric->bport.port_cfg);
-		break;
-
-	case BFA_FCS_FABRIC_SM_LINK_UP:
-	case BFA_FCS_FABRIC_SM_LINK_DOWN:
-		break;
-
-	default:
-		bfa_sm_fault(fabric->fcs, event);
-	}
-}
-
-/*
- *   Beginning state before fabric creation.
- */
-static void
-bfa_fcs_fabric_sm_created(struct bfa_fcs_fabric_s *fabric,
-			  enum bfa_fcs_fabric_event event)
-{
-	bfa_trc(fabric->fcs, fabric->bport.port_cfg.pwwn);
-	bfa_trc(fabric->fcs, event);
-
-	switch (event) {
-	case BFA_FCS_FABRIC_SM_START:
-		if (bfa_fcport_is_linkup(fabric->fcs->bfa)) {
-			bfa_sm_set_state(fabric, bfa_fcs_fabric_sm_flogi);
-			bfa_fcs_fabric_login(fabric);
-		} else
-			bfa_sm_set_state(fabric, bfa_fcs_fabric_sm_linkdown);
-		break;
-
-	case BFA_FCS_FABRIC_SM_LINK_UP:
-	case BFA_FCS_FABRIC_SM_LINK_DOWN:
-		break;
-
-	case BFA_FCS_FABRIC_SM_DELETE:
-		bfa_sm_set_state(fabric, bfa_fcs_fabric_sm_uninit);
-		bfa_fcs_modexit_comp(fabric->fcs);
-		break;
-
-	default:
-		bfa_sm_fault(fabric->fcs, event);
-	}
-}
-
-/*
- *   Link is down, awaiting LINK UP event from port. This is also the
- *   first state at fabric creation.
- */
-static void
-bfa_fcs_fabric_sm_linkdown(struct bfa_fcs_fabric_s *fabric,
-			   enum bfa_fcs_fabric_event event)
-{
-	bfa_trc(fabric->fcs, fabric->bport.port_cfg.pwwn);
-	bfa_trc(fabric->fcs, event);
-
-	switch (event) {
-	case BFA_FCS_FABRIC_SM_LINK_UP:
-		bfa_sm_set_state(fabric, bfa_fcs_fabric_sm_flogi);
-		bfa_fcs_fabric_login(fabric);
-		break;
-
-	case BFA_FCS_FABRIC_SM_RETRY_OP:
-		break;
-
-	case BFA_FCS_FABRIC_SM_DELETE:
-		bfa_sm_set_state(fabric, bfa_fcs_fabric_sm_deleting);
-		bfa_fcs_fabric_delete(fabric);
-		break;
-
-	default:
-		bfa_sm_fault(fabric->fcs, event);
-	}
-}
-
-/*
- *   FLOGI is in progress, awaiting FLOGI reply.
- */
-static void
-bfa_fcs_fabric_sm_flogi(struct bfa_fcs_fabric_s *fabric,
-			enum bfa_fcs_fabric_event event)
-{
-	bfa_trc(fabric->fcs, fabric->bport.port_cfg.pwwn);
-	bfa_trc(fabric->fcs, event);
-
-	switch (event) {
-	case BFA_FCS_FABRIC_SM_CONT_OP:
-
-		bfa_fcport_set_tx_bbcredit(fabric->fcs->bfa,
-					   fabric->bb_credit);
-		fabric->fab_type = BFA_FCS_FABRIC_SWITCHED;
-
-		if (fabric->auth_reqd && fabric->is_auth) {
-			bfa_sm_set_state(fabric, bfa_fcs_fabric_sm_auth);
-			bfa_trc(fabric->fcs, event);
-		} else {
-			bfa_sm_set_state(fabric, bfa_fcs_fabric_sm_online);
-			bfa_fcs_fabric_notify_online(fabric);
-		}
-		break;
-
-	case BFA_FCS_FABRIC_SM_RETRY_OP:
-		bfa_sm_set_state(fabric, bfa_fcs_fabric_sm_flogi_retry);
-		bfa_timer_start(fabric->fcs->bfa, &fabric->delay_timer,
-				bfa_fcs_fabric_delay, fabric,
-				BFA_FCS_FABRIC_RETRY_DELAY);
-		break;
-
-	case BFA_FCS_FABRIC_SM_LOOPBACK:
-		bfa_sm_set_state(fabric, bfa_fcs_fabric_sm_loopback);
-		bfa_lps_discard(fabric->lps);
-		bfa_fcs_fabric_set_opertype(fabric);
-		break;
-
-	case BFA_FCS_FABRIC_SM_NO_FABRIC:
-		fabric->fab_type = BFA_FCS_FABRIC_N2N;
-		bfa_fcport_set_tx_bbcredit(fabric->fcs->bfa,
-					   fabric->bb_credit);
-		bfa_fcs_fabric_notify_online(fabric);
-		bfa_sm_set_state(fabric, bfa_fcs_fabric_sm_nofabric);
-		break;
-
-	case BFA_FCS_FABRIC_SM_LINK_DOWN:
-		bfa_sm_set_state(fabric, bfa_fcs_fabric_sm_linkdown);
-		bfa_lps_discard(fabric->lps);
-		break;
-
-	case BFA_FCS_FABRIC_SM_DELETE:
-		bfa_sm_set_state(fabric, bfa_fcs_fabric_sm_deleting);
-		bfa_lps_discard(fabric->lps);
-		bfa_fcs_fabric_delete(fabric);
-		break;
-
-	default:
-		bfa_sm_fault(fabric->fcs, event);
-	}
-}
-
-
-static void
-bfa_fcs_fabric_sm_flogi_retry(struct bfa_fcs_fabric_s *fabric,
-			      enum bfa_fcs_fabric_event event)
-{
-	bfa_trc(fabric->fcs, fabric->bport.port_cfg.pwwn);
-	bfa_trc(fabric->fcs, event);
-
-	switch (event) {
-	case BFA_FCS_FABRIC_SM_DELAYED:
-		bfa_sm_set_state(fabric, bfa_fcs_fabric_sm_flogi);
-		bfa_fcs_fabric_login(fabric);
-		break;
-
-	case BFA_FCS_FABRIC_SM_LINK_DOWN:
-		bfa_sm_set_state(fabric, bfa_fcs_fabric_sm_linkdown);
-		bfa_timer_stop(&fabric->delay_timer);
-		break;
-
-	case BFA_FCS_FABRIC_SM_DELETE:
-		bfa_sm_set_state(fabric, bfa_fcs_fabric_sm_deleting);
-		bfa_timer_stop(&fabric->delay_timer);
-		bfa_fcs_fabric_delete(fabric);
-		break;
-
-	default:
-		bfa_sm_fault(fabric->fcs, event);
-	}
-}
-
-/*
- *   Authentication is in progress, awaiting authentication results.
- */
-static void
-bfa_fcs_fabric_sm_auth(struct bfa_fcs_fabric_s *fabric,
-		       enum bfa_fcs_fabric_event event)
-{
-	bfa_trc(fabric->fcs, fabric->bport.port_cfg.pwwn);
-	bfa_trc(fabric->fcs, event);
-
-	switch (event) {
-	case BFA_FCS_FABRIC_SM_AUTH_FAILED:
-		bfa_sm_set_state(fabric, bfa_fcs_fabric_sm_auth_failed);
-		bfa_lps_discard(fabric->lps);
-		break;
-
-	case BFA_FCS_FABRIC_SM_AUTH_SUCCESS:
-		bfa_sm_set_state(fabric, bfa_fcs_fabric_sm_online);
-		bfa_fcs_fabric_notify_online(fabric);
-		break;
-
-	case BFA_FCS_FABRIC_SM_PERF_EVFP:
-		bfa_sm_set_state(fabric, bfa_fcs_fabric_sm_evfp);
-		break;
-
-	case BFA_FCS_FABRIC_SM_LINK_DOWN:
-		bfa_sm_set_state(fabric, bfa_fcs_fabric_sm_linkdown);
-		bfa_lps_discard(fabric->lps);
-		break;
-
-	case BFA_FCS_FABRIC_SM_DELETE:
-		bfa_sm_set_state(fabric, bfa_fcs_fabric_sm_deleting);
-		bfa_fcs_fabric_delete(fabric);
-		break;
-
-	default:
-		bfa_sm_fault(fabric->fcs, event);
-	}
-}
-
-/*
- *   Authentication failed
- */
-static void
-bfa_fcs_fabric_sm_auth_failed(struct bfa_fcs_fabric_s *fabric,
-			      enum bfa_fcs_fabric_event event)
-{
-	bfa_trc(fabric->fcs, fabric->bport.port_cfg.pwwn);
-	bfa_trc(fabric->fcs, event);
-
-	switch (event) {
-	case BFA_FCS_FABRIC_SM_LINK_DOWN:
-		bfa_sm_set_state(fabric, bfa_fcs_fabric_sm_linkdown);
-		bfa_fcs_fabric_notify_offline(fabric);
-		break;
-
-	case BFA_FCS_FABRIC_SM_DELETE:
-		bfa_sm_set_state(fabric, bfa_fcs_fabric_sm_deleting);
-		bfa_fcs_fabric_delete(fabric);
-		break;
-
-	default:
-		bfa_sm_fault(fabric->fcs, event);
-	}
-}
-
-/*
- *   Port is in loopback mode.
- */
-static void
-bfa_fcs_fabric_sm_loopback(struct bfa_fcs_fabric_s *fabric,
-			   enum bfa_fcs_fabric_event event)
-{
-	bfa_trc(fabric->fcs, fabric->bport.port_cfg.pwwn);
-	bfa_trc(fabric->fcs, event);
-
-	switch (event) {
-	case BFA_FCS_FABRIC_SM_LINK_DOWN:
-		bfa_sm_set_state(fabric, bfa_fcs_fabric_sm_linkdown);
-		bfa_fcs_fabric_notify_offline(fabric);
-		break;
-
-	case BFA_FCS_FABRIC_SM_DELETE:
-		bfa_sm_set_state(fabric, bfa_fcs_fabric_sm_deleting);
-		bfa_fcs_fabric_delete(fabric);
-		break;
-
-	default:
-		bfa_sm_fault(fabric->fcs, event);
-	}
-}
-
-/*
- *   There is no attached fabric - private loop or NPort-to-NPort topology.
- */
-static void
-bfa_fcs_fabric_sm_nofabric(struct bfa_fcs_fabric_s *fabric,
-			   enum bfa_fcs_fabric_event event)
-{
-	bfa_trc(fabric->fcs, fabric->bport.port_cfg.pwwn);
-	bfa_trc(fabric->fcs, event);
-
-	switch (event) {
-	case BFA_FCS_FABRIC_SM_LINK_DOWN:
-		bfa_sm_set_state(fabric, bfa_fcs_fabric_sm_linkdown);
-		bfa_lps_discard(fabric->lps);
-		bfa_fcs_fabric_notify_offline(fabric);
-		break;
-
-	case BFA_FCS_FABRIC_SM_DELETE:
-		bfa_sm_set_state(fabric, bfa_fcs_fabric_sm_deleting);
-		bfa_fcs_fabric_delete(fabric);
-		break;
-
-	case BFA_FCS_FABRIC_SM_NO_FABRIC:
-		bfa_trc(fabric->fcs, fabric->bb_credit);
-		bfa_fcport_set_tx_bbcredit(fabric->fcs->bfa,
-					   fabric->bb_credit);
-		break;
-
-	default:
-		bfa_sm_fault(fabric->fcs, event);
-	}
-}
-
-/*
- *   Fabric is online - normal operating state.
- */
-static void
-bfa_fcs_fabric_sm_online(struct bfa_fcs_fabric_s *fabric,
-			 enum bfa_fcs_fabric_event event)
-{
-	bfa_trc(fabric->fcs, fabric->bport.port_cfg.pwwn);
-	bfa_trc(fabric->fcs, event);
-
-	switch (event) {
-	case BFA_FCS_FABRIC_SM_LINK_DOWN:
-		bfa_sm_set_state(fabric, bfa_fcs_fabric_sm_linkdown);
-		bfa_lps_discard(fabric->lps);
-		bfa_fcs_fabric_notify_offline(fabric);
-		break;
-
-	case BFA_FCS_FABRIC_SM_DELETE:
-		bfa_sm_set_state(fabric, bfa_fcs_fabric_sm_deleting);
-		bfa_fcs_fabric_delete(fabric);
-		break;
-
-	case BFA_FCS_FABRIC_SM_AUTH_FAILED:
-		bfa_sm_set_state(fabric, bfa_fcs_fabric_sm_auth_failed);
-		bfa_lps_discard(fabric->lps);
-		break;
-
-	case BFA_FCS_FABRIC_SM_AUTH_SUCCESS:
-		break;
-
-	default:
-		bfa_sm_fault(fabric->fcs, event);
-	}
-}
-
-/*
- *   Exchanging virtual fabric parameters.
- */
-static void
-bfa_fcs_fabric_sm_evfp(struct bfa_fcs_fabric_s *fabric,
-		       enum bfa_fcs_fabric_event event)
-{
-	bfa_trc(fabric->fcs, fabric->bport.port_cfg.pwwn);
-	bfa_trc(fabric->fcs, event);
-
-	switch (event) {
-	case BFA_FCS_FABRIC_SM_CONT_OP:
-		bfa_sm_set_state(fabric, bfa_fcs_fabric_sm_evfp_done);
-		break;
-
-	case BFA_FCS_FABRIC_SM_ISOLATE:
-		bfa_sm_set_state(fabric, bfa_fcs_fabric_sm_isolated);
-		break;
-
-	default:
-		bfa_sm_fault(fabric->fcs, event);
-	}
-}
-
-/*
- *   EVFP exchange complete and VFT tagging is enabled.
- */
-static void
-bfa_fcs_fabric_sm_evfp_done(struct bfa_fcs_fabric_s *fabric,
-			    enum bfa_fcs_fabric_event event)
-{
-	bfa_trc(fabric->fcs, fabric->bport.port_cfg.pwwn);
-	bfa_trc(fabric->fcs, event);
-}
-
-/*
- *   Port is isolated after EVFP exchange due to VF_ID mismatch (N and F).
- */
-static void
-bfa_fcs_fabric_sm_isolated(struct bfa_fcs_fabric_s *fabric,
-			   enum bfa_fcs_fabric_event event)
-{
-	struct bfad_s *bfad = (struct bfad_s *)fabric->fcs->bfad;
-	char	pwwn_ptr[BFA_STRING_32];
-
-	bfa_trc(fabric->fcs, fabric->bport.port_cfg.pwwn);
-	bfa_trc(fabric->fcs, event);
-	wwn2str(pwwn_ptr, fabric->bport.port_cfg.pwwn);
-
-	BFA_LOG(KERN_INFO, bfad, log_level,
-		"Port is isolated due to VF_ID mismatch. "
-		"PWWN: %s Port VF_ID: %04x switch port VF_ID: %04x.",
-		pwwn_ptr, fabric->fcs->port_vfid,
-		fabric->event_arg.swp_vfid);
-}
-
-/*
- *   Fabric is being deleted, awaiting vport delete completions.
- */
-static void
-bfa_fcs_fabric_sm_deleting(struct bfa_fcs_fabric_s *fabric,
-			   enum bfa_fcs_fabric_event event)
-{
-	bfa_trc(fabric->fcs, fabric->bport.port_cfg.pwwn);
-	bfa_trc(fabric->fcs, event);
-
-	switch (event) {
-	case BFA_FCS_FABRIC_SM_DELCOMP:
-		bfa_sm_set_state(fabric, bfa_fcs_fabric_sm_uninit);
-		bfa_fcs_modexit_comp(fabric->fcs);
-		break;
-
-	case BFA_FCS_FABRIC_SM_LINK_UP:
-		break;
-
-	case BFA_FCS_FABRIC_SM_LINK_DOWN:
-		bfa_fcs_fabric_notify_offline(fabric);
-		break;
-
-	default:
-		bfa_sm_fault(fabric->fcs, event);
-	}
-}
-
-
-
-/*
- *  fcs_fabric_private fabric private functions
- */
-
-static void
-bfa_fcs_fabric_init(struct bfa_fcs_fabric_s *fabric)
-{
-	struct bfa_lport_cfg_s *port_cfg = &fabric->bport.port_cfg;
-
-	port_cfg->roles = BFA_LPORT_ROLE_FCP_IM;
-	port_cfg->nwwn = bfa_ioc_get_nwwn(&fabric->fcs->bfa->ioc);
-	port_cfg->pwwn = bfa_ioc_get_pwwn(&fabric->fcs->bfa->ioc);
-}
-
-/*
- * Port Symbolic Name Creation for base port.
- */
-void
-bfa_fcs_fabric_psymb_init(struct bfa_fcs_fabric_s *fabric)
-{
-	struct bfa_lport_cfg_s *port_cfg = &fabric->bport.port_cfg;
-	char model[BFA_ADAPTER_MODEL_NAME_LEN] = {0};
-	struct bfa_fcs_driver_info_s *driver_info = &fabric->fcs->driver_info;
-
-	bfa_ioc_get_adapter_model(&fabric->fcs->bfa->ioc, model);
-
-	/* Model name/number */
-	strncpy((char *)&port_cfg->sym_name, model,
-		BFA_FCS_PORT_SYMBNAME_MODEL_SZ);
-	strncat((char *)&port_cfg->sym_name, BFA_FCS_PORT_SYMBNAME_SEPARATOR,
-		sizeof(BFA_FCS_PORT_SYMBNAME_SEPARATOR));
-
-	/* Driver Version */
-	strncat((char *)&port_cfg->sym_name, (char *)driver_info->version,
-		BFA_FCS_PORT_SYMBNAME_VERSION_SZ);
-	strncat((char *)&port_cfg->sym_name, BFA_FCS_PORT_SYMBNAME_SEPARATOR,
-		sizeof(BFA_FCS_PORT_SYMBNAME_SEPARATOR));
-
-	/* Host machine name */
-	strncat((char *)&port_cfg->sym_name,
-		(char *)driver_info->host_machine_name,
-		BFA_FCS_PORT_SYMBNAME_MACHINENAME_SZ);
-	strncat((char *)&port_cfg->sym_name, BFA_FCS_PORT_SYMBNAME_SEPARATOR,
-		sizeof(BFA_FCS_PORT_SYMBNAME_SEPARATOR));
-
-	/*
-	 * Host OS Info :
-	 * If OS Patch Info is not there, do not truncate any bytes from the
-	 * OS name string and instead copy the entire OS info string (64 bytes).
-	 */
-	if (driver_info->host_os_patch[0] == '\0') {
-		strncat((char *)&port_cfg->sym_name,
-			(char *)driver_info->host_os_name,
-			BFA_FCS_OS_STR_LEN);
-		strncat((char *)&port_cfg->sym_name,
-			BFA_FCS_PORT_SYMBNAME_SEPARATOR,
-			sizeof(BFA_FCS_PORT_SYMBNAME_SEPARATOR));
-	} else {
-		strncat((char *)&port_cfg->sym_name,
-			(char *)driver_info->host_os_name,
-			BFA_FCS_PORT_SYMBNAME_OSINFO_SZ);
-		strncat((char *)&port_cfg->sym_name,
-			BFA_FCS_PORT_SYMBNAME_SEPARATOR,
-			sizeof(BFA_FCS_PORT_SYMBNAME_SEPARATOR));
-
-		/* Append host OS Patch Info */
-		strncat((char *)&port_cfg->sym_name,
-			(char *)driver_info->host_os_patch,
-			BFA_FCS_PORT_SYMBNAME_OSPATCH_SZ);
-	}
-
-	/* null terminate */
-	port_cfg->sym_name.symname[BFA_SYMNAME_MAXLEN - 1] = 0;
-}
-
-/*
- * bfa lps login completion callback
- */
-void
-bfa_cb_lps_flogi_comp(void *bfad, void *uarg, bfa_status_t status)
-{
-	struct bfa_fcs_fabric_s *fabric = uarg;
-
-	bfa_trc(fabric->fcs, fabric->bport.port_cfg.pwwn);
-	bfa_trc(fabric->fcs, status);
-
-	switch (status) {
-	case BFA_STATUS_OK:
-		fabric->stats.flogi_accepts++;
-		break;
-
-	case BFA_STATUS_INVALID_MAC:
-		/* Only for CNA */
-		fabric->stats.flogi_acc_err++;
-		bfa_sm_send_event(fabric, BFA_FCS_FABRIC_SM_RETRY_OP);
-
-		return;
-
-	case BFA_STATUS_EPROTOCOL:
-		switch (bfa_lps_get_extstatus(fabric->lps)) {
-		case BFA_EPROTO_BAD_ACCEPT:
-			fabric->stats.flogi_acc_err++;
-			break;
-
-		case BFA_EPROTO_UNKNOWN_RSP:
-			fabric->stats.flogi_unknown_rsp++;
-			break;
-
-		default:
-			break;
-		}
-		bfa_sm_send_event(fabric, BFA_FCS_FABRIC_SM_RETRY_OP);
-
-		return;
-
-	case BFA_STATUS_FABRIC_RJT:
-		fabric->stats.flogi_rejects++;
-		bfa_sm_send_event(fabric, BFA_FCS_FABRIC_SM_RETRY_OP);
-		return;
-
-	default:
-		fabric->stats.flogi_rsp_err++;
-		bfa_sm_send_event(fabric, BFA_FCS_FABRIC_SM_RETRY_OP);
-		return;
-	}
-
-	fabric->bb_credit = bfa_lps_get_peer_bbcredit(fabric->lps);
-	bfa_trc(fabric->fcs, fabric->bb_credit);
-
-	if (!bfa_lps_is_brcd_fabric(fabric->lps))
-		fabric->fabric_name =  bfa_lps_get_peer_nwwn(fabric->lps);
-
-	/*
-	 * Check port type. It should be 1 = F-port.
-	 */
-	if (bfa_lps_is_fport(fabric->lps)) {
-		fabric->bport.pid = bfa_lps_get_pid(fabric->lps);
-		fabric->is_npiv = bfa_lps_is_npiv_en(fabric->lps);
-		fabric->is_auth = bfa_lps_is_authreq(fabric->lps);
-		bfa_sm_send_event(fabric, BFA_FCS_FABRIC_SM_CONT_OP);
-	} else {
-		/*
-		 * Nport-2-Nport direct attached
-		 */
-		fabric->bport.port_topo.pn2n.rem_port_wwn =
-			bfa_lps_get_peer_pwwn(fabric->lps);
-		bfa_sm_send_event(fabric, BFA_FCS_FABRIC_SM_NO_FABRIC);
-	}
-
-	bfa_trc(fabric->fcs, fabric->bport.pid);
-	bfa_trc(fabric->fcs, fabric->is_npiv);
-	bfa_trc(fabric->fcs, fabric->is_auth);
-}
-/*
- *		Allocate and send FLOGI.
- */
-static void
-bfa_fcs_fabric_login(struct bfa_fcs_fabric_s *fabric)
-{
-	struct bfa_s		*bfa = fabric->fcs->bfa;
-	struct bfa_lport_cfg_s	*pcfg = &fabric->bport.port_cfg;
-	u8			alpa = 0;
-
-	if (bfa_fcport_get_topology(bfa) == BFA_PORT_TOPOLOGY_LOOP)
-		alpa = bfa_fcport_get_myalpa(bfa);
-
-	bfa_lps_flogi(fabric->lps, fabric, alpa, bfa_fcport_get_maxfrsize(bfa),
-		      pcfg->pwwn, pcfg->nwwn, fabric->auth_reqd);
-
-	fabric->stats.flogi_sent++;
-}
-
-static void
-bfa_fcs_fabric_notify_online(struct bfa_fcs_fabric_s *fabric)
-{
-	struct bfa_fcs_vport_s *vport;
-	struct list_head	      *qe, *qen;
-
-	bfa_trc(fabric->fcs, fabric->fabric_name);
-
-	bfa_fcs_fabric_set_opertype(fabric);
-	fabric->stats.fabric_onlines++;
-
-	/*
-	 * notify online event to base and then virtual ports
-	 */
-	bfa_fcs_lport_online(&fabric->bport);
-
-	list_for_each_safe(qe, qen, &fabric->vport_q) {
-		vport = (struct bfa_fcs_vport_s *) qe;
-		bfa_fcs_vport_online(vport);
-	}
-}
-
-static void
-bfa_fcs_fabric_notify_offline(struct bfa_fcs_fabric_s *fabric)
-{
-	struct bfa_fcs_vport_s *vport;
-	struct list_head	      *qe, *qen;
-
-	bfa_trc(fabric->fcs, fabric->fabric_name);
-	fabric->stats.fabric_offlines++;
-
-	/*
-	 * notify offline event first to vports and then base port.
-	 */
-	list_for_each_safe(qe, qen, &fabric->vport_q) {
-		vport = (struct bfa_fcs_vport_s *) qe;
-		bfa_fcs_vport_offline(vport);
-	}
-
-	bfa_fcs_lport_offline(&fabric->bport);
-
-	fabric->fabric_name = 0;
-	fabric->fabric_ip_addr[0] = 0;
-}
-
-static void
-bfa_fcs_fabric_delay(void *cbarg)
-{
-	struct bfa_fcs_fabric_s *fabric = cbarg;
-
-	bfa_sm_send_event(fabric, BFA_FCS_FABRIC_SM_DELAYED);
-}
-
-/*
- * Delete all vports and wait for vport delete completions.
- */
-static void
-bfa_fcs_fabric_delete(struct bfa_fcs_fabric_s *fabric)
-{
-	struct bfa_fcs_vport_s *vport;
-	struct list_head	      *qe, *qen;
-
-	list_for_each_safe(qe, qen, &fabric->vport_q) {
-		vport = (struct bfa_fcs_vport_s *) qe;
-		bfa_fcs_vport_fcs_delete(vport);
-	}
-
-	bfa_fcs_lport_delete(&fabric->bport);
-	bfa_wc_wait(&fabric->wc);
-}
-
-static void
-bfa_fcs_fabric_delete_comp(void *cbarg)
-{
-	struct bfa_fcs_fabric_s *fabric = cbarg;
-
-	bfa_sm_send_event(fabric, BFA_FCS_FABRIC_SM_DELCOMP);
-}
-
-/*
- *  fcs_fabric_public fabric public functions
- */
-
-/*
- * Attach time initialization.
- */
-void
-bfa_fcs_fabric_attach(struct bfa_fcs_s *fcs)
-{
-	struct bfa_fcs_fabric_s *fabric;
-
-	fabric = &fcs->fabric;
-	memset(fabric, 0, sizeof(struct bfa_fcs_fabric_s));
-
-	/*
-	 * Initialize base fabric.
-	 */
-	fabric->fcs = fcs;
-	INIT_LIST_HEAD(&fabric->vport_q);
-	INIT_LIST_HEAD(&fabric->vf_q);
-	fabric->lps = bfa_lps_alloc(fcs->bfa);
-	bfa_assert(fabric->lps);
-
-	/*
-	 * Initialize fabric delete completion handler. Fabric deletion is
-	 * complete when the last vport delete is complete.
-	 */
-	bfa_wc_init(&fabric->wc, bfa_fcs_fabric_delete_comp, fabric);
-	bfa_wc_up(&fabric->wc); /* For the base port */
-
-	bfa_sm_set_state(fabric, bfa_fcs_fabric_sm_uninit);
-	bfa_fcs_lport_attach(&fabric->bport, fabric->fcs, FC_VF_ID_NULL, NULL);
-=======
 bfa_fcs_fabric_modinit(struct bfa_fcs_s *fcs)
 {
 	bfa_sm_send_event(&fcs->fabric, BFA_FCS_FABRIC_SM_CREATE);
@@ -1887,7 +1015,6 @@
 	list_add_tail(&vport->qe, &fabric->vport_q);
 	fabric->num_vports++;
 	bfa_wc_up(&fabric->wc);
->>>>>>> 3cbea436
 }
 
 /*
@@ -1896,442 +1023,6 @@
  *   Vport is being deleted.
  */
 void
-<<<<<<< HEAD
-bfa_fcs_fabric_modinit(struct bfa_fcs_s *fcs)
-{
-	bfa_sm_send_event(&fcs->fabric, BFA_FCS_FABRIC_SM_CREATE);
-	bfa_trc(fcs, 0);
-}
-
-/*
- *   Module cleanup
- */
-void
-bfa_fcs_fabric_modexit(struct bfa_fcs_s *fcs)
-{
-	struct bfa_fcs_fabric_s *fabric;
-
-	bfa_trc(fcs, 0);
-
-	/*
-	 * Cleanup base fabric.
-	 */
-	fabric = &fcs->fabric;
-	bfa_lps_delete(fabric->lps);
-	bfa_sm_send_event(fabric, BFA_FCS_FABRIC_SM_DELETE);
-}
-
-/*
- * Fabric module start -- kick starts FCS actions
- */
-void
-bfa_fcs_fabric_modstart(struct bfa_fcs_s *fcs)
-{
-	struct bfa_fcs_fabric_s *fabric;
-
-	bfa_trc(fcs, 0);
-	fabric = &fcs->fabric;
-	bfa_sm_send_event(fabric, BFA_FCS_FABRIC_SM_START);
-}
-
-/*
- *   Suspend fabric activity as part of driver suspend.
- */
-void
-bfa_fcs_fabric_modsusp(struct bfa_fcs_s *fcs)
-{
-}
-
-bfa_boolean_t
-bfa_fcs_fabric_is_loopback(struct bfa_fcs_fabric_s *fabric)
-{
-	return bfa_sm_cmp_state(fabric, bfa_fcs_fabric_sm_loopback);
-}
-
-bfa_boolean_t
-bfa_fcs_fabric_is_auth_failed(struct bfa_fcs_fabric_s *fabric)
-{
-	return bfa_sm_cmp_state(fabric, bfa_fcs_fabric_sm_auth_failed);
-}
-
-enum bfa_port_type
-bfa_fcs_fabric_port_type(struct bfa_fcs_fabric_s *fabric)
-{
-	return fabric->oper_type;
-}
-
-/*
- *   Link up notification from BFA physical port module.
- */
-void
-bfa_fcs_fabric_link_up(struct bfa_fcs_fabric_s *fabric)
-{
-	bfa_trc(fabric->fcs, fabric->bport.port_cfg.pwwn);
-	bfa_sm_send_event(fabric, BFA_FCS_FABRIC_SM_LINK_UP);
-}
-
-/*
- *   Link down notification from BFA physical port module.
- */
-void
-bfa_fcs_fabric_link_down(struct bfa_fcs_fabric_s *fabric)
-{
-	bfa_trc(fabric->fcs, fabric->bport.port_cfg.pwwn);
-	bfa_sm_send_event(fabric, BFA_FCS_FABRIC_SM_LINK_DOWN);
-}
-
-/*
- *   A child vport is being created in the fabric.
- *
- *   Call from vport module at vport creation. A list of base port and vports
- *   belonging to a fabric is maintained to propagate link events.
- *
- *   param[in] fabric - Fabric instance. This can be a base fabric or vf.
- *   param[in] vport  - Vport being created.
- *
- *   @return None (always succeeds)
- */
-void
-bfa_fcs_fabric_addvport(struct bfa_fcs_fabric_s *fabric,
-			struct bfa_fcs_vport_s *vport)
-{
-	/*
-	 * - add vport to fabric's vport_q
-	 */
-	bfa_trc(fabric->fcs, fabric->vf_id);
-
-	list_add_tail(&vport->qe, &fabric->vport_q);
-	fabric->num_vports++;
-	bfa_wc_up(&fabric->wc);
-}
-
-/*
- *   A child vport is being deleted from fabric.
- *
- *   Vport is being deleted.
- */
-void
-bfa_fcs_fabric_delvport(struct bfa_fcs_fabric_s *fabric,
-			struct bfa_fcs_vport_s *vport)
-{
-	list_del(&vport->qe);
-	fabric->num_vports--;
-	bfa_wc_down(&fabric->wc);
-}
-
-/*
- *   Base port is deleted.
- */
-void
-bfa_fcs_fabric_port_delete_comp(struct bfa_fcs_fabric_s *fabric)
-{
-	bfa_wc_down(&fabric->wc);
-}
-
-
-/*
- *    Check if fabric is online.
- *
- *   param[in] fabric - Fabric instance. This can be a base fabric or vf.
- *
- *   @return  TRUE/FALSE
- */
-int
-bfa_fcs_fabric_is_online(struct bfa_fcs_fabric_s *fabric)
-{
-	return bfa_sm_cmp_state(fabric, bfa_fcs_fabric_sm_online);
-}
-
-/*
- *	brief
- *
- */
-bfa_status_t
-bfa_fcs_fabric_addvf(struct bfa_fcs_fabric_s *vf, struct bfa_fcs_s *fcs,
-		     struct bfa_lport_cfg_s *port_cfg, struct bfad_vf_s *vf_drv)
-{
-	bfa_sm_set_state(vf, bfa_fcs_fabric_sm_uninit);
-	return BFA_STATUS_OK;
-}
-
-/*
- * Lookup for a vport withing a fabric given its pwwn
- */
-struct bfa_fcs_vport_s *
-bfa_fcs_fabric_vport_lookup(struct bfa_fcs_fabric_s *fabric, wwn_t pwwn)
-{
-	struct bfa_fcs_vport_s *vport;
-	struct list_head	      *qe;
-
-	list_for_each(qe, &fabric->vport_q) {
-		vport = (struct bfa_fcs_vport_s *) qe;
-		if (bfa_fcs_lport_get_pwwn(&vport->lport) == pwwn)
-			return vport;
-	}
-
-	return NULL;
-}
-
-/*
- *    In a given fabric, return the number of lports.
- *
- *   param[in] fabric - Fabric instance. This can be a base fabric or vf.
- *
- *   @return : 1 or more.
- */
-u16
-bfa_fcs_fabric_vport_count(struct bfa_fcs_fabric_s *fabric)
-{
-	return fabric->num_vports;
-}
-
-/*
- *  Get OUI of the attached switch.
- *
- *  Note : Use of this function should be avoided as much as possible.
- *         This function should be used only if there is any requirement
-*          to check for FOS version below 6.3.
- *         To check if the attached fabric is a brocade fabric, use
- *         bfa_lps_is_brcd_fabric() which works for FOS versions 6.3
- *         or above only.
- */
-
-u16
-bfa_fcs_fabric_get_switch_oui(struct bfa_fcs_fabric_s *fabric)
-{
-	wwn_t fab_nwwn;
-	u8 *tmp;
-	u16 oui;
-
-	fab_nwwn = bfa_lps_get_peer_nwwn(fabric->lps);
-
-	tmp = (u8 *)&fab_nwwn;
-	oui = (tmp[3] << 8) | tmp[4];
-
-	return oui;
-}
-/*
- *		Unsolicited frame receive handling.
- */
-void
-bfa_fcs_fabric_uf_recv(struct bfa_fcs_fabric_s *fabric, struct fchs_s *fchs,
-		       u16 len)
-{
-	u32	pid = fchs->d_id;
-	struct bfa_fcs_vport_s *vport;
-	struct list_head	      *qe;
-	struct fc_els_cmd_s *els_cmd = (struct fc_els_cmd_s *) (fchs + 1);
-	struct fc_logi_s *flogi = (struct fc_logi_s *) els_cmd;
-
-	bfa_trc(fabric->fcs, len);
-	bfa_trc(fabric->fcs, pid);
-
-	/*
-	 * Look for our own FLOGI frames being looped back. This means an
-	 * external loopback cable is in place. Our own FLOGI frames are
-	 * sometimes looped back when switch port gets temporarily bypassed.
-	 */
-	if ((pid == bfa_os_ntoh3b(FC_FABRIC_PORT)) &&
-	    (els_cmd->els_code == FC_ELS_FLOGI) &&
-	    (flogi->port_name == bfa_fcs_lport_get_pwwn(&fabric->bport))) {
-		bfa_sm_send_event(fabric, BFA_FCS_FABRIC_SM_LOOPBACK);
-		return;
-	}
-
-	/*
-	 * FLOGI/EVFP exchanges should be consumed by base fabric.
-	 */
-	if (fchs->d_id == bfa_os_hton3b(FC_FABRIC_PORT)) {
-		bfa_trc(fabric->fcs, pid);
-		bfa_fcs_fabric_process_uf(fabric, fchs, len);
-		return;
-	}
-
-	if (fabric->bport.pid == pid) {
-		/*
-		 * All authentication frames should be routed to auth
-		 */
-		bfa_trc(fabric->fcs, els_cmd->els_code);
-		if (els_cmd->els_code == FC_ELS_AUTH) {
-			bfa_trc(fabric->fcs, els_cmd->els_code);
-			return;
-		}
-
-		bfa_trc(fabric->fcs, *(u8 *) ((u8 *) fchs));
-		bfa_fcs_lport_uf_recv(&fabric->bport, fchs, len);
-		return;
-	}
-
-	/*
-	 * look for a matching local port ID
-	 */
-	list_for_each(qe, &fabric->vport_q) {
-		vport = (struct bfa_fcs_vport_s *) qe;
-		if (vport->lport.pid == pid) {
-			bfa_fcs_lport_uf_recv(&vport->lport, fchs, len);
-			return;
-		}
-	}
-	bfa_trc(fabric->fcs, els_cmd->els_code);
-	bfa_fcs_lport_uf_recv(&fabric->bport, fchs, len);
-}
-
-/*
- *		Unsolicited frames to be processed by fabric.
- */
-static void
-bfa_fcs_fabric_process_uf(struct bfa_fcs_fabric_s *fabric, struct fchs_s *fchs,
-			  u16 len)
-{
-	struct fc_els_cmd_s *els_cmd = (struct fc_els_cmd_s *) (fchs + 1);
-
-	bfa_trc(fabric->fcs, els_cmd->els_code);
-
-	switch (els_cmd->els_code) {
-	case FC_ELS_FLOGI:
-		bfa_fcs_fabric_process_flogi(fabric, fchs, len);
-		break;
-
-	default:
-		/*
-		 * need to generate a LS_RJT
-		 */
-		break;
-	}
-}
-
-/*
- *	Process	incoming FLOGI
- */
-static void
-bfa_fcs_fabric_process_flogi(struct bfa_fcs_fabric_s *fabric,
-			struct fchs_s *fchs, u16 len)
-{
-	struct fc_logi_s *flogi = (struct fc_logi_s *) (fchs + 1);
-	struct bfa_fcs_lport_s *bport = &fabric->bport;
-
-	bfa_trc(fabric->fcs, fchs->s_id);
-
-	fabric->stats.flogi_rcvd++;
-	/*
-	 * Check port type. It should be 0 = n-port.
-	 */
-	if (flogi->csp.port_type) {
-		/*
-		 * @todo: may need to send a LS_RJT
-		 */
-		bfa_trc(fabric->fcs, flogi->port_name);
-		fabric->stats.flogi_rejected++;
-		return;
-	}
-
-	fabric->bb_credit = be16_to_cpu(flogi->csp.bbcred);
-	bport->port_topo.pn2n.rem_port_wwn = flogi->port_name;
-	bport->port_topo.pn2n.reply_oxid = fchs->ox_id;
-
-	/*
-	 * Send a Flogi Acc
-	 */
-	bfa_fcs_fabric_send_flogi_acc(fabric);
-	bfa_sm_send_event(fabric, BFA_FCS_FABRIC_SM_NO_FABRIC);
-}
-
-static void
-bfa_fcs_fabric_send_flogi_acc(struct bfa_fcs_fabric_s *fabric)
-{
-	struct bfa_lport_cfg_s *pcfg = &fabric->bport.port_cfg;
-	struct bfa_fcs_lport_n2n_s *n2n_port = &fabric->bport.port_topo.pn2n;
-	struct bfa_s	  *bfa = fabric->fcs->bfa;
-	struct bfa_fcxp_s *fcxp;
-	u16	reqlen;
-	struct fchs_s	fchs;
-
-	fcxp = bfa_fcs_fcxp_alloc(fabric->fcs);
-	/*
-	 * Do not expect this failure -- expect remote node to retry
-	 */
-	if (!fcxp)
-		return;
-
-	reqlen = fc_flogi_acc_build(&fchs, bfa_fcxp_get_reqbuf(fcxp),
-				    bfa_os_hton3b(FC_FABRIC_PORT),
-				    n2n_port->reply_oxid, pcfg->pwwn,
-				    pcfg->nwwn,
-				    bfa_fcport_get_maxfrsize(bfa),
-				    bfa_fcport_get_rx_bbcredit(bfa));
-
-	bfa_fcxp_send(fcxp, NULL, fabric->vf_id, bfa_lps_get_tag(fabric->lps),
-		      BFA_FALSE, FC_CLASS_3,
-		      reqlen, &fchs, bfa_fcs_fabric_flogiacc_comp, fabric,
-		      FC_MAX_PDUSZ, 0);
-}
-
-/*
- *   Flogi Acc completion callback.
- */
-static void
-bfa_fcs_fabric_flogiacc_comp(void *fcsarg, struct bfa_fcxp_s *fcxp, void *cbarg,
-			     bfa_status_t status, u32 rsp_len,
-			     u32 resid_len, struct fchs_s *rspfchs)
-{
-	struct bfa_fcs_fabric_s *fabric = cbarg;
-
-	bfa_trc(fabric->fcs, status);
-}
-
-/*
- *
- * @param[in] fabric - fabric
- * @param[in] wwn_t - new fabric name
- *
- * @return - none
- */
-void
-bfa_fcs_fabric_set_fabric_name(struct bfa_fcs_fabric_s *fabric,
-			       wwn_t fabric_name)
-{
-	struct bfad_s *bfad = (struct bfad_s *)fabric->fcs->bfad;
-	char	pwwn_ptr[BFA_STRING_32];
-	char	fwwn_ptr[BFA_STRING_32];
-
-	bfa_trc(fabric->fcs, fabric_name);
-
-	if (fabric->fabric_name == 0) {
-		/*
-		 * With BRCD switches, we don't get Fabric Name in FLOGI.
-		 * Don't generate a fabric name change event in this case.
-		 */
-		fabric->fabric_name = fabric_name;
-	} else {
-		fabric->fabric_name = fabric_name;
-		wwn2str(pwwn_ptr, bfa_fcs_lport_get_pwwn(&fabric->bport));
-		wwn2str(fwwn_ptr,
-			bfa_fcs_lport_get_fabric_name(&fabric->bport));
-		BFA_LOG(KERN_WARNING, bfad, log_level,
-			"Base port WWN = %s Fabric WWN = %s\n",
-			pwwn_ptr, fwwn_ptr);
-	}
-}
-
-/*
- *	Returns FCS vf structure for a given vf_id.
- *
- *	param[in]	vf_id - VF_ID
- *
- *	return
- *	If lookup succeeds, retuns fcs vf object, otherwise returns NULL
- */
-bfa_fcs_vf_t   *
-bfa_fcs_vf_lookup(struct bfa_fcs_s *fcs, u16 vf_id)
-{
-	bfa_trc(fcs, vf_id);
-	if (vf_id == FC_VF_ID_NULL)
-		return &fcs->fabric;
-
-	return NULL;
-}
-
-=======
 bfa_fcs_fabric_delvport(struct bfa_fcs_fabric_s *fabric,
 			struct bfa_fcs_vport_s *vport)
 {
@@ -2606,7 +1297,6 @@
 	return NULL;
 }
 
->>>>>>> 3cbea436
 /*
  * BFA FCS PPORT ( physical port)
  */
@@ -2627,11 +1317,7 @@
 		break;
 
 	default:
-<<<<<<< HEAD
-		bfa_assert(0);
-=======
 		WARN_ON(1);
->>>>>>> 3cbea436
 	}
 }
 
@@ -2678,11 +1364,7 @@
 		 * drop frame if vfid is unknown
 		 */
 		if (!fabric) {
-<<<<<<< HEAD
-			bfa_assert(0);
-=======
 			WARN_ON(1);
->>>>>>> 3cbea436
 			bfa_stats(fcs, uf.vfid_unknown);
 			bfa_uf_free(uf);
 			return;
