/*
 * raid10.c : Multiple Devices driver for Linux
 *
 * Copyright (C) 2000-2004 Neil Brown
 *
 * RAID-10 support for md.
 *
 * Base on code in raid1.c.  See raid1.c for futher copyright information.
 *
 *
 * This program is free software; you can redistribute it and/or modify
 * it under the terms of the GNU General Public License as published by
 * the Free Software Foundation; either version 2, or (at your option)
 * any later version.
 *
 * You should have received a copy of the GNU General Public License
 * (for example /usr/src/linux/COPYING); if not, write to the Free
 * Software Foundation, Inc., 675 Mass Ave, Cambridge, MA 02139, USA.
 */

#include <linux/slab.h>
#include <linux/delay.h>
#include <linux/blkdev.h>
#include <linux/seq_file.h>
#include "md.h"
#include "raid10.h"
#include "raid0.h"
#include "bitmap.h"

/*
 * RAID10 provides a combination of RAID0 and RAID1 functionality.
 * The layout of data is defined by
 *    chunk_size
 *    raid_disks
 *    near_copies (stored in low byte of layout)
 *    far_copies (stored in second byte of layout)
 *    far_offset (stored in bit 16 of layout )
 *
 * The data to be stored is divided into chunks using chunksize.
 * Each device is divided into far_copies sections.
 * In each section, chunks are laid out in a style similar to raid0, but
 * near_copies copies of each chunk is stored (each on a different drive).
 * The starting device for each section is offset near_copies from the starting
 * device of the previous section.
 * Thus they are (near_copies*far_copies) of each chunk, and each is on a different
 * drive.
 * near_copies and far_copies must be at least one, and their product is at most
 * raid_disks.
 *
 * If far_offset is true, then the far_copies are handled a bit differently.
 * The copies are still in different stripes, but instead of be very far apart
 * on disk, there are adjacent stripes.
 */

/*
 * Number of guaranteed r10bios in case of extreme VM load:
 */
#define	NR_RAID10_BIOS 256

static void unplug_slaves(mddev_t *mddev);

static void allow_barrier(conf_t *conf);
static void lower_barrier(conf_t *conf);

static void * r10bio_pool_alloc(gfp_t gfp_flags, void *data)
{
	conf_t *conf = data;
	r10bio_t *r10_bio;
	int size = offsetof(struct r10bio_s, devs[conf->copies]);

	/* allocate a r10bio with room for raid_disks entries in the bios array */
	r10_bio = kzalloc(size, gfp_flags);
	if (!r10_bio && conf->mddev)
		unplug_slaves(conf->mddev);

	return r10_bio;
}

static void r10bio_pool_free(void *r10_bio, void *data)
{
	kfree(r10_bio);
}

/* Maximum size of each resync request */
#define RESYNC_BLOCK_SIZE (64*1024)
#define RESYNC_PAGES ((RESYNC_BLOCK_SIZE + PAGE_SIZE-1) / PAGE_SIZE)
/* amount of memory to reserve for resync requests */
#define RESYNC_WINDOW (1024*1024)
/* maximum number of concurrent requests, memory permitting */
#define RESYNC_DEPTH (32*1024*1024/RESYNC_BLOCK_SIZE)

/*
 * When performing a resync, we need to read and compare, so
 * we need as many pages are there are copies.
 * When performing a recovery, we need 2 bios, one for read,
 * one for write (we recover only one drive per r10buf)
 *
 */
static void * r10buf_pool_alloc(gfp_t gfp_flags, void *data)
{
	conf_t *conf = data;
	struct page *page;
	r10bio_t *r10_bio;
	struct bio *bio;
	int i, j;
	int nalloc;

	r10_bio = r10bio_pool_alloc(gfp_flags, conf);
	if (!r10_bio) {
		unplug_slaves(conf->mddev);
		return NULL;
	}

	if (test_bit(MD_RECOVERY_SYNC, &conf->mddev->recovery))
		nalloc = conf->copies; /* resync */
	else
		nalloc = 2; /* recovery */

	/*
	 * Allocate bios.
	 */
	for (j = nalloc ; j-- ; ) {
		bio = bio_kmalloc(gfp_flags, RESYNC_PAGES);
		if (!bio)
			goto out_free_bio;
		r10_bio->devs[j].bio = bio;
	}
	/*
	 * Allocate RESYNC_PAGES data pages and attach them
	 * where needed.
	 */
	for (j = 0 ; j < nalloc; j++) {
		bio = r10_bio->devs[j].bio;
		for (i = 0; i < RESYNC_PAGES; i++) {
			page = alloc_page(gfp_flags);
			if (unlikely(!page))
				goto out_free_pages;

			bio->bi_io_vec[i].bv_page = page;
		}
	}

	return r10_bio;

out_free_pages:
	for ( ; i > 0 ; i--)
		safe_put_page(bio->bi_io_vec[i-1].bv_page);
	while (j--)
		for (i = 0; i < RESYNC_PAGES ; i++)
			safe_put_page(r10_bio->devs[j].bio->bi_io_vec[i].bv_page);
	j = -1;
out_free_bio:
	while ( ++j < nalloc )
		bio_put(r10_bio->devs[j].bio);
	r10bio_pool_free(r10_bio, conf);
	return NULL;
}

static void r10buf_pool_free(void *__r10_bio, void *data)
{
	int i;
	conf_t *conf = data;
	r10bio_t *r10bio = __r10_bio;
	int j;

	for (j=0; j < conf->copies; j++) {
		struct bio *bio = r10bio->devs[j].bio;
		if (bio) {
			for (i = 0; i < RESYNC_PAGES; i++) {
				safe_put_page(bio->bi_io_vec[i].bv_page);
				bio->bi_io_vec[i].bv_page = NULL;
			}
			bio_put(bio);
		}
	}
	r10bio_pool_free(r10bio, conf);
}

static void put_all_bios(conf_t *conf, r10bio_t *r10_bio)
{
	int i;

	for (i = 0; i < conf->copies; i++) {
		struct bio **bio = & r10_bio->devs[i].bio;
		if (*bio && *bio != IO_BLOCKED)
			bio_put(*bio);
		*bio = NULL;
	}
}

static void free_r10bio(r10bio_t *r10_bio)
{
	conf_t *conf = r10_bio->mddev->private;

	/*
	 * Wake up any possible resync thread that waits for the device
	 * to go idle.
	 */
	allow_barrier(conf);

	put_all_bios(conf, r10_bio);
	mempool_free(r10_bio, conf->r10bio_pool);
}

static void put_buf(r10bio_t *r10_bio)
{
	conf_t *conf = r10_bio->mddev->private;

	mempool_free(r10_bio, conf->r10buf_pool);

	lower_barrier(conf);
}

static void reschedule_retry(r10bio_t *r10_bio)
{
	unsigned long flags;
	mddev_t *mddev = r10_bio->mddev;
	conf_t *conf = mddev->private;

	spin_lock_irqsave(&conf->device_lock, flags);
	list_add(&r10_bio->retry_list, &conf->retry_list);
	conf->nr_queued ++;
	spin_unlock_irqrestore(&conf->device_lock, flags);

	/* wake up frozen array... */
	wake_up(&conf->wait_barrier);

	md_wakeup_thread(mddev->thread);
}

/*
 * raid_end_bio_io() is called when we have finished servicing a mirrored
 * operation and are ready to return a success/failure code to the buffer
 * cache layer.
 */
static void raid_end_bio_io(r10bio_t *r10_bio)
{
	struct bio *bio = r10_bio->master_bio;

	bio_endio(bio,
		test_bit(R10BIO_Uptodate, &r10_bio->state) ? 0 : -EIO);
	free_r10bio(r10_bio);
}

/*
 * Update disk head position estimator based on IRQ completion info.
 */
static inline void update_head_pos(int slot, r10bio_t *r10_bio)
{
	conf_t *conf = r10_bio->mddev->private;

	conf->mirrors[r10_bio->devs[slot].devnum].head_position =
		r10_bio->devs[slot].addr + (r10_bio->sectors);
}

static void raid10_end_read_request(struct bio *bio, int error)
{
	int uptodate = test_bit(BIO_UPTODATE, &bio->bi_flags);
	r10bio_t *r10_bio = bio->bi_private;
	int slot, dev;
	conf_t *conf = r10_bio->mddev->private;


	slot = r10_bio->read_slot;
	dev = r10_bio->devs[slot].devnum;
	/*
	 * this branch is our 'one mirror IO has finished' event handler:
	 */
	update_head_pos(slot, r10_bio);

	if (uptodate) {
		/*
		 * Set R10BIO_Uptodate in our master bio, so that
		 * we will return a good error code to the higher
		 * levels even if IO on some other mirrored buffer fails.
		 *
		 * The 'master' represents the composite IO operation to
		 * user-side. So if something waits for IO, then it will
		 * wait for the 'master' bio.
		 */
		set_bit(R10BIO_Uptodate, &r10_bio->state);
		raid_end_bio_io(r10_bio);
	} else {
		/*
		 * oops, read error:
		 */
		char b[BDEVNAME_SIZE];
		if (printk_ratelimit())
			printk(KERN_ERR "md/raid10:%s: %s: rescheduling sector %llu\n",
			       mdname(conf->mddev),
			       bdevname(conf->mirrors[dev].rdev->bdev,b), (unsigned long long)r10_bio->sector);
		reschedule_retry(r10_bio);
	}

	rdev_dec_pending(conf->mirrors[dev].rdev, conf->mddev);
}

static void raid10_end_write_request(struct bio *bio, int error)
{
	int uptodate = test_bit(BIO_UPTODATE, &bio->bi_flags);
	r10bio_t *r10_bio = bio->bi_private;
	int slot, dev;
	conf_t *conf = r10_bio->mddev->private;

	for (slot = 0; slot < conf->copies; slot++)
		if (r10_bio->devs[slot].bio == bio)
			break;
	dev = r10_bio->devs[slot].devnum;

	/*
	 * this branch is our 'one mirror IO has finished' event handler:
	 */
	if (!uptodate) {
		md_error(r10_bio->mddev, conf->mirrors[dev].rdev);
		/* an I/O failed, we can't clear the bitmap */
		set_bit(R10BIO_Degraded, &r10_bio->state);
	} else
		/*
		 * Set R10BIO_Uptodate in our master bio, so that
		 * we will return a good error code for to the higher
		 * levels even if IO on some other mirrored buffer fails.
		 *
		 * The 'master' represents the composite IO operation to
		 * user-side. So if something waits for IO, then it will
		 * wait for the 'master' bio.
		 */
		set_bit(R10BIO_Uptodate, &r10_bio->state);

	update_head_pos(slot, r10_bio);

	/*
	 *
	 * Let's see if all mirrored write operations have finished
	 * already.
	 */
	if (atomic_dec_and_test(&r10_bio->remaining)) {
		/* clear the bitmap if all writes complete successfully */
		bitmap_endwrite(r10_bio->mddev->bitmap, r10_bio->sector,
				r10_bio->sectors,
				!test_bit(R10BIO_Degraded, &r10_bio->state),
				0);
		md_write_end(r10_bio->mddev);
		raid_end_bio_io(r10_bio);
	}

	rdev_dec_pending(conf->mirrors[dev].rdev, conf->mddev);
}


/*
 * RAID10 layout manager
 * Aswell as the chunksize and raid_disks count, there are two
 * parameters: near_copies and far_copies.
 * near_copies * far_copies must be <= raid_disks.
 * Normally one of these will be 1.
 * If both are 1, we get raid0.
 * If near_copies == raid_disks, we get raid1.
 *
 * Chunks are layed out in raid0 style with near_copies copies of the
 * first chunk, followed by near_copies copies of the next chunk and
 * so on.
 * If far_copies > 1, then after 1/far_copies of the array has been assigned
 * as described above, we start again with a device offset of near_copies.
 * So we effectively have another copy of the whole array further down all
 * the drives, but with blocks on different drives.
 * With this layout, and block is never stored twice on the one device.
 *
 * raid10_find_phys finds the sector offset of a given virtual sector
 * on each device that it is on.
 *
 * raid10_find_virt does the reverse mapping, from a device and a
 * sector offset to a virtual address
 */

static void raid10_find_phys(conf_t *conf, r10bio_t *r10bio)
{
	int n,f;
	sector_t sector;
	sector_t chunk;
	sector_t stripe;
	int dev;

	int slot = 0;

	/* now calculate first sector/dev */
	chunk = r10bio->sector >> conf->chunk_shift;
	sector = r10bio->sector & conf->chunk_mask;

	chunk *= conf->near_copies;
	stripe = chunk;
	dev = sector_div(stripe, conf->raid_disks);
	if (conf->far_offset)
		stripe *= conf->far_copies;

	sector += stripe << conf->chunk_shift;

	/* and calculate all the others */
	for (n=0; n < conf->near_copies; n++) {
		int d = dev;
		sector_t s = sector;
		r10bio->devs[slot].addr = sector;
		r10bio->devs[slot].devnum = d;
		slot++;

		for (f = 1; f < conf->far_copies; f++) {
			d += conf->near_copies;
			if (d >= conf->raid_disks)
				d -= conf->raid_disks;
			s += conf->stride;
			r10bio->devs[slot].devnum = d;
			r10bio->devs[slot].addr = s;
			slot++;
		}
		dev++;
		if (dev >= conf->raid_disks) {
			dev = 0;
			sector += (conf->chunk_mask + 1);
		}
	}
	BUG_ON(slot != conf->copies);
}

static sector_t raid10_find_virt(conf_t *conf, sector_t sector, int dev)
{
	sector_t offset, chunk, vchunk;

	offset = sector & conf->chunk_mask;
	if (conf->far_offset) {
		int fc;
		chunk = sector >> conf->chunk_shift;
		fc = sector_div(chunk, conf->far_copies);
		dev -= fc * conf->near_copies;
		if (dev < 0)
			dev += conf->raid_disks;
	} else {
		while (sector >= conf->stride) {
			sector -= conf->stride;
			if (dev < conf->near_copies)
				dev += conf->raid_disks - conf->near_copies;
			else
				dev -= conf->near_copies;
		}
		chunk = sector >> conf->chunk_shift;
	}
	vchunk = chunk * conf->raid_disks + dev;
	sector_div(vchunk, conf->near_copies);
	return (vchunk << conf->chunk_shift) + offset;
}

/**
 *	raid10_mergeable_bvec -- tell bio layer if a two requests can be merged
 *	@q: request queue
 *	@bvm: properties of new bio
 *	@biovec: the request that could be merged to it.
 *
 *	Return amount of bytes we can accept at this offset
 *      If near_copies == raid_disk, there are no striping issues,
 *      but in that case, the function isn't called at all.
 */
static int raid10_mergeable_bvec(struct request_queue *q,
				 struct bvec_merge_data *bvm,
				 struct bio_vec *biovec)
{
	mddev_t *mddev = q->queuedata;
	sector_t sector = bvm->bi_sector + get_start_sect(bvm->bi_bdev);
	int max;
	unsigned int chunk_sectors = mddev->chunk_sectors;
	unsigned int bio_sectors = bvm->bi_size >> 9;

	max =  (chunk_sectors - ((sector & (chunk_sectors - 1)) + bio_sectors)) << 9;
	if (max < 0) max = 0; /* bio_add cannot handle a negative return */
	if (max <= biovec->bv_len && bio_sectors == 0)
		return biovec->bv_len;
	else
		return max;
}

/*
 * This routine returns the disk from which the requested read should
 * be done. There is a per-array 'next expected sequential IO' sector
 * number - if this matches on the next IO then we use the last disk.
 * There is also a per-disk 'last know head position' sector that is
 * maintained from IRQ contexts, both the normal and the resync IO
 * completion handlers update this position correctly. If there is no
 * perfect sequential match then we pick the disk whose head is closest.
 *
 * If there are 2 mirrors in the same 2 devices, performance degrades
 * because position is mirror, not device based.
 *
 * The rdev for the device selected will have nr_pending incremented.
 */

/*
 * FIXME: possibly should rethink readbalancing and do it differently
 * depending on near_copies / far_copies geometry.
 */
static int read_balance(conf_t *conf, r10bio_t *r10_bio)
{
	const sector_t this_sector = r10_bio->sector;
	int disk, slot, nslot;
	const int sectors = r10_bio->sectors;
	sector_t new_distance, current_distance;
	mdk_rdev_t *rdev;

	raid10_find_phys(conf, r10_bio);
	rcu_read_lock();
	/*
	 * Check if we can balance. We can balance on the whole
	 * device if no resync is going on (recovery is ok), or below
	 * the resync window. We take the first readable disk when
	 * above the resync window.
	 */
	if (conf->mddev->recovery_cp < MaxSector
	    && (this_sector + sectors >= conf->next_resync)) {
		/* make sure that disk is operational */
		slot = 0;
		disk = r10_bio->devs[slot].devnum;

		while ((rdev = rcu_dereference(conf->mirrors[disk].rdev)) == NULL ||
		       r10_bio->devs[slot].bio == IO_BLOCKED ||
		       !test_bit(In_sync, &rdev->flags)) {
			slot++;
			if (slot == conf->copies) {
				slot = 0;
				disk = -1;
				break;
			}
			disk = r10_bio->devs[slot].devnum;
		}
		goto rb_out;
	}


	/* make sure the disk is operational */
	slot = 0;
	disk = r10_bio->devs[slot].devnum;
	while ((rdev=rcu_dereference(conf->mirrors[disk].rdev)) == NULL ||
	       r10_bio->devs[slot].bio == IO_BLOCKED ||
	       !test_bit(In_sync, &rdev->flags)) {
		slot ++;
		if (slot == conf->copies) {
			disk = -1;
			goto rb_out;
		}
		disk = r10_bio->devs[slot].devnum;
	}


	current_distance = abs(r10_bio->devs[slot].addr -
			       conf->mirrors[disk].head_position);

	/* Find the disk whose head is closest,
	 * or - for far > 1 - find the closest to partition beginning */

	for (nslot = slot; nslot < conf->copies; nslot++) {
		int ndisk = r10_bio->devs[nslot].devnum;


		if ((rdev=rcu_dereference(conf->mirrors[ndisk].rdev)) == NULL ||
		    r10_bio->devs[nslot].bio == IO_BLOCKED ||
		    !test_bit(In_sync, &rdev->flags))
			continue;

		/* This optimisation is debatable, and completely destroys
		 * sequential read speed for 'far copies' arrays.  So only
		 * keep it for 'near' arrays, and review those later.
		 */
		if (conf->near_copies > 1 && !atomic_read(&rdev->nr_pending)) {
			disk = ndisk;
			slot = nslot;
			break;
		}

		/* for far > 1 always use the lowest address */
		if (conf->far_copies > 1)
			new_distance = r10_bio->devs[nslot].addr;
		else
			new_distance = abs(r10_bio->devs[nslot].addr -
					   conf->mirrors[ndisk].head_position);
		if (new_distance < current_distance) {
			current_distance = new_distance;
			disk = ndisk;
			slot = nslot;
		}
	}

rb_out:
	r10_bio->read_slot = slot;
/*	conf->next_seq_sect = this_sector + sectors;*/

	if (disk >= 0 && (rdev=rcu_dereference(conf->mirrors[disk].rdev))!= NULL)
		atomic_inc(&conf->mirrors[disk].rdev->nr_pending);
	else
		disk = -1;
	rcu_read_unlock();

	return disk;
}

static void unplug_slaves(mddev_t *mddev)
{
	conf_t *conf = mddev->private;
	int i;

	rcu_read_lock();
	for (i=0; i < conf->raid_disks; i++) {
		mdk_rdev_t *rdev = rcu_dereference(conf->mirrors[i].rdev);
		if (rdev && !test_bit(Faulty, &rdev->flags) && atomic_read(&rdev->nr_pending)) {
			struct request_queue *r_queue = bdev_get_queue(rdev->bdev);

			atomic_inc(&rdev->nr_pending);
			rcu_read_unlock();

			blk_unplug(r_queue);

			rdev_dec_pending(rdev, mddev);
			rcu_read_lock();
		}
	}
	rcu_read_unlock();
}

static void raid10_unplug(struct request_queue *q)
{
	mddev_t *mddev = q->queuedata;

	unplug_slaves(q->queuedata);
	md_wakeup_thread(mddev->thread);
}

static int raid10_congested(void *data, int bits)
{
	mddev_t *mddev = data;
	conf_t *conf = mddev->private;
	int i, ret = 0;

	if (mddev_congested(mddev, bits))
		return 1;
	rcu_read_lock();
	for (i = 0; i < conf->raid_disks && ret == 0; i++) {
		mdk_rdev_t *rdev = rcu_dereference(conf->mirrors[i].rdev);
		if (rdev && !test_bit(Faulty, &rdev->flags)) {
			struct request_queue *q = bdev_get_queue(rdev->bdev);

			ret |= bdi_congested(&q->backing_dev_info, bits);
		}
	}
	rcu_read_unlock();
	return ret;
}

static int flush_pending_writes(conf_t *conf)
{
	/* Any writes that have been queued but are awaiting
	 * bitmap updates get flushed here.
	 * We return 1 if any requests were actually submitted.
	 */
	int rv = 0;

	spin_lock_irq(&conf->device_lock);

	if (conf->pending_bio_list.head) {
		struct bio *bio;
		bio = bio_list_get(&conf->pending_bio_list);
		blk_remove_plug(conf->mddev->queue);
		spin_unlock_irq(&conf->device_lock);
		/* flush any pending bitmap writes to disk
		 * before proceeding w/ I/O */
		bitmap_unplug(conf->mddev->bitmap);

		while (bio) { /* submit pending writes */
			struct bio *next = bio->bi_next;
			bio->bi_next = NULL;
			generic_make_request(bio);
			bio = next;
		}
		rv = 1;
	} else
		spin_unlock_irq(&conf->device_lock);
	return rv;
}
/* Barriers....
 * Sometimes we need to suspend IO while we do something else,
 * either some resync/recovery, or reconfigure the array.
 * To do this we raise a 'barrier'.
 * The 'barrier' is a counter that can be raised multiple times
 * to count how many activities are happening which preclude
 * normal IO.
 * We can only raise the barrier if there is no pending IO.
 * i.e. if nr_pending == 0.
 * We choose only to raise the barrier if no-one is waiting for the
 * barrier to go down.  This means that as soon as an IO request
 * is ready, no other operations which require a barrier will start
 * until the IO request has had a chance.
 *
 * So: regular IO calls 'wait_barrier'.  When that returns there
 *    is no backgroup IO happening,  It must arrange to call
 *    allow_barrier when it has finished its IO.
 * backgroup IO calls must call raise_barrier.  Once that returns
 *    there is no normal IO happeing.  It must arrange to call
 *    lower_barrier when the particular background IO completes.
 */

static void raise_barrier(conf_t *conf, int force)
{
	BUG_ON(force && !conf->barrier);
	spin_lock_irq(&conf->resync_lock);

	/* Wait until no block IO is waiting (unless 'force') */
	wait_event_lock_irq(conf->wait_barrier, force || !conf->nr_waiting,
			    conf->resync_lock,
			    raid10_unplug(conf->mddev->queue));

	/* block any new IO from starting */
	conf->barrier++;

	/* No wait for all pending IO to complete */
	wait_event_lock_irq(conf->wait_barrier,
			    !conf->nr_pending && conf->barrier < RESYNC_DEPTH,
			    conf->resync_lock,
			    raid10_unplug(conf->mddev->queue));

	spin_unlock_irq(&conf->resync_lock);
}

static void lower_barrier(conf_t *conf)
{
	unsigned long flags;
	spin_lock_irqsave(&conf->resync_lock, flags);
	conf->barrier--;
	spin_unlock_irqrestore(&conf->resync_lock, flags);
	wake_up(&conf->wait_barrier);
}

static void wait_barrier(conf_t *conf)
{
	spin_lock_irq(&conf->resync_lock);
	if (conf->barrier) {
		conf->nr_waiting++;
		wait_event_lock_irq(conf->wait_barrier, !conf->barrier,
				    conf->resync_lock,
				    raid10_unplug(conf->mddev->queue));
		conf->nr_waiting--;
	}
	conf->nr_pending++;
	spin_unlock_irq(&conf->resync_lock);
}

static void allow_barrier(conf_t *conf)
{
	unsigned long flags;
	spin_lock_irqsave(&conf->resync_lock, flags);
	conf->nr_pending--;
	spin_unlock_irqrestore(&conf->resync_lock, flags);
	wake_up(&conf->wait_barrier);
}

static void freeze_array(conf_t *conf)
{
	/* stop syncio and normal IO and wait for everything to
	 * go quiet.
	 * We increment barrier and nr_waiting, and then
	 * wait until nr_pending match nr_queued+1
	 * This is called in the context of one normal IO request
	 * that has failed. Thus any sync request that might be pending
	 * will be blocked by nr_pending, and we need to wait for
	 * pending IO requests to complete or be queued for re-try.
	 * Thus the number queued (nr_queued) plus this request (1)
	 * must match the number of pending IOs (nr_pending) before
	 * we continue.
	 */
	spin_lock_irq(&conf->resync_lock);
	conf->barrier++;
	conf->nr_waiting++;
	wait_event_lock_irq(conf->wait_barrier,
			    conf->nr_pending == conf->nr_queued+1,
			    conf->resync_lock,
			    ({ flush_pending_writes(conf);
			       raid10_unplug(conf->mddev->queue); }));
	spin_unlock_irq(&conf->resync_lock);
}

static void unfreeze_array(conf_t *conf)
{
	/* reverse the effect of the freeze */
	spin_lock_irq(&conf->resync_lock);
	conf->barrier--;
	conf->nr_waiting--;
	wake_up(&conf->wait_barrier);
	spin_unlock_irq(&conf->resync_lock);
}

static int make_request(mddev_t *mddev, struct bio * bio)
{
	conf_t *conf = mddev->private;
	mirror_info_t *mirror;
	r10bio_t *r10_bio;
	struct bio *read_bio;
	int i;
	int chunk_sects = conf->chunk_mask + 1;
	const int rw = bio_data_dir(bio);
	const unsigned long do_sync = (bio->bi_rw & REQ_SYNC);
<<<<<<< HEAD
	struct bio_list bl;
	unsigned long flags;
	mdk_rdev_t *blocked_rdev;

	if (unlikely(bio->bi_rw & REQ_HARDBARRIER)) {
		md_barrier_request(mddev, bio);
=======
	const unsigned long do_fua = (bio->bi_rw & REQ_FUA);
	unsigned long flags;
	mdk_rdev_t *blocked_rdev;

	if (unlikely(bio->bi_rw & REQ_FLUSH)) {
		md_flush_request(mddev, bio);
>>>>>>> 45f53cc9
		return 0;
	}

	/* If this request crosses a chunk boundary, we need to
	 * split it.  This will only happen for 1 PAGE (or less) requests.
	 */
	if (unlikely( (bio->bi_sector & conf->chunk_mask) + (bio->bi_size >> 9)
		      > chunk_sects &&
		    conf->near_copies < conf->raid_disks)) {
		struct bio_pair *bp;
		/* Sanity check -- queue functions should prevent this happening */
		if (bio->bi_vcnt != 1 ||
		    bio->bi_idx != 0)
			goto bad_map;
		/* This is a one page bio that upper layers
		 * refuse to split for us, so we need to split it.
		 */
		bp = bio_split(bio,
			       chunk_sects - (bio->bi_sector & (chunk_sects - 1)) );

		/* Each of these 'make_request' calls will call 'wait_barrier'.
		 * If the first succeeds but the second blocks due to the resync
		 * thread raising the barrier, we will deadlock because the
		 * IO to the underlying device will be queued in generic_make_request
		 * and will never complete, so will never reduce nr_pending.
		 * So increment nr_waiting here so no new raise_barriers will
		 * succeed, and so the second wait_barrier cannot block.
		 */
		spin_lock_irq(&conf->resync_lock);
		conf->nr_waiting++;
		spin_unlock_irq(&conf->resync_lock);

		if (make_request(mddev, &bp->bio1))
			generic_make_request(&bp->bio1);
		if (make_request(mddev, &bp->bio2))
			generic_make_request(&bp->bio2);

		spin_lock_irq(&conf->resync_lock);
		conf->nr_waiting--;
		wake_up(&conf->wait_barrier);
		spin_unlock_irq(&conf->resync_lock);

		bio_pair_release(bp);
		return 0;
	bad_map:
		printk("md/raid10:%s: make_request bug: can't convert block across chunks"
		       " or bigger than %dk %llu %d\n", mdname(mddev), chunk_sects/2,
		       (unsigned long long)bio->bi_sector, bio->bi_size >> 10);

		bio_io_error(bio);
		return 0;
	}

	md_write_start(mddev, bio);

	/*
	 * Register the new request and wait if the reconstruction
	 * thread has put up a bar for new requests.
	 * Continue immediately if no resync is active currently.
	 */
	wait_barrier(conf);

	r10_bio = mempool_alloc(conf->r10bio_pool, GFP_NOIO);

	r10_bio->master_bio = bio;
	r10_bio->sectors = bio->bi_size >> 9;

	r10_bio->mddev = mddev;
	r10_bio->sector = bio->bi_sector;
	r10_bio->state = 0;

	if (rw == READ) {
		/*
		 * read balancing logic:
		 */
		int disk = read_balance(conf, r10_bio);
		int slot = r10_bio->read_slot;
		if (disk < 0) {
			raid_end_bio_io(r10_bio);
			return 0;
		}
		mirror = conf->mirrors + disk;

		read_bio = bio_clone_mddev(bio, GFP_NOIO, mddev);

		r10_bio->devs[slot].bio = read_bio;

		read_bio->bi_sector = r10_bio->devs[slot].addr +
			mirror->rdev->data_offset;
		read_bio->bi_bdev = mirror->rdev->bdev;
		read_bio->bi_end_io = raid10_end_read_request;
		read_bio->bi_rw = READ | do_sync;
		read_bio->bi_private = r10_bio;

		generic_make_request(read_bio);
		return 0;
	}

	/*
	 * WRITE:
	 */
	/* first select target devices under rcu_lock and
	 * inc refcount on their rdev.  Record them by setting
	 * bios[x] to bio
	 */
	raid10_find_phys(conf, r10_bio);
 retry_write:
	blocked_rdev = NULL;
	rcu_read_lock();
	for (i = 0;  i < conf->copies; i++) {
		int d = r10_bio->devs[i].devnum;
		mdk_rdev_t *rdev = rcu_dereference(conf->mirrors[d].rdev);
		if (rdev && unlikely(test_bit(Blocked, &rdev->flags))) {
			atomic_inc(&rdev->nr_pending);
			blocked_rdev = rdev;
			break;
		}
		if (rdev && !test_bit(Faulty, &rdev->flags)) {
			atomic_inc(&rdev->nr_pending);
			r10_bio->devs[i].bio = bio;
		} else {
			r10_bio->devs[i].bio = NULL;
			set_bit(R10BIO_Degraded, &r10_bio->state);
		}
	}
	rcu_read_unlock();

	if (unlikely(blocked_rdev)) {
		/* Have to wait for this device to get unblocked, then retry */
		int j;
		int d;

		for (j = 0; j < i; j++)
			if (r10_bio->devs[j].bio) {
				d = r10_bio->devs[j].devnum;
				rdev_dec_pending(conf->mirrors[d].rdev, mddev);
			}
		allow_barrier(conf);
		md_wait_for_blocked_rdev(blocked_rdev, mddev);
		wait_barrier(conf);
		goto retry_write;
	}

	atomic_set(&r10_bio->remaining, 1);
	bitmap_startwrite(mddev->bitmap, bio->bi_sector, r10_bio->sectors, 0);

	for (i = 0; i < conf->copies; i++) {
		struct bio *mbio;
		int d = r10_bio->devs[i].devnum;
		if (!r10_bio->devs[i].bio)
			continue;

		mbio = bio_clone_mddev(bio, GFP_NOIO, mddev);
		r10_bio->devs[i].bio = mbio;

		mbio->bi_sector	= r10_bio->devs[i].addr+
			conf->mirrors[d].rdev->data_offset;
		mbio->bi_bdev = conf->mirrors[d].rdev->bdev;
		mbio->bi_end_io	= raid10_end_write_request;
<<<<<<< HEAD
		mbio->bi_rw = WRITE | do_sync;
=======
		mbio->bi_rw = WRITE | do_sync | do_fua;
>>>>>>> 45f53cc9
		mbio->bi_private = r10_bio;

		atomic_inc(&r10_bio->remaining);
		spin_lock_irqsave(&conf->device_lock, flags);
		bio_list_add(&conf->pending_bio_list, mbio);
		blk_plug_device(mddev->queue);
		spin_unlock_irqrestore(&conf->device_lock, flags);
	}

	if (atomic_dec_and_test(&r10_bio->remaining)) {
		/* This matches the end of raid10_end_write_request() */
		bitmap_endwrite(r10_bio->mddev->bitmap, r10_bio->sector,
				r10_bio->sectors,
				!test_bit(R10BIO_Degraded, &r10_bio->state),
				0);
		md_write_end(mddev);
		raid_end_bio_io(r10_bio);
	}

	/* In case raid10d snuck in to freeze_array */
	wake_up(&conf->wait_barrier);

	if (do_sync)
		md_wakeup_thread(mddev->thread);

	return 0;
}

static void status(struct seq_file *seq, mddev_t *mddev)
{
	conf_t *conf = mddev->private;
	int i;

	if (conf->near_copies < conf->raid_disks)
		seq_printf(seq, " %dK chunks", mddev->chunk_sectors / 2);
	if (conf->near_copies > 1)
		seq_printf(seq, " %d near-copies", conf->near_copies);
	if (conf->far_copies > 1) {
		if (conf->far_offset)
			seq_printf(seq, " %d offset-copies", conf->far_copies);
		else
			seq_printf(seq, " %d far-copies", conf->far_copies);
	}
	seq_printf(seq, " [%d/%d] [", conf->raid_disks,
					conf->raid_disks - mddev->degraded);
	for (i = 0; i < conf->raid_disks; i++)
		seq_printf(seq, "%s",
			      conf->mirrors[i].rdev &&
			      test_bit(In_sync, &conf->mirrors[i].rdev->flags) ? "U" : "_");
	seq_printf(seq, "]");
}

static void error(mddev_t *mddev, mdk_rdev_t *rdev)
{
	char b[BDEVNAME_SIZE];
	conf_t *conf = mddev->private;

	/*
	 * If it is not operational, then we have already marked it as dead
	 * else if it is the last working disks, ignore the error, let the
	 * next level up know.
	 * else mark the drive as failed
	 */
	if (test_bit(In_sync, &rdev->flags)
	    && conf->raid_disks-mddev->degraded == 1)
		/*
		 * Don't fail the drive, just return an IO error.
		 * The test should really be more sophisticated than
		 * "working_disks == 1", but it isn't critical, and
		 * can wait until we do more sophisticated "is the drive
		 * really dead" tests...
		 */
		return;
	if (test_and_clear_bit(In_sync, &rdev->flags)) {
		unsigned long flags;
		spin_lock_irqsave(&conf->device_lock, flags);
		mddev->degraded++;
		spin_unlock_irqrestore(&conf->device_lock, flags);
		/*
		 * if recovery is running, make sure it aborts.
		 */
		set_bit(MD_RECOVERY_INTR, &mddev->recovery);
	}
	set_bit(Faulty, &rdev->flags);
	set_bit(MD_CHANGE_DEVS, &mddev->flags);
	printk(KERN_ALERT "md/raid10:%s: Disk failure on %s, disabling device.\n"
	       KERN_ALERT "md/raid10:%s: Operation continuing on %d devices.\n",
	       mdname(mddev), bdevname(rdev->bdev, b),
	       mdname(mddev), conf->raid_disks - mddev->degraded);
}

static void print_conf(conf_t *conf)
{
	int i;
	mirror_info_t *tmp;

	printk(KERN_DEBUG "RAID10 conf printout:\n");
	if (!conf) {
		printk(KERN_DEBUG "(!conf)\n");
		return;
	}
	printk(KERN_DEBUG " --- wd:%d rd:%d\n", conf->raid_disks - conf->mddev->degraded,
		conf->raid_disks);

	for (i = 0; i < conf->raid_disks; i++) {
		char b[BDEVNAME_SIZE];
		tmp = conf->mirrors + i;
		if (tmp->rdev)
			printk(KERN_DEBUG " disk %d, wo:%d, o:%d, dev:%s\n",
				i, !test_bit(In_sync, &tmp->rdev->flags),
			        !test_bit(Faulty, &tmp->rdev->flags),
				bdevname(tmp->rdev->bdev,b));
	}
}

static void close_sync(conf_t *conf)
{
	wait_barrier(conf);
	allow_barrier(conf);

	mempool_destroy(conf->r10buf_pool);
	conf->r10buf_pool = NULL;
}

/* check if there are enough drives for
 * every block to appear on atleast one
 */
static int enough(conf_t *conf)
{
	int first = 0;

	do {
		int n = conf->copies;
		int cnt = 0;
		while (n--) {
			if (conf->mirrors[first].rdev)
				cnt++;
			first = (first+1) % conf->raid_disks;
		}
		if (cnt == 0)
			return 0;
	} while (first != 0);
	return 1;
}

static int raid10_spare_active(mddev_t *mddev)
{
	int i;
	conf_t *conf = mddev->private;
	mirror_info_t *tmp;
	int count = 0;
	unsigned long flags;

	/*
	 * Find all non-in_sync disks within the RAID10 configuration
	 * and mark them in_sync
	 */
	for (i = 0; i < conf->raid_disks; i++) {
		tmp = conf->mirrors + i;
		if (tmp->rdev
		    && !test_bit(Faulty, &tmp->rdev->flags)
		    && !test_and_set_bit(In_sync, &tmp->rdev->flags)) {
			count++;
			sysfs_notify_dirent(tmp->rdev->sysfs_state);
		}
	}
	spin_lock_irqsave(&conf->device_lock, flags);
	mddev->degraded -= count;
	spin_unlock_irqrestore(&conf->device_lock, flags);

	print_conf(conf);
	return count;
}


static int raid10_add_disk(mddev_t *mddev, mdk_rdev_t *rdev)
{
	conf_t *conf = mddev->private;
	int err = -EEXIST;
	int mirror;
	mirror_info_t *p;
	int first = 0;
	int last = conf->raid_disks - 1;

	if (mddev->recovery_cp < MaxSector)
		/* only hot-add to in-sync arrays, as recovery is
		 * very different from resync
		 */
		return -EBUSY;
	if (!enough(conf))
		return -EINVAL;

	if (rdev->raid_disk >= 0)
		first = last = rdev->raid_disk;

	if (rdev->saved_raid_disk >= 0 &&
	    rdev->saved_raid_disk >= first &&
	    conf->mirrors[rdev->saved_raid_disk].rdev == NULL)
		mirror = rdev->saved_raid_disk;
	else
		mirror = first;
	for ( ; mirror <= last ; mirror++)
		if ( !(p=conf->mirrors+mirror)->rdev) {

			disk_stack_limits(mddev->gendisk, rdev->bdev,
					  rdev->data_offset << 9);
			/* as we don't honour merge_bvec_fn, we must
			 * never risk violating it, so limit
			 * ->max_segments to one lying with a single
			 * page, as a one page request is never in
			 * violation.
			 */
			if (rdev->bdev->bd_disk->queue->merge_bvec_fn) {
				blk_queue_max_segments(mddev->queue, 1);
				blk_queue_segment_boundary(mddev->queue,
							   PAGE_CACHE_SIZE - 1);
			}

			p->head_position = 0;
			rdev->raid_disk = mirror;
			err = 0;
			if (rdev->saved_raid_disk != mirror)
				conf->fullsync = 1;
			rcu_assign_pointer(p->rdev, rdev);
			break;
		}

	md_integrity_add_rdev(rdev, mddev);
	print_conf(conf);
	return err;
}

static int raid10_remove_disk(mddev_t *mddev, int number)
{
	conf_t *conf = mddev->private;
	int err = 0;
	mdk_rdev_t *rdev;
	mirror_info_t *p = conf->mirrors+ number;

	print_conf(conf);
	rdev = p->rdev;
	if (rdev) {
		if (test_bit(In_sync, &rdev->flags) ||
		    atomic_read(&rdev->nr_pending)) {
			err = -EBUSY;
			goto abort;
		}
		/* Only remove faulty devices in recovery
		 * is not possible.
		 */
		if (!test_bit(Faulty, &rdev->flags) &&
		    enough(conf)) {
			err = -EBUSY;
			goto abort;
		}
		p->rdev = NULL;
		synchronize_rcu();
		if (atomic_read(&rdev->nr_pending)) {
			/* lost the race, try later */
			err = -EBUSY;
			p->rdev = rdev;
			goto abort;
		}
		md_integrity_register(mddev);
	}
abort:

	print_conf(conf);
	return err;
}


static void end_sync_read(struct bio *bio, int error)
{
	r10bio_t *r10_bio = bio->bi_private;
	conf_t *conf = r10_bio->mddev->private;
	int i,d;

	for (i=0; i<conf->copies; i++)
		if (r10_bio->devs[i].bio == bio)
			break;
	BUG_ON(i == conf->copies);
	update_head_pos(i, r10_bio);
	d = r10_bio->devs[i].devnum;

	if (test_bit(BIO_UPTODATE, &bio->bi_flags))
		set_bit(R10BIO_Uptodate, &r10_bio->state);
	else {
		atomic_add(r10_bio->sectors,
			   &conf->mirrors[d].rdev->corrected_errors);
		if (!test_bit(MD_RECOVERY_SYNC, &conf->mddev->recovery))
			md_error(r10_bio->mddev,
				 conf->mirrors[d].rdev);
	}

	/* for reconstruct, we always reschedule after a read.
	 * for resync, only after all reads
	 */
	rdev_dec_pending(conf->mirrors[d].rdev, conf->mddev);
	if (test_bit(R10BIO_IsRecover, &r10_bio->state) ||
	    atomic_dec_and_test(&r10_bio->remaining)) {
		/* we have read all the blocks,
		 * do the comparison in process context in raid10d
		 */
		reschedule_retry(r10_bio);
	}
}

static void end_sync_write(struct bio *bio, int error)
{
	int uptodate = test_bit(BIO_UPTODATE, &bio->bi_flags);
	r10bio_t *r10_bio = bio->bi_private;
	mddev_t *mddev = r10_bio->mddev;
	conf_t *conf = mddev->private;
	int i,d;

	for (i = 0; i < conf->copies; i++)
		if (r10_bio->devs[i].bio == bio)
			break;
	d = r10_bio->devs[i].devnum;

	if (!uptodate)
		md_error(mddev, conf->mirrors[d].rdev);

	update_head_pos(i, r10_bio);

	rdev_dec_pending(conf->mirrors[d].rdev, mddev);
	while (atomic_dec_and_test(&r10_bio->remaining)) {
		if (r10_bio->master_bio == NULL) {
			/* the primary of several recovery bios */
			sector_t s = r10_bio->sectors;
			put_buf(r10_bio);
			md_done_sync(mddev, s, 1);
			break;
		} else {
			r10bio_t *r10_bio2 = (r10bio_t *)r10_bio->master_bio;
			put_buf(r10_bio);
			r10_bio = r10_bio2;
		}
	}
}

/*
 * Note: sync and recover and handled very differently for raid10
 * This code is for resync.
 * For resync, we read through virtual addresses and read all blocks.
 * If there is any error, we schedule a write.  The lowest numbered
 * drive is authoritative.
 * However requests come for physical address, so we need to map.
 * For every physical address there are raid_disks/copies virtual addresses,
 * which is always are least one, but is not necessarly an integer.
 * This means that a physical address can span multiple chunks, so we may
 * have to submit multiple io requests for a single sync request.
 */
/*
 * We check if all blocks are in-sync and only write to blocks that
 * aren't in sync
 */
static void sync_request_write(mddev_t *mddev, r10bio_t *r10_bio)
{
	conf_t *conf = mddev->private;
	int i, first;
	struct bio *tbio, *fbio;

	atomic_set(&r10_bio->remaining, 1);

	/* find the first device with a block */
	for (i=0; i<conf->copies; i++)
		if (test_bit(BIO_UPTODATE, &r10_bio->devs[i].bio->bi_flags))
			break;

	if (i == conf->copies)
		goto done;

	first = i;
	fbio = r10_bio->devs[i].bio;

	/* now find blocks with errors */
	for (i=0 ; i < conf->copies ; i++) {
		int  j, d;
		int vcnt = r10_bio->sectors >> (PAGE_SHIFT-9);

		tbio = r10_bio->devs[i].bio;

		if (tbio->bi_end_io != end_sync_read)
			continue;
		if (i == first)
			continue;
		if (test_bit(BIO_UPTODATE, &r10_bio->devs[i].bio->bi_flags)) {
			/* We know that the bi_io_vec layout is the same for
			 * both 'first' and 'i', so we just compare them.
			 * All vec entries are PAGE_SIZE;
			 */
			for (j = 0; j < vcnt; j++)
				if (memcmp(page_address(fbio->bi_io_vec[j].bv_page),
					   page_address(tbio->bi_io_vec[j].bv_page),
					   PAGE_SIZE))
					break;
			if (j == vcnt)
				continue;
			mddev->resync_mismatches += r10_bio->sectors;
		}
		if (test_bit(MD_RECOVERY_CHECK, &mddev->recovery))
			/* Don't fix anything. */
			continue;
		/* Ok, we need to write this bio
		 * First we need to fixup bv_offset, bv_len and
		 * bi_vecs, as the read request might have corrupted these
		 */
		tbio->bi_vcnt = vcnt;
		tbio->bi_size = r10_bio->sectors << 9;
		tbio->bi_idx = 0;
		tbio->bi_phys_segments = 0;
		tbio->bi_flags &= ~(BIO_POOL_MASK - 1);
		tbio->bi_flags |= 1 << BIO_UPTODATE;
		tbio->bi_next = NULL;
		tbio->bi_rw = WRITE;
		tbio->bi_private = r10_bio;
		tbio->bi_sector = r10_bio->devs[i].addr;

		for (j=0; j < vcnt ; j++) {
			tbio->bi_io_vec[j].bv_offset = 0;
			tbio->bi_io_vec[j].bv_len = PAGE_SIZE;

			memcpy(page_address(tbio->bi_io_vec[j].bv_page),
			       page_address(fbio->bi_io_vec[j].bv_page),
			       PAGE_SIZE);
		}
		tbio->bi_end_io = end_sync_write;

		d = r10_bio->devs[i].devnum;
		atomic_inc(&conf->mirrors[d].rdev->nr_pending);
		atomic_inc(&r10_bio->remaining);
		md_sync_acct(conf->mirrors[d].rdev->bdev, tbio->bi_size >> 9);

		tbio->bi_sector += conf->mirrors[d].rdev->data_offset;
		tbio->bi_bdev = conf->mirrors[d].rdev->bdev;
		generic_make_request(tbio);
	}

done:
	if (atomic_dec_and_test(&r10_bio->remaining)) {
		md_done_sync(mddev, r10_bio->sectors, 1);
		put_buf(r10_bio);
	}
}

/*
 * Now for the recovery code.
 * Recovery happens across physical sectors.
 * We recover all non-is_sync drives by finding the virtual address of
 * each, and then choose a working drive that also has that virt address.
 * There is a separate r10_bio for each non-in_sync drive.
 * Only the first two slots are in use. The first for reading,
 * The second for writing.
 *
 */

static void recovery_request_write(mddev_t *mddev, r10bio_t *r10_bio)
{
	conf_t *conf = mddev->private;
	int i, d;
	struct bio *bio, *wbio;


	/* move the pages across to the second bio
	 * and submit the write request
	 */
	bio = r10_bio->devs[0].bio;
	wbio = r10_bio->devs[1].bio;
	for (i=0; i < wbio->bi_vcnt; i++) {
		struct page *p = bio->bi_io_vec[i].bv_page;
		bio->bi_io_vec[i].bv_page = wbio->bi_io_vec[i].bv_page;
		wbio->bi_io_vec[i].bv_page = p;
	}
	d = r10_bio->devs[1].devnum;

	atomic_inc(&conf->mirrors[d].rdev->nr_pending);
	md_sync_acct(conf->mirrors[d].rdev->bdev, wbio->bi_size >> 9);
	if (test_bit(R10BIO_Uptodate, &r10_bio->state))
		generic_make_request(wbio);
	else
		bio_endio(wbio, -EIO);
}


/*
 * Used by fix_read_error() to decay the per rdev read_errors.
 * We halve the read error count for every hour that has elapsed
 * since the last recorded read error.
 *
 */
static void check_decay_read_errors(mddev_t *mddev, mdk_rdev_t *rdev)
{
	struct timespec cur_time_mon;
	unsigned long hours_since_last;
	unsigned int read_errors = atomic_read(&rdev->read_errors);

	ktime_get_ts(&cur_time_mon);

	if (rdev->last_read_error.tv_sec == 0 &&
	    rdev->last_read_error.tv_nsec == 0) {
		/* first time we've seen a read error */
		rdev->last_read_error = cur_time_mon;
		return;
	}

	hours_since_last = (cur_time_mon.tv_sec -
			    rdev->last_read_error.tv_sec) / 3600;

	rdev->last_read_error = cur_time_mon;

	/*
	 * if hours_since_last is > the number of bits in read_errors
	 * just set read errors to 0. We do this to avoid
	 * overflowing the shift of read_errors by hours_since_last.
	 */
	if (hours_since_last >= 8 * sizeof(read_errors))
		atomic_set(&rdev->read_errors, 0);
	else
		atomic_set(&rdev->read_errors, read_errors >> hours_since_last);
}

/*
 * This is a kernel thread which:
 *
 *	1.	Retries failed read operations on working mirrors.
 *	2.	Updates the raid superblock when problems encounter.
 *	3.	Performs writes following reads for array synchronising.
 */

static void fix_read_error(conf_t *conf, mddev_t *mddev, r10bio_t *r10_bio)
{
	int sect = 0; /* Offset from r10_bio->sector */
	int sectors = r10_bio->sectors;
	mdk_rdev_t*rdev;
	int max_read_errors = atomic_read(&mddev->max_corr_read_errors);
	int d = r10_bio->devs[r10_bio->read_slot].devnum;

	rcu_read_lock();
	rdev = rcu_dereference(conf->mirrors[d].rdev);
	if (rdev) { /* If rdev is not NULL */
		char b[BDEVNAME_SIZE];
		int cur_read_error_count = 0;

		bdevname(rdev->bdev, b);

		if (test_bit(Faulty, &rdev->flags)) {
			rcu_read_unlock();
			/* drive has already been failed, just ignore any
			   more fix_read_error() attempts */
			return;
		}

		check_decay_read_errors(mddev, rdev);
		atomic_inc(&rdev->read_errors);
		cur_read_error_count = atomic_read(&rdev->read_errors);
		if (cur_read_error_count > max_read_errors) {
			rcu_read_unlock();
			printk(KERN_NOTICE
			       "md/raid10:%s: %s: Raid device exceeded "
			       "read_error threshold "
			       "[cur %d:max %d]\n",
			       mdname(mddev),
			       b, cur_read_error_count, max_read_errors);
			printk(KERN_NOTICE
			       "md/raid10:%s: %s: Failing raid "
			       "device\n", mdname(mddev), b);
			md_error(mddev, conf->mirrors[d].rdev);
			return;
		}
	}
	rcu_read_unlock();

	while(sectors) {
		int s = sectors;
		int sl = r10_bio->read_slot;
		int success = 0;
		int start;

		if (s > (PAGE_SIZE>>9))
			s = PAGE_SIZE >> 9;

		rcu_read_lock();
		do {
			d = r10_bio->devs[sl].devnum;
			rdev = rcu_dereference(conf->mirrors[d].rdev);
			if (rdev &&
			    test_bit(In_sync, &rdev->flags)) {
				atomic_inc(&rdev->nr_pending);
				rcu_read_unlock();
				success = sync_page_io(rdev,
						       r10_bio->devs[sl].addr +
						       sect + rdev->data_offset,
						       s<<9,
						       conf->tmppage, READ);
				rdev_dec_pending(rdev, mddev);
				rcu_read_lock();
				if (success)
					break;
			}
			sl++;
			if (sl == conf->copies)
				sl = 0;
		} while (!success && sl != r10_bio->read_slot);
		rcu_read_unlock();

		if (!success) {
			/* Cannot read from anywhere -- bye bye array */
			int dn = r10_bio->devs[r10_bio->read_slot].devnum;
			md_error(mddev, conf->mirrors[dn].rdev);
			break;
		}

		start = sl;
		/* write it back and re-read */
		rcu_read_lock();
		while (sl != r10_bio->read_slot) {
			char b[BDEVNAME_SIZE];

			if (sl==0)
				sl = conf->copies;
			sl--;
			d = r10_bio->devs[sl].devnum;
			rdev = rcu_dereference(conf->mirrors[d].rdev);
			if (rdev &&
			    test_bit(In_sync, &rdev->flags)) {
				atomic_inc(&rdev->nr_pending);
				rcu_read_unlock();
				atomic_add(s, &rdev->corrected_errors);
				if (sync_page_io(rdev,
						 r10_bio->devs[sl].addr +
						 sect + rdev->data_offset,
						 s<<9, conf->tmppage, WRITE)
				    == 0) {
					/* Well, this device is dead */
					printk(KERN_NOTICE
					       "md/raid10:%s: read correction "
					       "write failed"
					       " (%d sectors at %llu on %s)\n",
					       mdname(mddev), s,
					       (unsigned long long)(sect+
					       rdev->data_offset),
					       bdevname(rdev->bdev, b));
					printk(KERN_NOTICE "md/raid10:%s: %s: failing "
					       "drive\n",
					       mdname(mddev),
					       bdevname(rdev->bdev, b));
					md_error(mddev, rdev);
				}
				rdev_dec_pending(rdev, mddev);
				rcu_read_lock();
			}
		}
		sl = start;
		while (sl != r10_bio->read_slot) {

			if (sl==0)
				sl = conf->copies;
			sl--;
			d = r10_bio->devs[sl].devnum;
			rdev = rcu_dereference(conf->mirrors[d].rdev);
			if (rdev &&
			    test_bit(In_sync, &rdev->flags)) {
				char b[BDEVNAME_SIZE];
				atomic_inc(&rdev->nr_pending);
				rcu_read_unlock();
				if (sync_page_io(rdev,
						 r10_bio->devs[sl].addr +
						 sect + rdev->data_offset,
						 s<<9, conf->tmppage,
						 READ) == 0) {
					/* Well, this device is dead */
					printk(KERN_NOTICE
					       "md/raid10:%s: unable to read back "
					       "corrected sectors"
					       " (%d sectors at %llu on %s)\n",
					       mdname(mddev), s,
					       (unsigned long long)(sect+
						    rdev->data_offset),
					       bdevname(rdev->bdev, b));
					printk(KERN_NOTICE "md/raid10:%s: %s: failing drive\n",
					       mdname(mddev),
					       bdevname(rdev->bdev, b));

					md_error(mddev, rdev);
				} else {
					printk(KERN_INFO
					       "md/raid10:%s: read error corrected"
					       " (%d sectors at %llu on %s)\n",
					       mdname(mddev), s,
					       (unsigned long long)(sect+
					            rdev->data_offset),
					       bdevname(rdev->bdev, b));
				}

				rdev_dec_pending(rdev, mddev);
				rcu_read_lock();
			}
		}
		rcu_read_unlock();

		sectors -= s;
		sect += s;
	}
}

static void raid10d(mddev_t *mddev)
{
	r10bio_t *r10_bio;
	struct bio *bio;
	unsigned long flags;
	conf_t *conf = mddev->private;
	struct list_head *head = &conf->retry_list;
	int unplug=0;
	mdk_rdev_t *rdev;

	md_check_recovery(mddev);

	for (;;) {
		char b[BDEVNAME_SIZE];

		unplug += flush_pending_writes(conf);

		spin_lock_irqsave(&conf->device_lock, flags);
		if (list_empty(head)) {
			spin_unlock_irqrestore(&conf->device_lock, flags);
			break;
		}
		r10_bio = list_entry(head->prev, r10bio_t, retry_list);
		list_del(head->prev);
		conf->nr_queued--;
		spin_unlock_irqrestore(&conf->device_lock, flags);

		mddev = r10_bio->mddev;
		conf = mddev->private;
		if (test_bit(R10BIO_IsSync, &r10_bio->state)) {
			sync_request_write(mddev, r10_bio);
			unplug = 1;
		} else 	if (test_bit(R10BIO_IsRecover, &r10_bio->state)) {
			recovery_request_write(mddev, r10_bio);
			unplug = 1;
		} else {
			int mirror;
			/* we got a read error. Maybe the drive is bad.  Maybe just
			 * the block and we can fix it.
			 * We freeze all other IO, and try reading the block from
			 * other devices.  When we find one, we re-write
			 * and check it that fixes the read error.
			 * This is all done synchronously while the array is
			 * frozen.
			 */
			if (mddev->ro == 0) {
				freeze_array(conf);
				fix_read_error(conf, mddev, r10_bio);
				unfreeze_array(conf);
			}

			bio = r10_bio->devs[r10_bio->read_slot].bio;
			r10_bio->devs[r10_bio->read_slot].bio =
				mddev->ro ? IO_BLOCKED : NULL;
			mirror = read_balance(conf, r10_bio);
			if (mirror == -1) {
				printk(KERN_ALERT "md/raid10:%s: %s: unrecoverable I/O"
				       " read error for block %llu\n",
				       mdname(mddev),
				       bdevname(bio->bi_bdev,b),
				       (unsigned long long)r10_bio->sector);
				raid_end_bio_io(r10_bio);
				bio_put(bio);
			} else {
				const unsigned long do_sync = (r10_bio->master_bio->bi_rw & REQ_SYNC);
				bio_put(bio);
				rdev = conf->mirrors[mirror].rdev;
				if (printk_ratelimit())
					printk(KERN_ERR "md/raid10:%s: %s: redirecting sector %llu to"
					       " another mirror\n",
					       mdname(mddev),
					       bdevname(rdev->bdev,b),
					       (unsigned long long)r10_bio->sector);
				bio = bio_clone_mddev(r10_bio->master_bio,
						      GFP_NOIO, mddev);
				r10_bio->devs[r10_bio->read_slot].bio = bio;
				bio->bi_sector = r10_bio->devs[r10_bio->read_slot].addr
					+ rdev->data_offset;
				bio->bi_bdev = rdev->bdev;
				bio->bi_rw = READ | do_sync;
				bio->bi_private = r10_bio;
				bio->bi_end_io = raid10_end_read_request;
				unplug = 1;
				generic_make_request(bio);
			}
		}
		cond_resched();
	}
	if (unplug)
		unplug_slaves(mddev);
}


static int init_resync(conf_t *conf)
{
	int buffs;

	buffs = RESYNC_WINDOW / RESYNC_BLOCK_SIZE;
	BUG_ON(conf->r10buf_pool);
	conf->r10buf_pool = mempool_create(buffs, r10buf_pool_alloc, r10buf_pool_free, conf);
	if (!conf->r10buf_pool)
		return -ENOMEM;
	conf->next_resync = 0;
	return 0;
}

/*
 * perform a "sync" on one "block"
 *
 * We need to make sure that no normal I/O request - particularly write
 * requests - conflict with active sync requests.
 *
 * This is achieved by tracking pending requests and a 'barrier' concept
 * that can be installed to exclude normal IO requests.
 *
 * Resync and recovery are handled very differently.
 * We differentiate by looking at MD_RECOVERY_SYNC in mddev->recovery.
 *
 * For resync, we iterate over virtual addresses, read all copies,
 * and update if there are differences.  If only one copy is live,
 * skip it.
 * For recovery, we iterate over physical addresses, read a good
 * value for each non-in_sync drive, and over-write.
 *
 * So, for recovery we may have several outstanding complex requests for a
 * given address, one for each out-of-sync device.  We model this by allocating
 * a number of r10_bio structures, one for each out-of-sync device.
 * As we setup these structures, we collect all bio's together into a list
 * which we then process collectively to add pages, and then process again
 * to pass to generic_make_request.
 *
 * The r10_bio structures are linked using a borrowed master_bio pointer.
 * This link is counted in ->remaining.  When the r10_bio that points to NULL
 * has its remaining count decremented to 0, the whole complex operation
 * is complete.
 *
 */

static sector_t sync_request(mddev_t *mddev, sector_t sector_nr, int *skipped, int go_faster)
{
	conf_t *conf = mddev->private;
	r10bio_t *r10_bio;
	struct bio *biolist = NULL, *bio;
	sector_t max_sector, nr_sectors;
	int disk;
	int i;
	int max_sync;
	sector_t sync_blocks;

	sector_t sectors_skipped = 0;
	int chunks_skipped = 0;

	if (!conf->r10buf_pool)
		if (init_resync(conf))
			return 0;

 skipped:
	max_sector = mddev->dev_sectors;
	if (test_bit(MD_RECOVERY_SYNC, &mddev->recovery))
		max_sector = mddev->resync_max_sectors;
	if (sector_nr >= max_sector) {
		/* If we aborted, we need to abort the
		 * sync on the 'current' bitmap chucks (there can
		 * be several when recovering multiple devices).
		 * as we may have started syncing it but not finished.
		 * We can find the current address in
		 * mddev->curr_resync, but for recovery,
		 * we need to convert that to several
		 * virtual addresses.
		 */
		if (mddev->curr_resync < max_sector) { /* aborted */
			if (test_bit(MD_RECOVERY_SYNC, &mddev->recovery))
				bitmap_end_sync(mddev->bitmap, mddev->curr_resync,
						&sync_blocks, 1);
			else for (i=0; i<conf->raid_disks; i++) {
				sector_t sect =
					raid10_find_virt(conf, mddev->curr_resync, i);
				bitmap_end_sync(mddev->bitmap, sect,
						&sync_blocks, 1);
			}
		} else /* completed sync */
			conf->fullsync = 0;

		bitmap_close_sync(mddev->bitmap);
		close_sync(conf);
		*skipped = 1;
		return sectors_skipped;
	}
	if (chunks_skipped >= conf->raid_disks) {
		/* if there has been nothing to do on any drive,
		 * then there is nothing to do at all..
		 */
		*skipped = 1;
		return (max_sector - sector_nr) + sectors_skipped;
	}

	if (max_sector > mddev->resync_max)
		max_sector = mddev->resync_max; /* Don't do IO beyond here */

	/* make sure whole request will fit in a chunk - if chunks
	 * are meaningful
	 */
	if (conf->near_copies < conf->raid_disks &&
	    max_sector > (sector_nr | conf->chunk_mask))
		max_sector = (sector_nr | conf->chunk_mask) + 1;
	/*
	 * If there is non-resync activity waiting for us then
	 * put in a delay to throttle resync.
	 */
	if (!go_faster && conf->nr_waiting)
		msleep_interruptible(1000);

	/* Again, very different code for resync and recovery.
	 * Both must result in an r10bio with a list of bios that
	 * have bi_end_io, bi_sector, bi_bdev set,
	 * and bi_private set to the r10bio.
	 * For recovery, we may actually create several r10bios
	 * with 2 bios in each, that correspond to the bios in the main one.
	 * In this case, the subordinate r10bios link back through a
	 * borrowed master_bio pointer, and the counter in the master
	 * includes a ref from each subordinate.
	 */
	/* First, we decide what to do and set ->bi_end_io
	 * To end_sync_read if we want to read, and
	 * end_sync_write if we will want to write.
	 */

	max_sync = RESYNC_PAGES << (PAGE_SHIFT-9);
	if (!test_bit(MD_RECOVERY_SYNC, &mddev->recovery)) {
		/* recovery... the complicated one */
		int j, k;
		r10_bio = NULL;

		for (i=0 ; i<conf->raid_disks; i++)
			if (conf->mirrors[i].rdev &&
			    !test_bit(In_sync, &conf->mirrors[i].rdev->flags)) {
				int still_degraded = 0;
				/* want to reconstruct this device */
				r10bio_t *rb2 = r10_bio;
				sector_t sect = raid10_find_virt(conf, sector_nr, i);
				int must_sync;
				/* Unless we are doing a full sync, we only need
				 * to recover the block if it is set in the bitmap
				 */
				must_sync = bitmap_start_sync(mddev->bitmap, sect,
							      &sync_blocks, 1);
				if (sync_blocks < max_sync)
					max_sync = sync_blocks;
				if (!must_sync &&
				    !conf->fullsync) {
					/* yep, skip the sync_blocks here, but don't assume
					 * that there will never be anything to do here
					 */
					chunks_skipped = -1;
					continue;
				}

				r10_bio = mempool_alloc(conf->r10buf_pool, GFP_NOIO);
				raise_barrier(conf, rb2 != NULL);
				atomic_set(&r10_bio->remaining, 0);

				r10_bio->master_bio = (struct bio*)rb2;
				if (rb2)
					atomic_inc(&rb2->remaining);
				r10_bio->mddev = mddev;
				set_bit(R10BIO_IsRecover, &r10_bio->state);
				r10_bio->sector = sect;

				raid10_find_phys(conf, r10_bio);

				/* Need to check if the array will still be
				 * degraded
				 */
				for (j=0; j<conf->raid_disks; j++)
					if (conf->mirrors[j].rdev == NULL ||
					    test_bit(Faulty, &conf->mirrors[j].rdev->flags)) {
						still_degraded = 1;
						break;
					}

				must_sync = bitmap_start_sync(mddev->bitmap, sect,
							      &sync_blocks, still_degraded);

				for (j=0; j<conf->copies;j++) {
					int d = r10_bio->devs[j].devnum;
					if (conf->mirrors[d].rdev &&
					    test_bit(In_sync, &conf->mirrors[d].rdev->flags)) {
						/* This is where we read from */
						bio = r10_bio->devs[0].bio;
						bio->bi_next = biolist;
						biolist = bio;
						bio->bi_private = r10_bio;
						bio->bi_end_io = end_sync_read;
						bio->bi_rw = READ;
						bio->bi_sector = r10_bio->devs[j].addr +
							conf->mirrors[d].rdev->data_offset;
						bio->bi_bdev = conf->mirrors[d].rdev->bdev;
						atomic_inc(&conf->mirrors[d].rdev->nr_pending);
						atomic_inc(&r10_bio->remaining);
						/* and we write to 'i' */

						for (k=0; k<conf->copies; k++)
							if (r10_bio->devs[k].devnum == i)
								break;
						BUG_ON(k == conf->copies);
						bio = r10_bio->devs[1].bio;
						bio->bi_next = biolist;
						biolist = bio;
						bio->bi_private = r10_bio;
						bio->bi_end_io = end_sync_write;
						bio->bi_rw = WRITE;
						bio->bi_sector = r10_bio->devs[k].addr +
							conf->mirrors[i].rdev->data_offset;
						bio->bi_bdev = conf->mirrors[i].rdev->bdev;

						r10_bio->devs[0].devnum = d;
						r10_bio->devs[1].devnum = i;

						break;
					}
				}
				if (j == conf->copies) {
					/* Cannot recover, so abort the recovery */
					put_buf(r10_bio);
					if (rb2)
						atomic_dec(&rb2->remaining);
					r10_bio = rb2;
					if (!test_and_set_bit(MD_RECOVERY_INTR,
							      &mddev->recovery))
						printk(KERN_INFO "md/raid10:%s: insufficient "
						       "working devices for recovery.\n",
						       mdname(mddev));
					break;
				}
			}
		if (biolist == NULL) {
			while (r10_bio) {
				r10bio_t *rb2 = r10_bio;
				r10_bio = (r10bio_t*) rb2->master_bio;
				rb2->master_bio = NULL;
				put_buf(rb2);
			}
			goto giveup;
		}
	} else {
		/* resync. Schedule a read for every block at this virt offset */
		int count = 0;

		bitmap_cond_end_sync(mddev->bitmap, sector_nr);

		if (!bitmap_start_sync(mddev->bitmap, sector_nr,
				       &sync_blocks, mddev->degraded) &&
		    !conf->fullsync && !test_bit(MD_RECOVERY_REQUESTED, &mddev->recovery)) {
			/* We can skip this block */
			*skipped = 1;
			return sync_blocks + sectors_skipped;
		}
		if (sync_blocks < max_sync)
			max_sync = sync_blocks;
		r10_bio = mempool_alloc(conf->r10buf_pool, GFP_NOIO);

		r10_bio->mddev = mddev;
		atomic_set(&r10_bio->remaining, 0);
		raise_barrier(conf, 0);
		conf->next_resync = sector_nr;

		r10_bio->master_bio = NULL;
		r10_bio->sector = sector_nr;
		set_bit(R10BIO_IsSync, &r10_bio->state);
		raid10_find_phys(conf, r10_bio);
		r10_bio->sectors = (sector_nr | conf->chunk_mask) - sector_nr +1;

		for (i=0; i<conf->copies; i++) {
			int d = r10_bio->devs[i].devnum;
			bio = r10_bio->devs[i].bio;
			bio->bi_end_io = NULL;
			clear_bit(BIO_UPTODATE, &bio->bi_flags);
			if (conf->mirrors[d].rdev == NULL ||
			    test_bit(Faulty, &conf->mirrors[d].rdev->flags))
				continue;
			atomic_inc(&conf->mirrors[d].rdev->nr_pending);
			atomic_inc(&r10_bio->remaining);
			bio->bi_next = biolist;
			biolist = bio;
			bio->bi_private = r10_bio;
			bio->bi_end_io = end_sync_read;
			bio->bi_rw = READ;
			bio->bi_sector = r10_bio->devs[i].addr +
				conf->mirrors[d].rdev->data_offset;
			bio->bi_bdev = conf->mirrors[d].rdev->bdev;
			count++;
		}

		if (count < 2) {
			for (i=0; i<conf->copies; i++) {
				int d = r10_bio->devs[i].devnum;
				if (r10_bio->devs[i].bio->bi_end_io)
					rdev_dec_pending(conf->mirrors[d].rdev, mddev);
			}
			put_buf(r10_bio);
			biolist = NULL;
			goto giveup;
		}
	}

	for (bio = biolist; bio ; bio=bio->bi_next) {

		bio->bi_flags &= ~(BIO_POOL_MASK - 1);
		if (bio->bi_end_io)
			bio->bi_flags |= 1 << BIO_UPTODATE;
		bio->bi_vcnt = 0;
		bio->bi_idx = 0;
		bio->bi_phys_segments = 0;
		bio->bi_size = 0;
	}

	nr_sectors = 0;
	if (sector_nr + max_sync < max_sector)
		max_sector = sector_nr + max_sync;
	do {
		struct page *page;
		int len = PAGE_SIZE;
		disk = 0;
		if (sector_nr + (len>>9) > max_sector)
			len = (max_sector - sector_nr) << 9;
		if (len == 0)
			break;
		for (bio= biolist ; bio ; bio=bio->bi_next) {
			page = bio->bi_io_vec[bio->bi_vcnt].bv_page;
			if (bio_add_page(bio, page, len, 0) == 0) {
				/* stop here */
				struct bio *bio2;
				bio->bi_io_vec[bio->bi_vcnt].bv_page = page;
				for (bio2 = biolist; bio2 && bio2 != bio; bio2 = bio2->bi_next) {
					/* remove last page from this bio */
					bio2->bi_vcnt--;
					bio2->bi_size -= len;
					bio2->bi_flags &= ~(1<< BIO_SEG_VALID);
				}
				goto bio_full;
			}
			disk = i;
		}
		nr_sectors += len>>9;
		sector_nr += len>>9;
	} while (biolist->bi_vcnt < RESYNC_PAGES);
 bio_full:
	r10_bio->sectors = nr_sectors;

	while (biolist) {
		bio = biolist;
		biolist = biolist->bi_next;

		bio->bi_next = NULL;
		r10_bio = bio->bi_private;
		r10_bio->sectors = nr_sectors;

		if (bio->bi_end_io == end_sync_read) {
			md_sync_acct(bio->bi_bdev, nr_sectors);
			generic_make_request(bio);
		}
	}

	if (sectors_skipped)
		/* pretend they weren't skipped, it makes
		 * no important difference in this case
		 */
		md_done_sync(mddev, sectors_skipped, 1);

	return sectors_skipped + nr_sectors;
 giveup:
	/* There is nowhere to write, so all non-sync
	 * drives must be failed, so try the next chunk...
	 */
	if (sector_nr + max_sync < max_sector)
		max_sector = sector_nr + max_sync;

	sectors_skipped += (max_sector - sector_nr);
	chunks_skipped ++;
	sector_nr = max_sector;
	goto skipped;
}

static sector_t
raid10_size(mddev_t *mddev, sector_t sectors, int raid_disks)
{
	sector_t size;
	conf_t *conf = mddev->private;

	if (!raid_disks)
		raid_disks = conf->raid_disks;
	if (!sectors)
		sectors = conf->dev_sectors;

	size = sectors >> conf->chunk_shift;
	sector_div(size, conf->far_copies);
	size = size * raid_disks;
	sector_div(size, conf->near_copies);

	return size << conf->chunk_shift;
}


static conf_t *setup_conf(mddev_t *mddev)
{
	conf_t *conf = NULL;
	int nc, fc, fo;
	sector_t stride, size;
	int err = -EINVAL;

	if (mddev->new_chunk_sectors < (PAGE_SIZE >> 9) ||
	    !is_power_of_2(mddev->new_chunk_sectors)) {
		printk(KERN_ERR "md/raid10:%s: chunk size must be "
		       "at least PAGE_SIZE(%ld) and be a power of 2.\n",
		       mdname(mddev), PAGE_SIZE);
		goto out;
	}

	nc = mddev->new_layout & 255;
	fc = (mddev->new_layout >> 8) & 255;
	fo = mddev->new_layout & (1<<16);

	if ((nc*fc) <2 || (nc*fc) > mddev->raid_disks ||
	    (mddev->new_layout >> 17)) {
		printk(KERN_ERR "md/raid10:%s: unsupported raid10 layout: 0x%8x\n",
		       mdname(mddev), mddev->new_layout);
		goto out;
	}

	err = -ENOMEM;
	conf = kzalloc(sizeof(conf_t), GFP_KERNEL);
	if (!conf)
		goto out;

	conf->mirrors = kzalloc(sizeof(struct mirror_info)*mddev->raid_disks,
				GFP_KERNEL);
	if (!conf->mirrors)
		goto out;

	conf->tmppage = alloc_page(GFP_KERNEL);
	if (!conf->tmppage)
		goto out;


	conf->raid_disks = mddev->raid_disks;
	conf->near_copies = nc;
	conf->far_copies = fc;
	conf->copies = nc*fc;
	conf->far_offset = fo;
	conf->chunk_mask = mddev->new_chunk_sectors - 1;
	conf->chunk_shift = ffz(~mddev->new_chunk_sectors);

	conf->r10bio_pool = mempool_create(NR_RAID10_BIOS, r10bio_pool_alloc,
					   r10bio_pool_free, conf);
	if (!conf->r10bio_pool)
		goto out;

	size = mddev->dev_sectors >> conf->chunk_shift;
	sector_div(size, fc);
	size = size * conf->raid_disks;
	sector_div(size, nc);
	/* 'size' is now the number of chunks in the array */
	/* calculate "used chunks per device" in 'stride' */
	stride = size * conf->copies;

	/* We need to round up when dividing by raid_disks to
	 * get the stride size.
	 */
	stride += conf->raid_disks - 1;
	sector_div(stride, conf->raid_disks);

	conf->dev_sectors = stride << conf->chunk_shift;

	if (fo)
		stride = 1;
	else
		sector_div(stride, fc);
	conf->stride = stride << conf->chunk_shift;


	spin_lock_init(&conf->device_lock);
	INIT_LIST_HEAD(&conf->retry_list);

	spin_lock_init(&conf->resync_lock);
	init_waitqueue_head(&conf->wait_barrier);

	conf->thread = md_register_thread(raid10d, mddev, NULL);
	if (!conf->thread)
		goto out;

	conf->mddev = mddev;
	return conf;

 out:
	printk(KERN_ERR "md/raid10:%s: couldn't allocate memory.\n",
	       mdname(mddev));
	if (conf) {
		if (conf->r10bio_pool)
			mempool_destroy(conf->r10bio_pool);
		kfree(conf->mirrors);
		safe_put_page(conf->tmppage);
		kfree(conf);
	}
	return ERR_PTR(err);
}

static int run(mddev_t *mddev)
{
	conf_t *conf;
	int i, disk_idx, chunk_size;
	mirror_info_t *disk;
	mdk_rdev_t *rdev;
	sector_t size;

	/*
	 * copy the already verified devices into our private RAID10
	 * bookkeeping area. [whatever we allocate in run(),
	 * should be freed in stop()]
	 */

	if (mddev->private == NULL) {
		conf = setup_conf(mddev);
		if (IS_ERR(conf))
			return PTR_ERR(conf);
		mddev->private = conf;
	}
	conf = mddev->private;
	if (!conf)
		goto out;

	mddev->queue->queue_lock = &conf->device_lock;

	mddev->thread = conf->thread;
	conf->thread = NULL;

	chunk_size = mddev->chunk_sectors << 9;
	blk_queue_io_min(mddev->queue, chunk_size);
	if (conf->raid_disks % conf->near_copies)
		blk_queue_io_opt(mddev->queue, chunk_size * conf->raid_disks);
	else
		blk_queue_io_opt(mddev->queue, chunk_size *
				 (conf->raid_disks / conf->near_copies));

	list_for_each_entry(rdev, &mddev->disks, same_set) {
		disk_idx = rdev->raid_disk;
		if (disk_idx >= conf->raid_disks
		    || disk_idx < 0)
			continue;
		disk = conf->mirrors + disk_idx;

		disk->rdev = rdev;
		disk_stack_limits(mddev->gendisk, rdev->bdev,
				  rdev->data_offset << 9);
		/* as we don't honour merge_bvec_fn, we must never risk
		 * violating it, so limit max_segments to 1 lying
		 * within a single page.
		 */
		if (rdev->bdev->bd_disk->queue->merge_bvec_fn) {
			blk_queue_max_segments(mddev->queue, 1);
			blk_queue_segment_boundary(mddev->queue,
						   PAGE_CACHE_SIZE - 1);
		}

		disk->head_position = 0;
	}
	/* need to check that every block has at least one working mirror */
	if (!enough(conf)) {
		printk(KERN_ERR "md/raid10:%s: not enough operational mirrors.\n",
		       mdname(mddev));
		goto out_free_conf;
	}

	mddev->degraded = 0;
	for (i = 0; i < conf->raid_disks; i++) {

		disk = conf->mirrors + i;

		if (!disk->rdev ||
		    !test_bit(In_sync, &disk->rdev->flags)) {
			disk->head_position = 0;
			mddev->degraded++;
			if (disk->rdev)
				conf->fullsync = 1;
		}
	}

	if (mddev->recovery_cp != MaxSector)
		printk(KERN_NOTICE "md/raid10:%s: not clean"
		       " -- starting background reconstruction\n",
		       mdname(mddev));
	printk(KERN_INFO
		"md/raid10:%s: active with %d out of %d devices\n",
		mdname(mddev), conf->raid_disks - mddev->degraded,
		conf->raid_disks);
	/*
	 * Ok, everything is just fine now
	 */
	mddev->dev_sectors = conf->dev_sectors;
	size = raid10_size(mddev, 0, 0);
	md_set_array_sectors(mddev, size);
	mddev->resync_max_sectors = size;

	mddev->queue->unplug_fn = raid10_unplug;
	mddev->queue->backing_dev_info.congested_fn = raid10_congested;
	mddev->queue->backing_dev_info.congested_data = mddev;

	/* Calculate max read-ahead size.
	 * We need to readahead at least twice a whole stripe....
	 * maybe...
	 */
	{
		int stripe = conf->raid_disks *
			((mddev->chunk_sectors << 9) / PAGE_SIZE);
		stripe /= conf->near_copies;
		if (mddev->queue->backing_dev_info.ra_pages < 2* stripe)
			mddev->queue->backing_dev_info.ra_pages = 2* stripe;
	}

	if (conf->near_copies < conf->raid_disks)
		blk_queue_merge_bvec(mddev->queue, raid10_mergeable_bvec);
	md_integrity_register(mddev);
	return 0;

out_free_conf:
	if (conf->r10bio_pool)
		mempool_destroy(conf->r10bio_pool);
	safe_put_page(conf->tmppage);
	kfree(conf->mirrors);
	kfree(conf);
	mddev->private = NULL;
	md_unregister_thread(mddev->thread);
out:
	return -EIO;
}

static int stop(mddev_t *mddev)
{
	conf_t *conf = mddev->private;

	raise_barrier(conf, 0);
	lower_barrier(conf);

	md_unregister_thread(mddev->thread);
	mddev->thread = NULL;
	blk_sync_queue(mddev->queue); /* the unplug fn references 'conf'*/
	if (conf->r10bio_pool)
		mempool_destroy(conf->r10bio_pool);
	kfree(conf->mirrors);
	kfree(conf);
	mddev->private = NULL;
	return 0;
}

static void raid10_quiesce(mddev_t *mddev, int state)
{
	conf_t *conf = mddev->private;

	switch(state) {
	case 1:
		raise_barrier(conf, 0);
		break;
	case 0:
		lower_barrier(conf);
		break;
	}
}

static void *raid10_takeover_raid0(mddev_t *mddev)
{
	mdk_rdev_t *rdev;
	conf_t *conf;

	if (mddev->degraded > 0) {
		printk(KERN_ERR "md/raid10:%s: Error: degraded raid0!\n",
		       mdname(mddev));
		return ERR_PTR(-EINVAL);
	}

	/* Set new parameters */
	mddev->new_level = 10;
	/* new layout: far_copies = 1, near_copies = 2 */
	mddev->new_layout = (1<<8) + 2;
	mddev->new_chunk_sectors = mddev->chunk_sectors;
	mddev->delta_disks = mddev->raid_disks;
	mddev->raid_disks *= 2;
	/* make sure it will be not marked as dirty */
	mddev->recovery_cp = MaxSector;

	conf = setup_conf(mddev);
	if (!IS_ERR(conf))
		list_for_each_entry(rdev, &mddev->disks, same_set)
			if (rdev->raid_disk >= 0)
				rdev->new_raid_disk = rdev->raid_disk * 2;
		
	return conf;
}

static void *raid10_takeover(mddev_t *mddev)
{
	struct raid0_private_data *raid0_priv;

	/* raid10 can take over:
	 *  raid0 - providing it has only two drives
	 */
	if (mddev->level == 0) {
		/* for raid0 takeover only one zone is supported */
		raid0_priv = mddev->private;
		if (raid0_priv->nr_strip_zones > 1) {
			printk(KERN_ERR "md/raid10:%s: cannot takeover raid 0"
			       " with more than one zone.\n",
			       mdname(mddev));
			return ERR_PTR(-EINVAL);
		}
		return raid10_takeover_raid0(mddev);
	}
	return ERR_PTR(-EINVAL);
}

static struct mdk_personality raid10_personality =
{
	.name		= "raid10",
	.level		= 10,
	.owner		= THIS_MODULE,
	.make_request	= make_request,
	.run		= run,
	.stop		= stop,
	.status		= status,
	.error_handler	= error,
	.hot_add_disk	= raid10_add_disk,
	.hot_remove_disk= raid10_remove_disk,
	.spare_active	= raid10_spare_active,
	.sync_request	= sync_request,
	.quiesce	= raid10_quiesce,
	.size		= raid10_size,
	.takeover	= raid10_takeover,
};

static int __init raid_init(void)
{
	return register_md_personality(&raid10_personality);
}

static void raid_exit(void)
{
	unregister_md_personality(&raid10_personality);
}

module_init(raid_init);
module_exit(raid_exit);
MODULE_LICENSE("GPL");
MODULE_DESCRIPTION("RAID10 (striped mirror) personality for MD");
MODULE_ALIAS("md-personality-9"); /* RAID10 */
MODULE_ALIAS("md-raid10");
MODULE_ALIAS("md-level-10");<|MERGE_RESOLUTION|>--- conflicted
+++ resolved
@@ -800,21 +800,12 @@
 	int chunk_sects = conf->chunk_mask + 1;
 	const int rw = bio_data_dir(bio);
 	const unsigned long do_sync = (bio->bi_rw & REQ_SYNC);
-<<<<<<< HEAD
-	struct bio_list bl;
-	unsigned long flags;
-	mdk_rdev_t *blocked_rdev;
-
-	if (unlikely(bio->bi_rw & REQ_HARDBARRIER)) {
-		md_barrier_request(mddev, bio);
-=======
 	const unsigned long do_fua = (bio->bi_rw & REQ_FUA);
 	unsigned long flags;
 	mdk_rdev_t *blocked_rdev;
 
 	if (unlikely(bio->bi_rw & REQ_FLUSH)) {
 		md_flush_request(mddev, bio);
->>>>>>> 45f53cc9
 		return 0;
 	}
 
@@ -974,11 +965,7 @@
 			conf->mirrors[d].rdev->data_offset;
 		mbio->bi_bdev = conf->mirrors[d].rdev->bdev;
 		mbio->bi_end_io	= raid10_end_write_request;
-<<<<<<< HEAD
-		mbio->bi_rw = WRITE | do_sync;
-=======
 		mbio->bi_rw = WRITE | do_sync | do_fua;
->>>>>>> 45f53cc9
 		mbio->bi_private = r10_bio;
 
 		atomic_inc(&r10_bio->remaining);
