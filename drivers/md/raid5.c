/*
 * raid5.c : Multiple Devices driver for Linux
 *	   Copyright (C) 1996, 1997 Ingo Molnar, Miguel de Icaza, Gadi Oxman
 *	   Copyright (C) 1999, 2000 Ingo Molnar
 *	   Copyright (C) 2002, 2003 H. Peter Anvin
 *
 * RAID-4/5/6 management functions.
 * Thanks to Penguin Computing for making the RAID-6 development possible
 * by donating a test server!
 *
 * This program is free software; you can redistribute it and/or modify
 * it under the terms of the GNU General Public License as published by
 * the Free Software Foundation; either version 2, or (at your option)
 * any later version.
 *
 * You should have received a copy of the GNU General Public License
 * (for example /usr/src/linux/COPYING); if not, write to the Free
 * Software Foundation, Inc., 675 Mass Ave, Cambridge, MA 02139, USA.
 */

/*
 * BITMAP UNPLUGGING:
 *
 * The sequencing for updating the bitmap reliably is a little
 * subtle (and I got it wrong the first time) so it deserves some
 * explanation.
 *
 * We group bitmap updates into batches.  Each batch has a number.
 * We may write out several batches at once, but that isn't very important.
 * conf->seq_write is the number of the last batch successfully written.
 * conf->seq_flush is the number of the last batch that was closed to
 *    new additions.
 * When we discover that we will need to write to any block in a stripe
 * (in add_stripe_bio) we update the in-memory bitmap and record in sh->bm_seq
 * the number of the batch it will be in. This is seq_flush+1.
 * When we are ready to do a write, if that batch hasn't been written yet,
 *   we plug the array and queue the stripe for later.
 * When an unplug happens, we increment bm_flush, thus closing the current
 *   batch.
 * When we notice that bm_flush > bm_write, we write out all pending updates
 * to the bitmap, and advance bm_write to where bm_flush was.
 * This may occasionally write a bit out twice, but is sure never to
 * miss any bits.
 */

#include <linux/blkdev.h>
#include <linux/kthread.h>
#include <linux/raid/pq.h>
#include <linux/async_tx.h>
#include <linux/module.h>
#include <linux/async.h>
#include <linux/seq_file.h>
#include <linux/cpu.h>
#include <linux/slab.h>
#include <linux/ratelimit.h>
#include "md.h"
#include "raid5.h"
#include "raid0.h"
#include "bitmap.h"

/*
 * Stripe cache
 */

#define NR_STRIPES		256
#define STRIPE_SIZE		PAGE_SIZE
#define STRIPE_SHIFT		(PAGE_SHIFT - 9)
#define STRIPE_SECTORS		(STRIPE_SIZE>>9)
#define	IO_THRESHOLD		1
#define BYPASS_THRESHOLD	1
#define NR_HASH			(PAGE_SIZE / sizeof(struct hlist_head))
#define HASH_MASK		(NR_HASH - 1)

static inline struct hlist_head *stripe_hash(struct r5conf *conf, sector_t sect)
{
	int hash = (sect >> STRIPE_SHIFT) & HASH_MASK;
	return &conf->stripe_hashtbl[hash];
}

/* bio's attached to a stripe+device for I/O are linked together in bi_sector
 * order without overlap.  There may be several bio's per stripe+device, and
 * a bio could span several devices.
 * When walking this list for a particular stripe+device, we must never proceed
 * beyond a bio that extends past this device, as the next bio might no longer
 * be valid.
 * This function is used to determine the 'next' bio in the list, given the sector
 * of the current stripe+device
 */
static inline struct bio *r5_next_bio(struct bio *bio, sector_t sector)
{
	int sectors = bio->bi_size >> 9;
	if (bio->bi_sector + sectors < sector + STRIPE_SECTORS)
		return bio->bi_next;
	else
		return NULL;
}

/*
 * We maintain a biased count of active stripes in the bottom 16 bits of
 * bi_phys_segments, and a count of processed stripes in the upper 16 bits
 */
static inline int raid5_bi_processed_stripes(struct bio *bio)
{
	atomic_t *segments = (atomic_t *)&bio->bi_phys_segments;
	return (atomic_read(segments) >> 16) & 0xffff;
}

static inline int raid5_dec_bi_active_stripes(struct bio *bio)
{
	atomic_t *segments = (atomic_t *)&bio->bi_phys_segments;
	return atomic_sub_return(1, segments) & 0xffff;
}

static inline void raid5_inc_bi_active_stripes(struct bio *bio)
{
	atomic_t *segments = (atomic_t *)&bio->bi_phys_segments;
	atomic_inc(segments);
}

static inline void raid5_set_bi_processed_stripes(struct bio *bio,
	unsigned int cnt)
{
	atomic_t *segments = (atomic_t *)&bio->bi_phys_segments;
	int old, new;

	do {
		old = atomic_read(segments);
		new = (old & 0xffff) | (cnt << 16);
	} while (atomic_cmpxchg(segments, old, new) != old);
}

static inline void raid5_set_bi_stripes(struct bio *bio, unsigned int cnt)
{
	atomic_t *segments = (atomic_t *)&bio->bi_phys_segments;
	atomic_set(segments, cnt);
}

/* Find first data disk in a raid6 stripe */
static inline int raid6_d0(struct stripe_head *sh)
{
	if (sh->ddf_layout)
		/* ddf always start from first device */
		return 0;
	/* md starts just after Q block */
	if (sh->qd_idx == sh->disks - 1)
		return 0;
	else
		return sh->qd_idx + 1;
}
static inline int raid6_next_disk(int disk, int raid_disks)
{
	disk++;
	return (disk < raid_disks) ? disk : 0;
}

/* When walking through the disks in a raid5, starting at raid6_d0,
 * We need to map each disk to a 'slot', where the data disks are slot
 * 0 .. raid_disks-3, the parity disk is raid_disks-2 and the Q disk
 * is raid_disks-1.  This help does that mapping.
 */
static int raid6_idx_to_slot(int idx, struct stripe_head *sh,
			     int *count, int syndrome_disks)
{
	int slot = *count;

	if (sh->ddf_layout)
		(*count)++;
	if (idx == sh->pd_idx)
		return syndrome_disks;
	if (idx == sh->qd_idx)
		return syndrome_disks + 1;
	if (!sh->ddf_layout)
		(*count)++;
	return slot;
}

static void return_io(struct bio *return_bi)
{
	struct bio *bi = return_bi;
	while (bi) {

		return_bi = bi->bi_next;
		bi->bi_next = NULL;
		bi->bi_size = 0;
		bio_endio(bi, 0);
		bi = return_bi;
	}
}

static void print_raid5_conf (struct r5conf *conf);

static int stripe_operations_active(struct stripe_head *sh)
{
	return sh->check_state || sh->reconstruct_state ||
	       test_bit(STRIPE_BIOFILL_RUN, &sh->state) ||
	       test_bit(STRIPE_COMPUTE_RUN, &sh->state);
}

static void do_release_stripe(struct r5conf *conf, struct stripe_head *sh)
{
<<<<<<< HEAD
	if (atomic_dec_and_test(&sh->count)) {
		BUG_ON(!list_empty(&sh->lru));
		BUG_ON(atomic_read(&conf->active_stripes)==0);
		if (test_bit(STRIPE_HANDLE, &sh->state)) {
			if (test_bit(STRIPE_DELAYED, &sh->state) &&
			    !test_bit(STRIPE_PREREAD_ACTIVE, &sh->state))
				list_add_tail(&sh->lru, &conf->delayed_list);
			else if (test_bit(STRIPE_BIT_DELAY, &sh->state) &&
				   sh->bm_seq - conf->seq_write > 0)
				list_add_tail(&sh->lru, &conf->bitmap_list);
			else {
				clear_bit(STRIPE_DELAYED, &sh->state);
				clear_bit(STRIPE_BIT_DELAY, &sh->state);
				list_add_tail(&sh->lru, &conf->handle_list);
			}
			md_wakeup_thread(conf->mddev->thread);
		} else {
			BUG_ON(stripe_operations_active(sh));
			if (test_and_clear_bit(STRIPE_PREREAD_ACTIVE, &sh->state))
				if (atomic_dec_return(&conf->preread_active_stripes)
				    < IO_THRESHOLD)
					md_wakeup_thread(conf->mddev->thread);
			atomic_dec(&conf->active_stripes);
			if (!test_bit(STRIPE_EXPANDING, &sh->state)) {
				list_add_tail(&sh->lru, &conf->inactive_list);
				wake_up(&conf->wait_for_stripe);
				if (conf->retry_read_aligned)
					md_wakeup_thread(conf->mddev->thread);
			}
=======
	BUG_ON(!list_empty(&sh->lru));
	BUG_ON(atomic_read(&conf->active_stripes)==0);
	if (test_bit(STRIPE_HANDLE, &sh->state)) {
		if (test_bit(STRIPE_DELAYED, &sh->state) &&
		    !test_bit(STRIPE_PREREAD_ACTIVE, &sh->state))
			list_add_tail(&sh->lru, &conf->delayed_list);
		else if (test_bit(STRIPE_BIT_DELAY, &sh->state) &&
			   sh->bm_seq - conf->seq_write > 0)
			list_add_tail(&sh->lru, &conf->bitmap_list);
		else {
			clear_bit(STRIPE_DELAYED, &sh->state);
			clear_bit(STRIPE_BIT_DELAY, &sh->state);
			list_add_tail(&sh->lru, &conf->handle_list);
		}
		md_wakeup_thread(conf->mddev->thread);
	} else {
		BUG_ON(stripe_operations_active(sh));
		if (test_and_clear_bit(STRIPE_PREREAD_ACTIVE, &sh->state))
			if (atomic_dec_return(&conf->preread_active_stripes)
			    < IO_THRESHOLD)
				md_wakeup_thread(conf->mddev->thread);
		atomic_dec(&conf->active_stripes);
		if (!test_bit(STRIPE_EXPANDING, &sh->state)) {
			list_add_tail(&sh->lru, &conf->inactive_list);
			wake_up(&conf->wait_for_stripe);
			if (conf->retry_read_aligned)
				md_wakeup_thread(conf->mddev->thread);
>>>>>>> d9875690
		}
	}
}

static void __release_stripe(struct r5conf *conf, struct stripe_head *sh)
{
	if (atomic_dec_and_test(&sh->count))
		do_release_stripe(conf, sh);
}

static void release_stripe(struct stripe_head *sh)
{
	struct r5conf *conf = sh->raid_conf;
	unsigned long flags;

	local_irq_save(flags);
	if (atomic_dec_and_lock(&sh->count, &conf->device_lock)) {
		do_release_stripe(conf, sh);
		spin_unlock(&conf->device_lock);
	}
	local_irq_restore(flags);
}

static inline void remove_hash(struct stripe_head *sh)
{
	pr_debug("remove_hash(), stripe %llu\n",
		(unsigned long long)sh->sector);

	hlist_del_init(&sh->hash);
}

static inline void insert_hash(struct r5conf *conf, struct stripe_head *sh)
{
	struct hlist_head *hp = stripe_hash(conf, sh->sector);

	pr_debug("insert_hash(), stripe %llu\n",
		(unsigned long long)sh->sector);

	hlist_add_head(&sh->hash, hp);
}


/* find an idle stripe, make sure it is unhashed, and return it. */
static struct stripe_head *get_free_stripe(struct r5conf *conf)
{
	struct stripe_head *sh = NULL;
	struct list_head *first;

	if (list_empty(&conf->inactive_list))
		goto out;
	first = conf->inactive_list.next;
	sh = list_entry(first, struct stripe_head, lru);
	list_del_init(first);
	remove_hash(sh);
	atomic_inc(&conf->active_stripes);
out:
	return sh;
}

static void shrink_buffers(struct stripe_head *sh)
{
	struct page *p;
	int i;
	int num = sh->raid_conf->pool_size;

	for (i = 0; i < num ; i++) {
		p = sh->dev[i].page;
		if (!p)
			continue;
		sh->dev[i].page = NULL;
		put_page(p);
	}
}

static int grow_buffers(struct stripe_head *sh)
{
	int i;
	int num = sh->raid_conf->pool_size;

	for (i = 0; i < num; i++) {
		struct page *page;

		if (!(page = alloc_page(GFP_KERNEL))) {
			return 1;
		}
		sh->dev[i].page = page;
	}
	return 0;
}

static void raid5_build_block(struct stripe_head *sh, int i, int previous);
static void stripe_set_idx(sector_t stripe, struct r5conf *conf, int previous,
			    struct stripe_head *sh);

static void init_stripe(struct stripe_head *sh, sector_t sector, int previous)
{
	struct r5conf *conf = sh->raid_conf;
	int i;

	BUG_ON(atomic_read(&sh->count) != 0);
	BUG_ON(test_bit(STRIPE_HANDLE, &sh->state));
	BUG_ON(stripe_operations_active(sh));

	pr_debug("init_stripe called, stripe %llu\n",
		(unsigned long long)sh->sector);

	remove_hash(sh);

	sh->generation = conf->generation - previous;
	sh->disks = previous ? conf->previous_raid_disks : conf->raid_disks;
	sh->sector = sector;
	stripe_set_idx(sector, conf, previous, sh);
	sh->state = 0;


	for (i = sh->disks; i--; ) {
		struct r5dev *dev = &sh->dev[i];

		if (dev->toread || dev->read || dev->towrite || dev->written ||
		    test_bit(R5_LOCKED, &dev->flags)) {
			printk(KERN_ERR "sector=%llx i=%d %p %p %p %p %d\n",
			       (unsigned long long)sh->sector, i, dev->toread,
			       dev->read, dev->towrite, dev->written,
			       test_bit(R5_LOCKED, &dev->flags));
			WARN_ON(1);
		}
		dev->flags = 0;
		raid5_build_block(sh, i, previous);
	}
	insert_hash(conf, sh);
}

static struct stripe_head *__find_stripe(struct r5conf *conf, sector_t sector,
					 short generation)
{
	struct stripe_head *sh;
	struct hlist_node *hn;

	pr_debug("__find_stripe, sector %llu\n", (unsigned long long)sector);
	hlist_for_each_entry(sh, hn, stripe_hash(conf, sector), hash)
		if (sh->sector == sector && sh->generation == generation)
			return sh;
	pr_debug("__stripe %llu not in cache\n", (unsigned long long)sector);
	return NULL;
}

/*
 * Need to check if array has failed when deciding whether to:
 *  - start an array
 *  - remove non-faulty devices
 *  - add a spare
 *  - allow a reshape
 * This determination is simple when no reshape is happening.
 * However if there is a reshape, we need to carefully check
 * both the before and after sections.
 * This is because some failed devices may only affect one
 * of the two sections, and some non-in_sync devices may
 * be insync in the section most affected by failed devices.
 */
static int calc_degraded(struct r5conf *conf)
{
	int degraded, degraded2;
	int i;

	rcu_read_lock();
	degraded = 0;
	for (i = 0; i < conf->previous_raid_disks; i++) {
		struct md_rdev *rdev = rcu_dereference(conf->disks[i].rdev);
		if (!rdev || test_bit(Faulty, &rdev->flags))
			degraded++;
		else if (test_bit(In_sync, &rdev->flags))
			;
		else
			/* not in-sync or faulty.
			 * If the reshape increases the number of devices,
			 * this is being recovered by the reshape, so
			 * this 'previous' section is not in_sync.
			 * If the number of devices is being reduced however,
			 * the device can only be part of the array if
			 * we are reverting a reshape, so this section will
			 * be in-sync.
			 */
			if (conf->raid_disks >= conf->previous_raid_disks)
				degraded++;
	}
	rcu_read_unlock();
	if (conf->raid_disks == conf->previous_raid_disks)
		return degraded;
	rcu_read_lock();
	degraded2 = 0;
	for (i = 0; i < conf->raid_disks; i++) {
		struct md_rdev *rdev = rcu_dereference(conf->disks[i].rdev);
		if (!rdev || test_bit(Faulty, &rdev->flags))
			degraded2++;
		else if (test_bit(In_sync, &rdev->flags))
			;
		else
			/* not in-sync or faulty.
			 * If reshape increases the number of devices, this
			 * section has already been recovered, else it
			 * almost certainly hasn't.
			 */
			if (conf->raid_disks <= conf->previous_raid_disks)
				degraded2++;
	}
	rcu_read_unlock();
	if (degraded2 > degraded)
		return degraded2;
	return degraded;
}

static int has_failed(struct r5conf *conf)
{
	int degraded;

	if (conf->mddev->reshape_position == MaxSector)
		return conf->mddev->degraded > conf->max_degraded;

	degraded = calc_degraded(conf);
	if (degraded > conf->max_degraded)
		return 1;
	return 0;
}

static struct stripe_head *
get_active_stripe(struct r5conf *conf, sector_t sector,
		  int previous, int noblock, int noquiesce)
{
	struct stripe_head *sh;

	pr_debug("get_stripe, sector %llu\n", (unsigned long long)sector);

	spin_lock_irq(&conf->device_lock);

	do {
		wait_event_lock_irq(conf->wait_for_stripe,
				    conf->quiesce == 0 || noquiesce,
				    conf->device_lock, /* nothing */);
		sh = __find_stripe(conf, sector, conf->generation - previous);
		if (!sh) {
			if (!conf->inactive_blocked)
				sh = get_free_stripe(conf);
			if (noblock && sh == NULL)
				break;
			if (!sh) {
				conf->inactive_blocked = 1;
				wait_event_lock_irq(conf->wait_for_stripe,
						    !list_empty(&conf->inactive_list) &&
						    (atomic_read(&conf->active_stripes)
						     < (conf->max_nr_stripes *3/4)
						     || !conf->inactive_blocked),
						    conf->device_lock,
						    );
				conf->inactive_blocked = 0;
			} else
				init_stripe(sh, sector, previous);
		} else {
			if (atomic_read(&sh->count)) {
				BUG_ON(!list_empty(&sh->lru)
				    && !test_bit(STRIPE_EXPANDING, &sh->state)
				    && !test_bit(STRIPE_ON_UNPLUG_LIST, &sh->state));
			} else {
				if (!test_bit(STRIPE_HANDLE, &sh->state))
					atomic_inc(&conf->active_stripes);
				if (list_empty(&sh->lru) &&
				    !test_bit(STRIPE_EXPANDING, &sh->state))
					BUG();
				list_del_init(&sh->lru);
			}
		}
	} while (sh == NULL);

	if (sh)
		atomic_inc(&sh->count);

	spin_unlock_irq(&conf->device_lock);
	return sh;
}

/* Determine if 'data_offset' or 'new_data_offset' should be used
 * in this stripe_head.
 */
static int use_new_offset(struct r5conf *conf, struct stripe_head *sh)
{
	sector_t progress = conf->reshape_progress;
	/* Need a memory barrier to make sure we see the value
	 * of conf->generation, or ->data_offset that was set before
	 * reshape_progress was updated.
	 */
	smp_rmb();
	if (progress == MaxSector)
		return 0;
	if (sh->generation == conf->generation - 1)
		return 0;
	/* We are in a reshape, and this is a new-generation stripe,
	 * so use new_data_offset.
	 */
	return 1;
}

static void
raid5_end_read_request(struct bio *bi, int error);
static void
raid5_end_write_request(struct bio *bi, int error);

static void ops_run_io(struct stripe_head *sh, struct stripe_head_state *s)
{
	struct r5conf *conf = sh->raid_conf;
	int i, disks = sh->disks;

	might_sleep();

	for (i = disks; i--; ) {
		int rw;
		int replace_only = 0;
		struct bio *bi, *rbi;
		struct md_rdev *rdev, *rrdev = NULL;
		if (test_and_clear_bit(R5_Wantwrite, &sh->dev[i].flags)) {
			if (test_and_clear_bit(R5_WantFUA, &sh->dev[i].flags))
				rw = WRITE_FUA;
			else
				rw = WRITE;
		} else if (test_and_clear_bit(R5_Wantread, &sh->dev[i].flags))
			rw = READ;
		else if (test_and_clear_bit(R5_WantReplace,
					    &sh->dev[i].flags)) {
			rw = WRITE;
			replace_only = 1;
		} else
			continue;
		if (test_and_clear_bit(R5_SyncIO, &sh->dev[i].flags))
			rw |= REQ_SYNC;

		bi = &sh->dev[i].req;
		rbi = &sh->dev[i].rreq; /* For writing to replacement */

		bi->bi_rw = rw;
		rbi->bi_rw = rw;
		if (rw & WRITE) {
			bi->bi_end_io = raid5_end_write_request;
			rbi->bi_end_io = raid5_end_write_request;
		} else
			bi->bi_end_io = raid5_end_read_request;

		rcu_read_lock();
		rrdev = rcu_dereference(conf->disks[i].replacement);
		smp_mb(); /* Ensure that if rrdev is NULL, rdev won't be */
		rdev = rcu_dereference(conf->disks[i].rdev);
		if (!rdev) {
			rdev = rrdev;
			rrdev = NULL;
		}
		if (rw & WRITE) {
			if (replace_only)
				rdev = NULL;
			if (rdev == rrdev)
				/* We raced and saw duplicates */
				rrdev = NULL;
		} else {
			if (test_bit(R5_ReadRepl, &sh->dev[i].flags) && rrdev)
				rdev = rrdev;
			rrdev = NULL;
		}

		if (rdev && test_bit(Faulty, &rdev->flags))
			rdev = NULL;
		if (rdev)
			atomic_inc(&rdev->nr_pending);
		if (rrdev && test_bit(Faulty, &rrdev->flags))
			rrdev = NULL;
		if (rrdev)
			atomic_inc(&rrdev->nr_pending);
		rcu_read_unlock();

		/* We have already checked bad blocks for reads.  Now
		 * need to check for writes.  We never accept write errors
		 * on the replacement, so we don't to check rrdev.
		 */
		while ((rw & WRITE) && rdev &&
		       test_bit(WriteErrorSeen, &rdev->flags)) {
			sector_t first_bad;
			int bad_sectors;
			int bad = is_badblock(rdev, sh->sector, STRIPE_SECTORS,
					      &first_bad, &bad_sectors);
			if (!bad)
				break;

			if (bad < 0) {
				set_bit(BlockedBadBlocks, &rdev->flags);
				if (!conf->mddev->external &&
				    conf->mddev->flags) {
					/* It is very unlikely, but we might
					 * still need to write out the
					 * bad block log - better give it
					 * a chance*/
					md_check_recovery(conf->mddev);
				}
				/*
				 * Because md_wait_for_blocked_rdev
				 * will dec nr_pending, we must
				 * increment it first.
				 */
				atomic_inc(&rdev->nr_pending);
				md_wait_for_blocked_rdev(rdev, conf->mddev);
			} else {
				/* Acknowledged bad block - skip the write */
				rdev_dec_pending(rdev, conf->mddev);
				rdev = NULL;
			}
		}

		if (rdev) {
			if (s->syncing || s->expanding || s->expanded
			    || s->replacing)
				md_sync_acct(rdev->bdev, STRIPE_SECTORS);

			set_bit(STRIPE_IO_STARTED, &sh->state);

			bi->bi_bdev = rdev->bdev;
			pr_debug("%s: for %llu schedule op %ld on disc %d\n",
				__func__, (unsigned long long)sh->sector,
				bi->bi_rw, i);
			atomic_inc(&sh->count);
			if (use_new_offset(conf, sh))
				bi->bi_sector = (sh->sector
						 + rdev->new_data_offset);
			else
				bi->bi_sector = (sh->sector
						 + rdev->data_offset);
			if (test_bit(R5_ReadNoMerge, &sh->dev[i].flags))
				bi->bi_rw |= REQ_FLUSH;

			bi->bi_flags = 1 << BIO_UPTODATE;
			bi->bi_idx = 0;
			bi->bi_io_vec[0].bv_len = STRIPE_SIZE;
			bi->bi_io_vec[0].bv_offset = 0;
			bi->bi_size = STRIPE_SIZE;
			bi->bi_next = NULL;
			if (rrdev)
				set_bit(R5_DOUBLE_LOCKED, &sh->dev[i].flags);
			generic_make_request(bi);
		}
		if (rrdev) {
			if (s->syncing || s->expanding || s->expanded
			    || s->replacing)
				md_sync_acct(rrdev->bdev, STRIPE_SECTORS);

			set_bit(STRIPE_IO_STARTED, &sh->state);

			rbi->bi_bdev = rrdev->bdev;
			pr_debug("%s: for %llu schedule op %ld on "
				 "replacement disc %d\n",
				__func__, (unsigned long long)sh->sector,
				rbi->bi_rw, i);
			atomic_inc(&sh->count);
			if (use_new_offset(conf, sh))
				rbi->bi_sector = (sh->sector
						  + rrdev->new_data_offset);
			else
				rbi->bi_sector = (sh->sector
						  + rrdev->data_offset);
			rbi->bi_flags = 1 << BIO_UPTODATE;
			rbi->bi_idx = 0;
			rbi->bi_io_vec[0].bv_len = STRIPE_SIZE;
			rbi->bi_io_vec[0].bv_offset = 0;
			rbi->bi_size = STRIPE_SIZE;
			rbi->bi_next = NULL;
			generic_make_request(rbi);
		}
		if (!rdev && !rrdev) {
			if (rw & WRITE)
				set_bit(STRIPE_DEGRADED, &sh->state);
			pr_debug("skip op %ld on disc %d for sector %llu\n",
				bi->bi_rw, i, (unsigned long long)sh->sector);
			clear_bit(R5_LOCKED, &sh->dev[i].flags);
			set_bit(STRIPE_HANDLE, &sh->state);
		}
	}
}

static struct dma_async_tx_descriptor *
async_copy_data(int frombio, struct bio *bio, struct page *page,
	sector_t sector, struct dma_async_tx_descriptor *tx)
{
	struct bio_vec *bvl;
	struct page *bio_page;
	int i;
	int page_offset;
	struct async_submit_ctl submit;
	enum async_tx_flags flags = 0;

	if (bio->bi_sector >= sector)
		page_offset = (signed)(bio->bi_sector - sector) * 512;
	else
		page_offset = (signed)(sector - bio->bi_sector) * -512;

	if (frombio)
		flags |= ASYNC_TX_FENCE;
	init_async_submit(&submit, flags, tx, NULL, NULL, NULL);

	bio_for_each_segment(bvl, bio, i) {
		int len = bvl->bv_len;
		int clen;
		int b_offset = 0;

		if (page_offset < 0) {
			b_offset = -page_offset;
			page_offset += b_offset;
			len -= b_offset;
		}

		if (len > 0 && page_offset + len > STRIPE_SIZE)
			clen = STRIPE_SIZE - page_offset;
		else
			clen = len;

		if (clen > 0) {
			b_offset += bvl->bv_offset;
			bio_page = bvl->bv_page;
			if (frombio)
				tx = async_memcpy(page, bio_page, page_offset,
						  b_offset, clen, &submit);
			else
				tx = async_memcpy(bio_page, page, b_offset,
						  page_offset, clen, &submit);
		}
		/* chain the operations */
		submit.depend_tx = tx;

		if (clen < len) /* hit end of page */
			break;
		page_offset +=  len;
	}

	return tx;
}

static void ops_complete_biofill(void *stripe_head_ref)
{
	struct stripe_head *sh = stripe_head_ref;
	struct bio *return_bi = NULL;
	int i;

	pr_debug("%s: stripe %llu\n", __func__,
		(unsigned long long)sh->sector);

	/* clear completed biofills */
	for (i = sh->disks; i--; ) {
		struct r5dev *dev = &sh->dev[i];

		/* acknowledge completion of a biofill operation */
		/* and check if we need to reply to a read request,
		 * new R5_Wantfill requests are held off until
		 * !STRIPE_BIOFILL_RUN
		 */
		if (test_and_clear_bit(R5_Wantfill, &dev->flags)) {
			struct bio *rbi, *rbi2;

			BUG_ON(!dev->read);
			rbi = dev->read;
			dev->read = NULL;
			while (rbi && rbi->bi_sector <
				dev->sector + STRIPE_SECTORS) {
				rbi2 = r5_next_bio(rbi, dev->sector);
				if (!raid5_dec_bi_active_stripes(rbi)) {
					rbi->bi_next = return_bi;
					return_bi = rbi;
				}
				rbi = rbi2;
			}
		}
	}
	clear_bit(STRIPE_BIOFILL_RUN, &sh->state);

	return_io(return_bi);

	set_bit(STRIPE_HANDLE, &sh->state);
	release_stripe(sh);
}

static void ops_run_biofill(struct stripe_head *sh)
{
	struct dma_async_tx_descriptor *tx = NULL;
	struct async_submit_ctl submit;
	int i;

	pr_debug("%s: stripe %llu\n", __func__,
		(unsigned long long)sh->sector);

	for (i = sh->disks; i--; ) {
		struct r5dev *dev = &sh->dev[i];
		if (test_bit(R5_Wantfill, &dev->flags)) {
			struct bio *rbi;
			spin_lock_irq(&sh->stripe_lock);
			dev->read = rbi = dev->toread;
			dev->toread = NULL;
			spin_unlock_irq(&sh->stripe_lock);
			while (rbi && rbi->bi_sector <
				dev->sector + STRIPE_SECTORS) {
				tx = async_copy_data(0, rbi, dev->page,
					dev->sector, tx);
				rbi = r5_next_bio(rbi, dev->sector);
			}
		}
	}

	atomic_inc(&sh->count);
	init_async_submit(&submit, ASYNC_TX_ACK, tx, ops_complete_biofill, sh, NULL);
	async_trigger_callback(&submit);
}

static void mark_target_uptodate(struct stripe_head *sh, int target)
{
	struct r5dev *tgt;

	if (target < 0)
		return;

	tgt = &sh->dev[target];
	set_bit(R5_UPTODATE, &tgt->flags);
	BUG_ON(!test_bit(R5_Wantcompute, &tgt->flags));
	clear_bit(R5_Wantcompute, &tgt->flags);
}

static void ops_complete_compute(void *stripe_head_ref)
{
	struct stripe_head *sh = stripe_head_ref;

	pr_debug("%s: stripe %llu\n", __func__,
		(unsigned long long)sh->sector);

	/* mark the computed target(s) as uptodate */
	mark_target_uptodate(sh, sh->ops.target);
	mark_target_uptodate(sh, sh->ops.target2);

	clear_bit(STRIPE_COMPUTE_RUN, &sh->state);
	if (sh->check_state == check_state_compute_run)
		sh->check_state = check_state_compute_result;
	set_bit(STRIPE_HANDLE, &sh->state);
	release_stripe(sh);
}

/* return a pointer to the address conversion region of the scribble buffer */
static addr_conv_t *to_addr_conv(struct stripe_head *sh,
				 struct raid5_percpu *percpu)
{
	return percpu->scribble + sizeof(struct page *) * (sh->disks + 2);
}

static struct dma_async_tx_descriptor *
ops_run_compute5(struct stripe_head *sh, struct raid5_percpu *percpu)
{
	int disks = sh->disks;
	struct page **xor_srcs = percpu->scribble;
	int target = sh->ops.target;
	struct r5dev *tgt = &sh->dev[target];
	struct page *xor_dest = tgt->page;
	int count = 0;
	struct dma_async_tx_descriptor *tx;
	struct async_submit_ctl submit;
	int i;

	pr_debug("%s: stripe %llu block: %d\n",
		__func__, (unsigned long long)sh->sector, target);
	BUG_ON(!test_bit(R5_Wantcompute, &tgt->flags));

	for (i = disks; i--; )
		if (i != target)
			xor_srcs[count++] = sh->dev[i].page;

	atomic_inc(&sh->count);

	init_async_submit(&submit, ASYNC_TX_FENCE|ASYNC_TX_XOR_ZERO_DST, NULL,
			  ops_complete_compute, sh, to_addr_conv(sh, percpu));
	if (unlikely(count == 1))
		tx = async_memcpy(xor_dest, xor_srcs[0], 0, 0, STRIPE_SIZE, &submit);
	else
		tx = async_xor(xor_dest, xor_srcs, 0, count, STRIPE_SIZE, &submit);

	return tx;
}

/* set_syndrome_sources - populate source buffers for gen_syndrome
 * @srcs - (struct page *) array of size sh->disks
 * @sh - stripe_head to parse
 *
 * Populates srcs in proper layout order for the stripe and returns the
 * 'count' of sources to be used in a call to async_gen_syndrome.  The P
 * destination buffer is recorded in srcs[count] and the Q destination
 * is recorded in srcs[count+1]].
 */
static int set_syndrome_sources(struct page **srcs, struct stripe_head *sh)
{
	int disks = sh->disks;
	int syndrome_disks = sh->ddf_layout ? disks : (disks - 2);
	int d0_idx = raid6_d0(sh);
	int count;
	int i;

	for (i = 0; i < disks; i++)
		srcs[i] = NULL;

	count = 0;
	i = d0_idx;
	do {
		int slot = raid6_idx_to_slot(i, sh, &count, syndrome_disks);

		srcs[slot] = sh->dev[i].page;
		i = raid6_next_disk(i, disks);
	} while (i != d0_idx);

	return syndrome_disks;
}

static struct dma_async_tx_descriptor *
ops_run_compute6_1(struct stripe_head *sh, struct raid5_percpu *percpu)
{
	int disks = sh->disks;
	struct page **blocks = percpu->scribble;
	int target;
	int qd_idx = sh->qd_idx;
	struct dma_async_tx_descriptor *tx;
	struct async_submit_ctl submit;
	struct r5dev *tgt;
	struct page *dest;
	int i;
	int count;

	if (sh->ops.target < 0)
		target = sh->ops.target2;
	else if (sh->ops.target2 < 0)
		target = sh->ops.target;
	else
		/* we should only have one valid target */
		BUG();
	BUG_ON(target < 0);
	pr_debug("%s: stripe %llu block: %d\n",
		__func__, (unsigned long long)sh->sector, target);

	tgt = &sh->dev[target];
	BUG_ON(!test_bit(R5_Wantcompute, &tgt->flags));
	dest = tgt->page;

	atomic_inc(&sh->count);

	if (target == qd_idx) {
		count = set_syndrome_sources(blocks, sh);
		blocks[count] = NULL; /* regenerating p is not necessary */
		BUG_ON(blocks[count+1] != dest); /* q should already be set */
		init_async_submit(&submit, ASYNC_TX_FENCE, NULL,
				  ops_complete_compute, sh,
				  to_addr_conv(sh, percpu));
		tx = async_gen_syndrome(blocks, 0, count+2, STRIPE_SIZE, &submit);
	} else {
		/* Compute any data- or p-drive using XOR */
		count = 0;
		for (i = disks; i-- ; ) {
			if (i == target || i == qd_idx)
				continue;
			blocks[count++] = sh->dev[i].page;
		}

		init_async_submit(&submit, ASYNC_TX_FENCE|ASYNC_TX_XOR_ZERO_DST,
				  NULL, ops_complete_compute, sh,
				  to_addr_conv(sh, percpu));
		tx = async_xor(dest, blocks, 0, count, STRIPE_SIZE, &submit);
	}

	return tx;
}

static struct dma_async_tx_descriptor *
ops_run_compute6_2(struct stripe_head *sh, struct raid5_percpu *percpu)
{
	int i, count, disks = sh->disks;
	int syndrome_disks = sh->ddf_layout ? disks : disks-2;
	int d0_idx = raid6_d0(sh);
	int faila = -1, failb = -1;
	int target = sh->ops.target;
	int target2 = sh->ops.target2;
	struct r5dev *tgt = &sh->dev[target];
	struct r5dev *tgt2 = &sh->dev[target2];
	struct dma_async_tx_descriptor *tx;
	struct page **blocks = percpu->scribble;
	struct async_submit_ctl submit;

	pr_debug("%s: stripe %llu block1: %d block2: %d\n",
		 __func__, (unsigned long long)sh->sector, target, target2);
	BUG_ON(target < 0 || target2 < 0);
	BUG_ON(!test_bit(R5_Wantcompute, &tgt->flags));
	BUG_ON(!test_bit(R5_Wantcompute, &tgt2->flags));

	/* we need to open-code set_syndrome_sources to handle the
	 * slot number conversion for 'faila' and 'failb'
	 */
	for (i = 0; i < disks ; i++)
		blocks[i] = NULL;
	count = 0;
	i = d0_idx;
	do {
		int slot = raid6_idx_to_slot(i, sh, &count, syndrome_disks);

		blocks[slot] = sh->dev[i].page;

		if (i == target)
			faila = slot;
		if (i == target2)
			failb = slot;
		i = raid6_next_disk(i, disks);
	} while (i != d0_idx);

	BUG_ON(faila == failb);
	if (failb < faila)
		swap(faila, failb);
	pr_debug("%s: stripe: %llu faila: %d failb: %d\n",
		 __func__, (unsigned long long)sh->sector, faila, failb);

	atomic_inc(&sh->count);

	if (failb == syndrome_disks+1) {
		/* Q disk is one of the missing disks */
		if (faila == syndrome_disks) {
			/* Missing P+Q, just recompute */
			init_async_submit(&submit, ASYNC_TX_FENCE, NULL,
					  ops_complete_compute, sh,
					  to_addr_conv(sh, percpu));
			return async_gen_syndrome(blocks, 0, syndrome_disks+2,
						  STRIPE_SIZE, &submit);
		} else {
			struct page *dest;
			int data_target;
			int qd_idx = sh->qd_idx;

			/* Missing D+Q: recompute D from P, then recompute Q */
			if (target == qd_idx)
				data_target = target2;
			else
				data_target = target;

			count = 0;
			for (i = disks; i-- ; ) {
				if (i == data_target || i == qd_idx)
					continue;
				blocks[count++] = sh->dev[i].page;
			}
			dest = sh->dev[data_target].page;
			init_async_submit(&submit,
					  ASYNC_TX_FENCE|ASYNC_TX_XOR_ZERO_DST,
					  NULL, NULL, NULL,
					  to_addr_conv(sh, percpu));
			tx = async_xor(dest, blocks, 0, count, STRIPE_SIZE,
				       &submit);

			count = set_syndrome_sources(blocks, sh);
			init_async_submit(&submit, ASYNC_TX_FENCE, tx,
					  ops_complete_compute, sh,
					  to_addr_conv(sh, percpu));
			return async_gen_syndrome(blocks, 0, count+2,
						  STRIPE_SIZE, &submit);
		}
	} else {
		init_async_submit(&submit, ASYNC_TX_FENCE, NULL,
				  ops_complete_compute, sh,
				  to_addr_conv(sh, percpu));
		if (failb == syndrome_disks) {
			/* We're missing D+P. */
			return async_raid6_datap_recov(syndrome_disks+2,
						       STRIPE_SIZE, faila,
						       blocks, &submit);
		} else {
			/* We're missing D+D. */
			return async_raid6_2data_recov(syndrome_disks+2,
						       STRIPE_SIZE, faila, failb,
						       blocks, &submit);
		}
	}
}


static void ops_complete_prexor(void *stripe_head_ref)
{
	struct stripe_head *sh = stripe_head_ref;

	pr_debug("%s: stripe %llu\n", __func__,
		(unsigned long long)sh->sector);
}

static struct dma_async_tx_descriptor *
ops_run_prexor(struct stripe_head *sh, struct raid5_percpu *percpu,
	       struct dma_async_tx_descriptor *tx)
{
	int disks = sh->disks;
	struct page **xor_srcs = percpu->scribble;
	int count = 0, pd_idx = sh->pd_idx, i;
	struct async_submit_ctl submit;

	/* existing parity data subtracted */
	struct page *xor_dest = xor_srcs[count++] = sh->dev[pd_idx].page;

	pr_debug("%s: stripe %llu\n", __func__,
		(unsigned long long)sh->sector);

	for (i = disks; i--; ) {
		struct r5dev *dev = &sh->dev[i];
		/* Only process blocks that are known to be uptodate */
		if (test_bit(R5_Wantdrain, &dev->flags))
			xor_srcs[count++] = dev->page;
	}

	init_async_submit(&submit, ASYNC_TX_FENCE|ASYNC_TX_XOR_DROP_DST, tx,
			  ops_complete_prexor, sh, to_addr_conv(sh, percpu));
	tx = async_xor(xor_dest, xor_srcs, 0, count, STRIPE_SIZE, &submit);

	return tx;
}

static struct dma_async_tx_descriptor *
ops_run_biodrain(struct stripe_head *sh, struct dma_async_tx_descriptor *tx)
{
	int disks = sh->disks;
	int i;

	pr_debug("%s: stripe %llu\n", __func__,
		(unsigned long long)sh->sector);

	for (i = disks; i--; ) {
		struct r5dev *dev = &sh->dev[i];
		struct bio *chosen;

		if (test_and_clear_bit(R5_Wantdrain, &dev->flags)) {
			struct bio *wbi;

			spin_lock_irq(&sh->stripe_lock);
			chosen = dev->towrite;
			dev->towrite = NULL;
			BUG_ON(dev->written);
			wbi = dev->written = chosen;
			spin_unlock_irq(&sh->stripe_lock);

			while (wbi && wbi->bi_sector <
				dev->sector + STRIPE_SECTORS) {
				if (wbi->bi_rw & REQ_FUA)
					set_bit(R5_WantFUA, &dev->flags);
				if (wbi->bi_rw & REQ_SYNC)
					set_bit(R5_SyncIO, &dev->flags);
				tx = async_copy_data(1, wbi, dev->page,
					dev->sector, tx);
				wbi = r5_next_bio(wbi, dev->sector);
			}
		}
	}

	return tx;
}

static void ops_complete_reconstruct(void *stripe_head_ref)
{
	struct stripe_head *sh = stripe_head_ref;
	int disks = sh->disks;
	int pd_idx = sh->pd_idx;
	int qd_idx = sh->qd_idx;
	int i;
	bool fua = false, sync = false;

	pr_debug("%s: stripe %llu\n", __func__,
		(unsigned long long)sh->sector);

	for (i = disks; i--; ) {
		fua |= test_bit(R5_WantFUA, &sh->dev[i].flags);
		sync |= test_bit(R5_SyncIO, &sh->dev[i].flags);
	}

	for (i = disks; i--; ) {
		struct r5dev *dev = &sh->dev[i];

		if (dev->written || i == pd_idx || i == qd_idx) {
			set_bit(R5_UPTODATE, &dev->flags);
			if (fua)
				set_bit(R5_WantFUA, &dev->flags);
			if (sync)
				set_bit(R5_SyncIO, &dev->flags);
		}
	}

	if (sh->reconstruct_state == reconstruct_state_drain_run)
		sh->reconstruct_state = reconstruct_state_drain_result;
	else if (sh->reconstruct_state == reconstruct_state_prexor_drain_run)
		sh->reconstruct_state = reconstruct_state_prexor_drain_result;
	else {
		BUG_ON(sh->reconstruct_state != reconstruct_state_run);
		sh->reconstruct_state = reconstruct_state_result;
	}

	set_bit(STRIPE_HANDLE, &sh->state);
	release_stripe(sh);
}

static void
ops_run_reconstruct5(struct stripe_head *sh, struct raid5_percpu *percpu,
		     struct dma_async_tx_descriptor *tx)
{
	int disks = sh->disks;
	struct page **xor_srcs = percpu->scribble;
	struct async_submit_ctl submit;
	int count = 0, pd_idx = sh->pd_idx, i;
	struct page *xor_dest;
	int prexor = 0;
	unsigned long flags;

	pr_debug("%s: stripe %llu\n", __func__,
		(unsigned long long)sh->sector);

	/* check if prexor is active which means only process blocks
	 * that are part of a read-modify-write (written)
	 */
	if (sh->reconstruct_state == reconstruct_state_prexor_drain_run) {
		prexor = 1;
		xor_dest = xor_srcs[count++] = sh->dev[pd_idx].page;
		for (i = disks; i--; ) {
			struct r5dev *dev = &sh->dev[i];
			if (dev->written)
				xor_srcs[count++] = dev->page;
		}
	} else {
		xor_dest = sh->dev[pd_idx].page;
		for (i = disks; i--; ) {
			struct r5dev *dev = &sh->dev[i];
			if (i != pd_idx)
				xor_srcs[count++] = dev->page;
		}
	}

	/* 1/ if we prexor'd then the dest is reused as a source
	 * 2/ if we did not prexor then we are redoing the parity
	 * set ASYNC_TX_XOR_DROP_DST and ASYNC_TX_XOR_ZERO_DST
	 * for the synchronous xor case
	 */
	flags = ASYNC_TX_ACK |
		(prexor ? ASYNC_TX_XOR_DROP_DST : ASYNC_TX_XOR_ZERO_DST);

	atomic_inc(&sh->count);

	init_async_submit(&submit, flags, tx, ops_complete_reconstruct, sh,
			  to_addr_conv(sh, percpu));
	if (unlikely(count == 1))
		tx = async_memcpy(xor_dest, xor_srcs[0], 0, 0, STRIPE_SIZE, &submit);
	else
		tx = async_xor(xor_dest, xor_srcs, 0, count, STRIPE_SIZE, &submit);
}

static void
ops_run_reconstruct6(struct stripe_head *sh, struct raid5_percpu *percpu,
		     struct dma_async_tx_descriptor *tx)
{
	struct async_submit_ctl submit;
	struct page **blocks = percpu->scribble;
	int count;

	pr_debug("%s: stripe %llu\n", __func__, (unsigned long long)sh->sector);

	count = set_syndrome_sources(blocks, sh);

	atomic_inc(&sh->count);

	init_async_submit(&submit, ASYNC_TX_ACK, tx, ops_complete_reconstruct,
			  sh, to_addr_conv(sh, percpu));
	async_gen_syndrome(blocks, 0, count+2, STRIPE_SIZE,  &submit);
}

static void ops_complete_check(void *stripe_head_ref)
{
	struct stripe_head *sh = stripe_head_ref;

	pr_debug("%s: stripe %llu\n", __func__,
		(unsigned long long)sh->sector);

	sh->check_state = check_state_check_result;
	set_bit(STRIPE_HANDLE, &sh->state);
	release_stripe(sh);
}

static void ops_run_check_p(struct stripe_head *sh, struct raid5_percpu *percpu)
{
	int disks = sh->disks;
	int pd_idx = sh->pd_idx;
	int qd_idx = sh->qd_idx;
	struct page *xor_dest;
	struct page **xor_srcs = percpu->scribble;
	struct dma_async_tx_descriptor *tx;
	struct async_submit_ctl submit;
	int count;
	int i;

	pr_debug("%s: stripe %llu\n", __func__,
		(unsigned long long)sh->sector);

	count = 0;
	xor_dest = sh->dev[pd_idx].page;
	xor_srcs[count++] = xor_dest;
	for (i = disks; i--; ) {
		if (i == pd_idx || i == qd_idx)
			continue;
		xor_srcs[count++] = sh->dev[i].page;
	}

	init_async_submit(&submit, 0, NULL, NULL, NULL,
			  to_addr_conv(sh, percpu));
	tx = async_xor_val(xor_dest, xor_srcs, 0, count, STRIPE_SIZE,
			   &sh->ops.zero_sum_result, &submit);

	atomic_inc(&sh->count);
	init_async_submit(&submit, ASYNC_TX_ACK, tx, ops_complete_check, sh, NULL);
	tx = async_trigger_callback(&submit);
}

static void ops_run_check_pq(struct stripe_head *sh, struct raid5_percpu *percpu, int checkp)
{
	struct page **srcs = percpu->scribble;
	struct async_submit_ctl submit;
	int count;

	pr_debug("%s: stripe %llu checkp: %d\n", __func__,
		(unsigned long long)sh->sector, checkp);

	count = set_syndrome_sources(srcs, sh);
	if (!checkp)
		srcs[count] = NULL;

	atomic_inc(&sh->count);
	init_async_submit(&submit, ASYNC_TX_ACK, NULL, ops_complete_check,
			  sh, to_addr_conv(sh, percpu));
	async_syndrome_val(srcs, 0, count+2, STRIPE_SIZE,
			   &sh->ops.zero_sum_result, percpu->spare_page, &submit);
}

static void __raid_run_ops(struct stripe_head *sh, unsigned long ops_request)
{
	int overlap_clear = 0, i, disks = sh->disks;
	struct dma_async_tx_descriptor *tx = NULL;
	struct r5conf *conf = sh->raid_conf;
	int level = conf->level;
	struct raid5_percpu *percpu;
	unsigned long cpu;

	cpu = get_cpu();
	percpu = per_cpu_ptr(conf->percpu, cpu);
	if (test_bit(STRIPE_OP_BIOFILL, &ops_request)) {
		ops_run_biofill(sh);
		overlap_clear++;
	}

	if (test_bit(STRIPE_OP_COMPUTE_BLK, &ops_request)) {
		if (level < 6)
			tx = ops_run_compute5(sh, percpu);
		else {
			if (sh->ops.target2 < 0 || sh->ops.target < 0)
				tx = ops_run_compute6_1(sh, percpu);
			else
				tx = ops_run_compute6_2(sh, percpu);
		}
		/* terminate the chain if reconstruct is not set to be run */
		if (tx && !test_bit(STRIPE_OP_RECONSTRUCT, &ops_request))
			async_tx_ack(tx);
	}

	if (test_bit(STRIPE_OP_PREXOR, &ops_request))
		tx = ops_run_prexor(sh, percpu, tx);

	if (test_bit(STRIPE_OP_BIODRAIN, &ops_request)) {
		tx = ops_run_biodrain(sh, tx);
		overlap_clear++;
	}

	if (test_bit(STRIPE_OP_RECONSTRUCT, &ops_request)) {
		if (level < 6)
			ops_run_reconstruct5(sh, percpu, tx);
		else
			ops_run_reconstruct6(sh, percpu, tx);
	}

	if (test_bit(STRIPE_OP_CHECK, &ops_request)) {
		if (sh->check_state == check_state_run)
			ops_run_check_p(sh, percpu);
		else if (sh->check_state == check_state_run_q)
			ops_run_check_pq(sh, percpu, 0);
		else if (sh->check_state == check_state_run_pq)
			ops_run_check_pq(sh, percpu, 1);
		else
			BUG();
	}

	if (overlap_clear)
		for (i = disks; i--; ) {
			struct r5dev *dev = &sh->dev[i];
			if (test_and_clear_bit(R5_Overlap, &dev->flags))
				wake_up(&sh->raid_conf->wait_for_overlap);
		}
	put_cpu();
}

#ifdef CONFIG_MULTICORE_RAID456
static void async_run_ops(void *param, async_cookie_t cookie)
{
	struct stripe_head *sh = param;
	unsigned long ops_request = sh->ops.request;

	clear_bit_unlock(STRIPE_OPS_REQ_PENDING, &sh->state);
	wake_up(&sh->ops.wait_for_ops);

	__raid_run_ops(sh, ops_request);
	release_stripe(sh);
}

static void raid_run_ops(struct stripe_head *sh, unsigned long ops_request)
{
	/* since handle_stripe can be called outside of raid5d context
	 * we need to ensure sh->ops.request is de-staged before another
	 * request arrives
	 */
	wait_event(sh->ops.wait_for_ops,
		   !test_and_set_bit_lock(STRIPE_OPS_REQ_PENDING, &sh->state));
	sh->ops.request = ops_request;

	atomic_inc(&sh->count);
	async_schedule(async_run_ops, sh);
}
#else
#define raid_run_ops __raid_run_ops
#endif

static int grow_one_stripe(struct r5conf *conf)
{
	struct stripe_head *sh;
	sh = kmem_cache_zalloc(conf->slab_cache, GFP_KERNEL);
	if (!sh)
		return 0;

	sh->raid_conf = conf;
	#ifdef CONFIG_MULTICORE_RAID456
	init_waitqueue_head(&sh->ops.wait_for_ops);
	#endif

	spin_lock_init(&sh->stripe_lock);

	if (grow_buffers(sh)) {
		shrink_buffers(sh);
		kmem_cache_free(conf->slab_cache, sh);
		return 0;
	}
	/* we just created an active stripe so... */
	atomic_set(&sh->count, 1);
	atomic_inc(&conf->active_stripes);
	INIT_LIST_HEAD(&sh->lru);
	release_stripe(sh);
	return 1;
}

static int grow_stripes(struct r5conf *conf, int num)
{
	struct kmem_cache *sc;
	int devs = max(conf->raid_disks, conf->previous_raid_disks);

	if (conf->mddev->gendisk)
		sprintf(conf->cache_name[0],
			"raid%d-%s", conf->level, mdname(conf->mddev));
	else
		sprintf(conf->cache_name[0],
			"raid%d-%p", conf->level, conf->mddev);
	sprintf(conf->cache_name[1], "%s-alt", conf->cache_name[0]);

	conf->active_name = 0;
	sc = kmem_cache_create(conf->cache_name[conf->active_name],
			       sizeof(struct stripe_head)+(devs-1)*sizeof(struct r5dev),
			       0, 0, NULL);
	if (!sc)
		return 1;
	conf->slab_cache = sc;
	conf->pool_size = devs;
	while (num--)
		if (!grow_one_stripe(conf))
			return 1;
	return 0;
}

/**
 * scribble_len - return the required size of the scribble region
 * @num - total number of disks in the array
 *
 * The size must be enough to contain:
 * 1/ a struct page pointer for each device in the array +2
 * 2/ room to convert each entry in (1) to its corresponding dma
 *    (dma_map_page()) or page (page_address()) address.
 *
 * Note: the +2 is for the destination buffers of the ddf/raid6 case where we
 * calculate over all devices (not just the data blocks), using zeros in place
 * of the P and Q blocks.
 */
static size_t scribble_len(int num)
{
	size_t len;

	len = sizeof(struct page *) * (num+2) + sizeof(addr_conv_t) * (num+2);

	return len;
}

static int resize_stripes(struct r5conf *conf, int newsize)
{
	/* Make all the stripes able to hold 'newsize' devices.
	 * New slots in each stripe get 'page' set to a new page.
	 *
	 * This happens in stages:
	 * 1/ create a new kmem_cache and allocate the required number of
	 *    stripe_heads.
	 * 2/ gather all the old stripe_heads and tranfer the pages across
	 *    to the new stripe_heads.  This will have the side effect of
	 *    freezing the array as once all stripe_heads have been collected,
	 *    no IO will be possible.  Old stripe heads are freed once their
	 *    pages have been transferred over, and the old kmem_cache is
	 *    freed when all stripes are done.
	 * 3/ reallocate conf->disks to be suitable bigger.  If this fails,
	 *    we simple return a failre status - no need to clean anything up.
	 * 4/ allocate new pages for the new slots in the new stripe_heads.
	 *    If this fails, we don't bother trying the shrink the
	 *    stripe_heads down again, we just leave them as they are.
	 *    As each stripe_head is processed the new one is released into
	 *    active service.
	 *
	 * Once step2 is started, we cannot afford to wait for a write,
	 * so we use GFP_NOIO allocations.
	 */
	struct stripe_head *osh, *nsh;
	LIST_HEAD(newstripes);
	struct disk_info *ndisks;
	unsigned long cpu;
	int err;
	struct kmem_cache *sc;
	int i;

	if (newsize <= conf->pool_size)
		return 0; /* never bother to shrink */

	err = md_allow_write(conf->mddev);
	if (err)
		return err;

	/* Step 1 */
	sc = kmem_cache_create(conf->cache_name[1-conf->active_name],
			       sizeof(struct stripe_head)+(newsize-1)*sizeof(struct r5dev),
			       0, 0, NULL);
	if (!sc)
		return -ENOMEM;

	for (i = conf->max_nr_stripes; i; i--) {
		nsh = kmem_cache_zalloc(sc, GFP_KERNEL);
		if (!nsh)
			break;

		nsh->raid_conf = conf;
		#ifdef CONFIG_MULTICORE_RAID456
		init_waitqueue_head(&nsh->ops.wait_for_ops);
		#endif

		list_add(&nsh->lru, &newstripes);
	}
	if (i) {
		/* didn't get enough, give up */
		while (!list_empty(&newstripes)) {
			nsh = list_entry(newstripes.next, struct stripe_head, lru);
			list_del(&nsh->lru);
			kmem_cache_free(sc, nsh);
		}
		kmem_cache_destroy(sc);
		return -ENOMEM;
	}
	/* Step 2 - Must use GFP_NOIO now.
	 * OK, we have enough stripes, start collecting inactive
	 * stripes and copying them over
	 */
	list_for_each_entry(nsh, &newstripes, lru) {
		spin_lock_irq(&conf->device_lock);
		wait_event_lock_irq(conf->wait_for_stripe,
				    !list_empty(&conf->inactive_list),
				    conf->device_lock,
				    );
		osh = get_free_stripe(conf);
		spin_unlock_irq(&conf->device_lock);
		atomic_set(&nsh->count, 1);
		for(i=0; i<conf->pool_size; i++)
			nsh->dev[i].page = osh->dev[i].page;
		for( ; i<newsize; i++)
			nsh->dev[i].page = NULL;
		kmem_cache_free(conf->slab_cache, osh);
	}
	kmem_cache_destroy(conf->slab_cache);

	/* Step 3.
	 * At this point, we are holding all the stripes so the array
	 * is completely stalled, so now is a good time to resize
	 * conf->disks and the scribble region
	 */
	ndisks = kzalloc(newsize * sizeof(struct disk_info), GFP_NOIO);
	if (ndisks) {
		for (i=0; i<conf->raid_disks; i++)
			ndisks[i] = conf->disks[i];
		kfree(conf->disks);
		conf->disks = ndisks;
	} else
		err = -ENOMEM;

	get_online_cpus();
	conf->scribble_len = scribble_len(newsize);
	for_each_present_cpu(cpu) {
		struct raid5_percpu *percpu;
		void *scribble;

		percpu = per_cpu_ptr(conf->percpu, cpu);
		scribble = kmalloc(conf->scribble_len, GFP_NOIO);

		if (scribble) {
			kfree(percpu->scribble);
			percpu->scribble = scribble;
		} else {
			err = -ENOMEM;
			break;
		}
	}
	put_online_cpus();

	/* Step 4, return new stripes to service */
	while(!list_empty(&newstripes)) {
		nsh = list_entry(newstripes.next, struct stripe_head, lru);
		list_del_init(&nsh->lru);

		for (i=conf->raid_disks; i < newsize; i++)
			if (nsh->dev[i].page == NULL) {
				struct page *p = alloc_page(GFP_NOIO);
				nsh->dev[i].page = p;
				if (!p)
					err = -ENOMEM;
			}
		release_stripe(nsh);
	}
	/* critical section pass, GFP_NOIO no longer needed */

	conf->slab_cache = sc;
	conf->active_name = 1-conf->active_name;
	conf->pool_size = newsize;
	return err;
}

static int drop_one_stripe(struct r5conf *conf)
{
	struct stripe_head *sh;

	spin_lock_irq(&conf->device_lock);
	sh = get_free_stripe(conf);
	spin_unlock_irq(&conf->device_lock);
	if (!sh)
		return 0;
	BUG_ON(atomic_read(&sh->count));
	shrink_buffers(sh);
	kmem_cache_free(conf->slab_cache, sh);
	atomic_dec(&conf->active_stripes);
	return 1;
}

static void shrink_stripes(struct r5conf *conf)
{
	while (drop_one_stripe(conf))
		;

	if (conf->slab_cache)
		kmem_cache_destroy(conf->slab_cache);
	conf->slab_cache = NULL;
}

static void raid5_end_read_request(struct bio * bi, int error)
{
	struct stripe_head *sh = bi->bi_private;
	struct r5conf *conf = sh->raid_conf;
	int disks = sh->disks, i;
	int uptodate = test_bit(BIO_UPTODATE, &bi->bi_flags);
	char b[BDEVNAME_SIZE];
	struct md_rdev *rdev = NULL;
	sector_t s;

	for (i=0 ; i<disks; i++)
		if (bi == &sh->dev[i].req)
			break;

	pr_debug("end_read_request %llu/%d, count: %d, uptodate %d.\n",
		(unsigned long long)sh->sector, i, atomic_read(&sh->count),
		uptodate);
	if (i == disks) {
		BUG();
		return;
	}
	if (test_bit(R5_ReadRepl, &sh->dev[i].flags))
		/* If replacement finished while this request was outstanding,
		 * 'replacement' might be NULL already.
		 * In that case it moved down to 'rdev'.
		 * rdev is not removed until all requests are finished.
		 */
		rdev = conf->disks[i].replacement;
	if (!rdev)
		rdev = conf->disks[i].rdev;

	if (use_new_offset(conf, sh))
		s = sh->sector + rdev->new_data_offset;
	else
		s = sh->sector + rdev->data_offset;
	if (uptodate) {
		set_bit(R5_UPTODATE, &sh->dev[i].flags);
		if (test_bit(R5_ReadError, &sh->dev[i].flags)) {
			/* Note that this cannot happen on a
			 * replacement device.  We just fail those on
			 * any error
			 */
			printk_ratelimited(
				KERN_INFO
				"md/raid:%s: read error corrected"
				" (%lu sectors at %llu on %s)\n",
				mdname(conf->mddev), STRIPE_SECTORS,
				(unsigned long long)s,
				bdevname(rdev->bdev, b));
			atomic_add(STRIPE_SECTORS, &rdev->corrected_errors);
			clear_bit(R5_ReadError, &sh->dev[i].flags);
			clear_bit(R5_ReWrite, &sh->dev[i].flags);
		} else if (test_bit(R5_ReadNoMerge, &sh->dev[i].flags))
			clear_bit(R5_ReadNoMerge, &sh->dev[i].flags);

		if (atomic_read(&rdev->read_errors))
			atomic_set(&rdev->read_errors, 0);
	} else {
		const char *bdn = bdevname(rdev->bdev, b);
		int retry = 0;
		int set_bad = 0;

		clear_bit(R5_UPTODATE, &sh->dev[i].flags);
		atomic_inc(&rdev->read_errors);
		if (test_bit(R5_ReadRepl, &sh->dev[i].flags))
			printk_ratelimited(
				KERN_WARNING
				"md/raid:%s: read error on replacement device "
				"(sector %llu on %s).\n",
				mdname(conf->mddev),
				(unsigned long long)s,
				bdn);
		else if (conf->mddev->degraded >= conf->max_degraded) {
			set_bad = 1;
			printk_ratelimited(
				KERN_WARNING
				"md/raid:%s: read error not correctable "
				"(sector %llu on %s).\n",
				mdname(conf->mddev),
				(unsigned long long)s,
				bdn);
		} else if (test_bit(R5_ReWrite, &sh->dev[i].flags)) {
			/* Oh, no!!! */
			set_bad = 1;
			printk_ratelimited(
				KERN_WARNING
				"md/raid:%s: read error NOT corrected!! "
				"(sector %llu on %s).\n",
				mdname(conf->mddev),
				(unsigned long long)s,
				bdn);
		} else if (atomic_read(&rdev->read_errors)
			 > conf->max_nr_stripes)
			printk(KERN_WARNING
			       "md/raid:%s: Too many read errors, failing device %s.\n",
			       mdname(conf->mddev), bdn);
		else
			retry = 1;
		if (retry)
			if (test_bit(R5_ReadNoMerge, &sh->dev[i].flags)) {
				set_bit(R5_ReadError, &sh->dev[i].flags);
				clear_bit(R5_ReadNoMerge, &sh->dev[i].flags);
			} else
				set_bit(R5_ReadNoMerge, &sh->dev[i].flags);
		else {
			clear_bit(R5_ReadError, &sh->dev[i].flags);
			clear_bit(R5_ReWrite, &sh->dev[i].flags);
			if (!(set_bad
			      && test_bit(In_sync, &rdev->flags)
			      && rdev_set_badblocks(
				      rdev, sh->sector, STRIPE_SECTORS, 0)))
				md_error(conf->mddev, rdev);
		}
	}
	rdev_dec_pending(rdev, conf->mddev);
	clear_bit(R5_LOCKED, &sh->dev[i].flags);
	set_bit(STRIPE_HANDLE, &sh->state);
	release_stripe(sh);
}

static void raid5_end_write_request(struct bio *bi, int error)
{
	struct stripe_head *sh = bi->bi_private;
	struct r5conf *conf = sh->raid_conf;
	int disks = sh->disks, i;
	struct md_rdev *uninitialized_var(rdev);
	int uptodate = test_bit(BIO_UPTODATE, &bi->bi_flags);
	sector_t first_bad;
	int bad_sectors;
	int replacement = 0;

	for (i = 0 ; i < disks; i++) {
		if (bi == &sh->dev[i].req) {
			rdev = conf->disks[i].rdev;
			break;
		}
		if (bi == &sh->dev[i].rreq) {
			rdev = conf->disks[i].replacement;
			if (rdev)
				replacement = 1;
			else
				/* rdev was removed and 'replacement'
				 * replaced it.  rdev is not removed
				 * until all requests are finished.
				 */
				rdev = conf->disks[i].rdev;
			break;
		}
	}
	pr_debug("end_write_request %llu/%d, count %d, uptodate: %d.\n",
		(unsigned long long)sh->sector, i, atomic_read(&sh->count),
		uptodate);
	if (i == disks) {
		BUG();
		return;
	}

	if (replacement) {
		if (!uptodate)
			md_error(conf->mddev, rdev);
		else if (is_badblock(rdev, sh->sector,
				     STRIPE_SECTORS,
				     &first_bad, &bad_sectors))
			set_bit(R5_MadeGoodRepl, &sh->dev[i].flags);
	} else {
		if (!uptodate) {
			set_bit(WriteErrorSeen, &rdev->flags);
			set_bit(R5_WriteError, &sh->dev[i].flags);
			if (!test_and_set_bit(WantReplacement, &rdev->flags))
				set_bit(MD_RECOVERY_NEEDED,
					&rdev->mddev->recovery);
		} else if (is_badblock(rdev, sh->sector,
				       STRIPE_SECTORS,
				       &first_bad, &bad_sectors))
			set_bit(R5_MadeGood, &sh->dev[i].flags);
	}
	rdev_dec_pending(rdev, conf->mddev);

	if (!test_and_clear_bit(R5_DOUBLE_LOCKED, &sh->dev[i].flags))
		clear_bit(R5_LOCKED, &sh->dev[i].flags);
	set_bit(STRIPE_HANDLE, &sh->state);
	release_stripe(sh);
}

static sector_t compute_blocknr(struct stripe_head *sh, int i, int previous);
	
static void raid5_build_block(struct stripe_head *sh, int i, int previous)
{
	struct r5dev *dev = &sh->dev[i];

	bio_init(&dev->req);
	dev->req.bi_io_vec = &dev->vec;
	dev->req.bi_vcnt++;
	dev->req.bi_max_vecs++;
	dev->req.bi_private = sh;
	dev->vec.bv_page = dev->page;

	bio_init(&dev->rreq);
	dev->rreq.bi_io_vec = &dev->rvec;
	dev->rreq.bi_vcnt++;
	dev->rreq.bi_max_vecs++;
	dev->rreq.bi_private = sh;
	dev->rvec.bv_page = dev->page;

	dev->flags = 0;
	dev->sector = compute_blocknr(sh, i, previous);
}

static void error(struct mddev *mddev, struct md_rdev *rdev)
{
	char b[BDEVNAME_SIZE];
	struct r5conf *conf = mddev->private;
	unsigned long flags;
	pr_debug("raid456: error called\n");

	spin_lock_irqsave(&conf->device_lock, flags);
	clear_bit(In_sync, &rdev->flags);
	mddev->degraded = calc_degraded(conf);
	spin_unlock_irqrestore(&conf->device_lock, flags);
	set_bit(MD_RECOVERY_INTR, &mddev->recovery);

	set_bit(Blocked, &rdev->flags);
	set_bit(Faulty, &rdev->flags);
	set_bit(MD_CHANGE_DEVS, &mddev->flags);
	printk(KERN_ALERT
	       "md/raid:%s: Disk failure on %s, disabling device.\n"
	       "md/raid:%s: Operation continuing on %d devices.\n",
	       mdname(mddev),
	       bdevname(rdev->bdev, b),
	       mdname(mddev),
	       conf->raid_disks - mddev->degraded);
}

/*
 * Input: a 'big' sector number,
 * Output: index of the data and parity disk, and the sector # in them.
 */
static sector_t raid5_compute_sector(struct r5conf *conf, sector_t r_sector,
				     int previous, int *dd_idx,
				     struct stripe_head *sh)
{
	sector_t stripe, stripe2;
	sector_t chunk_number;
	unsigned int chunk_offset;
	int pd_idx, qd_idx;
	int ddf_layout = 0;
	sector_t new_sector;
	int algorithm = previous ? conf->prev_algo
				 : conf->algorithm;
	int sectors_per_chunk = previous ? conf->prev_chunk_sectors
					 : conf->chunk_sectors;
	int raid_disks = previous ? conf->previous_raid_disks
				  : conf->raid_disks;
	int data_disks = raid_disks - conf->max_degraded;

	/* First compute the information on this sector */

	/*
	 * Compute the chunk number and the sector offset inside the chunk
	 */
	chunk_offset = sector_div(r_sector, sectors_per_chunk);
	chunk_number = r_sector;

	/*
	 * Compute the stripe number
	 */
	stripe = chunk_number;
	*dd_idx = sector_div(stripe, data_disks);
	stripe2 = stripe;
	/*
	 * Select the parity disk based on the user selected algorithm.
	 */
	pd_idx = qd_idx = -1;
	switch(conf->level) {
	case 4:
		pd_idx = data_disks;
		break;
	case 5:
		switch (algorithm) {
		case ALGORITHM_LEFT_ASYMMETRIC:
			pd_idx = data_disks - sector_div(stripe2, raid_disks);
			if (*dd_idx >= pd_idx)
				(*dd_idx)++;
			break;
		case ALGORITHM_RIGHT_ASYMMETRIC:
			pd_idx = sector_div(stripe2, raid_disks);
			if (*dd_idx >= pd_idx)
				(*dd_idx)++;
			break;
		case ALGORITHM_LEFT_SYMMETRIC:
			pd_idx = data_disks - sector_div(stripe2, raid_disks);
			*dd_idx = (pd_idx + 1 + *dd_idx) % raid_disks;
			break;
		case ALGORITHM_RIGHT_SYMMETRIC:
			pd_idx = sector_div(stripe2, raid_disks);
			*dd_idx = (pd_idx + 1 + *dd_idx) % raid_disks;
			break;
		case ALGORITHM_PARITY_0:
			pd_idx = 0;
			(*dd_idx)++;
			break;
		case ALGORITHM_PARITY_N:
			pd_idx = data_disks;
			break;
		default:
			BUG();
		}
		break;
	case 6:

		switch (algorithm) {
		case ALGORITHM_LEFT_ASYMMETRIC:
			pd_idx = raid_disks - 1 - sector_div(stripe2, raid_disks);
			qd_idx = pd_idx + 1;
			if (pd_idx == raid_disks-1) {
				(*dd_idx)++;	/* Q D D D P */
				qd_idx = 0;
			} else if (*dd_idx >= pd_idx)
				(*dd_idx) += 2; /* D D P Q D */
			break;
		case ALGORITHM_RIGHT_ASYMMETRIC:
			pd_idx = sector_div(stripe2, raid_disks);
			qd_idx = pd_idx + 1;
			if (pd_idx == raid_disks-1) {
				(*dd_idx)++;	/* Q D D D P */
				qd_idx = 0;
			} else if (*dd_idx >= pd_idx)
				(*dd_idx) += 2; /* D D P Q D */
			break;
		case ALGORITHM_LEFT_SYMMETRIC:
			pd_idx = raid_disks - 1 - sector_div(stripe2, raid_disks);
			qd_idx = (pd_idx + 1) % raid_disks;
			*dd_idx = (pd_idx + 2 + *dd_idx) % raid_disks;
			break;
		case ALGORITHM_RIGHT_SYMMETRIC:
			pd_idx = sector_div(stripe2, raid_disks);
			qd_idx = (pd_idx + 1) % raid_disks;
			*dd_idx = (pd_idx + 2 + *dd_idx) % raid_disks;
			break;

		case ALGORITHM_PARITY_0:
			pd_idx = 0;
			qd_idx = 1;
			(*dd_idx) += 2;
			break;
		case ALGORITHM_PARITY_N:
			pd_idx = data_disks;
			qd_idx = data_disks + 1;
			break;

		case ALGORITHM_ROTATING_ZERO_RESTART:
			/* Exactly the same as RIGHT_ASYMMETRIC, but or
			 * of blocks for computing Q is different.
			 */
			pd_idx = sector_div(stripe2, raid_disks);
			qd_idx = pd_idx + 1;
			if (pd_idx == raid_disks-1) {
				(*dd_idx)++;	/* Q D D D P */
				qd_idx = 0;
			} else if (*dd_idx >= pd_idx)
				(*dd_idx) += 2; /* D D P Q D */
			ddf_layout = 1;
			break;

		case ALGORITHM_ROTATING_N_RESTART:
			/* Same a left_asymmetric, by first stripe is
			 * D D D P Q  rather than
			 * Q D D D P
			 */
			stripe2 += 1;
			pd_idx = raid_disks - 1 - sector_div(stripe2, raid_disks);
			qd_idx = pd_idx + 1;
			if (pd_idx == raid_disks-1) {
				(*dd_idx)++;	/* Q D D D P */
				qd_idx = 0;
			} else if (*dd_idx >= pd_idx)
				(*dd_idx) += 2; /* D D P Q D */
			ddf_layout = 1;
			break;

		case ALGORITHM_ROTATING_N_CONTINUE:
			/* Same as left_symmetric but Q is before P */
			pd_idx = raid_disks - 1 - sector_div(stripe2, raid_disks);
			qd_idx = (pd_idx + raid_disks - 1) % raid_disks;
			*dd_idx = (pd_idx + 1 + *dd_idx) % raid_disks;
			ddf_layout = 1;
			break;

		case ALGORITHM_LEFT_ASYMMETRIC_6:
			/* RAID5 left_asymmetric, with Q on last device */
			pd_idx = data_disks - sector_div(stripe2, raid_disks-1);
			if (*dd_idx >= pd_idx)
				(*dd_idx)++;
			qd_idx = raid_disks - 1;
			break;

		case ALGORITHM_RIGHT_ASYMMETRIC_6:
			pd_idx = sector_div(stripe2, raid_disks-1);
			if (*dd_idx >= pd_idx)
				(*dd_idx)++;
			qd_idx = raid_disks - 1;
			break;

		case ALGORITHM_LEFT_SYMMETRIC_6:
			pd_idx = data_disks - sector_div(stripe2, raid_disks-1);
			*dd_idx = (pd_idx + 1 + *dd_idx) % (raid_disks-1);
			qd_idx = raid_disks - 1;
			break;

		case ALGORITHM_RIGHT_SYMMETRIC_6:
			pd_idx = sector_div(stripe2, raid_disks-1);
			*dd_idx = (pd_idx + 1 + *dd_idx) % (raid_disks-1);
			qd_idx = raid_disks - 1;
			break;

		case ALGORITHM_PARITY_0_6:
			pd_idx = 0;
			(*dd_idx)++;
			qd_idx = raid_disks - 1;
			break;

		default:
			BUG();
		}
		break;
	}

	if (sh) {
		sh->pd_idx = pd_idx;
		sh->qd_idx = qd_idx;
		sh->ddf_layout = ddf_layout;
	}
	/*
	 * Finally, compute the new sector number
	 */
	new_sector = (sector_t)stripe * sectors_per_chunk + chunk_offset;
	return new_sector;
}


static sector_t compute_blocknr(struct stripe_head *sh, int i, int previous)
{
	struct r5conf *conf = sh->raid_conf;
	int raid_disks = sh->disks;
	int data_disks = raid_disks - conf->max_degraded;
	sector_t new_sector = sh->sector, check;
	int sectors_per_chunk = previous ? conf->prev_chunk_sectors
					 : conf->chunk_sectors;
	int algorithm = previous ? conf->prev_algo
				 : conf->algorithm;
	sector_t stripe;
	int chunk_offset;
	sector_t chunk_number;
	int dummy1, dd_idx = i;
	sector_t r_sector;
	struct stripe_head sh2;


	chunk_offset = sector_div(new_sector, sectors_per_chunk);
	stripe = new_sector;

	if (i == sh->pd_idx)
		return 0;
	switch(conf->level) {
	case 4: break;
	case 5:
		switch (algorithm) {
		case ALGORITHM_LEFT_ASYMMETRIC:
		case ALGORITHM_RIGHT_ASYMMETRIC:
			if (i > sh->pd_idx)
				i--;
			break;
		case ALGORITHM_LEFT_SYMMETRIC:
		case ALGORITHM_RIGHT_SYMMETRIC:
			if (i < sh->pd_idx)
				i += raid_disks;
			i -= (sh->pd_idx + 1);
			break;
		case ALGORITHM_PARITY_0:
			i -= 1;
			break;
		case ALGORITHM_PARITY_N:
			break;
		default:
			BUG();
		}
		break;
	case 6:
		if (i == sh->qd_idx)
			return 0; /* It is the Q disk */
		switch (algorithm) {
		case ALGORITHM_LEFT_ASYMMETRIC:
		case ALGORITHM_RIGHT_ASYMMETRIC:
		case ALGORITHM_ROTATING_ZERO_RESTART:
		case ALGORITHM_ROTATING_N_RESTART:
			if (sh->pd_idx == raid_disks-1)
				i--;	/* Q D D D P */
			else if (i > sh->pd_idx)
				i -= 2; /* D D P Q D */
			break;
		case ALGORITHM_LEFT_SYMMETRIC:
		case ALGORITHM_RIGHT_SYMMETRIC:
			if (sh->pd_idx == raid_disks-1)
				i--; /* Q D D D P */
			else {
				/* D D P Q D */
				if (i < sh->pd_idx)
					i += raid_disks;
				i -= (sh->pd_idx + 2);
			}
			break;
		case ALGORITHM_PARITY_0:
			i -= 2;
			break;
		case ALGORITHM_PARITY_N:
			break;
		case ALGORITHM_ROTATING_N_CONTINUE:
			/* Like left_symmetric, but P is before Q */
			if (sh->pd_idx == 0)
				i--;	/* P D D D Q */
			else {
				/* D D Q P D */
				if (i < sh->pd_idx)
					i += raid_disks;
				i -= (sh->pd_idx + 1);
			}
			break;
		case ALGORITHM_LEFT_ASYMMETRIC_6:
		case ALGORITHM_RIGHT_ASYMMETRIC_6:
			if (i > sh->pd_idx)
				i--;
			break;
		case ALGORITHM_LEFT_SYMMETRIC_6:
		case ALGORITHM_RIGHT_SYMMETRIC_6:
			if (i < sh->pd_idx)
				i += data_disks + 1;
			i -= (sh->pd_idx + 1);
			break;
		case ALGORITHM_PARITY_0_6:
			i -= 1;
			break;
		default:
			BUG();
		}
		break;
	}

	chunk_number = stripe * data_disks + i;
	r_sector = chunk_number * sectors_per_chunk + chunk_offset;

	check = raid5_compute_sector(conf, r_sector,
				     previous, &dummy1, &sh2);
	if (check != sh->sector || dummy1 != dd_idx || sh2.pd_idx != sh->pd_idx
		|| sh2.qd_idx != sh->qd_idx) {
		printk(KERN_ERR "md/raid:%s: compute_blocknr: map not correct\n",
		       mdname(conf->mddev));
		return 0;
	}
	return r_sector;
}


static void
schedule_reconstruction(struct stripe_head *sh, struct stripe_head_state *s,
			 int rcw, int expand)
{
	int i, pd_idx = sh->pd_idx, disks = sh->disks;
	struct r5conf *conf = sh->raid_conf;
	int level = conf->level;

	if (rcw) {
		/* if we are not expanding this is a proper write request, and
		 * there will be bios with new data to be drained into the
		 * stripe cache
		 */
		if (!expand) {
			sh->reconstruct_state = reconstruct_state_drain_run;
			set_bit(STRIPE_OP_BIODRAIN, &s->ops_request);
		} else
			sh->reconstruct_state = reconstruct_state_run;

		set_bit(STRIPE_OP_RECONSTRUCT, &s->ops_request);

		for (i = disks; i--; ) {
			struct r5dev *dev = &sh->dev[i];

			if (dev->towrite) {
				set_bit(R5_LOCKED, &dev->flags);
				set_bit(R5_Wantdrain, &dev->flags);
				if (!expand)
					clear_bit(R5_UPTODATE, &dev->flags);
				s->locked++;
			}
		}
		if (s->locked + conf->max_degraded == disks)
			if (!test_and_set_bit(STRIPE_FULL_WRITE, &sh->state))
				atomic_inc(&conf->pending_full_writes);
	} else {
		BUG_ON(level == 6);
		BUG_ON(!(test_bit(R5_UPTODATE, &sh->dev[pd_idx].flags) ||
			test_bit(R5_Wantcompute, &sh->dev[pd_idx].flags)));

		sh->reconstruct_state = reconstruct_state_prexor_drain_run;
		set_bit(STRIPE_OP_PREXOR, &s->ops_request);
		set_bit(STRIPE_OP_BIODRAIN, &s->ops_request);
		set_bit(STRIPE_OP_RECONSTRUCT, &s->ops_request);

		for (i = disks; i--; ) {
			struct r5dev *dev = &sh->dev[i];
			if (i == pd_idx)
				continue;

			if (dev->towrite &&
			    (test_bit(R5_UPTODATE, &dev->flags) ||
			     test_bit(R5_Wantcompute, &dev->flags))) {
				set_bit(R5_Wantdrain, &dev->flags);
				set_bit(R5_LOCKED, &dev->flags);
				clear_bit(R5_UPTODATE, &dev->flags);
				s->locked++;
			}
		}
	}

	/* keep the parity disk(s) locked while asynchronous operations
	 * are in flight
	 */
	set_bit(R5_LOCKED, &sh->dev[pd_idx].flags);
	clear_bit(R5_UPTODATE, &sh->dev[pd_idx].flags);
	s->locked++;

	if (level == 6) {
		int qd_idx = sh->qd_idx;
		struct r5dev *dev = &sh->dev[qd_idx];

		set_bit(R5_LOCKED, &dev->flags);
		clear_bit(R5_UPTODATE, &dev->flags);
		s->locked++;
	}

	pr_debug("%s: stripe %llu locked: %d ops_request: %lx\n",
		__func__, (unsigned long long)sh->sector,
		s->locked, s->ops_request);
}

/*
 * Each stripe/dev can have one or more bion attached.
 * toread/towrite point to the first in a chain.
 * The bi_next chain must be in order.
 */
static int add_stripe_bio(struct stripe_head *sh, struct bio *bi, int dd_idx, int forwrite)
{
	struct bio **bip;
	struct r5conf *conf = sh->raid_conf;
	int firstwrite=0;

	pr_debug("adding bi b#%llu to stripe s#%llu\n",
		(unsigned long long)bi->bi_sector,
		(unsigned long long)sh->sector);

	/*
	 * If several bio share a stripe. The bio bi_phys_segments acts as a
	 * reference count to avoid race. The reference count should already be
	 * increased before this function is called (for example, in
	 * make_request()), so other bio sharing this stripe will not free the
	 * stripe. If a stripe is owned by one stripe, the stripe lock will
	 * protect it.
	 */
	spin_lock_irq(&sh->stripe_lock);
	if (forwrite) {
		bip = &sh->dev[dd_idx].towrite;
		if (*bip == NULL)
			firstwrite = 1;
	} else
		bip = &sh->dev[dd_idx].toread;
	while (*bip && (*bip)->bi_sector < bi->bi_sector) {
		if ((*bip)->bi_sector + ((*bip)->bi_size >> 9) > bi->bi_sector)
			goto overlap;
		bip = & (*bip)->bi_next;
	}
	if (*bip && (*bip)->bi_sector < bi->bi_sector + ((bi->bi_size)>>9))
		goto overlap;

	BUG_ON(*bip && bi->bi_next && (*bip) != bi->bi_next);
	if (*bip)
		bi->bi_next = *bip;
	*bip = bi;
	raid5_inc_bi_active_stripes(bi);

	if (forwrite) {
		/* check if page is covered */
		sector_t sector = sh->dev[dd_idx].sector;
		for (bi=sh->dev[dd_idx].towrite;
		     sector < sh->dev[dd_idx].sector + STRIPE_SECTORS &&
			     bi && bi->bi_sector <= sector;
		     bi = r5_next_bio(bi, sh->dev[dd_idx].sector)) {
			if (bi->bi_sector + (bi->bi_size>>9) >= sector)
				sector = bi->bi_sector + (bi->bi_size>>9);
		}
		if (sector >= sh->dev[dd_idx].sector + STRIPE_SECTORS)
			set_bit(R5_OVERWRITE, &sh->dev[dd_idx].flags);
	}
	spin_unlock_irq(&sh->stripe_lock);

	pr_debug("added bi b#%llu to stripe s#%llu, disk %d.\n",
		(unsigned long long)(*bip)->bi_sector,
		(unsigned long long)sh->sector, dd_idx);

	if (conf->mddev->bitmap && firstwrite) {
		bitmap_startwrite(conf->mddev->bitmap, sh->sector,
				  STRIPE_SECTORS, 0);
		sh->bm_seq = conf->seq_flush+1;
		set_bit(STRIPE_BIT_DELAY, &sh->state);
	}
	return 1;

 overlap:
	set_bit(R5_Overlap, &sh->dev[dd_idx].flags);
	spin_unlock_irq(&sh->stripe_lock);
	return 0;
}

static void end_reshape(struct r5conf *conf);

static void stripe_set_idx(sector_t stripe, struct r5conf *conf, int previous,
			    struct stripe_head *sh)
{
	int sectors_per_chunk =
		previous ? conf->prev_chunk_sectors : conf->chunk_sectors;
	int dd_idx;
	int chunk_offset = sector_div(stripe, sectors_per_chunk);
	int disks = previous ? conf->previous_raid_disks : conf->raid_disks;

	raid5_compute_sector(conf,
			     stripe * (disks - conf->max_degraded)
			     *sectors_per_chunk + chunk_offset,
			     previous,
			     &dd_idx, sh);
}

static void
handle_failed_stripe(struct r5conf *conf, struct stripe_head *sh,
				struct stripe_head_state *s, int disks,
				struct bio **return_bi)
{
	int i;
	for (i = disks; i--; ) {
		struct bio *bi;
		int bitmap_end = 0;

		if (test_bit(R5_ReadError, &sh->dev[i].flags)) {
			struct md_rdev *rdev;
			rcu_read_lock();
			rdev = rcu_dereference(conf->disks[i].rdev);
			if (rdev && test_bit(In_sync, &rdev->flags))
				atomic_inc(&rdev->nr_pending);
			else
				rdev = NULL;
			rcu_read_unlock();
			if (rdev) {
				if (!rdev_set_badblocks(
					    rdev,
					    sh->sector,
					    STRIPE_SECTORS, 0))
					md_error(conf->mddev, rdev);
				rdev_dec_pending(rdev, conf->mddev);
			}
		}
		spin_lock_irq(&sh->stripe_lock);
		/* fail all writes first */
		bi = sh->dev[i].towrite;
		sh->dev[i].towrite = NULL;
		spin_unlock_irq(&sh->stripe_lock);
		if (bi) {
			s->to_write--;
			bitmap_end = 1;
		}

		if (test_and_clear_bit(R5_Overlap, &sh->dev[i].flags))
			wake_up(&conf->wait_for_overlap);

		while (bi && bi->bi_sector <
			sh->dev[i].sector + STRIPE_SECTORS) {
			struct bio *nextbi = r5_next_bio(bi, sh->dev[i].sector);
			clear_bit(BIO_UPTODATE, &bi->bi_flags);
			if (!raid5_dec_bi_active_stripes(bi)) {
				md_write_end(conf->mddev);
				bi->bi_next = *return_bi;
				*return_bi = bi;
			}
			bi = nextbi;
		}
		if (bitmap_end)
			bitmap_endwrite(conf->mddev->bitmap, sh->sector,
				STRIPE_SECTORS, 0, 0);
		bitmap_end = 0;
		/* and fail all 'written' */
		bi = sh->dev[i].written;
		sh->dev[i].written = NULL;
		if (bi) bitmap_end = 1;
		while (bi && bi->bi_sector <
		       sh->dev[i].sector + STRIPE_SECTORS) {
			struct bio *bi2 = r5_next_bio(bi, sh->dev[i].sector);
			clear_bit(BIO_UPTODATE, &bi->bi_flags);
			if (!raid5_dec_bi_active_stripes(bi)) {
				md_write_end(conf->mddev);
				bi->bi_next = *return_bi;
				*return_bi = bi;
			}
			bi = bi2;
		}

		/* fail any reads if this device is non-operational and
		 * the data has not reached the cache yet.
		 */
		if (!test_bit(R5_Wantfill, &sh->dev[i].flags) &&
		    (!test_bit(R5_Insync, &sh->dev[i].flags) ||
		      test_bit(R5_ReadError, &sh->dev[i].flags))) {
			bi = sh->dev[i].toread;
			sh->dev[i].toread = NULL;
			if (test_and_clear_bit(R5_Overlap, &sh->dev[i].flags))
				wake_up(&conf->wait_for_overlap);
			if (bi) s->to_read--;
			while (bi && bi->bi_sector <
			       sh->dev[i].sector + STRIPE_SECTORS) {
				struct bio *nextbi =
					r5_next_bio(bi, sh->dev[i].sector);
				clear_bit(BIO_UPTODATE, &bi->bi_flags);
				if (!raid5_dec_bi_active_stripes(bi)) {
					bi->bi_next = *return_bi;
					*return_bi = bi;
				}
				bi = nextbi;
			}
		}
		if (bitmap_end)
			bitmap_endwrite(conf->mddev->bitmap, sh->sector,
					STRIPE_SECTORS, 0, 0);
		/* If we were in the middle of a write the parity block might
		 * still be locked - so just clear all R5_LOCKED flags
		 */
		clear_bit(R5_LOCKED, &sh->dev[i].flags);
	}

	if (test_and_clear_bit(STRIPE_FULL_WRITE, &sh->state))
		if (atomic_dec_and_test(&conf->pending_full_writes))
			md_wakeup_thread(conf->mddev->thread);
}

static void
handle_failed_sync(struct r5conf *conf, struct stripe_head *sh,
		   struct stripe_head_state *s)
{
	int abort = 0;
	int i;

	clear_bit(STRIPE_SYNCING, &sh->state);
	s->syncing = 0;
	s->replacing = 0;
	/* There is nothing more to do for sync/check/repair.
	 * Don't even need to abort as that is handled elsewhere
	 * if needed, and not always wanted e.g. if there is a known
	 * bad block here.
	 * For recover/replace we need to record a bad block on all
	 * non-sync devices, or abort the recovery
	 */
	if (test_bit(MD_RECOVERY_RECOVER, &conf->mddev->recovery)) {
		/* During recovery devices cannot be removed, so
		 * locking and refcounting of rdevs is not needed
		 */
		for (i = 0; i < conf->raid_disks; i++) {
			struct md_rdev *rdev = conf->disks[i].rdev;
			if (rdev
			    && !test_bit(Faulty, &rdev->flags)
			    && !test_bit(In_sync, &rdev->flags)
			    && !rdev_set_badblocks(rdev, sh->sector,
						   STRIPE_SECTORS, 0))
				abort = 1;
			rdev = conf->disks[i].replacement;
			if (rdev
			    && !test_bit(Faulty, &rdev->flags)
			    && !test_bit(In_sync, &rdev->flags)
			    && !rdev_set_badblocks(rdev, sh->sector,
						   STRIPE_SECTORS, 0))
				abort = 1;
		}
		if (abort)
			conf->recovery_disabled =
				conf->mddev->recovery_disabled;
	}
	md_done_sync(conf->mddev, STRIPE_SECTORS, !abort);
}

static int want_replace(struct stripe_head *sh, int disk_idx)
{
	struct md_rdev *rdev;
	int rv = 0;
	/* Doing recovery so rcu locking not required */
	rdev = sh->raid_conf->disks[disk_idx].replacement;
	if (rdev
	    && !test_bit(Faulty, &rdev->flags)
	    && !test_bit(In_sync, &rdev->flags)
	    && (rdev->recovery_offset <= sh->sector
		|| rdev->mddev->recovery_cp <= sh->sector))
		rv = 1;

	return rv;
}

/* fetch_block - checks the given member device to see if its data needs
 * to be read or computed to satisfy a request.
 *
 * Returns 1 when no more member devices need to be checked, otherwise returns
 * 0 to tell the loop in handle_stripe_fill to continue
 */
static int fetch_block(struct stripe_head *sh, struct stripe_head_state *s,
		       int disk_idx, int disks)
{
	struct r5dev *dev = &sh->dev[disk_idx];
	struct r5dev *fdev[2] = { &sh->dev[s->failed_num[0]],
				  &sh->dev[s->failed_num[1]] };

	/* is the data in this block needed, and can we get it? */
	if (!test_bit(R5_LOCKED, &dev->flags) &&
	    !test_bit(R5_UPTODATE, &dev->flags) &&
	    (dev->toread ||
	     (dev->towrite && !test_bit(R5_OVERWRITE, &dev->flags)) ||
	     s->syncing || s->expanding ||
	     (s->replacing && want_replace(sh, disk_idx)) ||
	     (s->failed >= 1 && fdev[0]->toread) ||
	     (s->failed >= 2 && fdev[1]->toread) ||
	     (sh->raid_conf->level <= 5 && s->failed && fdev[0]->towrite &&
	      !test_bit(R5_OVERWRITE, &fdev[0]->flags)) ||
	     (sh->raid_conf->level == 6 && s->failed && s->to_write))) {
		/* we would like to get this block, possibly by computing it,
		 * otherwise read it if the backing disk is insync
		 */
		BUG_ON(test_bit(R5_Wantcompute, &dev->flags));
		BUG_ON(test_bit(R5_Wantread, &dev->flags));
		if ((s->uptodate == disks - 1) &&
		    (s->failed && (disk_idx == s->failed_num[0] ||
				   disk_idx == s->failed_num[1]))) {
			/* have disk failed, and we're requested to fetch it;
			 * do compute it
			 */
			pr_debug("Computing stripe %llu block %d\n",
			       (unsigned long long)sh->sector, disk_idx);
			set_bit(STRIPE_COMPUTE_RUN, &sh->state);
			set_bit(STRIPE_OP_COMPUTE_BLK, &s->ops_request);
			set_bit(R5_Wantcompute, &dev->flags);
			sh->ops.target = disk_idx;
			sh->ops.target2 = -1; /* no 2nd target */
			s->req_compute = 1;
			/* Careful: from this point on 'uptodate' is in the eye
			 * of raid_run_ops which services 'compute' operations
			 * before writes. R5_Wantcompute flags a block that will
			 * be R5_UPTODATE by the time it is needed for a
			 * subsequent operation.
			 */
			s->uptodate++;
			return 1;
		} else if (s->uptodate == disks-2 && s->failed >= 2) {
			/* Computing 2-failure is *very* expensive; only
			 * do it if failed >= 2
			 */
			int other;
			for (other = disks; other--; ) {
				if (other == disk_idx)
					continue;
				if (!test_bit(R5_UPTODATE,
				      &sh->dev[other].flags))
					break;
			}
			BUG_ON(other < 0);
			pr_debug("Computing stripe %llu blocks %d,%d\n",
			       (unsigned long long)sh->sector,
			       disk_idx, other);
			set_bit(STRIPE_COMPUTE_RUN, &sh->state);
			set_bit(STRIPE_OP_COMPUTE_BLK, &s->ops_request);
			set_bit(R5_Wantcompute, &sh->dev[disk_idx].flags);
			set_bit(R5_Wantcompute, &sh->dev[other].flags);
			sh->ops.target = disk_idx;
			sh->ops.target2 = other;
			s->uptodate += 2;
			s->req_compute = 1;
			return 1;
		} else if (test_bit(R5_Insync, &dev->flags)) {
			set_bit(R5_LOCKED, &dev->flags);
			set_bit(R5_Wantread, &dev->flags);
			s->locked++;
			pr_debug("Reading block %d (sync=%d)\n",
				disk_idx, s->syncing);
		}
	}

	return 0;
}

/**
 * handle_stripe_fill - read or compute data to satisfy pending requests.
 */
static void handle_stripe_fill(struct stripe_head *sh,
			       struct stripe_head_state *s,
			       int disks)
{
	int i;

	/* look for blocks to read/compute, skip this if a compute
	 * is already in flight, or if the stripe contents are in the
	 * midst of changing due to a write
	 */
	if (!test_bit(STRIPE_COMPUTE_RUN, &sh->state) && !sh->check_state &&
	    !sh->reconstruct_state)
		for (i = disks; i--; )
			if (fetch_block(sh, s, i, disks))
				break;
	set_bit(STRIPE_HANDLE, &sh->state);
}


/* handle_stripe_clean_event
 * any written block on an uptodate or failed drive can be returned.
 * Note that if we 'wrote' to a failed drive, it will be UPTODATE, but
 * never LOCKED, so we don't need to test 'failed' directly.
 */
static void handle_stripe_clean_event(struct r5conf *conf,
	struct stripe_head *sh, int disks, struct bio **return_bi)
{
	int i;
	struct r5dev *dev;

	for (i = disks; i--; )
		if (sh->dev[i].written) {
			dev = &sh->dev[i];
			if (!test_bit(R5_LOCKED, &dev->flags) &&
				test_bit(R5_UPTODATE, &dev->flags)) {
				/* We can return any write requests */
				struct bio *wbi, *wbi2;
				pr_debug("Return write for disc %d\n", i);
				wbi = dev->written;
				dev->written = NULL;
				while (wbi && wbi->bi_sector <
					dev->sector + STRIPE_SECTORS) {
					wbi2 = r5_next_bio(wbi, dev->sector);
					if (!raid5_dec_bi_active_stripes(wbi)) {
						md_write_end(conf->mddev);
						wbi->bi_next = *return_bi;
						*return_bi = wbi;
					}
					wbi = wbi2;
				}
				bitmap_endwrite(conf->mddev->bitmap, sh->sector,
						STRIPE_SECTORS,
					 !test_bit(STRIPE_DEGRADED, &sh->state),
						0);
			}
		}

	if (test_and_clear_bit(STRIPE_FULL_WRITE, &sh->state))
		if (atomic_dec_and_test(&conf->pending_full_writes))
			md_wakeup_thread(conf->mddev->thread);
}

static void handle_stripe_dirtying(struct r5conf *conf,
				   struct stripe_head *sh,
				   struct stripe_head_state *s,
				   int disks)
{
	int rmw = 0, rcw = 0, i;
	if (conf->max_degraded == 2) {
		/* RAID6 requires 'rcw' in current implementation
		 * Calculate the real rcw later - for now fake it
		 * look like rcw is cheaper
		 */
		rcw = 1; rmw = 2;
	} else for (i = disks; i--; ) {
		/* would I have to read this buffer for read_modify_write */
		struct r5dev *dev = &sh->dev[i];
		if ((dev->towrite || i == sh->pd_idx) &&
		    !test_bit(R5_LOCKED, &dev->flags) &&
		    !(test_bit(R5_UPTODATE, &dev->flags) ||
		      test_bit(R5_Wantcompute, &dev->flags))) {
			if (test_bit(R5_Insync, &dev->flags))
				rmw++;
			else
				rmw += 2*disks;  /* cannot read it */
		}
		/* Would I have to read this buffer for reconstruct_write */
		if (!test_bit(R5_OVERWRITE, &dev->flags) && i != sh->pd_idx &&
		    !test_bit(R5_LOCKED, &dev->flags) &&
		    !(test_bit(R5_UPTODATE, &dev->flags) ||
		    test_bit(R5_Wantcompute, &dev->flags))) {
			if (test_bit(R5_Insync, &dev->flags)) rcw++;
			else
				rcw += 2*disks;
		}
	}
	pr_debug("for sector %llu, rmw=%d rcw=%d\n",
		(unsigned long long)sh->sector, rmw, rcw);
	set_bit(STRIPE_HANDLE, &sh->state);
	if (rmw < rcw && rmw > 0)
		/* prefer read-modify-write, but need to get some data */
		for (i = disks; i--; ) {
			struct r5dev *dev = &sh->dev[i];
			if ((dev->towrite || i == sh->pd_idx) &&
			    !test_bit(R5_LOCKED, &dev->flags) &&
			    !(test_bit(R5_UPTODATE, &dev->flags) ||
			    test_bit(R5_Wantcompute, &dev->flags)) &&
			    test_bit(R5_Insync, &dev->flags)) {
				if (
				  test_bit(STRIPE_PREREAD_ACTIVE, &sh->state)) {
					pr_debug("Read_old block "
						"%d for r-m-w\n", i);
					set_bit(R5_LOCKED, &dev->flags);
					set_bit(R5_Wantread, &dev->flags);
					s->locked++;
				} else {
					set_bit(STRIPE_DELAYED, &sh->state);
					set_bit(STRIPE_HANDLE, &sh->state);
				}
			}
		}
	if (rcw <= rmw && rcw > 0) {
		/* want reconstruct write, but need to get some data */
		rcw = 0;
		for (i = disks; i--; ) {
			struct r5dev *dev = &sh->dev[i];
			if (!test_bit(R5_OVERWRITE, &dev->flags) &&
			    i != sh->pd_idx && i != sh->qd_idx &&
			    !test_bit(R5_LOCKED, &dev->flags) &&
			    !(test_bit(R5_UPTODATE, &dev->flags) ||
			      test_bit(R5_Wantcompute, &dev->flags))) {
				rcw++;
				if (!test_bit(R5_Insync, &dev->flags))
					continue; /* it's a failed drive */
				if (
				  test_bit(STRIPE_PREREAD_ACTIVE, &sh->state)) {
					pr_debug("Read_old block "
						"%d for Reconstruct\n", i);
					set_bit(R5_LOCKED, &dev->flags);
					set_bit(R5_Wantread, &dev->flags);
					s->locked++;
				} else {
					set_bit(STRIPE_DELAYED, &sh->state);
					set_bit(STRIPE_HANDLE, &sh->state);
				}
			}
		}
	}
	/* now if nothing is locked, and if we have enough data,
	 * we can start a write request
	 */
	/* since handle_stripe can be called at any time we need to handle the
	 * case where a compute block operation has been submitted and then a
	 * subsequent call wants to start a write request.  raid_run_ops only
	 * handles the case where compute block and reconstruct are requested
	 * simultaneously.  If this is not the case then new writes need to be
	 * held off until the compute completes.
	 */
	if ((s->req_compute || !test_bit(STRIPE_COMPUTE_RUN, &sh->state)) &&
	    (s->locked == 0 && (rcw == 0 || rmw == 0) &&
	    !test_bit(STRIPE_BIT_DELAY, &sh->state)))
		schedule_reconstruction(sh, s, rcw == 0, 0);
}

static void handle_parity_checks5(struct r5conf *conf, struct stripe_head *sh,
				struct stripe_head_state *s, int disks)
{
	struct r5dev *dev = NULL;

	set_bit(STRIPE_HANDLE, &sh->state);

	switch (sh->check_state) {
	case check_state_idle:
		/* start a new check operation if there are no failures */
		if (s->failed == 0) {
			BUG_ON(s->uptodate != disks);
			sh->check_state = check_state_run;
			set_bit(STRIPE_OP_CHECK, &s->ops_request);
			clear_bit(R5_UPTODATE, &sh->dev[sh->pd_idx].flags);
			s->uptodate--;
			break;
		}
		dev = &sh->dev[s->failed_num[0]];
		/* fall through */
	case check_state_compute_result:
		sh->check_state = check_state_idle;
		if (!dev)
			dev = &sh->dev[sh->pd_idx];

		/* check that a write has not made the stripe insync */
		if (test_bit(STRIPE_INSYNC, &sh->state))
			break;

		/* either failed parity check, or recovery is happening */
		BUG_ON(!test_bit(R5_UPTODATE, &dev->flags));
		BUG_ON(s->uptodate != disks);

		set_bit(R5_LOCKED, &dev->flags);
		s->locked++;
		set_bit(R5_Wantwrite, &dev->flags);

		clear_bit(STRIPE_DEGRADED, &sh->state);
		set_bit(STRIPE_INSYNC, &sh->state);
		break;
	case check_state_run:
		break; /* we will be called again upon completion */
	case check_state_check_result:
		sh->check_state = check_state_idle;

		/* if a failure occurred during the check operation, leave
		 * STRIPE_INSYNC not set and let the stripe be handled again
		 */
		if (s->failed)
			break;

		/* handle a successful check operation, if parity is correct
		 * we are done.  Otherwise update the mismatch count and repair
		 * parity if !MD_RECOVERY_CHECK
		 */
		if ((sh->ops.zero_sum_result & SUM_CHECK_P_RESULT) == 0)
			/* parity is correct (on disc,
			 * not in buffer any more)
			 */
			set_bit(STRIPE_INSYNC, &sh->state);
		else {
			conf->mddev->resync_mismatches += STRIPE_SECTORS;
			if (test_bit(MD_RECOVERY_CHECK, &conf->mddev->recovery))
				/* don't try to repair!! */
				set_bit(STRIPE_INSYNC, &sh->state);
			else {
				sh->check_state = check_state_compute_run;
				set_bit(STRIPE_COMPUTE_RUN, &sh->state);
				set_bit(STRIPE_OP_COMPUTE_BLK, &s->ops_request);
				set_bit(R5_Wantcompute,
					&sh->dev[sh->pd_idx].flags);
				sh->ops.target = sh->pd_idx;
				sh->ops.target2 = -1;
				s->uptodate++;
			}
		}
		break;
	case check_state_compute_run:
		break;
	default:
		printk(KERN_ERR "%s: unknown check_state: %d sector: %llu\n",
		       __func__, sh->check_state,
		       (unsigned long long) sh->sector);
		BUG();
	}
}


static void handle_parity_checks6(struct r5conf *conf, struct stripe_head *sh,
				  struct stripe_head_state *s,
				  int disks)
{
	int pd_idx = sh->pd_idx;
	int qd_idx = sh->qd_idx;
	struct r5dev *dev;

	set_bit(STRIPE_HANDLE, &sh->state);

	BUG_ON(s->failed > 2);

	/* Want to check and possibly repair P and Q.
	 * However there could be one 'failed' device, in which
	 * case we can only check one of them, possibly using the
	 * other to generate missing data
	 */

	switch (sh->check_state) {
	case check_state_idle:
		/* start a new check operation if there are < 2 failures */
		if (s->failed == s->q_failed) {
			/* The only possible failed device holds Q, so it
			 * makes sense to check P (If anything else were failed,
			 * we would have used P to recreate it).
			 */
			sh->check_state = check_state_run;
		}
		if (!s->q_failed && s->failed < 2) {
			/* Q is not failed, and we didn't use it to generate
			 * anything, so it makes sense to check it
			 */
			if (sh->check_state == check_state_run)
				sh->check_state = check_state_run_pq;
			else
				sh->check_state = check_state_run_q;
		}

		/* discard potentially stale zero_sum_result */
		sh->ops.zero_sum_result = 0;

		if (sh->check_state == check_state_run) {
			/* async_xor_zero_sum destroys the contents of P */
			clear_bit(R5_UPTODATE, &sh->dev[pd_idx].flags);
			s->uptodate--;
		}
		if (sh->check_state >= check_state_run &&
		    sh->check_state <= check_state_run_pq) {
			/* async_syndrome_zero_sum preserves P and Q, so
			 * no need to mark them !uptodate here
			 */
			set_bit(STRIPE_OP_CHECK, &s->ops_request);
			break;
		}

		/* we have 2-disk failure */
		BUG_ON(s->failed != 2);
		/* fall through */
	case check_state_compute_result:
		sh->check_state = check_state_idle;

		/* check that a write has not made the stripe insync */
		if (test_bit(STRIPE_INSYNC, &sh->state))
			break;

		/* now write out any block on a failed drive,
		 * or P or Q if they were recomputed
		 */
		BUG_ON(s->uptodate < disks - 1); /* We don't need Q to recover */
		if (s->failed == 2) {
			dev = &sh->dev[s->failed_num[1]];
			s->locked++;
			set_bit(R5_LOCKED, &dev->flags);
			set_bit(R5_Wantwrite, &dev->flags);
		}
		if (s->failed >= 1) {
			dev = &sh->dev[s->failed_num[0]];
			s->locked++;
			set_bit(R5_LOCKED, &dev->flags);
			set_bit(R5_Wantwrite, &dev->flags);
		}
		if (sh->ops.zero_sum_result & SUM_CHECK_P_RESULT) {
			dev = &sh->dev[pd_idx];
			s->locked++;
			set_bit(R5_LOCKED, &dev->flags);
			set_bit(R5_Wantwrite, &dev->flags);
		}
		if (sh->ops.zero_sum_result & SUM_CHECK_Q_RESULT) {
			dev = &sh->dev[qd_idx];
			s->locked++;
			set_bit(R5_LOCKED, &dev->flags);
			set_bit(R5_Wantwrite, &dev->flags);
		}
		clear_bit(STRIPE_DEGRADED, &sh->state);

		set_bit(STRIPE_INSYNC, &sh->state);
		break;
	case check_state_run:
	case check_state_run_q:
	case check_state_run_pq:
		break; /* we will be called again upon completion */
	case check_state_check_result:
		sh->check_state = check_state_idle;

		/* handle a successful check operation, if parity is correct
		 * we are done.  Otherwise update the mismatch count and repair
		 * parity if !MD_RECOVERY_CHECK
		 */
		if (sh->ops.zero_sum_result == 0) {
			/* both parities are correct */
			if (!s->failed)
				set_bit(STRIPE_INSYNC, &sh->state);
			else {
				/* in contrast to the raid5 case we can validate
				 * parity, but still have a failure to write
				 * back
				 */
				sh->check_state = check_state_compute_result;
				/* Returning at this point means that we may go
				 * off and bring p and/or q uptodate again so
				 * we make sure to check zero_sum_result again
				 * to verify if p or q need writeback
				 */
			}
		} else {
			conf->mddev->resync_mismatches += STRIPE_SECTORS;
			if (test_bit(MD_RECOVERY_CHECK, &conf->mddev->recovery))
				/* don't try to repair!! */
				set_bit(STRIPE_INSYNC, &sh->state);
			else {
				int *target = &sh->ops.target;

				sh->ops.target = -1;
				sh->ops.target2 = -1;
				sh->check_state = check_state_compute_run;
				set_bit(STRIPE_COMPUTE_RUN, &sh->state);
				set_bit(STRIPE_OP_COMPUTE_BLK, &s->ops_request);
				if (sh->ops.zero_sum_result & SUM_CHECK_P_RESULT) {
					set_bit(R5_Wantcompute,
						&sh->dev[pd_idx].flags);
					*target = pd_idx;
					target = &sh->ops.target2;
					s->uptodate++;
				}
				if (sh->ops.zero_sum_result & SUM_CHECK_Q_RESULT) {
					set_bit(R5_Wantcompute,
						&sh->dev[qd_idx].flags);
					*target = qd_idx;
					s->uptodate++;
				}
			}
		}
		break;
	case check_state_compute_run:
		break;
	default:
		printk(KERN_ERR "%s: unknown check_state: %d sector: %llu\n",
		       __func__, sh->check_state,
		       (unsigned long long) sh->sector);
		BUG();
	}
}

static void handle_stripe_expansion(struct r5conf *conf, struct stripe_head *sh)
{
	int i;

	/* We have read all the blocks in this stripe and now we need to
	 * copy some of them into a target stripe for expand.
	 */
	struct dma_async_tx_descriptor *tx = NULL;
	clear_bit(STRIPE_EXPAND_SOURCE, &sh->state);
	for (i = 0; i < sh->disks; i++)
		if (i != sh->pd_idx && i != sh->qd_idx) {
			int dd_idx, j;
			struct stripe_head *sh2;
			struct async_submit_ctl submit;

			sector_t bn = compute_blocknr(sh, i, 1);
			sector_t s = raid5_compute_sector(conf, bn, 0,
							  &dd_idx, NULL);
			sh2 = get_active_stripe(conf, s, 0, 1, 1);
			if (sh2 == NULL)
				/* so far only the early blocks of this stripe
				 * have been requested.  When later blocks
				 * get requested, we will try again
				 */
				continue;
			if (!test_bit(STRIPE_EXPANDING, &sh2->state) ||
			   test_bit(R5_Expanded, &sh2->dev[dd_idx].flags)) {
				/* must have already done this block */
				release_stripe(sh2);
				continue;
			}

			/* place all the copies on one channel */
			init_async_submit(&submit, 0, tx, NULL, NULL, NULL);
			tx = async_memcpy(sh2->dev[dd_idx].page,
					  sh->dev[i].page, 0, 0, STRIPE_SIZE,
					  &submit);

			set_bit(R5_Expanded, &sh2->dev[dd_idx].flags);
			set_bit(R5_UPTODATE, &sh2->dev[dd_idx].flags);
			for (j = 0; j < conf->raid_disks; j++)
				if (j != sh2->pd_idx &&
				    j != sh2->qd_idx &&
				    !test_bit(R5_Expanded, &sh2->dev[j].flags))
					break;
			if (j == conf->raid_disks) {
				set_bit(STRIPE_EXPAND_READY, &sh2->state);
				set_bit(STRIPE_HANDLE, &sh2->state);
			}
			release_stripe(sh2);

		}
	/* done submitting copies, wait for them to complete */
	if (tx) {
		async_tx_ack(tx);
		dma_wait_for_async_tx(tx);
	}
}

/*
 * handle_stripe - do things to a stripe.
 *
 * We lock the stripe by setting STRIPE_ACTIVE and then examine the
 * state of various bits to see what needs to be done.
 * Possible results:
 *    return some read requests which now have data
 *    return some write requests which are safely on storage
 *    schedule a read on some buffers
 *    schedule a write of some buffers
 *    return confirmation of parity correctness
 *
 */

static void analyse_stripe(struct stripe_head *sh, struct stripe_head_state *s)
{
	struct r5conf *conf = sh->raid_conf;
	int disks = sh->disks;
	struct r5dev *dev;
	int i;
	int do_recovery = 0;

	memset(s, 0, sizeof(*s));

	s->expanding = test_bit(STRIPE_EXPAND_SOURCE, &sh->state);
	s->expanded = test_bit(STRIPE_EXPAND_READY, &sh->state);
	s->failed_num[0] = -1;
	s->failed_num[1] = -1;

	/* Now to look around and see what can be done */
	rcu_read_lock();
	for (i=disks; i--; ) {
		struct md_rdev *rdev;
		sector_t first_bad;
		int bad_sectors;
		int is_bad = 0;

		dev = &sh->dev[i];

		pr_debug("check %d: state 0x%lx read %p write %p written %p\n",
			 i, dev->flags,
			 dev->toread, dev->towrite, dev->written);
		/* maybe we can reply to a read
		 *
		 * new wantfill requests are only permitted while
		 * ops_complete_biofill is guaranteed to be inactive
		 */
		if (test_bit(R5_UPTODATE, &dev->flags) && dev->toread &&
		    !test_bit(STRIPE_BIOFILL_RUN, &sh->state))
			set_bit(R5_Wantfill, &dev->flags);

		/* now count some things */
		if (test_bit(R5_LOCKED, &dev->flags))
			s->locked++;
		if (test_bit(R5_UPTODATE, &dev->flags))
			s->uptodate++;
		if (test_bit(R5_Wantcompute, &dev->flags)) {
			s->compute++;
			BUG_ON(s->compute > 2);
		}

		if (test_bit(R5_Wantfill, &dev->flags))
			s->to_fill++;
		else if (dev->toread)
			s->to_read++;
		if (dev->towrite) {
			s->to_write++;
			if (!test_bit(R5_OVERWRITE, &dev->flags))
				s->non_overwrite++;
		}
		if (dev->written)
			s->written++;
		/* Prefer to use the replacement for reads, but only
		 * if it is recovered enough and has no bad blocks.
		 */
		rdev = rcu_dereference(conf->disks[i].replacement);
		if (rdev && !test_bit(Faulty, &rdev->flags) &&
		    rdev->recovery_offset >= sh->sector + STRIPE_SECTORS &&
		    !is_badblock(rdev, sh->sector, STRIPE_SECTORS,
				 &first_bad, &bad_sectors))
			set_bit(R5_ReadRepl, &dev->flags);
		else {
			if (rdev)
				set_bit(R5_NeedReplace, &dev->flags);
			rdev = rcu_dereference(conf->disks[i].rdev);
			clear_bit(R5_ReadRepl, &dev->flags);
		}
		if (rdev && test_bit(Faulty, &rdev->flags))
			rdev = NULL;
		if (rdev) {
			is_bad = is_badblock(rdev, sh->sector, STRIPE_SECTORS,
					     &first_bad, &bad_sectors);
			if (s->blocked_rdev == NULL
			    && (test_bit(Blocked, &rdev->flags)
				|| is_bad < 0)) {
				if (is_bad < 0)
					set_bit(BlockedBadBlocks,
						&rdev->flags);
				s->blocked_rdev = rdev;
				atomic_inc(&rdev->nr_pending);
			}
		}
		clear_bit(R5_Insync, &dev->flags);
		if (!rdev)
			/* Not in-sync */;
		else if (is_bad) {
			/* also not in-sync */
			if (!test_bit(WriteErrorSeen, &rdev->flags) &&
			    test_bit(R5_UPTODATE, &dev->flags)) {
				/* treat as in-sync, but with a read error
				 * which we can now try to correct
				 */
				set_bit(R5_Insync, &dev->flags);
				set_bit(R5_ReadError, &dev->flags);
			}
		} else if (test_bit(In_sync, &rdev->flags))
			set_bit(R5_Insync, &dev->flags);
		else if (sh->sector + STRIPE_SECTORS <= rdev->recovery_offset)
			/* in sync if before recovery_offset */
			set_bit(R5_Insync, &dev->flags);
		else if (test_bit(R5_UPTODATE, &dev->flags) &&
			 test_bit(R5_Expanded, &dev->flags))
			/* If we've reshaped into here, we assume it is Insync.
			 * We will shortly update recovery_offset to make
			 * it official.
			 */
			set_bit(R5_Insync, &dev->flags);

		if (rdev && test_bit(R5_WriteError, &dev->flags)) {
			/* This flag does not apply to '.replacement'
			 * only to .rdev, so make sure to check that*/
			struct md_rdev *rdev2 = rcu_dereference(
				conf->disks[i].rdev);
			if (rdev2 == rdev)
				clear_bit(R5_Insync, &dev->flags);
			if (rdev2 && !test_bit(Faulty, &rdev2->flags)) {
				s->handle_bad_blocks = 1;
				atomic_inc(&rdev2->nr_pending);
			} else
				clear_bit(R5_WriteError, &dev->flags);
		}
		if (rdev && test_bit(R5_MadeGood, &dev->flags)) {
			/* This flag does not apply to '.replacement'
			 * only to .rdev, so make sure to check that*/
			struct md_rdev *rdev2 = rcu_dereference(
				conf->disks[i].rdev);
			if (rdev2 && !test_bit(Faulty, &rdev2->flags)) {
				s->handle_bad_blocks = 1;
				atomic_inc(&rdev2->nr_pending);
			} else
				clear_bit(R5_MadeGood, &dev->flags);
		}
		if (test_bit(R5_MadeGoodRepl, &dev->flags)) {
			struct md_rdev *rdev2 = rcu_dereference(
				conf->disks[i].replacement);
			if (rdev2 && !test_bit(Faulty, &rdev2->flags)) {
				s->handle_bad_blocks = 1;
				atomic_inc(&rdev2->nr_pending);
			} else
				clear_bit(R5_MadeGoodRepl, &dev->flags);
		}
		if (!test_bit(R5_Insync, &dev->flags)) {
			/* The ReadError flag will just be confusing now */
			clear_bit(R5_ReadError, &dev->flags);
			clear_bit(R5_ReWrite, &dev->flags);
		}
		if (test_bit(R5_ReadError, &dev->flags))
			clear_bit(R5_Insync, &dev->flags);
		if (!test_bit(R5_Insync, &dev->flags)) {
			if (s->failed < 2)
				s->failed_num[s->failed] = i;
			s->failed++;
			if (rdev && !test_bit(Faulty, &rdev->flags))
				do_recovery = 1;
		}
	}
	if (test_bit(STRIPE_SYNCING, &sh->state)) {
		/* If there is a failed device being replaced,
		 *     we must be recovering.
		 * else if we are after recovery_cp, we must be syncing
		 * else if MD_RECOVERY_REQUESTED is set, we also are syncing.
		 * else we can only be replacing
		 * sync and recovery both need to read all devices, and so
		 * use the same flag.
		 */
		if (do_recovery ||
		    sh->sector >= conf->mddev->recovery_cp ||
		    test_bit(MD_RECOVERY_REQUESTED, &(conf->mddev->recovery)))
			s->syncing = 1;
		else
			s->replacing = 1;
	}
	rcu_read_unlock();
}

static void handle_stripe(struct stripe_head *sh)
{
	struct stripe_head_state s;
	struct r5conf *conf = sh->raid_conf;
	int i;
	int prexor;
	int disks = sh->disks;
	struct r5dev *pdev, *qdev;

	clear_bit(STRIPE_HANDLE, &sh->state);
	if (test_and_set_bit_lock(STRIPE_ACTIVE, &sh->state)) {
		/* already being handled, ensure it gets handled
		 * again when current action finishes */
		set_bit(STRIPE_HANDLE, &sh->state);
		return;
	}

	if (test_and_clear_bit(STRIPE_SYNC_REQUESTED, &sh->state)) {
		set_bit(STRIPE_SYNCING, &sh->state);
		clear_bit(STRIPE_INSYNC, &sh->state);
	}
	clear_bit(STRIPE_DELAYED, &sh->state);

	pr_debug("handling stripe %llu, state=%#lx cnt=%d, "
		"pd_idx=%d, qd_idx=%d\n, check:%d, reconstruct:%d\n",
	       (unsigned long long)sh->sector, sh->state,
	       atomic_read(&sh->count), sh->pd_idx, sh->qd_idx,
	       sh->check_state, sh->reconstruct_state);

	analyse_stripe(sh, &s);

	if (s.handle_bad_blocks) {
		set_bit(STRIPE_HANDLE, &sh->state);
		goto finish;
	}

	if (unlikely(s.blocked_rdev)) {
		if (s.syncing || s.expanding || s.expanded ||
		    s.replacing || s.to_write || s.written) {
			set_bit(STRIPE_HANDLE, &sh->state);
			goto finish;
		}
		/* There is nothing for the blocked_rdev to block */
		rdev_dec_pending(s.blocked_rdev, conf->mddev);
		s.blocked_rdev = NULL;
	}

	if (s.to_fill && !test_bit(STRIPE_BIOFILL_RUN, &sh->state)) {
		set_bit(STRIPE_OP_BIOFILL, &s.ops_request);
		set_bit(STRIPE_BIOFILL_RUN, &sh->state);
	}

	pr_debug("locked=%d uptodate=%d to_read=%d"
	       " to_write=%d failed=%d failed_num=%d,%d\n",
	       s.locked, s.uptodate, s.to_read, s.to_write, s.failed,
	       s.failed_num[0], s.failed_num[1]);
	/* check if the array has lost more than max_degraded devices and,
	 * if so, some requests might need to be failed.
	 */
	if (s.failed > conf->max_degraded) {
		sh->check_state = 0;
		sh->reconstruct_state = 0;
		if (s.to_read+s.to_write+s.written)
			handle_failed_stripe(conf, sh, &s, disks, &s.return_bi);
		if (s.syncing + s.replacing)
			handle_failed_sync(conf, sh, &s);
	}

	/*
	 * might be able to return some write requests if the parity blocks
	 * are safe, or on a failed drive
	 */
	pdev = &sh->dev[sh->pd_idx];
	s.p_failed = (s.failed >= 1 && s.failed_num[0] == sh->pd_idx)
		|| (s.failed >= 2 && s.failed_num[1] == sh->pd_idx);
	qdev = &sh->dev[sh->qd_idx];
	s.q_failed = (s.failed >= 1 && s.failed_num[0] == sh->qd_idx)
		|| (s.failed >= 2 && s.failed_num[1] == sh->qd_idx)
		|| conf->level < 6;

	if (s.written &&
	    (s.p_failed || ((test_bit(R5_Insync, &pdev->flags)
			     && !test_bit(R5_LOCKED, &pdev->flags)
			     && test_bit(R5_UPTODATE, &pdev->flags)))) &&
	    (s.q_failed || ((test_bit(R5_Insync, &qdev->flags)
			     && !test_bit(R5_LOCKED, &qdev->flags)
			     && test_bit(R5_UPTODATE, &qdev->flags)))))
		handle_stripe_clean_event(conf, sh, disks, &s.return_bi);

	/* Now we might consider reading some blocks, either to check/generate
	 * parity, or to satisfy requests
	 * or to load a block that is being partially written.
	 */
	if (s.to_read || s.non_overwrite
	    || (conf->level == 6 && s.to_write && s.failed)
	    || (s.syncing && (s.uptodate + s.compute < disks))
	    || s.replacing
	    || s.expanding)
		handle_stripe_fill(sh, &s, disks);

	/* Now we check to see if any write operations have recently
	 * completed
	 */
	prexor = 0;
	if (sh->reconstruct_state == reconstruct_state_prexor_drain_result)
		prexor = 1;
	if (sh->reconstruct_state == reconstruct_state_drain_result ||
	    sh->reconstruct_state == reconstruct_state_prexor_drain_result) {
		sh->reconstruct_state = reconstruct_state_idle;

		/* All the 'written' buffers and the parity block are ready to
		 * be written back to disk
		 */
		BUG_ON(!test_bit(R5_UPTODATE, &sh->dev[sh->pd_idx].flags));
		BUG_ON(sh->qd_idx >= 0 &&
		       !test_bit(R5_UPTODATE, &sh->dev[sh->qd_idx].flags));
		for (i = disks; i--; ) {
			struct r5dev *dev = &sh->dev[i];
			if (test_bit(R5_LOCKED, &dev->flags) &&
				(i == sh->pd_idx || i == sh->qd_idx ||
				 dev->written)) {
				pr_debug("Writing block %d\n", i);
				set_bit(R5_Wantwrite, &dev->flags);
				if (prexor)
					continue;
				if (!test_bit(R5_Insync, &dev->flags) ||
				    ((i == sh->pd_idx || i == sh->qd_idx)  &&
				     s.failed == 0))
					set_bit(STRIPE_INSYNC, &sh->state);
			}
		}
		if (test_and_clear_bit(STRIPE_PREREAD_ACTIVE, &sh->state))
			s.dec_preread_active = 1;
	}

	/* Now to consider new write requests and what else, if anything
	 * should be read.  We do not handle new writes when:
	 * 1/ A 'write' operation (copy+xor) is already in flight.
	 * 2/ A 'check' operation is in flight, as it may clobber the parity
	 *    block.
	 */
	if (s.to_write && !sh->reconstruct_state && !sh->check_state)
		handle_stripe_dirtying(conf, sh, &s, disks);

	/* maybe we need to check and possibly fix the parity for this stripe
	 * Any reads will already have been scheduled, so we just see if enough
	 * data is available.  The parity check is held off while parity
	 * dependent operations are in flight.
	 */
	if (sh->check_state ||
	    (s.syncing && s.locked == 0 &&
	     !test_bit(STRIPE_COMPUTE_RUN, &sh->state) &&
	     !test_bit(STRIPE_INSYNC, &sh->state))) {
		if (conf->level == 6)
			handle_parity_checks6(conf, sh, &s, disks);
		else
			handle_parity_checks5(conf, sh, &s, disks);
	}

	if (s.replacing && s.locked == 0
	    && !test_bit(STRIPE_INSYNC, &sh->state)) {
		/* Write out to replacement devices where possible */
		for (i = 0; i < conf->raid_disks; i++)
			if (test_bit(R5_UPTODATE, &sh->dev[i].flags) &&
			    test_bit(R5_NeedReplace, &sh->dev[i].flags)) {
				set_bit(R5_WantReplace, &sh->dev[i].flags);
				set_bit(R5_LOCKED, &sh->dev[i].flags);
				s.locked++;
			}
		set_bit(STRIPE_INSYNC, &sh->state);
	}
	if ((s.syncing || s.replacing) && s.locked == 0 &&
	    test_bit(STRIPE_INSYNC, &sh->state)) {
		md_done_sync(conf->mddev, STRIPE_SECTORS, 1);
		clear_bit(STRIPE_SYNCING, &sh->state);
	}

	/* If the failed drives are just a ReadError, then we might need
	 * to progress the repair/check process
	 */
	if (s.failed <= conf->max_degraded && !conf->mddev->ro)
		for (i = 0; i < s.failed; i++) {
			struct r5dev *dev = &sh->dev[s.failed_num[i]];
			if (test_bit(R5_ReadError, &dev->flags)
			    && !test_bit(R5_LOCKED, &dev->flags)
			    && test_bit(R5_UPTODATE, &dev->flags)
				) {
				if (!test_bit(R5_ReWrite, &dev->flags)) {
					set_bit(R5_Wantwrite, &dev->flags);
					set_bit(R5_ReWrite, &dev->flags);
					set_bit(R5_LOCKED, &dev->flags);
					s.locked++;
				} else {
					/* let's read it back */
					set_bit(R5_Wantread, &dev->flags);
					set_bit(R5_LOCKED, &dev->flags);
					s.locked++;
				}
			}
		}


	/* Finish reconstruct operations initiated by the expansion process */
	if (sh->reconstruct_state == reconstruct_state_result) {
		struct stripe_head *sh_src
			= get_active_stripe(conf, sh->sector, 1, 1, 1);
		if (sh_src && test_bit(STRIPE_EXPAND_SOURCE, &sh_src->state)) {
			/* sh cannot be written until sh_src has been read.
			 * so arrange for sh to be delayed a little
			 */
			set_bit(STRIPE_DELAYED, &sh->state);
			set_bit(STRIPE_HANDLE, &sh->state);
			if (!test_and_set_bit(STRIPE_PREREAD_ACTIVE,
					      &sh_src->state))
				atomic_inc(&conf->preread_active_stripes);
			release_stripe(sh_src);
			goto finish;
		}
		if (sh_src)
			release_stripe(sh_src);

		sh->reconstruct_state = reconstruct_state_idle;
		clear_bit(STRIPE_EXPANDING, &sh->state);
		for (i = conf->raid_disks; i--; ) {
			set_bit(R5_Wantwrite, &sh->dev[i].flags);
			set_bit(R5_LOCKED, &sh->dev[i].flags);
			s.locked++;
		}
	}

	if (s.expanded && test_bit(STRIPE_EXPANDING, &sh->state) &&
	    !sh->reconstruct_state) {
		/* Need to write out all blocks after computing parity */
		sh->disks = conf->raid_disks;
		stripe_set_idx(sh->sector, conf, 0, sh);
		schedule_reconstruction(sh, &s, 1, 1);
	} else if (s.expanded && !sh->reconstruct_state && s.locked == 0) {
		clear_bit(STRIPE_EXPAND_READY, &sh->state);
		atomic_dec(&conf->reshape_stripes);
		wake_up(&conf->wait_for_overlap);
		md_done_sync(conf->mddev, STRIPE_SECTORS, 1);
	}

	if (s.expanding && s.locked == 0 &&
	    !test_bit(STRIPE_COMPUTE_RUN, &sh->state))
		handle_stripe_expansion(conf, sh);

finish:
	/* wait for this device to become unblocked */
	if (unlikely(s.blocked_rdev)) {
		if (conf->mddev->external)
			md_wait_for_blocked_rdev(s.blocked_rdev,
						 conf->mddev);
		else
			/* Internal metadata will immediately
			 * be written by raid5d, so we don't
			 * need to wait here.
			 */
			rdev_dec_pending(s.blocked_rdev,
					 conf->mddev);
	}

	if (s.handle_bad_blocks)
		for (i = disks; i--; ) {
			struct md_rdev *rdev;
			struct r5dev *dev = &sh->dev[i];
			if (test_and_clear_bit(R5_WriteError, &dev->flags)) {
				/* We own a safe reference to the rdev */
				rdev = conf->disks[i].rdev;
				if (!rdev_set_badblocks(rdev, sh->sector,
							STRIPE_SECTORS, 0))
					md_error(conf->mddev, rdev);
				rdev_dec_pending(rdev, conf->mddev);
			}
			if (test_and_clear_bit(R5_MadeGood, &dev->flags)) {
				rdev = conf->disks[i].rdev;
				rdev_clear_badblocks(rdev, sh->sector,
						     STRIPE_SECTORS, 0);
				rdev_dec_pending(rdev, conf->mddev);
			}
			if (test_and_clear_bit(R5_MadeGoodRepl, &dev->flags)) {
				rdev = conf->disks[i].replacement;
				if (!rdev)
					/* rdev have been moved down */
					rdev = conf->disks[i].rdev;
				rdev_clear_badblocks(rdev, sh->sector,
						     STRIPE_SECTORS, 0);
				rdev_dec_pending(rdev, conf->mddev);
			}
		}

	if (s.ops_request)
		raid_run_ops(sh, s.ops_request);

	ops_run_io(sh, &s);

	if (s.dec_preread_active) {
		/* We delay this until after ops_run_io so that if make_request
		 * is waiting on a flush, it won't continue until the writes
		 * have actually been submitted.
		 */
		atomic_dec(&conf->preread_active_stripes);
		if (atomic_read(&conf->preread_active_stripes) <
		    IO_THRESHOLD)
			md_wakeup_thread(conf->mddev->thread);
	}

	return_io(s.return_bi);

	clear_bit_unlock(STRIPE_ACTIVE, &sh->state);
}

static void raid5_activate_delayed(struct r5conf *conf)
{
	if (atomic_read(&conf->preread_active_stripes) < IO_THRESHOLD) {
		while (!list_empty(&conf->delayed_list)) {
			struct list_head *l = conf->delayed_list.next;
			struct stripe_head *sh;
			sh = list_entry(l, struct stripe_head, lru);
			list_del_init(l);
			clear_bit(STRIPE_DELAYED, &sh->state);
			if (!test_and_set_bit(STRIPE_PREREAD_ACTIVE, &sh->state))
				atomic_inc(&conf->preread_active_stripes);
			list_add_tail(&sh->lru, &conf->hold_list);
		}
	}
}

static void activate_bit_delay(struct r5conf *conf)
{
	/* device_lock is held */
	struct list_head head;
	list_add(&head, &conf->bitmap_list);
	list_del_init(&conf->bitmap_list);
	while (!list_empty(&head)) {
		struct stripe_head *sh = list_entry(head.next, struct stripe_head, lru);
		list_del_init(&sh->lru);
		atomic_inc(&sh->count);
		__release_stripe(conf, sh);
	}
}

int md_raid5_congested(struct mddev *mddev, int bits)
{
	struct r5conf *conf = mddev->private;

	/* No difference between reads and writes.  Just check
	 * how busy the stripe_cache is
	 */

	if (conf->inactive_blocked)
		return 1;
	if (conf->quiesce)
		return 1;
	if (list_empty_careful(&conf->inactive_list))
		return 1;

	return 0;
}
EXPORT_SYMBOL_GPL(md_raid5_congested);

static int raid5_congested(void *data, int bits)
{
	struct mddev *mddev = data;

	return mddev_congested(mddev, bits) ||
		md_raid5_congested(mddev, bits);
}

/* We want read requests to align with chunks where possible,
 * but write requests don't need to.
 */
static int raid5_mergeable_bvec(struct request_queue *q,
				struct bvec_merge_data *bvm,
				struct bio_vec *biovec)
{
	struct mddev *mddev = q->queuedata;
	sector_t sector = bvm->bi_sector + get_start_sect(bvm->bi_bdev);
	int max;
	unsigned int chunk_sectors = mddev->chunk_sectors;
	unsigned int bio_sectors = bvm->bi_size >> 9;

	if ((bvm->bi_rw & 1) == WRITE)
		return biovec->bv_len; /* always allow writes to be mergeable */

	if (mddev->new_chunk_sectors < mddev->chunk_sectors)
		chunk_sectors = mddev->new_chunk_sectors;
	max =  (chunk_sectors - ((sector & (chunk_sectors - 1)) + bio_sectors)) << 9;
	if (max < 0) max = 0;
	if (max <= biovec->bv_len && bio_sectors == 0)
		return biovec->bv_len;
	else
		return max;
}


static int in_chunk_boundary(struct mddev *mddev, struct bio *bio)
{
	sector_t sector = bio->bi_sector + get_start_sect(bio->bi_bdev);
	unsigned int chunk_sectors = mddev->chunk_sectors;
	unsigned int bio_sectors = bio->bi_size >> 9;

	if (mddev->new_chunk_sectors < mddev->chunk_sectors)
		chunk_sectors = mddev->new_chunk_sectors;
	return  chunk_sectors >=
		((sector & (chunk_sectors - 1)) + bio_sectors);
}

/*
 *  add bio to the retry LIFO  ( in O(1) ... we are in interrupt )
 *  later sampled by raid5d.
 */
static void add_bio_to_retry(struct bio *bi,struct r5conf *conf)
{
	unsigned long flags;

	spin_lock_irqsave(&conf->device_lock, flags);

	bi->bi_next = conf->retry_read_aligned_list;
	conf->retry_read_aligned_list = bi;

	spin_unlock_irqrestore(&conf->device_lock, flags);
	md_wakeup_thread(conf->mddev->thread);
}


static struct bio *remove_bio_from_retry(struct r5conf *conf)
{
	struct bio *bi;

	bi = conf->retry_read_aligned;
	if (bi) {
		conf->retry_read_aligned = NULL;
		return bi;
	}
	bi = conf->retry_read_aligned_list;
	if(bi) {
		conf->retry_read_aligned_list = bi->bi_next;
		bi->bi_next = NULL;
		/*
		 * this sets the active strip count to 1 and the processed
		 * strip count to zero (upper 8 bits)
		 */
		raid5_set_bi_stripes(bi, 1); /* biased count of active stripes */
	}

	return bi;
}


/*
 *  The "raid5_align_endio" should check if the read succeeded and if it
 *  did, call bio_endio on the original bio (having bio_put the new bio
 *  first).
 *  If the read failed..
 */
static void raid5_align_endio(struct bio *bi, int error)
{
	struct bio* raid_bi  = bi->bi_private;
	struct mddev *mddev;
	struct r5conf *conf;
	int uptodate = test_bit(BIO_UPTODATE, &bi->bi_flags);
	struct md_rdev *rdev;

	bio_put(bi);

	rdev = (void*)raid_bi->bi_next;
	raid_bi->bi_next = NULL;
	mddev = rdev->mddev;
	conf = mddev->private;

	rdev_dec_pending(rdev, conf->mddev);

	if (!error && uptodate) {
		bio_endio(raid_bi, 0);
		if (atomic_dec_and_test(&conf->active_aligned_reads))
			wake_up(&conf->wait_for_stripe);
		return;
	}


	pr_debug("raid5_align_endio : io error...handing IO for a retry\n");

	add_bio_to_retry(raid_bi, conf);
}

static int bio_fits_rdev(struct bio *bi)
{
	struct request_queue *q = bdev_get_queue(bi->bi_bdev);

	if ((bi->bi_size>>9) > queue_max_sectors(q))
		return 0;
	blk_recount_segments(q, bi);
	if (bi->bi_phys_segments > queue_max_segments(q))
		return 0;

	if (q->merge_bvec_fn)
		/* it's too hard to apply the merge_bvec_fn at this stage,
		 * just just give up
		 */
		return 0;

	return 1;
}


static int chunk_aligned_read(struct mddev *mddev, struct bio * raid_bio)
{
	struct r5conf *conf = mddev->private;
	int dd_idx;
	struct bio* align_bi;
	struct md_rdev *rdev;
	sector_t end_sector;

	if (!in_chunk_boundary(mddev, raid_bio)) {
		pr_debug("chunk_aligned_read : non aligned\n");
		return 0;
	}
	/*
	 * use bio_clone_mddev to make a copy of the bio
	 */
	align_bi = bio_clone_mddev(raid_bio, GFP_NOIO, mddev);
	if (!align_bi)
		return 0;
	/*
	 *   set bi_end_io to a new function, and set bi_private to the
	 *     original bio.
	 */
	align_bi->bi_end_io  = raid5_align_endio;
	align_bi->bi_private = raid_bio;
	/*
	 *	compute position
	 */
	align_bi->bi_sector =  raid5_compute_sector(conf, raid_bio->bi_sector,
						    0,
						    &dd_idx, NULL);

	end_sector = align_bi->bi_sector + (align_bi->bi_size >> 9);
	rcu_read_lock();
	rdev = rcu_dereference(conf->disks[dd_idx].replacement);
	if (!rdev || test_bit(Faulty, &rdev->flags) ||
	    rdev->recovery_offset < end_sector) {
		rdev = rcu_dereference(conf->disks[dd_idx].rdev);
		if (rdev &&
		    (test_bit(Faulty, &rdev->flags) ||
		    !(test_bit(In_sync, &rdev->flags) ||
		      rdev->recovery_offset >= end_sector)))
			rdev = NULL;
	}
	if (rdev) {
		sector_t first_bad;
		int bad_sectors;

		atomic_inc(&rdev->nr_pending);
		rcu_read_unlock();
		raid_bio->bi_next = (void*)rdev;
		align_bi->bi_bdev =  rdev->bdev;
		align_bi->bi_flags &= ~(1 << BIO_SEG_VALID);

		if (!bio_fits_rdev(align_bi) ||
		    is_badblock(rdev, align_bi->bi_sector, align_bi->bi_size>>9,
				&first_bad, &bad_sectors)) {
			/* too big in some way, or has a known bad block */
			bio_put(align_bi);
			rdev_dec_pending(rdev, mddev);
			return 0;
		}

		/* No reshape active, so we can trust rdev->data_offset */
		align_bi->bi_sector += rdev->data_offset;

		spin_lock_irq(&conf->device_lock);
		wait_event_lock_irq(conf->wait_for_stripe,
				    conf->quiesce == 0,
				    conf->device_lock, /* nothing */);
		atomic_inc(&conf->active_aligned_reads);
		spin_unlock_irq(&conf->device_lock);

		generic_make_request(align_bi);
		return 1;
	} else {
		rcu_read_unlock();
		bio_put(align_bi);
		return 0;
	}
}

/* __get_priority_stripe - get the next stripe to process
 *
 * Full stripe writes are allowed to pass preread active stripes up until
 * the bypass_threshold is exceeded.  In general the bypass_count
 * increments when the handle_list is handled before the hold_list; however, it
 * will not be incremented when STRIPE_IO_STARTED is sampled set signifying a
 * stripe with in flight i/o.  The bypass_count will be reset when the
 * head of the hold_list has changed, i.e. the head was promoted to the
 * handle_list.
 */
static struct stripe_head *__get_priority_stripe(struct r5conf *conf)
{
	struct stripe_head *sh;

	pr_debug("%s: handle: %s hold: %s full_writes: %d bypass_count: %d\n",
		  __func__,
		  list_empty(&conf->handle_list) ? "empty" : "busy",
		  list_empty(&conf->hold_list) ? "empty" : "busy",
		  atomic_read(&conf->pending_full_writes), conf->bypass_count);

	if (!list_empty(&conf->handle_list)) {
		sh = list_entry(conf->handle_list.next, typeof(*sh), lru);

		if (list_empty(&conf->hold_list))
			conf->bypass_count = 0;
		else if (!test_bit(STRIPE_IO_STARTED, &sh->state)) {
			if (conf->hold_list.next == conf->last_hold)
				conf->bypass_count++;
			else {
				conf->last_hold = conf->hold_list.next;
				conf->bypass_count -= conf->bypass_threshold;
				if (conf->bypass_count < 0)
					conf->bypass_count = 0;
			}
		}
	} else if (!list_empty(&conf->hold_list) &&
		   ((conf->bypass_threshold &&
		     conf->bypass_count > conf->bypass_threshold) ||
		    atomic_read(&conf->pending_full_writes) == 0)) {
		sh = list_entry(conf->hold_list.next,
				typeof(*sh), lru);
		conf->bypass_count -= conf->bypass_threshold;
		if (conf->bypass_count < 0)
			conf->bypass_count = 0;
	} else
		return NULL;

	list_del_init(&sh->lru);
	atomic_inc(&sh->count);
	BUG_ON(atomic_read(&sh->count) != 1);
	return sh;
}

struct raid5_plug_cb {
	struct blk_plug_cb	cb;
	struct list_head	list;
};

static void raid5_unplug(struct blk_plug_cb *blk_cb, bool from_schedule)
{
	struct raid5_plug_cb *cb = container_of(
		blk_cb, struct raid5_plug_cb, cb);
	struct stripe_head *sh;
	struct mddev *mddev = cb->cb.data;
	struct r5conf *conf = mddev->private;

	if (cb->list.next && !list_empty(&cb->list)) {
		spin_lock_irq(&conf->device_lock);
		while (!list_empty(&cb->list)) {
			sh = list_first_entry(&cb->list, struct stripe_head, lru);
			list_del_init(&sh->lru);
			/*
			 * avoid race release_stripe_plug() sees
			 * STRIPE_ON_UNPLUG_LIST clear but the stripe
			 * is still in our list
			 */
			smp_mb__before_clear_bit();
			clear_bit(STRIPE_ON_UNPLUG_LIST, &sh->state);
			__release_stripe(conf, sh);
		}
		spin_unlock_irq(&conf->device_lock);
	}
	kfree(cb);
}

static void release_stripe_plug(struct mddev *mddev,
				struct stripe_head *sh)
{
	struct blk_plug_cb *blk_cb = blk_check_plugged(
		raid5_unplug, mddev,
		sizeof(struct raid5_plug_cb));
	struct raid5_plug_cb *cb;

	if (!blk_cb) {
		release_stripe(sh);
		return;
	}

	cb = container_of(blk_cb, struct raid5_plug_cb, cb);

	if (cb->list.next == NULL)
		INIT_LIST_HEAD(&cb->list);

	if (!test_and_set_bit(STRIPE_ON_UNPLUG_LIST, &sh->state))
		list_add_tail(&sh->lru, &cb->list);
	else
		release_stripe(sh);
}

static void make_request(struct mddev *mddev, struct bio * bi)
{
	struct r5conf *conf = mddev->private;
	int dd_idx;
	sector_t new_sector;
	sector_t logical_sector, last_sector;
	struct stripe_head *sh;
	const int rw = bio_data_dir(bi);
	int remaining;

	if (unlikely(bi->bi_rw & REQ_FLUSH)) {
		md_flush_request(mddev, bi);
		return;
	}

	md_write_start(mddev, bi);

	if (rw == READ &&
	     mddev->reshape_position == MaxSector &&
	     chunk_aligned_read(mddev,bi))
		return;

	logical_sector = bi->bi_sector & ~((sector_t)STRIPE_SECTORS-1);
	last_sector = bi->bi_sector + (bi->bi_size>>9);
	bi->bi_next = NULL;
	bi->bi_phys_segments = 1;	/* over-loaded to count active stripes */

	for (;logical_sector < last_sector; logical_sector += STRIPE_SECTORS) {
		DEFINE_WAIT(w);
		int previous;

	retry:
		previous = 0;
		prepare_to_wait(&conf->wait_for_overlap, &w, TASK_UNINTERRUPTIBLE);
		if (unlikely(conf->reshape_progress != MaxSector)) {
			/* spinlock is needed as reshape_progress may be
			 * 64bit on a 32bit platform, and so it might be
			 * possible to see a half-updated value
			 * Of course reshape_progress could change after
			 * the lock is dropped, so once we get a reference
			 * to the stripe that we think it is, we will have
			 * to check again.
			 */
			spin_lock_irq(&conf->device_lock);
			if (mddev->reshape_backwards
			    ? logical_sector < conf->reshape_progress
			    : logical_sector >= conf->reshape_progress) {
				previous = 1;
			} else {
				if (mddev->reshape_backwards
				    ? logical_sector < conf->reshape_safe
				    : logical_sector >= conf->reshape_safe) {
					spin_unlock_irq(&conf->device_lock);
					schedule();
					goto retry;
				}
			}
			spin_unlock_irq(&conf->device_lock);
		}

		new_sector = raid5_compute_sector(conf, logical_sector,
						  previous,
						  &dd_idx, NULL);
		pr_debug("raid456: make_request, sector %llu logical %llu\n",
			(unsigned long long)new_sector, 
			(unsigned long long)logical_sector);

		sh = get_active_stripe(conf, new_sector, previous,
				       (bi->bi_rw&RWA_MASK), 0);
		if (sh) {
			if (unlikely(previous)) {
				/* expansion might have moved on while waiting for a
				 * stripe, so we must do the range check again.
				 * Expansion could still move past after this
				 * test, but as we are holding a reference to
				 * 'sh', we know that if that happens,
				 *  STRIPE_EXPANDING will get set and the expansion
				 * won't proceed until we finish with the stripe.
				 */
				int must_retry = 0;
				spin_lock_irq(&conf->device_lock);
				if (mddev->reshape_backwards
				    ? logical_sector >= conf->reshape_progress
				    : logical_sector < conf->reshape_progress)
					/* mismatch, need to try again */
					must_retry = 1;
				spin_unlock_irq(&conf->device_lock);
				if (must_retry) {
					release_stripe(sh);
					schedule();
					goto retry;
				}
			}

			if (rw == WRITE &&
			    logical_sector >= mddev->suspend_lo &&
			    logical_sector < mddev->suspend_hi) {
				release_stripe(sh);
				/* As the suspend_* range is controlled by
				 * userspace, we want an interruptible
				 * wait.
				 */
				flush_signals(current);
				prepare_to_wait(&conf->wait_for_overlap,
						&w, TASK_INTERRUPTIBLE);
				if (logical_sector >= mddev->suspend_lo &&
				    logical_sector < mddev->suspend_hi)
					schedule();
				goto retry;
			}

			if (test_bit(STRIPE_EXPANDING, &sh->state) ||
			    !add_stripe_bio(sh, bi, dd_idx, rw)) {
				/* Stripe is busy expanding or
				 * add failed due to overlap.  Flush everything
				 * and wait a while
				 */
				md_wakeup_thread(mddev->thread);
				release_stripe(sh);
				schedule();
				goto retry;
			}
			finish_wait(&conf->wait_for_overlap, &w);
			set_bit(STRIPE_HANDLE, &sh->state);
			clear_bit(STRIPE_DELAYED, &sh->state);
			if ((bi->bi_rw & REQ_NOIDLE) &&
			    !test_and_set_bit(STRIPE_PREREAD_ACTIVE, &sh->state))
				atomic_inc(&conf->preread_active_stripes);
<<<<<<< HEAD
			mddev_check_plugged(mddev);
			release_stripe(sh);
=======
			release_stripe_plug(mddev, sh);
>>>>>>> d9875690
		} else {
			/* cannot get stripe for read-ahead, just give-up */
			clear_bit(BIO_UPTODATE, &bi->bi_flags);
			finish_wait(&conf->wait_for_overlap, &w);
			break;
		}
	}

	remaining = raid5_dec_bi_active_stripes(bi);
	if (remaining == 0) {

		if ( rw == WRITE )
			md_write_end(mddev);

		bio_endio(bi, 0);
	}
}

static sector_t raid5_size(struct mddev *mddev, sector_t sectors, int raid_disks);

static sector_t reshape_request(struct mddev *mddev, sector_t sector_nr, int *skipped)
{
	/* reshaping is quite different to recovery/resync so it is
	 * handled quite separately ... here.
	 *
	 * On each call to sync_request, we gather one chunk worth of
	 * destination stripes and flag them as expanding.
	 * Then we find all the source stripes and request reads.
	 * As the reads complete, handle_stripe will copy the data
	 * into the destination stripe and release that stripe.
	 */
	struct r5conf *conf = mddev->private;
	struct stripe_head *sh;
	sector_t first_sector, last_sector;
	int raid_disks = conf->previous_raid_disks;
	int data_disks = raid_disks - conf->max_degraded;
	int new_data_disks = conf->raid_disks - conf->max_degraded;
	int i;
	int dd_idx;
	sector_t writepos, readpos, safepos;
	sector_t stripe_addr;
	int reshape_sectors;
	struct list_head stripes;

	if (sector_nr == 0) {
		/* If restarting in the middle, skip the initial sectors */
		if (mddev->reshape_backwards &&
		    conf->reshape_progress < raid5_size(mddev, 0, 0)) {
			sector_nr = raid5_size(mddev, 0, 0)
				- conf->reshape_progress;
		} else if (!mddev->reshape_backwards &&
			   conf->reshape_progress > 0)
			sector_nr = conf->reshape_progress;
		sector_div(sector_nr, new_data_disks);
		if (sector_nr) {
			mddev->curr_resync_completed = sector_nr;
			sysfs_notify(&mddev->kobj, NULL, "sync_completed");
			*skipped = 1;
			return sector_nr;
		}
	}

	/* We need to process a full chunk at a time.
	 * If old and new chunk sizes differ, we need to process the
	 * largest of these
	 */
	if (mddev->new_chunk_sectors > mddev->chunk_sectors)
		reshape_sectors = mddev->new_chunk_sectors;
	else
		reshape_sectors = mddev->chunk_sectors;

	/* We update the metadata at least every 10 seconds, or when
	 * the data about to be copied would over-write the source of
	 * the data at the front of the range.  i.e. one new_stripe
	 * along from reshape_progress new_maps to after where
	 * reshape_safe old_maps to
	 */
	writepos = conf->reshape_progress;
	sector_div(writepos, new_data_disks);
	readpos = conf->reshape_progress;
	sector_div(readpos, data_disks);
	safepos = conf->reshape_safe;
	sector_div(safepos, data_disks);
	if (mddev->reshape_backwards) {
		writepos -= min_t(sector_t, reshape_sectors, writepos);
		readpos += reshape_sectors;
		safepos += reshape_sectors;
	} else {
		writepos += reshape_sectors;
		readpos -= min_t(sector_t, reshape_sectors, readpos);
		safepos -= min_t(sector_t, reshape_sectors, safepos);
	}

	/* Having calculated the 'writepos' possibly use it
	 * to set 'stripe_addr' which is where we will write to.
	 */
	if (mddev->reshape_backwards) {
		BUG_ON(conf->reshape_progress == 0);
		stripe_addr = writepos;
		BUG_ON((mddev->dev_sectors &
			~((sector_t)reshape_sectors - 1))
		       - reshape_sectors - stripe_addr
		       != sector_nr);
	} else {
		BUG_ON(writepos != sector_nr + reshape_sectors);
		stripe_addr = sector_nr;
	}

	/* 'writepos' is the most advanced device address we might write.
	 * 'readpos' is the least advanced device address we might read.
	 * 'safepos' is the least address recorded in the metadata as having
	 *     been reshaped.
	 * If there is a min_offset_diff, these are adjusted either by
	 * increasing the safepos/readpos if diff is negative, or
	 * increasing writepos if diff is positive.
	 * If 'readpos' is then behind 'writepos', there is no way that we can
	 * ensure safety in the face of a crash - that must be done by userspace
	 * making a backup of the data.  So in that case there is no particular
	 * rush to update metadata.
	 * Otherwise if 'safepos' is behind 'writepos', then we really need to
	 * update the metadata to advance 'safepos' to match 'readpos' so that
	 * we can be safe in the event of a crash.
	 * So we insist on updating metadata if safepos is behind writepos and
	 * readpos is beyond writepos.
	 * In any case, update the metadata every 10 seconds.
	 * Maybe that number should be configurable, but I'm not sure it is
	 * worth it.... maybe it could be a multiple of safemode_delay???
	 */
	if (conf->min_offset_diff < 0) {
		safepos += -conf->min_offset_diff;
		readpos += -conf->min_offset_diff;
	} else
		writepos += conf->min_offset_diff;

	if ((mddev->reshape_backwards
	     ? (safepos > writepos && readpos < writepos)
	     : (safepos < writepos && readpos > writepos)) ||
	    time_after(jiffies, conf->reshape_checkpoint + 10*HZ)) {
		/* Cannot proceed until we've updated the superblock... */
		wait_event(conf->wait_for_overlap,
			   atomic_read(&conf->reshape_stripes)==0);
		mddev->reshape_position = conf->reshape_progress;
		mddev->curr_resync_completed = sector_nr;
		conf->reshape_checkpoint = jiffies;
		set_bit(MD_CHANGE_DEVS, &mddev->flags);
		md_wakeup_thread(mddev->thread);
		wait_event(mddev->sb_wait, mddev->flags == 0 ||
			   kthread_should_stop());
		spin_lock_irq(&conf->device_lock);
		conf->reshape_safe = mddev->reshape_position;
		spin_unlock_irq(&conf->device_lock);
		wake_up(&conf->wait_for_overlap);
		sysfs_notify(&mddev->kobj, NULL, "sync_completed");
	}

	INIT_LIST_HEAD(&stripes);
	for (i = 0; i < reshape_sectors; i += STRIPE_SECTORS) {
		int j;
		int skipped_disk = 0;
		sh = get_active_stripe(conf, stripe_addr+i, 0, 0, 1);
		set_bit(STRIPE_EXPANDING, &sh->state);
		atomic_inc(&conf->reshape_stripes);
		/* If any of this stripe is beyond the end of the old
		 * array, then we need to zero those blocks
		 */
		for (j=sh->disks; j--;) {
			sector_t s;
			if (j == sh->pd_idx)
				continue;
			if (conf->level == 6 &&
			    j == sh->qd_idx)
				continue;
			s = compute_blocknr(sh, j, 0);
			if (s < raid5_size(mddev, 0, 0)) {
				skipped_disk = 1;
				continue;
			}
			memset(page_address(sh->dev[j].page), 0, STRIPE_SIZE);
			set_bit(R5_Expanded, &sh->dev[j].flags);
			set_bit(R5_UPTODATE, &sh->dev[j].flags);
		}
		if (!skipped_disk) {
			set_bit(STRIPE_EXPAND_READY, &sh->state);
			set_bit(STRIPE_HANDLE, &sh->state);
		}
		list_add(&sh->lru, &stripes);
	}
	spin_lock_irq(&conf->device_lock);
	if (mddev->reshape_backwards)
		conf->reshape_progress -= reshape_sectors * new_data_disks;
	else
		conf->reshape_progress += reshape_sectors * new_data_disks;
	spin_unlock_irq(&conf->device_lock);
	/* Ok, those stripe are ready. We can start scheduling
	 * reads on the source stripes.
	 * The source stripes are determined by mapping the first and last
	 * block on the destination stripes.
	 */
	first_sector =
		raid5_compute_sector(conf, stripe_addr*(new_data_disks),
				     1, &dd_idx, NULL);
	last_sector =
		raid5_compute_sector(conf, ((stripe_addr+reshape_sectors)
					    * new_data_disks - 1),
				     1, &dd_idx, NULL);
	if (last_sector >= mddev->dev_sectors)
		last_sector = mddev->dev_sectors - 1;
	while (first_sector <= last_sector) {
		sh = get_active_stripe(conf, first_sector, 1, 0, 1);
		set_bit(STRIPE_EXPAND_SOURCE, &sh->state);
		set_bit(STRIPE_HANDLE, &sh->state);
		release_stripe(sh);
		first_sector += STRIPE_SECTORS;
	}
	/* Now that the sources are clearly marked, we can release
	 * the destination stripes
	 */
	while (!list_empty(&stripes)) {
		sh = list_entry(stripes.next, struct stripe_head, lru);
		list_del_init(&sh->lru);
		release_stripe(sh);
	}
	/* If this takes us to the resync_max point where we have to pause,
	 * then we need to write out the superblock.
	 */
	sector_nr += reshape_sectors;
	if ((sector_nr - mddev->curr_resync_completed) * 2
	    >= mddev->resync_max - mddev->curr_resync_completed) {
		/* Cannot proceed until we've updated the superblock... */
		wait_event(conf->wait_for_overlap,
			   atomic_read(&conf->reshape_stripes) == 0);
		mddev->reshape_position = conf->reshape_progress;
		mddev->curr_resync_completed = sector_nr;
		conf->reshape_checkpoint = jiffies;
		set_bit(MD_CHANGE_DEVS, &mddev->flags);
		md_wakeup_thread(mddev->thread);
		wait_event(mddev->sb_wait,
			   !test_bit(MD_CHANGE_DEVS, &mddev->flags)
			   || kthread_should_stop());
		spin_lock_irq(&conf->device_lock);
		conf->reshape_safe = mddev->reshape_position;
		spin_unlock_irq(&conf->device_lock);
		wake_up(&conf->wait_for_overlap);
		sysfs_notify(&mddev->kobj, NULL, "sync_completed");
	}
	return reshape_sectors;
}

/* FIXME go_faster isn't used */
static inline sector_t sync_request(struct mddev *mddev, sector_t sector_nr, int *skipped, int go_faster)
{
	struct r5conf *conf = mddev->private;
	struct stripe_head *sh;
	sector_t max_sector = mddev->dev_sectors;
	sector_t sync_blocks;
	int still_degraded = 0;
	int i;

	if (sector_nr >= max_sector) {
		/* just being told to finish up .. nothing much to do */

		if (test_bit(MD_RECOVERY_RESHAPE, &mddev->recovery)) {
			end_reshape(conf);
			return 0;
		}

		if (mddev->curr_resync < max_sector) /* aborted */
			bitmap_end_sync(mddev->bitmap, mddev->curr_resync,
					&sync_blocks, 1);
		else /* completed sync */
			conf->fullsync = 0;
		bitmap_close_sync(mddev->bitmap);

		return 0;
	}

	/* Allow raid5_quiesce to complete */
	wait_event(conf->wait_for_overlap, conf->quiesce != 2);

	if (test_bit(MD_RECOVERY_RESHAPE, &mddev->recovery))
		return reshape_request(mddev, sector_nr, skipped);

	/* No need to check resync_max as we never do more than one
	 * stripe, and as resync_max will always be on a chunk boundary,
	 * if the check in md_do_sync didn't fire, there is no chance
	 * of overstepping resync_max here
	 */

	/* if there is too many failed drives and we are trying
	 * to resync, then assert that we are finished, because there is
	 * nothing we can do.
	 */
	if (mddev->degraded >= conf->max_degraded &&
	    test_bit(MD_RECOVERY_SYNC, &mddev->recovery)) {
		sector_t rv = mddev->dev_sectors - sector_nr;
		*skipped = 1;
		return rv;
	}
	if (!bitmap_start_sync(mddev->bitmap, sector_nr, &sync_blocks, 1) &&
	    !test_bit(MD_RECOVERY_REQUESTED, &mddev->recovery) &&
	    !conf->fullsync && sync_blocks >= STRIPE_SECTORS) {
		/* we can skip this block, and probably more */
		sync_blocks /= STRIPE_SECTORS;
		*skipped = 1;
		return sync_blocks * STRIPE_SECTORS; /* keep things rounded to whole stripes */
	}

	bitmap_cond_end_sync(mddev->bitmap, sector_nr);

	sh = get_active_stripe(conf, sector_nr, 0, 1, 0);
	if (sh == NULL) {
		sh = get_active_stripe(conf, sector_nr, 0, 0, 0);
		/* make sure we don't swamp the stripe cache if someone else
		 * is trying to get access
		 */
		schedule_timeout_uninterruptible(1);
	}
	/* Need to check if array will still be degraded after recovery/resync
	 * We don't need to check the 'failed' flag as when that gets set,
	 * recovery aborts.
	 */
	for (i = 0; i < conf->raid_disks; i++)
		if (conf->disks[i].rdev == NULL)
			still_degraded = 1;

	bitmap_start_sync(mddev->bitmap, sector_nr, &sync_blocks, still_degraded);

	set_bit(STRIPE_SYNC_REQUESTED, &sh->state);

	handle_stripe(sh);
	release_stripe(sh);

	return STRIPE_SECTORS;
}

static int  retry_aligned_read(struct r5conf *conf, struct bio *raid_bio)
{
	/* We may not be able to submit a whole bio at once as there
	 * may not be enough stripe_heads available.
	 * We cannot pre-allocate enough stripe_heads as we may need
	 * more than exist in the cache (if we allow ever large chunks).
	 * So we do one stripe head at a time and record in
	 * ->bi_hw_segments how many have been done.
	 *
	 * We *know* that this entire raid_bio is in one chunk, so
	 * it will be only one 'dd_idx' and only need one call to raid5_compute_sector.
	 */
	struct stripe_head *sh;
	int dd_idx;
	sector_t sector, logical_sector, last_sector;
	int scnt = 0;
	int remaining;
	int handled = 0;

	logical_sector = raid_bio->bi_sector & ~((sector_t)STRIPE_SECTORS-1);
	sector = raid5_compute_sector(conf, logical_sector,
				      0, &dd_idx, NULL);
	last_sector = raid_bio->bi_sector + (raid_bio->bi_size>>9);

	for (; logical_sector < last_sector;
	     logical_sector += STRIPE_SECTORS,
		     sector += STRIPE_SECTORS,
		     scnt++) {

		if (scnt < raid5_bi_processed_stripes(raid_bio))
			/* already done this stripe */
			continue;

		sh = get_active_stripe(conf, sector, 0, 1, 0);

		if (!sh) {
			/* failed to get a stripe - must wait */
			raid5_set_bi_processed_stripes(raid_bio, scnt);
			conf->retry_read_aligned = raid_bio;
			return handled;
		}

		if (!add_stripe_bio(sh, raid_bio, dd_idx, 0)) {
			release_stripe(sh);
			raid5_set_bi_processed_stripes(raid_bio, scnt);
			conf->retry_read_aligned = raid_bio;
			return handled;
		}

		set_bit(R5_ReadNoMerge, &sh->dev[dd_idx].flags);
		handle_stripe(sh);
		release_stripe(sh);
		handled++;
	}
	remaining = raid5_dec_bi_active_stripes(raid_bio);
	if (remaining == 0)
		bio_endio(raid_bio, 0);
	if (atomic_dec_and_test(&conf->active_aligned_reads))
		wake_up(&conf->wait_for_stripe);
	return handled;
}

#define MAX_STRIPE_BATCH 8
static int handle_active_stripes(struct r5conf *conf)
{
	struct stripe_head *batch[MAX_STRIPE_BATCH], *sh;
	int i, batch_size = 0;

	while (batch_size < MAX_STRIPE_BATCH &&
			(sh = __get_priority_stripe(conf)) != NULL)
		batch[batch_size++] = sh;

	if (batch_size == 0)
		return batch_size;
	spin_unlock_irq(&conf->device_lock);

	for (i = 0; i < batch_size; i++)
		handle_stripe(batch[i]);

	cond_resched();

	spin_lock_irq(&conf->device_lock);
	for (i = 0; i < batch_size; i++)
		__release_stripe(conf, batch[i]);
	return batch_size;
}

/*
 * This is our raid5 kernel thread.
 *
 * We scan the hash table for stripes which can be handled now.
 * During the scan, completed stripes are saved for us by the interrupt
 * handler, so that they will not have to wait for our next wakeup.
 */
static void raid5d(struct mddev *mddev)
{
	struct r5conf *conf = mddev->private;
	int handled;
	struct blk_plug plug;

	pr_debug("+++ raid5d active\n");

	md_check_recovery(mddev);

	blk_start_plug(&plug);
	handled = 0;
	spin_lock_irq(&conf->device_lock);
	while (1) {
		struct bio *bio;
		int batch_size;

		if (
		    !list_empty(&conf->bitmap_list)) {
			/* Now is a good time to flush some bitmap updates */
			conf->seq_flush++;
			spin_unlock_irq(&conf->device_lock);
			bitmap_unplug(mddev->bitmap);
			spin_lock_irq(&conf->device_lock);
			conf->seq_write = conf->seq_flush;
			activate_bit_delay(conf);
		}
		raid5_activate_delayed(conf);

		while ((bio = remove_bio_from_retry(conf))) {
			int ok;
			spin_unlock_irq(&conf->device_lock);
			ok = retry_aligned_read(conf, bio);
			spin_lock_irq(&conf->device_lock);
			if (!ok)
				break;
			handled++;
		}

		batch_size = handle_active_stripes(conf);
		if (!batch_size)
			break;
		handled += batch_size;

		if (mddev->flags & ~(1<<MD_CHANGE_PENDING)) {
			spin_unlock_irq(&conf->device_lock);
			md_check_recovery(mddev);
			spin_lock_irq(&conf->device_lock);
		}
	}
	pr_debug("%d stripes handled\n", handled);

	spin_unlock_irq(&conf->device_lock);

	async_tx_issue_pending_all();
	blk_finish_plug(&plug);

	pr_debug("--- raid5d inactive\n");
}

static ssize_t
raid5_show_stripe_cache_size(struct mddev *mddev, char *page)
{
	struct r5conf *conf = mddev->private;
	if (conf)
		return sprintf(page, "%d\n", conf->max_nr_stripes);
	else
		return 0;
}

int
raid5_set_cache_size(struct mddev *mddev, int size)
{
	struct r5conf *conf = mddev->private;
	int err;

	if (size <= 16 || size > 32768)
		return -EINVAL;
	while (size < conf->max_nr_stripes) {
		if (drop_one_stripe(conf))
			conf->max_nr_stripes--;
		else
			break;
	}
	err = md_allow_write(mddev);
	if (err)
		return err;
	while (size > conf->max_nr_stripes) {
		if (grow_one_stripe(conf))
			conf->max_nr_stripes++;
		else break;
	}
	return 0;
}
EXPORT_SYMBOL(raid5_set_cache_size);

static ssize_t
raid5_store_stripe_cache_size(struct mddev *mddev, const char *page, size_t len)
{
	struct r5conf *conf = mddev->private;
	unsigned long new;
	int err;

	if (len >= PAGE_SIZE)
		return -EINVAL;
	if (!conf)
		return -ENODEV;

	if (strict_strtoul(page, 10, &new))
		return -EINVAL;
	err = raid5_set_cache_size(mddev, new);
	if (err)
		return err;
	return len;
}

static struct md_sysfs_entry
raid5_stripecache_size = __ATTR(stripe_cache_size, S_IRUGO | S_IWUSR,
				raid5_show_stripe_cache_size,
				raid5_store_stripe_cache_size);

static ssize_t
raid5_show_preread_threshold(struct mddev *mddev, char *page)
{
	struct r5conf *conf = mddev->private;
	if (conf)
		return sprintf(page, "%d\n", conf->bypass_threshold);
	else
		return 0;
}

static ssize_t
raid5_store_preread_threshold(struct mddev *mddev, const char *page, size_t len)
{
	struct r5conf *conf = mddev->private;
	unsigned long new;
	if (len >= PAGE_SIZE)
		return -EINVAL;
	if (!conf)
		return -ENODEV;

	if (strict_strtoul(page, 10, &new))
		return -EINVAL;
	if (new > conf->max_nr_stripes)
		return -EINVAL;
	conf->bypass_threshold = new;
	return len;
}

static struct md_sysfs_entry
raid5_preread_bypass_threshold = __ATTR(preread_bypass_threshold,
					S_IRUGO | S_IWUSR,
					raid5_show_preread_threshold,
					raid5_store_preread_threshold);

static ssize_t
stripe_cache_active_show(struct mddev *mddev, char *page)
{
	struct r5conf *conf = mddev->private;
	if (conf)
		return sprintf(page, "%d\n", atomic_read(&conf->active_stripes));
	else
		return 0;
}

static struct md_sysfs_entry
raid5_stripecache_active = __ATTR_RO(stripe_cache_active);

static struct attribute *raid5_attrs[] =  {
	&raid5_stripecache_size.attr,
	&raid5_stripecache_active.attr,
	&raid5_preread_bypass_threshold.attr,
	NULL,
};
static struct attribute_group raid5_attrs_group = {
	.name = NULL,
	.attrs = raid5_attrs,
};

static sector_t
raid5_size(struct mddev *mddev, sector_t sectors, int raid_disks)
{
	struct r5conf *conf = mddev->private;

	if (!sectors)
		sectors = mddev->dev_sectors;
	if (!raid_disks)
		/* size is defined by the smallest of previous and new size */
		raid_disks = min(conf->raid_disks, conf->previous_raid_disks);

	sectors &= ~((sector_t)mddev->chunk_sectors - 1);
	sectors &= ~((sector_t)mddev->new_chunk_sectors - 1);
	return sectors * (raid_disks - conf->max_degraded);
}

static void raid5_free_percpu(struct r5conf *conf)
{
	struct raid5_percpu *percpu;
	unsigned long cpu;

	if (!conf->percpu)
		return;

	get_online_cpus();
	for_each_possible_cpu(cpu) {
		percpu = per_cpu_ptr(conf->percpu, cpu);
		safe_put_page(percpu->spare_page);
		kfree(percpu->scribble);
	}
#ifdef CONFIG_HOTPLUG_CPU
	unregister_cpu_notifier(&conf->cpu_notify);
#endif
	put_online_cpus();

	free_percpu(conf->percpu);
}

static void free_conf(struct r5conf *conf)
{
	shrink_stripes(conf);
	raid5_free_percpu(conf);
	kfree(conf->disks);
	kfree(conf->stripe_hashtbl);
	kfree(conf);
}

#ifdef CONFIG_HOTPLUG_CPU
static int raid456_cpu_notify(struct notifier_block *nfb, unsigned long action,
			      void *hcpu)
{
	struct r5conf *conf = container_of(nfb, struct r5conf, cpu_notify);
	long cpu = (long)hcpu;
	struct raid5_percpu *percpu = per_cpu_ptr(conf->percpu, cpu);

	switch (action) {
	case CPU_UP_PREPARE:
	case CPU_UP_PREPARE_FROZEN:
		if (conf->level == 6 && !percpu->spare_page)
			percpu->spare_page = alloc_page(GFP_KERNEL);
		if (!percpu->scribble)
			percpu->scribble = kmalloc(conf->scribble_len, GFP_KERNEL);

		if (!percpu->scribble ||
		    (conf->level == 6 && !percpu->spare_page)) {
			safe_put_page(percpu->spare_page);
			kfree(percpu->scribble);
			pr_err("%s: failed memory allocation for cpu%ld\n",
			       __func__, cpu);
			return notifier_from_errno(-ENOMEM);
		}
		break;
	case CPU_DEAD:
	case CPU_DEAD_FROZEN:
		safe_put_page(percpu->spare_page);
		kfree(percpu->scribble);
		percpu->spare_page = NULL;
		percpu->scribble = NULL;
		break;
	default:
		break;
	}
	return NOTIFY_OK;
}
#endif

static int raid5_alloc_percpu(struct r5conf *conf)
{
	unsigned long cpu;
	struct page *spare_page;
	struct raid5_percpu __percpu *allcpus;
	void *scribble;
	int err;

	allcpus = alloc_percpu(struct raid5_percpu);
	if (!allcpus)
		return -ENOMEM;
	conf->percpu = allcpus;

	get_online_cpus();
	err = 0;
	for_each_present_cpu(cpu) {
		if (conf->level == 6) {
			spare_page = alloc_page(GFP_KERNEL);
			if (!spare_page) {
				err = -ENOMEM;
				break;
			}
			per_cpu_ptr(conf->percpu, cpu)->spare_page = spare_page;
		}
		scribble = kmalloc(conf->scribble_len, GFP_KERNEL);
		if (!scribble) {
			err = -ENOMEM;
			break;
		}
		per_cpu_ptr(conf->percpu, cpu)->scribble = scribble;
	}
#ifdef CONFIG_HOTPLUG_CPU
	conf->cpu_notify.notifier_call = raid456_cpu_notify;
	conf->cpu_notify.priority = 0;
	if (err == 0)
		err = register_cpu_notifier(&conf->cpu_notify);
#endif
	put_online_cpus();

	return err;
}

static struct r5conf *setup_conf(struct mddev *mddev)
{
	struct r5conf *conf;
	int raid_disk, memory, max_disks;
	struct md_rdev *rdev;
	struct disk_info *disk;
	char pers_name[6];

	if (mddev->new_level != 5
	    && mddev->new_level != 4
	    && mddev->new_level != 6) {
		printk(KERN_ERR "md/raid:%s: raid level not set to 4/5/6 (%d)\n",
		       mdname(mddev), mddev->new_level);
		return ERR_PTR(-EIO);
	}
	if ((mddev->new_level == 5
	     && !algorithm_valid_raid5(mddev->new_layout)) ||
	    (mddev->new_level == 6
	     && !algorithm_valid_raid6(mddev->new_layout))) {
		printk(KERN_ERR "md/raid:%s: layout %d not supported\n",
		       mdname(mddev), mddev->new_layout);
		return ERR_PTR(-EIO);
	}
	if (mddev->new_level == 6 && mddev->raid_disks < 4) {
		printk(KERN_ERR "md/raid:%s: not enough configured devices (%d, minimum 4)\n",
		       mdname(mddev), mddev->raid_disks);
		return ERR_PTR(-EINVAL);
	}

	if (!mddev->new_chunk_sectors ||
	    (mddev->new_chunk_sectors << 9) % PAGE_SIZE ||
	    !is_power_of_2(mddev->new_chunk_sectors)) {
		printk(KERN_ERR "md/raid:%s: invalid chunk size %d\n",
		       mdname(mddev), mddev->new_chunk_sectors << 9);
		return ERR_PTR(-EINVAL);
	}

	conf = kzalloc(sizeof(struct r5conf), GFP_KERNEL);
	if (conf == NULL)
		goto abort;
	spin_lock_init(&conf->device_lock);
	init_waitqueue_head(&conf->wait_for_stripe);
	init_waitqueue_head(&conf->wait_for_overlap);
	INIT_LIST_HEAD(&conf->handle_list);
	INIT_LIST_HEAD(&conf->hold_list);
	INIT_LIST_HEAD(&conf->delayed_list);
	INIT_LIST_HEAD(&conf->bitmap_list);
	INIT_LIST_HEAD(&conf->inactive_list);
	atomic_set(&conf->active_stripes, 0);
	atomic_set(&conf->preread_active_stripes, 0);
	atomic_set(&conf->active_aligned_reads, 0);
	conf->bypass_threshold = BYPASS_THRESHOLD;
	conf->recovery_disabled = mddev->recovery_disabled - 1;

	conf->raid_disks = mddev->raid_disks;
	if (mddev->reshape_position == MaxSector)
		conf->previous_raid_disks = mddev->raid_disks;
	else
		conf->previous_raid_disks = mddev->raid_disks - mddev->delta_disks;
	max_disks = max(conf->raid_disks, conf->previous_raid_disks);
	conf->scribble_len = scribble_len(max_disks);

	conf->disks = kzalloc(max_disks * sizeof(struct disk_info),
			      GFP_KERNEL);
	if (!conf->disks)
		goto abort;

	conf->mddev = mddev;

	if ((conf->stripe_hashtbl = kzalloc(PAGE_SIZE, GFP_KERNEL)) == NULL)
		goto abort;

	conf->level = mddev->new_level;
	if (raid5_alloc_percpu(conf) != 0)
		goto abort;

	pr_debug("raid456: run(%s) called.\n", mdname(mddev));

	rdev_for_each(rdev, mddev) {
		raid_disk = rdev->raid_disk;
		if (raid_disk >= max_disks
		    || raid_disk < 0)
			continue;
		disk = conf->disks + raid_disk;

		if (test_bit(Replacement, &rdev->flags)) {
			if (disk->replacement)
				goto abort;
			disk->replacement = rdev;
		} else {
			if (disk->rdev)
				goto abort;
			disk->rdev = rdev;
		}

		if (test_bit(In_sync, &rdev->flags)) {
			char b[BDEVNAME_SIZE];
			printk(KERN_INFO "md/raid:%s: device %s operational as raid"
			       " disk %d\n",
			       mdname(mddev), bdevname(rdev->bdev, b), raid_disk);
		} else if (rdev->saved_raid_disk != raid_disk)
			/* Cannot rely on bitmap to complete recovery */
			conf->fullsync = 1;
	}

	conf->chunk_sectors = mddev->new_chunk_sectors;
	conf->level = mddev->new_level;
	if (conf->level == 6)
		conf->max_degraded = 2;
	else
		conf->max_degraded = 1;
	conf->algorithm = mddev->new_layout;
	conf->max_nr_stripes = NR_STRIPES;
	conf->reshape_progress = mddev->reshape_position;
	if (conf->reshape_progress != MaxSector) {
		conf->prev_chunk_sectors = mddev->chunk_sectors;
		conf->prev_algo = mddev->layout;
	}

	memory = conf->max_nr_stripes * (sizeof(struct stripe_head) +
		 max_disks * ((sizeof(struct bio) + PAGE_SIZE))) / 1024;
	if (grow_stripes(conf, conf->max_nr_stripes)) {
		printk(KERN_ERR
		       "md/raid:%s: couldn't allocate %dkB for buffers\n",
		       mdname(mddev), memory);
		goto abort;
	} else
		printk(KERN_INFO "md/raid:%s: allocated %dkB\n",
		       mdname(mddev), memory);

	sprintf(pers_name, "raid%d", mddev->new_level);
	conf->thread = md_register_thread(raid5d, mddev, pers_name);
	if (!conf->thread) {
		printk(KERN_ERR
		       "md/raid:%s: couldn't allocate thread.\n",
		       mdname(mddev));
		goto abort;
	}

	return conf;

 abort:
	if (conf) {
		free_conf(conf);
		return ERR_PTR(-EIO);
	} else
		return ERR_PTR(-ENOMEM);
}


static int only_parity(int raid_disk, int algo, int raid_disks, int max_degraded)
{
	switch (algo) {
	case ALGORITHM_PARITY_0:
		if (raid_disk < max_degraded)
			return 1;
		break;
	case ALGORITHM_PARITY_N:
		if (raid_disk >= raid_disks - max_degraded)
			return 1;
		break;
	case ALGORITHM_PARITY_0_6:
		if (raid_disk == 0 || 
		    raid_disk == raid_disks - 1)
			return 1;
		break;
	case ALGORITHM_LEFT_ASYMMETRIC_6:
	case ALGORITHM_RIGHT_ASYMMETRIC_6:
	case ALGORITHM_LEFT_SYMMETRIC_6:
	case ALGORITHM_RIGHT_SYMMETRIC_6:
		if (raid_disk == raid_disks - 1)
			return 1;
	}
	return 0;
}

static int run(struct mddev *mddev)
{
	struct r5conf *conf;
	int working_disks = 0;
	int dirty_parity_disks = 0;
	struct md_rdev *rdev;
	sector_t reshape_offset = 0;
	int i;
	long long min_offset_diff = 0;
	int first = 1;

	if (mddev->recovery_cp != MaxSector)
		printk(KERN_NOTICE "md/raid:%s: not clean"
		       " -- starting background reconstruction\n",
		       mdname(mddev));

	rdev_for_each(rdev, mddev) {
		long long diff;
		if (rdev->raid_disk < 0)
			continue;
		diff = (rdev->new_data_offset - rdev->data_offset);
		if (first) {
			min_offset_diff = diff;
			first = 0;
		} else if (mddev->reshape_backwards &&
			 diff < min_offset_diff)
			min_offset_diff = diff;
		else if (!mddev->reshape_backwards &&
			 diff > min_offset_diff)
			min_offset_diff = diff;
	}

	if (mddev->reshape_position != MaxSector) {
		/* Check that we can continue the reshape.
		 * Difficulties arise if the stripe we would write to
		 * next is at or after the stripe we would read from next.
		 * For a reshape that changes the number of devices, this
		 * is only possible for a very short time, and mdadm makes
		 * sure that time appears to have past before assembling
		 * the array.  So we fail if that time hasn't passed.
		 * For a reshape that keeps the number of devices the same
		 * mdadm must be monitoring the reshape can keeping the
		 * critical areas read-only and backed up.  It will start
		 * the array in read-only mode, so we check for that.
		 */
		sector_t here_new, here_old;
		int old_disks;
		int max_degraded = (mddev->level == 6 ? 2 : 1);

		if (mddev->new_level != mddev->level) {
			printk(KERN_ERR "md/raid:%s: unsupported reshape "
			       "required - aborting.\n",
			       mdname(mddev));
			return -EINVAL;
		}
		old_disks = mddev->raid_disks - mddev->delta_disks;
		/* reshape_position must be on a new-stripe boundary, and one
		 * further up in new geometry must map after here in old
		 * geometry.
		 */
		here_new = mddev->reshape_position;
		if (sector_div(here_new, mddev->new_chunk_sectors *
			       (mddev->raid_disks - max_degraded))) {
			printk(KERN_ERR "md/raid:%s: reshape_position not "
			       "on a stripe boundary\n", mdname(mddev));
			return -EINVAL;
		}
		reshape_offset = here_new * mddev->new_chunk_sectors;
		/* here_new is the stripe we will write to */
		here_old = mddev->reshape_position;
		sector_div(here_old, mddev->chunk_sectors *
			   (old_disks-max_degraded));
		/* here_old is the first stripe that we might need to read
		 * from */
		if (mddev->delta_disks == 0) {
			if ((here_new * mddev->new_chunk_sectors !=
			     here_old * mddev->chunk_sectors)) {
				printk(KERN_ERR "md/raid:%s: reshape position is"
				       " confused - aborting\n", mdname(mddev));
				return -EINVAL;
			}
			/* We cannot be sure it is safe to start an in-place
			 * reshape.  It is only safe if user-space is monitoring
			 * and taking constant backups.
			 * mdadm always starts a situation like this in
			 * readonly mode so it can take control before
			 * allowing any writes.  So just check for that.
			 */
			if (abs(min_offset_diff) >= mddev->chunk_sectors &&
			    abs(min_offset_diff) >= mddev->new_chunk_sectors)
				/* not really in-place - so OK */;
			else if (mddev->ro == 0) {
				printk(KERN_ERR "md/raid:%s: in-place reshape "
				       "must be started in read-only mode "
				       "- aborting\n",
				       mdname(mddev));
				return -EINVAL;
			}
		} else if (mddev->reshape_backwards
		    ? (here_new * mddev->new_chunk_sectors + min_offset_diff <=
		       here_old * mddev->chunk_sectors)
		    : (here_new * mddev->new_chunk_sectors >=
		       here_old * mddev->chunk_sectors + (-min_offset_diff))) {
			/* Reading from the same stripe as writing to - bad */
			printk(KERN_ERR "md/raid:%s: reshape_position too early for "
			       "auto-recovery - aborting.\n",
			       mdname(mddev));
			return -EINVAL;
		}
		printk(KERN_INFO "md/raid:%s: reshape will continue\n",
		       mdname(mddev));
		/* OK, we should be able to continue; */
	} else {
		BUG_ON(mddev->level != mddev->new_level);
		BUG_ON(mddev->layout != mddev->new_layout);
		BUG_ON(mddev->chunk_sectors != mddev->new_chunk_sectors);
		BUG_ON(mddev->delta_disks != 0);
	}

	if (mddev->private == NULL)
		conf = setup_conf(mddev);
	else
		conf = mddev->private;

	if (IS_ERR(conf))
		return PTR_ERR(conf);

	conf->min_offset_diff = min_offset_diff;
	mddev->thread = conf->thread;
	conf->thread = NULL;
	mddev->private = conf;

	for (i = 0; i < conf->raid_disks && conf->previous_raid_disks;
	     i++) {
		rdev = conf->disks[i].rdev;
		if (!rdev && conf->disks[i].replacement) {
			/* The replacement is all we have yet */
			rdev = conf->disks[i].replacement;
			conf->disks[i].replacement = NULL;
			clear_bit(Replacement, &rdev->flags);
			conf->disks[i].rdev = rdev;
		}
		if (!rdev)
			continue;
		if (conf->disks[i].replacement &&
		    conf->reshape_progress != MaxSector) {
			/* replacements and reshape simply do not mix. */
			printk(KERN_ERR "md: cannot handle concurrent "
			       "replacement and reshape.\n");
			goto abort;
		}
		if (test_bit(In_sync, &rdev->flags)) {
			working_disks++;
			continue;
		}
		/* This disc is not fully in-sync.  However if it
		 * just stored parity (beyond the recovery_offset),
		 * when we don't need to be concerned about the
		 * array being dirty.
		 * When reshape goes 'backwards', we never have
		 * partially completed devices, so we only need
		 * to worry about reshape going forwards.
		 */
		/* Hack because v0.91 doesn't store recovery_offset properly. */
		if (mddev->major_version == 0 &&
		    mddev->minor_version > 90)
			rdev->recovery_offset = reshape_offset;
			
		if (rdev->recovery_offset < reshape_offset) {
			/* We need to check old and new layout */
			if (!only_parity(rdev->raid_disk,
					 conf->algorithm,
					 conf->raid_disks,
					 conf->max_degraded))
				continue;
		}
		if (!only_parity(rdev->raid_disk,
				 conf->prev_algo,
				 conf->previous_raid_disks,
				 conf->max_degraded))
			continue;
		dirty_parity_disks++;
	}

	/*
	 * 0 for a fully functional array, 1 or 2 for a degraded array.
	 */
	mddev->degraded = calc_degraded(conf);

	if (has_failed(conf)) {
		printk(KERN_ERR "md/raid:%s: not enough operational devices"
			" (%d/%d failed)\n",
			mdname(mddev), mddev->degraded, conf->raid_disks);
		goto abort;
	}

	/* device size must be a multiple of chunk size */
	mddev->dev_sectors &= ~(mddev->chunk_sectors - 1);
	mddev->resync_max_sectors = mddev->dev_sectors;

	if (mddev->degraded > dirty_parity_disks &&
	    mddev->recovery_cp != MaxSector) {
		if (mddev->ok_start_degraded)
			printk(KERN_WARNING
			       "md/raid:%s: starting dirty degraded array"
			       " - data corruption possible.\n",
			       mdname(mddev));
		else {
			printk(KERN_ERR
			       "md/raid:%s: cannot start dirty degraded array.\n",
			       mdname(mddev));
			goto abort;
		}
	}

	if (mddev->degraded == 0)
		printk(KERN_INFO "md/raid:%s: raid level %d active with %d out of %d"
		       " devices, algorithm %d\n", mdname(mddev), conf->level,
		       mddev->raid_disks-mddev->degraded, mddev->raid_disks,
		       mddev->new_layout);
	else
		printk(KERN_ALERT "md/raid:%s: raid level %d active with %d"
		       " out of %d devices, algorithm %d\n",
		       mdname(mddev), conf->level,
		       mddev->raid_disks - mddev->degraded,
		       mddev->raid_disks, mddev->new_layout);

	print_raid5_conf(conf);

	if (conf->reshape_progress != MaxSector) {
		conf->reshape_safe = conf->reshape_progress;
		atomic_set(&conf->reshape_stripes, 0);
		clear_bit(MD_RECOVERY_SYNC, &mddev->recovery);
		clear_bit(MD_RECOVERY_CHECK, &mddev->recovery);
		set_bit(MD_RECOVERY_RESHAPE, &mddev->recovery);
		set_bit(MD_RECOVERY_RUNNING, &mddev->recovery);
		mddev->sync_thread = md_register_thread(md_do_sync, mddev,
							"reshape");
	}


	/* Ok, everything is just fine now */
	if (mddev->to_remove == &raid5_attrs_group)
		mddev->to_remove = NULL;
	else if (mddev->kobj.sd &&
	    sysfs_create_group(&mddev->kobj, &raid5_attrs_group))
		printk(KERN_WARNING
		       "raid5: failed to create sysfs attributes for %s\n",
		       mdname(mddev));
	md_set_array_sectors(mddev, raid5_size(mddev, 0, 0));

	if (mddev->queue) {
		int chunk_size;
		/* read-ahead size must cover two whole stripes, which
		 * is 2 * (datadisks) * chunksize where 'n' is the
		 * number of raid devices
		 */
		int data_disks = conf->previous_raid_disks - conf->max_degraded;
		int stripe = data_disks *
			((mddev->chunk_sectors << 9) / PAGE_SIZE);
		if (mddev->queue->backing_dev_info.ra_pages < 2 * stripe)
			mddev->queue->backing_dev_info.ra_pages = 2 * stripe;

		blk_queue_merge_bvec(mddev->queue, raid5_mergeable_bvec);

		mddev->queue->backing_dev_info.congested_data = mddev;
		mddev->queue->backing_dev_info.congested_fn = raid5_congested;

		chunk_size = mddev->chunk_sectors << 9;
		blk_queue_io_min(mddev->queue, chunk_size);
		blk_queue_io_opt(mddev->queue, chunk_size *
				 (conf->raid_disks - conf->max_degraded));

		rdev_for_each(rdev, mddev) {
			disk_stack_limits(mddev->gendisk, rdev->bdev,
					  rdev->data_offset << 9);
			disk_stack_limits(mddev->gendisk, rdev->bdev,
					  rdev->new_data_offset << 9);
		}
	}

	return 0;
abort:
	md_unregister_thread(&mddev->thread);
	print_raid5_conf(conf);
	free_conf(conf);
	mddev->private = NULL;
	printk(KERN_ALERT "md/raid:%s: failed to run raid set.\n", mdname(mddev));
	return -EIO;
}

static int stop(struct mddev *mddev)
{
	struct r5conf *conf = mddev->private;

	md_unregister_thread(&mddev->thread);
	if (mddev->queue)
		mddev->queue->backing_dev_info.congested_fn = NULL;
	free_conf(conf);
	mddev->private = NULL;
	mddev->to_remove = &raid5_attrs_group;
	return 0;
}

static void status(struct seq_file *seq, struct mddev *mddev)
{
	struct r5conf *conf = mddev->private;
	int i;

	seq_printf(seq, " level %d, %dk chunk, algorithm %d", mddev->level,
		mddev->chunk_sectors / 2, mddev->layout);
	seq_printf (seq, " [%d/%d] [", conf->raid_disks, conf->raid_disks - mddev->degraded);
	for (i = 0; i < conf->raid_disks; i++)
		seq_printf (seq, "%s",
			       conf->disks[i].rdev &&
			       test_bit(In_sync, &conf->disks[i].rdev->flags) ? "U" : "_");
	seq_printf (seq, "]");
}

static void print_raid5_conf (struct r5conf *conf)
{
	int i;
	struct disk_info *tmp;

	printk(KERN_DEBUG "RAID conf printout:\n");
	if (!conf) {
		printk("(conf==NULL)\n");
		return;
	}
	printk(KERN_DEBUG " --- level:%d rd:%d wd:%d\n", conf->level,
	       conf->raid_disks,
	       conf->raid_disks - conf->mddev->degraded);

	for (i = 0; i < conf->raid_disks; i++) {
		char b[BDEVNAME_SIZE];
		tmp = conf->disks + i;
		if (tmp->rdev)
			printk(KERN_DEBUG " disk %d, o:%d, dev:%s\n",
			       i, !test_bit(Faulty, &tmp->rdev->flags),
			       bdevname(tmp->rdev->bdev, b));
	}
}

static int raid5_spare_active(struct mddev *mddev)
{
	int i;
	struct r5conf *conf = mddev->private;
	struct disk_info *tmp;
	int count = 0;
	unsigned long flags;

	for (i = 0; i < conf->raid_disks; i++) {
		tmp = conf->disks + i;
		if (tmp->replacement
		    && tmp->replacement->recovery_offset == MaxSector
		    && !test_bit(Faulty, &tmp->replacement->flags)
		    && !test_and_set_bit(In_sync, &tmp->replacement->flags)) {
			/* Replacement has just become active. */
			if (!tmp->rdev
			    || !test_and_clear_bit(In_sync, &tmp->rdev->flags))
				count++;
			if (tmp->rdev) {
				/* Replaced device not technically faulty,
				 * but we need to be sure it gets removed
				 * and never re-added.
				 */
				set_bit(Faulty, &tmp->rdev->flags);
				sysfs_notify_dirent_safe(
					tmp->rdev->sysfs_state);
			}
			sysfs_notify_dirent_safe(tmp->replacement->sysfs_state);
		} else if (tmp->rdev
		    && tmp->rdev->recovery_offset == MaxSector
		    && !test_bit(Faulty, &tmp->rdev->flags)
		    && !test_and_set_bit(In_sync, &tmp->rdev->flags)) {
			count++;
			sysfs_notify_dirent_safe(tmp->rdev->sysfs_state);
		}
	}
	spin_lock_irqsave(&conf->device_lock, flags);
	mddev->degraded = calc_degraded(conf);
	spin_unlock_irqrestore(&conf->device_lock, flags);
	print_raid5_conf(conf);
	return count;
}

static int raid5_remove_disk(struct mddev *mddev, struct md_rdev *rdev)
{
	struct r5conf *conf = mddev->private;
	int err = 0;
	int number = rdev->raid_disk;
	struct md_rdev **rdevp;
	struct disk_info *p = conf->disks + number;

	print_raid5_conf(conf);
	if (rdev == p->rdev)
		rdevp = &p->rdev;
	else if (rdev == p->replacement)
		rdevp = &p->replacement;
	else
		return 0;

	if (number >= conf->raid_disks &&
	    conf->reshape_progress == MaxSector)
		clear_bit(In_sync, &rdev->flags);

	if (test_bit(In_sync, &rdev->flags) ||
	    atomic_read(&rdev->nr_pending)) {
		err = -EBUSY;
		goto abort;
	}
	/* Only remove non-faulty devices if recovery
	 * isn't possible.
	 */
	if (!test_bit(Faulty, &rdev->flags) &&
	    mddev->recovery_disabled != conf->recovery_disabled &&
	    !has_failed(conf) &&
	    (!p->replacement || p->replacement == rdev) &&
	    number < conf->raid_disks) {
		err = -EBUSY;
		goto abort;
	}
	*rdevp = NULL;
	synchronize_rcu();
	if (atomic_read(&rdev->nr_pending)) {
		/* lost the race, try later */
		err = -EBUSY;
		*rdevp = rdev;
	} else if (p->replacement) {
		/* We must have just cleared 'rdev' */
		p->rdev = p->replacement;
		clear_bit(Replacement, &p->replacement->flags);
		smp_mb(); /* Make sure other CPUs may see both as identical
			   * but will never see neither - if they are careful
			   */
		p->replacement = NULL;
		clear_bit(WantReplacement, &rdev->flags);
	} else
		/* We might have just removed the Replacement as faulty-
		 * clear the bit just in case
		 */
		clear_bit(WantReplacement, &rdev->flags);
abort:

	print_raid5_conf(conf);
	return err;
}

static int raid5_add_disk(struct mddev *mddev, struct md_rdev *rdev)
{
	struct r5conf *conf = mddev->private;
	int err = -EEXIST;
	int disk;
	struct disk_info *p;
	int first = 0;
	int last = conf->raid_disks - 1;

	if (mddev->recovery_disabled == conf->recovery_disabled)
		return -EBUSY;

	if (rdev->saved_raid_disk < 0 && has_failed(conf))
		/* no point adding a device */
		return -EINVAL;

	if (rdev->raid_disk >= 0)
		first = last = rdev->raid_disk;

	/*
	 * find the disk ... but prefer rdev->saved_raid_disk
	 * if possible.
	 */
	if (rdev->saved_raid_disk >= 0 &&
	    rdev->saved_raid_disk >= first &&
	    conf->disks[rdev->saved_raid_disk].rdev == NULL)
		first = rdev->saved_raid_disk;

	for (disk = first; disk <= last; disk++) {
		p = conf->disks + disk;
		if (p->rdev == NULL) {
			clear_bit(In_sync, &rdev->flags);
			rdev->raid_disk = disk;
			err = 0;
			if (rdev->saved_raid_disk != disk)
				conf->fullsync = 1;
			rcu_assign_pointer(p->rdev, rdev);
			goto out;
		}
	}
	for (disk = first; disk <= last; disk++) {
		p = conf->disks + disk;
		if (test_bit(WantReplacement, &p->rdev->flags) &&
		    p->replacement == NULL) {
			clear_bit(In_sync, &rdev->flags);
			set_bit(Replacement, &rdev->flags);
			rdev->raid_disk = disk;
			err = 0;
			conf->fullsync = 1;
			rcu_assign_pointer(p->replacement, rdev);
			break;
		}
	}
out:
	print_raid5_conf(conf);
	return err;
}

static int raid5_resize(struct mddev *mddev, sector_t sectors)
{
	/* no resync is happening, and there is enough space
	 * on all devices, so we can resize.
	 * We need to make sure resync covers any new space.
	 * If the array is shrinking we should possibly wait until
	 * any io in the removed space completes, but it hardly seems
	 * worth it.
	 */
	sector_t newsize;
	sectors &= ~((sector_t)mddev->chunk_sectors - 1);
	newsize = raid5_size(mddev, sectors, mddev->raid_disks);
	if (mddev->external_size &&
	    mddev->array_sectors > newsize)
		return -EINVAL;
	if (mddev->bitmap) {
		int ret = bitmap_resize(mddev->bitmap, sectors, 0, 0);
		if (ret)
			return ret;
	}
	md_set_array_sectors(mddev, newsize);
	set_capacity(mddev->gendisk, mddev->array_sectors);
	revalidate_disk(mddev->gendisk);
	if (sectors > mddev->dev_sectors &&
	    mddev->recovery_cp > mddev->dev_sectors) {
		mddev->recovery_cp = mddev->dev_sectors;
		set_bit(MD_RECOVERY_NEEDED, &mddev->recovery);
	}
	mddev->dev_sectors = sectors;
	mddev->resync_max_sectors = sectors;
	return 0;
}

static int check_stripe_cache(struct mddev *mddev)
{
	/* Can only proceed if there are plenty of stripe_heads.
	 * We need a minimum of one full stripe,, and for sensible progress
	 * it is best to have about 4 times that.
	 * If we require 4 times, then the default 256 4K stripe_heads will
	 * allow for chunk sizes up to 256K, which is probably OK.
	 * If the chunk size is greater, user-space should request more
	 * stripe_heads first.
	 */
	struct r5conf *conf = mddev->private;
	if (((mddev->chunk_sectors << 9) / STRIPE_SIZE) * 4
	    > conf->max_nr_stripes ||
	    ((mddev->new_chunk_sectors << 9) / STRIPE_SIZE) * 4
	    > conf->max_nr_stripes) {
		printk(KERN_WARNING "md/raid:%s: reshape: not enough stripes.  Needed %lu\n",
		       mdname(mddev),
		       ((max(mddev->chunk_sectors, mddev->new_chunk_sectors) << 9)
			/ STRIPE_SIZE)*4);
		return 0;
	}
	return 1;
}

static int check_reshape(struct mddev *mddev)
{
	struct r5conf *conf = mddev->private;

	if (mddev->delta_disks == 0 &&
	    mddev->new_layout == mddev->layout &&
	    mddev->new_chunk_sectors == mddev->chunk_sectors)
		return 0; /* nothing to do */
	if (has_failed(conf))
		return -EINVAL;
	if (mddev->delta_disks < 0) {
		/* We might be able to shrink, but the devices must
		 * be made bigger first.
		 * For raid6, 4 is the minimum size.
		 * Otherwise 2 is the minimum
		 */
		int min = 2;
		if (mddev->level == 6)
			min = 4;
		if (mddev->raid_disks + mddev->delta_disks < min)
			return -EINVAL;
	}

	if (!check_stripe_cache(mddev))
		return -ENOSPC;

	return resize_stripes(conf, conf->raid_disks + mddev->delta_disks);
}

static int raid5_start_reshape(struct mddev *mddev)
{
	struct r5conf *conf = mddev->private;
	struct md_rdev *rdev;
	int spares = 0;
	unsigned long flags;

	if (test_bit(MD_RECOVERY_RUNNING, &mddev->recovery))
		return -EBUSY;

	if (!check_stripe_cache(mddev))
		return -ENOSPC;

	if (has_failed(conf))
		return -EINVAL;

	rdev_for_each(rdev, mddev) {
		if (!test_bit(In_sync, &rdev->flags)
		    && !test_bit(Faulty, &rdev->flags))
			spares++;
	}

	if (spares - mddev->degraded < mddev->delta_disks - conf->max_degraded)
		/* Not enough devices even to make a degraded array
		 * of that size
		 */
		return -EINVAL;

	/* Refuse to reduce size of the array.  Any reductions in
	 * array size must be through explicit setting of array_size
	 * attribute.
	 */
	if (raid5_size(mddev, 0, conf->raid_disks + mddev->delta_disks)
	    < mddev->array_sectors) {
		printk(KERN_ERR "md/raid:%s: array size must be reduced "
		       "before number of disks\n", mdname(mddev));
		return -EINVAL;
	}

	atomic_set(&conf->reshape_stripes, 0);
	spin_lock_irq(&conf->device_lock);
	conf->previous_raid_disks = conf->raid_disks;
	conf->raid_disks += mddev->delta_disks;
	conf->prev_chunk_sectors = conf->chunk_sectors;
	conf->chunk_sectors = mddev->new_chunk_sectors;
	conf->prev_algo = conf->algorithm;
	conf->algorithm = mddev->new_layout;
	conf->generation++;
	/* Code that selects data_offset needs to see the generation update
	 * if reshape_progress has been set - so a memory barrier needed.
	 */
	smp_mb();
	if (mddev->reshape_backwards)
		conf->reshape_progress = raid5_size(mddev, 0, 0);
	else
		conf->reshape_progress = 0;
	conf->reshape_safe = conf->reshape_progress;
	spin_unlock_irq(&conf->device_lock);

	/* Add some new drives, as many as will fit.
	 * We know there are enough to make the newly sized array work.
	 * Don't add devices if we are reducing the number of
	 * devices in the array.  This is because it is not possible
	 * to correctly record the "partially reconstructed" state of
	 * such devices during the reshape and confusion could result.
	 */
	if (mddev->delta_disks >= 0) {
		rdev_for_each(rdev, mddev)
			if (rdev->raid_disk < 0 &&
			    !test_bit(Faulty, &rdev->flags)) {
				if (raid5_add_disk(mddev, rdev) == 0) {
					if (rdev->raid_disk
					    >= conf->previous_raid_disks)
						set_bit(In_sync, &rdev->flags);
					else
						rdev->recovery_offset = 0;

					if (sysfs_link_rdev(mddev, rdev))
						/* Failure here is OK */;
				}
			} else if (rdev->raid_disk >= conf->previous_raid_disks
				   && !test_bit(Faulty, &rdev->flags)) {
				/* This is a spare that was manually added */
				set_bit(In_sync, &rdev->flags);
			}

		/* When a reshape changes the number of devices,
		 * ->degraded is measured against the larger of the
		 * pre and post number of devices.
		 */
		spin_lock_irqsave(&conf->device_lock, flags);
		mddev->degraded = calc_degraded(conf);
		spin_unlock_irqrestore(&conf->device_lock, flags);
	}
	mddev->raid_disks = conf->raid_disks;
	mddev->reshape_position = conf->reshape_progress;
	set_bit(MD_CHANGE_DEVS, &mddev->flags);

	clear_bit(MD_RECOVERY_SYNC, &mddev->recovery);
	clear_bit(MD_RECOVERY_CHECK, &mddev->recovery);
	set_bit(MD_RECOVERY_RESHAPE, &mddev->recovery);
	set_bit(MD_RECOVERY_RUNNING, &mddev->recovery);
	mddev->sync_thread = md_register_thread(md_do_sync, mddev,
						"reshape");
	if (!mddev->sync_thread) {
		mddev->recovery = 0;
		spin_lock_irq(&conf->device_lock);
		mddev->raid_disks = conf->raid_disks = conf->previous_raid_disks;
		rdev_for_each(rdev, mddev)
			rdev->new_data_offset = rdev->data_offset;
		smp_wmb();
		conf->reshape_progress = MaxSector;
		mddev->reshape_position = MaxSector;
		spin_unlock_irq(&conf->device_lock);
		return -EAGAIN;
	}
	conf->reshape_checkpoint = jiffies;
	md_wakeup_thread(mddev->sync_thread);
	md_new_event(mddev);
	return 0;
}

/* This is called from the reshape thread and should make any
 * changes needed in 'conf'
 */
static void end_reshape(struct r5conf *conf)
{

	if (!test_bit(MD_RECOVERY_INTR, &conf->mddev->recovery)) {
		struct md_rdev *rdev;

		spin_lock_irq(&conf->device_lock);
		conf->previous_raid_disks = conf->raid_disks;
		rdev_for_each(rdev, conf->mddev)
			rdev->data_offset = rdev->new_data_offset;
		smp_wmb();
		conf->reshape_progress = MaxSector;
		spin_unlock_irq(&conf->device_lock);
		wake_up(&conf->wait_for_overlap);

		/* read-ahead size must cover two whole stripes, which is
		 * 2 * (datadisks) * chunksize where 'n' is the number of raid devices
		 */
		if (conf->mddev->queue) {
			int data_disks = conf->raid_disks - conf->max_degraded;
			int stripe = data_disks * ((conf->chunk_sectors << 9)
						   / PAGE_SIZE);
			if (conf->mddev->queue->backing_dev_info.ra_pages < 2 * stripe)
				conf->mddev->queue->backing_dev_info.ra_pages = 2 * stripe;
		}
	}
}

/* This is called from the raid5d thread with mddev_lock held.
 * It makes config changes to the device.
 */
static void raid5_finish_reshape(struct mddev *mddev)
{
	struct r5conf *conf = mddev->private;

	if (!test_bit(MD_RECOVERY_INTR, &mddev->recovery)) {

		if (mddev->delta_disks > 0) {
			md_set_array_sectors(mddev, raid5_size(mddev, 0, 0));
			set_capacity(mddev->gendisk, mddev->array_sectors);
			revalidate_disk(mddev->gendisk);
		} else {
			int d;
			spin_lock_irq(&conf->device_lock);
			mddev->degraded = calc_degraded(conf);
			spin_unlock_irq(&conf->device_lock);
			for (d = conf->raid_disks ;
			     d < conf->raid_disks - mddev->delta_disks;
			     d++) {
				struct md_rdev *rdev = conf->disks[d].rdev;
				if (rdev)
					clear_bit(In_sync, &rdev->flags);
				rdev = conf->disks[d].replacement;
				if (rdev)
					clear_bit(In_sync, &rdev->flags);
			}
		}
		mddev->layout = conf->algorithm;
		mddev->chunk_sectors = conf->chunk_sectors;
		mddev->reshape_position = MaxSector;
		mddev->delta_disks = 0;
		mddev->reshape_backwards = 0;
	}
}

static void raid5_quiesce(struct mddev *mddev, int state)
{
	struct r5conf *conf = mddev->private;

	switch(state) {
	case 2: /* resume for a suspend */
		wake_up(&conf->wait_for_overlap);
		break;

	case 1: /* stop all writes */
		spin_lock_irq(&conf->device_lock);
		/* '2' tells resync/reshape to pause so that all
		 * active stripes can drain
		 */
		conf->quiesce = 2;
		wait_event_lock_irq(conf->wait_for_stripe,
				    atomic_read(&conf->active_stripes) == 0 &&
				    atomic_read(&conf->active_aligned_reads) == 0,
				    conf->device_lock, /* nothing */);
		conf->quiesce = 1;
		spin_unlock_irq(&conf->device_lock);
		/* allow reshape to continue */
		wake_up(&conf->wait_for_overlap);
		break;

	case 0: /* re-enable writes */
		spin_lock_irq(&conf->device_lock);
		conf->quiesce = 0;
		wake_up(&conf->wait_for_stripe);
		wake_up(&conf->wait_for_overlap);
		spin_unlock_irq(&conf->device_lock);
		break;
	}
}


static void *raid45_takeover_raid0(struct mddev *mddev, int level)
{
	struct r0conf *raid0_conf = mddev->private;
	sector_t sectors;

	/* for raid0 takeover only one zone is supported */
	if (raid0_conf->nr_strip_zones > 1) {
		printk(KERN_ERR "md/raid:%s: cannot takeover raid0 with more than one zone.\n",
		       mdname(mddev));
		return ERR_PTR(-EINVAL);
	}

	sectors = raid0_conf->strip_zone[0].zone_end;
	sector_div(sectors, raid0_conf->strip_zone[0].nb_dev);
	mddev->dev_sectors = sectors;
	mddev->new_level = level;
	mddev->new_layout = ALGORITHM_PARITY_N;
	mddev->new_chunk_sectors = mddev->chunk_sectors;
	mddev->raid_disks += 1;
	mddev->delta_disks = 1;
	/* make sure it will be not marked as dirty */
	mddev->recovery_cp = MaxSector;

	return setup_conf(mddev);
}


static void *raid5_takeover_raid1(struct mddev *mddev)
{
	int chunksect;

	if (mddev->raid_disks != 2 ||
	    mddev->degraded > 1)
		return ERR_PTR(-EINVAL);

	/* Should check if there are write-behind devices? */

	chunksect = 64*2; /* 64K by default */

	/* The array must be an exact multiple of chunksize */
	while (chunksect && (mddev->array_sectors & (chunksect-1)))
		chunksect >>= 1;

	if ((chunksect<<9) < STRIPE_SIZE)
		/* array size does not allow a suitable chunk size */
		return ERR_PTR(-EINVAL);

	mddev->new_level = 5;
	mddev->new_layout = ALGORITHM_LEFT_SYMMETRIC;
	mddev->new_chunk_sectors = chunksect;

	return setup_conf(mddev);
}

static void *raid5_takeover_raid6(struct mddev *mddev)
{
	int new_layout;

	switch (mddev->layout) {
	case ALGORITHM_LEFT_ASYMMETRIC_6:
		new_layout = ALGORITHM_LEFT_ASYMMETRIC;
		break;
	case ALGORITHM_RIGHT_ASYMMETRIC_6:
		new_layout = ALGORITHM_RIGHT_ASYMMETRIC;
		break;
	case ALGORITHM_LEFT_SYMMETRIC_6:
		new_layout = ALGORITHM_LEFT_SYMMETRIC;
		break;
	case ALGORITHM_RIGHT_SYMMETRIC_6:
		new_layout = ALGORITHM_RIGHT_SYMMETRIC;
		break;
	case ALGORITHM_PARITY_0_6:
		new_layout = ALGORITHM_PARITY_0;
		break;
	case ALGORITHM_PARITY_N:
		new_layout = ALGORITHM_PARITY_N;
		break;
	default:
		return ERR_PTR(-EINVAL);
	}
	mddev->new_level = 5;
	mddev->new_layout = new_layout;
	mddev->delta_disks = -1;
	mddev->raid_disks -= 1;
	return setup_conf(mddev);
}


static int raid5_check_reshape(struct mddev *mddev)
{
	/* For a 2-drive array, the layout and chunk size can be changed
	 * immediately as not restriping is needed.
	 * For larger arrays we record the new value - after validation
	 * to be used by a reshape pass.
	 */
	struct r5conf *conf = mddev->private;
	int new_chunk = mddev->new_chunk_sectors;

	if (mddev->new_layout >= 0 && !algorithm_valid_raid5(mddev->new_layout))
		return -EINVAL;
	if (new_chunk > 0) {
		if (!is_power_of_2(new_chunk))
			return -EINVAL;
		if (new_chunk < (PAGE_SIZE>>9))
			return -EINVAL;
		if (mddev->array_sectors & (new_chunk-1))
			/* not factor of array size */
			return -EINVAL;
	}

	/* They look valid */

	if (mddev->raid_disks == 2) {
		/* can make the change immediately */
		if (mddev->new_layout >= 0) {
			conf->algorithm = mddev->new_layout;
			mddev->layout = mddev->new_layout;
		}
		if (new_chunk > 0) {
			conf->chunk_sectors = new_chunk ;
			mddev->chunk_sectors = new_chunk;
		}
		set_bit(MD_CHANGE_DEVS, &mddev->flags);
		md_wakeup_thread(mddev->thread);
	}
	return check_reshape(mddev);
}

static int raid6_check_reshape(struct mddev *mddev)
{
	int new_chunk = mddev->new_chunk_sectors;

	if (mddev->new_layout >= 0 && !algorithm_valid_raid6(mddev->new_layout))
		return -EINVAL;
	if (new_chunk > 0) {
		if (!is_power_of_2(new_chunk))
			return -EINVAL;
		if (new_chunk < (PAGE_SIZE >> 9))
			return -EINVAL;
		if (mddev->array_sectors & (new_chunk-1))
			/* not factor of array size */
			return -EINVAL;
	}

	/* They look valid */
	return check_reshape(mddev);
}

static void *raid5_takeover(struct mddev *mddev)
{
	/* raid5 can take over:
	 *  raid0 - if there is only one strip zone - make it a raid4 layout
	 *  raid1 - if there are two drives.  We need to know the chunk size
	 *  raid4 - trivial - just use a raid4 layout.
	 *  raid6 - Providing it is a *_6 layout
	 */
	if (mddev->level == 0)
		return raid45_takeover_raid0(mddev, 5);
	if (mddev->level == 1)
		return raid5_takeover_raid1(mddev);
	if (mddev->level == 4) {
		mddev->new_layout = ALGORITHM_PARITY_N;
		mddev->new_level = 5;
		return setup_conf(mddev);
	}
	if (mddev->level == 6)
		return raid5_takeover_raid6(mddev);

	return ERR_PTR(-EINVAL);
}

static void *raid4_takeover(struct mddev *mddev)
{
	/* raid4 can take over:
	 *  raid0 - if there is only one strip zone
	 *  raid5 - if layout is right
	 */
	if (mddev->level == 0)
		return raid45_takeover_raid0(mddev, 4);
	if (mddev->level == 5 &&
	    mddev->layout == ALGORITHM_PARITY_N) {
		mddev->new_layout = 0;
		mddev->new_level = 4;
		return setup_conf(mddev);
	}
	return ERR_PTR(-EINVAL);
}

static struct md_personality raid5_personality;

static void *raid6_takeover(struct mddev *mddev)
{
	/* Currently can only take over a raid5.  We map the
	 * personality to an equivalent raid6 personality
	 * with the Q block at the end.
	 */
	int new_layout;

	if (mddev->pers != &raid5_personality)
		return ERR_PTR(-EINVAL);
	if (mddev->degraded > 1)
		return ERR_PTR(-EINVAL);
	if (mddev->raid_disks > 253)
		return ERR_PTR(-EINVAL);
	if (mddev->raid_disks < 3)
		return ERR_PTR(-EINVAL);

	switch (mddev->layout) {
	case ALGORITHM_LEFT_ASYMMETRIC:
		new_layout = ALGORITHM_LEFT_ASYMMETRIC_6;
		break;
	case ALGORITHM_RIGHT_ASYMMETRIC:
		new_layout = ALGORITHM_RIGHT_ASYMMETRIC_6;
		break;
	case ALGORITHM_LEFT_SYMMETRIC:
		new_layout = ALGORITHM_LEFT_SYMMETRIC_6;
		break;
	case ALGORITHM_RIGHT_SYMMETRIC:
		new_layout = ALGORITHM_RIGHT_SYMMETRIC_6;
		break;
	case ALGORITHM_PARITY_0:
		new_layout = ALGORITHM_PARITY_0_6;
		break;
	case ALGORITHM_PARITY_N:
		new_layout = ALGORITHM_PARITY_N;
		break;
	default:
		return ERR_PTR(-EINVAL);
	}
	mddev->new_level = 6;
	mddev->new_layout = new_layout;
	mddev->delta_disks = 1;
	mddev->raid_disks += 1;
	return setup_conf(mddev);
}


static struct md_personality raid6_personality =
{
	.name		= "raid6",
	.level		= 6,
	.owner		= THIS_MODULE,
	.make_request	= make_request,
	.run		= run,
	.stop		= stop,
	.status		= status,
	.error_handler	= error,
	.hot_add_disk	= raid5_add_disk,
	.hot_remove_disk= raid5_remove_disk,
	.spare_active	= raid5_spare_active,
	.sync_request	= sync_request,
	.resize		= raid5_resize,
	.size		= raid5_size,
	.check_reshape	= raid6_check_reshape,
	.start_reshape  = raid5_start_reshape,
	.finish_reshape = raid5_finish_reshape,
	.quiesce	= raid5_quiesce,
	.takeover	= raid6_takeover,
};
static struct md_personality raid5_personality =
{
	.name		= "raid5",
	.level		= 5,
	.owner		= THIS_MODULE,
	.make_request	= make_request,
	.run		= run,
	.stop		= stop,
	.status		= status,
	.error_handler	= error,
	.hot_add_disk	= raid5_add_disk,
	.hot_remove_disk= raid5_remove_disk,
	.spare_active	= raid5_spare_active,
	.sync_request	= sync_request,
	.resize		= raid5_resize,
	.size		= raid5_size,
	.check_reshape	= raid5_check_reshape,
	.start_reshape  = raid5_start_reshape,
	.finish_reshape = raid5_finish_reshape,
	.quiesce	= raid5_quiesce,
	.takeover	= raid5_takeover,
};

static struct md_personality raid4_personality =
{
	.name		= "raid4",
	.level		= 4,
	.owner		= THIS_MODULE,
	.make_request	= make_request,
	.run		= run,
	.stop		= stop,
	.status		= status,
	.error_handler	= error,
	.hot_add_disk	= raid5_add_disk,
	.hot_remove_disk= raid5_remove_disk,
	.spare_active	= raid5_spare_active,
	.sync_request	= sync_request,
	.resize		= raid5_resize,
	.size		= raid5_size,
	.check_reshape	= raid5_check_reshape,
	.start_reshape  = raid5_start_reshape,
	.finish_reshape = raid5_finish_reshape,
	.quiesce	= raid5_quiesce,
	.takeover	= raid4_takeover,
};

static int __init raid5_init(void)
{
	register_md_personality(&raid6_personality);
	register_md_personality(&raid5_personality);
	register_md_personality(&raid4_personality);
	return 0;
}

static void raid5_exit(void)
{
	unregister_md_personality(&raid6_personality);
	unregister_md_personality(&raid5_personality);
	unregister_md_personality(&raid4_personality);
}

module_init(raid5_init);
module_exit(raid5_exit);
MODULE_LICENSE("GPL");
MODULE_DESCRIPTION("RAID4/5/6 (striping with parity) personality for MD");
MODULE_ALIAS("md-personality-4"); /* RAID5 */
MODULE_ALIAS("md-raid5");
MODULE_ALIAS("md-raid4");
MODULE_ALIAS("md-level-5");
MODULE_ALIAS("md-level-4");
MODULE_ALIAS("md-personality-8"); /* RAID6 */
MODULE_ALIAS("md-raid6");
MODULE_ALIAS("md-level-6");

/* This used to be two separate modules, they were: */
MODULE_ALIAS("raid5");
MODULE_ALIAS("raid6");<|MERGE_RESOLUTION|>--- conflicted
+++ resolved
@@ -198,37 +198,6 @@
 
 static void do_release_stripe(struct r5conf *conf, struct stripe_head *sh)
 {
-<<<<<<< HEAD
-	if (atomic_dec_and_test(&sh->count)) {
-		BUG_ON(!list_empty(&sh->lru));
-		BUG_ON(atomic_read(&conf->active_stripes)==0);
-		if (test_bit(STRIPE_HANDLE, &sh->state)) {
-			if (test_bit(STRIPE_DELAYED, &sh->state) &&
-			    !test_bit(STRIPE_PREREAD_ACTIVE, &sh->state))
-				list_add_tail(&sh->lru, &conf->delayed_list);
-			else if (test_bit(STRIPE_BIT_DELAY, &sh->state) &&
-				   sh->bm_seq - conf->seq_write > 0)
-				list_add_tail(&sh->lru, &conf->bitmap_list);
-			else {
-				clear_bit(STRIPE_DELAYED, &sh->state);
-				clear_bit(STRIPE_BIT_DELAY, &sh->state);
-				list_add_tail(&sh->lru, &conf->handle_list);
-			}
-			md_wakeup_thread(conf->mddev->thread);
-		} else {
-			BUG_ON(stripe_operations_active(sh));
-			if (test_and_clear_bit(STRIPE_PREREAD_ACTIVE, &sh->state))
-				if (atomic_dec_return(&conf->preread_active_stripes)
-				    < IO_THRESHOLD)
-					md_wakeup_thread(conf->mddev->thread);
-			atomic_dec(&conf->active_stripes);
-			if (!test_bit(STRIPE_EXPANDING, &sh->state)) {
-				list_add_tail(&sh->lru, &conf->inactive_list);
-				wake_up(&conf->wait_for_stripe);
-				if (conf->retry_read_aligned)
-					md_wakeup_thread(conf->mddev->thread);
-			}
-=======
 	BUG_ON(!list_empty(&sh->lru));
 	BUG_ON(atomic_read(&conf->active_stripes)==0);
 	if (test_bit(STRIPE_HANDLE, &sh->state)) {
@@ -256,7 +225,6 @@
 			wake_up(&conf->wait_for_stripe);
 			if (conf->retry_read_aligned)
 				md_wakeup_thread(conf->mddev->thread);
->>>>>>> d9875690
 		}
 	}
 }
@@ -4227,12 +4195,7 @@
 			if ((bi->bi_rw & REQ_NOIDLE) &&
 			    !test_and_set_bit(STRIPE_PREREAD_ACTIVE, &sh->state))
 				atomic_inc(&conf->preread_active_stripes);
-<<<<<<< HEAD
-			mddev_check_plugged(mddev);
-			release_stripe(sh);
-=======
 			release_stripe_plug(mddev, sh);
->>>>>>> d9875690
 		} else {
 			/* cannot get stripe for read-ahead, just give-up */
 			clear_bit(BIO_UPTODATE, &bi->bi_flags);
