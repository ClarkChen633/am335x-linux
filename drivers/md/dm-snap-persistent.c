/*
 * Copyright (C) 2001-2002 Sistina Software (UK) Limited.
 * Copyright (C) 2006-2008 Red Hat GmbH
 *
 * This file is released under the GPL.
 */

#include "dm-exception-store.h"

#include <linux/mm.h>
#include <linux/pagemap.h>
#include <linux/vmalloc.h>
#include <linux/slab.h>
#include <linux/dm-io.h>

#define DM_MSG_PREFIX "persistent snapshot"
#define DM_CHUNK_SIZE_DEFAULT_SECTORS 32	/* 16KB */

/*-----------------------------------------------------------------
 * Persistent snapshots, by persistent we mean that the snapshot
 * will survive a reboot.
 *---------------------------------------------------------------*/

/*
 * We need to store a record of which parts of the origin have
 * been copied to the snapshot device.  The snapshot code
 * requires that we copy exception chunks to chunk aligned areas
 * of the COW store.  It makes sense therefore, to store the
 * metadata in chunk size blocks.
 *
 * There is no backward or forward compatibility implemented,
 * snapshots with different disk versions than the kernel will
 * not be usable.  It is expected that "lvcreate" will blank out
 * the start of a fresh COW device before calling the snapshot
 * constructor.
 *
 * The first chunk of the COW device just contains the header.
 * After this there is a chunk filled with exception metadata,
 * followed by as many exception chunks as can fit in the
 * metadata areas.
 *
 * All on disk structures are in little-endian format.  The end
 * of the exceptions info is indicated by an exception with a
 * new_chunk of 0, which is invalid since it would point to the
 * header chunk.
 */

/*
 * Magic for persistent snapshots: "SnAp" - Feeble isn't it.
 */
#define SNAP_MAGIC 0x70416e53

/*
 * The on-disk version of the metadata.
 */
#define SNAPSHOT_DISK_VERSION 1

struct disk_header {
	uint32_t magic;

	/*
	 * Is this snapshot valid.  There is no way of recovering
	 * an invalid snapshot.
	 */
	uint32_t valid;

	/*
	 * Simple, incrementing version. no backward
	 * compatibility.
	 */
	uint32_t version;

	/* In sectors */
	uint32_t chunk_size;
};

struct disk_exception {
	uint64_t old_chunk;
	uint64_t new_chunk;
};

struct commit_callback {
	void (*callback)(void *, int success);
	void *context;
};

/*
 * The top level structure for a persistent exception store.
 */
struct pstore {
	struct dm_exception_store *store;
	int version;
	int valid;
	uint32_t exceptions_per_area;

	/*
	 * Now that we have an asynchronous kcopyd there is no
	 * need for large chunk sizes, so it wont hurt to have a
	 * whole chunks worth of metadata in memory at once.
	 */
	void *area;

	/*
	 * An area of zeros used to clear the next area.
	 */
	void *zero_area;

	/*
	 * An area used for header. The header can be written
	 * concurrently with metadata (when invalidating the snapshot),
	 * so it needs a separate buffer.
	 */
	void *header_area;

	/*
	 * Used to keep track of which metadata area the data in
	 * 'chunk' refers to.
	 */
	chunk_t current_area;

	/*
	 * The next free chunk for an exception.
	 */
	chunk_t next_free;

	/*
	 * The index of next free exception in the current
	 * metadata area.
	 */
	uint32_t current_committed;

	atomic_t pending_count;
	uint32_t callback_count;
	struct commit_callback *callbacks;
	struct dm_io_client *io_client;

	struct workqueue_struct *metadata_wq;
};

static unsigned sectors_to_pages(unsigned sectors)
{
	return DIV_ROUND_UP(sectors, PAGE_SIZE >> 9);
}

static int alloc_area(struct pstore *ps)
{
	int r = -ENOMEM;
	size_t len;

	len = ps->store->chunk_size << SECTOR_SHIFT;

	/*
	 * Allocate the chunk_size block of memory that will hold
	 * a single metadata area.
	 */
	ps->area = vmalloc(len);
	if (!ps->area)
		goto err_area;

	ps->zero_area = vmalloc(len);
	if (!ps->zero_area)
		goto err_zero_area;
	memset(ps->zero_area, 0, len);

	ps->header_area = vmalloc(len);
	if (!ps->header_area)
		goto err_header_area;

	return 0;

err_header_area:
	vfree(ps->zero_area);

err_zero_area:
	vfree(ps->area);

err_area:
	return r;
}

static void free_area(struct pstore *ps)
{
	if (ps->area)
		vfree(ps->area);
	ps->area = NULL;

	if (ps->zero_area)
		vfree(ps->zero_area);
	ps->zero_area = NULL;

	if (ps->header_area)
		vfree(ps->header_area);
	ps->header_area = NULL;
}

struct mdata_req {
	struct dm_io_region *where;
	struct dm_io_request *io_req;
	struct work_struct work;
	int result;
};

static void do_metadata(struct work_struct *work)
{
	struct mdata_req *req = container_of(work, struct mdata_req, work);

	req->result = dm_io(req->io_req, 1, req->where, NULL);
}

/*
 * Read or write a chunk aligned and sized block of data from a device.
 */
static int chunk_io(struct pstore *ps, void *area, chunk_t chunk, int rw,
		    int metadata)
{
	struct dm_io_region where = {
		.bdev = ps->store->cow->bdev,
		.sector = ps->store->chunk_size * chunk,
		.count = ps->store->chunk_size,
	};
	struct dm_io_request io_req = {
		.bi_rw = rw,
		.mem.type = DM_IO_VMA,
		.mem.ptr.vma = area,
		.client = ps->io_client,
		.notify.fn = NULL,
	};
	struct mdata_req req;

	if (!metadata)
		return dm_io(&io_req, 1, &where, NULL);

	req.where = &where;
	req.io_req = &io_req;

	/*
	 * Issue the synchronous I/O from a different thread
	 * to avoid generic_make_request recursion.
	 */
	INIT_WORK(&req.work, do_metadata);
	queue_work(ps->metadata_wq, &req.work);
	flush_workqueue(ps->metadata_wq);

	return req.result;
}

/*
 * Convert a metadata area index to a chunk index.
 */
static chunk_t area_location(struct pstore *ps, chunk_t area)
{
	return 1 + ((ps->exceptions_per_area + 1) * area);
}

/*
 * Read or write a metadata area.  Remembering to skip the first
 * chunk which holds the header.
 */
static int area_io(struct pstore *ps, int rw)
{
	int r;
	chunk_t chunk;

	chunk = area_location(ps, ps->current_area);

	r = chunk_io(ps, ps->area, chunk, rw, 0);
	if (r)
		return r;

	return 0;
}

static void zero_memory_area(struct pstore *ps)
{
	memset(ps->area, 0, ps->store->chunk_size << SECTOR_SHIFT);
}

static int zero_disk_area(struct pstore *ps, chunk_t area)
{
	return chunk_io(ps, ps->zero_area, area_location(ps, area), WRITE, 0);
}

static int read_header(struct pstore *ps, int *new_snapshot)
{
	int r;
	struct disk_header *dh;
	unsigned chunk_size;
	int chunk_size_supplied = 1;
	char *chunk_err;

	/*
	 * Use default chunk size (or logical_block_size, if larger)
	 * if none supplied
	 */
	if (!ps->store->chunk_size) {
		ps->store->chunk_size = max(DM_CHUNK_SIZE_DEFAULT_SECTORS,
		    bdev_logical_block_size(ps->store->cow->bdev) >> 9);
		ps->store->chunk_mask = ps->store->chunk_size - 1;
		ps->store->chunk_shift = ffs(ps->store->chunk_size) - 1;
		chunk_size_supplied = 0;
	}

	ps->io_client = dm_io_client_create(sectors_to_pages(ps->store->
							     chunk_size));
	if (IS_ERR(ps->io_client))
		return PTR_ERR(ps->io_client);

	r = alloc_area(ps);
	if (r)
		return r;

	r = chunk_io(ps, ps->header_area, 0, READ, 1);
	if (r)
		goto bad;

	dh = ps->header_area;

	if (le32_to_cpu(dh->magic) == 0) {
		*new_snapshot = 1;
		return 0;
	}

	if (le32_to_cpu(dh->magic) != SNAP_MAGIC) {
		DMWARN("Invalid or corrupt snapshot");
		r = -ENXIO;
		goto bad;
	}

	*new_snapshot = 0;
	ps->valid = le32_to_cpu(dh->valid);
	ps->version = le32_to_cpu(dh->version);
	chunk_size = le32_to_cpu(dh->chunk_size);

	if (ps->store->chunk_size == chunk_size)
		return 0;

	if (chunk_size_supplied)
<<<<<<< HEAD
		DMWARN("chunk size %llu in device metadata overrides "
		       "table chunk size of %llu.",
		       (unsigned long long)chunk_size,
		       (unsigned long long)ps->store->chunk_size);
=======
		DMWARN("chunk size %u in device metadata overrides "
		       "table chunk size of %u.",
		       chunk_size, ps->store->chunk_size);
>>>>>>> 25d27ede

	/* We had a bogus chunk_size. Fix stuff up. */
	free_area(ps);

	r = dm_exception_store_set_chunk_size(ps->store, chunk_size,
					      &chunk_err);
	if (r) {
<<<<<<< HEAD
		DMERR("invalid on-disk chunk size %llu: %s.",
		      (unsigned long long)chunk_size, chunk_err);
=======
		DMERR("invalid on-disk chunk size %u: %s.",
		      chunk_size, chunk_err);
>>>>>>> 25d27ede
		return r;
	}

	r = dm_io_client_resize(sectors_to_pages(ps->store->chunk_size),
				ps->io_client);
	if (r)
		return r;

	r = alloc_area(ps);
	return r;

bad:
	free_area(ps);
	return r;
}

static int write_header(struct pstore *ps)
{
	struct disk_header *dh;

	memset(ps->header_area, 0, ps->store->chunk_size << SECTOR_SHIFT);

	dh = ps->header_area;
	dh->magic = cpu_to_le32(SNAP_MAGIC);
	dh->valid = cpu_to_le32(ps->valid);
	dh->version = cpu_to_le32(ps->version);
	dh->chunk_size = cpu_to_le32(ps->store->chunk_size);

	return chunk_io(ps, ps->header_area, 0, WRITE, 1);
}

/*
 * Access functions for the disk exceptions, these do the endian conversions.
 */
static struct disk_exception *get_exception(struct pstore *ps, uint32_t index)
{
	BUG_ON(index >= ps->exceptions_per_area);

	return ((struct disk_exception *) ps->area) + index;
}

static void read_exception(struct pstore *ps,
			   uint32_t index, struct disk_exception *result)
{
	struct disk_exception *e = get_exception(ps, index);

	/* copy it */
	result->old_chunk = le64_to_cpu(e->old_chunk);
	result->new_chunk = le64_to_cpu(e->new_chunk);
}

static void write_exception(struct pstore *ps,
			    uint32_t index, struct disk_exception *de)
{
	struct disk_exception *e = get_exception(ps, index);

	/* copy it */
	e->old_chunk = cpu_to_le64(de->old_chunk);
	e->new_chunk = cpu_to_le64(de->new_chunk);
}

/*
 * Registers the exceptions that are present in the current area.
 * 'full' is filled in to indicate if the area has been
 * filled.
 */
static int insert_exceptions(struct pstore *ps,
			     int (*callback)(void *callback_context,
					     chunk_t old, chunk_t new),
			     void *callback_context,
			     int *full)
{
	int r;
	unsigned int i;
	struct disk_exception de;

	/* presume the area is full */
	*full = 1;

	for (i = 0; i < ps->exceptions_per_area; i++) {
		read_exception(ps, i, &de);

		/*
		 * If the new_chunk is pointing at the start of
		 * the COW device, where the first metadata area
		 * is we know that we've hit the end of the
		 * exceptions.  Therefore the area is not full.
		 */
		if (de.new_chunk == 0LL) {
			ps->current_committed = i;
			*full = 0;
			break;
		}

		/*
		 * Keep track of the start of the free chunks.
		 */
		if (ps->next_free <= de.new_chunk)
			ps->next_free = de.new_chunk + 1;

		/*
		 * Otherwise we add the exception to the snapshot.
		 */
		r = callback(callback_context, de.old_chunk, de.new_chunk);
		if (r)
			return r;
	}

	return 0;
}

static int read_exceptions(struct pstore *ps,
			   int (*callback)(void *callback_context, chunk_t old,
					   chunk_t new),
			   void *callback_context)
{
	int r, full = 1;

	/*
	 * Keeping reading chunks and inserting exceptions until
	 * we find a partially full area.
	 */
	for (ps->current_area = 0; full; ps->current_area++) {
		r = area_io(ps, READ);
		if (r)
			return r;

		r = insert_exceptions(ps, callback, callback_context, &full);
		if (r)
			return r;
	}

	ps->current_area--;

	return 0;
}

static struct pstore *get_info(struct dm_exception_store *store)
{
	return (struct pstore *) store->context;
}

static void persistent_fraction_full(struct dm_exception_store *store,
				     sector_t *numerator, sector_t *denominator)
{
	*numerator = get_info(store)->next_free * store->chunk_size;
	*denominator = get_dev_size(store->cow->bdev);
}

static void persistent_dtr(struct dm_exception_store *store)
{
	struct pstore *ps = get_info(store);

	destroy_workqueue(ps->metadata_wq);

	/* Created in read_header */
	if (ps->io_client)
		dm_io_client_destroy(ps->io_client);
	free_area(ps);

	/* Allocated in persistent_read_metadata */
	if (ps->callbacks)
		vfree(ps->callbacks);

	kfree(ps);
}

static int persistent_read_metadata(struct dm_exception_store *store,
				    int (*callback)(void *callback_context,
						    chunk_t old, chunk_t new),
				    void *callback_context)
{
	int r, uninitialized_var(new_snapshot);
	struct pstore *ps = get_info(store);

	/*
	 * Read the snapshot header.
	 */
	r = read_header(ps, &new_snapshot);
	if (r)
		return r;

	/*
	 * Now we know correct chunk_size, complete the initialisation.
	 */
	ps->exceptions_per_area = (ps->store->chunk_size << SECTOR_SHIFT) /
				  sizeof(struct disk_exception);
	ps->callbacks = dm_vcalloc(ps->exceptions_per_area,
			sizeof(*ps->callbacks));
	if (!ps->callbacks)
		return -ENOMEM;

	/*
	 * Do we need to setup a new snapshot ?
	 */
	if (new_snapshot) {
		r = write_header(ps);
		if (r) {
			DMWARN("write_header failed");
			return r;
		}

		ps->current_area = 0;
		zero_memory_area(ps);
		r = zero_disk_area(ps, 0);
		if (r) {
			DMWARN("zero_disk_area(0) failed");
			return r;
		}
	} else {
		/*
		 * Sanity checks.
		 */
		if (ps->version != SNAPSHOT_DISK_VERSION) {
			DMWARN("unable to handle snapshot disk version %d",
			       ps->version);
			return -EINVAL;
		}

		/*
		 * Metadata are valid, but snapshot is invalidated
		 */
		if (!ps->valid)
			return 1;

		/*
		 * Read the metadata.
		 */
		r = read_exceptions(ps, callback, callback_context);
		if (r)
			return r;
	}

	return 0;
}

static int persistent_prepare_exception(struct dm_exception_store *store,
					struct dm_snap_exception *e)
{
	struct pstore *ps = get_info(store);
	uint32_t stride;
	chunk_t next_free;
	sector_t size = get_dev_size(store->cow->bdev);

	/* Is there enough room ? */
	if (size < ((ps->next_free + 1) * store->chunk_size))
		return -ENOSPC;

	e->new_chunk = ps->next_free;

	/*
	 * Move onto the next free pending, making sure to take
	 * into account the location of the metadata chunks.
	 */
	stride = (ps->exceptions_per_area + 1);
	next_free = ++ps->next_free;
	if (sector_div(next_free, stride) == 1)
		ps->next_free++;

	atomic_inc(&ps->pending_count);
	return 0;
}

static void persistent_commit_exception(struct dm_exception_store *store,
					struct dm_snap_exception *e,
					void (*callback) (void *, int success),
					void *callback_context)
{
	unsigned int i;
	struct pstore *ps = get_info(store);
	struct disk_exception de;
	struct commit_callback *cb;

	de.old_chunk = e->old_chunk;
	de.new_chunk = e->new_chunk;
	write_exception(ps, ps->current_committed++, &de);

	/*
	 * Add the callback to the back of the array.  This code
	 * is the only place where the callback array is
	 * manipulated, and we know that it will never be called
	 * multiple times concurrently.
	 */
	cb = ps->callbacks + ps->callback_count++;
	cb->callback = callback;
	cb->context = callback_context;

	/*
	 * If there are exceptions in flight and we have not yet
	 * filled this metadata area there's nothing more to do.
	 */
	if (!atomic_dec_and_test(&ps->pending_count) &&
	    (ps->current_committed != ps->exceptions_per_area))
		return;

	/*
	 * If we completely filled the current area, then wipe the next one.
	 */
	if ((ps->current_committed == ps->exceptions_per_area) &&
	     zero_disk_area(ps, ps->current_area + 1))
		ps->valid = 0;

	/*
	 * Commit exceptions to disk.
	 */
	if (ps->valid && area_io(ps, WRITE_BARRIER))
		ps->valid = 0;

	/*
	 * Advance to the next area if this one is full.
	 */
	if (ps->current_committed == ps->exceptions_per_area) {
		ps->current_committed = 0;
		ps->current_area++;
		zero_memory_area(ps);
	}

	for (i = 0; i < ps->callback_count; i++) {
		cb = ps->callbacks + i;
		cb->callback(cb->context, ps->valid);
	}

	ps->callback_count = 0;
}

static void persistent_drop_snapshot(struct dm_exception_store *store)
{
	struct pstore *ps = get_info(store);

	ps->valid = 0;
	if (write_header(ps))
		DMWARN("write header failed");
}

static int persistent_ctr(struct dm_exception_store *store,
			  unsigned argc, char **argv)
{
	struct pstore *ps;

	/* allocate the pstore */
	ps = kzalloc(sizeof(*ps), GFP_KERNEL);
	if (!ps)
		return -ENOMEM;

	ps->store = store;
	ps->valid = 1;
	ps->version = SNAPSHOT_DISK_VERSION;
	ps->area = NULL;
	ps->zero_area = NULL;
	ps->header_area = NULL;
	ps->next_free = 2;	/* skipping the header and first area */
	ps->current_committed = 0;

	ps->callback_count = 0;
	atomic_set(&ps->pending_count, 0);
	ps->callbacks = NULL;

	ps->metadata_wq = create_singlethread_workqueue("ksnaphd");
	if (!ps->metadata_wq) {
		kfree(ps);
		DMERR("couldn't start header metadata update thread");
		return -ENOMEM;
	}

	store->context = ps;

	return 0;
}

static unsigned persistent_status(struct dm_exception_store *store,
				  status_type_t status, char *result,
				  unsigned maxlen)
{
	unsigned sz = 0;

	switch (status) {
	case STATUSTYPE_INFO:
		break;
	case STATUSTYPE_TABLE:
		DMEMIT(" %s P %llu", store->cow->name,
		       (unsigned long long)store->chunk_size);
	}

	return sz;
}

static struct dm_exception_store_type _persistent_type = {
	.name = "persistent",
	.module = THIS_MODULE,
	.ctr = persistent_ctr,
	.dtr = persistent_dtr,
	.read_metadata = persistent_read_metadata,
	.prepare_exception = persistent_prepare_exception,
	.commit_exception = persistent_commit_exception,
	.drop_snapshot = persistent_drop_snapshot,
	.fraction_full = persistent_fraction_full,
	.status = persistent_status,
};

static struct dm_exception_store_type _persistent_compat_type = {
	.name = "P",
	.module = THIS_MODULE,
	.ctr = persistent_ctr,
	.dtr = persistent_dtr,
	.read_metadata = persistent_read_metadata,
	.prepare_exception = persistent_prepare_exception,
	.commit_exception = persistent_commit_exception,
	.drop_snapshot = persistent_drop_snapshot,
	.fraction_full = persistent_fraction_full,
	.status = persistent_status,
};

int dm_persistent_snapshot_init(void)
{
	int r;

	r = dm_exception_store_type_register(&_persistent_type);
	if (r) {
		DMERR("Unable to register persistent exception store type");
		return r;
	}

	r = dm_exception_store_type_register(&_persistent_compat_type);
	if (r) {
		DMERR("Unable to register old-style persistent exception "
		      "store type");
		dm_exception_store_type_unregister(&_persistent_type);
		return r;
	}

	return r;
}

void dm_persistent_snapshot_exit(void)
{
	dm_exception_store_type_unregister(&_persistent_type);
	dm_exception_store_type_unregister(&_persistent_compat_type);
}<|MERGE_RESOLUTION|>--- conflicted
+++ resolved
@@ -335,16 +335,9 @@
 		return 0;
 
 	if (chunk_size_supplied)
-<<<<<<< HEAD
-		DMWARN("chunk size %llu in device metadata overrides "
-		       "table chunk size of %llu.",
-		       (unsigned long long)chunk_size,
-		       (unsigned long long)ps->store->chunk_size);
-=======
 		DMWARN("chunk size %u in device metadata overrides "
 		       "table chunk size of %u.",
 		       chunk_size, ps->store->chunk_size);
->>>>>>> 25d27ede
 
 	/* We had a bogus chunk_size. Fix stuff up. */
 	free_area(ps);
@@ -352,13 +345,8 @@
 	r = dm_exception_store_set_chunk_size(ps->store, chunk_size,
 					      &chunk_err);
 	if (r) {
-<<<<<<< HEAD
-		DMERR("invalid on-disk chunk size %llu: %s.",
-		      (unsigned long long)chunk_size, chunk_err);
-=======
 		DMERR("invalid on-disk chunk size %u: %s.",
 		      chunk_size, chunk_err);
->>>>>>> 25d27ede
 		return r;
 	}
 
