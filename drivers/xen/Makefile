obj-y	+= grant-table.o features.o events.o manage.o balloon.o
obj-y	+= xenbus/

nostackp := $(call cc-option, -fno-stack-protector)
CFLAGS_features.o			:= $(nostackp)

obj-$(CONFIG_BLOCK)		+= biomerge.o
obj-$(CONFIG_HOTPLUG_CPU)	+= cpu_hotplug.o
obj-$(CONFIG_XEN_XENCOMM)	+= xencomm.o
obj-$(CONFIG_XEN_BALLOON)	+= xen-balloon.o
obj-$(CONFIG_XEN_DEV_EVTCHN)	+= xen-evtchn.o
obj-$(CONFIG_XEN_GNTDEV)	+= xen-gntdev.o
<<<<<<< HEAD
=======
obj-$(CONFIG_XEN_GRANT_DEV_ALLOC)	+= xen-gntalloc.o
>>>>>>> 105e53f8
obj-$(CONFIG_XENFS)		+= xenfs/
obj-$(CONFIG_XEN_SYS_HYPERVISOR)	+= sys-hypervisor.o
obj-$(CONFIG_XEN_PLATFORM_PCI)	+= xen-platform-pci.o
obj-$(CONFIG_SWIOTLB_XEN)	+= swiotlb-xen.o
obj-$(CONFIG_XEN_DOM0)		+= pci.o

xen-evtchn-y			:= evtchn.o
xen-gntdev-y				:= gntdev.o
<<<<<<< HEAD
=======
xen-gntalloc-y				:= gntalloc.o
>>>>>>> 105e53f8

xen-platform-pci-y		:= platform-pci.o<|MERGE_RESOLUTION|>--- conflicted
+++ resolved
@@ -10,10 +10,7 @@
 obj-$(CONFIG_XEN_BALLOON)	+= xen-balloon.o
 obj-$(CONFIG_XEN_DEV_EVTCHN)	+= xen-evtchn.o
 obj-$(CONFIG_XEN_GNTDEV)	+= xen-gntdev.o
-<<<<<<< HEAD
-=======
 obj-$(CONFIG_XEN_GRANT_DEV_ALLOC)	+= xen-gntalloc.o
->>>>>>> 105e53f8
 obj-$(CONFIG_XENFS)		+= xenfs/
 obj-$(CONFIG_XEN_SYS_HYPERVISOR)	+= sys-hypervisor.o
 obj-$(CONFIG_XEN_PLATFORM_PCI)	+= xen-platform-pci.o
@@ -22,9 +19,6 @@
 
 xen-evtchn-y			:= evtchn.o
 xen-gntdev-y				:= gntdev.o
-<<<<<<< HEAD
-=======
 xen-gntalloc-y				:= gntalloc.o
->>>>>>> 105e53f8
 
 xen-platform-pci-y		:= platform-pci.o