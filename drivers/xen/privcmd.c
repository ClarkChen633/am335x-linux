--- conflicted
+++ resolved
@@ -499,11 +499,7 @@
 	struct page **pages = vma->vm_private_data;
 	int numpgs = (vma->vm_end - vma->vm_start) >> PAGE_SHIFT;
 
-<<<<<<< HEAD
-	if (!xen_feature(XENFEAT_auto_translated_physmap || !numpgs || !pages))
-=======
 	if (!xen_feature(XENFEAT_auto_translated_physmap) || !numpgs || !pages)
->>>>>>> b1ccde4b
 		return;
 
 	xen_unmap_domain_mfn_range(vma, numpgs, pages);
