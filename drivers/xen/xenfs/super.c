--- conflicted
+++ resolved
@@ -137,10 +137,6 @@
 
 static int __init xenfs_init(void)
 {
-<<<<<<< HEAD
-	if (xen_domain())
-		return register_filesystem(&xenfs_type);
-=======
 	int err;
 	if (!xen_domain()) {
 		printk(KERN_INFO "xenfs: not registering filesystem on non-xen platform\n");
@@ -158,7 +154,6 @@
 		unregister_filesystem(&xenfs_type);
 
  out:
->>>>>>> 45f53cc9
 
 	return err;
 }
