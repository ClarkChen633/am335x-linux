/******************************************************************************
 * grant_table.c
 *
 * Granting foreign access to our memory reservation.
 *
 * Copyright (c) 2005-2006, Christopher Clark
 * Copyright (c) 2004-2005, K A Fraser
 *
 * This program is free software; you can redistribute it and/or
 * modify it under the terms of the GNU General Public License version 2
 * as published by the Free Software Foundation; or, when distributed
 * separately from the Linux kernel or incorporated into other
 * software packages, subject to the following license:
 *
 * Permission is hereby granted, free of charge, to any person obtaining a copy
 * of this source file (the "Software"), to deal in the Software without
 * restriction, including without limitation the rights to use, copy, modify,
 * merge, publish, distribute, sublicense, and/or sell copies of the Software,
 * and to permit persons to whom the Software is furnished to do so, subject to
 * the following conditions:
 *
 * The above copyright notice and this permission notice shall be included in
 * all copies or substantial portions of the Software.
 *
 * THE SOFTWARE IS PROVIDED "AS IS", WITHOUT WARRANTY OF ANY KIND, EXPRESS OR
 * IMPLIED, INCLUDING BUT NOT LIMITED TO THE WARRANTIES OF MERCHANTABILITY,
 * FITNESS FOR A PARTICULAR PURPOSE AND NONINFRINGEMENT. IN NO EVENT SHALL THE
 * AUTHORS OR COPYRIGHT HOLDERS BE LIABLE FOR ANY CLAIM, DAMAGES OR OTHER
 * LIABILITY, WHETHER IN AN ACTION OF CONTRACT, TORT OR OTHERWISE, ARISING
 * FROM, OUT OF OR IN CONNECTION WITH THE SOFTWARE OR THE USE OR OTHER DEALINGS
 * IN THE SOFTWARE.
 */

#include <linux/module.h>
#include <linux/sched.h>
#include <linux/mm.h>
#include <linux/slab.h>
#include <linux/vmalloc.h>
#include <linux/uaccess.h>
#include <linux/io.h>

#include <xen/xen.h>
#include <xen/interface/xen.h>
#include <xen/page.h>
#include <xen/grant_table.h>
#include <xen/interface/memory.h>
#include <asm/xen/hypercall.h>

#include <asm/pgtable.h>
#include <asm/sync_bitops.h>


/* External tools reserve first few grant table entries. */
#define NR_RESERVED_ENTRIES 8
#define GNTTAB_LIST_END 0xffffffff
#define GREFS_PER_GRANT_FRAME (PAGE_SIZE / sizeof(struct grant_entry))

static grant_ref_t **gnttab_list;
static unsigned int nr_grant_frames;
static unsigned int boot_max_nr_grant_frames;
static int gnttab_free_count;
static grant_ref_t gnttab_free_head;
static DEFINE_SPINLOCK(gnttab_list_lock);
unsigned long xen_hvm_resume_frames;
EXPORT_SYMBOL_GPL(xen_hvm_resume_frames);

static struct grant_entry *shared;

static struct gnttab_free_callback *gnttab_free_callback_list;

static int gnttab_expand(unsigned int req_entries);

#define RPP (PAGE_SIZE / sizeof(grant_ref_t))

static inline grant_ref_t *__gnttab_entry(grant_ref_t entry)
{
	return &gnttab_list[(entry) / RPP][(entry) % RPP];
}
/* This can be used as an l-value */
#define gnttab_entry(entry) (*__gnttab_entry(entry))

static int get_free_entries(unsigned count)
{
	unsigned long flags;
	int ref, rc;
	grant_ref_t head;

	spin_lock_irqsave(&gnttab_list_lock, flags);

	if ((gnttab_free_count < count) &&
	    ((rc = gnttab_expand(count - gnttab_free_count)) < 0)) {
		spin_unlock_irqrestore(&gnttab_list_lock, flags);
		return rc;
	}

	ref = head = gnttab_free_head;
	gnttab_free_count -= count;
	while (count-- > 1)
		head = gnttab_entry(head);
	gnttab_free_head = gnttab_entry(head);
	gnttab_entry(head) = GNTTAB_LIST_END;

	spin_unlock_irqrestore(&gnttab_list_lock, flags);

	return ref;
}

static void do_free_callbacks(void)
{
	struct gnttab_free_callback *callback, *next;

	callback = gnttab_free_callback_list;
	gnttab_free_callback_list = NULL;

	while (callback != NULL) {
		next = callback->next;
		if (gnttab_free_count >= callback->count) {
			callback->next = NULL;
			callback->fn(callback->arg);
		} else {
			callback->next = gnttab_free_callback_list;
			gnttab_free_callback_list = callback;
		}
		callback = next;
	}
}

static inline void check_free_callbacks(void)
{
	if (unlikely(gnttab_free_callback_list))
		do_free_callbacks();
}

static void put_free_entry(grant_ref_t ref)
{
	unsigned long flags;
	spin_lock_irqsave(&gnttab_list_lock, flags);
	gnttab_entry(ref) = gnttab_free_head;
	gnttab_free_head = ref;
	gnttab_free_count++;
	check_free_callbacks();
	spin_unlock_irqrestore(&gnttab_list_lock, flags);
}

static void update_grant_entry(grant_ref_t ref, domid_t domid,
			       unsigned long frame, unsigned flags)
{
	/*
	 * Introducing a valid entry into the grant table:
	 *  1. Write ent->domid.
	 *  2. Write ent->frame:
	 *      GTF_permit_access:   Frame to which access is permitted.
	 *      GTF_accept_transfer: Pseudo-phys frame slot being filled by new
	 *                           frame, or zero if none.
	 *  3. Write memory barrier (WMB).
	 *  4. Write ent->flags, inc. valid type.
	 */
	shared[ref].frame = frame;
	shared[ref].domid = domid;
	wmb();
	shared[ref].flags = flags;
}

/*
 * Public grant-issuing interface functions
 */
void gnttab_grant_foreign_access_ref(grant_ref_t ref, domid_t domid,
				     unsigned long frame, int readonly)
{
	update_grant_entry(ref, domid, frame,
			   GTF_permit_access | (readonly ? GTF_readonly : 0));
}
EXPORT_SYMBOL_GPL(gnttab_grant_foreign_access_ref);

int gnttab_grant_foreign_access(domid_t domid, unsigned long frame,
				int readonly)
{
	int ref;

	ref = get_free_entries(1);
	if (unlikely(ref < 0))
		return -ENOSPC;

	gnttab_grant_foreign_access_ref(ref, domid, frame, readonly);

	return ref;
}
EXPORT_SYMBOL_GPL(gnttab_grant_foreign_access);

int gnttab_query_foreign_access(grant_ref_t ref)
{
	u16 nflags;

	nflags = shared[ref].flags;

	return (nflags & (GTF_reading|GTF_writing));
}
EXPORT_SYMBOL_GPL(gnttab_query_foreign_access);

int gnttab_end_foreign_access_ref(grant_ref_t ref, int readonly)
{
	u16 flags, nflags;

	nflags = shared[ref].flags;
	do {
		flags = nflags;
		if (flags & (GTF_reading|GTF_writing)) {
			printk(KERN_ALERT "WARNING: g.e. still in use!\n");
			return 0;
		}
	} while ((nflags = sync_cmpxchg(&shared[ref].flags, flags, 0)) != flags);

	return 1;
}
EXPORT_SYMBOL_GPL(gnttab_end_foreign_access_ref);

void gnttab_end_foreign_access(grant_ref_t ref, int readonly,
			       unsigned long page)
{
	if (gnttab_end_foreign_access_ref(ref, readonly)) {
		put_free_entry(ref);
		if (page != 0)
			free_page(page);
	} else {
		/* XXX This needs to be fixed so that the ref and page are
		   placed on a list to be freed up later. */
		printk(KERN_WARNING
		       "WARNING: leaking g.e. and page still in use!\n");
	}
}
EXPORT_SYMBOL_GPL(gnttab_end_foreign_access);

int gnttab_grant_foreign_transfer(domid_t domid, unsigned long pfn)
{
	int ref;

	ref = get_free_entries(1);
	if (unlikely(ref < 0))
		return -ENOSPC;
	gnttab_grant_foreign_transfer_ref(ref, domid, pfn);

	return ref;
}
EXPORT_SYMBOL_GPL(gnttab_grant_foreign_transfer);

void gnttab_grant_foreign_transfer_ref(grant_ref_t ref, domid_t domid,
				       unsigned long pfn)
{
	update_grant_entry(ref, domid, pfn, GTF_accept_transfer);
}
EXPORT_SYMBOL_GPL(gnttab_grant_foreign_transfer_ref);

unsigned long gnttab_end_foreign_transfer_ref(grant_ref_t ref)
{
	unsigned long frame;
	u16           flags;

	/*
	 * If a transfer is not even yet started, try to reclaim the grant
	 * reference and return failure (== 0).
	 */
	while (!((flags = shared[ref].flags) & GTF_transfer_committed)) {
		if (sync_cmpxchg(&shared[ref].flags, flags, 0) == flags)
			return 0;
		cpu_relax();
	}

	/* If a transfer is in progress then wait until it is completed. */
	while (!(flags & GTF_transfer_completed)) {
		flags = shared[ref].flags;
		cpu_relax();
	}

	rmb();	/* Read the frame number /after/ reading completion status. */
	frame = shared[ref].frame;
	BUG_ON(frame == 0);

	return frame;
}
EXPORT_SYMBOL_GPL(gnttab_end_foreign_transfer_ref);

unsigned long gnttab_end_foreign_transfer(grant_ref_t ref)
{
	unsigned long frame = gnttab_end_foreign_transfer_ref(ref);
	put_free_entry(ref);
	return frame;
}
EXPORT_SYMBOL_GPL(gnttab_end_foreign_transfer);

void gnttab_free_grant_reference(grant_ref_t ref)
{
	put_free_entry(ref);
}
EXPORT_SYMBOL_GPL(gnttab_free_grant_reference);

void gnttab_free_grant_references(grant_ref_t head)
{
	grant_ref_t ref;
	unsigned long flags;
	int count = 1;
	if (head == GNTTAB_LIST_END)
		return;
	spin_lock_irqsave(&gnttab_list_lock, flags);
	ref = head;
	while (gnttab_entry(ref) != GNTTAB_LIST_END) {
		ref = gnttab_entry(ref);
		count++;
	}
	gnttab_entry(ref) = gnttab_free_head;
	gnttab_free_head = head;
	gnttab_free_count += count;
	check_free_callbacks();
	spin_unlock_irqrestore(&gnttab_list_lock, flags);
}
EXPORT_SYMBOL_GPL(gnttab_free_grant_references);

int gnttab_alloc_grant_references(u16 count, grant_ref_t *head)
{
	int h = get_free_entries(count);

	if (h < 0)
		return -ENOSPC;

	*head = h;

	return 0;
}
EXPORT_SYMBOL_GPL(gnttab_alloc_grant_references);

int gnttab_empty_grant_references(const grant_ref_t *private_head)
{
	return (*private_head == GNTTAB_LIST_END);
}
EXPORT_SYMBOL_GPL(gnttab_empty_grant_references);

int gnttab_claim_grant_reference(grant_ref_t *private_head)
{
	grant_ref_t g = *private_head;
	if (unlikely(g == GNTTAB_LIST_END))
		return -ENOSPC;
	*private_head = gnttab_entry(g);
	return g;
}
EXPORT_SYMBOL_GPL(gnttab_claim_grant_reference);

void gnttab_release_grant_reference(grant_ref_t *private_head,
				    grant_ref_t release)
{
	gnttab_entry(release) = *private_head;
	*private_head = release;
}
EXPORT_SYMBOL_GPL(gnttab_release_grant_reference);

void gnttab_request_free_callback(struct gnttab_free_callback *callback,
				  void (*fn)(void *), void *arg, u16 count)
{
	unsigned long flags;
	spin_lock_irqsave(&gnttab_list_lock, flags);
	if (callback->next)
		goto out;
	callback->fn = fn;
	callback->arg = arg;
	callback->count = count;
	callback->next = gnttab_free_callback_list;
	gnttab_free_callback_list = callback;
	check_free_callbacks();
out:
	spin_unlock_irqrestore(&gnttab_list_lock, flags);
}
EXPORT_SYMBOL_GPL(gnttab_request_free_callback);

void gnttab_cancel_free_callback(struct gnttab_free_callback *callback)
{
	struct gnttab_free_callback **pcb;
	unsigned long flags;

	spin_lock_irqsave(&gnttab_list_lock, flags);
	for (pcb = &gnttab_free_callback_list; *pcb; pcb = &(*pcb)->next) {
		if (*pcb == callback) {
			*pcb = callback->next;
			break;
		}
	}
	spin_unlock_irqrestore(&gnttab_list_lock, flags);
}
EXPORT_SYMBOL_GPL(gnttab_cancel_free_callback);

static int grow_gnttab_list(unsigned int more_frames)
{
	unsigned int new_nr_grant_frames, extra_entries, i;
	unsigned int nr_glist_frames, new_nr_glist_frames;

	new_nr_grant_frames = nr_grant_frames + more_frames;
	extra_entries       = more_frames * GREFS_PER_GRANT_FRAME;

	nr_glist_frames = (nr_grant_frames * GREFS_PER_GRANT_FRAME + RPP - 1) / RPP;
	new_nr_glist_frames =
		(new_nr_grant_frames * GREFS_PER_GRANT_FRAME + RPP - 1) / RPP;
	for (i = nr_glist_frames; i < new_nr_glist_frames; i++) {
		gnttab_list[i] = (grant_ref_t *)__get_free_page(GFP_ATOMIC);
		if (!gnttab_list[i])
			goto grow_nomem;
	}


	for (i = GREFS_PER_GRANT_FRAME * nr_grant_frames;
	     i < GREFS_PER_GRANT_FRAME * new_nr_grant_frames - 1; i++)
		gnttab_entry(i) = i + 1;

	gnttab_entry(i) = gnttab_free_head;
	gnttab_free_head = GREFS_PER_GRANT_FRAME * nr_grant_frames;
	gnttab_free_count += extra_entries;

	nr_grant_frames = new_nr_grant_frames;

	check_free_callbacks();

	return 0;

grow_nomem:
	for ( ; i >= nr_glist_frames; i--)
		free_page((unsigned long) gnttab_list[i]);
	return -ENOMEM;
}

static unsigned int __max_nr_grant_frames(void)
{
	struct gnttab_query_size query;
	int rc;

	query.dom = DOMID_SELF;

	rc = HYPERVISOR_grant_table_op(GNTTABOP_query_size, &query, 1);
	if ((rc < 0) || (query.status != GNTST_okay))
		return 4; /* Legacy max supported number of frames */

	return query.max_nr_frames;
}

unsigned int gnttab_max_grant_frames(void)
{
	unsigned int xen_max = __max_nr_grant_frames();

	if (xen_max > boot_max_nr_grant_frames)
		return boot_max_nr_grant_frames;
	return xen_max;
}
EXPORT_SYMBOL_GPL(gnttab_max_grant_frames);

int gnttab_map_refs(struct gnttab_map_grant_ref *map_ops,
		    struct page **pages, unsigned int count)
{
	int i, ret;
	pte_t *pte;
	unsigned long mfn;

	ret = HYPERVISOR_grant_table_op(GNTTABOP_map_grant_ref, map_ops, count);
	if (ret)
		return ret;

<<<<<<< HEAD
	for (i = 0; i < count; i++) {
=======
	if (xen_feature(XENFEAT_auto_translated_physmap))
		return ret;

	for (i = 0; i < count; i++) {
		/* Do not add to override if the map failed. */
		if (map_ops[i].status)
			continue;

>>>>>>> 105e53f8
		/* m2p override only supported for GNTMAP_contains_pte mappings */
		if (!(map_ops[i].flags & GNTMAP_contains_pte))
			continue;
		pte = (pte_t *) (mfn_to_virt(PFN_DOWN(map_ops[i].host_addr)) +
				(map_ops[i].host_addr & ~PAGE_MASK));
		mfn = pte_mfn(*pte);
		ret = m2p_add_override(mfn, pages[i]);
		if (ret)
			return ret;
	}

	return ret;
}
EXPORT_SYMBOL_GPL(gnttab_map_refs);

int gnttab_unmap_refs(struct gnttab_unmap_grant_ref *unmap_ops,
		struct page **pages, unsigned int count)
{
	int i, ret;

	ret = HYPERVISOR_grant_table_op(GNTTABOP_unmap_grant_ref, unmap_ops, count);
	if (ret)
		return ret;

<<<<<<< HEAD
=======
	if (xen_feature(XENFEAT_auto_translated_physmap))
		return ret;

>>>>>>> 105e53f8
	for (i = 0; i < count; i++) {
		ret = m2p_remove_override(pages[i]);
		if (ret)
			return ret;
	}

	return ret;
}
EXPORT_SYMBOL_GPL(gnttab_unmap_refs);

static int gnttab_map(unsigned int start_idx, unsigned int end_idx)
{
	struct gnttab_setup_table setup;
	unsigned long *frames;
	unsigned int nr_gframes = end_idx + 1;
	int rc;

	if (xen_hvm_domain()) {
		struct xen_add_to_physmap xatp;
		unsigned int i = end_idx;
		rc = 0;
		/*
		 * Loop backwards, so that the first hypercall has the largest
		 * index, ensuring that the table will grow only once.
		 */
		do {
			xatp.domid = DOMID_SELF;
			xatp.idx = i;
			xatp.space = XENMAPSPACE_grant_table;
			xatp.gpfn = (xen_hvm_resume_frames >> PAGE_SHIFT) + i;
			rc = HYPERVISOR_memory_op(XENMEM_add_to_physmap, &xatp);
			if (rc != 0) {
				printk(KERN_WARNING
						"grant table add_to_physmap failed, err=%d\n", rc);
				break;
			}
		} while (i-- > start_idx);

		return rc;
	}

	frames = kmalloc(nr_gframes * sizeof(unsigned long), GFP_ATOMIC);
	if (!frames)
		return -ENOMEM;

	setup.dom        = DOMID_SELF;
	setup.nr_frames  = nr_gframes;
	set_xen_guest_handle(setup.frame_list, frames);

	rc = HYPERVISOR_grant_table_op(GNTTABOP_setup_table, &setup, 1);
	if (rc == -ENOSYS) {
		kfree(frames);
		return -ENOSYS;
	}

	BUG_ON(rc || setup.status);

	rc = arch_gnttab_map_shared(frames, nr_gframes, gnttab_max_grant_frames(),
				    &shared);
	BUG_ON(rc);

	kfree(frames);

	return 0;
}

int gnttab_resume(void)
{
	unsigned int max_nr_gframes;

	max_nr_gframes = gnttab_max_grant_frames();
	if (max_nr_gframes < nr_grant_frames)
		return -ENOSYS;

	if (xen_pv_domain())
		return gnttab_map(0, nr_grant_frames - 1);

	if (!shared) {
		shared = ioremap(xen_hvm_resume_frames, PAGE_SIZE * max_nr_gframes);
		if (shared == NULL) {
			printk(KERN_WARNING
					"Failed to ioremap gnttab share frames!");
			return -ENOMEM;
		}
	}

	gnttab_map(0, nr_grant_frames - 1);

	return 0;
}

int gnttab_suspend(void)
{
	arch_gnttab_unmap_shared(shared, nr_grant_frames);
	return 0;
}

static int gnttab_expand(unsigned int req_entries)
{
	int rc;
	unsigned int cur, extra;

	cur = nr_grant_frames;
	extra = ((req_entries + (GREFS_PER_GRANT_FRAME-1)) /
		 GREFS_PER_GRANT_FRAME);
	if (cur + extra > gnttab_max_grant_frames())
		return -ENOSPC;

	rc = gnttab_map(cur, cur + extra - 1);
	if (rc == 0)
		rc = grow_gnttab_list(extra);

	return rc;
}

int gnttab_init(void)
{
	int i;
	unsigned int max_nr_glist_frames, nr_glist_frames;
	unsigned int nr_init_grefs;

	nr_grant_frames = 1;
	boot_max_nr_grant_frames = __max_nr_grant_frames();

	/* Determine the maximum number of frames required for the
	 * grant reference free list on the current hypervisor.
	 */
	max_nr_glist_frames = (boot_max_nr_grant_frames *
			       GREFS_PER_GRANT_FRAME / RPP);

	gnttab_list = kmalloc(max_nr_glist_frames * sizeof(grant_ref_t *),
			      GFP_KERNEL);
	if (gnttab_list == NULL)
		return -ENOMEM;

	nr_glist_frames = (nr_grant_frames * GREFS_PER_GRANT_FRAME + RPP - 1) / RPP;
	for (i = 0; i < nr_glist_frames; i++) {
		gnttab_list[i] = (grant_ref_t *)__get_free_page(GFP_KERNEL);
		if (gnttab_list[i] == NULL)
			goto ini_nomem;
	}

	if (gnttab_resume() < 0)
		return -ENODEV;

	nr_init_grefs = nr_grant_frames * GREFS_PER_GRANT_FRAME;

	for (i = NR_RESERVED_ENTRIES; i < nr_init_grefs - 1; i++)
		gnttab_entry(i) = i + 1;

	gnttab_entry(nr_init_grefs - 1) = GNTTAB_LIST_END;
	gnttab_free_count = nr_init_grefs - NR_RESERVED_ENTRIES;
	gnttab_free_head  = NR_RESERVED_ENTRIES;

	printk("Grant table initialized\n");
	return 0;

 ini_nomem:
	for (i--; i >= 0; i--)
		free_page((unsigned long)gnttab_list[i]);
	kfree(gnttab_list);
	return -ENOMEM;
}
EXPORT_SYMBOL_GPL(gnttab_init);

static int __devinit __gnttab_init(void)
{
	/* Delay grant-table initialization in the PV on HVM case */
	if (xen_hvm_domain())
		return 0;

	if (!xen_pv_domain())
		return -ENODEV;

	return gnttab_init();
}

core_initcall(__gnttab_init);<|MERGE_RESOLUTION|>--- conflicted
+++ resolved
@@ -458,9 +458,6 @@
 	if (ret)
 		return ret;
 
-<<<<<<< HEAD
-	for (i = 0; i < count; i++) {
-=======
 	if (xen_feature(XENFEAT_auto_translated_physmap))
 		return ret;
 
@@ -469,7 +466,6 @@
 		if (map_ops[i].status)
 			continue;
 
->>>>>>> 105e53f8
 		/* m2p override only supported for GNTMAP_contains_pte mappings */
 		if (!(map_ops[i].flags & GNTMAP_contains_pte))
 			continue;
@@ -494,12 +490,9 @@
 	if (ret)
 		return ret;
 
-<<<<<<< HEAD
-=======
 	if (xen_feature(XENFEAT_auto_translated_physmap))
 		return ret;
 
->>>>>>> 105e53f8
 	for (i = 0; i < count; i++) {
 		ret = m2p_remove_override(pages[i]);
 		if (ret)
