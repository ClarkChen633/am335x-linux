--- conflicted
+++ resolved
@@ -5538,8 +5538,6 @@
 			.amux   = LINE2,
 		} },
 	},
-<<<<<<< HEAD
-=======
 	[SAA7134_BOARD_VIDEOMATE_M1F] = {
 		/* Pavel Osnova <pvosnova@gmail.com> */
 		.name           = "Compro VideoMate Vista M1F",
@@ -5571,7 +5569,6 @@
 			.amux = TV,
 		},
 	},
->>>>>>> 3cbea436
 
 };
 
@@ -6765,15 +6762,12 @@
 		.subdevice    = 0x7090,
 		.driver_data  = SAA7134_BOARD_BEHOLD_A7,
 	}, {
-<<<<<<< HEAD
-=======
 		.vendor       = PCI_VENDOR_ID_PHILIPS,
 		.device       = PCI_DEVICE_ID_PHILIPS_SAA7135,
 		.subvendor    = 0x185b,
 		.subdevice    = 0xc900,
 		.driver_data  = SAA7134_BOARD_VIDEOMATE_M1F,
 	}, {
->>>>>>> 3cbea436
 		/* --- boards without eeprom + subsystem ID --- */
 		.vendor       = PCI_VENDOR_ID_PHILIPS,
 		.device       = PCI_DEVICE_ID_PHILIPS_SAA7134,
@@ -6984,10 +6978,7 @@
 	case SAA7134_BOARD_HAUPPAUGE_HVR1150:
 	case SAA7134_BOARD_HAUPPAUGE_HVR1120:
 	case SAA7134_BOARD_AVERMEDIA_M733A:
-<<<<<<< HEAD
-=======
 	case SAA7134_BOARD_KWORLD_PCI_SBTVD_FULLSEG:
->>>>>>> 3cbea436
 		/* tda8290 + tda18271 */
 		ret = saa7134_tda8290_18271_callback(dev, command, arg);
 		break;
@@ -7667,8 +7658,6 @@
 				       dev->name);
 		break;
 	}
-<<<<<<< HEAD
-=======
 	case SAA7134_BOARD_KWORLD_PCI_SBTVD_FULLSEG:
 	{
 		struct i2c_msg msg = { .addr = 0x4b, .flags = 0 };
@@ -7700,7 +7689,6 @@
 		}
 		break;
 	}
->>>>>>> 3cbea436
 	} /* switch() */
 
 	/* initialize tuner */
@@ -7711,38 +7699,22 @@
 		   so we do not need to probe for a radio tuner device. */
 		if (dev->radio_type != UNSET)
 			v4l2_i2c_new_subdev(&dev->v4l2_dev,
-<<<<<<< HEAD
-				&dev->i2c_adap, NULL, "tuner",
-				dev->radio_addr, NULL);
-		if (has_demod)
-			v4l2_i2c_new_subdev(&dev->v4l2_dev,
-				&dev->i2c_adap, NULL, "tuner",
-=======
 				&dev->i2c_adap, "tuner",
 				dev->radio_addr, NULL);
 		if (has_demod)
 			v4l2_i2c_new_subdev(&dev->v4l2_dev,
 				&dev->i2c_adap, "tuner",
->>>>>>> 3cbea436
 				0, v4l2_i2c_tuner_addrs(ADDRS_DEMOD));
 		if (dev->tuner_addr == ADDR_UNSET) {
 			enum v4l2_i2c_tuner_type type =
 				has_demod ? ADDRS_TV_WITH_DEMOD : ADDRS_TV;
 
 			v4l2_i2c_new_subdev(&dev->v4l2_dev,
-<<<<<<< HEAD
-				&dev->i2c_adap, NULL, "tuner",
-				0, v4l2_i2c_tuner_addrs(type));
-		} else {
-			v4l2_i2c_new_subdev(&dev->v4l2_dev,
-				&dev->i2c_adap, NULL, "tuner",
-=======
 				&dev->i2c_adap, "tuner",
 				0, v4l2_i2c_tuner_addrs(type));
 		} else {
 			v4l2_i2c_new_subdev(&dev->v4l2_dev,
 				&dev->i2c_adap, "tuner",
->>>>>>> 3cbea436
 				dev->tuner_addr, NULL);
 		}
 	}
