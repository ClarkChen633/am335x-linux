/*
 *      uvc_ctrl.c  --  USB Video Class driver - Controls
 *
 *      Copyright (C) 2005-2010
 *          Laurent Pinchart (laurent.pinchart@ideasonboard.com)
 *
 *      This program is free software; you can redistribute it and/or modify
 *      it under the terms of the GNU General Public License as published by
 *      the Free Software Foundation; either version 2 of the License, or
 *      (at your option) any later version.
 *
 */

#include <linux/kernel.h>
#include <linux/list.h>
#include <linux/module.h>
#include <linux/slab.h>
#include <linux/uaccess.h>
#include <linux/usb.h>
#include <linux/videodev2.h>
#include <linux/vmalloc.h>
#include <linux/wait.h>
#include <asm/atomic.h>

#include "uvcvideo.h"

#define UVC_CTRL_DATA_CURRENT	0
#define UVC_CTRL_DATA_BACKUP	1
#define UVC_CTRL_DATA_MIN	2
#define UVC_CTRL_DATA_MAX	3
#define UVC_CTRL_DATA_RES	4
#define UVC_CTRL_DATA_DEF	5
#define UVC_CTRL_DATA_LAST	6

/* ------------------------------------------------------------------------
 * Controls
 */

static struct uvc_control_info uvc_ctrls[] = {
	{
		.entity		= UVC_GUID_UVC_PROCESSING,
		.selector	= UVC_PU_BRIGHTNESS_CONTROL,
		.index		= 0,
		.size		= 2,
		.flags		= UVC_CONTROL_SET_CUR | UVC_CONTROL_GET_RANGE
				| UVC_CONTROL_RESTORE,
	},
	{
		.entity		= UVC_GUID_UVC_PROCESSING,
		.selector	= UVC_PU_CONTRAST_CONTROL,
		.index		= 1,
		.size		= 2,
		.flags		= UVC_CONTROL_SET_CUR | UVC_CONTROL_GET_RANGE
				| UVC_CONTROL_RESTORE,
	},
	{
		.entity		= UVC_GUID_UVC_PROCESSING,
		.selector	= UVC_PU_HUE_CONTROL,
		.index		= 2,
		.size		= 2,
		.flags		= UVC_CONTROL_SET_CUR | UVC_CONTROL_GET_RANGE
				| UVC_CONTROL_RESTORE | UVC_CONTROL_AUTO_UPDATE,
	},
	{
		.entity		= UVC_GUID_UVC_PROCESSING,
		.selector	= UVC_PU_SATURATION_CONTROL,
		.index		= 3,
		.size		= 2,
		.flags		= UVC_CONTROL_SET_CUR | UVC_CONTROL_GET_RANGE
				| UVC_CONTROL_RESTORE,
	},
	{
		.entity		= UVC_GUID_UVC_PROCESSING,
		.selector	= UVC_PU_SHARPNESS_CONTROL,
		.index		= 4,
		.size		= 2,
		.flags		= UVC_CONTROL_SET_CUR | UVC_CONTROL_GET_RANGE
				| UVC_CONTROL_RESTORE,
	},
	{
		.entity		= UVC_GUID_UVC_PROCESSING,
		.selector	= UVC_PU_GAMMA_CONTROL,
		.index		= 5,
		.size		= 2,
		.flags		= UVC_CONTROL_SET_CUR | UVC_CONTROL_GET_RANGE
				| UVC_CONTROL_RESTORE,
	},
	{
		.entity		= UVC_GUID_UVC_PROCESSING,
		.selector	= UVC_PU_WHITE_BALANCE_TEMPERATURE_CONTROL,
		.index		= 6,
		.size		= 2,
		.flags		= UVC_CONTROL_SET_CUR | UVC_CONTROL_GET_RANGE
				| UVC_CONTROL_RESTORE | UVC_CONTROL_AUTO_UPDATE,
	},
	{
		.entity		= UVC_GUID_UVC_PROCESSING,
		.selector	= UVC_PU_WHITE_BALANCE_COMPONENT_CONTROL,
		.index		= 7,
		.size		= 4,
		.flags		= UVC_CONTROL_SET_CUR | UVC_CONTROL_GET_RANGE
				| UVC_CONTROL_RESTORE | UVC_CONTROL_AUTO_UPDATE,
	},
	{
		.entity		= UVC_GUID_UVC_PROCESSING,
		.selector	= UVC_PU_BACKLIGHT_COMPENSATION_CONTROL,
		.index		= 8,
		.size		= 2,
		.flags		= UVC_CONTROL_SET_CUR | UVC_CONTROL_GET_RANGE
				| UVC_CONTROL_RESTORE,
	},
	{
		.entity		= UVC_GUID_UVC_PROCESSING,
		.selector	= UVC_PU_GAIN_CONTROL,
		.index		= 9,
		.size		= 2,
		.flags		= UVC_CONTROL_SET_CUR | UVC_CONTROL_GET_RANGE
				| UVC_CONTROL_RESTORE,
	},
	{
		.entity		= UVC_GUID_UVC_PROCESSING,
		.selector	= UVC_PU_POWER_LINE_FREQUENCY_CONTROL,
		.index		= 10,
		.size		= 1,
		.flags		= UVC_CONTROL_SET_CUR | UVC_CONTROL_GET_CUR
				| UVC_CONTROL_GET_DEF | UVC_CONTROL_RESTORE,
	},
	{
		.entity		= UVC_GUID_UVC_PROCESSING,
		.selector	= UVC_PU_HUE_AUTO_CONTROL,
		.index		= 11,
		.size		= 1,
		.flags		= UVC_CONTROL_SET_CUR | UVC_CONTROL_GET_CUR
				| UVC_CONTROL_GET_DEF | UVC_CONTROL_RESTORE,
	},
	{
		.entity		= UVC_GUID_UVC_PROCESSING,
		.selector	= UVC_PU_WHITE_BALANCE_TEMPERATURE_AUTO_CONTROL,
		.index		= 12,
		.size		= 1,
		.flags		= UVC_CONTROL_SET_CUR | UVC_CONTROL_GET_CUR
				| UVC_CONTROL_GET_DEF | UVC_CONTROL_RESTORE,
	},
	{
		.entity		= UVC_GUID_UVC_PROCESSING,
		.selector	= UVC_PU_WHITE_BALANCE_COMPONENT_AUTO_CONTROL,
		.index		= 13,
		.size		= 1,
		.flags		= UVC_CONTROL_SET_CUR | UVC_CONTROL_GET_CUR
				| UVC_CONTROL_GET_DEF | UVC_CONTROL_RESTORE,
	},
	{
		.entity		= UVC_GUID_UVC_PROCESSING,
		.selector	= UVC_PU_DIGITAL_MULTIPLIER_CONTROL,
		.index		= 14,
		.size		= 2,
		.flags		= UVC_CONTROL_SET_CUR | UVC_CONTROL_GET_RANGE
				| UVC_CONTROL_RESTORE,
	},
	{
		.entity		= UVC_GUID_UVC_PROCESSING,
		.selector	= UVC_PU_DIGITAL_MULTIPLIER_LIMIT_CONTROL,
		.index		= 15,
		.size		= 2,
		.flags		= UVC_CONTROL_SET_CUR | UVC_CONTROL_GET_RANGE
				| UVC_CONTROL_RESTORE,
	},
	{
		.entity		= UVC_GUID_UVC_PROCESSING,
		.selector	= UVC_PU_ANALOG_VIDEO_STANDARD_CONTROL,
		.index		= 16,
		.size		= 1,
		.flags		= UVC_CONTROL_GET_CUR,
	},
	{
		.entity		= UVC_GUID_UVC_PROCESSING,
		.selector	= UVC_PU_ANALOG_LOCK_STATUS_CONTROL,
		.index		= 17,
		.size		= 1,
		.flags		= UVC_CONTROL_GET_CUR,
	},
	{
		.entity		= UVC_GUID_UVC_CAMERA,
		.selector	= UVC_CT_SCANNING_MODE_CONTROL,
		.index		= 0,
		.size		= 1,
		.flags		= UVC_CONTROL_SET_CUR | UVC_CONTROL_GET_CUR
				| UVC_CONTROL_RESTORE,
	},
	{
		.entity		= UVC_GUID_UVC_CAMERA,
		.selector	= UVC_CT_AE_MODE_CONTROL,
		.index		= 1,
		.size		= 1,
		.flags		= UVC_CONTROL_SET_CUR | UVC_CONTROL_GET_CUR
				| UVC_CONTROL_GET_DEF | UVC_CONTROL_GET_RES
				| UVC_CONTROL_RESTORE,
	},
	{
		.entity		= UVC_GUID_UVC_CAMERA,
		.selector	= UVC_CT_AE_PRIORITY_CONTROL,
		.index		= 2,
		.size		= 1,
		.flags		= UVC_CONTROL_SET_CUR | UVC_CONTROL_GET_CUR
				| UVC_CONTROL_RESTORE,
	},
	{
		.entity		= UVC_GUID_UVC_CAMERA,
		.selector	= UVC_CT_EXPOSURE_TIME_ABSOLUTE_CONTROL,
		.index		= 3,
		.size		= 4,
		.flags		= UVC_CONTROL_SET_CUR | UVC_CONTROL_GET_RANGE
				| UVC_CONTROL_RESTORE,
	},
	{
		.entity		= UVC_GUID_UVC_CAMERA,
		.selector	= UVC_CT_EXPOSURE_TIME_RELATIVE_CONTROL,
		.index		= 4,
		.size		= 1,
		.flags		= UVC_CONTROL_SET_CUR | UVC_CONTROL_RESTORE,
	},
	{
		.entity		= UVC_GUID_UVC_CAMERA,
		.selector	= UVC_CT_FOCUS_ABSOLUTE_CONTROL,
		.index		= 5,
		.size		= 2,
		.flags		= UVC_CONTROL_SET_CUR | UVC_CONTROL_GET_RANGE
				| UVC_CONTROL_RESTORE | UVC_CONTROL_AUTO_UPDATE,
	},
	{
		.entity		= UVC_GUID_UVC_CAMERA,
		.selector	= UVC_CT_FOCUS_RELATIVE_CONTROL,
		.index		= 6,
		.size		= 2,
		.flags		= UVC_CONTROL_SET_CUR | UVC_CONTROL_GET_MIN
				| UVC_CONTROL_GET_MAX | UVC_CONTROL_GET_RES
				| UVC_CONTROL_GET_DEF | UVC_CONTROL_AUTO_UPDATE,
	},
	{
		.entity		= UVC_GUID_UVC_CAMERA,
		.selector	= UVC_CT_IRIS_ABSOLUTE_CONTROL,
		.index		= 7,
		.size		= 2,
		.flags		= UVC_CONTROL_SET_CUR | UVC_CONTROL_GET_RANGE
				| UVC_CONTROL_RESTORE | UVC_CONTROL_AUTO_UPDATE,
	},
	{
		.entity		= UVC_GUID_UVC_CAMERA,
		.selector	= UVC_CT_IRIS_RELATIVE_CONTROL,
		.index		= 8,
		.size		= 1,
		.flags		= UVC_CONTROL_SET_CUR | UVC_CONTROL_AUTO_UPDATE,
	},
	{
		.entity		= UVC_GUID_UVC_CAMERA,
		.selector	= UVC_CT_ZOOM_ABSOLUTE_CONTROL,
		.index		= 9,
		.size		= 2,
		.flags		= UVC_CONTROL_SET_CUR | UVC_CONTROL_GET_RANGE
				| UVC_CONTROL_RESTORE | UVC_CONTROL_AUTO_UPDATE,
	},
	{
		.entity		= UVC_GUID_UVC_CAMERA,
		.selector	= UVC_CT_ZOOM_RELATIVE_CONTROL,
		.index		= 10,
		.size		= 3,
		.flags		= UVC_CONTROL_SET_CUR | UVC_CONTROL_GET_MIN
				| UVC_CONTROL_GET_MAX | UVC_CONTROL_GET_RES
				| UVC_CONTROL_GET_DEF | UVC_CONTROL_AUTO_UPDATE,
	},
	{
		.entity		= UVC_GUID_UVC_CAMERA,
		.selector	= UVC_CT_PANTILT_ABSOLUTE_CONTROL,
		.index		= 11,
		.size		= 8,
		.flags		= UVC_CONTROL_SET_CUR | UVC_CONTROL_GET_RANGE
				| UVC_CONTROL_RESTORE | UVC_CONTROL_AUTO_UPDATE,
	},
	{
		.entity		= UVC_GUID_UVC_CAMERA,
		.selector	= UVC_CT_PANTILT_RELATIVE_CONTROL,
		.index		= 12,
		.size		= 4,
		.flags		= UVC_CONTROL_SET_CUR | UVC_CONTROL_GET_MIN
				| UVC_CONTROL_GET_MAX | UVC_CONTROL_GET_RES
				| UVC_CONTROL_GET_DEF | UVC_CONTROL_AUTO_UPDATE,
	},
	{
		.entity		= UVC_GUID_UVC_CAMERA,
		.selector	= UVC_CT_ROLL_ABSOLUTE_CONTROL,
		.index		= 13,
		.size		= 2,
		.flags		= UVC_CONTROL_SET_CUR | UVC_CONTROL_GET_RANGE
				| UVC_CONTROL_RESTORE | UVC_CONTROL_AUTO_UPDATE,
	},
	{
		.entity		= UVC_GUID_UVC_CAMERA,
		.selector	= UVC_CT_ROLL_RELATIVE_CONTROL,
		.index		= 14,
		.size		= 2,
		.flags		= UVC_CONTROL_SET_CUR | UVC_CONTROL_GET_MIN
				| UVC_CONTROL_GET_MAX | UVC_CONTROL_GET_RES
				| UVC_CONTROL_GET_DEF | UVC_CONTROL_AUTO_UPDATE,
	},
	{
		.entity		= UVC_GUID_UVC_CAMERA,
		.selector	= UVC_CT_FOCUS_AUTO_CONTROL,
		.index		= 17,
		.size		= 1,
		.flags		= UVC_CONTROL_SET_CUR | UVC_CONTROL_GET_CUR
				| UVC_CONTROL_GET_DEF | UVC_CONTROL_RESTORE,
	},
	{
		.entity		= UVC_GUID_UVC_CAMERA,
		.selector	= UVC_CT_PRIVACY_CONTROL,
		.index		= 18,
		.size		= 1,
		.flags		= UVC_CONTROL_SET_CUR | UVC_CONTROL_GET_CUR
				| UVC_CONTROL_RESTORE | UVC_CONTROL_AUTO_UPDATE,
	},
};

static struct uvc_menu_info power_line_frequency_controls[] = {
	{ 0, "Disabled" },
	{ 1, "50 Hz" },
	{ 2, "60 Hz" },
};

static struct uvc_menu_info exposure_auto_controls[] = {
	{ 2, "Auto Mode" },
	{ 1, "Manual Mode" },
	{ 4, "Shutter Priority Mode" },
	{ 8, "Aperture Priority Mode" },
};

static __s32 uvc_ctrl_get_zoom(struct uvc_control_mapping *mapping,
	__u8 query, const __u8 *data)
{
	__s8 zoom = (__s8)data[0];

	switch (query) {
	case UVC_GET_CUR:
		return (zoom == 0) ? 0 : (zoom > 0 ? data[2] : -data[2]);

	case UVC_GET_MIN:
	case UVC_GET_MAX:
	case UVC_GET_RES:
	case UVC_GET_DEF:
	default:
		return data[2];
	}
}

static void uvc_ctrl_set_zoom(struct uvc_control_mapping *mapping,
	__s32 value, __u8 *data)
{
	data[0] = value == 0 ? 0 : (value > 0) ? 1 : 0xff;
	data[2] = min((int)abs(value), 0xff);
}

static struct uvc_control_mapping uvc_ctrl_mappings[] = {
	{
		.id		= V4L2_CID_BRIGHTNESS,
		.name		= "Brightness",
		.entity		= UVC_GUID_UVC_PROCESSING,
		.selector	= UVC_PU_BRIGHTNESS_CONTROL,
		.size		= 16,
		.offset		= 0,
		.v4l2_type	= V4L2_CTRL_TYPE_INTEGER,
		.data_type	= UVC_CTRL_DATA_TYPE_SIGNED,
	},
	{
		.id		= V4L2_CID_CONTRAST,
		.name		= "Contrast",
		.entity		= UVC_GUID_UVC_PROCESSING,
		.selector	= UVC_PU_CONTRAST_CONTROL,
		.size		= 16,
		.offset		= 0,
		.v4l2_type	= V4L2_CTRL_TYPE_INTEGER,
		.data_type	= UVC_CTRL_DATA_TYPE_UNSIGNED,
	},
	{
		.id		= V4L2_CID_HUE,
		.name		= "Hue",
		.entity		= UVC_GUID_UVC_PROCESSING,
		.selector	= UVC_PU_HUE_CONTROL,
		.size		= 16,
		.offset		= 0,
		.v4l2_type	= V4L2_CTRL_TYPE_INTEGER,
		.data_type	= UVC_CTRL_DATA_TYPE_SIGNED,
	},
	{
		.id		= V4L2_CID_SATURATION,
		.name		= "Saturation",
		.entity		= UVC_GUID_UVC_PROCESSING,
		.selector	= UVC_PU_SATURATION_CONTROL,
		.size		= 16,
		.offset		= 0,
		.v4l2_type	= V4L2_CTRL_TYPE_INTEGER,
		.data_type	= UVC_CTRL_DATA_TYPE_UNSIGNED,
	},
	{
		.id		= V4L2_CID_SHARPNESS,
		.name		= "Sharpness",
		.entity		= UVC_GUID_UVC_PROCESSING,
		.selector	= UVC_PU_SHARPNESS_CONTROL,
		.size		= 16,
		.offset		= 0,
		.v4l2_type	= V4L2_CTRL_TYPE_INTEGER,
		.data_type	= UVC_CTRL_DATA_TYPE_UNSIGNED,
	},
	{
		.id		= V4L2_CID_GAMMA,
		.name		= "Gamma",
		.entity		= UVC_GUID_UVC_PROCESSING,
		.selector	= UVC_PU_GAMMA_CONTROL,
		.size		= 16,
		.offset		= 0,
		.v4l2_type	= V4L2_CTRL_TYPE_INTEGER,
		.data_type	= UVC_CTRL_DATA_TYPE_UNSIGNED,
	},
	{
		.id		= V4L2_CID_BACKLIGHT_COMPENSATION,
		.name		= "Backlight Compensation",
		.entity		= UVC_GUID_UVC_PROCESSING,
		.selector	= UVC_PU_BACKLIGHT_COMPENSATION_CONTROL,
		.size		= 16,
		.offset		= 0,
		.v4l2_type	= V4L2_CTRL_TYPE_INTEGER,
		.data_type	= UVC_CTRL_DATA_TYPE_UNSIGNED,
	},
	{
		.id		= V4L2_CID_GAIN,
		.name		= "Gain",
		.entity		= UVC_GUID_UVC_PROCESSING,
		.selector	= UVC_PU_GAIN_CONTROL,
		.size		= 16,
		.offset		= 0,
		.v4l2_type	= V4L2_CTRL_TYPE_INTEGER,
		.data_type	= UVC_CTRL_DATA_TYPE_UNSIGNED,
	},
	{
		.id		= V4L2_CID_POWER_LINE_FREQUENCY,
		.name		= "Power Line Frequency",
		.entity		= UVC_GUID_UVC_PROCESSING,
		.selector	= UVC_PU_POWER_LINE_FREQUENCY_CONTROL,
		.size		= 2,
		.offset		= 0,
		.v4l2_type	= V4L2_CTRL_TYPE_MENU,
		.data_type	= UVC_CTRL_DATA_TYPE_ENUM,
		.menu_info	= power_line_frequency_controls,
		.menu_count	= ARRAY_SIZE(power_line_frequency_controls),
	},
	{
		.id		= V4L2_CID_HUE_AUTO,
		.name		= "Hue, Auto",
		.entity		= UVC_GUID_UVC_PROCESSING,
		.selector	= UVC_PU_HUE_AUTO_CONTROL,
		.size		= 1,
		.offset		= 0,
		.v4l2_type	= V4L2_CTRL_TYPE_BOOLEAN,
		.data_type	= UVC_CTRL_DATA_TYPE_BOOLEAN,
	},
	{
		.id		= V4L2_CID_EXPOSURE_AUTO,
		.name		= "Exposure, Auto",
		.entity		= UVC_GUID_UVC_CAMERA,
		.selector	= UVC_CT_AE_MODE_CONTROL,
		.size		= 4,
		.offset		= 0,
		.v4l2_type	= V4L2_CTRL_TYPE_MENU,
		.data_type	= UVC_CTRL_DATA_TYPE_BITMASK,
		.menu_info	= exposure_auto_controls,
		.menu_count	= ARRAY_SIZE(exposure_auto_controls),
	},
	{
		.id		= V4L2_CID_EXPOSURE_AUTO_PRIORITY,
		.name		= "Exposure, Auto Priority",
		.entity		= UVC_GUID_UVC_CAMERA,
		.selector	= UVC_CT_AE_PRIORITY_CONTROL,
		.size		= 1,
		.offset		= 0,
		.v4l2_type	= V4L2_CTRL_TYPE_BOOLEAN,
		.data_type	= UVC_CTRL_DATA_TYPE_BOOLEAN,
	},
	{
		.id		= V4L2_CID_EXPOSURE_ABSOLUTE,
		.name		= "Exposure (Absolute)",
		.entity		= UVC_GUID_UVC_CAMERA,
		.selector	= UVC_CT_EXPOSURE_TIME_ABSOLUTE_CONTROL,
		.size		= 32,
		.offset		= 0,
		.v4l2_type	= V4L2_CTRL_TYPE_INTEGER,
		.data_type	= UVC_CTRL_DATA_TYPE_UNSIGNED,
	},
	{
		.id		= V4L2_CID_AUTO_WHITE_BALANCE,
		.name		= "White Balance Temperature, Auto",
		.entity		= UVC_GUID_UVC_PROCESSING,
		.selector	= UVC_PU_WHITE_BALANCE_TEMPERATURE_AUTO_CONTROL,
		.size		= 1,
		.offset		= 0,
		.v4l2_type	= V4L2_CTRL_TYPE_BOOLEAN,
		.data_type	= UVC_CTRL_DATA_TYPE_BOOLEAN,
	},
	{
		.id		= V4L2_CID_WHITE_BALANCE_TEMPERATURE,
		.name		= "White Balance Temperature",
		.entity		= UVC_GUID_UVC_PROCESSING,
		.selector	= UVC_PU_WHITE_BALANCE_TEMPERATURE_CONTROL,
		.size		= 16,
		.offset		= 0,
		.v4l2_type	= V4L2_CTRL_TYPE_INTEGER,
		.data_type	= UVC_CTRL_DATA_TYPE_UNSIGNED,
	},
	{
		.id		= V4L2_CID_AUTO_WHITE_BALANCE,
		.name		= "White Balance Component, Auto",
		.entity		= UVC_GUID_UVC_PROCESSING,
		.selector	= UVC_PU_WHITE_BALANCE_COMPONENT_AUTO_CONTROL,
		.size		= 1,
		.offset		= 0,
		.v4l2_type	= V4L2_CTRL_TYPE_BOOLEAN,
		.data_type	= UVC_CTRL_DATA_TYPE_BOOLEAN,
	},
	{
		.id		= V4L2_CID_BLUE_BALANCE,
		.name		= "White Balance Blue Component",
		.entity		= UVC_GUID_UVC_PROCESSING,
		.selector	= UVC_PU_WHITE_BALANCE_COMPONENT_CONTROL,
		.size		= 16,
		.offset		= 0,
		.v4l2_type	= V4L2_CTRL_TYPE_INTEGER,
		.data_type	= UVC_CTRL_DATA_TYPE_SIGNED,
	},
	{
		.id		= V4L2_CID_RED_BALANCE,
		.name		= "White Balance Red Component",
		.entity		= UVC_GUID_UVC_PROCESSING,
		.selector	= UVC_PU_WHITE_BALANCE_COMPONENT_CONTROL,
		.size		= 16,
		.offset		= 16,
		.v4l2_type	= V4L2_CTRL_TYPE_INTEGER,
		.data_type	= UVC_CTRL_DATA_TYPE_SIGNED,
	},
	{
		.id		= V4L2_CID_FOCUS_ABSOLUTE,
		.name		= "Focus (absolute)",
		.entity		= UVC_GUID_UVC_CAMERA,
		.selector	= UVC_CT_FOCUS_ABSOLUTE_CONTROL,
		.size		= 16,
		.offset		= 0,
		.v4l2_type	= V4L2_CTRL_TYPE_INTEGER,
		.data_type	= UVC_CTRL_DATA_TYPE_UNSIGNED,
	},
	{
		.id		= V4L2_CID_FOCUS_AUTO,
		.name		= "Focus, Auto",
		.entity		= UVC_GUID_UVC_CAMERA,
		.selector	= UVC_CT_FOCUS_AUTO_CONTROL,
		.size		= 1,
		.offset		= 0,
		.v4l2_type	= V4L2_CTRL_TYPE_BOOLEAN,
		.data_type	= UVC_CTRL_DATA_TYPE_BOOLEAN,
	},
	{
		.id		= V4L2_CID_IRIS_ABSOLUTE,
		.name		= "Iris, Absolute",
		.entity		= UVC_GUID_UVC_CAMERA,
		.selector	= UVC_CT_IRIS_ABSOLUTE_CONTROL,
		.size		= 16,
		.offset		= 0,
		.v4l2_type	= V4L2_CTRL_TYPE_INTEGER,
		.data_type	= UVC_CTRL_DATA_TYPE_UNSIGNED,
	},
	{
		.id		= V4L2_CID_IRIS_RELATIVE,
		.name		= "Iris, Relative",
		.entity		= UVC_GUID_UVC_CAMERA,
		.selector	= UVC_CT_IRIS_RELATIVE_CONTROL,
		.size		= 8,
		.offset		= 0,
		.v4l2_type	= V4L2_CTRL_TYPE_INTEGER,
		.data_type	= UVC_CTRL_DATA_TYPE_SIGNED,
	},
	{
		.id		= V4L2_CID_ZOOM_ABSOLUTE,
		.name		= "Zoom, Absolute",
		.entity		= UVC_GUID_UVC_CAMERA,
		.selector	= UVC_CT_ZOOM_ABSOLUTE_CONTROL,
		.size		= 16,
		.offset		= 0,
		.v4l2_type	= V4L2_CTRL_TYPE_INTEGER,
		.data_type	= UVC_CTRL_DATA_TYPE_UNSIGNED,
	},
	{
		.id		= V4L2_CID_ZOOM_CONTINUOUS,
		.name		= "Zoom, Continuous",
		.entity		= UVC_GUID_UVC_CAMERA,
		.selector	= UVC_CT_ZOOM_RELATIVE_CONTROL,
		.size		= 0,
		.offset		= 0,
		.v4l2_type	= V4L2_CTRL_TYPE_INTEGER,
		.data_type	= UVC_CTRL_DATA_TYPE_SIGNED,
		.get		= uvc_ctrl_get_zoom,
		.set		= uvc_ctrl_set_zoom,
	},
	{
		.id		= V4L2_CID_PAN_ABSOLUTE,
		.name		= "Pan (Absolute)",
		.entity		= UVC_GUID_UVC_CAMERA,
		.selector	= UVC_CT_PANTILT_ABSOLUTE_CONTROL,
		.size		= 32,
		.offset		= 0,
		.v4l2_type	= V4L2_CTRL_TYPE_INTEGER,
		.data_type	= UVC_CTRL_DATA_TYPE_UNSIGNED,
	},
	{
		.id		= V4L2_CID_TILT_ABSOLUTE,
		.name		= "Tilt (Absolute)",
		.entity		= UVC_GUID_UVC_CAMERA,
		.selector	= UVC_CT_PANTILT_ABSOLUTE_CONTROL,
		.size		= 32,
		.offset		= 32,
		.v4l2_type	= V4L2_CTRL_TYPE_INTEGER,
		.data_type	= UVC_CTRL_DATA_TYPE_UNSIGNED,
	},
	{
		.id		= V4L2_CID_PRIVACY,
		.name		= "Privacy",
		.entity		= UVC_GUID_UVC_CAMERA,
		.selector	= UVC_CT_PRIVACY_CONTROL,
		.size		= 1,
		.offset		= 0,
		.v4l2_type	= V4L2_CTRL_TYPE_BOOLEAN,
		.data_type	= UVC_CTRL_DATA_TYPE_BOOLEAN,
	},
};

/* ------------------------------------------------------------------------
 * Utility functions
 */

static inline __u8 *uvc_ctrl_data(struct uvc_control *ctrl, int id)
{
	return ctrl->uvc_data + id * ctrl->info.size;
}

static inline int uvc_test_bit(const __u8 *data, int bit)
{
	return (data[bit >> 3] >> (bit & 7)) & 1;
}

static inline void uvc_clear_bit(__u8 *data, int bit)
{
	data[bit >> 3] &= ~(1 << (bit & 7));
}

/* Extract the bit string specified by mapping->offset and mapping->size
 * from the little-endian data stored at 'data' and return the result as
 * a signed 32bit integer. Sign extension will be performed if the mapping
 * references a signed data type.
 */
static __s32 uvc_get_le_value(struct uvc_control_mapping *mapping,
	__u8 query, const __u8 *data)
{
	int bits = mapping->size;
	int offset = mapping->offset;
	__s32 value = 0;
	__u8 mask;

	data += offset / 8;
	offset &= 7;
	mask = ((1LL << bits) - 1) << offset;

	for (; bits > 0; data++) {
		__u8 byte = *data & mask;
		value |= offset > 0 ? (byte >> offset) : (byte << (-offset));
		bits -= 8 - (offset > 0 ? offset : 0);
		offset -= 8;
		mask = (1 << bits) - 1;
	}

	/* Sign-extend the value if needed. */
	if (mapping->data_type == UVC_CTRL_DATA_TYPE_SIGNED)
		value |= -(value & (1 << (mapping->size - 1)));

	return value;
}

/* Set the bit string specified by mapping->offset and mapping->size
 * in the little-endian data stored at 'data' to the value 'value'.
 */
static void uvc_set_le_value(struct uvc_control_mapping *mapping,
	__s32 value, __u8 *data)
{
	int bits = mapping->size;
	int offset = mapping->offset;
	__u8 mask;

	/* According to the v4l2 spec, writing any value to a button control
	 * should result in the action belonging to the button control being
	 * triggered. UVC devices however want to see a 1 written -> override
	 * value.
	 */
	if (mapping->v4l2_type == V4L2_CTRL_TYPE_BUTTON)
		value = -1;

	data += offset / 8;
	offset &= 7;

	for (; bits > 0; data++) {
		mask = ((1LL << bits) - 1) << offset;
		*data = (*data & ~mask) | ((value << offset) & mask);
		value >>= offset ? offset : 8;
		bits -= 8 - offset;
		offset = 0;
	}
}

/* ------------------------------------------------------------------------
 * Terminal and unit management
 */

static const __u8 uvc_processing_guid[16] = UVC_GUID_UVC_PROCESSING;
static const __u8 uvc_camera_guid[16] = UVC_GUID_UVC_CAMERA;
static const __u8 uvc_media_transport_input_guid[16] =
	UVC_GUID_UVC_MEDIA_TRANSPORT_INPUT;

static int uvc_entity_match_guid(const struct uvc_entity *entity,
	const __u8 guid[16])
{
	switch (UVC_ENTITY_TYPE(entity)) {
	case UVC_ITT_CAMERA:
		return memcmp(uvc_camera_guid, guid, 16) == 0;

	case UVC_ITT_MEDIA_TRANSPORT_INPUT:
		return memcmp(uvc_media_transport_input_guid, guid, 16) == 0;

	case UVC_VC_PROCESSING_UNIT:
		return memcmp(uvc_processing_guid, guid, 16) == 0;

	case UVC_VC_EXTENSION_UNIT:
		return memcmp(entity->extension.guidExtensionCode,
			      guid, 16) == 0;

	default:
		return 0;
	}
}

/* ------------------------------------------------------------------------
 * UVC Controls
 */

static void __uvc_find_control(struct uvc_entity *entity, __u32 v4l2_id,
	struct uvc_control_mapping **mapping, struct uvc_control **control,
	int next)
{
	struct uvc_control *ctrl;
	struct uvc_control_mapping *map;
	unsigned int i;

	if (entity == NULL)
		return;

	for (i = 0; i < entity->ncontrols; ++i) {
		ctrl = &entity->controls[i];
		if (!ctrl->initialized)
			continue;

		list_for_each_entry(map, &ctrl->info.mappings, list) {
			if ((map->id == v4l2_id) && !next) {
				*control = ctrl;
				*mapping = map;
				return;
			}

			if ((*mapping == NULL || (*mapping)->id > map->id) &&
			    (map->id > v4l2_id) && next) {
				*control = ctrl;
				*mapping = map;
			}
		}
	}
}

static struct uvc_control *uvc_find_control(struct uvc_video_chain *chain,
	__u32 v4l2_id, struct uvc_control_mapping **mapping)
{
	struct uvc_control *ctrl = NULL;
	struct uvc_entity *entity;
	int next = v4l2_id & V4L2_CTRL_FLAG_NEXT_CTRL;

	*mapping = NULL;

	/* Mask the query flags. */
	v4l2_id &= V4L2_CTRL_ID_MASK;

	/* Find the control. */
	list_for_each_entry(entity, &chain->entities, chain) {
		__uvc_find_control(entity, v4l2_id, mapping, &ctrl, next);
		if (ctrl && !next)
			return ctrl;
	}

	if (ctrl == NULL && !next)
		uvc_trace(UVC_TRACE_CONTROL, "Control 0x%08x not found.\n",
				v4l2_id);

	return ctrl;
}

static int uvc_ctrl_populate_cache(struct uvc_video_chain *chain,
	struct uvc_control *ctrl)
{
	int ret;

	if (ctrl->info.flags & UVC_CONTROL_GET_DEF) {
		ret = uvc_query_ctrl(chain->dev, UVC_GET_DEF, ctrl->entity->id,
				     chain->dev->intfnum, ctrl->info.selector,
				     uvc_ctrl_data(ctrl, UVC_CTRL_DATA_DEF),
				     ctrl->info.size);
		if (ret < 0)
			return ret;
	}

	if (ctrl->info.flags & UVC_CONTROL_GET_MIN) {
		ret = uvc_query_ctrl(chain->dev, UVC_GET_MIN, ctrl->entity->id,
				     chain->dev->intfnum, ctrl->info.selector,
				     uvc_ctrl_data(ctrl, UVC_CTRL_DATA_MIN),
				     ctrl->info.size);
		if (ret < 0)
			return ret;
	}
	if (ctrl->info.flags & UVC_CONTROL_GET_MAX) {
		ret = uvc_query_ctrl(chain->dev, UVC_GET_MAX, ctrl->entity->id,
				     chain->dev->intfnum, ctrl->info.selector,
				     uvc_ctrl_data(ctrl, UVC_CTRL_DATA_MAX),
				     ctrl->info.size);
		if (ret < 0)
			return ret;
	}
	if (ctrl->info.flags & UVC_CONTROL_GET_RES) {
		ret = uvc_query_ctrl(chain->dev, UVC_GET_RES, ctrl->entity->id,
				     chain->dev->intfnum, ctrl->info.selector,
				     uvc_ctrl_data(ctrl, UVC_CTRL_DATA_RES),
				     ctrl->info.size);
		if (ret < 0)
			return ret;
	}

	ctrl->cached = 1;
	return 0;
}

int uvc_query_v4l2_ctrl(struct uvc_video_chain *chain,
	struct v4l2_queryctrl *v4l2_ctrl)
{
	struct uvc_control *ctrl;
	struct uvc_control_mapping *mapping;
	struct uvc_menu_info *menu;
	unsigned int i;
	int ret;

	ret = mutex_lock_interruptible(&chain->ctrl_mutex);
	if (ret < 0)
		return -ERESTARTSYS;

	ctrl = uvc_find_control(chain, v4l2_ctrl->id, &mapping);
	if (ctrl == NULL) {
		ret = -EINVAL;
		goto done;
	}

	memset(v4l2_ctrl, 0, sizeof *v4l2_ctrl);
	v4l2_ctrl->id = mapping->id;
	v4l2_ctrl->type = mapping->v4l2_type;
	strlcpy(v4l2_ctrl->name, mapping->name, sizeof v4l2_ctrl->name);
	v4l2_ctrl->flags = 0;

	if (!(ctrl->info.flags & UVC_CONTROL_GET_CUR))
		v4l2_ctrl->flags |= V4L2_CTRL_FLAG_WRITE_ONLY;
	if (!(ctrl->info.flags & UVC_CONTROL_SET_CUR))
		v4l2_ctrl->flags |= V4L2_CTRL_FLAG_READ_ONLY;

	if (!ctrl->cached) {
		ret = uvc_ctrl_populate_cache(chain, ctrl);
		if (ret < 0)
			goto done;
	}

	if (ctrl->info.flags & UVC_CONTROL_GET_DEF) {
		v4l2_ctrl->default_value = mapping->get(mapping, UVC_GET_DEF,
				uvc_ctrl_data(ctrl, UVC_CTRL_DATA_DEF));
	}

	switch (mapping->v4l2_type) {
	case V4L2_CTRL_TYPE_MENU:
		v4l2_ctrl->minimum = 0;
		v4l2_ctrl->maximum = mapping->menu_count - 1;
		v4l2_ctrl->step = 1;

		menu = mapping->menu_info;
		for (i = 0; i < mapping->menu_count; ++i, ++menu) {
			if (menu->value == v4l2_ctrl->default_value) {
				v4l2_ctrl->default_value = i;
				break;
			}
		}

		goto done;

	case V4L2_CTRL_TYPE_BOOLEAN:
		v4l2_ctrl->minimum = 0;
		v4l2_ctrl->maximum = 1;
		v4l2_ctrl->step = 1;
		goto done;

	case V4L2_CTRL_TYPE_BUTTON:
		v4l2_ctrl->minimum = 0;
		v4l2_ctrl->maximum = 0;
		v4l2_ctrl->step = 0;
		goto done;

	default:
		break;
	}

	if (ctrl->info.flags & UVC_CONTROL_GET_MIN)
		v4l2_ctrl->minimum = mapping->get(mapping, UVC_GET_MIN,
				     uvc_ctrl_data(ctrl, UVC_CTRL_DATA_MIN));
<<<<<<< HEAD

	if (ctrl->info.flags & UVC_CONTROL_GET_MAX)
		v4l2_ctrl->maximum = mapping->get(mapping, UVC_GET_MAX,
				     uvc_ctrl_data(ctrl, UVC_CTRL_DATA_MAX));

	if (ctrl->info.flags & UVC_CONTROL_GET_RES)
		v4l2_ctrl->step = mapping->get(mapping, UVC_GET_RES,
				  uvc_ctrl_data(ctrl, UVC_CTRL_DATA_RES));
=======

	if (ctrl->info.flags & UVC_CONTROL_GET_MAX)
		v4l2_ctrl->maximum = mapping->get(mapping, UVC_GET_MAX,
				     uvc_ctrl_data(ctrl, UVC_CTRL_DATA_MAX));

	if (ctrl->info.flags & UVC_CONTROL_GET_RES)
		v4l2_ctrl->step = mapping->get(mapping, UVC_GET_RES,
				  uvc_ctrl_data(ctrl, UVC_CTRL_DATA_RES));

done:
	mutex_unlock(&chain->ctrl_mutex);
	return ret;
}

/*
 * Mapping V4L2 controls to UVC controls can be straighforward if done well.
 * Most of the UVC controls exist in V4L2, and can be mapped directly. Some
 * must be grouped (for instance the Red Balance, Blue Balance and Do White
 * Balance V4L2 controls use the White Balance Component UVC control) or
 * otherwise translated. The approach we take here is to use a translation
 * table for the controls that can be mapped directly, and handle the others
 * manually.
 */
int uvc_query_v4l2_menu(struct uvc_video_chain *chain,
	struct v4l2_querymenu *query_menu)
{
	struct uvc_menu_info *menu_info;
	struct uvc_control_mapping *mapping;
	struct uvc_control *ctrl;
	u32 index = query_menu->index;
	u32 id = query_menu->id;
	int ret;

	memset(query_menu, 0, sizeof(*query_menu));
	query_menu->id = id;
	query_menu->index = index;

	ret = mutex_lock_interruptible(&chain->ctrl_mutex);
	if (ret < 0)
		return -ERESTARTSYS;

	ctrl = uvc_find_control(chain, query_menu->id, &mapping);
	if (ctrl == NULL || mapping->v4l2_type != V4L2_CTRL_TYPE_MENU) {
		ret = -EINVAL;
		goto done;
	}

	if (query_menu->index >= mapping->menu_count) {
		ret = -EINVAL;
		goto done;
	}

	menu_info = &mapping->menu_info[query_menu->index];
	strlcpy(query_menu->name, menu_info->name, sizeof query_menu->name);
>>>>>>> 3cbea436

done:
	mutex_unlock(&chain->ctrl_mutex);
	return ret;
}


/* --------------------------------------------------------------------------
 * Control transactions
 *
 * To make extended set operations as atomic as the hardware allows, controls
 * are handled using begin/commit/rollback operations.
 *
 * At the beginning of a set request, uvc_ctrl_begin should be called to
 * initialize the request. This function acquires the control lock.
 *
 * When setting a control, the new value is stored in the control data field
 * at position UVC_CTRL_DATA_CURRENT. The control is then marked as dirty for
 * later processing. If the UVC and V4L2 control sizes differ, the current
 * value is loaded from the hardware before storing the new value in the data
 * field.
 *
 * After processing all controls in the transaction, uvc_ctrl_commit or
 * uvc_ctrl_rollback must be called to apply the pending changes to the
 * hardware or revert them. When applying changes, all controls marked as
 * dirty will be modified in the UVC device, and the dirty flag will be
 * cleared. When reverting controls, the control data field
 * UVC_CTRL_DATA_CURRENT is reverted to its previous value
 * (UVC_CTRL_DATA_BACKUP) for all dirty controls. Both functions release the
 * control lock.
 */
int uvc_ctrl_begin(struct uvc_video_chain *chain)
{
	return mutex_lock_interruptible(&chain->ctrl_mutex) ? -ERESTARTSYS : 0;
}

static int uvc_ctrl_commit_entity(struct uvc_device *dev,
	struct uvc_entity *entity, int rollback)
{
	struct uvc_control *ctrl;
	unsigned int i;
	int ret;

	if (entity == NULL)
		return 0;

	for (i = 0; i < entity->ncontrols; ++i) {
		ctrl = &entity->controls[i];
		if (!ctrl->initialized)
			continue;

		/* Reset the loaded flag for auto-update controls that were
		 * marked as loaded in uvc_ctrl_get/uvc_ctrl_set to prevent
		 * uvc_ctrl_get from using the cached value.
		 */
		if (ctrl->info.flags & UVC_CONTROL_AUTO_UPDATE)
			ctrl->loaded = 0;

		if (!ctrl->dirty)
			continue;

		if (!rollback)
			ret = uvc_query_ctrl(dev, UVC_SET_CUR, ctrl->entity->id,
				dev->intfnum, ctrl->info.selector,
				uvc_ctrl_data(ctrl, UVC_CTRL_DATA_CURRENT),
				ctrl->info.size);
		else
			ret = 0;

		if (rollback || ret < 0)
			memcpy(uvc_ctrl_data(ctrl, UVC_CTRL_DATA_CURRENT),
			       uvc_ctrl_data(ctrl, UVC_CTRL_DATA_BACKUP),
			       ctrl->info.size);

		ctrl->dirty = 0;

		if (ret < 0)
			return ret;
	}

	return 0;
}

int __uvc_ctrl_commit(struct uvc_video_chain *chain, int rollback)
{
	struct uvc_entity *entity;
	int ret = 0;

	/* Find the control. */
	list_for_each_entry(entity, &chain->entities, chain) {
		ret = uvc_ctrl_commit_entity(chain->dev, entity, rollback);
		if (ret < 0)
			goto done;
	}

done:
	mutex_unlock(&chain->ctrl_mutex);
	return ret;
}

int uvc_ctrl_get(struct uvc_video_chain *chain,
	struct v4l2_ext_control *xctrl)
{
	struct uvc_control *ctrl;
	struct uvc_control_mapping *mapping;
	struct uvc_menu_info *menu;
	unsigned int i;
	int ret;

	ctrl = uvc_find_control(chain, xctrl->id, &mapping);
	if (ctrl == NULL || (ctrl->info.flags & UVC_CONTROL_GET_CUR) == 0)
		return -EINVAL;

	if (!ctrl->loaded) {
		ret = uvc_query_ctrl(chain->dev, UVC_GET_CUR, ctrl->entity->id,
				chain->dev->intfnum, ctrl->info.selector,
				uvc_ctrl_data(ctrl, UVC_CTRL_DATA_CURRENT),
				ctrl->info.size);
		if (ret < 0)
			return ret;

		ctrl->loaded = 1;
	}

	xctrl->value = mapping->get(mapping, UVC_GET_CUR,
		uvc_ctrl_data(ctrl, UVC_CTRL_DATA_CURRENT));

	if (mapping->v4l2_type == V4L2_CTRL_TYPE_MENU) {
		menu = mapping->menu_info;
		for (i = 0; i < mapping->menu_count; ++i, ++menu) {
			if (menu->value == xctrl->value) {
				xctrl->value = i;
				break;
			}
		}
	}

	return 0;
}

int uvc_ctrl_set(struct uvc_video_chain *chain,
	struct v4l2_ext_control *xctrl)
{
	struct uvc_control *ctrl;
	struct uvc_control_mapping *mapping;
	s32 value;
	u32 step;
	s32 min;
	s32 max;
	int ret;

	ctrl = uvc_find_control(chain, xctrl->id, &mapping);
	if (ctrl == NULL || (ctrl->info.flags & UVC_CONTROL_SET_CUR) == 0)
		return -EINVAL;

	/* Clamp out of range values. */
	switch (mapping->v4l2_type) {
	case V4L2_CTRL_TYPE_INTEGER:
		if (!ctrl->cached) {
			ret = uvc_ctrl_populate_cache(chain, ctrl);
			if (ret < 0)
				return ret;
		}

		min = mapping->get(mapping, UVC_GET_MIN,
				   uvc_ctrl_data(ctrl, UVC_CTRL_DATA_MIN));
		max = mapping->get(mapping, UVC_GET_MAX,
				   uvc_ctrl_data(ctrl, UVC_CTRL_DATA_MAX));
		step = mapping->get(mapping, UVC_GET_RES,
				    uvc_ctrl_data(ctrl, UVC_CTRL_DATA_RES));
		if (step == 0)
			step = 1;

		xctrl->value = min + (xctrl->value - min + step/2) / step * step;
		xctrl->value = clamp(xctrl->value, min, max);
		value = xctrl->value;
		break;

	case V4L2_CTRL_TYPE_BOOLEAN:
		xctrl->value = clamp(xctrl->value, 0, 1);
		value = xctrl->value;
		break;

	case V4L2_CTRL_TYPE_MENU:
		if (xctrl->value < 0 || xctrl->value >= mapping->menu_count)
			return -ERANGE;
		value = mapping->menu_info[xctrl->value].value;
		break;

	default:
		value = xctrl->value;
		break;
	}

	/* If the mapping doesn't span the whole UVC control, the current value
	 * needs to be loaded from the device to perform the read-modify-write
	 * operation.
	 */
	if (!ctrl->loaded && (ctrl->info.size * 8) != mapping->size) {
		if ((ctrl->info.flags & UVC_CONTROL_GET_CUR) == 0) {
			memset(uvc_ctrl_data(ctrl, UVC_CTRL_DATA_CURRENT),
				0, ctrl->info.size);
		} else {
			ret = uvc_query_ctrl(chain->dev, UVC_GET_CUR,
				ctrl->entity->id, chain->dev->intfnum,
				ctrl->info.selector,
				uvc_ctrl_data(ctrl, UVC_CTRL_DATA_CURRENT),
				ctrl->info.size);
			if (ret < 0)
				return ret;
		}

		ctrl->loaded = 1;
	}

	/* Backup the current value in case we need to rollback later. */
	if (!ctrl->dirty) {
		memcpy(uvc_ctrl_data(ctrl, UVC_CTRL_DATA_BACKUP),
		       uvc_ctrl_data(ctrl, UVC_CTRL_DATA_CURRENT),
		       ctrl->info.size);
	}

	mapping->set(mapping, value,
		uvc_ctrl_data(ctrl, UVC_CTRL_DATA_CURRENT));

	ctrl->dirty = 1;
	ctrl->modified = 1;
	return 0;
}

/* --------------------------------------------------------------------------
 * Dynamic controls
 */

static void uvc_ctrl_fixup_xu_info(struct uvc_device *dev,
	const struct uvc_control *ctrl, struct uvc_control_info *info)
{
	struct uvc_ctrl_fixup {
		struct usb_device_id id;
		u8 entity;
		u8 selector;
		u8 flags;
	};

	static const struct uvc_ctrl_fixup fixups[] = {
		{ { USB_DEVICE(0x046d, 0x08c2) }, 9, 1,
			UVC_CONTROL_GET_MIN | UVC_CONTROL_GET_MAX |
			UVC_CONTROL_GET_DEF | UVC_CONTROL_SET_CUR |
			UVC_CONTROL_AUTO_UPDATE },
		{ { USB_DEVICE(0x046d, 0x08cc) }, 9, 1,
			UVC_CONTROL_GET_MIN | UVC_CONTROL_GET_MAX |
			UVC_CONTROL_GET_DEF | UVC_CONTROL_SET_CUR |
			UVC_CONTROL_AUTO_UPDATE },
		{ { USB_DEVICE(0x046d, 0x0994) }, 9, 1,
			UVC_CONTROL_GET_MIN | UVC_CONTROL_GET_MAX |
			UVC_CONTROL_GET_DEF | UVC_CONTROL_SET_CUR |
			UVC_CONTROL_AUTO_UPDATE },
	};

	unsigned int i;

	for (i = 0; i < ARRAY_SIZE(fixups); ++i) {
		if (!usb_match_one_id(dev->intf, &fixups[i].id))
			continue;

		if (fixups[i].entity == ctrl->entity->id &&
		    fixups[i].selector == info->selector) {
			info->flags = fixups[i].flags;
			return;
		}
	}
}

/*
 * Query control information (size and flags) for XU controls.
 */
static int uvc_ctrl_fill_xu_info(struct uvc_device *dev,
	const struct uvc_control *ctrl, struct uvc_control_info *info)
{
	u8 *data;
	int ret;

	data = kmalloc(2, GFP_KERNEL);
	if (data == NULL)
		return -ENOMEM;

	memcpy(info->entity, ctrl->entity->extension.guidExtensionCode,
	       sizeof(info->entity));
	info->index = ctrl->index;
	info->selector = ctrl->index + 1;

	/* Query and verify the control length (GET_LEN) */
	ret = uvc_query_ctrl(dev, UVC_GET_LEN, ctrl->entity->id, dev->intfnum,
			     info->selector, data, 2);
	if (ret < 0) {
		uvc_trace(UVC_TRACE_CONTROL,
			  "GET_LEN failed on control %pUl/%u (%d).\n",
			   info->entity, info->selector, ret);
		goto done;
	}

	info->size = le16_to_cpup((__le16 *)data);

	/* Query the control information (GET_INFO) */
	ret = uvc_query_ctrl(dev, UVC_GET_INFO, ctrl->entity->id, dev->intfnum,
			     info->selector, data, 1);
	if (ret < 0) {
		uvc_trace(UVC_TRACE_CONTROL,
			  "GET_INFO failed on control %pUl/%u (%d).\n",
			  info->entity, info->selector, ret);
		goto done;
	}

	info->flags = UVC_CONTROL_GET_MIN | UVC_CONTROL_GET_MAX
		    | UVC_CONTROL_GET_RES | UVC_CONTROL_GET_DEF
		    | (data[0] & UVC_CONTROL_CAP_GET ? UVC_CONTROL_GET_CUR : 0)
		    | (data[0] & UVC_CONTROL_CAP_SET ? UVC_CONTROL_SET_CUR : 0)
		    | (data[0] & UVC_CONTROL_CAP_AUTOUPDATE ?
		       UVC_CONTROL_AUTO_UPDATE : 0);

	uvc_ctrl_fixup_xu_info(dev, ctrl, info);

	uvc_trace(UVC_TRACE_CONTROL, "XU control %pUl/%u queried: len %u, "
		  "flags { get %u set %u auto %u }.\n",
		  info->entity, info->selector, info->size,
		  (info->flags & UVC_CONTROL_GET_CUR) ? 1 : 0,
		  (info->flags & UVC_CONTROL_SET_CUR) ? 1 : 0,
		  (info->flags & UVC_CONTROL_AUTO_UPDATE) ? 1 : 0);

done:
	kfree(data);
	return ret;
}

static int uvc_ctrl_add_info(struct uvc_device *dev, struct uvc_control *ctrl,
	const struct uvc_control_info *info);

static int uvc_ctrl_init_xu_ctrl(struct uvc_device *dev,
	struct uvc_control *ctrl)
{
	struct uvc_control_info info;
	int ret;

	if (ctrl->initialized)
		return 0;

	ret = uvc_ctrl_fill_xu_info(dev, ctrl, &info);
	if (ret < 0)
		return ret;

	ret = uvc_ctrl_add_info(dev, ctrl, &info);
	if (ret < 0)
		uvc_trace(UVC_TRACE_CONTROL, "Failed to initialize control "
			  "%pUl/%u on device %s entity %u\n", info.entity,
			  info.selector, dev->udev->devpath, ctrl->entity->id);

	return ret;
}

int uvc_xu_ctrl_query(struct uvc_video_chain *chain,
	struct uvc_xu_control *xctrl, int set)
{
	struct uvc_entity *entity;
	struct uvc_control *ctrl = NULL;
	unsigned int i, found = 0;
	int restore = 0;
	__u8 *data;
	int ret;

	/* Find the extension unit. */
	list_for_each_entry(entity, &chain->entities, chain) {
		if (UVC_ENTITY_TYPE(entity) == UVC_VC_EXTENSION_UNIT &&
		    entity->id == xctrl->unit)
			break;
	}

	if (entity->id != xctrl->unit) {
		uvc_trace(UVC_TRACE_CONTROL, "Extension unit %u not found.\n",
			xctrl->unit);
		return -EINVAL;
	}

	/* Find the control and perform delayed initialization if needed. */
	for (i = 0; i < entity->ncontrols; ++i) {
		ctrl = &entity->controls[i];
		if (ctrl->index == xctrl->selector - 1) {
			found = 1;
			break;
		}
	}

	if (!found) {
		uvc_trace(UVC_TRACE_CONTROL, "Control %pUl/%u not found.\n",
			entity->extension.guidExtensionCode, xctrl->selector);
		return -EINVAL;
	}

	if (mutex_lock_interruptible(&chain->ctrl_mutex))
		return -ERESTARTSYS;

	ret = uvc_ctrl_init_xu_ctrl(chain->dev, ctrl);
	if (ret < 0) {
		ret = -ENOENT;
		goto done;
	}

	/* Validate control data size. */
	if (ctrl->info.size != xctrl->size) {
		ret = -EINVAL;
		goto done;
	}

	if ((set && !(ctrl->info.flags & UVC_CONTROL_SET_CUR)) ||
	    (!set && !(ctrl->info.flags & UVC_CONTROL_GET_CUR))) {
		ret = -EINVAL;
		goto done;
	}

	memcpy(uvc_ctrl_data(ctrl, UVC_CTRL_DATA_BACKUP),
	       uvc_ctrl_data(ctrl, UVC_CTRL_DATA_CURRENT),
	       ctrl->info.size);
	data = uvc_ctrl_data(ctrl, UVC_CTRL_DATA_CURRENT);
	restore = set;

	if (set && copy_from_user(data, xctrl->data, xctrl->size)) {
		ret = -EFAULT;
		goto done;
	}

	ret = uvc_query_ctrl(chain->dev, set ? UVC_SET_CUR : UVC_GET_CUR,
			     xctrl->unit, chain->dev->intfnum, xctrl->selector,
			     data, xctrl->size);
	if (ret < 0)
		goto done;

	if (!set && copy_to_user(xctrl->data, data, xctrl->size))
		ret = -EFAULT;
done:
	if (ret && restore)
		memcpy(uvc_ctrl_data(ctrl, UVC_CTRL_DATA_CURRENT),
		       uvc_ctrl_data(ctrl, UVC_CTRL_DATA_BACKUP),
		       xctrl->size);

	mutex_unlock(&chain->ctrl_mutex);
	return ret;
}

/* --------------------------------------------------------------------------
 * Suspend/resume
 */

/*
 * Restore control values after resume, skipping controls that haven't been
 * changed.
 *
 * TODO
 * - Don't restore modified controls that are back to their default value.
 * - Handle restore order (Auto-Exposure Mode should be restored before
 *   Exposure Time).
 */
int uvc_ctrl_resume_device(struct uvc_device *dev)
{
	struct uvc_control *ctrl;
	struct uvc_entity *entity;
	unsigned int i;
	int ret;

	/* Walk the entities list and restore controls when possible. */
	list_for_each_entry(entity, &dev->entities, list) {

		for (i = 0; i < entity->ncontrols; ++i) {
			ctrl = &entity->controls[i];

			if (!ctrl->initialized || !ctrl->modified ||
			    (ctrl->info.flags & UVC_CONTROL_RESTORE) == 0)
				continue;

			printk(KERN_INFO "restoring control %pUl/%u/%u\n",
				ctrl->info.entity, ctrl->info.index,
				ctrl->info.selector);
			ctrl->dirty = 1;
		}

		ret = uvc_ctrl_commit_entity(dev, entity, 0);
		if (ret < 0)
			return ret;
	}

	return 0;
}

/* --------------------------------------------------------------------------
 * Control and mapping handling
 */

/*
 * Add control information to a given control.
 */
static int uvc_ctrl_add_info(struct uvc_device *dev, struct uvc_control *ctrl,
	const struct uvc_control_info *info)
{
	int ret = 0;
<<<<<<< HEAD

	memcpy(&ctrl->info, info, sizeof(*info));
	INIT_LIST_HEAD(&ctrl->info.mappings);

=======

	memcpy(&ctrl->info, info, sizeof(*info));
	INIT_LIST_HEAD(&ctrl->info.mappings);

>>>>>>> 3cbea436
	/* Allocate an array to save control values (cur, def, max, etc.) */
	ctrl->uvc_data = kzalloc(ctrl->info.size * UVC_CTRL_DATA_LAST + 1,
				 GFP_KERNEL);
	if (ctrl->uvc_data == NULL) {
		ret = -ENOMEM;
		goto done;
	}

	ctrl->initialized = 1;

	uvc_trace(UVC_TRACE_CONTROL, "Added control %pUl/%u to device %s "
		"entity %u\n", ctrl->info.entity, ctrl->info.selector,
		dev->udev->devpath, ctrl->entity->id);

done:
	if (ret < 0)
		kfree(ctrl->uvc_data);
	return ret;
}

/*
 * Add a control mapping to a given control.
 */
static int __uvc_ctrl_add_mapping(struct uvc_device *dev,
	struct uvc_control *ctrl, const struct uvc_control_mapping *mapping)
{
	struct uvc_control_mapping *map;
	unsigned int size;

	/* Most mappings come from static kernel data and need to be duplicated.
	 * Mappings that come from userspace will be unnecessarily duplicated,
	 * this could be optimized.
	 */
	map = kmemdup(mapping, sizeof(*mapping), GFP_KERNEL);
	if (map == NULL)
		return -ENOMEM;

	size = sizeof(*mapping->menu_info) * mapping->menu_count;
	map->menu_info = kmemdup(mapping->menu_info, size, GFP_KERNEL);
	if (map->menu_info == NULL) {
		kfree(map);
		return -ENOMEM;
	}

	if (map->get == NULL)
		map->get = uvc_get_le_value;
	if (map->set == NULL)
		map->set = uvc_set_le_value;

	map->ctrl = &ctrl->info;
	list_add_tail(&map->list, &ctrl->info.mappings);
	uvc_trace(UVC_TRACE_CONTROL,
		"Adding mapping '%s' to control %pUl/%u.\n",
		map->name, ctrl->info.entity, ctrl->info.selector);

	return 0;
}

int uvc_ctrl_add_mapping(struct uvc_video_chain *chain,
	const struct uvc_control_mapping *mapping)
{
	struct uvc_device *dev = chain->dev;
	struct uvc_control_mapping *map;
	struct uvc_entity *entity;
	struct uvc_control *ctrl;
	int found = 0;
	int ret;

	if (mapping->id & ~V4L2_CTRL_ID_MASK) {
		uvc_trace(UVC_TRACE_CONTROL, "Can't add mapping '%s', control "
			"id 0x%08x is invalid.\n", mapping->name,
			mapping->id);
		return -EINVAL;
	}

	/* Search for the matching (GUID/CS) control in the given device */
	list_for_each_entry(entity, &dev->entities, list) {
		unsigned int i;

		if (UVC_ENTITY_TYPE(entity) != UVC_VC_EXTENSION_UNIT ||
		    !uvc_entity_match_guid(entity, mapping->entity))
			continue;

		for (i = 0; i < entity->ncontrols; ++i) {
			ctrl = &entity->controls[i];
			if (ctrl->index == mapping->selector - 1) {
				found = 1;
				break;
			}
		}

		if (found)
			break;
	}
	if (!found)
		return -ENOENT;

	if (mutex_lock_interruptible(&chain->ctrl_mutex))
		return -ERESTARTSYS;

	/* Perform delayed initialization of XU controls */
	ret = uvc_ctrl_init_xu_ctrl(dev, ctrl);
	if (ret < 0) {
		ret = -ENOENT;
		goto done;
	}

	list_for_each_entry(map, &ctrl->info.mappings, list) {
		if (mapping->id == map->id) {
			uvc_trace(UVC_TRACE_CONTROL, "Can't add mapping '%s', "
				"control id 0x%08x already exists.\n",
				mapping->name, mapping->id);
			ret = -EEXIST;
			goto done;
		}
	}

	/* Prevent excess memory consumption */
	if (atomic_inc_return(&dev->nmappings) > UVC_MAX_CONTROL_MAPPINGS) {
		atomic_dec(&dev->nmappings);
		uvc_trace(UVC_TRACE_CONTROL, "Can't add mapping '%s', maximum "
			"mappings count (%u) exceeded.\n", mapping->name,
			UVC_MAX_CONTROL_MAPPINGS);
		ret = -ENOMEM;
		goto done;
	}

	ret = __uvc_ctrl_add_mapping(dev, ctrl, mapping);
	if (ret < 0)
		atomic_dec(&dev->nmappings);

done:
	mutex_unlock(&chain->ctrl_mutex);
	return ret;
}

/*
 * Prune an entity of its bogus controls using a blacklist. Bogus controls
 * are currently the ones that crash the camera or unconditionally return an
 * error when queried.
 */
static void uvc_ctrl_prune_entity(struct uvc_device *dev,
	struct uvc_entity *entity)
{
	struct uvc_ctrl_blacklist {
		struct usb_device_id id;
		u8 index;
	};

	static const struct uvc_ctrl_blacklist processing_blacklist[] = {
		{ { USB_DEVICE(0x13d3, 0x509b) }, 9 }, /* Gain */
		{ { USB_DEVICE(0x1c4f, 0x3000) }, 6 }, /* WB Temperature */
		{ { USB_DEVICE(0x5986, 0x0241) }, 2 }, /* Hue */
	};
	static const struct uvc_ctrl_blacklist camera_blacklist[] = {
		{ { USB_DEVICE(0x06f8, 0x3005) }, 9 }, /* Zoom, Absolute */
	};

	const struct uvc_ctrl_blacklist *blacklist;
	unsigned int size;
	unsigned int count;
	unsigned int i;
	u8 *controls;

	switch (UVC_ENTITY_TYPE(entity)) {
	case UVC_VC_PROCESSING_UNIT:
		blacklist = processing_blacklist;
		count = ARRAY_SIZE(processing_blacklist);
		controls = entity->processing.bmControls;
		size = entity->processing.bControlSize;
		break;
<<<<<<< HEAD

	case UVC_ITT_CAMERA:
		blacklist = camera_blacklist;
		count = ARRAY_SIZE(camera_blacklist);
		controls = entity->camera.bmControls;
		size = entity->camera.bControlSize;
		break;

=======

	case UVC_ITT_CAMERA:
		blacklist = camera_blacklist;
		count = ARRAY_SIZE(camera_blacklist);
		controls = entity->camera.bmControls;
		size = entity->camera.bControlSize;
		break;

>>>>>>> 3cbea436
	default:
		return;
	}

	for (i = 0; i < count; ++i) {
		if (!usb_match_one_id(dev->intf, &blacklist[i].id))
			continue;

		if (blacklist[i].index >= 8 * size ||
		    !uvc_test_bit(controls, blacklist[i].index))
			continue;

		uvc_trace(UVC_TRACE_CONTROL, "%u/%u control is black listed, "
			"removing it.\n", entity->id, blacklist[i].index);

		uvc_clear_bit(controls, blacklist[i].index);
	}
}

/*
 * Add control information and hardcoded stock control mappings to the given
 * device.
 */
static void uvc_ctrl_init_ctrl(struct uvc_device *dev, struct uvc_control *ctrl)
{
	const struct uvc_control_info *info = uvc_ctrls;
	const struct uvc_control_info *iend = info + ARRAY_SIZE(uvc_ctrls);
	const struct uvc_control_mapping *mapping = uvc_ctrl_mappings;
	const struct uvc_control_mapping *mend =
		mapping + ARRAY_SIZE(uvc_ctrl_mappings);

	/* XU controls initialization requires querying the device for control
	 * information. As some buggy UVC devices will crash when queried
	 * repeatedly in a tight loop, delay XU controls initialization until
	 * first use.
	 */
	if (UVC_ENTITY_TYPE(ctrl->entity) == UVC_VC_EXTENSION_UNIT)
		return;

	for (; info < iend; ++info) {
		if (uvc_entity_match_guid(ctrl->entity, info->entity) &&
		    ctrl->index == info->index) {
			uvc_ctrl_add_info(dev, ctrl, info);
			break;
		 }
	}

	if (!ctrl->initialized)
		return;

	for (; mapping < mend; ++mapping) {
		if (uvc_entity_match_guid(ctrl->entity, mapping->entity) &&
		    ctrl->info.selector == mapping->selector)
			__uvc_ctrl_add_mapping(dev, ctrl, mapping);
	}
}

/*
 * Initialize device controls.
 */
int uvc_ctrl_init_device(struct uvc_device *dev)
{
	struct uvc_entity *entity;
	unsigned int i;

	/* Walk the entities list and instantiate controls */
	list_for_each_entry(entity, &dev->entities, list) {
		struct uvc_control *ctrl;
		unsigned int bControlSize = 0, ncontrols = 0;
		__u8 *bmControls = NULL;

		if (UVC_ENTITY_TYPE(entity) == UVC_VC_EXTENSION_UNIT) {
			bmControls = entity->extension.bmControls;
			bControlSize = entity->extension.bControlSize;
		} else if (UVC_ENTITY_TYPE(entity) == UVC_VC_PROCESSING_UNIT) {
			bmControls = entity->processing.bmControls;
			bControlSize = entity->processing.bControlSize;
		} else if (UVC_ENTITY_TYPE(entity) == UVC_ITT_CAMERA) {
			bmControls = entity->camera.bmControls;
			bControlSize = entity->camera.bControlSize;
		}

		/* Remove bogus/blacklisted controls */
		uvc_ctrl_prune_entity(dev, entity);

		/* Count supported controls and allocate the controls array */
		for (i = 0; i < bControlSize; ++i)
			ncontrols += hweight8(bmControls[i]);
		if (ncontrols == 0)
			continue;

		entity->controls = kzalloc(ncontrols * sizeof(*ctrl),
					   GFP_KERNEL);
		if (entity->controls == NULL)
			return -ENOMEM;
		entity->ncontrols = ncontrols;

		/* Initialize all supported controls */
		ctrl = entity->controls;
		for (i = 0; i < bControlSize * 8; ++i) {
			if (uvc_test_bit(bmControls, i) == 0)
				continue;

			ctrl->entity = entity;
			ctrl->index = i;

			uvc_ctrl_init_ctrl(dev, ctrl);
			ctrl++;
		}
	}

	return 0;
}

/*
 * Cleanup device controls.
 */
static void uvc_ctrl_cleanup_mappings(struct uvc_device *dev,
	struct uvc_control *ctrl)
{
	struct uvc_control_mapping *mapping, *nm;

	list_for_each_entry_safe(mapping, nm, &ctrl->info.mappings, list) {
		list_del(&mapping->list);
		kfree(mapping->menu_info);
		kfree(mapping);
	}
}

void uvc_ctrl_cleanup_device(struct uvc_device *dev)
{
	struct uvc_entity *entity;
	unsigned int i;

	/* Free controls and control mappings for all entities. */
	list_for_each_entry(entity, &dev->entities, list) {
		for (i = 0; i < entity->ncontrols; ++i) {
			struct uvc_control *ctrl = &entity->controls[i];

			if (!ctrl->initialized)
				continue;

			uvc_ctrl_cleanup_mappings(dev, ctrl);
			kfree(ctrl->uvc_data);
		}

		kfree(entity->controls);
	}
}<|MERGE_RESOLUTION|>--- conflicted
+++ resolved
@@ -930,16 +930,6 @@
 	if (ctrl->info.flags & UVC_CONTROL_GET_MIN)
 		v4l2_ctrl->minimum = mapping->get(mapping, UVC_GET_MIN,
 				     uvc_ctrl_data(ctrl, UVC_CTRL_DATA_MIN));
-<<<<<<< HEAD
-
-	if (ctrl->info.flags & UVC_CONTROL_GET_MAX)
-		v4l2_ctrl->maximum = mapping->get(mapping, UVC_GET_MAX,
-				     uvc_ctrl_data(ctrl, UVC_CTRL_DATA_MAX));
-
-	if (ctrl->info.flags & UVC_CONTROL_GET_RES)
-		v4l2_ctrl->step = mapping->get(mapping, UVC_GET_RES,
-				  uvc_ctrl_data(ctrl, UVC_CTRL_DATA_RES));
-=======
 
 	if (ctrl->info.flags & UVC_CONTROL_GET_MAX)
 		v4l2_ctrl->maximum = mapping->get(mapping, UVC_GET_MAX,
@@ -994,7 +984,6 @@
 
 	menu_info = &mapping->menu_info[query_menu->index];
 	strlcpy(query_menu->name, menu_info->name, sizeof query_menu->name);
->>>>>>> 3cbea436
 
 done:
 	mutex_unlock(&chain->ctrl_mutex);
@@ -1497,17 +1486,10 @@
 	const struct uvc_control_info *info)
 {
 	int ret = 0;
-<<<<<<< HEAD
 
 	memcpy(&ctrl->info, info, sizeof(*info));
 	INIT_LIST_HEAD(&ctrl->info.mappings);
 
-=======
-
-	memcpy(&ctrl->info, info, sizeof(*info));
-	INIT_LIST_HEAD(&ctrl->info.mappings);
-
->>>>>>> 3cbea436
 	/* Allocate an array to save control values (cur, def, max, etc.) */
 	ctrl->uvc_data = kzalloc(ctrl->info.size * UVC_CTRL_DATA_LAST + 1,
 				 GFP_KERNEL);
@@ -1679,7 +1661,6 @@
 		controls = entity->processing.bmControls;
 		size = entity->processing.bControlSize;
 		break;
-<<<<<<< HEAD
 
 	case UVC_ITT_CAMERA:
 		blacklist = camera_blacklist;
@@ -1688,16 +1669,6 @@
 		size = entity->camera.bControlSize;
 		break;
 
-=======
-
-	case UVC_ITT_CAMERA:
-		blacklist = camera_blacklist;
-		count = ARRAY_SIZE(camera_blacklist);
-		controls = entity->camera.bmControls;
-		size = entity->camera.bControlSize;
-		break;
-
->>>>>>> 3cbea436
 	default:
 		return;
 	}
