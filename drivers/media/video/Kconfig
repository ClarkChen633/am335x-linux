--- conflicted
+++ resolved
@@ -539,11 +539,7 @@
 config VIDEO_VIVI
 	tristate "Virtual Video Driver"
 	depends on VIDEO_DEV && VIDEO_V4L2 && !SPARC32 && !SPARC64
-<<<<<<< HEAD
-	depends on (FRAMEBUFFER_CONSOLE || STI_CONSOLE) && FONTS
-=======
 	depends on FRAMEBUFFER_CONSOLE || STI_CONSOLE
->>>>>>> 45f53cc9
 	select FONT_8x16
 	select VIDEOBUF_VMALLOC
 	default n
