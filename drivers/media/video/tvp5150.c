--- conflicted
+++ resolved
@@ -843,16 +843,8 @@
 	else
 		std = decoder->norm;
 
-<<<<<<< HEAD
-	f->width = 720;
-	if (std & V4L2_STD_525_60)
-		f->height = 480;
-	else
-		f->height = 576;
-=======
 	f->width = decoder->rect.width;
 	f->height = decoder->rect.height;
->>>>>>> e816b57a
 
 	f->code = V4L2_MBUS_FMT_YUYV8_2X8;
 	f->field = V4L2_FIELD_SEQ_TB;
@@ -863,8 +855,6 @@
 	return 0;
 }
 
-<<<<<<< HEAD
-=======
 static int tvp5150_s_crop(struct v4l2_subdev *sd, struct v4l2_crop *a)
 {
 	struct v4l2_rect rect = a->c;
@@ -958,7 +948,6 @@
 	return 0;
 }
 
->>>>>>> e816b57a
 /****************************************************************************
 			I2C Command
  ****************************************************************************/
@@ -1114,13 +1103,10 @@
 	.enum_mbus_fmt = tvp5150_enum_mbus_fmt,
 	.s_mbus_fmt = tvp5150_mbus_fmt,
 	.try_mbus_fmt = tvp5150_mbus_fmt,
-<<<<<<< HEAD
-=======
 	.g_mbus_fmt = tvp5150_mbus_fmt,
 	.s_crop = tvp5150_s_crop,
 	.g_crop = tvp5150_g_crop,
 	.cropcap = tvp5150_cropcap,
->>>>>>> e816b57a
 };
 
 static const struct v4l2_subdev_vbi_ops tvp5150_vbi_ops = {
