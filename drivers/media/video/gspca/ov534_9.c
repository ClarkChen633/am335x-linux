--- conflicted
+++ resolved
@@ -1357,9 +1357,6 @@
 			reg_w(gspca_dev, 0x56, 0x17);
 	} else if ((sensor_id & 0xfff0) == 0x5620) {
 		sd->sensor = SENSOR_OV562x;
-<<<<<<< HEAD
-
-=======
 		gspca_dev->ctrl_dis = (1 << CONTRAST) |
 					(1 << AUTOGAIN) |
 					(1 << EXPOSURE) |
@@ -1370,7 +1367,6 @@
 		sd->ctrls[BRIGHTNESS].min = -90;
 		sd->ctrls[BRIGHTNESS].max = 90;
 		sd->ctrls[BRIGHTNESS].def = 0;
->>>>>>> e816b57a
 		gspca_dev->cam.cam_mode = ov562x_mode;
 		gspca_dev->cam.nmodes = ARRAY_SIZE(ov562x_mode);
 
@@ -1391,7 +1387,7 @@
 {
 	struct sd *sd = (struct sd *) gspca_dev;
 
-	if (sd->sensor == SENSOR_OV971x || sd->sensor == SENSOR_OV562x)
+	if (sd->sensor == SENSOR_OV971x)
 		return gspca_dev->usb_err;
 	else if (sd->sensor == SENSOR_OV562x) {
 		setbrightness(gspca_dev);
