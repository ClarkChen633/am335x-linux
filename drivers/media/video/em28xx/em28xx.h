/*
   em28xx.h - driver for Empia EM2800/EM2820/2840 USB video capture devices

   Copyright (C) 2005 Markus Rechberger <mrechberger@gmail.com>
		      Ludovico Cavedon <cavedon@sssup.it>
		      Mauro Carvalho Chehab <mchehab@infradead.org>

   Based on the em2800 driver from Sascha Sommer <saschasommer@freenet.de>

   This program is free software; you can redistribute it and/or modify
   it under the terms of the GNU General Public License as published by
   the Free Software Foundation; either version 2 of the License, or
   (at your option) any later version.

   This program is distributed in the hope that it will be useful,
   but WITHOUT ANY WARRANTY; without even the implied warranty of
   MERCHANTABILITY or FITNESS FOR A PARTICULAR PURPOSE.  See the
   GNU General Public License for more details.

   You should have received a copy of the GNU General Public License
   along with this program; if not, write to the Free Software
   Foundation, Inc., 675 Mass Ave, Cambridge, MA 02139, USA.
 */

#ifndef _EM28XX_H
#define _EM28XX_H

#include <linux/workqueue.h>
#include <linux/i2c.h>
#include <linux/mutex.h>
#include <linux/videodev2.h>

#include <media/videobuf-vmalloc.h>
#include <media/v4l2-device.h>
#include <media/ir-kbd-i2c.h>
#include <media/rc-core.h>
#if defined(CONFIG_VIDEO_EM28XX_DVB) || defined(CONFIG_VIDEO_EM28XX_DVB_MODULE)
#include <media/videobuf-dvb.h>
#endif
#include "tuner-xc2028.h"
#include "xc5000.h"
#include "em28xx-reg.h"

/* Boards supported by driver */
#define EM2800_BOARD_UNKNOWN			0
#define EM2820_BOARD_UNKNOWN			1
#define EM2820_BOARD_TERRATEC_CINERGY_250	2
#define EM2820_BOARD_PINNACLE_USB_2		3
#define EM2820_BOARD_HAUPPAUGE_WINTV_USB_2      4
#define EM2820_BOARD_MSI_VOX_USB_2              5
#define EM2800_BOARD_TERRATEC_CINERGY_200       6
#define EM2800_BOARD_LEADTEK_WINFAST_USBII      7
#define EM2800_BOARD_KWORLD_USB2800             8
#define EM2820_BOARD_PINNACLE_DVC_90		9
#define EM2880_BOARD_HAUPPAUGE_WINTV_HVR_900	10
#define EM2880_BOARD_TERRATEC_HYBRID_XS		11
#define EM2820_BOARD_KWORLD_PVRTV2800RF		12
#define EM2880_BOARD_TERRATEC_PRODIGY_XS	13
#define EM2820_BOARD_PROLINK_PLAYTV_USB2	14
#define EM2800_BOARD_VGEAR_POCKETTV             15
#define EM2883_BOARD_HAUPPAUGE_WINTV_HVR_950	16
#define EM2880_BOARD_PINNACLE_PCTV_HD_PRO	17
#define EM2880_BOARD_HAUPPAUGE_WINTV_HVR_900_R2	18
#define EM2860_BOARD_SAA711X_REFERENCE_DESIGN	19
#define EM2880_BOARD_AMD_ATI_TV_WONDER_HD_600   20
#define EM2800_BOARD_GRABBEEX_USB2800           21
#define EM2750_BOARD_UNKNOWN			  22
#define EM2750_BOARD_DLCW_130			  23
#define EM2820_BOARD_DLINK_USB_TV		  24
#define EM2820_BOARD_GADMEI_UTV310		  25
#define EM2820_BOARD_HERCULES_SMART_TV_USB2	  26
#define EM2820_BOARD_PINNACLE_USB_2_FM1216ME	  27
#define EM2820_BOARD_LEADTEK_WINFAST_USBII_DELUXE 28
#define EM2860_BOARD_TVP5150_REFERENCE_DESIGN	  29
#define EM2820_BOARD_VIDEOLOGY_20K14XUSB	  30
#define EM2821_BOARD_USBGEAR_VD204		  31
#define EM2821_BOARD_SUPERCOMP_USB_2		  32
#define EM2860_BOARD_ELGATO_VIDEO_CAPTURE	  33
#define EM2860_BOARD_TERRATEC_HYBRID_XS		  34
#define EM2860_BOARD_TYPHOON_DVD_MAKER		  35
#define EM2860_BOARD_NETGMBH_CAM		  36
#define EM2860_BOARD_GADMEI_UTV330		  37
#define EM2861_BOARD_YAKUMO_MOVIE_MIXER		  38
#define EM2861_BOARD_KWORLD_PVRTV_300U		  39
#define EM2861_BOARD_PLEXTOR_PX_TV100U		  40
#define EM2870_BOARD_KWORLD_350U		  41
#define EM2870_BOARD_KWORLD_355U		  42
#define EM2870_BOARD_TERRATEC_XS		  43
#define EM2870_BOARD_TERRATEC_XS_MT2060		  44
#define EM2870_BOARD_PINNACLE_PCTV_DVB		  45
#define EM2870_BOARD_COMPRO_VIDEOMATE		  46
#define EM2880_BOARD_KWORLD_DVB_305U		  47
#define EM2880_BOARD_KWORLD_DVB_310U		  48
#define EM2880_BOARD_MSI_DIGIVOX_AD		  49
#define EM2880_BOARD_MSI_DIGIVOX_AD_II		  50
#define EM2880_BOARD_TERRATEC_HYBRID_XS_FR	  51
#define EM2881_BOARD_DNT_DA2_HYBRID		  52
#define EM2881_BOARD_PINNACLE_HYBRID_PRO	  53
#define EM2882_BOARD_KWORLD_VS_DVBT		  54
#define EM2882_BOARD_TERRATEC_HYBRID_XS		  55
#define EM2882_BOARD_PINNACLE_HYBRID_PRO_330E	  56
#define EM2883_BOARD_KWORLD_HYBRID_330U                  57
#define EM2820_BOARD_COMPRO_VIDEOMATE_FORYOU	  58
#define EM2883_BOARD_HAUPPAUGE_WINTV_HVR_850	  60
#define EM2820_BOARD_PROLINK_PLAYTV_BOX4_USB2	  61
#define EM2820_BOARD_GADMEI_TVR200		  62
#define EM2860_BOARD_KAIOMY_TVNPC_U2              63
#define EM2860_BOARD_EASYCAP                      64
#define EM2820_BOARD_IODATA_GVMVP_SZ		  65
#define EM2880_BOARD_EMPIRE_DUAL_TV		  66
#define EM2860_BOARD_TERRATEC_GRABBY		  67
#define EM2860_BOARD_TERRATEC_AV350		  68
#define EM2882_BOARD_KWORLD_ATSC_315U		  69
#define EM2882_BOARD_EVGA_INDTUBE		  70
#define EM2820_BOARD_SILVERCREST_WEBCAM           71
#define EM2861_BOARD_GADMEI_UTV330PLUS           72
#define EM2870_BOARD_REDDO_DVB_C_USB_BOX          73
#define EM2800_BOARD_VC211A			  74
#define EM2882_BOARD_DIKOM_DK300		  75
#define EM2870_BOARD_KWORLD_A340		  76
#define EM2874_BOARD_LEADERSHIP_ISDBT		  77
#define EM28174_BOARD_PCTV_290E                   78
#define EM2884_BOARD_TERRATEC_H5		  79
#define EM28174_BOARD_PCTV_460E                   80
<<<<<<< HEAD
=======
#define EM2884_BOARD_HAUPPAUGE_WINTV_HVR_930C	  81
#define EM2884_BOARD_CINERGY_HTC_STICK		  82
#define EM2860_BOARD_HT_VIDBOX_NW03 		  83
>>>>>>> dcd6c922

/* Limits minimum and default number of buffers */
#define EM28XX_MIN_BUF 4
#define EM28XX_DEF_BUF 8

/*Limits the max URB message size */
#define URB_MAX_CTRL_SIZE 80

/* Params for validated field */
#define EM28XX_BOARD_NOT_VALIDATED 1
#define EM28XX_BOARD_VALIDATED	   0

/* Params for em28xx_cmd() audio */
#define EM28XX_START_AUDIO      1
#define EM28XX_STOP_AUDIO       0

/* maximum number of em28xx boards */
#define EM28XX_MAXBOARDS 4 /*FIXME: should be bigger */

/* maximum number of frames that can be queued */
#define EM28XX_NUM_FRAMES 5
/* number of frames that get used for v4l2_read() */
#define EM28XX_NUM_READ_FRAMES 2

/* number of buffers for isoc transfers */
#define EM28XX_NUM_BUFS 5

/* number of packets for each buffer
   windows requests only 64 packets .. so we better do the same
   this is what I found out for all alternate numbers there!
 */
#define EM28XX_NUM_PACKETS 64

#define EM28XX_INTERLACED_DEFAULT 1

/*
#define (use usbview if you want to get the other alternate number infos)
#define
#define alternate number 2
#define 			Endpoint Address: 82
			Direction: in
			Attribute: 1
			Type: Isoc
			Max Packet Size: 1448
			Interval: 125us

  alternate number 7

			Endpoint Address: 82
			Direction: in
			Attribute: 1
			Type: Isoc
			Max Packet Size: 3072
			Interval: 125us
*/

/* time to wait when stopping the isoc transfer */
#define EM28XX_URB_TIMEOUT \
			msecs_to_jiffies(EM28XX_NUM_BUFS * EM28XX_NUM_PACKETS)

/* time in msecs to wait for i2c writes to finish */
#define EM2800_I2C_WRITE_TIMEOUT 20

enum em28xx_mode {
	EM28XX_SUSPEND,
	EM28XX_ANALOG_MODE,
	EM28XX_DIGITAL_MODE,
};


struct em28xx;

struct em28xx_usb_isoc_ctl {
		/* max packet size of isoc transaction */
	int				max_pkt_size;

		/* number of allocated urbs */
	int				num_bufs;

		/* urb for isoc transfers */
	struct urb			**urb;

		/* transfer buffers for isoc transfer */
	char				**transfer_buffer;

		/* Last buffer command and region */
	u8				cmd;
	int				pos, size, pktsize;

		/* Last field: ODD or EVEN? */
	int				field;

		/* Stores incomplete commands */
	u32				tmp_buf;
	int				tmp_buf_len;

		/* Stores already requested buffers */
	struct em28xx_buffer    	*vid_buf;
	struct em28xx_buffer    	*vbi_buf;

		/* Stores the number of received fields */
	int				nfields;

		/* isoc urb callback */
	int (*isoc_copy) (struct em28xx *dev, struct urb *urb);

};

/* Struct to enumberate video formats */
struct em28xx_fmt {
	char  *name;
	u32   fourcc;          /* v4l2 format id */
	int   depth;
	int   reg;
};

/* buffer for one video frame */
struct em28xx_buffer {
	/* common v4l buffer stuff -- must be first */
	struct videobuf_buffer vb;

	struct list_head frame;
	int top_field;
	int receiving;
};

struct em28xx_dmaqueue {
	struct list_head       active;
	struct list_head       queued;

	wait_queue_head_t          wq;

	/* Counters to control buffer fill */
	int                        pos;
};

/* io methods */
enum em28xx_io_method {
	IO_NONE,
	IO_READ,
	IO_MMAP,
};

/* inputs */

#define MAX_EM28XX_INPUT 4
enum enum28xx_itype {
	EM28XX_VMUX_COMPOSITE1 = 1,
	EM28XX_VMUX_COMPOSITE2,
	EM28XX_VMUX_COMPOSITE3,
	EM28XX_VMUX_COMPOSITE4,
	EM28XX_VMUX_SVIDEO,
	EM28XX_VMUX_TELEVISION,
	EM28XX_VMUX_CABLE,
	EM28XX_VMUX_DVB,
	EM28XX_VMUX_DEBUG,
	EM28XX_RADIO,
};

enum em28xx_ac97_mode {
	EM28XX_NO_AC97 = 0,
	EM28XX_AC97_EM202,
	EM28XX_AC97_SIGMATEL,
	EM28XX_AC97_OTHER,
};

struct em28xx_audio_mode {
	enum em28xx_ac97_mode ac97;

	u16 ac97_feat;
	u32 ac97_vendor_id;

	unsigned int has_audio:1;

	unsigned int i2s_3rates:1;
	unsigned int i2s_5rates:1;
};

/* em28xx has two audio inputs: tuner and line in.
   However, on most devices, an auxiliary AC97 codec device is used.
   The AC97 device may have several different inputs and outputs,
   depending on their model. So, it is possible to use AC97 mixer to
   address more than two different entries.
 */
enum em28xx_amux {
	/* This is the only entry for em28xx tuner input */
	EM28XX_AMUX_VIDEO,	/* em28xx tuner, AC97 mixer Video */

	EM28XX_AMUX_LINE_IN,	/* AC97 mixer Line In */

	/* Some less-common mixer setups */
	EM28XX_AMUX_VIDEO2,	/* em28xx Line in, AC97 mixer Video */
	EM28XX_AMUX_PHONE,
	EM28XX_AMUX_MIC,
	EM28XX_AMUX_CD,
	EM28XX_AMUX_AUX,
	EM28XX_AMUX_PCM_OUT,
};

enum em28xx_aout {
	/* AC97 outputs */
	EM28XX_AOUT_MASTER = 1 << 0,
	EM28XX_AOUT_LINE   = 1 << 1,
	EM28XX_AOUT_MONO   = 1 << 2,
	EM28XX_AOUT_LFE    = 1 << 3,
	EM28XX_AOUT_SURR   = 1 << 4,

	/* PCM IN Mixer - used by AC97_RECORD_SELECT register */
	EM28XX_AOUT_PCM_IN = 1 << 7,

	/* Bits 10-8 are used to indicate the PCM IN record select */
	EM28XX_AOUT_PCM_MIC_PCM = 0 << 8,
	EM28XX_AOUT_PCM_CD	= 1 << 8,
	EM28XX_AOUT_PCM_VIDEO	= 2 << 8,
	EM28XX_AOUT_PCM_AUX	= 3 << 8,
	EM28XX_AOUT_PCM_LINE	= 4 << 8,
	EM28XX_AOUT_PCM_STEREO	= 5 << 8,
	EM28XX_AOUT_PCM_MONO	= 6 << 8,
	EM28XX_AOUT_PCM_PHONE	= 7 << 8,
};

static inline int ac97_return_record_select(int a_out)
{
	return (a_out & 0x700) >> 8;
}

struct em28xx_reg_seq {
	int reg;
	unsigned char val, mask;
	int sleep;
};

struct em28xx_input {
	enum enum28xx_itype type;
	unsigned int vmux;
	enum em28xx_amux amux;
	enum em28xx_aout aout;
	struct em28xx_reg_seq *gpio;
};

#define INPUT(nr) (&em28xx_boards[dev->model].input[nr])

enum em28xx_decoder {
	EM28XX_NODECODER = 0,
	EM28XX_TVP5150,
	EM28XX_SAA711X,
};

enum em28xx_sensor {
	EM28XX_NOSENSOR = 0,
	EM28XX_MT9V011,
	EM28XX_MT9M001,
	EM28XX_MT9M111,
};

enum em28xx_adecoder {
	EM28XX_NOADECODER = 0,
	EM28XX_TVAUDIO,
};

struct em28xx_board {
	char *name;
	int vchannels;
	int tuner_type;
	int tuner_addr;

	/* i2c flags */
	unsigned int tda9887_conf;

	/* GPIO sequences */
	struct em28xx_reg_seq *dvb_gpio;
	struct em28xx_reg_seq *suspend_gpio;
	struct em28xx_reg_seq *tuner_gpio;
	struct em28xx_reg_seq *mute_gpio;

	unsigned int is_em2800:1;
	unsigned int has_msp34xx:1;
	unsigned int mts_firmware:1;
	unsigned int max_range_640_480:1;
	unsigned int has_dvb:1;
	unsigned int has_snapshot_button:1;
	unsigned int is_webcam:1;
	unsigned int valid:1;
	unsigned int has_ir_i2c:1;

	unsigned char xclk, i2c_speed;
	unsigned char radio_addr;
	unsigned short tvaudio_addr;

	enum em28xx_decoder decoder;
	enum em28xx_adecoder adecoder;

	struct em28xx_input       input[MAX_EM28XX_INPUT];
	struct em28xx_input	  radio;
	char			  *ir_codes;
};

struct em28xx_eeprom {
	u32 id;			/* 0x9567eb1a */
	u16 vendor_ID;
	u16 product_ID;

	u16 chip_conf;

	u16 board_conf;

	u16 string1, string2, string3;

	u8 string_idx_table;
};

/* device states */
enum em28xx_dev_state {
	DEV_INITIALIZED = 0x01,
	DEV_DISCONNECTED = 0x02,
	DEV_MISCONFIGURED = 0x04,
};

#define EM28XX_AUDIO_BUFS 5
#define EM28XX_NUM_AUDIO_PACKETS 64
#define EM28XX_AUDIO_MAX_PACKET_SIZE 196 /* static value */
#define EM28XX_CAPTURE_STREAM_EN 1

/* em28xx extensions */
#define EM28XX_AUDIO   0x10
#define EM28XX_DVB     0x20

/* em28xx resource types (used for res_get/res_lock etc */
#define EM28XX_RESOURCE_VIDEO 0x01
#define EM28XX_RESOURCE_VBI   0x02

struct em28xx_audio {
	char name[50];
	char *transfer_buffer[EM28XX_AUDIO_BUFS];
	struct urb *urb[EM28XX_AUDIO_BUFS];
	struct usb_device *udev;
	unsigned int capture_transfer_done;
	struct snd_pcm_substream   *capture_pcm_substream;

	unsigned int hwptr_done_capture;
	struct snd_card            *sndcard;

	int users;
	spinlock_t slock;
};

struct em28xx;

struct em28xx_fh {
	struct em28xx *dev;
	int           radio;
	unsigned int  resources;

	struct videobuf_queue        vb_vidq;
	struct videobuf_queue        vb_vbiq;

	enum v4l2_buf_type           type;
};

/* main device struct */
struct em28xx {
	/* generic device properties */
	char name[30];		/* name (including minor) of the device */
	int model;		/* index in the device_data struct */
	int devno;		/* marks the number of this device */
	enum em28xx_chip_id chip_id;

	int audio_ifnum;

	struct v4l2_device v4l2_dev;
	struct em28xx_board board;

	/* Webcam specific fields */
	enum em28xx_sensor em28xx_sensor;
	int sensor_xres, sensor_yres;
	int sensor_xtal;

	/* Allows progressive (e. g. non-interlaced) mode */
	int progressive;

	/* Vinmode/Vinctl used at the driver */
	int vinmode, vinctl;

	unsigned int has_audio_class:1;
	unsigned int has_alsa_audio:1;
	unsigned int is_audio_only:1;

	/* Controls audio streaming */
	struct work_struct wq_trigger;              /* Trigger to start/stop audio for alsa module */
	 atomic_t       stream_started;      /* stream should be running if true */

	struct em28xx_fmt *format;

	struct em28xx_IR *ir;

	/* Some older em28xx chips needs a waiting time after writing */
	unsigned int wait_after_write;

	struct list_head	devlist;

	u32 i2s_speed;		/* I2S speed for audio digital stream */

	struct em28xx_audio_mode audio_mode;

	int tuner_type;		/* type of the tuner */
	int tuner_addr;		/* tuner address */
	int tda9887_conf;
	/* i2c i/o */
	struct i2c_adapter i2c_adap;
	struct i2c_client i2c_client;
	/* video for linux */
	int users;		/* user count for exclusive use */
	struct video_device *vdev;	/* video for linux device struct */
	v4l2_std_id norm;	/* selected tv norm */
	int ctl_freq;		/* selected frequency */
	unsigned int ctl_input;	/* selected input */
	unsigned int ctl_ainput;/* selected audio input */
	unsigned int ctl_aoutput;/* selected audio output */
	int mute;
	int volume;
	/* frame properties */
	int width;		/* current frame width */
	int height;		/* current frame height */
	unsigned hscale;	/* horizontal scale factor (see datasheet) */
	unsigned vscale;	/* vertical scale factor (see datasheet) */
	int interlaced;		/* 1=interlace fileds, 0=just top fileds */
	unsigned int video_bytesread;	/* Number of bytes read */

	unsigned long hash;	/* eeprom hash - for boards with generic ID */
	unsigned long i2c_hash;	/* i2c devicelist hash -
				   for boards with generic ID */

	struct em28xx_audio adev;

	/* states */
	enum em28xx_dev_state state;
	enum em28xx_io_method io;

	/* vbi related state tracking */
	int capture_type;
	int vbi_read;
	unsigned char cur_field;
	unsigned int vbi_width;
	unsigned int vbi_height; /* lines per field */

	struct work_struct         request_module_wk;

	/* locks */
	struct mutex lock;
	struct mutex ctrl_urb_lock;	/* protects urb_buf */
	/* spinlock_t queue_lock; */
	struct list_head inqueue, outqueue;
	wait_queue_head_t open, wait_frame, wait_stream;
	struct video_device *vbi_dev;
	struct video_device *radio_dev;

	/* resources in use */
	unsigned int resources;

	unsigned char eedata[256];

	/* Isoc control struct */
	struct em28xx_dmaqueue vidq;
	struct em28xx_dmaqueue vbiq;
	struct em28xx_usb_isoc_ctl isoc_ctl;
	spinlock_t slock;

	/* usb transfer */
	struct usb_device *udev;	/* the usb device */
	int alt;		/* alternate */
	int max_pkt_size;	/* max packet size of isoc transaction */
	int num_alt;		/* Number of alternative settings */
	unsigned int *alt_max_pkt_size;	/* array of wMaxPacketSize */
	int dvb_alt;				/* alternate for DVB */
	unsigned int dvb_max_pkt_size;		/* wMaxPacketSize for DVB */
	struct urb *urb[EM28XX_NUM_BUFS];	/* urb for isoc transfers */
	char *transfer_buffer[EM28XX_NUM_BUFS];	/* transfer buffers for isoc
						   transfer */
	char urb_buf[URB_MAX_CTRL_SIZE];	/* urb control msg buffer */

	/* helper funcs that call usb_control_msg */
	int (*em28xx_write_regs) (struct em28xx *dev, u16 reg,
					char *buf, int len);
	int (*em28xx_read_reg) (struct em28xx *dev, u16 reg);
	int (*em28xx_read_reg_req_len) (struct em28xx *dev, u8 req, u16 reg,
					char *buf, int len);
	int (*em28xx_write_regs_req) (struct em28xx *dev, u8 req, u16 reg,
				      char *buf, int len);
	int (*em28xx_read_reg_req) (struct em28xx *dev, u8 req, u16 reg);

	enum em28xx_mode mode;

	/* register numbers for GPO/GPIO registers */
	u16 reg_gpo_num, reg_gpio_num;

	/* Caches GPO and GPIO registers */
	unsigned char	reg_gpo, reg_gpio;

	/* Snapshot button */
	char snapshot_button_path[30];	/* path of the input dev */
	struct input_dev *sbutton_input_dev;
	struct delayed_work sbutton_query_work;

	struct em28xx_dvb *dvb;

	/* I2C keyboard data */
	struct IR_i2c_init_data init_data;
};

struct em28xx_ops {
	struct list_head next;
	char *name;
	int id;
	int (*init)(struct em28xx *);
	int (*fini)(struct em28xx *);
};

/* Provided by em28xx-i2c.c */
void em28xx_do_i2c_scan(struct em28xx *dev);
int  em28xx_i2c_register(struct em28xx *dev);
int  em28xx_i2c_unregister(struct em28xx *dev);

/* Provided by em28xx-core.c */

u32 em28xx_request_buffers(struct em28xx *dev, u32 count);
void em28xx_queue_unusedframes(struct em28xx *dev);
void em28xx_release_buffers(struct em28xx *dev);

int em28xx_read_reg_req_len(struct em28xx *dev, u8 req, u16 reg,
			    char *buf, int len);
int em28xx_read_reg_req(struct em28xx *dev, u8 req, u16 reg);
int em28xx_read_reg(struct em28xx *dev, u16 reg);
int em28xx_write_regs_req(struct em28xx *dev, u8 req, u16 reg, char *buf,
			  int len);
int em28xx_write_regs(struct em28xx *dev, u16 reg, char *buf, int len);
int em28xx_write_reg(struct em28xx *dev, u16 reg, u8 val);
int em28xx_write_reg_bits(struct em28xx *dev, u16 reg, u8 val,
				 u8 bitmask);

int em28xx_read_ac97(struct em28xx *dev, u8 reg);
int em28xx_write_ac97(struct em28xx *dev, u8 reg, u16 val);

int em28xx_audio_analog_set(struct em28xx *dev);
int em28xx_audio_setup(struct em28xx *dev);

int em28xx_colorlevels_set_default(struct em28xx *dev);
int em28xx_capture_start(struct em28xx *dev, int start);
int em28xx_vbi_supported(struct em28xx *dev);
int em28xx_set_outfmt(struct em28xx *dev);
int em28xx_resolution_set(struct em28xx *dev);
int em28xx_set_alternate(struct em28xx *dev);
int em28xx_init_isoc(struct em28xx *dev, int max_packets,
		     int num_bufs, int max_pkt_size,
		     int (*isoc_copy) (struct em28xx *dev, struct urb *urb));
void em28xx_uninit_isoc(struct em28xx *dev);
int em28xx_isoc_dvb_max_packetsize(struct em28xx *dev);
int em28xx_set_mode(struct em28xx *dev, enum em28xx_mode set_mode);
int em28xx_gpio_set(struct em28xx *dev, struct em28xx_reg_seq *gpio);
void em28xx_wake_i2c(struct em28xx *dev);
int em28xx_register_extension(struct em28xx_ops *dev);
void em28xx_unregister_extension(struct em28xx_ops *dev);
void em28xx_init_extension(struct em28xx *dev);
void em28xx_close_extension(struct em28xx *dev);

/* Provided by em28xx-video.c */
int em28xx_register_analog_devices(struct em28xx *dev);
void em28xx_release_analog_resources(struct em28xx *dev);

/* Provided by em28xx-cards.c */
extern int em2800_variant_detect(struct usb_device *udev, int model);
extern void em28xx_pre_card_setup(struct em28xx *dev);
extern void em28xx_card_setup(struct em28xx *dev);
extern struct em28xx_board em28xx_boards[];
extern struct usb_device_id em28xx_id_table[];
extern const unsigned int em28xx_bcount;
void em28xx_register_i2c_ir(struct em28xx *dev);
int em28xx_tuner_callback(void *ptr, int component, int command, int arg);
void em28xx_release_resources(struct em28xx *dev);

/* Provided by em28xx-input.c */

#ifdef CONFIG_VIDEO_EM28XX_RC

int em28xx_get_key_terratec(struct IR_i2c *ir, u32 *ir_key, u32 *ir_raw);
int em28xx_get_key_em_haup(struct IR_i2c *ir, u32 *ir_key, u32 *ir_raw);
int em28xx_get_key_pinnacle_usb_grey(struct IR_i2c *ir, u32 *ir_key,
				     u32 *ir_raw);
int em28xx_get_key_winfast_usbii_deluxe(struct IR_i2c *ir, u32 *ir_key,
				     u32 *ir_raw);
void em28xx_register_snapshot_button(struct em28xx *dev);
void em28xx_deregister_snapshot_button(struct em28xx *dev);

int em28xx_ir_init(struct em28xx *dev);
int em28xx_ir_fini(struct em28xx *dev);

#else

#define em28xx_get_key_terratec			NULL
#define em28xx_get_key_em_haup			NULL
#define em28xx_get_key_pinnacle_usb_grey	NULL
#define em28xx_get_key_winfast_usbii_deluxe	NULL

static inline void em28xx_register_snapshot_button(struct em28xx *dev) {}
static inline void em28xx_deregister_snapshot_button(struct em28xx *dev) {}
static inline int em28xx_ir_init(struct em28xx *dev) { return 0; }
static inline int em28xx_ir_fini(struct em28xx *dev) { return 0; }

#endif

/* Provided by em28xx-vbi.c */
extern struct videobuf_queue_ops em28xx_vbi_qops;

/* printk macros */

#define em28xx_err(fmt, arg...) do {\
	printk(KERN_ERR fmt , ##arg); } while (0)

#define em28xx_errdev(fmt, arg...) do {\
	printk(KERN_ERR "%s: "fmt,\
			dev->name , ##arg); } while (0)

#define em28xx_info(fmt, arg...) do {\
	printk(KERN_INFO "%s: "fmt,\
			dev->name , ##arg); } while (0)
#define em28xx_warn(fmt, arg...) do {\
	printk(KERN_WARNING "%s: "fmt,\
			dev->name , ##arg); } while (0)

static inline int em28xx_compression_disable(struct em28xx *dev)
{
	/* side effect of disabling scaler and mixer */
	return em28xx_write_reg(dev, EM28XX_R26_COMPR, 0x00);
}

static inline int em28xx_contrast_get(struct em28xx *dev)
{
	return em28xx_read_reg(dev, EM28XX_R20_YGAIN) & 0x1f;
}

static inline int em28xx_brightness_get(struct em28xx *dev)
{
	return em28xx_read_reg(dev, EM28XX_R21_YOFFSET);
}

static inline int em28xx_saturation_get(struct em28xx *dev)
{
	return em28xx_read_reg(dev, EM28XX_R22_UVGAIN) & 0x1f;
}

static inline int em28xx_u_balance_get(struct em28xx *dev)
{
	return em28xx_read_reg(dev, EM28XX_R23_UOFFSET);
}

static inline int em28xx_v_balance_get(struct em28xx *dev)
{
	return em28xx_read_reg(dev, EM28XX_R24_VOFFSET);
}

static inline int em28xx_gamma_get(struct em28xx *dev)
{
	return em28xx_read_reg(dev, EM28XX_R14_GAMMA) & 0x3f;
}

static inline int em28xx_contrast_set(struct em28xx *dev, s32 val)
{
	u8 tmp = (u8) val;
	return em28xx_write_regs(dev, EM28XX_R20_YGAIN, &tmp, 1);
}

static inline int em28xx_brightness_set(struct em28xx *dev, s32 val)
{
	u8 tmp = (u8) val;
	return em28xx_write_regs(dev, EM28XX_R21_YOFFSET, &tmp, 1);
}

static inline int em28xx_saturation_set(struct em28xx *dev, s32 val)
{
	u8 tmp = (u8) val;
	return em28xx_write_regs(dev, EM28XX_R22_UVGAIN, &tmp, 1);
}

static inline int em28xx_u_balance_set(struct em28xx *dev, s32 val)
{
	u8 tmp = (u8) val;
	return em28xx_write_regs(dev, EM28XX_R23_UOFFSET, &tmp, 1);
}

static inline int em28xx_v_balance_set(struct em28xx *dev, s32 val)
{
	u8 tmp = (u8) val;
	return em28xx_write_regs(dev, EM28XX_R24_VOFFSET, &tmp, 1);
}

static inline int em28xx_gamma_set(struct em28xx *dev, s32 val)
{
	u8 tmp = (u8) val;
	return em28xx_write_regs(dev, EM28XX_R14_GAMMA, &tmp, 1);
}

/*FIXME: maxw should be dependent of alt mode */
static inline unsigned int norm_maxw(struct em28xx *dev)
{
	if (dev->board.is_webcam)
		return dev->sensor_xres;

	if (dev->board.max_range_640_480)
		return 640;

	return 720;
}

static inline unsigned int norm_maxh(struct em28xx *dev)
{
	if (dev->board.is_webcam)
		return dev->sensor_yres;

	if (dev->board.max_range_640_480)
		return 480;

	return (dev->norm & V4L2_STD_625_50) ? 576 : 480;
}
#endif<|MERGE_RESOLUTION|>--- conflicted
+++ resolved
@@ -122,12 +122,9 @@
 #define EM28174_BOARD_PCTV_290E                   78
 #define EM2884_BOARD_TERRATEC_H5		  79
 #define EM28174_BOARD_PCTV_460E                   80
-<<<<<<< HEAD
-=======
 #define EM2884_BOARD_HAUPPAUGE_WINTV_HVR_930C	  81
 #define EM2884_BOARD_CINERGY_HTC_STICK		  82
 #define EM2860_BOARD_HT_VIDBOX_NW03 		  83
->>>>>>> dcd6c922
 
 /* Limits minimum and default number of buffers */
 #define EM28XX_MIN_BUF 4
