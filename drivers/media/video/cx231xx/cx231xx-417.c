--- conflicted
+++ resolved
@@ -948,11 +948,7 @@
 	}
 
 	p_buffer = vmalloc(4096);
-<<<<<<< HEAD
-	if (p_buffer == 0) {
-=======
 	if (p_buffer == NULL) {
->>>>>>> 105e53f8
 		dprintk(2, "FAIL!!!\n");
 		return -1;
 	}
