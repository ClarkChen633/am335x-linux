/*
   cx231xx-cards.c - driver for Conexant Cx23100/101/102
				USB video capture devices

   Copyright (C) 2008 <srinivasa.deevi at conexant dot com>
				Based on em28xx driver

   This program is free software; you can redistribute it and/or modify
   it under the terms of the GNU General Public License as published by
   the Free Software Foundation; either version 2 of the License, or
   (at your option) any later version.

   This program is distributed in the hope that it will be useful,
   but WITHOUT ANY WARRANTY; without even the implied warranty of
   MERCHANTABILITY or FITNESS FOR A PARTICULAR PURPOSE.  See the
   GNU General Public License for more details.

   You should have received a copy of the GNU General Public License
   along with this program; if not, write to the Free Software
   Foundation, Inc., 675 Mass Ave, Cambridge, MA 02139, USA.
 */

#include <linux/init.h>
#include <linux/module.h>
#include <linux/slab.h>
#include <linux/delay.h>
#include <linux/i2c.h>
#include <linux/usb.h>
#include <media/tuner.h>
#include <media/tveeprom.h>
#include <media/v4l2-common.h>
#include <media/v4l2-chip-ident.h>

#include <media/cx25840.h>
#include "dvb-usb-ids.h"
#include "xc5000.h"
#include "tda18271.h"

#include "cx231xx.h"

static int tuner = -1;
module_param(tuner, int, 0444);
MODULE_PARM_DESC(tuner, "tuner type");

static int transfer_mode = 1;
module_param(transfer_mode, int, 0444);
MODULE_PARM_DESC(transfer_mode, "transfer mode (1-ISO or 0-BULK)");

static unsigned int disable_ir;
module_param(disable_ir, int, 0444);
MODULE_PARM_DESC(disable_ir, "disable infrared remote support");

/* Bitmask marking allocated devices from 0 to CX231XX_MAXBOARDS */
static unsigned long cx231xx_devused;

/*
 *  Reset sequences for analog/digital modes
 */

static struct cx231xx_reg_seq RDE250_XCV_TUNER[] = {
	{0x03, 0x01, 10},
	{0x03, 0x00, 30},
	{0x03, 0x01, 10},
	{-1, -1, -1},
};

/*
 *  Board definitions
 */
struct cx231xx_board cx231xx_boards[] = {
	[CX231XX_BOARD_UNKNOWN] = {
		.name = "Unknown CX231xx video grabber",
		.tuner_type = TUNER_ABSENT,
		.input = {{
				.type = CX231XX_VMUX_TELEVISION,
				.vmux = CX231XX_VIN_3_1,
				.amux = CX231XX_AMUX_VIDEO,
				.gpio = NULL,
			}, {
				.type = CX231XX_VMUX_COMPOSITE1,
				.vmux = CX231XX_VIN_2_1,
				.amux = CX231XX_AMUX_LINE_IN,
				.gpio = NULL,
			}, {
				.type = CX231XX_VMUX_SVIDEO,
				.vmux = CX231XX_VIN_1_1 |
					(CX231XX_VIN_1_2 << 8) |
					CX25840_SVIDEO_ON,
				.amux = CX231XX_AMUX_LINE_IN,
				.gpio = NULL,
			}
		},
	},
	[CX231XX_BOARD_CNXT_CARRAERA] = {
		.name = "Conexant Hybrid TV - CARRAERA",
		.tuner_type = TUNER_XC5000,
		.tuner_addr = 0x61,
		.tuner_gpio = RDE250_XCV_TUNER,
		.tuner_sif_gpio = 0x05,
		.tuner_scl_gpio = 0x1a,
		.tuner_sda_gpio = 0x1b,
		.decoder = CX231XX_AVDECODER,
		.output_mode = OUT_MODE_VIP11,
		.demod_xfer_mode = 0,
		.ctl_pin_status_mask = 0xFFFFFFC4,
		.agc_analog_digital_select_gpio = 0x0c,
		.gpio_pin_status_mask = 0x4001000,
		.tuner_i2c_master = 1,
		.demod_i2c_master = 2,
		.has_dvb = 1,
		.demod_addr = 0x02,
		.norm = V4L2_STD_PAL,

		.input = {{
				.type = CX231XX_VMUX_TELEVISION,
				.vmux = CX231XX_VIN_3_1,
				.amux = CX231XX_AMUX_VIDEO,
				.gpio = NULL,
			}, {
				.type = CX231XX_VMUX_COMPOSITE1,
				.vmux = CX231XX_VIN_2_1,
				.amux = CX231XX_AMUX_LINE_IN,
				.gpio = NULL,
			}, {
				.type = CX231XX_VMUX_SVIDEO,
				.vmux = CX231XX_VIN_1_1 |
					(CX231XX_VIN_1_2 << 8) |
					CX25840_SVIDEO_ON,
				.amux = CX231XX_AMUX_LINE_IN,
				.gpio = NULL,
			}
		},
	},
	[CX231XX_BOARD_CNXT_SHELBY] = {
		.name = "Conexant Hybrid TV - SHELBY",
		.tuner_type = TUNER_XC5000,
		.tuner_addr = 0x61,
		.tuner_gpio = RDE250_XCV_TUNER,
		.tuner_sif_gpio = 0x05,
		.tuner_scl_gpio = 0x1a,
		.tuner_sda_gpio = 0x1b,
		.decoder = CX231XX_AVDECODER,
		.output_mode = OUT_MODE_VIP11,
		.demod_xfer_mode = 0,
		.ctl_pin_status_mask = 0xFFFFFFC4,
		.agc_analog_digital_select_gpio = 0x0c,
		.gpio_pin_status_mask = 0x4001000,
		.tuner_i2c_master = 1,
		.demod_i2c_master = 2,
		.has_dvb = 1,
		.demod_addr = 0x32,
		.norm = V4L2_STD_NTSC,

		.input = {{
				.type = CX231XX_VMUX_TELEVISION,
				.vmux = CX231XX_VIN_3_1,
				.amux = CX231XX_AMUX_VIDEO,
				.gpio = NULL,
			}, {
				.type = CX231XX_VMUX_COMPOSITE1,
				.vmux = CX231XX_VIN_2_1,
				.amux = CX231XX_AMUX_LINE_IN,
				.gpio = NULL,
			}, {
				.type = CX231XX_VMUX_SVIDEO,
				.vmux = CX231XX_VIN_1_1 |
					(CX231XX_VIN_1_2 << 8) |
					CX25840_SVIDEO_ON,
				.amux = CX231XX_AMUX_LINE_IN,
				.gpio = NULL,
			}
		},
	},
	[CX231XX_BOARD_CNXT_RDE_253S] = {
		.name = "Conexant Hybrid TV - RDE253S",
		.tuner_type = TUNER_NXP_TDA18271,
		.tuner_addr = 0x60,
		.tuner_gpio = RDE250_XCV_TUNER,
		.tuner_sif_gpio = 0x05,
		.tuner_scl_gpio = 0x1a,
		.tuner_sda_gpio = 0x1b,
		.decoder = CX231XX_AVDECODER,
		.output_mode = OUT_MODE_VIP11,
		.demod_xfer_mode = 0,
		.ctl_pin_status_mask = 0xFFFFFFC4,
		.agc_analog_digital_select_gpio = 0x1c,
		.gpio_pin_status_mask = 0x4001000,
		.tuner_i2c_master = 1,
		.demod_i2c_master = 2,
		.has_dvb = 1,
		.demod_addr = 0x02,
		.norm = V4L2_STD_PAL,

		.input = {{
				.type = CX231XX_VMUX_TELEVISION,
				.vmux = CX231XX_VIN_3_1,
				.amux = CX231XX_AMUX_VIDEO,
				.gpio = NULL,
			}, {
				.type = CX231XX_VMUX_COMPOSITE1,
				.vmux = CX231XX_VIN_2_1,
				.amux = CX231XX_AMUX_LINE_IN,
				.gpio = NULL,
			}, {
				.type = CX231XX_VMUX_SVIDEO,
				.vmux = CX231XX_VIN_1_1 |
					(CX231XX_VIN_1_2 << 8) |
					CX25840_SVIDEO_ON,
				.amux = CX231XX_AMUX_LINE_IN,
				.gpio = NULL,
			}
		},
	},

	[CX231XX_BOARD_CNXT_RDU_253S] = {
		.name = "Conexant Hybrid TV - RDU253S",
		.tuner_type = TUNER_NXP_TDA18271,
		.tuner_addr = 0x60,
		.tuner_gpio = RDE250_XCV_TUNER,
		.tuner_sif_gpio = 0x05,
		.tuner_scl_gpio = 0x1a,
		.tuner_sda_gpio = 0x1b,
		.decoder = CX231XX_AVDECODER,
		.output_mode = OUT_MODE_VIP11,
		.demod_xfer_mode = 0,
		.ctl_pin_status_mask = 0xFFFFFFC4,
		.agc_analog_digital_select_gpio = 0x1c,
		.gpio_pin_status_mask = 0x4001000,
		.tuner_i2c_master = 1,
		.demod_i2c_master = 2,
		.has_dvb = 1,
		.demod_addr = 0x02,
		.norm = V4L2_STD_PAL,

		.input = {{
				.type = CX231XX_VMUX_TELEVISION,
				.vmux = CX231XX_VIN_3_1,
				.amux = CX231XX_AMUX_VIDEO,
				.gpio = NULL,
			}, {
				.type = CX231XX_VMUX_COMPOSITE1,
				.vmux = CX231XX_VIN_2_1,
				.amux = CX231XX_AMUX_LINE_IN,
				.gpio = NULL,
			}, {
				.type = CX231XX_VMUX_SVIDEO,
				.vmux = CX231XX_VIN_1_1 |
					(CX231XX_VIN_1_2 << 8) |
					CX25840_SVIDEO_ON,
				.amux = CX231XX_AMUX_LINE_IN,
				.gpio = NULL,
			}
		},
	},
	[CX231XX_BOARD_CNXT_VIDEO_GRABBER] = {
		.name = "Conexant VIDEO GRABBER",
		.tuner_type = TUNER_ABSENT,
		.decoder = CX231XX_AVDECODER,
		.output_mode = OUT_MODE_VIP11,
		.ctl_pin_status_mask = 0xFFFFFFC4,
		.agc_analog_digital_select_gpio = 0x1c,
		.gpio_pin_status_mask = 0x4001000,
		.norm = V4L2_STD_PAL,
		.no_alt_vanc = 1,
		.external_av = 1,
		.has_417 = 1,

		.input = {{
				.type = CX231XX_VMUX_COMPOSITE1,
				.vmux = CX231XX_VIN_2_1,
				.amux = CX231XX_AMUX_LINE_IN,
				.gpio = NULL,
			}, {
				.type = CX231XX_VMUX_SVIDEO,
				.vmux = CX231XX_VIN_1_1 |
					(CX231XX_VIN_1_2 << 8) |
					CX25840_SVIDEO_ON,
				.amux = CX231XX_AMUX_LINE_IN,
				.gpio = NULL,
			}
		},
	},
	[CX231XX_BOARD_CNXT_RDE_250] = {
		.name = "Conexant Hybrid TV - rde 250",
		.tuner_type = TUNER_XC5000,
		.tuner_addr = 0x61,
		.tuner_gpio = RDE250_XCV_TUNER,
		.tuner_sif_gpio = 0x05,
		.tuner_scl_gpio = 0x1a,
		.tuner_sda_gpio = 0x1b,
		.decoder = CX231XX_AVDECODER,
		.output_mode = OUT_MODE_VIP11,
		.demod_xfer_mode = 0,
		.ctl_pin_status_mask = 0xFFFFFFC4,
		.agc_analog_digital_select_gpio = 0x0c,
		.gpio_pin_status_mask = 0x4001000,
		.tuner_i2c_master = 1,
		.demod_i2c_master = 2,
		.has_dvb = 1,
		.demod_addr = 0x02,
		.norm = V4L2_STD_PAL,

		.input = {{
				.type = CX231XX_VMUX_TELEVISION,
				.vmux = CX231XX_VIN_2_1,
				.amux = CX231XX_AMUX_VIDEO,
				.gpio = NULL,
			}
		},
	},
	[CX231XX_BOARD_CNXT_RDU_250] = {
		.name = "Conexant Hybrid TV - RDU 250",
		.tuner_type = TUNER_XC5000,
		.tuner_addr = 0x61,
		.tuner_gpio = RDE250_XCV_TUNER,
		.tuner_sif_gpio = 0x05,
		.tuner_scl_gpio = 0x1a,
		.tuner_sda_gpio = 0x1b,
		.decoder = CX231XX_AVDECODER,
		.output_mode = OUT_MODE_VIP11,
		.demod_xfer_mode = 0,
		.ctl_pin_status_mask = 0xFFFFFFC4,
		.agc_analog_digital_select_gpio = 0x0c,
		.gpio_pin_status_mask = 0x4001000,
		.tuner_i2c_master = 1,
		.demod_i2c_master = 2,
		.has_dvb = 1,
		.demod_addr = 0x32,
		.norm = V4L2_STD_NTSC,

		.input = {{
				.type = CX231XX_VMUX_TELEVISION,
				.vmux = CX231XX_VIN_2_1,
				.amux = CX231XX_AMUX_VIDEO,
				.gpio = NULL,
			}
		},
	},
	[CX231XX_BOARD_HAUPPAUGE_EXETER] = {
		.name = "Hauppauge EXETER",
		.tuner_type = TUNER_NXP_TDA18271,
		.tuner_addr = 0x60,
		.tuner_gpio = RDE250_XCV_TUNER,
		.tuner_sif_gpio = 0x05,
		.tuner_scl_gpio = 0x1a,
		.tuner_sda_gpio = 0x1b,
		.decoder = CX231XX_AVDECODER,
		.output_mode = OUT_MODE_VIP11,
		.demod_xfer_mode = 0,
		.ctl_pin_status_mask = 0xFFFFFFC4,
		.agc_analog_digital_select_gpio = 0x0c,
		.gpio_pin_status_mask = 0x4001000,
		.tuner_i2c_master = 1,
		.demod_i2c_master = 2,
		.has_dvb = 1,
		.demod_addr = 0x0e,
		.norm = V4L2_STD_NTSC,

		.input = {{
			.type = CX231XX_VMUX_TELEVISION,
			.vmux = CX231XX_VIN_3_1,
			.amux = CX231XX_AMUX_VIDEO,
			.gpio = NULL,
		}, {
			.type = CX231XX_VMUX_COMPOSITE1,
			.vmux = CX231XX_VIN_2_1,
			.amux = CX231XX_AMUX_LINE_IN,
			.gpio = NULL,
		}, {
			.type = CX231XX_VMUX_SVIDEO,
			.vmux = CX231XX_VIN_1_1 |
				(CX231XX_VIN_1_2 << 8) |
				CX25840_SVIDEO_ON,
			.amux = CX231XX_AMUX_LINE_IN,
			.gpio = NULL,
		} },
	},
	[CX231XX_BOARD_HAUPPAUGE_USBLIVE2] = {
		.name = "Hauppauge USB Live 2",
		.tuner_type = TUNER_ABSENT,
		.decoder = CX231XX_AVDECODER,
		.output_mode = OUT_MODE_VIP11,
		.demod_xfer_mode = 0,
		.ctl_pin_status_mask = 0xFFFFFFC4,
		.agc_analog_digital_select_gpio = 0x0c,
		.gpio_pin_status_mask = 0x4001000,
		.norm = V4L2_STD_NTSC,
		.no_alt_vanc = 1,
		.external_av = 1,
		.dont_use_port_3 = 1,
		.input = {{
			.type = CX231XX_VMUX_COMPOSITE1,
			.vmux = CX231XX_VIN_2_1,
			.amux = CX231XX_AMUX_LINE_IN,
			.gpio = NULL,
		}, {
			.type = CX231XX_VMUX_SVIDEO,
			.vmux = CX231XX_VIN_1_1 |
				(CX231XX_VIN_1_2 << 8) |
				CX25840_SVIDEO_ON,
			.amux = CX231XX_AMUX_LINE_IN,
			.gpio = NULL,
		} },
	},
	[CX231XX_BOARD_KWORLD_UB430_USB_HYBRID] = {
		.name = "Kworld UB430 USB Hybrid",
		.tuner_type = TUNER_NXP_TDA18271,
		.tuner_addr = 0x60,
		.decoder = CX231XX_AVDECODER,
		.output_mode = OUT_MODE_VIP11,
		.demod_xfer_mode = 0,
		.ctl_pin_status_mask = 0xFFFFFFC4,
		.agc_analog_digital_select_gpio = 0x11,	/* According with PV cxPolaris.inf file */
		.tuner_sif_gpio = -1,
		.tuner_scl_gpio = -1,
		.tuner_sda_gpio = -1,
		.gpio_pin_status_mask = 0x4001000,
		.tuner_i2c_master = 2,
		.demod_i2c_master = 1,
		.ir_i2c_master = 2,
		.has_dvb = 1,
		.demod_addr = 0x10,
		.norm = V4L2_STD_PAL_M,
		.input = {{
			.type = CX231XX_VMUX_TELEVISION,
			.vmux = CX231XX_VIN_3_1,
			.amux = CX231XX_AMUX_VIDEO,
			.gpio = NULL,
		}, {
			.type = CX231XX_VMUX_COMPOSITE1,
			.vmux = CX231XX_VIN_2_1,
			.amux = CX231XX_AMUX_LINE_IN,
			.gpio = NULL,
		}, {
			.type = CX231XX_VMUX_SVIDEO,
			.vmux = CX231XX_VIN_1_1 |
				(CX231XX_VIN_1_2 << 8) |
				CX25840_SVIDEO_ON,
			.amux = CX231XX_AMUX_LINE_IN,
			.gpio = NULL,
		} },
	},
	[CX231XX_BOARD_PV_PLAYTV_USB_HYBRID] = {
		.name = "Pixelview PlayTV USB Hybrid",
		.tuner_type = TUNER_NXP_TDA18271,
		.tuner_addr = 0x60,
		.decoder = CX231XX_AVDECODER,
		.output_mode = OUT_MODE_VIP11,
		.demod_xfer_mode = 0,
		.ctl_pin_status_mask = 0xFFFFFFC4,
		.agc_analog_digital_select_gpio = 0x00,	/* According with PV cxPolaris.inf file */
		.tuner_sif_gpio = -1,
		.tuner_scl_gpio = -1,
		.tuner_sda_gpio = -1,
		.gpio_pin_status_mask = 0x4001000,
		.tuner_i2c_master = 2,
		.demod_i2c_master = 1,
		.ir_i2c_master = 2,
		.rc_map_name = RC_MAP_PIXELVIEW_002T,
		.has_dvb = 1,
		.demod_addr = 0x10,
		.norm = V4L2_STD_PAL_M,
		.input = {{
			.type = CX231XX_VMUX_TELEVISION,
			.vmux = CX231XX_VIN_3_1,
			.amux = CX231XX_AMUX_VIDEO,
			.gpio = NULL,
		}, {
			.type = CX231XX_VMUX_COMPOSITE1,
			.vmux = CX231XX_VIN_2_1,
			.amux = CX231XX_AMUX_LINE_IN,
			.gpio = NULL,
		}, {
			.type = CX231XX_VMUX_SVIDEO,
			.vmux = CX231XX_VIN_1_1 |
				(CX231XX_VIN_1_2 << 8) |
				CX25840_SVIDEO_ON,
			.amux = CX231XX_AMUX_LINE_IN,
			.gpio = NULL,
		} },
	},
	[CX231XX_BOARD_PV_XCAPTURE_USB] = {
		.name = "Pixelview Xcapture USB",
		.tuner_type = TUNER_ABSENT,
		.decoder = CX231XX_AVDECODER,
		.output_mode = OUT_MODE_VIP11,
		.demod_xfer_mode = 0,
		.ctl_pin_status_mask = 0xFFFFFFC4,
		.agc_analog_digital_select_gpio = 0x0c,
		.gpio_pin_status_mask = 0x4001000,
		.norm = V4L2_STD_NTSC,
		.no_alt_vanc = 1,
		.external_av = 1,
		.dont_use_port_3 = 1,

		.input = {{
				.type = CX231XX_VMUX_COMPOSITE1,
				.vmux = CX231XX_VIN_2_1,
				.amux = CX231XX_AMUX_LINE_IN,
				.gpio = NULL,
			}, {
				.type = CX231XX_VMUX_SVIDEO,
				.vmux = CX231XX_VIN_1_1 |
					(CX231XX_VIN_1_2 << 8) |
					CX25840_SVIDEO_ON,
				.amux = CX231XX_AMUX_LINE_IN,
				.gpio = NULL,
			}
		},
	},

	[CX231XX_BOARD_ICONBIT_U100] = {
		.name = "Iconbit Analog Stick U100 FM",
		.tuner_type = TUNER_ABSENT,
		.decoder = CX231XX_AVDECODER,
		.output_mode = OUT_MODE_VIP11,
		.demod_xfer_mode = 0,
		.ctl_pin_status_mask = 0xFFFFFFC4,
		.agc_analog_digital_select_gpio = 0x1C,
		.gpio_pin_status_mask = 0x4001000,

		.input = {{
			.type = CX231XX_VMUX_COMPOSITE1,
			.vmux = CX231XX_VIN_2_1,
			.amux = CX231XX_AMUX_LINE_IN,
			.gpio = NULL,
		}, {
			.type = CX231XX_VMUX_SVIDEO,
			.vmux = CX231XX_VIN_1_1 |
				(CX231XX_VIN_1_2 << 8) |
				CX25840_SVIDEO_ON,
			.amux = CX231XX_AMUX_LINE_IN,
			.gpio = NULL,
		} },
	},
	[CX231XX_BOARD_HAUPPAUGE_USB2_FM_PAL] = {
		.name = "Hauppauge WinTV USB2 FM (PAL)",
		.tuner_type = TUNER_NXP_TDA18271,
		.tuner_addr = 0x60,
		.tuner_gpio = RDE250_XCV_TUNER,
		.tuner_sif_gpio = 0x05,
		.tuner_scl_gpio = 0x1a,
		.tuner_sda_gpio = 0x1b,
		.decoder = CX231XX_AVDECODER,
		.output_mode = OUT_MODE_VIP11,
		.ctl_pin_status_mask = 0xFFFFFFC4,
		.agc_analog_digital_select_gpio = 0x0c,
		.gpio_pin_status_mask = 0x4001000,
		.tuner_i2c_master = 1,
		.norm = V4L2_STD_PAL,

		.input = {{
			.type = CX231XX_VMUX_TELEVISION,
			.vmux = CX231XX_VIN_3_1,
			.amux = CX231XX_AMUX_VIDEO,
			.gpio = NULL,
		}, {
			.type = CX231XX_VMUX_COMPOSITE1,
			.vmux = CX231XX_VIN_2_1,
			.amux = CX231XX_AMUX_LINE_IN,
			.gpio = NULL,
		}, {
			.type = CX231XX_VMUX_SVIDEO,
			.vmux = CX231XX_VIN_1_1 |
				(CX231XX_VIN_1_2 << 8) |
				CX25840_SVIDEO_ON,
			.amux = CX231XX_AMUX_LINE_IN,
			.gpio = NULL,
		} },
	},
	[CX231XX_BOARD_HAUPPAUGE_USB2_FM_NTSC] = {
		.name = "Hauppauge WinTV USB2 FM (NTSC)",
		.tuner_type = TUNER_NXP_TDA18271,
		.tuner_addr = 0x60,
		.tuner_gpio = RDE250_XCV_TUNER,
		.tuner_sif_gpio = 0x05,
		.tuner_scl_gpio = 0x1a,
		.tuner_sda_gpio = 0x1b,
		.decoder = CX231XX_AVDECODER,
		.output_mode = OUT_MODE_VIP11,
		.ctl_pin_status_mask = 0xFFFFFFC4,
		.agc_analog_digital_select_gpio = 0x0c,
		.gpio_pin_status_mask = 0x4001000,
		.tuner_i2c_master = 1,
		.norm = V4L2_STD_NTSC,

		.input = {{
			.type = CX231XX_VMUX_TELEVISION,
			.vmux = CX231XX_VIN_3_1,
			.amux = CX231XX_AMUX_VIDEO,
			.gpio = NULL,
		}, {
			.type = CX231XX_VMUX_COMPOSITE1,
			.vmux = CX231XX_VIN_2_1,
			.amux = CX231XX_AMUX_LINE_IN,
			.gpio = NULL,
		}, {
			.type = CX231XX_VMUX_SVIDEO,
			.vmux = CX231XX_VIN_1_1 |
				(CX231XX_VIN_1_2 << 8) |
				CX25840_SVIDEO_ON,
			.amux = CX231XX_AMUX_LINE_IN,
			.gpio = NULL,
		} },
	},
};
const unsigned int cx231xx_bcount = ARRAY_SIZE(cx231xx_boards);

/* table of devices that work with this driver */
struct usb_device_id cx231xx_id_table[] = {
	{USB_DEVICE(0x0572, 0x5A3C),
	 .driver_info = CX231XX_BOARD_UNKNOWN},
	{USB_DEVICE(0x0572, 0x58A2),
	 .driver_info = CX231XX_BOARD_CNXT_CARRAERA},
	{USB_DEVICE(0x0572, 0x58A1),
	 .driver_info = CX231XX_BOARD_CNXT_SHELBY},
	{USB_DEVICE(0x0572, 0x58A4),
	 .driver_info = CX231XX_BOARD_CNXT_RDE_253S},
	{USB_DEVICE(0x0572, 0x58A5),
	 .driver_info = CX231XX_BOARD_CNXT_RDU_253S},
	{USB_DEVICE(0x0572, 0x58A6),
	 .driver_info = CX231XX_BOARD_CNXT_VIDEO_GRABBER},
	{USB_DEVICE(0x0572, 0x589E),
	 .driver_info = CX231XX_BOARD_CNXT_RDE_250},
	{USB_DEVICE(0x0572, 0x58A0),
	 .driver_info = CX231XX_BOARD_CNXT_RDU_250},
	{USB_DEVICE(0x2040, 0xb110),
	 .driver_info = CX231XX_BOARD_HAUPPAUGE_USB2_FM_PAL},
	{USB_DEVICE(0x2040, 0xb111),
	 .driver_info = CX231XX_BOARD_HAUPPAUGE_USB2_FM_NTSC},
	{USB_DEVICE(0x2040, 0xb120),
	 .driver_info = CX231XX_BOARD_HAUPPAUGE_EXETER},
	{USB_DEVICE(0x2040, 0xb140),
	 .driver_info = CX231XX_BOARD_HAUPPAUGE_EXETER},
	{USB_DEVICE(0x2040, 0xc200),
	 .driver_info = CX231XX_BOARD_HAUPPAUGE_USBLIVE2},
	{USB_DEVICE_VER(USB_VID_PIXELVIEW, USB_PID_PIXELVIEW_SBTVD, 0x4000, 0x4001),
	 .driver_info = CX231XX_BOARD_PV_PLAYTV_USB_HYBRID},
	{USB_DEVICE(USB_VID_PIXELVIEW, 0x5014),
	 .driver_info = CX231XX_BOARD_PV_XCAPTURE_USB},
	{USB_DEVICE(0x1b80, 0xe424),
	 .driver_info = CX231XX_BOARD_KWORLD_UB430_USB_HYBRID},
	{USB_DEVICE(0x1f4d, 0x0237),
	 .driver_info = CX231XX_BOARD_ICONBIT_U100},
	{},
};

MODULE_DEVICE_TABLE(usb, cx231xx_id_table);

/* cx231xx_tuner_callback
 * will be used to reset XC5000 tuner using GPIO pin
 */

int cx231xx_tuner_callback(void *ptr, int component, int command, int arg)
{
	int rc = 0;
	struct cx231xx *dev = ptr;

	if (dev->tuner_type == TUNER_XC5000) {
		if (command == XC5000_TUNER_RESET) {
			cx231xx_info
				("Tuner CB: RESET: cmd %d : tuner type %d \n",
				 command, dev->tuner_type);
			cx231xx_set_gpio_value(dev, dev->board.tuner_gpio->bit,
					       1);
			msleep(10);
			cx231xx_set_gpio_value(dev, dev->board.tuner_gpio->bit,
					       0);
			msleep(330);
			cx231xx_set_gpio_value(dev, dev->board.tuner_gpio->bit,
					       1);
			msleep(10);
		}
	} else if (dev->tuner_type == TUNER_NXP_TDA18271) {
		switch (command) {
		case TDA18271_CALLBACK_CMD_AGC_ENABLE:
			if (dev->model == CX231XX_BOARD_PV_PLAYTV_USB_HYBRID)
				rc = cx231xx_set_agc_analog_digital_mux_select(dev, arg);
			break;
		default:
			rc = -EINVAL;
			break;
		}
	}
	return rc;
}
EXPORT_SYMBOL_GPL(cx231xx_tuner_callback);

void cx231xx_reset_out(struct cx231xx *dev)
{
	cx231xx_set_gpio_value(dev, CX23417_RESET, 1);
	msleep(200);
	cx231xx_set_gpio_value(dev, CX23417_RESET, 0);
	msleep(200);
	cx231xx_set_gpio_value(dev, CX23417_RESET, 1);
}
void cx231xx_enable_OSC(struct cx231xx *dev)
{
	cx231xx_set_gpio_value(dev, CX23417_OSC_EN, 1);
}
void cx231xx_sleep_s5h1432(struct cx231xx *dev)
{
	cx231xx_set_gpio_value(dev, SLEEP_S5H1432, 0);
}

static inline void cx231xx_set_model(struct cx231xx *dev)
{
	memcpy(&dev->board, &cx231xx_boards[dev->model], sizeof(dev->board));
}

/* Since cx231xx_pre_card_setup() requires a proper dev->model,
 * this won't work for boards with generic PCI IDs
 */
void cx231xx_pre_card_setup(struct cx231xx *dev)
{

	cx231xx_set_model(dev);

	cx231xx_info("Identified as %s (card=%d)\n",
		     dev->board.name, dev->model);

	/* set the direction for GPIO pins */
	if (dev->board.tuner_gpio) {
		cx231xx_set_gpio_direction(dev, dev->board.tuner_gpio->bit, 1);
		cx231xx_set_gpio_value(dev, dev->board.tuner_gpio->bit, 1);
	}
	if (dev->board.tuner_sif_gpio >= 0)
		cx231xx_set_gpio_direction(dev, dev->board.tuner_sif_gpio, 1);

	/* request some modules if any required */

	/* set the mode to Analog mode initially */
	cx231xx_set_mode(dev, CX231XX_ANALOG_MODE);

	/* Unlock device */
	/* cx231xx_set_mode(dev, CX231XX_SUSPEND); */

}

static void cx231xx_config_tuner(struct cx231xx *dev)
{
	struct tuner_setup tun_setup;
	struct v4l2_frequency f;

	if (dev->tuner_type == TUNER_ABSENT)
		return;

	tun_setup.mode_mask = T_ANALOG_TV | T_RADIO;
	tun_setup.type = dev->tuner_type;
	tun_setup.addr = dev->tuner_addr;
	tun_setup.tuner_callback = cx231xx_tuner_callback;

	tuner_call(dev, tuner, s_type_addr, &tun_setup);

#if 0
	if (tun_setup.type == TUNER_XC5000) {
		static struct xc2028_ctrl ctrl = {
			.fname = XC5000_DEFAULT_FIRMWARE,
			.max_len = 64,
			.demod = 0;
		};
		struct v4l2_priv_tun_config cfg = {
			.tuner = dev->tuner_type,
			.priv = &ctrl,
		};
		tuner_call(dev, tuner, s_config, &cfg);
	}
#endif
	/* configure tuner */
	f.tuner = 0;
	f.type = V4L2_TUNER_ANALOG_TV;
	f.frequency = 9076;	/* just a magic number */
	dev->ctl_freq = f.frequency;
	call_all(dev, tuner, s_frequency, &f);

}

void cx231xx_card_setup(struct cx231xx *dev)
{

	cx231xx_set_model(dev);

	dev->tuner_type = cx231xx_boards[dev->model].tuner_type;
	if (cx231xx_boards[dev->model].tuner_addr)
		dev->tuner_addr = cx231xx_boards[dev->model].tuner_addr;

	/* request some modules */
	if (dev->board.decoder == CX231XX_AVDECODER) {
		dev->sd_cx25840 = v4l2_i2c_new_subdev(&dev->v4l2_dev,
					&dev->i2c_bus[0].i2c_adap,
					"cx25840", 0x88 >> 1, NULL);
		if (dev->sd_cx25840 == NULL)
			cx231xx_info("cx25840 subdev registration failure\n");
		cx25840_call(dev, core, load_fw);

	}

	/* Initialize the tuner */
	if (dev->board.tuner_type != TUNER_ABSENT) {
		dev->sd_tuner = v4l2_i2c_new_subdev(&dev->v4l2_dev,
						    &dev->i2c_bus[dev->board.tuner_i2c_master].i2c_adap,
						    "tuner",
						    dev->tuner_addr, NULL);
		if (dev->sd_tuner == NULL)
			cx231xx_info("tuner subdev registration failure\n");
		else
			cx231xx_config_tuner(dev);
	}
}

/*
 * cx231xx_config()
 * inits registers with sane defaults
 */
int cx231xx_config(struct cx231xx *dev)
{
	/* TBD need to add cx231xx specific code */
	dev->mute = 1;		/* maybe not the right place... */
	dev->volume = 0x1f;

	return 0;
}

/*
 * cx231xx_config_i2c()
 * configure i2c attached devices
 */
void cx231xx_config_i2c(struct cx231xx *dev)
{
	/* u32 input = INPUT(dev->video_input)->vmux; */

	call_all(dev, video, s_stream, 1);
}

/*
 * cx231xx_realease_resources()
 * unregisters the v4l2,i2c and usb devices
 * called when the device gets disconected or at module unload
*/
void cx231xx_release_resources(struct cx231xx *dev)
{
	cx231xx_release_analog_resources(dev);

	cx231xx_remove_from_devlist(dev);

	cx231xx_ir_exit(dev);

	/* Release I2C buses */
	cx231xx_dev_uninit(dev);

	/* delete v4l2 device */
	v4l2_device_unregister(&dev->v4l2_dev);

	usb_put_dev(dev->udev);

	/* Mark device as unused */
	clear_bit(dev->devno, &cx231xx_devused);

	kfree(dev->video_mode.alt_max_pkt_size);
	kfree(dev->vbi_mode.alt_max_pkt_size);
	kfree(dev->sliced_cc_mode.alt_max_pkt_size);
	kfree(dev->ts1_mode.alt_max_pkt_size);
	kfree(dev);
<<<<<<< HEAD
	dev = NULL;
=======
>>>>>>> e816b57a
}

/*
 * cx231xx_init_dev()
 * allocates and inits the device structs, registers i2c bus and v4l device
 */
static int cx231xx_init_dev(struct cx231xx *dev, struct usb_device *udev,
			    int minor)
{
	int retval = -ENOMEM;
	int errCode;
	unsigned int maxh, maxw;

	dev->udev = udev;
	mutex_init(&dev->lock);
	mutex_init(&dev->ctrl_urb_lock);
	mutex_init(&dev->gpio_i2c_lock);
	mutex_init(&dev->i2c_lock);

	spin_lock_init(&dev->video_mode.slock);
	spin_lock_init(&dev->vbi_mode.slock);
	spin_lock_init(&dev->sliced_cc_mode.slock);

	init_waitqueue_head(&dev->open);
	init_waitqueue_head(&dev->wait_frame);
	init_waitqueue_head(&dev->wait_stream);

	dev->cx231xx_read_ctrl_reg = cx231xx_read_ctrl_reg;
	dev->cx231xx_write_ctrl_reg = cx231xx_write_ctrl_reg;
	dev->cx231xx_send_usb_command = cx231xx_send_usb_command;
	dev->cx231xx_gpio_i2c_read = cx231xx_gpio_i2c_read;
	dev->cx231xx_gpio_i2c_write = cx231xx_gpio_i2c_write;

	/* Query cx231xx to find what pcb config it is related to */
	initialize_cx231xx(dev);

	/*To workaround error number=-71 on EP0 for VideoGrabber,
		 need set alt here.*/
	if (dev->model == CX231XX_BOARD_CNXT_VIDEO_GRABBER ||
	    dev->model == CX231XX_BOARD_HAUPPAUGE_USBLIVE2) {
		cx231xx_set_alt_setting(dev, INDEX_VIDEO, 3);
		cx231xx_set_alt_setting(dev, INDEX_VANC, 1);
	}
	/* Cx231xx pre card setup */
	cx231xx_pre_card_setup(dev);

	errCode = cx231xx_config(dev);
	if (errCode) {
		cx231xx_errdev("error configuring device\n");
		return -ENOMEM;
	}

	/* set default norm */
	dev->norm = dev->board.norm;

	/* register i2c bus */
	errCode = cx231xx_dev_init(dev);
	if (errCode < 0) {
		cx231xx_dev_uninit(dev);
		cx231xx_errdev("%s: cx231xx_i2c_register - errCode [%d]!\n",
			       __func__, errCode);
		return errCode;
	}

	/* Do board specific init */
	cx231xx_card_setup(dev);

	/* configure the device */
	cx231xx_config_i2c(dev);

	maxw = norm_maxw(dev);
	maxh = norm_maxh(dev);

	/* set default image size */
	dev->width = maxw;
	dev->height = maxh;
	dev->interlaced = 0;
	dev->video_input = 0;

	errCode = cx231xx_config(dev);
	if (errCode < 0) {
		cx231xx_errdev("%s: cx231xx_config - errCode [%d]!\n",
			       __func__, errCode);
		return errCode;
	}

	/* init video dma queues */
	INIT_LIST_HEAD(&dev->video_mode.vidq.active);
	INIT_LIST_HEAD(&dev->video_mode.vidq.queued);

	/* init vbi dma queues */
	INIT_LIST_HEAD(&dev->vbi_mode.vidq.active);
	INIT_LIST_HEAD(&dev->vbi_mode.vidq.queued);

	/* Reset other chips required if they are tied up with GPIO pins */
	cx231xx_add_into_devlist(dev);

	if (dev->board.has_417) {
		printk(KERN_INFO "attach 417 %d\n", dev->model);
		if (cx231xx_417_register(dev) < 0) {
			printk(KERN_ERR
				"%s() Failed to register 417 on VID_B\n",
			       __func__);
		}
	}

	retval = cx231xx_register_analog_devices(dev);
	if (retval < 0) {
		cx231xx_release_resources(dev);
		return retval;
	}

	cx231xx_ir_init(dev);

	cx231xx_init_extension(dev);

	return 0;
}

#if defined(CONFIG_MODULES) && defined(MODULE)
static void request_module_async(struct work_struct *work)
{
	struct cx231xx *dev = container_of(work,
					   struct cx231xx, request_module_wk);

	if (dev->has_alsa_audio)
		request_module("cx231xx-alsa");

	if (dev->board.has_dvb)
		request_module("cx231xx-dvb");

}

static void request_modules(struct cx231xx *dev)
{
	INIT_WORK(&dev->request_module_wk, request_module_async);
	schedule_work(&dev->request_module_wk);
}

static void flush_request_modules(struct cx231xx *dev)
{
	flush_work_sync(&dev->request_module_wk);
}
#else
#define request_modules(dev)
#define flush_request_modules(dev)
#endif /* CONFIG_MODULES */

/*
 * cx231xx_usb_probe()
 * checks for supported devices
 */
static int cx231xx_usb_probe(struct usb_interface *interface,
			     const struct usb_device_id *id)
{
	struct usb_device *udev;
	struct usb_interface *uif;
	struct cx231xx *dev = NULL;
	int retval = -ENODEV;
	int nr = 0, ifnum;
	int i, isoc_pipe = 0;
	char *speed;
	char descr[255] = "";
	struct usb_interface_assoc_descriptor *assoc_desc;

	udev = usb_get_dev(interface_to_usbdev(interface));
	ifnum = interface->altsetting[0].desc.bInterfaceNumber;

	/*
	 * Interface number 0 - IR interface (handled by mceusb driver)
	 * Interface number 1 - AV interface (handled by this driver)
	 */
	if (ifnum != 1)
		return -ENODEV;

	/* Check to see next free device and mark as used */
	do {
		nr = find_first_zero_bit(&cx231xx_devused, CX231XX_MAXBOARDS);
		if (nr >= CX231XX_MAXBOARDS) {
			/* No free device slots */
			cx231xx_err(DRIVER_NAME ": Supports only %i devices.\n",
					CX231XX_MAXBOARDS);
			return -ENOMEM;
		}
	} while (test_and_set_bit(nr, &cx231xx_devused));

	/* allocate memory for our device state and initialize it */
	dev = kzalloc(sizeof(*dev), GFP_KERNEL);
	if (dev == NULL) {
		cx231xx_err(DRIVER_NAME ": out of memory!\n");
		clear_bit(nr, &cx231xx_devused);
		return -ENOMEM;
	}

	snprintf(dev->name, 29, "cx231xx #%d", nr);
	dev->devno = nr;
	dev->model = id->driver_info;
	dev->video_mode.alt = -1;

	dev->interface_count++;
	/* reset gpio dir and value */
	dev->gpio_dir = 0;
	dev->gpio_val = 0;
	dev->xc_fw_load_done = 0;
	dev->has_alsa_audio = 1;
	dev->power_mode = -1;
	atomic_set(&dev->devlist_count, 0);

	/* 0 - vbi ; 1 -sliced cc mode */
	dev->vbi_or_sliced_cc_mode = 0;

	/* get maximum no.of IAD interfaces */
	assoc_desc = udev->actconfig->intf_assoc[0];
	dev->max_iad_interface_count = assoc_desc->bInterfaceCount;

	/* init CIR module TBD */

	/*mode_tv: digital=1 or analog=0*/
	dev->mode_tv = 0;

	dev->USE_ISO = transfer_mode;

	switch (udev->speed) {
	case USB_SPEED_LOW:
		speed = "1.5";
		break;
	case USB_SPEED_UNKNOWN:
	case USB_SPEED_FULL:
		speed = "12";
		break;
	case USB_SPEED_HIGH:
		speed = "480";
		break;
	default:
		speed = "unknown";
	}

	if (udev->manufacturer)
		strlcpy(descr, udev->manufacturer, sizeof(descr));

	if (udev->product) {
		if (*descr)
			strlcat(descr, " ", sizeof(descr));
		strlcat(descr, udev->product, sizeof(descr));
	}
	if (*descr)
		strlcat(descr, " ", sizeof(descr));

	cx231xx_info("New device %s@ %s Mbps "
	     "(%04x:%04x) with %d interfaces\n",
	     descr,
	     speed,
	     le16_to_cpu(udev->descriptor.idVendor),
	     le16_to_cpu(udev->descriptor.idProduct),
	     dev->max_iad_interface_count);

	/* increment interface count */
	dev->interface_count++;

	/* get device number */
	nr = dev->devno;

	assoc_desc = udev->actconfig->intf_assoc[0];
	if (assoc_desc->bFirstInterface != ifnum) {
		cx231xx_err(DRIVER_NAME ": Not found "
			    "matching IAD interface\n");
		clear_bit(dev->devno, &cx231xx_devused);
		kfree(dev);
		dev = NULL;
		return -ENODEV;
	}

	cx231xx_info("registering interface %d\n", ifnum);

	/* save our data pointer in this interface device */
	usb_set_intfdata(interface, dev);

	/*
	 * AV device initialization - only done at the last interface
	 */

	/* Create v4l2 device */
	retval = v4l2_device_register(&interface->dev, &dev->v4l2_dev);
	if (retval) {
		cx231xx_errdev("v4l2_device_register failed\n");
		clear_bit(dev->devno, &cx231xx_devused);
		kfree(dev);
		dev = NULL;
		return -EIO;
	}
	/* allocate device struct */
	retval = cx231xx_init_dev(dev, udev, nr);
	if (retval) {
		clear_bit(dev->devno, &cx231xx_devused);
		v4l2_device_unregister(&dev->v4l2_dev);
		kfree(dev);
		dev = NULL;
		usb_set_intfdata(interface, NULL);

		return retval;
	}

	/* compute alternate max packet sizes for video */
	uif = udev->actconfig->interface[dev->current_pcb_config.
		       hs_config_info[0].interface_info.video_index + 1];

	dev->video_mode.end_point_addr = le16_to_cpu(uif->altsetting[0].
			endpoint[isoc_pipe].desc.bEndpointAddress);

	dev->video_mode.num_alt = uif->num_altsetting;
	cx231xx_info("EndPoint Addr 0x%x, Alternate settings: %i\n",
		     dev->video_mode.end_point_addr,
		     dev->video_mode.num_alt);
	dev->video_mode.alt_max_pkt_size =
		kmalloc(32 * dev->video_mode.num_alt, GFP_KERNEL);

	if (dev->video_mode.alt_max_pkt_size == NULL) {
		cx231xx_errdev("out of memory!\n");
		clear_bit(dev->devno, &cx231xx_devused);
		v4l2_device_unregister(&dev->v4l2_dev);
		kfree(dev);
		dev = NULL;
		return -ENOMEM;
	}

	for (i = 0; i < dev->video_mode.num_alt; i++) {
		u16 tmp = le16_to_cpu(uif->altsetting[i].endpoint[isoc_pipe].
				desc.wMaxPacketSize);
		dev->video_mode.alt_max_pkt_size[i] =
		    (tmp & 0x07ff) * (((tmp & 0x1800) >> 11) + 1);
		cx231xx_info("Alternate setting %i, max size= %i\n", i,
			     dev->video_mode.alt_max_pkt_size[i]);
	}

	/* compute alternate max packet sizes for vbi */
	uif = udev->actconfig->interface[dev->current_pcb_config.
				       hs_config_info[0].interface_info.
				       vanc_index + 1];

	dev->vbi_mode.end_point_addr =
	    le16_to_cpu(uif->altsetting[0].endpoint[isoc_pipe].desc.
			bEndpointAddress);

	dev->vbi_mode.num_alt = uif->num_altsetting;
	cx231xx_info("EndPoint Addr 0x%x, Alternate settings: %i\n",
		     dev->vbi_mode.end_point_addr,
		     dev->vbi_mode.num_alt);
	dev->vbi_mode.alt_max_pkt_size =
	    kmalloc(32 * dev->vbi_mode.num_alt, GFP_KERNEL);

	if (dev->vbi_mode.alt_max_pkt_size == NULL) {
		cx231xx_errdev("out of memory!\n");
		clear_bit(dev->devno, &cx231xx_devused);
		v4l2_device_unregister(&dev->v4l2_dev);
		kfree(dev);
		dev = NULL;
		return -ENOMEM;
	}

	for (i = 0; i < dev->vbi_mode.num_alt; i++) {
		u16 tmp =
		    le16_to_cpu(uif->altsetting[i].endpoint[isoc_pipe].
				desc.wMaxPacketSize);
		dev->vbi_mode.alt_max_pkt_size[i] =
		    (tmp & 0x07ff) * (((tmp & 0x1800) >> 11) + 1);
		cx231xx_info("Alternate setting %i, max size= %i\n", i,
			     dev->vbi_mode.alt_max_pkt_size[i]);
	}

	/* compute alternate max packet sizes for sliced CC */
	uif = udev->actconfig->interface[dev->current_pcb_config.
				       hs_config_info[0].interface_info.
				       hanc_index + 1];

	dev->sliced_cc_mode.end_point_addr =
	    le16_to_cpu(uif->altsetting[0].endpoint[isoc_pipe].desc.
			bEndpointAddress);

	dev->sliced_cc_mode.num_alt = uif->num_altsetting;
	cx231xx_info("EndPoint Addr 0x%x, Alternate settings: %i\n",
		     dev->sliced_cc_mode.end_point_addr,
		     dev->sliced_cc_mode.num_alt);
	dev->sliced_cc_mode.alt_max_pkt_size =
		kmalloc(32 * dev->sliced_cc_mode.num_alt, GFP_KERNEL);

	if (dev->sliced_cc_mode.alt_max_pkt_size == NULL) {
		cx231xx_errdev("out of memory!\n");
		clear_bit(dev->devno, &cx231xx_devused);
		v4l2_device_unregister(&dev->v4l2_dev);
		kfree(dev);
		dev = NULL;
		return -ENOMEM;
	}

	for (i = 0; i < dev->sliced_cc_mode.num_alt; i++) {
		u16 tmp = le16_to_cpu(uif->altsetting[i].endpoint[isoc_pipe].
				desc.wMaxPacketSize);
		dev->sliced_cc_mode.alt_max_pkt_size[i] =
		    (tmp & 0x07ff) * (((tmp & 0x1800) >> 11) + 1);
		cx231xx_info("Alternate setting %i, max size= %i\n", i,
			     dev->sliced_cc_mode.alt_max_pkt_size[i]);
	}

	if (dev->current_pcb_config.ts1_source != 0xff) {
		/* compute alternate max packet sizes for TS1 */
		uif = udev->actconfig->interface[dev->current_pcb_config.
					       hs_config_info[0].
					       interface_info.
					       ts1_index + 1];

		dev->ts1_mode.end_point_addr =
		    le16_to_cpu(uif->altsetting[0].endpoint[isoc_pipe].
				desc.bEndpointAddress);

		dev->ts1_mode.num_alt = uif->num_altsetting;
		cx231xx_info("EndPoint Addr 0x%x, Alternate settings: %i\n",
			     dev->ts1_mode.end_point_addr,
			     dev->ts1_mode.num_alt);
		dev->ts1_mode.alt_max_pkt_size =
			kmalloc(32 * dev->ts1_mode.num_alt, GFP_KERNEL);

		if (dev->ts1_mode.alt_max_pkt_size == NULL) {
			cx231xx_errdev("out of memory!\n");
			clear_bit(dev->devno, &cx231xx_devused);
			v4l2_device_unregister(&dev->v4l2_dev);
			kfree(dev);
			dev = NULL;
			return -ENOMEM;
		}

		for (i = 0; i < dev->ts1_mode.num_alt; i++) {
			u16 tmp = le16_to_cpu(uif->altsetting[i].
						endpoint[isoc_pipe].desc.
						wMaxPacketSize);
			dev->ts1_mode.alt_max_pkt_size[i] =
			    (tmp & 0x07ff) * (((tmp & 0x1800) >> 11) + 1);
			cx231xx_info("Alternate setting %i, max size= %i\n", i,
				     dev->ts1_mode.alt_max_pkt_size[i]);
		}
	}

	if (dev->model == CX231XX_BOARD_CNXT_VIDEO_GRABBER) {
		cx231xx_enable_OSC(dev);
		cx231xx_reset_out(dev);
		cx231xx_set_alt_setting(dev, INDEX_VIDEO, 3);
	}

	if (dev->model == CX231XX_BOARD_CNXT_RDE_253S)
		cx231xx_sleep_s5h1432(dev);

	/* load other modules required */
	request_modules(dev);

	return 0;
}

/*
 * cx231xx_usb_disconnect()
 * called when the device gets diconencted
 * video device will be unregistered on v4l2_close in case it is still open
 */
static void cx231xx_usb_disconnect(struct usb_interface *interface)
{
	struct cx231xx *dev;

	dev = usb_get_intfdata(interface);
	usb_set_intfdata(interface, NULL);

	if (!dev)
		return;

	if (!dev->udev)
		return;

	dev->state |= DEV_DISCONNECTED;

	flush_request_modules(dev);

	/* wait until all current v4l2 io is finished then deallocate
	   resources */
	mutex_lock(&dev->lock);

	wake_up_interruptible_all(&dev->open);

	if (dev->users) {
		cx231xx_warn
		    ("device %s is open! Deregistration and memory "
		     "deallocation are deferred on close.\n",
		     video_device_node_name(dev->vdev));

		/* Even having users, it is safe to remove the RC i2c driver */
		cx231xx_ir_exit(dev);

		if (dev->USE_ISO)
			cx231xx_uninit_isoc(dev);
		else
			cx231xx_uninit_bulk(dev);
		wake_up_interruptible(&dev->wait_frame);
		wake_up_interruptible(&dev->wait_stream);
	} else {
	}

	cx231xx_close_extension(dev);

	mutex_unlock(&dev->lock);

	if (!dev->users)
		cx231xx_release_resources(dev);
}

static struct usb_driver cx231xx_usb_driver = {
	.name = "cx231xx",
	.probe = cx231xx_usb_probe,
	.disconnect = cx231xx_usb_disconnect,
	.id_table = cx231xx_id_table,
};

module_usb_driver(cx231xx_usb_driver);<|MERGE_RESOLUTION|>--- conflicted
+++ resolved
@@ -861,10 +861,6 @@
 	kfree(dev->sliced_cc_mode.alt_max_pkt_size);
 	kfree(dev->ts1_mode.alt_max_pkt_size);
 	kfree(dev);
-<<<<<<< HEAD
-	dev = NULL;
-=======
->>>>>>> e816b57a
 }
 
 /*
