/*
 * Sony CXD2820R demodulator driver
 *
 * Copyright (C) 2010 Antti Palosaari <crope@iki.fi>
 *
 *    This program is free software; you can redistribute it and/or modify
 *    it under the terms of the GNU General Public License as published by
 *    the Free Software Foundation; either version 2 of the License, or
 *    (at your option) any later version.
 *
 *    This program is distributed in the hope that it will be useful,
 *    but WITHOUT ANY WARRANTY; without even the implied warranty of
 *    MERCHANTABILITY or FITNESS FOR A PARTICULAR PURPOSE.  See the
 *    GNU General Public License for more details.
 *
 *    You should have received a copy of the GNU General Public License along
 *    with this program; if not, write to the Free Software Foundation, Inc.,
 *    51 Franklin Street, Fifth Floor, Boston, MA 02110-1301 USA.
 */


#include "cxd2820r_priv.h"

int cxd2820r_debug;
module_param_named(debug, cxd2820r_debug, int, 0644);
MODULE_PARM_DESC(debug, "Turn on/off frontend debugging (default:off).");

/* write multiple registers */
static int cxd2820r_wr_regs_i2c(struct cxd2820r_priv *priv, u8 i2c, u8 reg,
	u8 *val, int len)
{
	int ret;
	u8 buf[len+1];
	struct i2c_msg msg[1] = {
		{
			.addr = i2c,
			.flags = 0,
			.len = sizeof(buf),
			.buf = buf,
		}
	};

	buf[0] = reg;
	memcpy(&buf[1], val, len);

	ret = i2c_transfer(priv->i2c, msg, 1);
	if (ret == 1) {
		ret = 0;
	} else {
		warn("i2c wr failed ret:%d reg:%02x len:%d", ret, reg, len);
		ret = -EREMOTEIO;
	}
	return ret;
}

/* read multiple registers */
static int cxd2820r_rd_regs_i2c(struct cxd2820r_priv *priv, u8 i2c, u8 reg,
	u8 *val, int len)
{
	int ret;
	u8 buf[len];
	struct i2c_msg msg[2] = {
		{
			.addr = i2c,
			.flags = 0,
			.len = 1,
			.buf = &reg,
		}, {
			.addr = i2c,
			.flags = I2C_M_RD,
			.len = sizeof(buf),
			.buf = buf,
		}
	};

	ret = i2c_transfer(priv->i2c, msg, 2);
	if (ret == 2) {
		memcpy(val, buf, len);
		ret = 0;
	} else {
		warn("i2c rd failed ret:%d reg:%02x len:%d", ret, reg, len);
		ret = -EREMOTEIO;
	}

	return ret;
}

/* write multiple registers */
int cxd2820r_wr_regs(struct cxd2820r_priv *priv, u32 reginfo, u8 *val,
	int len)
{
	int ret;
	u8 i2c_addr;
	u8 reg = (reginfo >> 0) & 0xff;
	u8 bank = (reginfo >> 8) & 0xff;
	u8 i2c = (reginfo >> 16) & 0x01;

	/* select I2C */
	if (i2c)
		i2c_addr = priv->cfg.i2c_address | (1 << 1); /* DVB-C */
	else
		i2c_addr = priv->cfg.i2c_address; /* DVB-T/T2 */

	/* switch bank if needed */
	if (bank != priv->bank[i2c]) {
		ret = cxd2820r_wr_regs_i2c(priv, i2c_addr, 0x00, &bank, 1);
		if (ret)
			return ret;
		priv->bank[i2c] = bank;
	}
	return cxd2820r_wr_regs_i2c(priv, i2c_addr, reg, val, len);
}

/* read multiple registers */
int cxd2820r_rd_regs(struct cxd2820r_priv *priv, u32 reginfo, u8 *val,
	int len)
{
	int ret;
	u8 i2c_addr;
	u8 reg = (reginfo >> 0) & 0xff;
	u8 bank = (reginfo >> 8) & 0xff;
	u8 i2c = (reginfo >> 16) & 0x01;

	/* select I2C */
	if (i2c)
		i2c_addr = priv->cfg.i2c_address | (1 << 1); /* DVB-C */
	else
		i2c_addr = priv->cfg.i2c_address; /* DVB-T/T2 */

	/* switch bank if needed */
	if (bank != priv->bank[i2c]) {
		ret = cxd2820r_wr_regs_i2c(priv, i2c_addr, 0x00, &bank, 1);
		if (ret)
			return ret;
		priv->bank[i2c] = bank;
	}
	return cxd2820r_rd_regs_i2c(priv, i2c_addr, reg, val, len);
}

/* write single register */
int cxd2820r_wr_reg(struct cxd2820r_priv *priv, u32 reg, u8 val)
{
	return cxd2820r_wr_regs(priv, reg, &val, 1);
}

/* read single register */
int cxd2820r_rd_reg(struct cxd2820r_priv *priv, u32 reg, u8 *val)
{
	return cxd2820r_rd_regs(priv, reg, val, 1);
}

/* write single register with mask */
int cxd2820r_wr_reg_mask(struct cxd2820r_priv *priv, u32 reg, u8 val,
	u8 mask)
{
	int ret;
	u8 tmp;

	/* no need for read if whole reg is written */
	if (mask != 0xff) {
		ret = cxd2820r_rd_reg(priv, reg, &tmp);
		if (ret)
			return ret;

		val &= mask;
		tmp &= ~mask;
		val |= tmp;
	}

	return cxd2820r_wr_reg(priv, reg, val);
}

int cxd2820r_gpio(struct dvb_frontend *fe)
{
	struct cxd2820r_priv *priv = fe->demodulator_priv;
	int ret, i;
	u8 *gpio, tmp0, tmp1;
	dbg("%s: delsys=%d", __func__, fe->dtv_property_cache.delivery_system);

	switch (fe->dtv_property_cache.delivery_system) {
	case SYS_DVBT:
		gpio = priv->cfg.gpio_dvbt;
		break;
	case SYS_DVBT2:
		gpio = priv->cfg.gpio_dvbt2;
		break;
	case SYS_DVBC_ANNEX_AC:
		gpio = priv->cfg.gpio_dvbc;
		break;
	default:
		ret = -EINVAL;
		goto error;
	}

	/* update GPIOs only when needed */
	if (!memcmp(gpio, priv->gpio, sizeof(priv->gpio)))
		return 0;

	tmp0 = 0x00;
	tmp1 = 0x00;
	for (i = 0; i < sizeof(priv->gpio); i++) {
		/* enable / disable */
		if (gpio[i] & CXD2820R_GPIO_E)
			tmp0 |= (2 << 6) >> (2 * i);
		else
			tmp0 |= (1 << 6) >> (2 * i);

		/* input / output */
		if (gpio[i] & CXD2820R_GPIO_I)
			tmp1 |= (1 << (3 + i));
		else
			tmp1 |= (0 << (3 + i));

		/* high / low */
		if (gpio[i] & CXD2820R_GPIO_H)
			tmp1 |= (1 << (0 + i));
		else
			tmp1 |= (0 << (0 + i));

		dbg("%s: GPIO i=%d %02x %02x", __func__, i, tmp0, tmp1);
	}

	dbg("%s: wr gpio=%02x %02x", __func__, tmp0, tmp1);

	/* write bits [7:2] */
	ret = cxd2820r_wr_reg_mask(priv, 0x00089, tmp0, 0xfc);
	if (ret)
		goto error;

	/* write bits [5:0] */
	ret = cxd2820r_wr_reg_mask(priv, 0x0008e, tmp1, 0x3f);
	if (ret)
		goto error;

	memcpy(priv->gpio, gpio, sizeof(priv->gpio));

	return ret;
error:
	dbg("%s: failed:%d", __func__, ret);
	return ret;
}

/* 64 bit div with round closest, like DIV_ROUND_CLOSEST but 64 bit */
u32 cxd2820r_div_u64_round_closest(u64 dividend, u32 divisor)
{
	return div_u64(dividend + (divisor / 2), divisor);
}

static int cxd2820r_set_frontend(struct dvb_frontend *fe)
{
	struct dtv_frontend_properties *c = &fe->dtv_property_cache;
	int ret;

	dbg("%s: delsys=%d", __func__, fe->dtv_property_cache.delivery_system);
	switch (c->delivery_system) {
	case SYS_DVBT:
		ret = cxd2820r_init_t(fe);
		if (ret < 0)
			goto err;
		ret = cxd2820r_set_frontend_t(fe);
		if (ret < 0)
			goto err;
		break;
	case SYS_DVBT2:
		ret = cxd2820r_init_t(fe);
		if (ret < 0)
			goto err;
		ret = cxd2820r_set_frontend_t2(fe);
		if (ret < 0)
			goto err;
		break;
	case SYS_DVBC_ANNEX_A:
		ret = cxd2820r_init_c(fe);
		if (ret < 0)
			goto err;
		ret = cxd2820r_set_frontend_c(fe);
		if (ret < 0)
			goto err;
		break;
	default:
		dbg("%s: error state=%d", __func__, fe->dtv_property_cache.delivery_system);
		ret = -EINVAL;
		break;
	}
err:
	return ret;
}
static int cxd2820r_read_status(struct dvb_frontend *fe, fe_status_t *status)
{
	int ret;

	dbg("%s: delsys=%d", __func__, fe->dtv_property_cache.delivery_system);
	switch (fe->dtv_property_cache.delivery_system) {
	case SYS_DVBT:
		ret = cxd2820r_read_status_t(fe, status);
		break;
	case SYS_DVBT2:
		ret = cxd2820r_read_status_t2(fe, status);
		break;
	case SYS_DVBC_ANNEX_A:
		ret = cxd2820r_read_status_c(fe, status);
		break;
	default:
		ret = -EINVAL;
		break;
	}
	return ret;
}

static int cxd2820r_get_frontend(struct dvb_frontend *fe)
{
	struct cxd2820r_priv *priv = fe->demodulator_priv;
	int ret;

	dbg("%s: delsys=%d", __func__, fe->dtv_property_cache.delivery_system);

	if (priv->delivery_system == SYS_UNDEFINED)
		return 0;

	switch (fe->dtv_property_cache.delivery_system) {
	case SYS_DVBT:
		ret = cxd2820r_get_frontend_t(fe);
		break;
	case SYS_DVBT2:
		ret = cxd2820r_get_frontend_t2(fe);
		break;
	case SYS_DVBC_ANNEX_A:
		ret = cxd2820r_get_frontend_c(fe);
		break;
	default:
		ret = -EINVAL;
		break;
	}
	return ret;
}

static int cxd2820r_read_ber(struct dvb_frontend *fe, u32 *ber)
{
	int ret;

	dbg("%s: delsys=%d", __func__, fe->dtv_property_cache.delivery_system);
	switch (fe->dtv_property_cache.delivery_system) {
	case SYS_DVBT:
		ret = cxd2820r_read_ber_t(fe, ber);
		break;
	case SYS_DVBT2:
		ret = cxd2820r_read_ber_t2(fe, ber);
		break;
	case SYS_DVBC_ANNEX_A:
		ret = cxd2820r_read_ber_c(fe, ber);
		break;
	default:
		ret = -EINVAL;
		break;
	}
	return ret;
}

static int cxd2820r_read_signal_strength(struct dvb_frontend *fe, u16 *strength)
{
	int ret;

	dbg("%s: delsys=%d", __func__, fe->dtv_property_cache.delivery_system);
	switch (fe->dtv_property_cache.delivery_system) {
	case SYS_DVBT:
		ret = cxd2820r_read_signal_strength_t(fe, strength);
		break;
	case SYS_DVBT2:
		ret = cxd2820r_read_signal_strength_t2(fe, strength);
		break;
	case SYS_DVBC_ANNEX_A:
		ret = cxd2820r_read_signal_strength_c(fe, strength);
		break;
	default:
		ret = -EINVAL;
		break;
	}
	return ret;
}

static int cxd2820r_read_snr(struct dvb_frontend *fe, u16 *snr)
{
	int ret;

	dbg("%s: delsys=%d", __func__, fe->dtv_property_cache.delivery_system);
	switch (fe->dtv_property_cache.delivery_system) {
	case SYS_DVBT:
		ret = cxd2820r_read_snr_t(fe, snr);
		break;
	case SYS_DVBT2:
		ret = cxd2820r_read_snr_t2(fe, snr);
		break;
	case SYS_DVBC_ANNEX_A:
		ret = cxd2820r_read_snr_c(fe, snr);
		break;
	default:
		ret = -EINVAL;
		break;
	}
	return ret;
}

static int cxd2820r_read_ucblocks(struct dvb_frontend *fe, u32 *ucblocks)
{
	int ret;

	dbg("%s: delsys=%d", __func__, fe->dtv_property_cache.delivery_system);
	switch (fe->dtv_property_cache.delivery_system) {
	case SYS_DVBT:
		ret = cxd2820r_read_ucblocks_t(fe, ucblocks);
		break;
	case SYS_DVBT2:
		ret = cxd2820r_read_ucblocks_t2(fe, ucblocks);
		break;
	case SYS_DVBC_ANNEX_A:
		ret = cxd2820r_read_ucblocks_c(fe, ucblocks);
		break;
	default:
		ret = -EINVAL;
		break;
	}
	return ret;
}

static int cxd2820r_init(struct dvb_frontend *fe)
{
	return 0;
}

static int cxd2820r_sleep(struct dvb_frontend *fe)
{
	int ret;

	dbg("%s: delsys=%d", __func__, fe->dtv_property_cache.delivery_system);
	switch (fe->dtv_property_cache.delivery_system) {
	case SYS_DVBT:
		ret = cxd2820r_sleep_t(fe);
		break;
	case SYS_DVBT2:
		ret = cxd2820r_sleep_t2(fe);
		break;
	case SYS_DVBC_ANNEX_A:
		ret = cxd2820r_sleep_c(fe);
		break;
	default:
		ret = -EINVAL;
		break;
	}
	return ret;
}

static int cxd2820r_get_tune_settings(struct dvb_frontend *fe,
				      struct dvb_frontend_tune_settings *s)
{
	int ret;

	dbg("%s: delsys=%d", __func__, fe->dtv_property_cache.delivery_system);
	switch (fe->dtv_property_cache.delivery_system) {
	case SYS_DVBT:
		ret = cxd2820r_get_tune_settings_t(fe, s);
		break;
	case SYS_DVBT2:
		ret = cxd2820r_get_tune_settings_t2(fe, s);
		break;
	case SYS_DVBC_ANNEX_A:
		ret = cxd2820r_get_tune_settings_c(fe, s);
		break;
	default:
		ret = -EINVAL;
		break;
	}
	return ret;
}

static enum dvbfe_search cxd2820r_search(struct dvb_frontend *fe)
{
	struct cxd2820r_priv *priv = fe->demodulator_priv;
	struct dtv_frontend_properties *c = &fe->dtv_property_cache;
	int ret, i;
	fe_status_t status = 0;
	dbg("%s: delsys=%d", __func__, fe->dtv_property_cache.delivery_system);

	/* switch between DVB-T and DVB-T2 when tune fails */
	if (priv->last_tune_failed) {
		if (priv->delivery_system == SYS_DVBT)
			c->delivery_system = SYS_DVBT2;
		else if (priv->delivery_system == SYS_DVBT2)
			c->delivery_system = SYS_DVBT;
	}

	/* set frontend */
	ret = cxd2820r_set_frontend(fe);
	if (ret)
		goto error;


	/* frontend lock wait loop count */
	switch (priv->delivery_system) {
	case SYS_DVBT:
	case SYS_DVBC_ANNEX_A:
		i = 20;
		break;
	case SYS_DVBT2:
		i = 40;
		break;
	case SYS_UNDEFINED:
	default:
		i = 0;
		break;
	}

	/* wait frontend lock */
	for (; i > 0; i--) {
		dbg("%s: LOOP=%d", __func__, i);
		msleep(50);
		ret = cxd2820r_read_status(fe, &status);
		if (ret)
			goto error;

		if (status & FE_HAS_SIGNAL)
			break;
	}

	/* check if we have a valid signal */
	if (status) {
		priv->last_tune_failed = 0;
		return DVBFE_ALGO_SEARCH_SUCCESS;
	} else {
		priv->last_tune_failed = 1;
		return DVBFE_ALGO_SEARCH_AGAIN;
	}

error:
	dbg("%s: failed:%d", __func__, ret);
	return DVBFE_ALGO_SEARCH_ERROR;
}

static int cxd2820r_get_frontend_algo(struct dvb_frontend *fe)
{
	return DVBFE_ALGO_CUSTOM;
}

static void cxd2820r_release(struct dvb_frontend *fe)
{
	struct cxd2820r_priv *priv = fe->demodulator_priv;
	dbg("%s", __func__);

<<<<<<< HEAD
	if (fe->ops.info.type == FE_OFDM)
		kfree(priv);

=======
	kfree(priv);
>>>>>>> dcd6c922
	return;
}

static int cxd2820r_i2c_gate_ctrl(struct dvb_frontend *fe, int enable)
{
	struct cxd2820r_priv *priv = fe->demodulator_priv;
	dbg("%s: %d", __func__, enable);

	/* Bit 0 of reg 0xdb in bank 0x00 controls I2C repeater */
	return cxd2820r_wr_reg_mask(priv, 0xdb, enable ? 1 : 0, 0x1);
}

<<<<<<< HEAD
static const struct dvb_frontend_ops cxd2820r_ops[2];
=======
static const struct dvb_frontend_ops cxd2820r_ops = {
	.delsys = { SYS_DVBT, SYS_DVBT2, SYS_DVBC_ANNEX_A },
	/* default: DVB-T/T2 */
	.info = {
		.name = "Sony CXD2820R (DVB-T/T2)",

		.caps =	FE_CAN_FEC_1_2			|
			FE_CAN_FEC_2_3			|
			FE_CAN_FEC_3_4			|
			FE_CAN_FEC_5_6			|
			FE_CAN_FEC_7_8			|
			FE_CAN_FEC_AUTO			|
			FE_CAN_QPSK			|
			FE_CAN_QAM_16			|
			FE_CAN_QAM_64			|
			FE_CAN_QAM_256			|
			FE_CAN_QAM_AUTO			|
			FE_CAN_TRANSMISSION_MODE_AUTO	|
			FE_CAN_GUARD_INTERVAL_AUTO	|
			FE_CAN_HIERARCHY_AUTO		|
			FE_CAN_MUTE_TS			|
			FE_CAN_2G_MODULATION
		},

	.release		= cxd2820r_release,
	.init			= cxd2820r_init,
	.sleep			= cxd2820r_sleep,

	.get_tune_settings	= cxd2820r_get_tune_settings,
	.i2c_gate_ctrl		= cxd2820r_i2c_gate_ctrl,

	.get_frontend		= cxd2820r_get_frontend,

	.get_frontend_algo	= cxd2820r_get_frontend_algo,
	.search			= cxd2820r_search,

	.read_status		= cxd2820r_read_status,
	.read_snr		= cxd2820r_read_snr,
	.read_ber		= cxd2820r_read_ber,
	.read_ucblocks		= cxd2820r_read_ucblocks,
	.read_signal_strength	= cxd2820r_read_signal_strength,
};
>>>>>>> dcd6c922

struct dvb_frontend *cxd2820r_attach(const struct cxd2820r_config *cfg,
				     struct i2c_adapter *i2c,
				     struct dvb_frontend *fe)
{
	struct cxd2820r_priv *priv = NULL;
	int ret;
	u8 tmp;

<<<<<<< HEAD
	if (fe == NULL) {
		/* FE0 */
		/* allocate memory for the internal priv */
		priv = kzalloc(sizeof(struct cxd2820r_priv), GFP_KERNEL);
		if (priv == NULL)
			goto error;

		/* setup the priv */
		priv->i2c = i2c;
		memcpy(&priv->cfg, cfg, sizeof(struct cxd2820r_config));
		mutex_init(&priv->fe_lock);

		priv->active_fe = -1; /* NONE */

		/* check if the demod is there */
		priv->bank[0] = priv->bank[1] = 0xff;
		ret = cxd2820r_rd_reg(priv, 0x000fd, &tmp);
		dbg("%s: chip id=%02x", __func__, tmp);
		if (ret || tmp != 0xe1)
			goto error;

		/* create frontends */
		memcpy(&priv->fe[0].ops, &cxd2820r_ops[0],
			sizeof(struct dvb_frontend_ops));
		memcpy(&priv->fe[1].ops, &cxd2820r_ops[1],
			sizeof(struct dvb_frontend_ops));

		priv->fe[0].demodulator_priv = priv;
		priv->fe[1].demodulator_priv = priv;

		return &priv->fe[0];
=======
	priv = kzalloc(sizeof (struct cxd2820r_priv), GFP_KERNEL);
	if (!priv)
		goto error;

	priv->i2c = i2c;
	memcpy(&priv->cfg, cfg, sizeof (struct cxd2820r_config));
>>>>>>> dcd6c922

	priv->bank[0] = priv->bank[1] = 0xff;
	ret = cxd2820r_rd_reg(priv, 0x000fd, &tmp);
	dbg("%s: chip id=%02x", __func__, tmp);
	if (ret || tmp != 0xe1)
		goto error;

	memcpy(&priv->fe.ops, &cxd2820r_ops, sizeof (struct dvb_frontend_ops));
	priv->fe.demodulator_priv = priv;
	return &priv->fe;
error:
	kfree(priv);
	return NULL;
}
EXPORT_SYMBOL(cxd2820r_attach);

<<<<<<< HEAD
static const struct dvb_frontend_ops cxd2820r_ops[2] = {
	{
		/* DVB-T/T2 */
		.info = {
			.name = "Sony CXD2820R (DVB-T/T2)",
			.type = FE_OFDM,
			.caps =
				FE_CAN_FEC_1_2 | FE_CAN_FEC_2_3 |
				FE_CAN_FEC_3_4 | FE_CAN_FEC_5_6 |
				FE_CAN_FEC_7_8 | FE_CAN_FEC_AUTO |
				FE_CAN_QPSK | FE_CAN_QAM_16 |
				FE_CAN_QAM_64 | FE_CAN_QAM_256 |
				FE_CAN_QAM_AUTO |
				FE_CAN_TRANSMISSION_MODE_AUTO |
				FE_CAN_GUARD_INTERVAL_AUTO |
				FE_CAN_HIERARCHY_AUTO |
				FE_CAN_MUTE_TS |
				FE_CAN_2G_MODULATION
		},

		.release = cxd2820r_release,
		.init = cxd2820r_init,
		.sleep = cxd2820r_sleep,

		.get_tune_settings = cxd2820r_get_tune_settings,
		.i2c_gate_ctrl = cxd2820r_i2c_gate_ctrl,

		.get_frontend = cxd2820r_get_frontend,

		.get_frontend_algo = cxd2820r_get_frontend_algo,
		.search = cxd2820r_search,

		.read_status = cxd2820r_read_status,
		.read_snr = cxd2820r_read_snr,
		.read_ber = cxd2820r_read_ber,
		.read_ucblocks = cxd2820r_read_ucblocks,
		.read_signal_strength = cxd2820r_read_signal_strength,
	},
	{
		/* DVB-C */
		.info = {
			.name = "Sony CXD2820R (DVB-C)",
			.type = FE_QAM,
			.caps =
				FE_CAN_QAM_16 | FE_CAN_QAM_32 | FE_CAN_QAM_64 |
				FE_CAN_QAM_128 | FE_CAN_QAM_256 |
				FE_CAN_FEC_AUTO
		},

		.release = cxd2820r_release,
		.init = cxd2820r_init,
		.sleep = cxd2820r_sleep,

		.get_tune_settings = cxd2820r_get_tune_settings,
		.i2c_gate_ctrl = cxd2820r_i2c_gate_ctrl,

		.set_frontend = cxd2820r_set_frontend,
		.get_frontend = cxd2820r_get_frontend,

		.read_status = cxd2820r_read_status,
		.read_snr = cxd2820r_read_snr,
		.read_ber = cxd2820r_read_ber,
		.read_ucblocks = cxd2820r_read_ucblocks,
		.read_signal_strength = cxd2820r_read_signal_strength,
	},
};


=======
>>>>>>> dcd6c922
MODULE_AUTHOR("Antti Palosaari <crope@iki.fi>");
MODULE_DESCRIPTION("Sony CXD2820R demodulator driver");
MODULE_LICENSE("GPL");<|MERGE_RESOLUTION|>--- conflicted
+++ resolved
@@ -545,13 +545,7 @@
 	struct cxd2820r_priv *priv = fe->demodulator_priv;
 	dbg("%s", __func__);
 
-<<<<<<< HEAD
-	if (fe->ops.info.type == FE_OFDM)
-		kfree(priv);
-
-=======
 	kfree(priv);
->>>>>>> dcd6c922
 	return;
 }
 
@@ -564,9 +558,6 @@
 	return cxd2820r_wr_reg_mask(priv, 0xdb, enable ? 1 : 0, 0x1);
 }
 
-<<<<<<< HEAD
-static const struct dvb_frontend_ops cxd2820r_ops[2];
-=======
 static const struct dvb_frontend_ops cxd2820r_ops = {
 	.delsys = { SYS_DVBT, SYS_DVBT2, SYS_DVBC_ANNEX_A },
 	/* default: DVB-T/T2 */
@@ -609,7 +600,6 @@
 	.read_ucblocks		= cxd2820r_read_ucblocks,
 	.read_signal_strength	= cxd2820r_read_signal_strength,
 };
->>>>>>> dcd6c922
 
 struct dvb_frontend *cxd2820r_attach(const struct cxd2820r_config *cfg,
 				     struct i2c_adapter *i2c,
@@ -619,46 +609,12 @@
 	int ret;
 	u8 tmp;
 
-<<<<<<< HEAD
-	if (fe == NULL) {
-		/* FE0 */
-		/* allocate memory for the internal priv */
-		priv = kzalloc(sizeof(struct cxd2820r_priv), GFP_KERNEL);
-		if (priv == NULL)
-			goto error;
-
-		/* setup the priv */
-		priv->i2c = i2c;
-		memcpy(&priv->cfg, cfg, sizeof(struct cxd2820r_config));
-		mutex_init(&priv->fe_lock);
-
-		priv->active_fe = -1; /* NONE */
-
-		/* check if the demod is there */
-		priv->bank[0] = priv->bank[1] = 0xff;
-		ret = cxd2820r_rd_reg(priv, 0x000fd, &tmp);
-		dbg("%s: chip id=%02x", __func__, tmp);
-		if (ret || tmp != 0xe1)
-			goto error;
-
-		/* create frontends */
-		memcpy(&priv->fe[0].ops, &cxd2820r_ops[0],
-			sizeof(struct dvb_frontend_ops));
-		memcpy(&priv->fe[1].ops, &cxd2820r_ops[1],
-			sizeof(struct dvb_frontend_ops));
-
-		priv->fe[0].demodulator_priv = priv;
-		priv->fe[1].demodulator_priv = priv;
-
-		return &priv->fe[0];
-=======
 	priv = kzalloc(sizeof (struct cxd2820r_priv), GFP_KERNEL);
 	if (!priv)
 		goto error;
 
 	priv->i2c = i2c;
 	memcpy(&priv->cfg, cfg, sizeof (struct cxd2820r_config));
->>>>>>> dcd6c922
 
 	priv->bank[0] = priv->bank[1] = 0xff;
 	ret = cxd2820r_rd_reg(priv, 0x000fd, &tmp);
@@ -675,77 +631,6 @@
 }
 EXPORT_SYMBOL(cxd2820r_attach);
 
-<<<<<<< HEAD
-static const struct dvb_frontend_ops cxd2820r_ops[2] = {
-	{
-		/* DVB-T/T2 */
-		.info = {
-			.name = "Sony CXD2820R (DVB-T/T2)",
-			.type = FE_OFDM,
-			.caps =
-				FE_CAN_FEC_1_2 | FE_CAN_FEC_2_3 |
-				FE_CAN_FEC_3_4 | FE_CAN_FEC_5_6 |
-				FE_CAN_FEC_7_8 | FE_CAN_FEC_AUTO |
-				FE_CAN_QPSK | FE_CAN_QAM_16 |
-				FE_CAN_QAM_64 | FE_CAN_QAM_256 |
-				FE_CAN_QAM_AUTO |
-				FE_CAN_TRANSMISSION_MODE_AUTO |
-				FE_CAN_GUARD_INTERVAL_AUTO |
-				FE_CAN_HIERARCHY_AUTO |
-				FE_CAN_MUTE_TS |
-				FE_CAN_2G_MODULATION
-		},
-
-		.release = cxd2820r_release,
-		.init = cxd2820r_init,
-		.sleep = cxd2820r_sleep,
-
-		.get_tune_settings = cxd2820r_get_tune_settings,
-		.i2c_gate_ctrl = cxd2820r_i2c_gate_ctrl,
-
-		.get_frontend = cxd2820r_get_frontend,
-
-		.get_frontend_algo = cxd2820r_get_frontend_algo,
-		.search = cxd2820r_search,
-
-		.read_status = cxd2820r_read_status,
-		.read_snr = cxd2820r_read_snr,
-		.read_ber = cxd2820r_read_ber,
-		.read_ucblocks = cxd2820r_read_ucblocks,
-		.read_signal_strength = cxd2820r_read_signal_strength,
-	},
-	{
-		/* DVB-C */
-		.info = {
-			.name = "Sony CXD2820R (DVB-C)",
-			.type = FE_QAM,
-			.caps =
-				FE_CAN_QAM_16 | FE_CAN_QAM_32 | FE_CAN_QAM_64 |
-				FE_CAN_QAM_128 | FE_CAN_QAM_256 |
-				FE_CAN_FEC_AUTO
-		},
-
-		.release = cxd2820r_release,
-		.init = cxd2820r_init,
-		.sleep = cxd2820r_sleep,
-
-		.get_tune_settings = cxd2820r_get_tune_settings,
-		.i2c_gate_ctrl = cxd2820r_i2c_gate_ctrl,
-
-		.set_frontend = cxd2820r_set_frontend,
-		.get_frontend = cxd2820r_get_frontend,
-
-		.read_status = cxd2820r_read_status,
-		.read_snr = cxd2820r_read_snr,
-		.read_ber = cxd2820r_read_ber,
-		.read_ucblocks = cxd2820r_read_ucblocks,
-		.read_signal_strength = cxd2820r_read_signal_strength,
-	},
-};
-
-
-=======
->>>>>>> dcd6c922
 MODULE_AUTHOR("Antti Palosaari <crope@iki.fi>");
 MODULE_DESCRIPTION("Sony CXD2820R demodulator driver");
 MODULE_LICENSE("GPL");