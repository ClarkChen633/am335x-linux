#ifndef _DRXK_H_
#define _DRXK_H_

#include <linux/types.h>
#include <linux/i2c.h>

/**
 * struct drxk_config - Configure the initial parameters for DRX-K
 *
<<<<<<< HEAD
 * adr:			I2C Address of the DRX-K
 * parallel_ts:		true means that the device uses parallel TS,
 * 			Serial otherwise.
 * single_master:	Device is on the single master mode
 * no_i2c_bridge:	Don't switch the I2C bridge to talk with tuner
 * antenna_gpio:	GPIO bit used to control the antenna
 * antenna_dvbt:	GPIO bit for changing antenna to DVB-C. A value of 1
=======
 * @adr:		I2C Address of the DRX-K
 * @parallel_ts:	True means that the device uses parallel TS,
 * 			Serial otherwise.
 * @dynamic_clk:	True means that the clock will be dynamically
 *			adjusted. Static clock otherwise.
 * @enable_merr_cfg:	Enable SIO_PDR_PERR_CFG/SIO_PDR_MVAL_CFG.
 * @single_master:	Device is on the single master mode
 * @no_i2c_bridge:	Don't switch the I2C bridge to talk with tuner
 * @antenna_gpio:	GPIO bit used to control the antenna
 * @antenna_dvbt:	GPIO bit for changing antenna to DVB-C. A value of 1
>>>>>>> e816b57a
 *			means that 1=DVBC, 0 = DVBT. Zero means the opposite.
 * @mpeg_out_clk_strength: DRXK Mpeg output clock drive strength.
 * @microcode_name:	Name of the firmware file with the microcode
 *
 * On the *_gpio vars, bit 0 is UIO-1, bit 1 is UIO-2 and bit 2 is
 * UIO-3.
 */
struct drxk_config {
	u8	adr;
	bool	single_master;
	bool	no_i2c_bridge;
	bool	parallel_ts;
<<<<<<< HEAD
=======
	bool	dynamic_clk;
	bool	enable_merr_cfg;
>>>>>>> e816b57a

	bool	antenna_dvbt;
	u16	antenna_gpio;

<<<<<<< HEAD
	int    chunk_size;
=======
	u8	mpeg_out_clk_strength;
	int	chunk_size;
>>>>>>> e816b57a

	const char *microcode_name;
};

#if defined(CONFIG_DVB_DRXK) || (defined(CONFIG_DVB_DRXK_MODULE) \
        && defined(MODULE))
extern struct dvb_frontend *drxk_attach(const struct drxk_config *config,
					struct i2c_adapter *i2c);
#else
static inline struct dvb_frontend *drxk_attach(const struct drxk_config *config,
					struct i2c_adapter *i2c)
{
        printk(KERN_WARNING "%s: driver disabled by Kconfig\n", __func__);
        return NULL;
}
#endif

#endif<|MERGE_RESOLUTION|>--- conflicted
+++ resolved
@@ -7,15 +7,6 @@
 /**
  * struct drxk_config - Configure the initial parameters for DRX-K
  *
-<<<<<<< HEAD
- * adr:			I2C Address of the DRX-K
- * parallel_ts:		true means that the device uses parallel TS,
- * 			Serial otherwise.
- * single_master:	Device is on the single master mode
- * no_i2c_bridge:	Don't switch the I2C bridge to talk with tuner
- * antenna_gpio:	GPIO bit used to control the antenna
- * antenna_dvbt:	GPIO bit for changing antenna to DVB-C. A value of 1
-=======
  * @adr:		I2C Address of the DRX-K
  * @parallel_ts:	True means that the device uses parallel TS,
  * 			Serial otherwise.
@@ -26,7 +17,6 @@
  * @no_i2c_bridge:	Don't switch the I2C bridge to talk with tuner
  * @antenna_gpio:	GPIO bit used to control the antenna
  * @antenna_dvbt:	GPIO bit for changing antenna to DVB-C. A value of 1
->>>>>>> e816b57a
  *			means that 1=DVBC, 0 = DVBT. Zero means the opposite.
  * @mpeg_out_clk_strength: DRXK Mpeg output clock drive strength.
  * @microcode_name:	Name of the firmware file with the microcode
@@ -39,21 +29,14 @@
 	bool	single_master;
 	bool	no_i2c_bridge;
 	bool	parallel_ts;
-<<<<<<< HEAD
-=======
 	bool	dynamic_clk;
 	bool	enable_merr_cfg;
->>>>>>> e816b57a
 
 	bool	antenna_dvbt;
 	u16	antenna_gpio;
 
-<<<<<<< HEAD
-	int    chunk_size;
-=======
 	u8	mpeg_out_clk_strength;
 	int	chunk_size;
->>>>>>> e816b57a
 
 	const char *microcode_name;
 };
