/* dvb-usb-ids.h is part of the DVB USB library.
 *
 * Copyright (C) 2004-5 Patrick Boettcher (patrick.boettcher@desy.de) see
 * dvb-usb-init.c for copyright information.
 *
 * a header file containing define's for the USB device supported by the
 * various drivers.
 */
#ifndef _DVB_USB_IDS_H_
#define _DVB_USB_IDS_H_

/* Vendor IDs */
#define USB_VID_ADSTECH				0x06e1
#define USB_VID_AFATECH				0x15a4
#define USB_VID_ALCOR_MICRO			0x058f
#define USB_VID_ALINK				0x05e3
#define USB_VID_AMT				0x1c73
#define USB_VID_ANCHOR				0x0547
#define USB_VID_ANSONIC				0x10b9
#define USB_VID_ANUBIS_ELECTRONIC		0x10fd
#define USB_VID_ASUS				0x0b05
#define USB_VID_AVERMEDIA			0x07ca
#define USB_VID_COMPRO				0x185b
#define USB_VID_COMPRO_UNK			0x145f
#define USB_VID_CONEXANT			0x0572
#define USB_VID_CYPRESS				0x04b4
#define USB_VID_DIBCOM				0x10b8
#define USB_VID_DPOSH				0x1498
#define USB_VID_DVICO				0x0fe9
#define USB_VID_E3C				0x18b4
#define USB_VID_ELGATO				0x0fd9
#define USB_VID_EMPIA				0xeb1a
#define USB_VID_GENPIX				0x09c0
#define USB_VID_GRANDTEC			0x5032
#define USB_VID_GTEK				0x1f4d
#define USB_VID_HANFTEK				0x15f4
#define USB_VID_HAUPPAUGE			0x2040
#define USB_VID_HYPER_PALTEK			0x1025
#define USB_VID_INTEL				0x8086
#define USB_VID_ITETECH				0x048d
#define USB_VID_KWORLD				0xeb2a
#define USB_VID_KWORLD_2			0x1b80
#define USB_VID_KYE				0x0458
#define USB_VID_LEADTEK				0x0413
#define USB_VID_LITEON				0x04ca
#define USB_VID_MEDION				0x1660
#define USB_VID_MIGLIA				0x18f3
#define USB_VID_MSI				0x0db0
#define USB_VID_MSI_2				0x1462
#define USB_VID_OPERA1				0x695c
#define USB_VID_PINNACLE			0x2304
#define USB_VID_PCTV				0x2013
#define USB_VID_PIXELVIEW			0x1554
#define USB_VID_TECHNOTREND			0x0b48
#define USB_VID_TERRATEC			0x0ccd
#define USB_VID_TELESTAR			0x10b9
#define USB_VID_VISIONPLUS			0x13d3
#define USB_VID_SONY				0x1415
#define USB_VID_TWINHAN				0x1822
#define USB_VID_ULTIMA_ELECTRONIC		0x05d8
#define USB_VID_UNIWILL				0x1584
#define USB_VID_WIDEVIEW			0x14aa
#define USB_VID_GIGABYTE			0x1044
#define USB_VID_YUAN				0x1164
#define USB_VID_XTENSIONS			0x1ae7
#define USB_VID_HUMAX_COEX			0x10b9
#define USB_VID_774				0x7a69
#define USB_VID_EVOLUTEPC			0x1e59
#define USB_VID_AZUREWAVE			0x13d3
#define USB_VID_TECHNISAT			0x14f7

/* Product IDs */
#define USB_PID_ADSTECH_USB2_COLD			0xa333
#define USB_PID_ADSTECH_USB2_WARM			0xa334
#define USB_PID_AFATECH_AF9005				0x9020
#define USB_PID_AFATECH_AF9015_9015			0x9015
#define USB_PID_AFATECH_AF9015_9016			0x9016
#define USB_PID_TREKSTOR_DVBT				0x901b
#define USB_VID_ALINK_DTU				0xf170
#define USB_PID_ANSONIC_DVBT_USB			0x6000
#define USB_PID_ANYSEE					0x861f
#define USB_PID_AZUREWAVE_AD_TU700			0x3237
#define USB_PID_AVERMEDIA_DVBT_USB_COLD			0x0001
#define USB_PID_AVERMEDIA_DVBT_USB_WARM			0x0002
#define USB_PID_AVERMEDIA_DVBT_USB2_COLD		0xa800
#define USB_PID_AVERMEDIA_DVBT_USB2_WARM		0xa801
#define USB_PID_COMPRO_DVBU2000_COLD			0xd000
#define USB_PID_COMPRO_DVBU2000_WARM			0xd001
#define USB_PID_COMPRO_DVBU2000_UNK_COLD		0x010c
#define USB_PID_COMPRO_DVBU2000_UNK_WARM		0x010d
#define USB_PID_COMPRO_VIDEOMATE_U500			0x1e78
#define USB_PID_COMPRO_VIDEOMATE_U500_PC		0x1e80
#define USB_PID_CONCEPTRONIC_CTVDIGRCU			0xe397
#define USB_PID_CONEXANT_D680_DMB			0x86d6
#define USB_PID_CREATIX_CTX1921				0x1921
#define USB_PID_DIBCOM_HOOK_DEFAULT			0x0064
#define USB_PID_DIBCOM_HOOK_DEFAULT_REENUM		0x0065
#define USB_PID_DIBCOM_MOD3000_COLD			0x0bb8
#define USB_PID_DIBCOM_MOD3000_WARM			0x0bb9
#define USB_PID_DIBCOM_MOD3001_COLD			0x0bc6
#define USB_PID_DIBCOM_MOD3001_WARM			0x0bc7
#define USB_PID_DIBCOM_STK7700P				0x1e14
#define USB_PID_DIBCOM_STK7700P_PC			0x1e78
#define USB_PID_DIBCOM_STK7700D				0x1ef0
#define USB_PID_DIBCOM_STK7700_U7000			0x7001
#define USB_PID_DIBCOM_STK7070P				0x1ebc
#define USB_PID_DIBCOM_STK7070PD			0x1ebe
#define USB_PID_DIBCOM_STK807XP				0x1f90
#define USB_PID_DIBCOM_STK807XPVR			0x1f98
#define USB_PID_DIBCOM_STK8096GP                        0x1fa0
#define USB_PID_DIBCOM_NIM8096MD                        0x1fa8
#define USB_PID_DIBCOM_TFE8096P				0x1f9C
#define USB_PID_DIBCOM_ANCHOR_2135_COLD			0x2131
#define USB_PID_DIBCOM_STK7770P				0x1e80
#define USB_PID_DIBCOM_NIM7090				0x1bb2
#define USB_PID_DIBCOM_TFE7090PVR			0x1bb4
#define USB_PID_DIBCOM_TFE7090E				0x1bb7
#define USB_PID_DIBCOM_TFE7790E				0x1e6e
#define USB_PID_DIBCOM_NIM9090M				0x2383
#define USB_PID_DIBCOM_NIM9090MD			0x2384
#define USB_PID_DPOSH_M9206_COLD			0x9206
#define USB_PID_DPOSH_M9206_WARM			0xa090
#define USB_PID_E3C_EC168				0x1689
#define USB_PID_E3C_EC168_2				0xfffa
#define USB_PID_E3C_EC168_3				0xfffb
#define USB_PID_E3C_EC168_4				0x1001
#define USB_PID_E3C_EC168_5				0x1002
#define USB_PID_UNIWILL_STK7700P			0x6003
#define USB_PID_GENIUS_TVGO_DVB_T03			0x4012
#define USB_PID_GRANDTEC_DVBT_USB_COLD			0x0fa0
#define USB_PID_GRANDTEC_DVBT_USB_WARM			0x0fa1
#define USB_PID_INTEL_CE9500				0x9500
#define USB_PID_ITETECH_IT9135				0x9135
<<<<<<< HEAD
=======
#define USB_PID_ITETECH_IT9135_9005			0x9005
#define USB_PID_ITETECH_IT9135_9006			0x9006
>>>>>>> dcd6c922
#define USB_PID_KWORLD_399U				0xe399
#define USB_PID_KWORLD_399U_2				0xe400
#define USB_PID_KWORLD_395U				0xe396
#define USB_PID_KWORLD_395U_2				0xe39b
#define USB_PID_KWORLD_395U_3				0xe395
#define USB_PID_KWORLD_395U_4				0xe39a
#define USB_PID_KWORLD_MC810				0xc810
#define USB_PID_KWORLD_PC160_2T				0xc160
#define USB_PID_KWORLD_PC160_T				0xc161
#define USB_PID_KWORLD_UB383_T				0xe383
#define USB_PID_KWORLD_UB499_2T_T09			0xe409
#define USB_PID_KWORLD_VSTREAM_COLD			0x17de
#define USB_PID_KWORLD_VSTREAM_WARM			0x17df
#define USB_PID_TERRATEC_CINERGY_T_USB_XE		0x0055
#define USB_PID_TERRATEC_CINERGY_T_USB_XE_REV2		0x0069
#define USB_PID_TERRATEC_CINERGY_T_STICK_RC		0x0097
#define USB_PID_TERRATEC_CINERGY_T_STICK_DUAL_RC	0x0099
#define USB_PID_TWINHAN_VP7041_COLD			0x3201
#define USB_PID_TWINHAN_VP7041_WARM			0x3202
#define USB_PID_TWINHAN_VP7020_COLD			0x3203
#define USB_PID_TWINHAN_VP7020_WARM			0x3204
#define USB_PID_TWINHAN_VP7045_COLD			0x3205
#define USB_PID_TWINHAN_VP7045_WARM			0x3206
#define USB_PID_TWINHAN_VP7021_COLD			0x3207
#define USB_PID_TWINHAN_VP7021_WARM			0x3208
#define USB_PID_TINYTWIN				0x3226
#define USB_PID_TINYTWIN_2				0xe402
#define USB_PID_TINYTWIN_3				0x9016
#define USB_PID_DNTV_TINYUSB2_COLD			0x3223
#define USB_PID_DNTV_TINYUSB2_WARM			0x3224
#define USB_PID_ULTIMA_TVBOX_COLD			0x8105
#define USB_PID_ULTIMA_TVBOX_WARM			0x8106
#define USB_PID_ULTIMA_TVBOX_AN2235_COLD		0x8107
#define USB_PID_ULTIMA_TVBOX_AN2235_WARM		0x8108
#define USB_PID_ULTIMA_TVBOX_ANCHOR_COLD		0x2235
#define USB_PID_ULTIMA_TVBOX_USB2_COLD			0x8109
#define USB_PID_ULTIMA_TVBOX_USB2_WARM			0x810a
#define USB_PID_ARTEC_T14_COLD				0x810b
#define USB_PID_ARTEC_T14_WARM				0x810c
#define USB_PID_ARTEC_T14BR				0x810f
#define USB_PID_ULTIMA_TVBOX_USB2_FX_COLD		0x8613
#define USB_PID_ULTIMA_TVBOX_USB2_FX_WARM		0x1002
#define USB_PID_UNK_HYPER_PALTEK_COLD			0x005e
#define USB_PID_UNK_HYPER_PALTEK_WARM			0x005f
#define USB_PID_HANFTEK_UMT_010_COLD			0x0001
#define USB_PID_HANFTEK_UMT_010_WARM			0x0015
#define USB_PID_DTT200U_COLD				0x0201
#define USB_PID_DTT200U_WARM				0x0301
#define USB_PID_WT220U_ZAP250_COLD			0x0220
#define USB_PID_WT220U_COLD				0x0222
#define USB_PID_WT220U_WARM				0x0221
#define USB_PID_WT220U_FC_COLD				0x0225
#define USB_PID_WT220U_FC_WARM				0x0226
#define USB_PID_WT220U_ZL0353_COLD			0x022a
#define USB_PID_WT220U_ZL0353_WARM			0x022b
#define USB_PID_WINTV_NOVA_T_USB2_COLD			0x9300
#define USB_PID_WINTV_NOVA_T_USB2_WARM			0x9301
#define USB_PID_HAUPPAUGE_NOVA_T_500			0x9941
#define USB_PID_HAUPPAUGE_NOVA_T_500_2			0x9950
#define USB_PID_HAUPPAUGE_NOVA_T_500_3			0x8400
#define USB_PID_HAUPPAUGE_NOVA_T_STICK			0x7050
#define USB_PID_HAUPPAUGE_NOVA_T_STICK_2		0x7060
#define USB_PID_HAUPPAUGE_NOVA_T_STICK_3		0x7070
#define USB_PID_HAUPPAUGE_MYTV_T			0x7080
#define USB_PID_HAUPPAUGE_NOVA_TD_STICK			0x9580
#define USB_PID_HAUPPAUGE_NOVA_TD_STICK_52009		0x5200
#define USB_PID_HAUPPAUGE_TIGER_ATSC			0xb200
#define USB_PID_HAUPPAUGE_TIGER_ATSC_B210		0xb210
#define USB_PID_AVERMEDIA_EXPRESS			0xb568
#define USB_PID_AVERMEDIA_VOLAR				0xa807
#define USB_PID_AVERMEDIA_VOLAR_2			0xb808
#define USB_PID_AVERMEDIA_VOLAR_A868R			0xa868
#define USB_PID_AVERMEDIA_MCE_USB_M038			0x1228
#define USB_PID_AVERMEDIA_HYBRID_ULTRA_USB_M039R	0x0039
#define USB_PID_AVERMEDIA_HYBRID_ULTRA_USB_M039R_ATSC	0x1039
#define USB_PID_AVERMEDIA_HYBRID_ULTRA_USB_M039R_DVBT	0x2039
#define USB_PID_AVERMEDIA_VOLAR_X			0xa815
#define USB_PID_AVERMEDIA_VOLAR_X_2			0x8150
#define USB_PID_AVERMEDIA_A309				0xa309
#define USB_PID_AVERMEDIA_A310				0xa310
#define USB_PID_AVERMEDIA_A850				0x850a
#define USB_PID_AVERMEDIA_A850T				0x850b
#define USB_PID_AVERMEDIA_A805				0xa805
#define USB_PID_AVERMEDIA_A815M				0x815a
#define USB_PID_TECHNOTREND_CONNECT_S2400               0x3006
#define USB_PID_TECHNOTREND_CONNECT_CT3650		0x300d
#define USB_PID_TERRATEC_CINERGY_DT_XS_DIVERSITY	0x005a
#define USB_PID_TERRATEC_CINERGY_DT_XS_DIVERSITY_2	0x0081
#define USB_PID_TERRATEC_CINERGY_HT_USB_XE		0x0058
#define USB_PID_TERRATEC_CINERGY_HT_EXPRESS		0x0060
#define USB_PID_TERRATEC_CINERGY_T_EXPRESS		0x0062
#define USB_PID_TERRATEC_CINERGY_T_XXS			0x0078
#define USB_PID_TERRATEC_CINERGY_T_XXS_2		0x00ab
#define USB_PID_TERRATEC_T3				0x10a0
#define USB_PID_TERRATEC_T5				0x10a1
#define USB_PID_PINNACLE_EXPRESSCARD_320CX		0x022e
#define USB_PID_PINNACLE_PCTV2000E			0x022c
#define USB_PID_PINNACLE_PCTV_DVB_T_FLASH		0x0228
#define USB_PID_PINNACLE_PCTV_DUAL_DIVERSITY_DVB_T	0x0229
#define USB_PID_PINNACLE_PCTV71E			0x022b
#define USB_PID_PINNACLE_PCTV72E			0x0236
#define USB_PID_PINNACLE_PCTV73E			0x0237
#define USB_PID_PINNACLE_PCTV310E			0x3211
#define USB_PID_PINNACLE_PCTV801E			0x023a
#define USB_PID_PINNACLE_PCTV801E_SE			0x023b
#define USB_PID_PINNACLE_PCTV340E			0x023d
#define USB_PID_PINNACLE_PCTV340E_SE			0x023e
#define USB_PID_PINNACLE_PCTV73A			0x0243
#define USB_PID_PINNACLE_PCTV73ESE			0x0245
#define USB_PID_PINNACLE_PCTV74E			0x0246
#define USB_PID_PINNACLE_PCTV282E			0x0248
#define USB_PID_PIXELVIEW_SBTVD				0x5010
#define USB_PID_PCTV_200E				0x020e
#define USB_PID_PCTV_400E				0x020f
#define USB_PID_PCTV_450E				0x0222
#define USB_PID_PCTV_452E				0x021f
#define USB_PID_TECHNOTREND_CONNECT_S2_3600		0x3007
#define USB_PID_TECHNOTREND_CONNECT_S2_3650_CI		0x300a
#define USB_PID_NEBULA_DIGITV				0x0201
#define USB_PID_DVICO_BLUEBIRD_LGDT			0xd820
#define USB_PID_DVICO_BLUEBIRD_LG064F_COLD		0xd500
#define USB_PID_DVICO_BLUEBIRD_LG064F_WARM		0xd501
#define USB_PID_DVICO_BLUEBIRD_LGZ201_COLD		0xdb00
#define USB_PID_DVICO_BLUEBIRD_LGZ201_WARM		0xdb01
#define USB_PID_DVICO_BLUEBIRD_TH7579_COLD		0xdb10
#define USB_PID_DVICO_BLUEBIRD_TH7579_WARM		0xdb11
#define USB_PID_DVICO_BLUEBIRD_DUAL_1_COLD		0xdb50
#define USB_PID_DVICO_BLUEBIRD_DUAL_1_WARM		0xdb51
#define USB_PID_DVICO_BLUEBIRD_DUAL_2_COLD		0xdb58
#define USB_PID_DVICO_BLUEBIRD_DUAL_2_WARM		0xdb59
#define USB_PID_DVICO_BLUEBIRD_DUAL_4			0xdb78
#define USB_PID_DVICO_BLUEBIRD_DUAL_4_REV_2		0xdb98
#define USB_PID_DVICO_BLUEBIRD_DVB_T_NANO_2		0xdb70
#define USB_PID_DVICO_BLUEBIRD_DVB_T_NANO_2_NFW_WARM	0xdb71
#define USB_PID_DIGITALNOW_BLUEBIRD_DUAL_1_COLD		0xdb54
#define USB_PID_DIGITALNOW_BLUEBIRD_DUAL_1_WARM		0xdb55
#define USB_PID_MEDION_MD95700				0x0932
#define USB_PID_MSI_MEGASKY580				0x5580
#define USB_PID_MSI_MEGASKY580_55801			0x5581
#define USB_PID_KYE_DVB_T_COLD				0x701e
#define USB_PID_KYE_DVB_T_WARM				0x701f
#define USB_PID_LITEON_DVB_T_COLD			0xf000
#define USB_PID_LITEON_DVB_T_WARM			0xf001
#define USB_PID_DIGIVOX_MINI_SL_COLD			0xe360
#define USB_PID_DIGIVOX_MINI_SL_WARM			0xe361
#define USB_PID_GRANDTEC_DVBT_USB2_COLD			0x0bc6
#define USB_PID_GRANDTEC_DVBT_USB2_WARM			0x0bc7
#define USB_PID_WINFAST_DTV2000DS			0x6a04
#define USB_PID_WINFAST_DTV_DONGLE_COLD			0x6025
#define USB_PID_WINFAST_DTV_DONGLE_WARM			0x6026
#define USB_PID_WINFAST_DTV_DONGLE_STK7700P		0x6f00
#define USB_PID_WINFAST_DTV_DONGLE_H			0x60f6
#define USB_PID_WINFAST_DTV_DONGLE_STK7700P_2		0x6f01
#define USB_PID_WINFAST_DTV_DONGLE_GOLD			0x6029
#define USB_PID_GENPIX_8PSK_REV_1_COLD			0x0200
#define USB_PID_GENPIX_8PSK_REV_1_WARM			0x0201
#define USB_PID_GENPIX_8PSK_REV_2			0x0202
#define USB_PID_GENPIX_SKYWALKER_1			0x0203
#define USB_PID_GENPIX_SKYWALKER_CW3K			0x0204
#define USB_PID_GENPIX_SKYWALKER_2			0x0206
#define USB_PID_SIGMATEK_DVB_110			0x6610
#define USB_PID_MSI_DIGI_VOX_MINI_II			0x1513
#define USB_PID_MSI_DIGIVOX_DUO				0x8801
#define USB_PID_OPERA1_COLD				0x2830
#define USB_PID_OPERA1_WARM				0x3829
#define USB_PID_LIFEVIEW_TV_WALKER_TWIN_COLD		0x0514
#define USB_PID_LIFEVIEW_TV_WALKER_TWIN_WARM		0x0513
#define USB_PID_GIGABYTE_U7000				0x7001
#define USB_PID_GIGABYTE_U8000				0x7002
#define USB_PID_ASUS_U3000				0x171f
#define USB_PID_ASUS_U3000H				0x1736
#define USB_PID_ASUS_U3100				0x173f
#define USB_PID_YUAN_EC372S				0x1edc
#define USB_PID_YUAN_STK7700PH				0x1f08
#define USB_PID_YUAN_PD378S				0x2edc
#define USB_PID_YUAN_MC770				0x0871
#define USB_PID_YUAN_STK7700D				0x1efc
#define USB_PID_YUAN_STK7700D_2				0x1e8c
#define USB_PID_DW2102					0x2102
#define USB_PID_XTENSIONS_XD_380			0x0381
#define USB_PID_TELESTAR_STARSTICK_2			0x8000
#define USB_PID_MSI_DIGI_VOX_MINI_III                   0x8807
#define USB_PID_SONY_PLAYTV				0x0003
#define USB_PID_MYGICA_D689				0xd811
#define USB_PID_ELGATO_EYETV_DIVERSITY			0x0011
#define USB_PID_ELGATO_EYETV_DTT			0x0021
#define USB_PID_ELGATO_EYETV_DTT_Dlx			0x0020
#define USB_PID_ELGATO_EYETV_SAT			0x002a
#define USB_PID_DVB_T_USB_STICK_HIGH_SPEED_COLD		0x5000
#define USB_PID_DVB_T_USB_STICK_HIGH_SPEED_WARM		0x5001
#define USB_PID_FRIIO_WHITE				0x0001
#define USB_PID_TVWAY_PLUS				0x0002
#define USB_PID_SVEON_STV20				0xe39d
#define USB_PID_SVEON_STV22				0xe401
#define USB_PID_SVEON_STV22_IT9137			0xe411
#define USB_PID_AZUREWAVE_AZ6027			0x3275
#define USB_PID_TERRATEC_DVBS2CI_V1			0x10a4
#define USB_PID_TERRATEC_DVBS2CI_V2			0x10ac
#define USB_PID_TECHNISAT_USB2_HDCI_V1			0x0001
#define USB_PID_TECHNISAT_USB2_HDCI_V2			0x0002
#define USB_PID_TECHNISAT_AIRSTAR_TELESTICK_2		0x0004
#define USB_PID_TECHNISAT_USB2_DVB_S2			0x0500
#endif<|MERGE_RESOLUTION|>--- conflicted
+++ resolved
@@ -131,11 +131,8 @@
 #define USB_PID_GRANDTEC_DVBT_USB_WARM			0x0fa1
 #define USB_PID_INTEL_CE9500				0x9500
 #define USB_PID_ITETECH_IT9135				0x9135
-<<<<<<< HEAD
-=======
 #define USB_PID_ITETECH_IT9135_9005			0x9005
 #define USB_PID_ITETECH_IT9135_9006			0x9006
->>>>>>> dcd6c922
 #define USB_PID_KWORLD_399U				0xe399
 #define USB_PID_KWORLD_399U_2				0xe400
 #define USB_PID_KWORLD_395U				0xe396
