--- conflicted
+++ resolved
@@ -181,10 +181,7 @@
  * @rc_codes: name of rc codes table
  * @protocol: type of protocol(s) currently used by the driver
  * @allowed_protos: protocol(s) supported by the driver
-<<<<<<< HEAD
-=======
  * @driver_type: Used to point if a device supports raw mode
->>>>>>> 105e53f8
  * @change_protocol: callback to change protocol
  * @rc_query: called to query an event event.
  * @rc_interval: time in ms between two queries.
@@ -194,10 +191,7 @@
 	char *rc_codes;
 	u64 protocol;
 	u64 allowed_protos;
-<<<<<<< HEAD
-=======
 	enum rc_driver_type driver_type;
->>>>>>> 105e53f8
 	int (*change_protocol)(struct rc_dev *dev, u64 rc_type);
 	char *module_name;
 	int (*rc_query) (struct dvb_usb_device *d);
