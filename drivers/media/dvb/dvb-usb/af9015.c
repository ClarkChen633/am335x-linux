/*
 * DVB USB Linux driver for Afatech AF9015 DVB-T USB2.0 receiver
 *
 * Copyright (C) 2007 Antti Palosaari <crope@iki.fi>
 *
 * Thanks to Afatech who kindly provided information.
 *
 *    This program is free software; you can redistribute it and/or modify
 *    it under the terms of the GNU General Public License as published by
 *    the Free Software Foundation; either version 2 of the License, or
 *    (at your option) any later version.
 *
 *    This program is distributed in the hope that it will be useful,
 *    but WITHOUT ANY WARRANTY; without even the implied warranty of
 *    MERCHANTABILITY or FITNESS FOR A PARTICULAR PURPOSE.  See the
 *    GNU General Public License for more details.
 *
 *    You should have received a copy of the GNU General Public License
 *    along with this program; if not, write to the Free Software
 *    Foundation, Inc., 675 Mass Ave, Cambridge, MA 02139, USA.
 *
 */

#include <linux/hash.h>
#include <linux/slab.h>

#include "af9015.h"
#include "af9013.h"
#include "mt2060.h"
#include "qt1010.h"
#include "tda18271.h"
#include "mxl5005s.h"
#include "mc44s803.h"
#include "tda18218.h"
#include "mxl5007t.h"

static int dvb_usb_af9015_debug;
module_param_named(debug, dvb_usb_af9015_debug, int, 0644);
MODULE_PARM_DESC(debug, "set debugging level" DVB_USB_DEBUG_STATUS);
static int dvb_usb_af9015_remote;
module_param_named(remote, dvb_usb_af9015_remote, int, 0644);
MODULE_PARM_DESC(remote, "select remote");
DVB_DEFINE_MOD_OPT_ADAPTER_NR(adapter_nr);

static DEFINE_MUTEX(af9015_usb_mutex);

static struct af9015_config af9015_config;
static struct dvb_usb_device_properties af9015_properties[3];
static int af9015_properties_count = ARRAY_SIZE(af9015_properties);

static struct af9013_config af9015_af9013_config[] = {
	{
		.demod_address = AF9015_I2C_DEMOD,
		.output_mode = AF9013_OUTPUT_MODE_USB,
		.api_version = { 0, 1, 9, 0 },
		.gpio[0] = AF9013_GPIO_HI,
		.gpio[3] = AF9013_GPIO_TUNER_ON,

	}, {
		.output_mode = AF9013_OUTPUT_MODE_SERIAL,
		.api_version = { 0, 1, 9, 0 },
		.gpio[0] = AF9013_GPIO_TUNER_ON,
		.gpio[1] = AF9013_GPIO_LO,
	}
};

static int af9015_rw_udev(struct usb_device *udev, struct req_t *req)
{
#define BUF_LEN 63
#define REQ_HDR_LEN 8 /* send header size */
#define ACK_HDR_LEN 2 /* rece header size */
	int act_len, ret;
	u8 buf[BUF_LEN];
	u8 write = 1;
	u8 msg_len = REQ_HDR_LEN;
	static u8 seq; /* packet sequence number */

	if (mutex_lock_interruptible(&af9015_usb_mutex) < 0)
		return -EAGAIN;

	buf[0] = req->cmd;
	buf[1] = seq++;
	buf[2] = req->i2c_addr;
	buf[3] = req->addr >> 8;
	buf[4] = req->addr & 0xff;
	buf[5] = req->mbox;
	buf[6] = req->addr_len;
	buf[7] = req->data_len;

	switch (req->cmd) {
	case GET_CONFIG:
	case READ_MEMORY:
	case RECONNECT_USB:
	case GET_IR_CODE:
		write = 0;
		break;
	case READ_I2C:
		write = 0;
		buf[2] |= 0x01; /* set I2C direction */
	case WRITE_I2C:
		buf[0] = READ_WRITE_I2C;
		break;
	case WRITE_MEMORY:
		if (((req->addr & 0xff00) == 0xff00) ||
		    ((req->addr & 0xff00) == 0xae00))
			buf[0] = WRITE_VIRTUAL_MEMORY;
	case WRITE_VIRTUAL_MEMORY:
	case COPY_FIRMWARE:
	case DOWNLOAD_FIRMWARE:
	case BOOT:
		break;
	default:
		err("unknown command:%d", req->cmd);
		ret = -1;
		goto error_unlock;
	}

	/* buffer overflow check */
	if ((write && (req->data_len > BUF_LEN - REQ_HDR_LEN)) ||
		(!write && (req->data_len > BUF_LEN - ACK_HDR_LEN))) {
		err("too much data; cmd:%d len:%d", req->cmd, req->data_len);
		ret = -EINVAL;
		goto error_unlock;
	}

	/* write requested */
	if (write) {
		memcpy(&buf[REQ_HDR_LEN], req->data, req->data_len);
		msg_len += req->data_len;
	}

	deb_xfer(">>> ");
	debug_dump(buf, msg_len, deb_xfer);

	/* send req */
	ret = usb_bulk_msg(udev, usb_sndbulkpipe(udev, 0x02), buf, msg_len,
		&act_len, AF9015_USB_TIMEOUT);
	if (ret)
		err("bulk message failed:%d (%d/%d)", ret, msg_len, act_len);
	else
		if (act_len != msg_len)
			ret = -1; /* all data is not send */
	if (ret)
		goto error_unlock;

	/* no ack for those packets */
	if (req->cmd == DOWNLOAD_FIRMWARE || req->cmd == RECONNECT_USB)
		goto exit_unlock;

	/* write receives seq + status = 2 bytes
	   read receives seq + status + data = 2 + N bytes */
	msg_len = ACK_HDR_LEN;
	if (!write)
		msg_len += req->data_len;

	ret = usb_bulk_msg(udev, usb_rcvbulkpipe(udev, 0x81), buf, msg_len,
		&act_len, AF9015_USB_TIMEOUT);
	if (ret) {
		err("recv bulk message failed:%d", ret);
		ret = -1;
		goto error_unlock;
	}

	deb_xfer("<<< ");
	debug_dump(buf, act_len, deb_xfer);

	/* remote controller query status is 1 if remote code is not received */
	if (req->cmd == GET_IR_CODE && buf[1] == 1) {
		buf[1] = 0; /* clear command "error" status */
		memset(&buf[2], 0, req->data_len);
		buf[3] = 1; /* no remote code received mark */
	}

	/* check status */
	if (buf[1]) {
		err("command failed:%d", buf[1]);
		ret = -1;
		goto error_unlock;
	}

	/* read request, copy returned data to return buf */
	if (!write)
		memcpy(req->data, &buf[ACK_HDR_LEN], req->data_len);

error_unlock:
exit_unlock:
	mutex_unlock(&af9015_usb_mutex);

	return ret;
}

static int af9015_ctrl_msg(struct dvb_usb_device *d, struct req_t *req)
{
	return af9015_rw_udev(d->udev, req);
}

static int af9015_write_regs(struct dvb_usb_device *d, u16 addr, u8 *val,
	u8 len)
{
	struct req_t req = {WRITE_MEMORY, AF9015_I2C_DEMOD, addr, 0, 0, len,
		val};
	return af9015_ctrl_msg(d, &req);
}

static int af9015_write_reg(struct dvb_usb_device *d, u16 addr, u8 val)
{
	return af9015_write_regs(d, addr, &val, 1);
}

static int af9015_read_regs(struct dvb_usb_device *d, u16 addr, u8 *val, u8 len)
{
	struct req_t req = {READ_MEMORY, AF9015_I2C_DEMOD, addr, 0, 0, len,
		val};
	return af9015_ctrl_msg(d, &req);
}

static int af9015_read_reg(struct dvb_usb_device *d, u16 addr, u8 *val)
{
	return af9015_read_regs(d, addr, val, 1);
}

static int af9015_write_reg_i2c(struct dvb_usb_device *d, u8 addr, u16 reg,
	u8 val)
{
	struct req_t req = {WRITE_I2C, addr, reg, 1, 1, 1, &val};

	if (addr == af9015_af9013_config[0].demod_address ||
	    addr == af9015_af9013_config[1].demod_address)
		req.addr_len = 3;

	return af9015_ctrl_msg(d, &req);
}

static int af9015_read_reg_i2c(struct dvb_usb_device *d, u8 addr, u16 reg,
	u8 *val)
{
	struct req_t req = {READ_I2C, addr, reg, 0, 1, 1, val};

	if (addr == af9015_af9013_config[0].demod_address ||
	    addr == af9015_af9013_config[1].demod_address)
		req.addr_len = 3;

	return af9015_ctrl_msg(d, &req);
}

static int af9015_i2c_xfer(struct i2c_adapter *adap, struct i2c_msg msg[],
	int num)
{
	struct dvb_usb_device *d = i2c_get_adapdata(adap);
	int ret = 0, i = 0;
	u16 addr;
	u8 uninitialized_var(mbox), addr_len;
	struct req_t req;

/* TODO: implement bus lock

The bus lock is needed because there is two tuners both using same I2C-address.
Due to that the only way to select correct tuner is use demodulator I2C-gate.

................................................
. AF9015 includes integrated AF9013 demodulator.
. ____________                   ____________  .                ____________
.|     uC     |                 |   demod    | .               |    tuner   |
.|------------|                 |------------| .               |------------|
.|   AF9015   |                 |  AF9013/5  | .               |   MXL5003  |
.|            |--+----I2C-------|-----/ -----|-.-----I2C-------|            |
.|            |  |              | addr 0x38  | .               |  addr 0xc6 |
.|____________|  |              |____________| .               |____________|
.................|..............................
		 |               ____________                   ____________
		 |              |   demod    |                 |    tuner   |
		 |              |------------|                 |------------|
		 |              |   AF9013   |                 |   MXL5003  |
		 +----I2C-------|-----/ -----|-------I2C-------|            |
				| addr 0x3a  |                 |  addr 0xc6 |
				|____________|                 |____________|
*/
	if (mutex_lock_interruptible(&d->i2c_mutex) < 0)
		return -EAGAIN;

	while (i < num) {
		if (msg[i].addr == af9015_af9013_config[0].demod_address ||
		    msg[i].addr == af9015_af9013_config[1].demod_address) {
			addr = msg[i].buf[0] << 8;
			addr += msg[i].buf[1];
			mbox = msg[i].buf[2];
			addr_len = 3;
		} else {
			addr = msg[i].buf[0];
			addr_len = 1;
			/* mbox is don't care in that case */
		}

		if (num > i + 1 && (msg[i+1].flags & I2C_M_RD)) {
			if (msg[i].addr ==
				af9015_af9013_config[0].demod_address)
				req.cmd = READ_MEMORY;
			else
				req.cmd = READ_I2C;
			req.i2c_addr = msg[i].addr;
			req.addr = addr;
			req.mbox = mbox;
			req.addr_len = addr_len;
			req.data_len = msg[i+1].len;
			req.data = &msg[i+1].buf[0];
			ret = af9015_ctrl_msg(d, &req);
			i += 2;
		} else if (msg[i].flags & I2C_M_RD) {
			ret = -EINVAL;
			if (msg[i].addr ==
				af9015_af9013_config[0].demod_address)
				goto error;
			else
				req.cmd = READ_I2C;
			req.i2c_addr = msg[i].addr;
			req.addr = addr;
			req.mbox = mbox;
			req.addr_len = addr_len;
			req.data_len = msg[i].len;
			req.data = &msg[i].buf[0];
			ret = af9015_ctrl_msg(d, &req);
			i += 1;
		} else {
			if (msg[i].addr ==
				af9015_af9013_config[0].demod_address)
				req.cmd = WRITE_MEMORY;
			else
				req.cmd = WRITE_I2C;
			req.i2c_addr = msg[i].addr;
			req.addr = addr;
			req.mbox = mbox;
			req.addr_len = addr_len;
			req.data_len = msg[i].len-addr_len;
			req.data = &msg[i].buf[addr_len];
			ret = af9015_ctrl_msg(d, &req);
			i += 1;
		}
		if (ret)
			goto error;

	}
	ret = i;

error:
	mutex_unlock(&d->i2c_mutex);

	return ret;
}

static u32 af9015_i2c_func(struct i2c_adapter *adapter)
{
	return I2C_FUNC_I2C;
}

static struct i2c_algorithm af9015_i2c_algo = {
	.master_xfer = af9015_i2c_xfer,
	.functionality = af9015_i2c_func,
};

static int af9015_do_reg_bit(struct dvb_usb_device *d, u16 addr, u8 bit, u8 op)
{
	int ret;
	u8 val, mask = 0x01;

	ret = af9015_read_reg(d, addr, &val);
	if (ret)
		return ret;

	mask <<= bit;
	if (op) {
		/* set bit */
		val |= mask;
	} else {
		/* clear bit */
		mask ^= 0xff;
		val &= mask;
	}

	return af9015_write_reg(d, addr, val);
}

static int af9015_set_reg_bit(struct dvb_usb_device *d, u16 addr, u8 bit)
{
	return af9015_do_reg_bit(d, addr, bit, 1);
}

static int af9015_clear_reg_bit(struct dvb_usb_device *d, u16 addr, u8 bit)
{
	return af9015_do_reg_bit(d, addr, bit, 0);
}

static int af9015_init_endpoint(struct dvb_usb_device *d)
{
	int ret;
	u16 frame_size;
	u8  packet_size;
	deb_info("%s: USB speed:%d\n", __func__, d->udev->speed);

	/* Windows driver uses packet count 21 for USB1.1 and 348 for USB2.0.
	   We use smaller - about 1/4 from the original, 5 and 87. */
#define TS_PACKET_SIZE            188

#define TS_USB20_PACKET_COUNT      87
#define TS_USB20_FRAME_SIZE       (TS_PACKET_SIZE*TS_USB20_PACKET_COUNT)

#define TS_USB11_PACKET_COUNT       5
#define TS_USB11_FRAME_SIZE       (TS_PACKET_SIZE*TS_USB11_PACKET_COUNT)

#define TS_USB20_MAX_PACKET_SIZE  512
#define TS_USB11_MAX_PACKET_SIZE   64

	if (d->udev->speed == USB_SPEED_FULL) {
		frame_size = TS_USB11_FRAME_SIZE/4;
		packet_size = TS_USB11_MAX_PACKET_SIZE/4;
	} else {
		frame_size = TS_USB20_FRAME_SIZE/4;
		packet_size = TS_USB20_MAX_PACKET_SIZE/4;
	}

	ret = af9015_set_reg_bit(d, 0xd507, 2); /* assert EP4 reset */
	if (ret)
		goto error;
	ret = af9015_set_reg_bit(d, 0xd50b, 1); /* assert EP5 reset */
	if (ret)
		goto error;
	ret = af9015_clear_reg_bit(d, 0xdd11, 5); /* disable EP4 */
	if (ret)
		goto error;
	ret = af9015_clear_reg_bit(d, 0xdd11, 6); /* disable EP5 */
	if (ret)
		goto error;
	ret = af9015_set_reg_bit(d, 0xdd11, 5); /* enable EP4 */
	if (ret)
		goto error;
	if (af9015_config.dual_mode) {
		ret = af9015_set_reg_bit(d, 0xdd11, 6); /* enable EP5 */
		if (ret)
			goto error;
	}
	ret = af9015_clear_reg_bit(d, 0xdd13, 5); /* disable EP4 NAK */
	if (ret)
		goto error;
	if (af9015_config.dual_mode) {
		ret = af9015_clear_reg_bit(d, 0xdd13, 6); /* disable EP5 NAK */
		if (ret)
			goto error;
	}
	/* EP4 xfer length */
	ret = af9015_write_reg(d, 0xdd88, frame_size & 0xff);
	if (ret)
		goto error;
	ret = af9015_write_reg(d, 0xdd89, frame_size >> 8);
	if (ret)
		goto error;
	/* EP5 xfer length */
	ret = af9015_write_reg(d, 0xdd8a, frame_size & 0xff);
	if (ret)
		goto error;
	ret = af9015_write_reg(d, 0xdd8b, frame_size >> 8);
	if (ret)
		goto error;
	ret = af9015_write_reg(d, 0xdd0c, packet_size); /* EP4 packet size */
	if (ret)
		goto error;
	ret = af9015_write_reg(d, 0xdd0d, packet_size); /* EP5 packet size */
	if (ret)
		goto error;
	ret = af9015_clear_reg_bit(d, 0xd507, 2); /* negate EP4 reset */
	if (ret)
		goto error;
	if (af9015_config.dual_mode) {
		ret = af9015_clear_reg_bit(d, 0xd50b, 1); /* negate EP5 reset */
		if (ret)
			goto error;
	}

	/* enable / disable mp2if2 */
	if (af9015_config.dual_mode)
		ret = af9015_set_reg_bit(d, 0xd50b, 0);
	else
		ret = af9015_clear_reg_bit(d, 0xd50b, 0);
error:
	if (ret)
		err("endpoint init failed:%d", ret);
	return ret;
}

static int af9015_copy_firmware(struct dvb_usb_device *d)
{
	int ret;
	u8 fw_params[4];
	u8 val, i;
	struct req_t req = {COPY_FIRMWARE, 0, 0x5100, 0, 0, sizeof(fw_params),
		fw_params };
	deb_info("%s:\n", __func__);

	fw_params[0] = af9015_config.firmware_size >> 8;
	fw_params[1] = af9015_config.firmware_size & 0xff;
	fw_params[2] = af9015_config.firmware_checksum >> 8;
	fw_params[3] = af9015_config.firmware_checksum & 0xff;

	/* wait 2nd demodulator ready */
	msleep(100);

	ret = af9015_read_reg_i2c(d,
		af9015_af9013_config[1].demod_address, 0x98be, &val);
	if (ret)
		goto error;
	else
		deb_info("%s: firmware status:%02x\n", __func__, val);

	if (val == 0x0c) /* fw is running, no need for download */
		goto exit;

	/* set I2C master clock to fast (to speed up firmware copy) */
	ret = af9015_write_reg(d, 0xd416, 0x04); /* 0x04 * 400ns */
	if (ret)
		goto error;

	msleep(50);

	/* copy firmware */
	ret = af9015_ctrl_msg(d, &req);
	if (ret)
		err("firmware copy cmd failed:%d", ret);
	deb_info("%s: firmware copy done\n", __func__);

	/* set I2C master clock back to normal */
	ret = af9015_write_reg(d, 0xd416, 0x14); /* 0x14 * 400ns */
	if (ret)
		goto error;

	/* request boot firmware */
	ret = af9015_write_reg_i2c(d, af9015_af9013_config[1].demod_address,
		0xe205, 1);
	deb_info("%s: firmware boot cmd status:%d\n", __func__, ret);
	if (ret)
		goto error;

	for (i = 0; i < 15; i++) {
		msleep(100);

		/* check firmware status */
		ret = af9015_read_reg_i2c(d,
			af9015_af9013_config[1].demod_address, 0x98be, &val);
		deb_info("%s: firmware status cmd status:%d fw status:%02x\n",
			__func__, ret, val);
		if (ret)
			goto error;

		if (val == 0x0c || val == 0x04) /* success or fail */
			break;
	}

	if (val == 0x04) {
		err("firmware did not run");
		ret = -1;
	} else if (val != 0x0c) {
		err("firmware boot timeout");
		ret = -1;
	}

error:
exit:
	return ret;
}

/* hash (and dump) eeprom */
static int af9015_eeprom_hash(struct usb_device *udev)
{
	static const unsigned int eeprom_size = 256;
	unsigned int reg;
	int ret;
	u8 val, *eeprom;
	struct req_t req = {READ_I2C, AF9015_I2C_EEPROM, 0, 0, 1, 1, &val};

	eeprom = kmalloc(eeprom_size, GFP_KERNEL);
	if (eeprom == NULL)
		return -ENOMEM;

	for (reg = 0; reg < eeprom_size; reg++) {
		req.addr = reg;
		ret = af9015_rw_udev(udev, &req);
		if (ret)
			goto free;
		eeprom[reg] = val;
	}

	if (dvb_usb_af9015_debug & 0x01)
		print_hex_dump_bytes("", DUMP_PREFIX_OFFSET, eeprom,
				eeprom_size);

	BUG_ON(eeprom_size % 4);

	af9015_config.eeprom_sum = 0;
	for (reg = 0; reg < eeprom_size / sizeof(u32); reg++) {
		af9015_config.eeprom_sum *= GOLDEN_RATIO_PRIME_32;
		af9015_config.eeprom_sum += le32_to_cpu(((u32 *)eeprom)[reg]);
	}

	deb_info("%s: eeprom sum=%.8x\n", __func__, af9015_config.eeprom_sum);

	ret = 0;
free:
	kfree(eeprom);
	return ret;
}

static int af9015_init(struct dvb_usb_device *d)
{
	int ret;
	deb_info("%s:\n", __func__);

	ret = af9015_init_endpoint(d);
	if (ret)
		goto error;

error:
	return ret;
}

static int af9015_pid_filter_ctrl(struct dvb_usb_adapter *adap, int onoff)
{
	int ret;
	deb_info("%s: onoff:%d\n", __func__, onoff);

	if (onoff)
		ret = af9015_set_reg_bit(adap->dev, 0xd503, 0);
	else
		ret = af9015_clear_reg_bit(adap->dev, 0xd503, 0);

	return ret;
}

static int af9015_pid_filter(struct dvb_usb_adapter *adap, int index, u16 pid,
	int onoff)
{
	int ret;
	u8 idx;

	deb_info("%s: set pid filter, index %d, pid %x, onoff %d\n",
		__func__, index, pid, onoff);

	ret = af9015_write_reg(adap->dev, 0xd505, (pid & 0xff));
	if (ret)
		goto error;

	ret = af9015_write_reg(adap->dev, 0xd506, (pid >> 8));
	if (ret)
		goto error;

	idx = ((index & 0x1f) | (1 << 5));
	ret = af9015_write_reg(adap->dev, 0xd504, idx);

error:
	return ret;
}

static int af9015_download_firmware(struct usb_device *udev,
	const struct firmware *fw)
{
	int i, len, packets, remainder, ret;
	struct req_t req = {DOWNLOAD_FIRMWARE, 0, 0, 0, 0, 0, NULL};
	u16 addr = 0x5100; /* firmware start address */
	u16 checksum = 0;

	deb_info("%s:\n", __func__);

	/* calc checksum */
	for (i = 0; i < fw->size; i++)
		checksum += fw->data[i];

	af9015_config.firmware_size = fw->size;
	af9015_config.firmware_checksum = checksum;

	#define FW_PACKET_MAX_DATA  55

	packets = fw->size / FW_PACKET_MAX_DATA;
	remainder = fw->size % FW_PACKET_MAX_DATA;
	len = FW_PACKET_MAX_DATA;
	for (i = 0; i <= packets; i++) {
		if (i == packets)  /* set size of the last packet */
			len = remainder;

		req.data_len = len;
		req.data = (u8 *)(fw->data + i * FW_PACKET_MAX_DATA);
		req.addr = addr;
		addr += FW_PACKET_MAX_DATA;

		ret = af9015_rw_udev(udev, &req);
		if (ret) {
			err("firmware download failed at packet %d with " \
				"code %d", i, ret);
			goto error;
		}
	}

	/* firmware loaded, request boot */
	req.cmd = BOOT;
	ret = af9015_rw_udev(udev, &req);
	if (ret) {
		err("firmware boot failed:%d", ret);
		goto error;
	}

error:
	return ret;
}

struct af9015_rc_setup {
	unsigned int id;
<<<<<<< HEAD
	struct ir_scancode *rc_key_map;
	unsigned int rc_key_map_size;
	u8 *ir_table;
	unsigned int ir_table_size;
=======
	char *rc_codes;
>>>>>>> 45f53cc9
};

static char *af9015_rc_setup_match(unsigned int id,
	const struct af9015_rc_setup *table)
{
	for (; table->rc_codes; table++)
		if (table->id == id)
			return table->rc_codes;
	return NULL;
}

static const struct af9015_rc_setup af9015_rc_setup_modparam[] = {
	{ AF9015_REMOTE_A_LINK_DTU_M, RC_MAP_ALINK_DTU_M },
	{ AF9015_REMOTE_MSI_DIGIVOX_MINI_II_V3, RC_MAP_MSI_DIGIVOX_II },
	{ AF9015_REMOTE_MYGICTV_U718, RC_MAP_TOTAL_MEDIA_IN_HAND },
	{ AF9015_REMOTE_DIGITTRADE_DVB_T, RC_MAP_DIGITTRADE },
	{ AF9015_REMOTE_AVERMEDIA_KS, RC_MAP_AVERMEDIA_RM_KS },
	{ }
};

static const struct af9015_rc_setup af9015_rc_setup_hashes[] = {
	{ 0xb8feb708, RC_MAP_MSI_DIGIVOX_II },
	{ 0xa3703d00, RC_MAP_ALINK_DTU_M },
	{ 0x9b7dc64e, RC_MAP_TOTAL_MEDIA_IN_HAND }, /* MYGICTV U718 */
	{ }
};

static const struct af9015_rc_setup af9015_rc_setup_usbids[] = {
	{ (USB_VID_TERRATEC << 16) + USB_PID_TERRATEC_CINERGY_T_STICK_DUAL_RC,
		RC_MAP_TERRATEC_SLIM },
	{ (USB_VID_VISIONPLUS << 16) + USB_PID_AZUREWAVE_AD_TU700,
		RC_MAP_AZUREWAVE_AD_TU700 },
	{ (USB_VID_VISIONPLUS << 16) + USB_PID_TINYTWIN,
		RC_MAP_AZUREWAVE_AD_TU700 },
	{ (USB_VID_MSI_2 << 16) + USB_PID_MSI_DIGI_VOX_MINI_III,
		RC_MAP_MSI_DIGIVOX_III },
	{ (USB_VID_LEADTEK << 16) + USB_PID_WINFAST_DTV_DONGLE_GOLD,
		RC_MAP_LEADTEK_Y04G0051 },
	{ (USB_VID_AVERMEDIA << 16) + USB_PID_AVERMEDIA_VOLAR_X,
		RC_MAP_AVERMEDIA_M135A },
	{ (USB_VID_AFATECH << 16) + USB_PID_TREKSTOR_DVBT,
		RC_MAP_TREKSTOR },
	{ (USB_VID_KWORLD_2 << 16) + USB_PID_TINYTWIN_2,
		RC_MAP_DIGITALNOW_TINYTWIN },
	{ (USB_VID_GTEK << 16) + USB_PID_TINYTWIN_3,
		RC_MAP_DIGITALNOW_TINYTWIN },
	{ }
};

static void af9015_set_remote_config(struct usb_device *udev,
		struct dvb_usb_device_properties *props)
{
	u16 vid = le16_to_cpu(udev->descriptor.idVendor);
	u16 pid = le16_to_cpu(udev->descriptor.idProduct);

	/* try to load remote based module param */
	props->rc.core.rc_codes = af9015_rc_setup_match(
		dvb_usb_af9015_remote, af9015_rc_setup_modparam);

	/* try to load remote based eeprom hash */
	if (!props->rc.core.rc_codes)
		props->rc.core.rc_codes = af9015_rc_setup_match(
			af9015_config.eeprom_sum, af9015_rc_setup_hashes);

	/* try to load remote based USB ID */
	if (!props->rc.core.rc_codes)
		props->rc.core.rc_codes = af9015_rc_setup_match(
			(vid << 16) + pid, af9015_rc_setup_usbids);

	/* try to load remote based USB iManufacturer string */
	if (!props->rc.core.rc_codes && vid == USB_VID_AFATECH) {
		/* Check USB manufacturer and product strings and try
		   to determine correct remote in case of chip vendor
		   reference IDs are used.
		   DO NOT ADD ANYTHING NEW HERE. Use hashes instead. */
		char manufacturer[10];
		memset(manufacturer, 0, sizeof(manufacturer));
		usb_string(udev, udev->descriptor.iManufacturer,
			manufacturer, sizeof(manufacturer));
		if (!strcmp("MSI", manufacturer)) {
			/* iManufacturer 1 MSI
			   iProduct      2 MSI K-VOX */
			props->rc.core.rc_codes = af9015_rc_setup_match(
				AF9015_REMOTE_MSI_DIGIVOX_MINI_II_V3,
				af9015_rc_setup_modparam);
		}
	}

<<<<<<< HEAD
	if (table) {
		props->rc.legacy.rc_key_map = table->rc_key_map;
		props->rc.legacy.rc_key_map_size = table->rc_key_map_size;
		af9015_config.ir_table = table->ir_table;
		af9015_config.ir_table_size = table->ir_table_size;
	}
=======
	/* finally load "empty" just for leaving IR receiver enabled */
	if (!props->rc.core.rc_codes)
		props->rc.core.rc_codes = RC_MAP_EMPTY;

	return;
>>>>>>> 45f53cc9
}

static int af9015_read_config(struct usb_device *udev)
{
	int ret;
	u8 val, i, offset = 0;
	struct req_t req = {READ_I2C, AF9015_I2C_EEPROM, 0, 0, 1, 1, &val};

	/* IR remote controller */
	req.addr = AF9015_EEPROM_IR_MODE;
	/* first message will timeout often due to possible hw bug */
	for (i = 0; i < 4; i++) {
		ret = af9015_rw_udev(udev, &req);
		if (!ret)
			break;
	}
	if (ret)
		goto error;

	ret = af9015_eeprom_hash(udev);
	if (ret)
		goto error;

	deb_info("%s: IR mode:%d\n", __func__, val);
	for (i = 0; i < af9015_properties_count; i++) {
<<<<<<< HEAD
		if (val == AF9015_IR_MODE_DISABLED) {
			af9015_properties[i].rc.legacy.rc_key_map = NULL;
			af9015_properties[i].rc.legacy.rc_key_map_size  = 0;
		} else
=======
		if (val == AF9015_IR_MODE_DISABLED)
			af9015_properties[i].rc.core.rc_codes = NULL;
		else
>>>>>>> 45f53cc9
			af9015_set_remote_config(udev, &af9015_properties[i]);
	}

	/* TS mode - one or two receivers */
	req.addr = AF9015_EEPROM_TS_MODE;
	ret = af9015_rw_udev(udev, &req);
	if (ret)
		goto error;
	af9015_config.dual_mode = val;
	deb_info("%s: TS mode:%d\n", __func__, af9015_config.dual_mode);

	/* Set adapter0 buffer size according to USB port speed, adapter1 buffer
	   size can be static because it is enabled only USB2.0 */
	for (i = 0; i < af9015_properties_count; i++) {
		/* USB1.1 set smaller buffersize and disable 2nd adapter */
		if (udev->speed == USB_SPEED_FULL) {
			af9015_properties[i].adapter[0].stream.u.bulk.buffersize
				= TS_USB11_FRAME_SIZE;
			/* disable 2nd adapter because we don't have
			   PID-filters */
			af9015_config.dual_mode = 0;
		} else {
			af9015_properties[i].adapter[0].stream.u.bulk.buffersize
				= TS_USB20_FRAME_SIZE;
		}
	}

	if (af9015_config.dual_mode) {
		/* read 2nd demodulator I2C address */
		req.addr = AF9015_EEPROM_DEMOD2_I2C;
		ret = af9015_rw_udev(udev, &req);
		if (ret)
			goto error;
		af9015_af9013_config[1].demod_address = val;

		/* enable 2nd adapter */
		for (i = 0; i < af9015_properties_count; i++)
			af9015_properties[i].num_adapters = 2;

	} else {
		 /* disable 2nd adapter */
		for (i = 0; i < af9015_properties_count; i++)
			af9015_properties[i].num_adapters = 1;
	}

	for (i = 0; i < af9015_properties[0].num_adapters; i++) {
		if (i == 1)
			offset = AF9015_EEPROM_OFFSET;
		/* xtal */
		req.addr = AF9015_EEPROM_XTAL_TYPE1 + offset;
		ret = af9015_rw_udev(udev, &req);
		if (ret)
			goto error;
		switch (val) {
		case 0:
			af9015_af9013_config[i].adc_clock = 28800;
			break;
		case 1:
			af9015_af9013_config[i].adc_clock = 20480;
			break;
		case 2:
			af9015_af9013_config[i].adc_clock = 28000;
			break;
		case 3:
			af9015_af9013_config[i].adc_clock = 25000;
			break;
		};
		deb_info("%s: [%d] xtal:%d set adc_clock:%d\n", __func__, i,
			val, af9015_af9013_config[i].adc_clock);

		/* tuner IF */
		req.addr = AF9015_EEPROM_IF1H + offset;
		ret = af9015_rw_udev(udev, &req);
		if (ret)
			goto error;
		af9015_af9013_config[i].tuner_if = val << 8;
		req.addr = AF9015_EEPROM_IF1L + offset;
		ret = af9015_rw_udev(udev, &req);
		if (ret)
			goto error;
		af9015_af9013_config[i].tuner_if += val;
		deb_info("%s: [%d] IF1:%d\n", __func__, i,
			af9015_af9013_config[0].tuner_if);

		/* MT2060 IF1 */
		req.addr = AF9015_EEPROM_MT2060_IF1H  + offset;
		ret = af9015_rw_udev(udev, &req);
		if (ret)
			goto error;
		af9015_config.mt2060_if1[i] = val << 8;
		req.addr = AF9015_EEPROM_MT2060_IF1L + offset;
		ret = af9015_rw_udev(udev, &req);
		if (ret)
			goto error;
		af9015_config.mt2060_if1[i] += val;
		deb_info("%s: [%d] MT2060 IF1:%d\n", __func__, i,
			af9015_config.mt2060_if1[i]);

		/* tuner */
		req.addr =  AF9015_EEPROM_TUNER_ID1 + offset;
		ret = af9015_rw_udev(udev, &req);
		if (ret)
			goto error;
		switch (val) {
		case AF9013_TUNER_ENV77H11D5:
		case AF9013_TUNER_MT2060:
		case AF9013_TUNER_QT1010:
		case AF9013_TUNER_UNKNOWN:
		case AF9013_TUNER_MT2060_2:
		case AF9013_TUNER_TDA18271:
		case AF9013_TUNER_QT1010A:
		case AF9013_TUNER_TDA18218:
			af9015_af9013_config[i].rf_spec_inv = 1;
			break;
		case AF9013_TUNER_MXL5003D:
		case AF9013_TUNER_MXL5005D:
		case AF9013_TUNER_MXL5005R:
		case AF9013_TUNER_MXL5007T:
			af9015_af9013_config[i].rf_spec_inv = 0;
			break;
		case AF9013_TUNER_MC44S803:
			af9015_af9013_config[i].gpio[1] = AF9013_GPIO_LO;
			af9015_af9013_config[i].rf_spec_inv = 1;
			break;
		default:
			warn("tuner id:%d not supported, please report!", val);
			return -ENODEV;
		};

		af9015_af9013_config[i].tuner = val;
		deb_info("%s: [%d] tuner id:%d\n", __func__, i, val);
	}

error:
	if (ret)
		err("eeprom read failed:%d", ret);

	/* AverMedia AVerTV Volar Black HD (A850) device have bad EEPROM
	   content :-( Override some wrong values here. Ditto for the
	   AVerTV Red HD+ (A850T) device. */
	if (le16_to_cpu(udev->descriptor.idVendor) == USB_VID_AVERMEDIA &&
		((le16_to_cpu(udev->descriptor.idProduct) ==
			USB_PID_AVERMEDIA_A850) ||
		(le16_to_cpu(udev->descriptor.idProduct) ==
			USB_PID_AVERMEDIA_A850T))) {
		deb_info("%s: AverMedia A850: overriding config\n", __func__);
		/* disable dual mode */
		af9015_config.dual_mode = 0;
		 /* disable 2nd adapter */
		for (i = 0; i < af9015_properties_count; i++)
			af9015_properties[i].num_adapters = 1;

		/* set correct IF */
		af9015_af9013_config[0].tuner_if = 4570;
	}

	return ret;
}

static int af9015_identify_state(struct usb_device *udev,
				 struct dvb_usb_device_properties *props,
				 struct dvb_usb_device_description **desc,
				 int *cold)
{
	int ret;
	u8 reply;
	struct req_t req = {GET_CONFIG, 0, 0, 0, 0, 1, &reply};

	ret = af9015_rw_udev(udev, &req);
	if (ret)
		return ret;

	deb_info("%s: reply:%02x\n", __func__, reply);
	if (reply == 0x02)
		*cold = 0;
	else
		*cold = 1;

	return ret;
}

static int af9015_rc_query(struct dvb_usb_device *d)
{
<<<<<<< HEAD
	u8 buf[8];
	struct req_t req = {GET_IR_CODE, 0, 0, 0, 0, sizeof(buf), buf};
	struct ir_scancode *keymap = d->props.rc.legacy.rc_key_map;
	int i, ret;

	memset(buf, 0, sizeof(buf));
=======
	struct af9015_state *priv = d->priv;
	int ret;
	u8 buf[16];
>>>>>>> 45f53cc9

	/* read registers needed to detect remote controller code */
	ret = af9015_read_regs(d, 0x98d9, buf, sizeof(buf));
	if (ret)
		goto error;

	if (buf[14] || buf[15]) {
		deb_rc("%s: key pressed %02x %02x %02x %02x\n", __func__,
			buf[12], buf[13], buf[14], buf[15]);

<<<<<<< HEAD
	for (i = 0; i < d->props.rc.legacy.rc_key_map_size; i++) {
		if (!buf[1] && rc5_custom(&keymap[i]) == buf[0] &&
		    rc5_data(&keymap[i]) == buf[2]) {
			*event = keymap[i].keycode;
			*state = REMOTE_KEY_PRESSED;
			break;
=======
		/* clean IR code from mem */
		ret = af9015_write_regs(d, 0x98e5, "\x00\x00\x00\x00", 4);
		if (ret)
			goto error;

		if (buf[14] == (u8) ~buf[15]) {
			if (buf[12] == (u8) ~buf[13]) {
				/* NEC */
				priv->rc_keycode = buf[12] << 8 | buf[14];
			} else {
				/* NEC extended*/
				priv->rc_keycode = buf[12] << 16 |
					buf[13] << 8 | buf[14];
			}
			ir_keydown(d->rc_input_dev, priv->rc_keycode, 0);
		} else {
			priv->rc_keycode = 0; /* clear just for sure */
>>>>>>> 45f53cc9
		}
	} else if (priv->rc_repeat != buf[6] || buf[0]) {
		deb_rc("%s: key repeated\n", __func__);
		ir_keydown(d->rc_input_dev, priv->rc_keycode, 0);
	} else {
		deb_rc("%s: no key press\n", __func__);
	}

	priv->rc_repeat = buf[6];

error:
	if (ret)
		err("%s: failed:%d", __func__, ret);

	return ret;
}

/* init 2nd I2C adapter */
static int af9015_i2c_init(struct dvb_usb_device *d)
{
	int ret;
	struct af9015_state *state = d->priv;
	deb_info("%s:\n", __func__);

	strncpy(state->i2c_adap.name, d->desc->name,
		sizeof(state->i2c_adap.name));
	state->i2c_adap.algo      = d->props.i2c_algo;
	state->i2c_adap.algo_data = NULL;
	state->i2c_adap.dev.parent = &d->udev->dev;

	i2c_set_adapdata(&state->i2c_adap, d);

	ret = i2c_add_adapter(&state->i2c_adap);
	if (ret < 0)
		err("could not add i2c adapter");

	return ret;
}

static int af9015_af9013_frontend_attach(struct dvb_usb_adapter *adap)
{
	int ret;
	struct af9015_state *state = adap->dev->priv;
	struct i2c_adapter *i2c_adap;

	if (adap->id == 0) {
		/* select I2C adapter */
		i2c_adap = &adap->dev->i2c_adap;

		deb_info("%s: init I2C\n", __func__);
		ret = af9015_i2c_init(adap->dev);
	} else {
		/* select I2C adapter */
		i2c_adap = &state->i2c_adap;

		/* copy firmware to 2nd demodulator */
		if (af9015_config.dual_mode) {
			ret = af9015_copy_firmware(adap->dev);
			if (ret) {
				err("firmware copy to 2nd frontend " \
					"failed, will disable it");
				af9015_config.dual_mode = 0;
				return -ENODEV;
			}
		} else {
			return -ENODEV;
		}
	}

	/* attach demodulator */
	adap->fe = dvb_attach(af9013_attach, &af9015_af9013_config[adap->id],
		i2c_adap);

	return adap->fe == NULL ? -ENODEV : 0;
}

static struct mt2060_config af9015_mt2060_config = {
	.i2c_address = 0xc0,
	.clock_out = 0,
};

static struct qt1010_config af9015_qt1010_config = {
	.i2c_address = 0xc4,
};

static struct tda18271_config af9015_tda18271_config = {
	.gate = TDA18271_GATE_DIGITAL,
	.small_i2c = TDA18271_16_BYTE_CHUNK_INIT,
};

static struct mxl5005s_config af9015_mxl5003_config = {
	.i2c_address     = 0xc6,
	.if_freq         = IF_FREQ_4570000HZ,
	.xtal_freq       = CRYSTAL_FREQ_16000000HZ,
	.agc_mode        = MXL_SINGLE_AGC,
	.tracking_filter = MXL_TF_DEFAULT,
	.rssi_enable     = MXL_RSSI_ENABLE,
	.cap_select      = MXL_CAP_SEL_ENABLE,
	.div_out         = MXL_DIV_OUT_4,
	.clock_out       = MXL_CLOCK_OUT_DISABLE,
	.output_load     = MXL5005S_IF_OUTPUT_LOAD_200_OHM,
	.top		 = MXL5005S_TOP_25P2,
	.mod_mode        = MXL_DIGITAL_MODE,
	.if_mode         = MXL_ZERO_IF,
	.AgcMasterByte   = 0x00,
};

static struct mxl5005s_config af9015_mxl5005_config = {
	.i2c_address     = 0xc6,
	.if_freq         = IF_FREQ_4570000HZ,
	.xtal_freq       = CRYSTAL_FREQ_16000000HZ,
	.agc_mode        = MXL_SINGLE_AGC,
	.tracking_filter = MXL_TF_OFF,
	.rssi_enable     = MXL_RSSI_ENABLE,
	.cap_select      = MXL_CAP_SEL_ENABLE,
	.div_out         = MXL_DIV_OUT_4,
	.clock_out       = MXL_CLOCK_OUT_DISABLE,
	.output_load     = MXL5005S_IF_OUTPUT_LOAD_200_OHM,
	.top		 = MXL5005S_TOP_25P2,
	.mod_mode        = MXL_DIGITAL_MODE,
	.if_mode         = MXL_ZERO_IF,
	.AgcMasterByte   = 0x00,
};

static struct mc44s803_config af9015_mc44s803_config = {
	.i2c_address = 0xc0,
	.dig_out = 1,
};

static struct tda18218_config af9015_tda18218_config = {
	.i2c_address = 0xc0,
	.i2c_wr_max = 21, /* max wr bytes AF9015 I2C adap can handle at once */
};

static struct mxl5007t_config af9015_mxl5007t_config = {
	.xtal_freq_hz = MxL_XTAL_24_MHZ,
	.if_freq_hz = MxL_IF_4_57_MHZ,
};

static int af9015_tuner_attach(struct dvb_usb_adapter *adap)
{
	struct af9015_state *state = adap->dev->priv;
	struct i2c_adapter *i2c_adap;
	int ret;
	deb_info("%s:\n", __func__);

	/* select I2C adapter */
	if (adap->id == 0)
		i2c_adap = &adap->dev->i2c_adap;
	else
		i2c_adap = &state->i2c_adap;

	switch (af9015_af9013_config[adap->id].tuner) {
	case AF9013_TUNER_MT2060:
	case AF9013_TUNER_MT2060_2:
		ret = dvb_attach(mt2060_attach, adap->fe, i2c_adap,
			&af9015_mt2060_config,
			af9015_config.mt2060_if1[adap->id])
			== NULL ? -ENODEV : 0;
		break;
	case AF9013_TUNER_QT1010:
	case AF9013_TUNER_QT1010A:
		ret = dvb_attach(qt1010_attach, adap->fe, i2c_adap,
			&af9015_qt1010_config) == NULL ? -ENODEV : 0;
		break;
	case AF9013_TUNER_TDA18271:
		ret = dvb_attach(tda18271_attach, adap->fe, 0xc0, i2c_adap,
			&af9015_tda18271_config) == NULL ? -ENODEV : 0;
		break;
	case AF9013_TUNER_TDA18218:
		ret = dvb_attach(tda18218_attach, adap->fe, i2c_adap,
			&af9015_tda18218_config) == NULL ? -ENODEV : 0;
		break;
	case AF9013_TUNER_MXL5003D:
		ret = dvb_attach(mxl5005s_attach, adap->fe, i2c_adap,
			&af9015_mxl5003_config) == NULL ? -ENODEV : 0;
		break;
	case AF9013_TUNER_MXL5005D:
	case AF9013_TUNER_MXL5005R:
		ret = dvb_attach(mxl5005s_attach, adap->fe, i2c_adap,
			&af9015_mxl5005_config) == NULL ? -ENODEV : 0;
		break;
	case AF9013_TUNER_ENV77H11D5:
		ret = dvb_attach(dvb_pll_attach, adap->fe, 0xc0, i2c_adap,
			DVB_PLL_TDA665X) == NULL ? -ENODEV : 0;
		break;
	case AF9013_TUNER_MC44S803:
		ret = dvb_attach(mc44s803_attach, adap->fe, i2c_adap,
			&af9015_mc44s803_config) == NULL ? -ENODEV : 0;
		break;
	case AF9013_TUNER_MXL5007T:
		ret = dvb_attach(mxl5007t_attach, adap->fe, i2c_adap,
			0xc0, &af9015_mxl5007t_config) == NULL ? -ENODEV : 0;
		break;
	case AF9013_TUNER_UNKNOWN:
	default:
		ret = -ENODEV;
		err("Unknown tuner id:%d",
			af9015_af9013_config[adap->id].tuner);
	}
	return ret;
}

static struct usb_device_id af9015_usb_table[] = {
/*  0 */{USB_DEVICE(USB_VID_AFATECH,   USB_PID_AFATECH_AF9015_9015)},
	{USB_DEVICE(USB_VID_AFATECH,   USB_PID_AFATECH_AF9015_9016)},
	{USB_DEVICE(USB_VID_LEADTEK,   USB_PID_WINFAST_DTV_DONGLE_GOLD)},
	{USB_DEVICE(USB_VID_PINNACLE,  USB_PID_PINNACLE_PCTV71E)},
	{USB_DEVICE(USB_VID_KWORLD_2,  USB_PID_KWORLD_399U)},
/*  5 */{USB_DEVICE(USB_VID_VISIONPLUS,
		USB_PID_TINYTWIN)},
	{USB_DEVICE(USB_VID_VISIONPLUS,
		USB_PID_AZUREWAVE_AD_TU700)},
	{USB_DEVICE(USB_VID_TERRATEC,  USB_PID_TERRATEC_CINERGY_T_USB_XE_REV2)},
	{USB_DEVICE(USB_VID_KWORLD_2,  USB_PID_KWORLD_PC160_2T)},
	{USB_DEVICE(USB_VID_AVERMEDIA, USB_PID_AVERMEDIA_VOLAR_X)},
/* 10 */{USB_DEVICE(USB_VID_XTENSIONS, USB_PID_XTENSIONS_XD_380)},
	{USB_DEVICE(USB_VID_MSI_2,     USB_PID_MSI_DIGIVOX_DUO)},
	{USB_DEVICE(USB_VID_AVERMEDIA, USB_PID_AVERMEDIA_VOLAR_X_2)},
	{USB_DEVICE(USB_VID_TELESTAR,  USB_PID_TELESTAR_STARSTICK_2)},
	{USB_DEVICE(USB_VID_AVERMEDIA, USB_PID_AVERMEDIA_A309)},
/* 15 */{USB_DEVICE(USB_VID_MSI_2,     USB_PID_MSI_DIGI_VOX_MINI_III)},
	{USB_DEVICE(USB_VID_KWORLD_2,  USB_PID_KWORLD_395U)},
	{USB_DEVICE(USB_VID_KWORLD_2,  USB_PID_KWORLD_395U_2)},
	{USB_DEVICE(USB_VID_KWORLD_2,  USB_PID_KWORLD_395U_3)},
	{USB_DEVICE(USB_VID_AFATECH,   USB_PID_TREKSTOR_DVBT)},
/* 20 */{USB_DEVICE(USB_VID_AVERMEDIA, USB_PID_AVERMEDIA_A850)},
	{USB_DEVICE(USB_VID_AVERMEDIA, USB_PID_AVERMEDIA_A805)},
	{USB_DEVICE(USB_VID_KWORLD_2,  USB_PID_CONCEPTRONIC_CTVDIGRCU)},
	{USB_DEVICE(USB_VID_KWORLD_2,  USB_PID_KWORLD_MC810)},
	{USB_DEVICE(USB_VID_KYE,       USB_PID_GENIUS_TVGO_DVB_T03)},
/* 25 */{USB_DEVICE(USB_VID_KWORLD_2,  USB_PID_KWORLD_399U_2)},
	{USB_DEVICE(USB_VID_KWORLD_2,  USB_PID_KWORLD_PC160_T)},
	{USB_DEVICE(USB_VID_KWORLD_2,  USB_PID_SVEON_STV20)},
	{USB_DEVICE(USB_VID_KWORLD_2,  USB_PID_TINYTWIN_2)},
	{USB_DEVICE(USB_VID_LEADTEK,   USB_PID_WINFAST_DTV2000DS)},
/* 30 */{USB_DEVICE(USB_VID_KWORLD_2,  USB_PID_KWORLD_UB383_T)},
	{USB_DEVICE(USB_VID_KWORLD_2,  USB_PID_KWORLD_395U_4)},
	{USB_DEVICE(USB_VID_AVERMEDIA, USB_PID_AVERMEDIA_A815M)},
<<<<<<< HEAD
=======
	{USB_DEVICE(USB_VID_TERRATEC,  USB_PID_TERRATEC_CINERGY_T_STICK_RC)},
	{USB_DEVICE(USB_VID_TERRATEC,
		USB_PID_TERRATEC_CINERGY_T_STICK_DUAL_RC)},
/* 35 */{USB_DEVICE(USB_VID_AVERMEDIA, USB_PID_AVERMEDIA_A850T)},
	{USB_DEVICE(USB_VID_GTEK,      USB_PID_TINYTWIN_3)},
>>>>>>> 45f53cc9
	{0},
};
MODULE_DEVICE_TABLE(usb, af9015_usb_table);

#define AF9015_RC_INTERVAL 500
static struct dvb_usb_device_properties af9015_properties[] = {
	{
		.caps = DVB_USB_IS_AN_I2C_ADAPTER,

		.usb_ctrl = DEVICE_SPECIFIC,
		.download_firmware = af9015_download_firmware,
		.firmware = "dvb-usb-af9015.fw",
		.no_reconnect = 1,

		.size_of_priv = sizeof(struct af9015_state),

		.num_adapters = 2,
		.adapter = {
			{
				.caps = DVB_USB_ADAP_HAS_PID_FILTER |
				DVB_USB_ADAP_PID_FILTER_CAN_BE_TURNED_OFF,

				.pid_filter_count = 32,
				.pid_filter       = af9015_pid_filter,
				.pid_filter_ctrl  = af9015_pid_filter_ctrl,

				.frontend_attach =
					af9015_af9013_frontend_attach,
				.tuner_attach    = af9015_tuner_attach,
				.stream = {
					.type = USB_BULK,
					.count = 6,
					.endpoint = 0x84,
				},
			},
			{
				.frontend_attach =
					af9015_af9013_frontend_attach,
				.tuner_attach    = af9015_tuner_attach,
				.stream = {
					.type = USB_BULK,
					.count = 6,
					.endpoint = 0x85,
					.u = {
						.bulk = {
							.buffersize =
						TS_USB20_FRAME_SIZE,
						}
					}
				},
			}
		},

		.identify_state = af9015_identify_state,

<<<<<<< HEAD
		.rc.legacy = {
			.rc_query         = af9015_rc_query,
			.rc_interval      = 150,
=======
		.rc.core = {
			.protocol         = IR_TYPE_NEC,
			.module_name      = "af9015",
			.rc_query         = af9015_rc_query,
			.rc_interval      = AF9015_RC_INTERVAL,
			.rc_props = {
				.allowed_protos = IR_TYPE_NEC,
			},
>>>>>>> 45f53cc9
		},

		.i2c_algo = &af9015_i2c_algo,

		.num_device_descs = 12, /* check max from dvb-usb.h */
		.devices = {
			{
				.name = "Afatech AF9015 DVB-T USB2.0 stick",
				.cold_ids = {&af9015_usb_table[0],
					     &af9015_usb_table[1], NULL},
				.warm_ids = {NULL},
			},
			{
				.name = "Leadtek WinFast DTV Dongle Gold",
				.cold_ids = {&af9015_usb_table[2], NULL},
				.warm_ids = {NULL},
			},
			{
				.name = "Pinnacle PCTV 71e",
				.cold_ids = {&af9015_usb_table[3], NULL},
				.warm_ids = {NULL},
			},
			{
				.name = "KWorld PlusTV Dual DVB-T Stick " \
					"(DVB-T 399U)",
				.cold_ids = {&af9015_usb_table[4],
					     &af9015_usb_table[25], NULL},
				.warm_ids = {NULL},
			},
			{
				.name = "DigitalNow TinyTwin DVB-T Receiver",
				.cold_ids = {&af9015_usb_table[5],
					     &af9015_usb_table[28],
					     &af9015_usb_table[36], NULL},
				.warm_ids = {NULL},
			},
			{
				.name = "TwinHan AzureWave AD-TU700(704J)",
				.cold_ids = {&af9015_usb_table[6], NULL},
				.warm_ids = {NULL},
			},
			{
				.name = "TerraTec Cinergy T USB XE",
				.cold_ids = {&af9015_usb_table[7], NULL},
				.warm_ids = {NULL},
			},
			{
				.name = "KWorld PlusTV Dual DVB-T PCI " \
					"(DVB-T PC160-2T)",
				.cold_ids = {&af9015_usb_table[8], NULL},
				.warm_ids = {NULL},
			},
			{
				.name = "AVerMedia AVerTV DVB-T Volar X",
				.cold_ids = {&af9015_usb_table[9], NULL},
				.warm_ids = {NULL},
			},
			{
				.name = "TerraTec Cinergy T Stick RC",
				.cold_ids = {&af9015_usb_table[33], NULL},
				.warm_ids = {NULL},
			},
			{
				.name = "TerraTec Cinergy T Stick Dual RC",
				.cold_ids = {&af9015_usb_table[34], NULL},
				.warm_ids = {NULL},
			},
			{
				.name = "AverMedia AVerTV Red HD+ (A850T)",
				.cold_ids = {&af9015_usb_table[35], NULL},
				.warm_ids = {NULL},
			},
		}
	}, {
		.caps = DVB_USB_IS_AN_I2C_ADAPTER,

		.usb_ctrl = DEVICE_SPECIFIC,
		.download_firmware = af9015_download_firmware,
		.firmware = "dvb-usb-af9015.fw",
		.no_reconnect = 1,

		.size_of_priv = sizeof(struct af9015_state),

		.num_adapters = 2,
		.adapter = {
			{
				.caps = DVB_USB_ADAP_HAS_PID_FILTER |
				DVB_USB_ADAP_PID_FILTER_CAN_BE_TURNED_OFF,

				.pid_filter_count = 32,
				.pid_filter       = af9015_pid_filter,
				.pid_filter_ctrl  = af9015_pid_filter_ctrl,

				.frontend_attach =
					af9015_af9013_frontend_attach,
				.tuner_attach    = af9015_tuner_attach,
				.stream = {
					.type = USB_BULK,
					.count = 6,
					.endpoint = 0x84,
				},
			},
			{
				.frontend_attach =
					af9015_af9013_frontend_attach,
				.tuner_attach    = af9015_tuner_attach,
				.stream = {
					.type = USB_BULK,
					.count = 6,
					.endpoint = 0x85,
					.u = {
						.bulk = {
							.buffersize =
						TS_USB20_FRAME_SIZE,
						}
					}
				},
			}
		},

		.identify_state = af9015_identify_state,

<<<<<<< HEAD
		.rc.legacy = {
			.rc_query         = af9015_rc_query,
			.rc_interval      = 150,
=======
		.rc.core = {
			.protocol         = IR_TYPE_NEC,
			.module_name      = "af9015",
			.rc_query         = af9015_rc_query,
			.rc_interval      = AF9015_RC_INTERVAL,
			.rc_props = {
				.allowed_protos = IR_TYPE_NEC,
			},
>>>>>>> 45f53cc9
		},

		.i2c_algo = &af9015_i2c_algo,

		.num_device_descs = 9, /* check max from dvb-usb.h */
		.devices = {
			{
				.name = "Xtensions XD-380",
				.cold_ids = {&af9015_usb_table[10], NULL},
				.warm_ids = {NULL},
			},
			{
				.name = "MSI DIGIVOX Duo",
				.cold_ids = {&af9015_usb_table[11], NULL},
				.warm_ids = {NULL},
			},
			{
				.name = "Fujitsu-Siemens Slim Mobile USB DVB-T",
				.cold_ids = {&af9015_usb_table[12], NULL},
				.warm_ids = {NULL},
			},
			{
				.name = "Telestar Starstick 2",
				.cold_ids = {&af9015_usb_table[13], NULL},
				.warm_ids = {NULL},
			},
			{
				.name = "AVerMedia A309",
				.cold_ids = {&af9015_usb_table[14], NULL},
				.warm_ids = {NULL},
			},
			{
				.name = "MSI Digi VOX mini III",
				.cold_ids = {&af9015_usb_table[15], NULL},
				.warm_ids = {NULL},
			},
			{
				.name = "KWorld USB DVB-T TV Stick II " \
					"(VS-DVB-T 395U)",
				.cold_ids = {&af9015_usb_table[16],
					     &af9015_usb_table[17],
					     &af9015_usb_table[18],
					     &af9015_usb_table[31], NULL},
				.warm_ids = {NULL},
			},
			{
				.name = "TrekStor DVB-T USB Stick",
				.cold_ids = {&af9015_usb_table[19], NULL},
				.warm_ids = {NULL},
			},
			{
				.name = "AverMedia AVerTV Volar Black HD " \
					"(A850)",
				.cold_ids = {&af9015_usb_table[20], NULL},
				.warm_ids = {NULL},
			},
		}
	}, {
		.caps = DVB_USB_IS_AN_I2C_ADAPTER,

		.usb_ctrl = DEVICE_SPECIFIC,
		.download_firmware = af9015_download_firmware,
		.firmware = "dvb-usb-af9015.fw",
		.no_reconnect = 1,

		.size_of_priv = sizeof(struct af9015_state),

		.num_adapters = 2,
		.adapter = {
			{
				.caps = DVB_USB_ADAP_HAS_PID_FILTER |
				DVB_USB_ADAP_PID_FILTER_CAN_BE_TURNED_OFF,

				.pid_filter_count = 32,
				.pid_filter       = af9015_pid_filter,
				.pid_filter_ctrl  = af9015_pid_filter_ctrl,

				.frontend_attach =
					af9015_af9013_frontend_attach,
				.tuner_attach    = af9015_tuner_attach,
				.stream = {
					.type = USB_BULK,
					.count = 6,
					.endpoint = 0x84,
				},
			},
			{
				.frontend_attach =
					af9015_af9013_frontend_attach,
				.tuner_attach    = af9015_tuner_attach,
				.stream = {
					.type = USB_BULK,
					.count = 6,
					.endpoint = 0x85,
					.u = {
						.bulk = {
							.buffersize =
						TS_USB20_FRAME_SIZE,
						}
					}
				},
			}
		},

		.identify_state = af9015_identify_state,

<<<<<<< HEAD
		.rc.legacy = {
			.rc_query         = af9015_rc_query,
			.rc_interval      = 150,
=======
		.rc.core = {
			.protocol         = IR_TYPE_NEC,
			.module_name      = "af9015",
			.rc_query         = af9015_rc_query,
			.rc_interval      = AF9015_RC_INTERVAL,
			.rc_props = {
				.allowed_protos = IR_TYPE_NEC,
			},
>>>>>>> 45f53cc9
		},

		.i2c_algo = &af9015_i2c_algo,

<<<<<<< HEAD
		.num_device_descs = 9, /* max 9 */
=======
		.num_device_descs = 9, /* check max from dvb-usb.h */
>>>>>>> 45f53cc9
		.devices = {
			{
				.name = "AverMedia AVerTV Volar GPS 805 (A805)",
				.cold_ids = {&af9015_usb_table[21], NULL},
				.warm_ids = {NULL},
			},
			{
				.name = "Conceptronic USB2.0 DVB-T CTVDIGRCU " \
					"V3.0",
				.cold_ids = {&af9015_usb_table[22], NULL},
				.warm_ids = {NULL},
			},
			{
				.name = "KWorld Digial MC-810",
				.cold_ids = {&af9015_usb_table[23], NULL},
				.warm_ids = {NULL},
			},
			{
				.name = "Genius TVGo DVB-T03",
				.cold_ids = {&af9015_usb_table[24], NULL},
				.warm_ids = {NULL},
			},
			{
				.name = "KWorld PlusTV DVB-T PCI Pro Card " \
					"(DVB-T PC160-T)",
				.cold_ids = {&af9015_usb_table[26], NULL},
				.warm_ids = {NULL},
			},
			{
				.name = "Sveon STV20 Tuner USB DVB-T HDTV",
				.cold_ids = {&af9015_usb_table[27], NULL},
				.warm_ids = {NULL},
			},
			{
				.name = "Leadtek WinFast DTV2000DS",
				.cold_ids = {&af9015_usb_table[29], NULL},
				.warm_ids = {NULL},
			},
			{
				.name = "KWorld USB DVB-T Stick Mobile " \
					"(UB383-T)",
				.cold_ids = {&af9015_usb_table[30], NULL},
				.warm_ids = {NULL},
			},
			{
				.name = "AverMedia AVerTV Volar M (A815Mac)",
				.cold_ids = {&af9015_usb_table[32], NULL},
				.warm_ids = {NULL},
			},
		}
	},
};

static int af9015_usb_probe(struct usb_interface *intf,
			    const struct usb_device_id *id)
{
	int ret = 0;
	struct dvb_usb_device *d = NULL;
	struct usb_device *udev = interface_to_usbdev(intf);
	u8 i;

	deb_info("%s: interface:%d\n", __func__,
		intf->cur_altsetting->desc.bInterfaceNumber);

	/* interface 0 is used by DVB-T receiver and
	   interface 1 is for remote controller (HID) */
	if (intf->cur_altsetting->desc.bInterfaceNumber == 0) {
		ret = af9015_read_config(udev);
		if (ret)
			return ret;

		for (i = 0; i < af9015_properties_count; i++) {
			ret = dvb_usb_device_init(intf, &af9015_properties[i],
				THIS_MODULE, &d, adapter_nr);
			if (!ret)
				break;
			if (ret != -ENODEV)
				return ret;
		}
		if (ret)
			return ret;

		if (d)
			ret = af9015_init(d);
	}

	return ret;
}

static void af9015_i2c_exit(struct dvb_usb_device *d)
{
	struct af9015_state *state = d->priv;
	deb_info("%s:\n", __func__);

	/* remove 2nd I2C adapter */
	if (d->state & DVB_USB_STATE_I2C)
		i2c_del_adapter(&state->i2c_adap);
}

static void af9015_usb_device_exit(struct usb_interface *intf)
{
	struct dvb_usb_device *d = usb_get_intfdata(intf);
	deb_info("%s:\n", __func__);

	/* remove 2nd I2C adapter */
	if (d != NULL && d->desc != NULL)
		af9015_i2c_exit(d);

	dvb_usb_device_exit(intf);
}

/* usb specific object needed to register this driver with the usb subsystem */
static struct usb_driver af9015_usb_driver = {
	.name = "dvb_usb_af9015",
	.probe = af9015_usb_probe,
	.disconnect = af9015_usb_device_exit,
	.id_table = af9015_usb_table,
};

/* module stuff */
static int __init af9015_usb_module_init(void)
{
	int ret;
	ret = usb_register(&af9015_usb_driver);
	if (ret)
		err("module init failed:%d", ret);

	return ret;
}

static void __exit af9015_usb_module_exit(void)
{
	/* deregister this driver from the USB subsystem */
	usb_deregister(&af9015_usb_driver);
}

module_init(af9015_usb_module_init);
module_exit(af9015_usb_module_exit);

MODULE_AUTHOR("Antti Palosaari <crope@iki.fi>");
MODULE_DESCRIPTION("Driver for Afatech AF9015 DVB-T");
MODULE_LICENSE("GPL");<|MERGE_RESOLUTION|>--- conflicted
+++ resolved
@@ -709,14 +709,7 @@
 
 struct af9015_rc_setup {
 	unsigned int id;
-<<<<<<< HEAD
-	struct ir_scancode *rc_key_map;
-	unsigned int rc_key_map_size;
-	u8 *ir_table;
-	unsigned int ir_table_size;
-=======
 	char *rc_codes;
->>>>>>> 45f53cc9
 };
 
 static char *af9015_rc_setup_match(unsigned int id,
@@ -805,20 +798,11 @@
 		}
 	}
 
-<<<<<<< HEAD
-	if (table) {
-		props->rc.legacy.rc_key_map = table->rc_key_map;
-		props->rc.legacy.rc_key_map_size = table->rc_key_map_size;
-		af9015_config.ir_table = table->ir_table;
-		af9015_config.ir_table_size = table->ir_table_size;
-	}
-=======
 	/* finally load "empty" just for leaving IR receiver enabled */
 	if (!props->rc.core.rc_codes)
 		props->rc.core.rc_codes = RC_MAP_EMPTY;
 
 	return;
->>>>>>> 45f53cc9
 }
 
 static int af9015_read_config(struct usb_device *udev)
@@ -844,16 +828,9 @@
 
 	deb_info("%s: IR mode:%d\n", __func__, val);
 	for (i = 0; i < af9015_properties_count; i++) {
-<<<<<<< HEAD
-		if (val == AF9015_IR_MODE_DISABLED) {
-			af9015_properties[i].rc.legacy.rc_key_map = NULL;
-			af9015_properties[i].rc.legacy.rc_key_map_size  = 0;
-		} else
-=======
 		if (val == AF9015_IR_MODE_DISABLED)
 			af9015_properties[i].rc.core.rc_codes = NULL;
 		else
->>>>>>> 45f53cc9
 			af9015_set_remote_config(udev, &af9015_properties[i]);
 	}
 
@@ -1037,18 +1014,9 @@
 
 static int af9015_rc_query(struct dvb_usb_device *d)
 {
-<<<<<<< HEAD
-	u8 buf[8];
-	struct req_t req = {GET_IR_CODE, 0, 0, 0, 0, sizeof(buf), buf};
-	struct ir_scancode *keymap = d->props.rc.legacy.rc_key_map;
-	int i, ret;
-
-	memset(buf, 0, sizeof(buf));
-=======
 	struct af9015_state *priv = d->priv;
 	int ret;
 	u8 buf[16];
->>>>>>> 45f53cc9
 
 	/* read registers needed to detect remote controller code */
 	ret = af9015_read_regs(d, 0x98d9, buf, sizeof(buf));
@@ -1059,14 +1027,6 @@
 		deb_rc("%s: key pressed %02x %02x %02x %02x\n", __func__,
 			buf[12], buf[13], buf[14], buf[15]);
 
-<<<<<<< HEAD
-	for (i = 0; i < d->props.rc.legacy.rc_key_map_size; i++) {
-		if (!buf[1] && rc5_custom(&keymap[i]) == buf[0] &&
-		    rc5_data(&keymap[i]) == buf[2]) {
-			*event = keymap[i].keycode;
-			*state = REMOTE_KEY_PRESSED;
-			break;
-=======
 		/* clean IR code from mem */
 		ret = af9015_write_regs(d, 0x98e5, "\x00\x00\x00\x00", 4);
 		if (ret)
@@ -1084,7 +1044,6 @@
 			ir_keydown(d->rc_input_dev, priv->rc_keycode, 0);
 		} else {
 			priv->rc_keycode = 0; /* clear just for sure */
->>>>>>> 45f53cc9
 		}
 	} else if (priv->rc_repeat != buf[6] || buf[0]) {
 		deb_rc("%s: key repeated\n", __func__);
@@ -1324,14 +1283,11 @@
 /* 30 */{USB_DEVICE(USB_VID_KWORLD_2,  USB_PID_KWORLD_UB383_T)},
 	{USB_DEVICE(USB_VID_KWORLD_2,  USB_PID_KWORLD_395U_4)},
 	{USB_DEVICE(USB_VID_AVERMEDIA, USB_PID_AVERMEDIA_A815M)},
-<<<<<<< HEAD
-=======
 	{USB_DEVICE(USB_VID_TERRATEC,  USB_PID_TERRATEC_CINERGY_T_STICK_RC)},
 	{USB_DEVICE(USB_VID_TERRATEC,
 		USB_PID_TERRATEC_CINERGY_T_STICK_DUAL_RC)},
 /* 35 */{USB_DEVICE(USB_VID_AVERMEDIA, USB_PID_AVERMEDIA_A850T)},
 	{USB_DEVICE(USB_VID_GTEK,      USB_PID_TINYTWIN_3)},
->>>>>>> 45f53cc9
 	{0},
 };
 MODULE_DEVICE_TABLE(usb, af9015_usb_table);
@@ -1387,11 +1343,6 @@
 
 		.identify_state = af9015_identify_state,
 
-<<<<<<< HEAD
-		.rc.legacy = {
-			.rc_query         = af9015_rc_query,
-			.rc_interval      = 150,
-=======
 		.rc.core = {
 			.protocol         = IR_TYPE_NEC,
 			.module_name      = "af9015",
@@ -1400,7 +1351,6 @@
 			.rc_props = {
 				.allowed_protos = IR_TYPE_NEC,
 			},
->>>>>>> 45f53cc9
 		},
 
 		.i2c_algo = &af9015_i2c_algo,
@@ -1523,11 +1473,6 @@
 
 		.identify_state = af9015_identify_state,
 
-<<<<<<< HEAD
-		.rc.legacy = {
-			.rc_query         = af9015_rc_query,
-			.rc_interval      = 150,
-=======
 		.rc.core = {
 			.protocol         = IR_TYPE_NEC,
 			.module_name      = "af9015",
@@ -1536,7 +1481,6 @@
 			.rc_props = {
 				.allowed_protos = IR_TYPE_NEC,
 			},
->>>>>>> 45f53cc9
 		},
 
 		.i2c_algo = &af9015_i2c_algo,
@@ -1643,11 +1587,6 @@
 
 		.identify_state = af9015_identify_state,
 
-<<<<<<< HEAD
-		.rc.legacy = {
-			.rc_query         = af9015_rc_query,
-			.rc_interval      = 150,
-=======
 		.rc.core = {
 			.protocol         = IR_TYPE_NEC,
 			.module_name      = "af9015",
@@ -1656,16 +1595,11 @@
 			.rc_props = {
 				.allowed_protos = IR_TYPE_NEC,
 			},
->>>>>>> 45f53cc9
 		},
 
 		.i2c_algo = &af9015_i2c_algo,
 
-<<<<<<< HEAD
-		.num_device_descs = 9, /* max 9 */
-=======
 		.num_device_descs = 9, /* check max from dvb-usb.h */
->>>>>>> 45f53cc9
 		.devices = {
 			{
 				.name = "AverMedia AVerTV Volar GPS 805 (A805)",
