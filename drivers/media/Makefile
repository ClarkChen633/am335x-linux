--- conflicted
+++ resolved
@@ -2,15 +2,12 @@
 # Makefile for the kernel multimedia device drivers.
 #
 
-<<<<<<< HEAD
-=======
 media-objs	:= media-device.o media-devnode.o media-entity.o
 
 ifeq ($(CONFIG_MEDIA_CONTROLLER),y)
   obj-$(CONFIG_MEDIA_SUPPORT) += media.o
 endif
 
->>>>>>> 105e53f8
 obj-y += common/ rc/ video/
 
 obj-$(CONFIG_VIDEO_DEV) += radio/
