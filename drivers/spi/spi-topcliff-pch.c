/*
 * SPI bus driver for the Topcliff PCH used by Intel SoCs
 *
 * Copyright (C) 2011 LAPIS Semiconductor Co., Ltd.
 *
 * This program is free software; you can redistribute it and/or modify
 * it under the terms of the GNU General Public License as published by
 * the Free Software Foundation; version 2 of the License.
 *
 * This program is distributed in the hope that it will be useful,
 * but WITHOUT ANY WARRANTY; without even the implied warranty of
 * MERCHANTABILITY or FITNESS FOR A PARTICULAR PURPOSE.  See the
 * GNU General Public License for more details.
 *
 * You should have received a copy of the GNU General Public License
 * along with this program; if not, write to the Free Software
 * Foundation, Inc., 59 Temple Place, Suite 330, Boston, MA  02111-1307, USA.
 */

#include <linux/delay.h>
#include <linux/pci.h>
#include <linux/wait.h>
#include <linux/spi/spi.h>
#include <linux/interrupt.h>
#include <linux/sched.h>
#include <linux/spi/spidev.h>
#include <linux/module.h>
#include <linux/device.h>
#include <linux/platform_device.h>

#include <linux/dmaengine.h>
#include <linux/pch_dma.h>

/* Register offsets */
#define PCH_SPCR		0x00	/* SPI control register */
#define PCH_SPBRR		0x04	/* SPI baud rate register */
#define PCH_SPSR		0x08	/* SPI status register */
#define PCH_SPDWR		0x0C	/* SPI write data register */
#define PCH_SPDRR		0x10	/* SPI read data register */
#define PCH_SSNXCR		0x18	/* SSN Expand Control Register */
#define PCH_SRST		0x1C	/* SPI reset register */
#define PCH_ADDRESS_SIZE	0x20

#define PCH_SPSR_TFD		0x000007C0
#define PCH_SPSR_RFD		0x0000F800

#define PCH_READABLE(x)		(((x) & PCH_SPSR_RFD)>>11)
#define PCH_WRITABLE(x)		(((x) & PCH_SPSR_TFD)>>6)

#define PCH_RX_THOLD		7
#define PCH_RX_THOLD_MAX	15

#define PCH_TX_THOLD		2

#define PCH_MAX_BAUDRATE	5000000
#define PCH_MAX_FIFO_DEPTH	16

#define STATUS_RUNNING		1
#define STATUS_EXITING		2
#define PCH_SLEEP_TIME		10

#define SSN_LOW			0x02U
#define SSN_HIGH		0x03U
#define SSN_NO_CONTROL		0x00U
#define PCH_MAX_CS		0xFF
#define PCI_DEVICE_ID_GE_SPI	0x8816

#define SPCR_SPE_BIT		(1 << 0)
#define SPCR_MSTR_BIT		(1 << 1)
#define SPCR_LSBF_BIT		(1 << 4)
#define SPCR_CPHA_BIT		(1 << 5)
#define SPCR_CPOL_BIT		(1 << 6)
#define SPCR_TFIE_BIT		(1 << 8)
#define SPCR_RFIE_BIT		(1 << 9)
#define SPCR_FIE_BIT		(1 << 10)
#define SPCR_ORIE_BIT		(1 << 11)
#define SPCR_MDFIE_BIT		(1 << 12)
#define SPCR_FICLR_BIT		(1 << 24)
#define SPSR_TFI_BIT		(1 << 0)
#define SPSR_RFI_BIT		(1 << 1)
#define SPSR_FI_BIT		(1 << 2)
#define SPSR_ORF_BIT		(1 << 3)
#define SPBRR_SIZE_BIT		(1 << 10)

#define PCH_ALL			(SPCR_TFIE_BIT|SPCR_RFIE_BIT|SPCR_FIE_BIT|\
				SPCR_ORIE_BIT|SPCR_MDFIE_BIT)

#define SPCR_RFIC_FIELD		20
#define SPCR_TFIC_FIELD		16

#define MASK_SPBRR_SPBR_BITS	((1 << 10) - 1)
#define MASK_RFIC_SPCR_BITS	(0xf << SPCR_RFIC_FIELD)
#define MASK_TFIC_SPCR_BITS	(0xf << SPCR_TFIC_FIELD)

#define PCH_CLOCK_HZ		50000000
#define PCH_MAX_SPBR		1023

/* Definition for ML7213/ML7223/ML7831 by LAPIS Semiconductor */
#define PCI_VENDOR_ID_ROHM		0x10DB
#define PCI_DEVICE_ID_ML7213_SPI	0x802c
#define PCI_DEVICE_ID_ML7223_SPI	0x800F
#define PCI_DEVICE_ID_ML7831_SPI	0x8816

/*
 * Set the number of SPI instance max
 * Intel EG20T PCH :		1ch
 * LAPIS Semiconductor ML7213 IOH :	2ch
 * LAPIS Semiconductor ML7223 IOH :	1ch
 * LAPIS Semiconductor ML7831 IOH :	1ch
*/
#define PCH_SPI_MAX_DEV			2

#define PCH_BUF_SIZE		4096
#define PCH_DMA_TRANS_SIZE	12

static int use_dma = 1;

struct pch_spi_dma_ctrl {
	struct dma_async_tx_descriptor	*desc_tx;
	struct dma_async_tx_descriptor	*desc_rx;
	struct pch_dma_slave		param_tx;
	struct pch_dma_slave		param_rx;
	struct dma_chan		*chan_tx;
	struct dma_chan		*chan_rx;
	struct scatterlist		*sg_tx_p;
	struct scatterlist		*sg_rx_p;
	struct scatterlist		sg_tx;
	struct scatterlist		sg_rx;
	int				nent;
	void				*tx_buf_virt;
	void				*rx_buf_virt;
	dma_addr_t			tx_buf_dma;
	dma_addr_t			rx_buf_dma;
};
/**
 * struct pch_spi_data - Holds the SPI channel specific details
 * @io_remap_addr:		The remapped PCI base address
 * @master:			Pointer to the SPI master structure
 * @work:			Reference to work queue handler
 * @wk:				Workqueue for carrying out execution of the
 *				requests
 * @wait:			Wait queue for waking up upon receiving an
 *				interrupt.
 * @transfer_complete:		Status of SPI Transfer
 * @bcurrent_msg_processing:	Status flag for message processing
 * @lock:			Lock for protecting this structure
 * @queue:			SPI Message queue
 * @status:			Status of the SPI driver
 * @bpw_len:			Length of data to be transferred in bits per
 *				word
 * @transfer_active:		Flag showing active transfer
 * @tx_index:			Transmit data count; for bookkeeping during
 *				transfer
 * @rx_index:			Receive data count; for bookkeeping during
 *				transfer
 * @tx_buff:			Buffer for data to be transmitted
 * @rx_index:			Buffer for Received data
 * @n_curnt_chip:		The chip number that this SPI driver currently
 *				operates on
 * @current_chip:		Reference to the current chip that this SPI
 *				driver currently operates on
 * @current_msg:		The current message that this SPI driver is
 *				handling
 * @cur_trans:			The current transfer that this SPI driver is
 *				handling
 * @board_dat:			Reference to the SPI device data structure
 * @plat_dev:			platform_device structure
 * @ch:				SPI channel number
 * @irq_reg_sts:		Status of IRQ registration
 */
struct pch_spi_data {
	void __iomem *io_remap_addr;
	unsigned long io_base_addr;
	struct spi_master *master;
	struct work_struct work;
	struct workqueue_struct *wk;
	wait_queue_head_t wait;
	u8 transfer_complete;
	u8 bcurrent_msg_processing;
	spinlock_t lock;
	struct list_head queue;
	u8 status;
	u32 bpw_len;
	u8 transfer_active;
	u32 tx_index;
	u32 rx_index;
	u16 *pkt_tx_buff;
	u16 *pkt_rx_buff;
	u8 n_curnt_chip;
	struct spi_device *current_chip;
	struct spi_message *current_msg;
	struct spi_transfer *cur_trans;
	struct pch_spi_board_data *board_dat;
	struct platform_device	*plat_dev;
	int ch;
	struct pch_spi_dma_ctrl dma;
	int use_dma;
	u8 irq_reg_sts;
	int save_total_len;
};

/**
 * struct pch_spi_board_data - Holds the SPI device specific details
 * @pdev:		Pointer to the PCI device
 * @suspend_sts:	Status of suspend
 * @num:		The number of SPI device instance
 */
struct pch_spi_board_data {
	struct pci_dev *pdev;
	u8 suspend_sts;
	int num;
};

struct pch_pd_dev_save {
	int num;
	struct platform_device *pd_save[PCH_SPI_MAX_DEV];
	struct pch_spi_board_data *board_dat;
};

static DEFINE_PCI_DEVICE_TABLE(pch_spi_pcidev_id) = {
	{ PCI_VDEVICE(INTEL, PCI_DEVICE_ID_GE_SPI),    1, },
	{ PCI_VDEVICE(ROHM, PCI_DEVICE_ID_ML7213_SPI), 2, },
	{ PCI_VDEVICE(ROHM, PCI_DEVICE_ID_ML7223_SPI), 1, },
	{ PCI_VDEVICE(ROHM, PCI_DEVICE_ID_ML7831_SPI), 1, },
	{ }
};

/**
 * pch_spi_writereg() - Performs  register writes
 * @master:	Pointer to struct spi_master.
 * @idx:	Register offset.
 * @val:	Value to be written to register.
 */
static inline void pch_spi_writereg(struct spi_master *master, int idx, u32 val)
{
	struct pch_spi_data *data = spi_master_get_devdata(master);
	iowrite32(val, (data->io_remap_addr + idx));
}

/**
 * pch_spi_readreg() - Performs register reads
 * @master:	Pointer to struct spi_master.
 * @idx:	Register offset.
 */
static inline u32 pch_spi_readreg(struct spi_master *master, int idx)
{
	struct pch_spi_data *data = spi_master_get_devdata(master);
	return ioread32(data->io_remap_addr + idx);
}

static inline void pch_spi_setclr_reg(struct spi_master *master, int idx,
				      u32 set, u32 clr)
{
	u32 tmp = pch_spi_readreg(master, idx);
	tmp = (tmp & ~clr) | set;
	pch_spi_writereg(master, idx, tmp);
}

static void pch_spi_set_master_mode(struct spi_master *master)
{
	pch_spi_setclr_reg(master, PCH_SPCR, SPCR_MSTR_BIT, 0);
}

/**
 * pch_spi_clear_fifo() - Clears the Transmit and Receive FIFOs
 * @master:	Pointer to struct spi_master.
 */
static void pch_spi_clear_fifo(struct spi_master *master)
{
	pch_spi_setclr_reg(master, PCH_SPCR, SPCR_FICLR_BIT, 0);
	pch_spi_setclr_reg(master, PCH_SPCR, 0, SPCR_FICLR_BIT);
}

static void pch_spi_handler_sub(struct pch_spi_data *data, u32 reg_spsr_val,
				void __iomem *io_remap_addr)
{
	u32 n_read, tx_index, rx_index, bpw_len;
	u16 *pkt_rx_buffer, *pkt_tx_buff;
	int read_cnt;
	u32 reg_spcr_val;
	void __iomem *spsr;
	void __iomem *spdrr;
	void __iomem *spdwr;

	spsr = io_remap_addr + PCH_SPSR;
	iowrite32(reg_spsr_val, spsr);

	if (data->transfer_active) {
		rx_index = data->rx_index;
		tx_index = data->tx_index;
		bpw_len = data->bpw_len;
		pkt_rx_buffer = data->pkt_rx_buff;
		pkt_tx_buff = data->pkt_tx_buff;

		spdrr = io_remap_addr + PCH_SPDRR;
		spdwr = io_remap_addr + PCH_SPDWR;

		n_read = PCH_READABLE(reg_spsr_val);

		for (read_cnt = 0; (read_cnt < n_read); read_cnt++) {
			pkt_rx_buffer[rx_index++] = ioread32(spdrr);
			if (tx_index < bpw_len)
				iowrite32(pkt_tx_buff[tx_index++], spdwr);
		}

		/* disable RFI if not needed */
		if ((bpw_len - rx_index) <= PCH_MAX_FIFO_DEPTH) {
			reg_spcr_val = ioread32(io_remap_addr + PCH_SPCR);
			reg_spcr_val &= ~SPCR_RFIE_BIT; /* disable RFI */

			/* reset rx threshold */
			reg_spcr_val &= ~MASK_RFIC_SPCR_BITS;
			reg_spcr_val |= (PCH_RX_THOLD_MAX << SPCR_RFIC_FIELD);

			iowrite32(reg_spcr_val, (io_remap_addr + PCH_SPCR));
		}

		/* update counts */
		data->tx_index = tx_index;
		data->rx_index = rx_index;

		/* if transfer complete interrupt */
		if (reg_spsr_val & SPSR_FI_BIT) {
			if ((tx_index == bpw_len) && (rx_index == tx_index)) {
				/* disable interrupts */
				pch_spi_setclr_reg(data->master, PCH_SPCR, 0,
						   PCH_ALL);

				/* transfer is completed;
				   inform pch_spi_process_messages */
				data->transfer_complete = true;
				data->transfer_active = false;
				wake_up(&data->wait);
			} else {
				dev_err(&data->master->dev,
					"%s : Transfer is not completed",
					__func__);
			}
		}
	}
}

/**
 * pch_spi_handler() - Interrupt handler
 * @irq:	The interrupt number.
 * @dev_id:	Pointer to struct pch_spi_board_data.
 */
static irqreturn_t pch_spi_handler(int irq, void *dev_id)
{
	u32 reg_spsr_val;
	void __iomem *spsr;
	void __iomem *io_remap_addr;
	irqreturn_t ret = IRQ_NONE;
	struct pch_spi_data *data = dev_id;
	struct pch_spi_board_data *board_dat = data->board_dat;

	if (board_dat->suspend_sts) {
		dev_dbg(&board_dat->pdev->dev,
			"%s returning due to suspend\n", __func__);
		return IRQ_NONE;
	}

	io_remap_addr = data->io_remap_addr;
	spsr = io_remap_addr + PCH_SPSR;

	reg_spsr_val = ioread32(spsr);

	if (reg_spsr_val & SPSR_ORF_BIT) {
		dev_err(&board_dat->pdev->dev, "%s Over run error\n", __func__);
		if (data->current_msg->complete != 0) {
			data->transfer_complete = true;
			data->current_msg->status = -EIO;
			data->current_msg->complete(data->current_msg->context);
			data->bcurrent_msg_processing = false;
			data->current_msg = NULL;
			data->cur_trans = NULL;
		}
	}

	if (data->use_dma)
		return IRQ_NONE;

	/* Check if the interrupt is for SPI device */
	if (reg_spsr_val & (SPSR_FI_BIT | SPSR_RFI_BIT)) {
		pch_spi_handler_sub(data, reg_spsr_val, io_remap_addr);
		ret = IRQ_HANDLED;
	}

	dev_dbg(&board_dat->pdev->dev, "%s EXIT return value=%d\n",
		__func__, ret);

	return ret;
}

/**
 * pch_spi_set_baud_rate() - Sets SPBR field in SPBRR
 * @master:	Pointer to struct spi_master.
 * @speed_hz:	Baud rate.
 */
static void pch_spi_set_baud_rate(struct spi_master *master, u32 speed_hz)
{
	u32 n_spbr = PCH_CLOCK_HZ / (speed_hz * 2);

	/* if baud rate is less than we can support limit it */
	if (n_spbr > PCH_MAX_SPBR)
		n_spbr = PCH_MAX_SPBR;

	pch_spi_setclr_reg(master, PCH_SPBRR, n_spbr, MASK_SPBRR_SPBR_BITS);
}

/**
 * pch_spi_set_bits_per_word() - Sets SIZE field in SPBRR
 * @master:		Pointer to struct spi_master.
 * @bits_per_word:	Bits per word for SPI transfer.
 */
static void pch_spi_set_bits_per_word(struct spi_master *master,
				      u8 bits_per_word)
{
	if (bits_per_word == 8)
		pch_spi_setclr_reg(master, PCH_SPBRR, 0, SPBRR_SIZE_BIT);
	else
		pch_spi_setclr_reg(master, PCH_SPBRR, SPBRR_SIZE_BIT, 0);
}

/**
 * pch_spi_setup_transfer() - Configures the PCH SPI hardware for transfer
 * @spi:	Pointer to struct spi_device.
 */
static void pch_spi_setup_transfer(struct spi_device *spi)
{
	u32 flags = 0;

	dev_dbg(&spi->dev, "%s SPBRR content =%x setting baud rate=%d\n",
		__func__, pch_spi_readreg(spi->master, PCH_SPBRR),
		spi->max_speed_hz);
	pch_spi_set_baud_rate(spi->master, spi->max_speed_hz);

	/* set bits per word */
	pch_spi_set_bits_per_word(spi->master, spi->bits_per_word);

	if (!(spi->mode & SPI_LSB_FIRST))
		flags |= SPCR_LSBF_BIT;
	if (spi->mode & SPI_CPOL)
		flags |= SPCR_CPOL_BIT;
	if (spi->mode & SPI_CPHA)
		flags |= SPCR_CPHA_BIT;
	pch_spi_setclr_reg(spi->master, PCH_SPCR, flags,
			   (SPCR_LSBF_BIT | SPCR_CPOL_BIT | SPCR_CPHA_BIT));

	/* Clear the FIFO by toggling  FICLR to 1 and back to 0 */
	pch_spi_clear_fifo(spi->master);
}

/**
 * pch_spi_reset() - Clears SPI registers
 * @master:	Pointer to struct spi_master.
 */
static void pch_spi_reset(struct spi_master *master)
{
	/* write 1 to reset SPI */
	pch_spi_writereg(master, PCH_SRST, 0x1);

	/* clear reset */
	pch_spi_writereg(master, PCH_SRST, 0x0);
}

static int pch_spi_setup(struct spi_device *pspi)
{
	/* check bits per word */
	if (pspi->bits_per_word == 0) {
		pspi->bits_per_word = 8;
		dev_dbg(&pspi->dev, "%s 8 bits per word\n", __func__);
	}

	if ((pspi->bits_per_word != 8) && (pspi->bits_per_word != 16)) {
		dev_err(&pspi->dev, "%s Invalid bits per word\n", __func__);
		return -EINVAL;
	}

	/* Check baud rate setting */
	/* if baud rate of chip is greater than
	   max we can support,return error */
	if ((pspi->max_speed_hz) > PCH_MAX_BAUDRATE)
		pspi->max_speed_hz = PCH_MAX_BAUDRATE;

	dev_dbg(&pspi->dev, "%s MODE = %x\n", __func__,
		(pspi->mode) & (SPI_CPOL | SPI_CPHA));

	return 0;
}

static int pch_spi_transfer(struct spi_device *pspi, struct spi_message *pmsg)
{

	struct spi_transfer *transfer;
	struct pch_spi_data *data = spi_master_get_devdata(pspi->master);
	int retval;
	unsigned long flags;

	/* validate spi message and baud rate */
	if (unlikely(list_empty(&pmsg->transfers) == 1)) {
		dev_err(&pspi->dev, "%s list empty\n", __func__);
		retval = -EINVAL;
		goto err_out;
	}

	if (unlikely(pspi->max_speed_hz == 0)) {
		dev_err(&pspi->dev, "%s pch_spi_tranfer maxspeed=%d\n",
			__func__, pspi->max_speed_hz);
		retval = -EINVAL;
		goto err_out;
	}

	dev_dbg(&pspi->dev, "%s Transfer List not empty. "
		"Transfer Speed is set.\n", __func__);

	spin_lock_irqsave(&data->lock, flags);
	/* validate Tx/Rx buffers and Transfer length */
	list_for_each_entry(transfer, &pmsg->transfers, transfer_list) {
		if (!transfer->tx_buf && !transfer->rx_buf) {
			dev_err(&pspi->dev,
				"%s Tx and Rx buffer NULL\n", __func__);
			retval = -EINVAL;
			goto err_return_spinlock;
		}

		if (!transfer->len) {
			dev_err(&pspi->dev, "%s Transfer length invalid\n",
				__func__);
			retval = -EINVAL;
			goto err_return_spinlock;
		}

		dev_dbg(&pspi->dev, "%s Tx/Rx buffer valid. Transfer length"
			" valid\n", __func__);

		/* if baud rate has been specified validate the same */
		if (transfer->speed_hz > PCH_MAX_BAUDRATE)
			transfer->speed_hz = PCH_MAX_BAUDRATE;

		/* if bits per word has been specified validate the same */
		if (transfer->bits_per_word) {
			if ((transfer->bits_per_word != 8)
			    && (transfer->bits_per_word != 16)) {
				retval = -EINVAL;
				dev_err(&pspi->dev,
					"%s Invalid bits per word\n", __func__);
				goto err_return_spinlock;
			}
		}
	}
	spin_unlock_irqrestore(&data->lock, flags);

	/* We won't process any messages if we have been asked to terminate */
	if (data->status == STATUS_EXITING) {
		dev_err(&pspi->dev, "%s status = STATUS_EXITING.\n", __func__);
		retval = -ESHUTDOWN;
		goto err_out;
	}

	/* If suspended ,return -EINVAL */
	if (data->board_dat->suspend_sts) {
		dev_err(&pspi->dev, "%s suspend; returning EINVAL\n", __func__);
		retval = -EINVAL;
		goto err_out;
	}

	/* set status of message */
	pmsg->actual_length = 0;
	dev_dbg(&pspi->dev, "%s - pmsg->status =%d\n", __func__, pmsg->status);

	pmsg->status = -EINPROGRESS;
	spin_lock_irqsave(&data->lock, flags);
	/* add message to queue */
	list_add_tail(&pmsg->queue, &data->queue);
	spin_unlock_irqrestore(&data->lock, flags);

	dev_dbg(&pspi->dev, "%s - Invoked list_add_tail\n", __func__);

	/* schedule work queue to run */
	queue_work(data->wk, &data->work);
	dev_dbg(&pspi->dev, "%s - Invoked queue work\n", __func__);

	retval = 0;

err_out:
	dev_dbg(&pspi->dev, "%s RETURN=%d\n", __func__, retval);
	return retval;
err_return_spinlock:
	dev_dbg(&pspi->dev, "%s RETURN=%d\n", __func__, retval);
	spin_unlock_irqrestore(&data->lock, flags);
	return retval;
}

static inline void pch_spi_select_chip(struct pch_spi_data *data,
				       struct spi_device *pspi)
{
	if (data->current_chip != NULL) {
		if (pspi->chip_select != data->n_curnt_chip) {
			dev_dbg(&pspi->dev, "%s : different slave\n", __func__);
			data->current_chip = NULL;
		}
	}

	data->current_chip = pspi;

	data->n_curnt_chip = data->current_chip->chip_select;

	dev_dbg(&pspi->dev, "%s :Invoking pch_spi_setup_transfer\n", __func__);
	pch_spi_setup_transfer(pspi);
}

static void pch_spi_set_tx(struct pch_spi_data *data, int *bpw)
{
	int size;
	u32 n_writes;
	int j;
	struct spi_message *pmsg;
	const u8 *tx_buf;
	const u16 *tx_sbuf;

	/* set baud rate if needed */
	if (data->cur_trans->speed_hz) {
		dev_dbg(&data->master->dev, "%s:setting baud rate\n", __func__);
		pch_spi_set_baud_rate(data->master, data->cur_trans->speed_hz);
	}

	/* set bits per word if needed */
	if (data->cur_trans->bits_per_word &&
	    (data->current_msg->spi->bits_per_word != data->cur_trans->bits_per_word)) {
		dev_dbg(&data->master->dev, "%s:set bits per word\n", __func__);
		pch_spi_set_bits_per_word(data->master,
					  data->cur_trans->bits_per_word);
		*bpw = data->cur_trans->bits_per_word;
	} else {
		*bpw = data->current_msg->spi->bits_per_word;
	}

	/* reset Tx/Rx index */
	data->tx_index = 0;
	data->rx_index = 0;

	data->bpw_len = data->cur_trans->len / (*bpw / 8);

	/* find alloc size */
	size = data->cur_trans->len * sizeof(*data->pkt_tx_buff);

	/* allocate memory for pkt_tx_buff & pkt_rx_buffer */
	data->pkt_tx_buff = kzalloc(size, GFP_KERNEL);
	if (data->pkt_tx_buff != NULL) {
		data->pkt_rx_buff = kzalloc(size, GFP_KERNEL);
		if (!data->pkt_rx_buff)
			kfree(data->pkt_tx_buff);
	}

	if (!data->pkt_rx_buff) {
		/* flush queue and set status of all transfers to -ENOMEM */
		dev_err(&data->master->dev, "%s :kzalloc failed\n", __func__);
		list_for_each_entry(pmsg, data->queue.next, queue) {
			pmsg->status = -ENOMEM;

			if (pmsg->complete != 0)
				pmsg->complete(pmsg->context);

			/* delete from queue */
			list_del_init(&pmsg->queue);
		}
		return;
	}

	/* copy Tx Data */
	if (data->cur_trans->tx_buf != NULL) {
		if (*bpw == 8) {
			tx_buf = data->cur_trans->tx_buf;
			for (j = 0; j < data->bpw_len; j++)
				data->pkt_tx_buff[j] = *tx_buf++;
		} else {
			tx_sbuf = data->cur_trans->tx_buf;
			for (j = 0; j < data->bpw_len; j++)
				data->pkt_tx_buff[j] = *tx_sbuf++;
		}
	}

	/* if len greater than PCH_MAX_FIFO_DEPTH, write 16,else len bytes */
	n_writes = data->bpw_len;
	if (n_writes > PCH_MAX_FIFO_DEPTH)
		n_writes = PCH_MAX_FIFO_DEPTH;

	dev_dbg(&data->master->dev, "\n%s:Pulling down SSN low - writing "
		"0x2 to SSNXCR\n", __func__);
	pch_spi_writereg(data->master, PCH_SSNXCR, SSN_LOW);

	for (j = 0; j < n_writes; j++)
		pch_spi_writereg(data->master, PCH_SPDWR, data->pkt_tx_buff[j]);

	/* update tx_index */
	data->tx_index = j;

	/* reset transfer complete flag */
	data->transfer_complete = false;
	data->transfer_active = true;
}

static void pch_spi_nomore_transfer(struct pch_spi_data *data)
{
	struct spi_message *pmsg;
	dev_dbg(&data->master->dev, "%s called\n", __func__);
	/* Invoke complete callback
	 * [To the spi core..indicating end of transfer] */
	data->current_msg->status = 0;

	if (data->current_msg->complete != 0) {
		dev_dbg(&data->master->dev,
			"%s:Invoking callback of SPI core\n", __func__);
		data->current_msg->complete(data->current_msg->context);
	}

	/* update status in global variable */
	data->bcurrent_msg_processing = false;

	dev_dbg(&data->master->dev,
		"%s:data->bcurrent_msg_processing = false\n", __func__);

	data->current_msg = NULL;
	data->cur_trans = NULL;

	/* check if we have items in list and not suspending
	 * return 1 if list empty */
	if ((list_empty(&data->queue) == 0) &&
	    (!data->board_dat->suspend_sts) &&
	    (data->status != STATUS_EXITING)) {
		/* We have some more work to do (either there is more tranint
		 * bpw;sfer requests in the current message or there are
		 *more messages)
		 */
		dev_dbg(&data->master->dev, "%s:Invoke queue_work\n", __func__);
		queue_work(data->wk, &data->work);
	} else if (data->board_dat->suspend_sts ||
		   data->status == STATUS_EXITING) {
		dev_dbg(&data->master->dev,
			"%s suspend/remove initiated, flushing queue\n",
			__func__);
		list_for_each_entry(pmsg, data->queue.next, queue) {
			pmsg->status = -EIO;

			if (pmsg->complete)
				pmsg->complete(pmsg->context);

			/* delete from queue */
			list_del_init(&pmsg->queue);
		}
	}
}

static void pch_spi_set_ir(struct pch_spi_data *data)
{
	/* enable interrupts, set threshold, enable SPI */
	if ((data->bpw_len) > PCH_MAX_FIFO_DEPTH)
		/* set receive threshold to PCH_RX_THOLD */
		pch_spi_setclr_reg(data->master, PCH_SPCR,
				   PCH_RX_THOLD << SPCR_RFIC_FIELD |
				   SPCR_FIE_BIT | SPCR_RFIE_BIT |
				   SPCR_ORIE_BIT | SPCR_SPE_BIT,
				   MASK_RFIC_SPCR_BITS | PCH_ALL);
	else
		/* set receive threshold to maximum */
		pch_spi_setclr_reg(data->master, PCH_SPCR,
				   PCH_RX_THOLD_MAX << SPCR_RFIC_FIELD |
				   SPCR_FIE_BIT | SPCR_ORIE_BIT |
				   SPCR_SPE_BIT,
				   MASK_RFIC_SPCR_BITS | PCH_ALL);

	/* Wait until the transfer completes; go to sleep after
				 initiating the transfer. */
	dev_dbg(&data->master->dev,
		"%s:waiting for transfer to get over\n", __func__);

	wait_event_interruptible(data->wait, data->transfer_complete);

	/* clear all interrupts */
	pch_spi_writereg(data->master, PCH_SPSR,
			 pch_spi_readreg(data->master, PCH_SPSR));
	/* Disable interrupts and SPI transfer */
	pch_spi_setclr_reg(data->master, PCH_SPCR, 0, PCH_ALL | SPCR_SPE_BIT);
	/* clear FIFO */
	pch_spi_clear_fifo(data->master);
}

static void pch_spi_copy_rx_data(struct pch_spi_data *data, int bpw)
{
	int j;
	u8 *rx_buf;
	u16 *rx_sbuf;

	/* copy Rx Data */
	if (!data->cur_trans->rx_buf)
		return;

	if (bpw == 8) {
		rx_buf = data->cur_trans->rx_buf;
		for (j = 0; j < data->bpw_len; j++)
			*rx_buf++ = data->pkt_rx_buff[j] & 0xFF;
	} else {
		rx_sbuf = data->cur_trans->rx_buf;
		for (j = 0; j < data->bpw_len; j++)
			*rx_sbuf++ = data->pkt_rx_buff[j];
	}
}

static void pch_spi_copy_rx_data_for_dma(struct pch_spi_data *data, int bpw)
{
	int j;
	u8 *rx_buf;
	u16 *rx_sbuf;
	const u8 *rx_dma_buf;
	const u16 *rx_dma_sbuf;

	/* copy Rx Data */
	if (!data->cur_trans->rx_buf)
		return;

	if (bpw == 8) {
		rx_buf = data->cur_trans->rx_buf;
		rx_dma_buf = data->dma.rx_buf_virt;
		for (j = 0; j < data->bpw_len; j++)
			*rx_buf++ = *rx_dma_buf++ & 0xFF;
		data->cur_trans->rx_buf = rx_buf;
	} else {
		rx_sbuf = data->cur_trans->rx_buf;
		rx_dma_sbuf = data->dma.rx_buf_virt;
		for (j = 0; j < data->bpw_len; j++)
			*rx_sbuf++ = *rx_dma_sbuf++;
		data->cur_trans->rx_buf = rx_sbuf;
	}
}

static int pch_spi_start_transfer(struct pch_spi_data *data)
{
	struct pch_spi_dma_ctrl *dma;
	unsigned long flags;
	int rtn;

	dma = &data->dma;

	spin_lock_irqsave(&data->lock, flags);

	/* disable interrupts, SPI set enable */
	pch_spi_setclr_reg(data->master, PCH_SPCR, SPCR_SPE_BIT, PCH_ALL);

	spin_unlock_irqrestore(&data->lock, flags);

	/* Wait until the transfer completes; go to sleep after
				 initiating the transfer. */
	dev_dbg(&data->master->dev,
		"%s:waiting for transfer to get over\n", __func__);
	rtn = wait_event_interruptible_timeout(data->wait,
					       data->transfer_complete,
					       msecs_to_jiffies(2 * HZ));
	if (!rtn)
		dev_err(&data->master->dev,
			"%s wait-event timeout\n", __func__);

	dma_sync_sg_for_cpu(&data->master->dev, dma->sg_rx_p, dma->nent,
			    DMA_FROM_DEVICE);

	dma_sync_sg_for_cpu(&data->master->dev, dma->sg_tx_p, dma->nent,
			    DMA_FROM_DEVICE);
	memset(data->dma.tx_buf_virt, 0, PAGE_SIZE);

	async_tx_ack(dma->desc_rx);
	async_tx_ack(dma->desc_tx);
	kfree(dma->sg_tx_p);
	kfree(dma->sg_rx_p);

	spin_lock_irqsave(&data->lock, flags);

	/* clear fifo threshold, disable interrupts, disable SPI transfer */
	pch_spi_setclr_reg(data->master, PCH_SPCR, 0,
			   MASK_RFIC_SPCR_BITS | MASK_TFIC_SPCR_BITS | PCH_ALL |
			   SPCR_SPE_BIT);
	/* clear all interrupts */
	pch_spi_writereg(data->master, PCH_SPSR,
			 pch_spi_readreg(data->master, PCH_SPSR));
	/* clear FIFO */
	pch_spi_clear_fifo(data->master);

	spin_unlock_irqrestore(&data->lock, flags);

	return rtn;
}

static void pch_dma_rx_complete(void *arg)
{
	struct pch_spi_data *data = arg;

	/* transfer is completed;inform pch_spi_process_messages_dma */
	data->transfer_complete = true;
	wake_up_interruptible(&data->wait);
}

static bool pch_spi_filter(struct dma_chan *chan, void *slave)
{
	struct pch_dma_slave *param = slave;

	if ((chan->chan_id == param->chan_id) &&
	    (param->dma_dev == chan->device->dev)) {
		chan->private = param;
		return true;
	} else {
		return false;
	}
}

static void pch_spi_request_dma(struct pch_spi_data *data, int bpw)
{
	dma_cap_mask_t mask;
	struct dma_chan *chan;
	struct pci_dev *dma_dev;
	struct pch_dma_slave *param;
	struct pch_spi_dma_ctrl *dma;
	unsigned int width;

	if (bpw == 8)
		width = PCH_DMA_WIDTH_1_BYTE;
	else
		width = PCH_DMA_WIDTH_2_BYTES;

	dma = &data->dma;
	dma_cap_zero(mask);
	dma_cap_set(DMA_SLAVE, mask);

	/* Get DMA's dev information */
	dma_dev = pci_get_bus_and_slot(data->board_dat->pdev->bus->number,
				       PCI_DEVFN(12, 0));

	/* Set Tx DMA */
	param = &dma->param_tx;
	param->dma_dev = &dma_dev->dev;
	param->chan_id = data->master->bus_num * 2; /* Tx = 0, 2 */
	param->tx_reg = data->io_base_addr + PCH_SPDWR;
	param->width = width;
	chan = dma_request_channel(mask, pch_spi_filter, param);
	if (!chan) {
		dev_err(&data->master->dev,
			"ERROR: dma_request_channel FAILS(Tx)\n");
		data->use_dma = 0;
		return;
	}
	dma->chan_tx = chan;

	/* Set Rx DMA */
	param = &dma->param_rx;
	param->dma_dev = &dma_dev->dev;
	param->chan_id = data->master->bus_num * 2 + 1; /* Rx = Tx + 1 */
	param->rx_reg = data->io_base_addr + PCH_SPDRR;
	param->width = width;
	chan = dma_request_channel(mask, pch_spi_filter, param);
	if (!chan) {
		dev_err(&data->master->dev,
			"ERROR: dma_request_channel FAILS(Rx)\n");
		dma_release_channel(dma->chan_tx);
		dma->chan_tx = NULL;
		data->use_dma = 0;
		return;
	}
	dma->chan_rx = chan;
}

static void pch_spi_release_dma(struct pch_spi_data *data)
{
	struct pch_spi_dma_ctrl *dma;

	dma = &data->dma;
	if (dma->chan_tx) {
		dma_release_channel(dma->chan_tx);
		dma->chan_tx = NULL;
	}
	if (dma->chan_rx) {
		dma_release_channel(dma->chan_rx);
		dma->chan_rx = NULL;
	}
	return;
}

static void pch_spi_handle_dma(struct pch_spi_data *data, int *bpw)
{
	const u8 *tx_buf;
	const u16 *tx_sbuf;
	u8 *tx_dma_buf;
	u16 *tx_dma_sbuf;
	struct scatterlist *sg;
	struct dma_async_tx_descriptor *desc_tx;
	struct dma_async_tx_descriptor *desc_rx;
	int num;
	int i;
	int size;
	int rem;
	int head;
	unsigned long flags;
	struct pch_spi_dma_ctrl *dma;

	dma = &data->dma;

	/* set baud rate if needed */
	if (data->cur_trans->speed_hz) {
		dev_dbg(&data->master->dev, "%s:setting baud rate\n", __func__);
		spin_lock_irqsave(&data->lock, flags);
		pch_spi_set_baud_rate(data->master, data->cur_trans->speed_hz);
		spin_unlock_irqrestore(&data->lock, flags);
	}

	/* set bits per word if needed */
	if (data->cur_trans->bits_per_word &&
	    (data->current_msg->spi->bits_per_word !=
	     data->cur_trans->bits_per_word)) {
		dev_dbg(&data->master->dev, "%s:set bits per word\n", __func__);
		spin_lock_irqsave(&data->lock, flags);
		pch_spi_set_bits_per_word(data->master,
					  data->cur_trans->bits_per_word);
		spin_unlock_irqrestore(&data->lock, flags);
		*bpw = data->cur_trans->bits_per_word;
	} else {
		*bpw = data->current_msg->spi->bits_per_word;
	}
	data->bpw_len = data->cur_trans->len / (*bpw / 8);

	if (data->bpw_len > PCH_BUF_SIZE) {
		data->bpw_len = PCH_BUF_SIZE;
		data->cur_trans->len -= PCH_BUF_SIZE;
	}

	/* copy Tx Data */
	if (data->cur_trans->tx_buf != NULL) {
		if (*bpw == 8) {
			tx_buf = data->cur_trans->tx_buf;
			tx_dma_buf = dma->tx_buf_virt;
			for (i = 0; i < data->bpw_len; i++)
				*tx_dma_buf++ = *tx_buf++;
		} else {
			tx_sbuf = data->cur_trans->tx_buf;
			tx_dma_sbuf = dma->tx_buf_virt;
			for (i = 0; i < data->bpw_len; i++)
				*tx_dma_sbuf++ = *tx_sbuf++;
		}
	}

	/* Calculate Rx parameter for DMA transmitting */
	if (data->bpw_len > PCH_DMA_TRANS_SIZE) {
		if (data->bpw_len % PCH_DMA_TRANS_SIZE) {
			num = data->bpw_len / PCH_DMA_TRANS_SIZE + 1;
			rem = data->bpw_len % PCH_DMA_TRANS_SIZE;
		} else {
			num = data->bpw_len / PCH_DMA_TRANS_SIZE;
			rem = PCH_DMA_TRANS_SIZE;
		}
		size = PCH_DMA_TRANS_SIZE;
	} else {
		num = 1;
		size = data->bpw_len;
		rem = data->bpw_len;
	}
	dev_dbg(&data->master->dev, "%s num=%d size=%d rem=%d\n",
		__func__, num, size, rem);
	spin_lock_irqsave(&data->lock, flags);

	/* set receive fifo threshold and transmit fifo threshold */
	pch_spi_setclr_reg(data->master, PCH_SPCR,
			   ((size - 1) << SPCR_RFIC_FIELD) |
			   (PCH_TX_THOLD << SPCR_TFIC_FIELD),
			   MASK_RFIC_SPCR_BITS | MASK_TFIC_SPCR_BITS);

	spin_unlock_irqrestore(&data->lock, flags);

	/* RX */
	dma->sg_rx_p = kzalloc(sizeof(struct scatterlist)*num, GFP_ATOMIC);
	sg_init_table(dma->sg_rx_p, num); /* Initialize SG table */
	/* offset, length setting */
	sg = dma->sg_rx_p;
	for (i = 0; i < num; i++, sg++) {
		if (i == (num - 2)) {
			sg->offset = size * i;
			sg->offset = sg->offset * (*bpw / 8);
			sg_set_page(sg, virt_to_page(dma->rx_buf_virt), rem,
				    sg->offset);
			sg_dma_len(sg) = rem;
		} else if (i == (num - 1)) {
			sg->offset = size * (i - 1) + rem;
			sg->offset = sg->offset * (*bpw / 8);
			sg_set_page(sg, virt_to_page(dma->rx_buf_virt), size,
				    sg->offset);
			sg_dma_len(sg) = size;
		} else {
			sg->offset = size * i;
			sg->offset = sg->offset * (*bpw / 8);
			sg_set_page(sg, virt_to_page(dma->rx_buf_virt), size,
				    sg->offset);
			sg_dma_len(sg) = size;
		}
		sg_dma_address(sg) = dma->rx_buf_dma + sg->offset;
	}
	sg = dma->sg_rx_p;
<<<<<<< HEAD
	desc_rx = dma->chan_rx->device->device_prep_slave_sg(dma->chan_rx, sg,
=======
	desc_rx = dmaengine_prep_slave_sg(dma->chan_rx, sg,
>>>>>>> e816b57a
					num, DMA_DEV_TO_MEM,
					DMA_PREP_INTERRUPT | DMA_CTRL_ACK);
	if (!desc_rx) {
		dev_err(&data->master->dev, "%s:device_prep_slave_sg Failed\n",
			__func__);
		return;
	}
	dma_sync_sg_for_device(&data->master->dev, sg, num, DMA_FROM_DEVICE);
	desc_rx->callback = pch_dma_rx_complete;
	desc_rx->callback_param = data;
	dma->nent = num;
	dma->desc_rx = desc_rx;

	/* Calculate Tx parameter for DMA transmitting */
	if (data->bpw_len > PCH_MAX_FIFO_DEPTH) {
		head = PCH_MAX_FIFO_DEPTH - PCH_DMA_TRANS_SIZE;
		if (data->bpw_len % PCH_DMA_TRANS_SIZE > 4) {
			num = data->bpw_len / PCH_DMA_TRANS_SIZE + 1;
			rem = data->bpw_len % PCH_DMA_TRANS_SIZE - head;
		} else {
			num = data->bpw_len / PCH_DMA_TRANS_SIZE;
			rem = data->bpw_len % PCH_DMA_TRANS_SIZE +
			      PCH_DMA_TRANS_SIZE - head;
		}
		size = PCH_DMA_TRANS_SIZE;
	} else {
		num = 1;
		size = data->bpw_len;
		rem = data->bpw_len;
		head = 0;
	}

	dma->sg_tx_p = kzalloc(sizeof(struct scatterlist)*num, GFP_ATOMIC);
	sg_init_table(dma->sg_tx_p, num); /* Initialize SG table */
	/* offset, length setting */
	sg = dma->sg_tx_p;
	for (i = 0; i < num; i++, sg++) {
		if (i == 0) {
			sg->offset = 0;
			sg_set_page(sg, virt_to_page(dma->tx_buf_virt), size + head,
				    sg->offset);
			sg_dma_len(sg) = size + head;
		} else if (i == (num - 1)) {
			sg->offset = head + size * i;
			sg->offset = sg->offset * (*bpw / 8);
			sg_set_page(sg, virt_to_page(dma->tx_buf_virt), rem,
				    sg->offset);
			sg_dma_len(sg) = rem;
		} else {
			sg->offset = head + size * i;
			sg->offset = sg->offset * (*bpw / 8);
			sg_set_page(sg, virt_to_page(dma->tx_buf_virt), size,
				    sg->offset);
			sg_dma_len(sg) = size;
		}
		sg_dma_address(sg) = dma->tx_buf_dma + sg->offset;
	}
	sg = dma->sg_tx_p;
<<<<<<< HEAD
	desc_tx = dma->chan_tx->device->device_prep_slave_sg(dma->chan_tx,
=======
	desc_tx = dmaengine_prep_slave_sg(dma->chan_tx,
>>>>>>> e816b57a
					sg, num, DMA_MEM_TO_DEV,
					DMA_PREP_INTERRUPT | DMA_CTRL_ACK);
	if (!desc_tx) {
		dev_err(&data->master->dev, "%s:device_prep_slave_sg Failed\n",
			__func__);
		return;
	}
	dma_sync_sg_for_device(&data->master->dev, sg, num, DMA_TO_DEVICE);
	desc_tx->callback = NULL;
	desc_tx->callback_param = data;
	dma->nent = num;
	dma->desc_tx = desc_tx;

	dev_dbg(&data->master->dev, "\n%s:Pulling down SSN low - writing "
		"0x2 to SSNXCR\n", __func__);

	spin_lock_irqsave(&data->lock, flags);
	pch_spi_writereg(data->master, PCH_SSNXCR, SSN_LOW);
	desc_rx->tx_submit(desc_rx);
	desc_tx->tx_submit(desc_tx);
	spin_unlock_irqrestore(&data->lock, flags);

	/* reset transfer complete flag */
	data->transfer_complete = false;
}

static void pch_spi_process_messages(struct work_struct *pwork)
{
	struct spi_message *pmsg;
	struct pch_spi_data *data;
	int bpw;

	data = container_of(pwork, struct pch_spi_data, work);
	dev_dbg(&data->master->dev, "%s data initialized\n", __func__);

	spin_lock(&data->lock);
	/* check if suspend has been initiated;if yes flush queue */
	if (data->board_dat->suspend_sts || (data->status == STATUS_EXITING)) {
		dev_dbg(&data->master->dev, "%s suspend/remove initiated,"
			"flushing queue\n", __func__);
		list_for_each_entry(pmsg, data->queue.next, queue) {
			pmsg->status = -EIO;

			if (pmsg->complete != 0) {
				spin_unlock(&data->lock);
				pmsg->complete(pmsg->context);
				spin_lock(&data->lock);
			}

			/* delete from queue */
			list_del_init(&pmsg->queue);
		}

		spin_unlock(&data->lock);
		return;
	}

	data->bcurrent_msg_processing = true;
	dev_dbg(&data->master->dev,
		"%s Set data->bcurrent_msg_processing= true\n", __func__);

	/* Get the message from the queue and delete it from there. */
	data->current_msg = list_entry(data->queue.next, struct spi_message,
					queue);

	list_del_init(&data->current_msg->queue);

	data->current_msg->status = 0;

	pch_spi_select_chip(data, data->current_msg->spi);

	spin_unlock(&data->lock);

	if (data->use_dma)
		pch_spi_request_dma(data,
				    data->current_msg->spi->bits_per_word);
	pch_spi_writereg(data->master, PCH_SSNXCR, SSN_NO_CONTROL);
	do {
		int cnt;
		/* If we are already processing a message get the next
		transfer structure from the message otherwise retrieve
		the 1st transfer request from the message. */
		spin_lock(&data->lock);
		if (data->cur_trans == NULL) {
			data->cur_trans =
				list_entry(data->current_msg->transfers.next,
					   struct spi_transfer, transfer_list);
			dev_dbg(&data->master->dev, "%s "
				":Getting 1st transfer message\n", __func__);
		} else {
			data->cur_trans =
				list_entry(data->cur_trans->transfer_list.next,
					   struct spi_transfer, transfer_list);
			dev_dbg(&data->master->dev, "%s "
				":Getting next transfer message\n", __func__);
		}
		spin_unlock(&data->lock);

		if (!data->cur_trans->len)
			goto out;
		cnt = (data->cur_trans->len - 1) / PCH_BUF_SIZE + 1;
		data->save_total_len = data->cur_trans->len;
		if (data->use_dma) {
			int i;
			char *save_rx_buf = data->cur_trans->rx_buf;
			for (i = 0; i < cnt; i ++) {
				pch_spi_handle_dma(data, &bpw);
				if (!pch_spi_start_transfer(data)) {
					data->transfer_complete = true;
					data->current_msg->status = -EIO;
					data->current_msg->complete
						   (data->current_msg->context);
					data->bcurrent_msg_processing = false;
					data->current_msg = NULL;
					data->cur_trans = NULL;
					goto out;
				}
				pch_spi_copy_rx_data_for_dma(data, bpw);
			}
			data->cur_trans->rx_buf = save_rx_buf;
		} else {
			pch_spi_set_tx(data, &bpw);
			pch_spi_set_ir(data);
			pch_spi_copy_rx_data(data, bpw);
			kfree(data->pkt_rx_buff);
			data->pkt_rx_buff = NULL;
			kfree(data->pkt_tx_buff);
			data->pkt_tx_buff = NULL;
		}
		/* increment message count */
		data->cur_trans->len = data->save_total_len;
		data->current_msg->actual_length += data->cur_trans->len;

		dev_dbg(&data->master->dev,
			"%s:data->current_msg->actual_length=%d\n",
			__func__, data->current_msg->actual_length);

		/* check for delay */
		if (data->cur_trans->delay_usecs) {
			dev_dbg(&data->master->dev, "%s:"
				"delay in usec=%d\n", __func__,
				data->cur_trans->delay_usecs);
			udelay(data->cur_trans->delay_usecs);
		}

		spin_lock(&data->lock);

		/* No more transfer in this message. */
		if ((data->cur_trans->transfer_list.next) ==
		    &(data->current_msg->transfers)) {
			pch_spi_nomore_transfer(data);
		}

		spin_unlock(&data->lock);

	} while (data->cur_trans != NULL);

out:
	pch_spi_writereg(data->master, PCH_SSNXCR, SSN_HIGH);
	if (data->use_dma)
		pch_spi_release_dma(data);
}

static void pch_spi_free_resources(struct pch_spi_board_data *board_dat,
				   struct pch_spi_data *data)
{
	dev_dbg(&board_dat->pdev->dev, "%s ENTRY\n", __func__);

	/* free workqueue */
	if (data->wk != NULL) {
		destroy_workqueue(data->wk);
		data->wk = NULL;
		dev_dbg(&board_dat->pdev->dev,
			"%s destroy_workqueue invoked successfully\n",
			__func__);
	}
}

static int pch_spi_get_resources(struct pch_spi_board_data *board_dat,
				 struct pch_spi_data *data)
{
	int retval = 0;

	dev_dbg(&board_dat->pdev->dev, "%s ENTRY\n", __func__);

	/* create workqueue */
	data->wk = create_singlethread_workqueue(KBUILD_MODNAME);
	if (!data->wk) {
		dev_err(&board_dat->pdev->dev,
			"%s create_singlet hread_workqueue failed\n", __func__);
		retval = -EBUSY;
		goto err_return;
	}

	/* reset PCH SPI h/w */
	pch_spi_reset(data->master);
	dev_dbg(&board_dat->pdev->dev,
		"%s pch_spi_reset invoked successfully\n", __func__);

	dev_dbg(&board_dat->pdev->dev, "%s data->irq_reg_sts=true\n", __func__);

err_return:
	if (retval != 0) {
		dev_err(&board_dat->pdev->dev,
			"%s FAIL:invoking pch_spi_free_resources\n", __func__);
		pch_spi_free_resources(board_dat, data);
	}

	dev_dbg(&board_dat->pdev->dev, "%s Return=%d\n", __func__, retval);

	return retval;
}

static void pch_free_dma_buf(struct pch_spi_board_data *board_dat,
			     struct pch_spi_data *data)
{
	struct pch_spi_dma_ctrl *dma;

	dma = &data->dma;
	if (dma->tx_buf_dma)
		dma_free_coherent(&board_dat->pdev->dev, PCH_BUF_SIZE,
				  dma->tx_buf_virt, dma->tx_buf_dma);
	if (dma->rx_buf_dma)
		dma_free_coherent(&board_dat->pdev->dev, PCH_BUF_SIZE,
				  dma->rx_buf_virt, dma->rx_buf_dma);
	return;
}

static void pch_alloc_dma_buf(struct pch_spi_board_data *board_dat,
			      struct pch_spi_data *data)
{
	struct pch_spi_dma_ctrl *dma;

	dma = &data->dma;
	/* Get Consistent memory for Tx DMA */
	dma->tx_buf_virt = dma_alloc_coherent(&board_dat->pdev->dev,
				PCH_BUF_SIZE, &dma->tx_buf_dma, GFP_KERNEL);
	/* Get Consistent memory for Rx DMA */
	dma->rx_buf_virt = dma_alloc_coherent(&board_dat->pdev->dev,
				PCH_BUF_SIZE, &dma->rx_buf_dma, GFP_KERNEL);
}

static int __devinit pch_spi_pd_probe(struct platform_device *plat_dev)
{
	int ret;
	struct spi_master *master;
	struct pch_spi_board_data *board_dat = dev_get_platdata(&plat_dev->dev);
	struct pch_spi_data *data;

	dev_dbg(&plat_dev->dev, "%s:debug\n", __func__);

	master = spi_alloc_master(&board_dat->pdev->dev,
				  sizeof(struct pch_spi_data));
	if (!master) {
		dev_err(&plat_dev->dev, "spi_alloc_master[%d] failed.\n",
			plat_dev->id);
		return -ENOMEM;
	}

	data = spi_master_get_devdata(master);
	data->master = master;

	platform_set_drvdata(plat_dev, data);

	/* baseaddress + address offset) */
	data->io_base_addr = pci_resource_start(board_dat->pdev, 1) +
					 PCH_ADDRESS_SIZE * plat_dev->id;
	data->io_remap_addr = pci_iomap(board_dat->pdev, 1, 0) +
					 PCH_ADDRESS_SIZE * plat_dev->id;
	if (!data->io_remap_addr) {
		dev_err(&plat_dev->dev, "%s pci_iomap failed\n", __func__);
		ret = -ENOMEM;
		goto err_pci_iomap;
	}

	dev_dbg(&plat_dev->dev, "[ch%d] remap_addr=%p\n",
		plat_dev->id, data->io_remap_addr);

	/* initialize members of SPI master */
	master->bus_num = -1;
	master->num_chipselect = PCH_MAX_CS;
	master->setup = pch_spi_setup;
	master->transfer = pch_spi_transfer;
	master->mode_bits = SPI_CPOL | SPI_CPHA | SPI_LSB_FIRST;

	data->board_dat = board_dat;
	data->plat_dev = plat_dev;
	data->n_curnt_chip = 255;
	data->status = STATUS_RUNNING;
	data->ch = plat_dev->id;
	data->use_dma = use_dma;

	INIT_LIST_HEAD(&data->queue);
	spin_lock_init(&data->lock);
	INIT_WORK(&data->work, pch_spi_process_messages);
	init_waitqueue_head(&data->wait);

	ret = pch_spi_get_resources(board_dat, data);
	if (ret) {
		dev_err(&plat_dev->dev, "%s fail(retval=%d)\n", __func__, ret);
		goto err_spi_get_resources;
	}

	ret = request_irq(board_dat->pdev->irq, pch_spi_handler,
			  IRQF_SHARED, KBUILD_MODNAME, data);
	if (ret) {
		dev_err(&plat_dev->dev,
			"%s request_irq failed\n", __func__);
		goto err_request_irq;
	}
	data->irq_reg_sts = true;

	pch_spi_set_master_mode(master);

	ret = spi_register_master(master);
	if (ret != 0) {
		dev_err(&plat_dev->dev,
			"%s spi_register_master FAILED\n", __func__);
		goto err_spi_register_master;
	}

	if (use_dma) {
		dev_info(&plat_dev->dev, "Use DMA for data transfers\n");
		pch_alloc_dma_buf(board_dat, data);
	}

	return 0;

err_spi_register_master:
	free_irq(board_dat->pdev->irq, board_dat);
err_request_irq:
	pch_spi_free_resources(board_dat, data);
err_spi_get_resources:
	pci_iounmap(board_dat->pdev, data->io_remap_addr);
err_pci_iomap:
	spi_master_put(master);

	return ret;
}

static int __devexit pch_spi_pd_remove(struct platform_device *plat_dev)
{
	struct pch_spi_board_data *board_dat = dev_get_platdata(&plat_dev->dev);
	struct pch_spi_data *data = platform_get_drvdata(plat_dev);
	int count;
	unsigned long flags;

	dev_dbg(&plat_dev->dev, "%s:[ch%d] irq=%d\n",
		__func__, plat_dev->id, board_dat->pdev->irq);

	if (use_dma)
		pch_free_dma_buf(board_dat, data);

	/* check for any pending messages; no action is taken if the queue
	 * is still full; but at least we tried.  Unload anyway */
	count = 500;
	spin_lock_irqsave(&data->lock, flags);
	data->status = STATUS_EXITING;
	while ((list_empty(&data->queue) == 0) && --count) {
		dev_dbg(&board_dat->pdev->dev, "%s :queue not empty\n",
			__func__);
		spin_unlock_irqrestore(&data->lock, flags);
		msleep(PCH_SLEEP_TIME);
		spin_lock_irqsave(&data->lock, flags);
	}
	spin_unlock_irqrestore(&data->lock, flags);

	pch_spi_free_resources(board_dat, data);
	/* disable interrupts & free IRQ */
	if (data->irq_reg_sts) {
		/* disable interrupts */
		pch_spi_setclr_reg(data->master, PCH_SPCR, 0, PCH_ALL);
		data->irq_reg_sts = false;
		free_irq(board_dat->pdev->irq, data);
	}

	pci_iounmap(board_dat->pdev, data->io_remap_addr);
	spi_unregister_master(data->master);
	spi_master_put(data->master);
	platform_set_drvdata(plat_dev, NULL);

	return 0;
}
#ifdef CONFIG_PM
static int pch_spi_pd_suspend(struct platform_device *pd_dev,
			      pm_message_t state)
{
	u8 count;
	struct pch_spi_board_data *board_dat = dev_get_platdata(&pd_dev->dev);
	struct pch_spi_data *data = platform_get_drvdata(pd_dev);

	dev_dbg(&pd_dev->dev, "%s ENTRY\n", __func__);

	if (!board_dat) {
		dev_err(&pd_dev->dev,
			"%s pci_get_drvdata returned NULL\n", __func__);
		return -EFAULT;
	}

	/* check if the current message is processed:
	   Only after thats done the transfer will be suspended */
	count = 255;
	while ((--count) > 0) {
		if (!(data->bcurrent_msg_processing))
			break;
		msleep(PCH_SLEEP_TIME);
	}

	/* Free IRQ */
	if (data->irq_reg_sts) {
		/* disable all interrupts */
		pch_spi_setclr_reg(data->master, PCH_SPCR, 0, PCH_ALL);
		pch_spi_reset(data->master);
		free_irq(board_dat->pdev->irq, data);

		data->irq_reg_sts = false;
		dev_dbg(&pd_dev->dev,
			"%s free_irq invoked successfully.\n", __func__);
	}

	return 0;
}

static int pch_spi_pd_resume(struct platform_device *pd_dev)
{
	struct pch_spi_board_data *board_dat = dev_get_platdata(&pd_dev->dev);
	struct pch_spi_data *data = platform_get_drvdata(pd_dev);
	int retval;

	if (!board_dat) {
		dev_err(&pd_dev->dev,
			"%s pci_get_drvdata returned NULL\n", __func__);
		return -EFAULT;
	}

	if (!data->irq_reg_sts) {
		/* register IRQ */
		retval = request_irq(board_dat->pdev->irq, pch_spi_handler,
				     IRQF_SHARED, KBUILD_MODNAME, data);
		if (retval < 0) {
			dev_err(&pd_dev->dev,
				"%s request_irq failed\n", __func__);
			return retval;
		}

		/* reset PCH SPI h/w */
		pch_spi_reset(data->master);
		pch_spi_set_master_mode(data->master);
		data->irq_reg_sts = true;
	}
	return 0;
}
#else
#define pch_spi_pd_suspend NULL
#define pch_spi_pd_resume NULL
#endif

static struct platform_driver pch_spi_pd_driver = {
	.driver = {
		.name = "pch-spi",
		.owner = THIS_MODULE,
	},
	.probe = pch_spi_pd_probe,
	.remove = __devexit_p(pch_spi_pd_remove),
	.suspend = pch_spi_pd_suspend,
	.resume = pch_spi_pd_resume
};

static int __devinit pch_spi_probe(struct pci_dev *pdev,
				   const struct pci_device_id *id)
{
	struct pch_spi_board_data *board_dat;
	struct platform_device *pd_dev = NULL;
	int retval;
	int i;
	struct pch_pd_dev_save *pd_dev_save;

	pd_dev_save = kzalloc(sizeof(struct pch_pd_dev_save), GFP_KERNEL);
	if (!pd_dev_save) {
		dev_err(&pdev->dev, "%s Can't allocate pd_dev_sav\n", __func__);
		return -ENOMEM;
	}

	board_dat = kzalloc(sizeof(struct pch_spi_board_data), GFP_KERNEL);
	if (!board_dat) {
		dev_err(&pdev->dev, "%s Can't allocate board_dat\n", __func__);
		retval = -ENOMEM;
		goto err_no_mem;
	}

	retval = pci_request_regions(pdev, KBUILD_MODNAME);
	if (retval) {
		dev_err(&pdev->dev, "%s request_region failed\n", __func__);
		goto pci_request_regions;
	}

	board_dat->pdev = pdev;
	board_dat->num = id->driver_data;
	pd_dev_save->num = id->driver_data;
	pd_dev_save->board_dat = board_dat;

	retval = pci_enable_device(pdev);
	if (retval) {
		dev_err(&pdev->dev, "%s pci_enable_device failed\n", __func__);
		goto pci_enable_device;
	}

	for (i = 0; i < board_dat->num; i++) {
		pd_dev = platform_device_alloc("pch-spi", i);
		if (!pd_dev) {
			dev_err(&pdev->dev, "platform_device_alloc failed\n");
			goto err_platform_device;
		}
		pd_dev_save->pd_save[i] = pd_dev;
		pd_dev->dev.parent = &pdev->dev;

		retval = platform_device_add_data(pd_dev, board_dat,
						  sizeof(*board_dat));
		if (retval) {
			dev_err(&pdev->dev,
				"platform_device_add_data failed\n");
			platform_device_put(pd_dev);
			goto err_platform_device;
		}

		retval = platform_device_add(pd_dev);
		if (retval) {
			dev_err(&pdev->dev, "platform_device_add failed\n");
			platform_device_put(pd_dev);
			goto err_platform_device;
		}
	}

	pci_set_drvdata(pdev, pd_dev_save);

	return 0;

err_platform_device:
	pci_disable_device(pdev);
pci_enable_device:
	pci_release_regions(pdev);
pci_request_regions:
	kfree(board_dat);
err_no_mem:
	kfree(pd_dev_save);

	return retval;
}

static void __devexit pch_spi_remove(struct pci_dev *pdev)
{
	int i;
	struct pch_pd_dev_save *pd_dev_save = pci_get_drvdata(pdev);

	dev_dbg(&pdev->dev, "%s ENTRY:pdev=%p\n", __func__, pdev);

	for (i = 0; i < pd_dev_save->num; i++)
		platform_device_unregister(pd_dev_save->pd_save[i]);

	pci_disable_device(pdev);
	pci_release_regions(pdev);
	kfree(pd_dev_save->board_dat);
	kfree(pd_dev_save);
}

#ifdef CONFIG_PM
static int pch_spi_suspend(struct pci_dev *pdev, pm_message_t state)
{
	int retval;
	struct pch_pd_dev_save *pd_dev_save = pci_get_drvdata(pdev);

	dev_dbg(&pdev->dev, "%s ENTRY\n", __func__);

	pd_dev_save->board_dat->suspend_sts = true;

	/* save config space */
	retval = pci_save_state(pdev);
	if (retval == 0) {
		pci_enable_wake(pdev, PCI_D3hot, 0);
		pci_disable_device(pdev);
		pci_set_power_state(pdev, PCI_D3hot);
	} else {
		dev_err(&pdev->dev, "%s pci_save_state failed\n", __func__);
	}

	return retval;
}

static int pch_spi_resume(struct pci_dev *pdev)
{
	int retval;
	struct pch_pd_dev_save *pd_dev_save = pci_get_drvdata(pdev);
	dev_dbg(&pdev->dev, "%s ENTRY\n", __func__);

	pci_set_power_state(pdev, PCI_D0);
	pci_restore_state(pdev);

	retval = pci_enable_device(pdev);
	if (retval < 0) {
		dev_err(&pdev->dev,
			"%s pci_enable_device failed\n", __func__);
	} else {
		pci_enable_wake(pdev, PCI_D3hot, 0);

		/* set suspend status to false */
		pd_dev_save->board_dat->suspend_sts = false;
	}

	return retval;
}
#else
#define pch_spi_suspend NULL
#define pch_spi_resume NULL

#endif

static struct pci_driver pch_spi_pcidev_driver = {
	.name = "pch_spi",
	.id_table = pch_spi_pcidev_id,
	.probe = pch_spi_probe,
	.remove = pch_spi_remove,
	.suspend = pch_spi_suspend,
	.resume = pch_spi_resume,
};

static int __init pch_spi_init(void)
{
	int ret;
	ret = platform_driver_register(&pch_spi_pd_driver);
	if (ret)
		return ret;

	ret = pci_register_driver(&pch_spi_pcidev_driver);
	if (ret)
		return ret;

	return 0;
}
module_init(pch_spi_init);

static void __exit pch_spi_exit(void)
{
	pci_unregister_driver(&pch_spi_pcidev_driver);
	platform_driver_unregister(&pch_spi_pd_driver);
}
module_exit(pch_spi_exit);

module_param(use_dma, int, 0644);
MODULE_PARM_DESC(use_dma,
		 "to use DMA for data transfers pass 1 else 0; default 1");

MODULE_LICENSE("GPL");
MODULE_DESCRIPTION("Intel EG20T PCH/LAPIS Semiconductor ML7xxx IOH SPI Driver");<|MERGE_RESOLUTION|>--- conflicted
+++ resolved
@@ -1099,11 +1099,7 @@
 		sg_dma_address(sg) = dma->rx_buf_dma + sg->offset;
 	}
 	sg = dma->sg_rx_p;
-<<<<<<< HEAD
-	desc_rx = dma->chan_rx->device->device_prep_slave_sg(dma->chan_rx, sg,
-=======
 	desc_rx = dmaengine_prep_slave_sg(dma->chan_rx, sg,
->>>>>>> e816b57a
 					num, DMA_DEV_TO_MEM,
 					DMA_PREP_INTERRUPT | DMA_CTRL_ACK);
 	if (!desc_rx) {
@@ -1162,11 +1158,7 @@
 		sg_dma_address(sg) = dma->tx_buf_dma + sg->offset;
 	}
 	sg = dma->sg_tx_p;
-<<<<<<< HEAD
-	desc_tx = dma->chan_tx->device->device_prep_slave_sg(dma->chan_tx,
-=======
 	desc_tx = dmaengine_prep_slave_sg(dma->chan_tx,
->>>>>>> e816b57a
 					sg, num, DMA_MEM_TO_DEV,
 					DMA_PREP_INTERRUPT | DMA_CTRL_ACK);
 	if (!desc_tx) {
