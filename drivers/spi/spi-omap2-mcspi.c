/*
 * OMAP2 McSPI controller driver
 *
 * Copyright (C) 2005, 2006 Nokia Corporation
 * Author:	Samuel Ortiz <samuel.ortiz@nokia.com> and
 *		Juha Yrj�l� <juha.yrjola@nokia.com>
 *
 * This program is free software; you can redistribute it and/or modify
 * it under the terms of the GNU General Public License as published by
 * the Free Software Foundation; either version 2 of the License, or
 * (at your option) any later version.
 *
 * This program is distributed in the hope that it will be useful,
 * but WITHOUT ANY WARRANTY; without even the implied warranty of
 * MERCHANTABILITY or FITNESS FOR A PARTICULAR PURPOSE. See the
 * GNU General Public License for more details.
 *
 * You should have received a copy of the GNU General Public License
 * along with this program; if not, write to the Free Software
 * Foundation, Inc., 59 Temple Place, Suite 330, Boston, MA 02111-1307 USA
 *
 */

#include <linux/kernel.h>
#include <linux/init.h>
#include <linux/interrupt.h>
#include <linux/module.h>
#include <linux/device.h>
#include <linux/delay.h>
#include <linux/dma-mapping.h>
#include <linux/dmaengine.h>
#include <linux/omap-dma.h>
#include <linux/platform_device.h>
#include <linux/err.h>
#include <linux/clk.h>
#include <linux/io.h>
#include <linux/slab.h>
#include <linux/pm_runtime.h>
#include <linux/of.h>
#include <linux/of_device.h>

#include <linux/spi/spi.h>

#include <plat/clock.h>
#include <plat/mcspi.h>

#define OMAP2_MCSPI_MAX_FREQ		48000000
#define SPI_AUTOSUSPEND_TIMEOUT		2000

#define OMAP2_MCSPI_REVISION		0x00
#define OMAP2_MCSPI_SYSSTATUS		0x14
#define OMAP2_MCSPI_IRQSTATUS		0x18
#define OMAP2_MCSPI_IRQENABLE		0x1c
#define OMAP2_MCSPI_WAKEUPENABLE	0x20
#define OMAP2_MCSPI_SYST		0x24
#define OMAP2_MCSPI_MODULCTRL		0x28

/* per-channel banks, 0x14 bytes each, first is: */
#define OMAP2_MCSPI_CHCONF0		0x2c
#define OMAP2_MCSPI_CHSTAT0		0x30
#define OMAP2_MCSPI_CHCTRL0		0x34
#define OMAP2_MCSPI_TX0			0x38
#define OMAP2_MCSPI_RX0			0x3c

/* per-register bitmasks: */

#define OMAP2_MCSPI_MODULCTRL_SINGLE	BIT(0)
#define OMAP2_MCSPI_MODULCTRL_MS	BIT(2)
#define OMAP2_MCSPI_MODULCTRL_STEST	BIT(3)

#define OMAP2_MCSPI_CHCONF_PHA		BIT(0)
#define OMAP2_MCSPI_CHCONF_POL		BIT(1)
#define OMAP2_MCSPI_CHCONF_CLKD_MASK	(0x0f << 2)
#define OMAP2_MCSPI_CHCONF_EPOL		BIT(6)
#define OMAP2_MCSPI_CHCONF_WL_MASK	(0x1f << 7)
#define OMAP2_MCSPI_CHCONF_TRM_RX_ONLY	BIT(12)
#define OMAP2_MCSPI_CHCONF_TRM_TX_ONLY	BIT(13)
#define OMAP2_MCSPI_CHCONF_TRM_MASK	(0x03 << 12)
#define OMAP2_MCSPI_CHCONF_DMAW		BIT(14)
#define OMAP2_MCSPI_CHCONF_DMAR		BIT(15)
#define OMAP2_MCSPI_CHCONF_DPE0		BIT(16)
#define OMAP2_MCSPI_CHCONF_DPE1		BIT(17)
#define OMAP2_MCSPI_CHCONF_IS		BIT(18)
#define OMAP2_MCSPI_CHCONF_TURBO	BIT(19)
#define OMAP2_MCSPI_CHCONF_FORCE	BIT(20)

#define OMAP2_MCSPI_CHSTAT_RXS		BIT(0)
#define OMAP2_MCSPI_CHSTAT_TXS		BIT(1)
#define OMAP2_MCSPI_CHSTAT_EOT		BIT(2)

#define OMAP2_MCSPI_CHCTRL_EN		BIT(0)

#define OMAP2_MCSPI_WAKEUPENABLE_WKEN	BIT(0)

/* We have 2 DMA channels per CS, one for RX and one for TX */
struct omap2_mcspi_dma {
	struct dma_chan *dma_tx;
	struct dma_chan *dma_rx;

	int dma_tx_sync_dev;
	int dma_rx_sync_dev;

	struct completion dma_tx_completion;
	struct completion dma_rx_completion;
};

/* use PIO for small transfers, avoiding DMA setup/teardown overhead and
 * cache operations; better heuristics consider wordsize and bitrate.
 */
#define DMA_MIN_BYTES			160


/*
 * Used for context save and restore, structure members to be updated whenever
 * corresponding registers are modified.
 */
struct omap2_mcspi_regs {
	u32 modulctrl;
	u32 wakeupenable;
	struct list_head cs;
};

struct omap2_mcspi {
	struct spi_master	*master;
	/* Virtual base address of the controller */
	void __iomem		*base;
	unsigned long		phys;
	/* SPI1 has 4 channels, while SPI2 has 2 */
	struct omap2_mcspi_dma	*dma_channels;
	struct device		*dev;
	struct omap2_mcspi_regs ctx;
};

struct omap2_mcspi_cs {
	void __iomem		*base;
	unsigned long		phys;
	int			word_len;
	struct list_head	node;
	/* Context save and restore shadow register */
	u32			chconf0;
};

#define MOD_REG_BIT(val, mask, set) do { \
	if (set) \
		val |= mask; \
	else \
		val &= ~mask; \
} while (0)

static inline void mcspi_write_reg(struct spi_master *master,
		int idx, u32 val)
{
	struct omap2_mcspi *mcspi = spi_master_get_devdata(master);

	__raw_writel(val, mcspi->base + idx);
}

static inline u32 mcspi_read_reg(struct spi_master *master, int idx)
{
	struct omap2_mcspi *mcspi = spi_master_get_devdata(master);

	return __raw_readl(mcspi->base + idx);
}

static inline void mcspi_write_cs_reg(const struct spi_device *spi,
		int idx, u32 val)
{
	struct omap2_mcspi_cs	*cs = spi->controller_state;

	__raw_writel(val, cs->base +  idx);
}

static inline u32 mcspi_read_cs_reg(const struct spi_device *spi, int idx)
{
	struct omap2_mcspi_cs	*cs = spi->controller_state;

	return __raw_readl(cs->base + idx);
}

static inline u32 mcspi_cached_chconf0(const struct spi_device *spi)
{
	struct omap2_mcspi_cs *cs = spi->controller_state;

	return cs->chconf0;
}

static inline void mcspi_write_chconf0(const struct spi_device *spi, u32 val)
{
	struct omap2_mcspi_cs *cs = spi->controller_state;

	cs->chconf0 = val;
	mcspi_write_cs_reg(spi, OMAP2_MCSPI_CHCONF0, val);
	mcspi_read_cs_reg(spi, OMAP2_MCSPI_CHCONF0);
}

static void omap2_mcspi_set_dma_req(const struct spi_device *spi,
		int is_read, int enable)
{
	u32 l, rw;

	l = mcspi_cached_chconf0(spi);

	if (is_read) /* 1 is read, 0 write */
		rw = OMAP2_MCSPI_CHCONF_DMAR;
	else
		rw = OMAP2_MCSPI_CHCONF_DMAW;

	MOD_REG_BIT(l, rw, enable);
	mcspi_write_chconf0(spi, l);
}

static void omap2_mcspi_set_enable(const struct spi_device *spi, int enable)
{
	u32 l;

	l = enable ? OMAP2_MCSPI_CHCTRL_EN : 0;
	mcspi_write_cs_reg(spi, OMAP2_MCSPI_CHCTRL0, l);
	/* Flash post-writes */
	mcspi_read_cs_reg(spi, OMAP2_MCSPI_CHCTRL0);
}

static void omap2_mcspi_force_cs(struct spi_device *spi, int cs_active)
{
	u32 l;

	l = mcspi_cached_chconf0(spi);
	MOD_REG_BIT(l, OMAP2_MCSPI_CHCONF_FORCE, cs_active);
	mcspi_write_chconf0(spi, l);
}

static void omap2_mcspi_set_master_mode(struct spi_master *master)
{
	struct omap2_mcspi	*mcspi = spi_master_get_devdata(master);
	struct omap2_mcspi_regs	*ctx = &mcspi->ctx;
	u32 l;

	/*
	 * Setup when switching from (reset default) slave mode
	 * to single-channel master mode
	 */
	l = mcspi_read_reg(master, OMAP2_MCSPI_MODULCTRL);
	MOD_REG_BIT(l, OMAP2_MCSPI_MODULCTRL_STEST, 0);
	MOD_REG_BIT(l, OMAP2_MCSPI_MODULCTRL_MS, 0);
	MOD_REG_BIT(l, OMAP2_MCSPI_MODULCTRL_SINGLE, 1);
	mcspi_write_reg(master, OMAP2_MCSPI_MODULCTRL, l);

	ctx->modulctrl = l;
}

static void omap2_mcspi_restore_ctx(struct omap2_mcspi *mcspi)
{
	struct spi_master	*spi_cntrl = mcspi->master;
	struct omap2_mcspi_regs	*ctx = &mcspi->ctx;
	struct omap2_mcspi_cs	*cs;

	/* McSPI: context restore */
	mcspi_write_reg(spi_cntrl, OMAP2_MCSPI_MODULCTRL, ctx->modulctrl);
	mcspi_write_reg(spi_cntrl, OMAP2_MCSPI_WAKEUPENABLE, ctx->wakeupenable);

	list_for_each_entry(cs, &ctx->cs, node)
		__raw_writel(cs->chconf0, cs->base + OMAP2_MCSPI_CHCONF0);
}
static void omap2_mcspi_disable_clocks(struct omap2_mcspi *mcspi)
{
	pm_runtime_mark_last_busy(mcspi->dev);
	pm_runtime_put_autosuspend(mcspi->dev);
}

static int omap2_mcspi_enable_clocks(struct omap2_mcspi *mcspi)
{
	return pm_runtime_get_sync(mcspi->dev);
}

static int omap2_prepare_transfer(struct spi_master *master)
{
	struct omap2_mcspi *mcspi = spi_master_get_devdata(master);

	pm_runtime_get_sync(mcspi->dev);
	return 0;
}

static int omap2_unprepare_transfer(struct spi_master *master)
{
	struct omap2_mcspi *mcspi = spi_master_get_devdata(master);

	pm_runtime_mark_last_busy(mcspi->dev);
	pm_runtime_put_autosuspend(mcspi->dev);
	return 0;
}

static int mcspi_wait_for_reg_bit(void __iomem *reg, unsigned long bit)
{
	unsigned long timeout;

	timeout = jiffies + msecs_to_jiffies(1000);
	while (!(__raw_readl(reg) & bit)) {
		if (time_after(jiffies, timeout))
			return -1;
		cpu_relax();
	}
	return 0;
}

static void omap2_mcspi_rx_callback(void *data)
{
	struct spi_device *spi = data;
	struct omap2_mcspi *mcspi = spi_master_get_devdata(spi->master);
	struct omap2_mcspi_dma *mcspi_dma = &mcspi->dma_channels[spi->chip_select];

	complete(&mcspi_dma->dma_rx_completion);

	/* We must disable the DMA RX request */
	omap2_mcspi_set_dma_req(spi, 1, 0);
}

static void omap2_mcspi_tx_callback(void *data)
{
	struct spi_device *spi = data;
	struct omap2_mcspi *mcspi = spi_master_get_devdata(spi->master);
	struct omap2_mcspi_dma *mcspi_dma = &mcspi->dma_channels[spi->chip_select];

	complete(&mcspi_dma->dma_tx_completion);

	/* We must disable the DMA TX request */
	omap2_mcspi_set_dma_req(spi, 0, 0);
}

static unsigned
omap2_mcspi_txrx_dma(struct spi_device *spi, struct spi_transfer *xfer)
{
	struct omap2_mcspi	*mcspi;
	struct omap2_mcspi_cs	*cs = spi->controller_state;
	struct omap2_mcspi_dma  *mcspi_dma;
	unsigned int		count;
	int			word_len, element_count;
	int			elements = 0;
	u32			l;
	u8			* rx;
	const u8		* tx;
	void __iomem		*chstat_reg;
	struct dma_slave_config	cfg;
	enum dma_slave_buswidth width;
	unsigned es;

	mcspi = spi_master_get_devdata(spi->master);
	mcspi_dma = &mcspi->dma_channels[spi->chip_select];
	l = mcspi_cached_chconf0(spi);

	chstat_reg = cs->base + OMAP2_MCSPI_CHSTAT0;

	if (cs->word_len <= 8) {
		width = DMA_SLAVE_BUSWIDTH_1_BYTE;
		es = 1;
	} else if (cs->word_len <= 16) {
		width = DMA_SLAVE_BUSWIDTH_2_BYTES;
		es = 2;
	} else {
		width = DMA_SLAVE_BUSWIDTH_4_BYTES;
		es = 4;
	}

	memset(&cfg, 0, sizeof(cfg));
	cfg.src_addr = cs->phys + OMAP2_MCSPI_RX0;
	cfg.dst_addr = cs->phys + OMAP2_MCSPI_TX0;
	cfg.src_addr_width = width;
	cfg.dst_addr_width = width;
	cfg.src_maxburst = 1;
	cfg.dst_maxburst = 1;

	if (xfer->tx_buf && mcspi_dma->dma_tx) {
		struct dma_async_tx_descriptor *tx;
		struct scatterlist sg;

		dmaengine_slave_config(mcspi_dma->dma_tx, &cfg);

		sg_init_table(&sg, 1);
		sg_dma_address(&sg) = xfer->tx_dma;
		sg_dma_len(&sg) = xfer->len;

		tx = dmaengine_prep_slave_sg(mcspi_dma->dma_tx, &sg, 1,
			DMA_MEM_TO_DEV, DMA_PREP_INTERRUPT | DMA_CTRL_ACK);
		if (tx) {
			tx->callback = omap2_mcspi_tx_callback;
			tx->callback_param = spi;
			dmaengine_submit(tx);
		} else {
			/* FIXME: fall back to PIO? */
		}
	}

	if (xfer->rx_buf && mcspi_dma->dma_rx) {
		struct dma_async_tx_descriptor *tx;
		struct scatterlist sg;
		size_t len = xfer->len - es;

		dmaengine_slave_config(mcspi_dma->dma_rx, &cfg);

		if (l & OMAP2_MCSPI_CHCONF_TURBO)
			len -= es;

		sg_init_table(&sg, 1);
		sg_dma_address(&sg) = xfer->rx_dma;
		sg_dma_len(&sg) = len;

		tx = dmaengine_prep_slave_sg(mcspi_dma->dma_rx, &sg, 1,
			DMA_DEV_TO_MEM, DMA_PREP_INTERRUPT | DMA_CTRL_ACK);
		if (tx) {
			tx->callback = omap2_mcspi_rx_callback;
			tx->callback_param = spi;
			dmaengine_submit(tx);
		} else {
			/* FIXME: fall back to PIO? */
		}
	}

	count = xfer->len;
	word_len = cs->word_len;

	rx = xfer->rx_buf;
	tx = xfer->tx_buf;

	if (word_len <= 8) {
		element_count = count;
	} else if (word_len <= 16) {
		element_count = count >> 1;
	} else /* word_len <= 32 */ {
		element_count = count >> 2;
	}

	if (tx != NULL) {
		dma_async_issue_pending(mcspi_dma->dma_tx);
		omap2_mcspi_set_dma_req(spi, 0, 1);
	}

	if (rx != NULL) {
		dma_async_issue_pending(mcspi_dma->dma_rx);
		omap2_mcspi_set_dma_req(spi, 1, 1);
	}

	if (tx != NULL) {
		wait_for_completion(&mcspi_dma->dma_tx_completion);
		dma_unmap_single(mcspi->dev, xfer->tx_dma, count,
				 DMA_TO_DEVICE);

		/* for TX_ONLY mode, be sure all words have shifted out */
		if (rx == NULL) {
			if (mcspi_wait_for_reg_bit(chstat_reg,
						OMAP2_MCSPI_CHSTAT_TXS) < 0)
				dev_err(&spi->dev, "TXS timed out\n");
			else if (mcspi_wait_for_reg_bit(chstat_reg,
						OMAP2_MCSPI_CHSTAT_EOT) < 0)
				dev_err(&spi->dev, "EOT timed out\n");
		}
	}

	if (rx != NULL) {
		wait_for_completion(&mcspi_dma->dma_rx_completion);
		dma_unmap_single(mcspi->dev, xfer->rx_dma, count,
				 DMA_FROM_DEVICE);
		omap2_mcspi_set_enable(spi, 0);

		elements = element_count - 1;

		if (l & OMAP2_MCSPI_CHCONF_TURBO) {
			elements--;

			if (likely(mcspi_read_cs_reg(spi, OMAP2_MCSPI_CHSTAT0)
				   & OMAP2_MCSPI_CHSTAT_RXS)) {
				u32 w;

				w = mcspi_read_cs_reg(spi, OMAP2_MCSPI_RX0);
				if (word_len <= 8)
					((u8 *)xfer->rx_buf)[elements++] = w;
				else if (word_len <= 16)
					((u16 *)xfer->rx_buf)[elements++] = w;
				else /* word_len <= 32 */
					((u32 *)xfer->rx_buf)[elements++] = w;
			} else {
				dev_err(&spi->dev,
					"DMA RX penultimate word empty");
				count -= (word_len <= 8)  ? 2 :
					(word_len <= 16) ? 4 :
					/* word_len <= 32 */ 8;
				omap2_mcspi_set_enable(spi, 1);
				return count;
			}
		}

		if (likely(mcspi_read_cs_reg(spi, OMAP2_MCSPI_CHSTAT0)
				& OMAP2_MCSPI_CHSTAT_RXS)) {
			u32 w;

			w = mcspi_read_cs_reg(spi, OMAP2_MCSPI_RX0);
			if (word_len <= 8)
				((u8 *)xfer->rx_buf)[elements] = w;
			else if (word_len <= 16)
				((u16 *)xfer->rx_buf)[elements] = w;
			else /* word_len <= 32 */
				((u32 *)xfer->rx_buf)[elements] = w;
		} else {
			dev_err(&spi->dev, "DMA RX last word empty");
			count -= (word_len <= 8)  ? 1 :
				 (word_len <= 16) ? 2 :
			       /* word_len <= 32 */ 4;
		}
		omap2_mcspi_set_enable(spi, 1);
	}
	return count;
}

static unsigned
omap2_mcspi_txrx_pio(struct spi_device *spi, struct spi_transfer *xfer)
{
	struct omap2_mcspi	*mcspi;
	struct omap2_mcspi_cs	*cs = spi->controller_state;
	unsigned int		count, c;
	u32			l;
	void __iomem		*base = cs->base;
	void __iomem		*tx_reg;
	void __iomem		*rx_reg;
	void __iomem		*chstat_reg;
	int			word_len;

	mcspi = spi_master_get_devdata(spi->master);
	count = xfer->len;
	c = count;
	word_len = cs->word_len;

	l = mcspi_cached_chconf0(spi);

	/* We store the pre-calculated register addresses on stack to speed
	 * up the transfer loop. */
	tx_reg		= base + OMAP2_MCSPI_TX0;
	rx_reg		= base + OMAP2_MCSPI_RX0;
	chstat_reg	= base + OMAP2_MCSPI_CHSTAT0;

	if (c < (word_len>>3))
		return 0;

	if (word_len <= 8) {
		u8		*rx;
		const u8	*tx;

		rx = xfer->rx_buf;
		tx = xfer->tx_buf;

		do {
			c -= 1;
			if (tx != NULL) {
				if (mcspi_wait_for_reg_bit(chstat_reg,
						OMAP2_MCSPI_CHSTAT_TXS) < 0) {
					dev_err(&spi->dev, "TXS timed out\n");
					goto out;
				}
				dev_vdbg(&spi->dev, "write-%d %02x\n",
						word_len, *tx);
				__raw_writel(*tx++, tx_reg);
			}
			if (rx != NULL) {
				if (mcspi_wait_for_reg_bit(chstat_reg,
						OMAP2_MCSPI_CHSTAT_RXS) < 0) {
					dev_err(&spi->dev, "RXS timed out\n");
					goto out;
				}

				if (c == 1 && tx == NULL &&
				    (l & OMAP2_MCSPI_CHCONF_TURBO)) {
					omap2_mcspi_set_enable(spi, 0);
					*rx++ = __raw_readl(rx_reg);
					dev_vdbg(&spi->dev, "read-%d %02x\n",
						    word_len, *(rx - 1));
					if (mcspi_wait_for_reg_bit(chstat_reg,
						OMAP2_MCSPI_CHSTAT_RXS) < 0) {
						dev_err(&spi->dev,
							"RXS timed out\n");
						goto out;
					}
					c = 0;
				} else if (c == 0 && tx == NULL) {
					omap2_mcspi_set_enable(spi, 0);
				}

				*rx++ = __raw_readl(rx_reg);
				dev_vdbg(&spi->dev, "read-%d %02x\n",
						word_len, *(rx - 1));
			}
		} while (c);
	} else if (word_len <= 16) {
		u16		*rx;
		const u16	*tx;

		rx = xfer->rx_buf;
		tx = xfer->tx_buf;
		do {
			c -= 2;
			if (tx != NULL) {
				if (mcspi_wait_for_reg_bit(chstat_reg,
						OMAP2_MCSPI_CHSTAT_TXS) < 0) {
					dev_err(&spi->dev, "TXS timed out\n");
					goto out;
				}
				dev_vdbg(&spi->dev, "write-%d %04x\n",
						word_len, *tx);
				__raw_writel(*tx++, tx_reg);
			}
			if (rx != NULL) {
				if (mcspi_wait_for_reg_bit(chstat_reg,
						OMAP2_MCSPI_CHSTAT_RXS) < 0) {
					dev_err(&spi->dev, "RXS timed out\n");
					goto out;
				}

				if (c == 2 && tx == NULL &&
				    (l & OMAP2_MCSPI_CHCONF_TURBO)) {
					omap2_mcspi_set_enable(spi, 0);
					*rx++ = __raw_readl(rx_reg);
					dev_vdbg(&spi->dev, "read-%d %04x\n",
						    word_len, *(rx - 1));
					if (mcspi_wait_for_reg_bit(chstat_reg,
						OMAP2_MCSPI_CHSTAT_RXS) < 0) {
						dev_err(&spi->dev,
							"RXS timed out\n");
						goto out;
					}
					c = 0;
				} else if (c == 0 && tx == NULL) {
					omap2_mcspi_set_enable(spi, 0);
				}

				*rx++ = __raw_readl(rx_reg);
				dev_vdbg(&spi->dev, "read-%d %04x\n",
						word_len, *(rx - 1));
			}
		} while (c >= 2);
	} else if (word_len <= 32) {
		u32		*rx;
		const u32	*tx;

		rx = xfer->rx_buf;
		tx = xfer->tx_buf;
		do {
			c -= 4;
			if (tx != NULL) {
				if (mcspi_wait_for_reg_bit(chstat_reg,
						OMAP2_MCSPI_CHSTAT_TXS) < 0) {
					dev_err(&spi->dev, "TXS timed out\n");
					goto out;
				}
				dev_vdbg(&spi->dev, "write-%d %08x\n",
						word_len, *tx);
				__raw_writel(*tx++, tx_reg);
			}
			if (rx != NULL) {
				if (mcspi_wait_for_reg_bit(chstat_reg,
						OMAP2_MCSPI_CHSTAT_RXS) < 0) {
					dev_err(&spi->dev, "RXS timed out\n");
					goto out;
				}

				if (c == 4 && tx == NULL &&
				    (l & OMAP2_MCSPI_CHCONF_TURBO)) {
					omap2_mcspi_set_enable(spi, 0);
					*rx++ = __raw_readl(rx_reg);
					dev_vdbg(&spi->dev, "read-%d %08x\n",
						    word_len, *(rx - 1));
					if (mcspi_wait_for_reg_bit(chstat_reg,
						OMAP2_MCSPI_CHSTAT_RXS) < 0) {
						dev_err(&spi->dev,
							"RXS timed out\n");
						goto out;
					}
					c = 0;
				} else if (c == 0 && tx == NULL) {
					omap2_mcspi_set_enable(spi, 0);
				}

				*rx++ = __raw_readl(rx_reg);
				dev_vdbg(&spi->dev, "read-%d %08x\n",
						word_len, *(rx - 1));
			}
		} while (c >= 4);
	}

	/* for TX_ONLY mode, be sure all words have shifted out */
	if (xfer->rx_buf == NULL) {
		if (mcspi_wait_for_reg_bit(chstat_reg,
				OMAP2_MCSPI_CHSTAT_TXS) < 0) {
			dev_err(&spi->dev, "TXS timed out\n");
		} else if (mcspi_wait_for_reg_bit(chstat_reg,
				OMAP2_MCSPI_CHSTAT_EOT) < 0)
			dev_err(&spi->dev, "EOT timed out\n");

		/* disable chan to purge rx datas received in TX_ONLY transfer,
		 * otherwise these rx datas will affect the direct following
		 * RX_ONLY transfer.
		 */
		omap2_mcspi_set_enable(spi, 0);
	}
out:
	omap2_mcspi_set_enable(spi, 1);
	return count - c;
}

static u32 omap2_mcspi_calc_divisor(u32 speed_hz)
{
	u32 div;

	for (div = 0; div < 15; div++)
		if (speed_hz >= (OMAP2_MCSPI_MAX_FREQ >> div))
			return div;

	return 15;
}

/* called only when no transfer is active to this device */
static int omap2_mcspi_setup_transfer(struct spi_device *spi,
		struct spi_transfer *t)
{
	struct omap2_mcspi_cs *cs = spi->controller_state;
	struct omap2_mcspi *mcspi;
	struct spi_master *spi_cntrl;
	u32 l = 0, div = 0;
	u8 word_len = spi->bits_per_word;
	u32 speed_hz = spi->max_speed_hz;

	mcspi = spi_master_get_devdata(spi->master);
	spi_cntrl = mcspi->master;

	if (t != NULL && t->bits_per_word)
		word_len = t->bits_per_word;

	cs->word_len = word_len;

	if (t && t->speed_hz)
		speed_hz = t->speed_hz;

	speed_hz = min_t(u32, speed_hz, OMAP2_MCSPI_MAX_FREQ);
	div = omap2_mcspi_calc_divisor(speed_hz);

	l = mcspi_cached_chconf0(spi);

	/* standard 4-wire master mode:  SCK, MOSI/out, MISO/in, nCS
	 * REVISIT: this controller could support SPI_3WIRE mode.
	 */
	l &= ~(OMAP2_MCSPI_CHCONF_IS|OMAP2_MCSPI_CHCONF_DPE1);
	l |= OMAP2_MCSPI_CHCONF_DPE0;

	/* wordlength */
	l &= ~OMAP2_MCSPI_CHCONF_WL_MASK;
	l |= (word_len - 1) << 7;

	/* set chipselect polarity; manage with FORCE */
	if (!(spi->mode & SPI_CS_HIGH))
		l |= OMAP2_MCSPI_CHCONF_EPOL;	/* active-low; normal */
	else
		l &= ~OMAP2_MCSPI_CHCONF_EPOL;

	/* set clock divisor */
	l &= ~OMAP2_MCSPI_CHCONF_CLKD_MASK;
	l |= div << 2;

	/* set SPI mode 0..3 */
	if (spi->mode & SPI_CPOL)
		l |= OMAP2_MCSPI_CHCONF_POL;
	else
		l &= ~OMAP2_MCSPI_CHCONF_POL;
	if (spi->mode & SPI_CPHA)
		l |= OMAP2_MCSPI_CHCONF_PHA;
	else
		l &= ~OMAP2_MCSPI_CHCONF_PHA;

	mcspi_write_chconf0(spi, l);

	dev_dbg(&spi->dev, "setup: speed %d, sample %s edge, clk %s\n",
			OMAP2_MCSPI_MAX_FREQ >> div,
			(spi->mode & SPI_CPHA) ? "trailing" : "leading",
			(spi->mode & SPI_CPOL) ? "inverted" : "normal");

	return 0;
}

static int omap2_mcspi_request_dma(struct spi_device *spi)
{
	struct spi_master	*master = spi->master;
	struct omap2_mcspi	*mcspi;
	struct omap2_mcspi_dma	*mcspi_dma;
	dma_cap_mask_t mask;
	unsigned sig;

	mcspi = spi_master_get_devdata(master);
	mcspi_dma = mcspi->dma_channels + spi->chip_select;

	init_completion(&mcspi_dma->dma_rx_completion);
	init_completion(&mcspi_dma->dma_tx_completion);

	dma_cap_zero(mask);
	dma_cap_set(DMA_SLAVE, mask);
	sig = mcspi_dma->dma_rx_sync_dev;
	mcspi_dma->dma_rx = dma_request_channel(mask, omap_dma_filter_fn, &sig);
	if (!mcspi_dma->dma_rx) {
		dev_err(&spi->dev, "no RX DMA engine channel for McSPI\n");
		return -EAGAIN;
	}

	sig = mcspi_dma->dma_tx_sync_dev;
	mcspi_dma->dma_tx = dma_request_channel(mask, omap_dma_filter_fn, &sig);
	if (!mcspi_dma->dma_tx) {
		dev_err(&spi->dev, "no TX DMA engine channel for McSPI\n");
		dma_release_channel(mcspi_dma->dma_rx);
		mcspi_dma->dma_rx = NULL;
		return -EAGAIN;
	}

	return 0;
}

static int omap2_mcspi_setup(struct spi_device *spi)
{
	int			ret;
	struct omap2_mcspi	*mcspi = spi_master_get_devdata(spi->master);
	struct omap2_mcspi_regs	*ctx = &mcspi->ctx;
	struct omap2_mcspi_dma	*mcspi_dma;
	struct omap2_mcspi_cs	*cs = spi->controller_state;

	if (spi->bits_per_word < 4 || spi->bits_per_word > 32) {
		dev_dbg(&spi->dev, "setup: unsupported %d bit words\n",
			spi->bits_per_word);
		return -EINVAL;
	}

	mcspi_dma = &mcspi->dma_channels[spi->chip_select];

	if (!cs) {
		cs = kzalloc(sizeof *cs, GFP_KERNEL);
		if (!cs)
			return -ENOMEM;
		cs->base = mcspi->base + spi->chip_select * 0x14;
		cs->phys = mcspi->phys + spi->chip_select * 0x14;
		cs->chconf0 = 0;
		spi->controller_state = cs;
		/* Link this to context save list */
		list_add_tail(&cs->node, &ctx->cs);
	}

	if (!mcspi_dma->dma_rx || !mcspi_dma->dma_tx) {
		ret = omap2_mcspi_request_dma(spi);
		if (ret < 0)
			return ret;
	}

	ret = omap2_mcspi_enable_clocks(mcspi);
	if (ret < 0)
		return ret;

	ret = omap2_mcspi_setup_transfer(spi, NULL);
	omap2_mcspi_disable_clocks(mcspi);

	return ret;
}

static void omap2_mcspi_cleanup(struct spi_device *spi)
{
	struct omap2_mcspi	*mcspi;
	struct omap2_mcspi_dma	*mcspi_dma;
	struct omap2_mcspi_cs	*cs;

	mcspi = spi_master_get_devdata(spi->master);

	if (spi->controller_state) {
		/* Unlink controller state from context save list */
		cs = spi->controller_state;
		list_del(&cs->node);

		kfree(cs);
	}

	if (spi->chip_select < spi->master->num_chipselect) {
		mcspi_dma = &mcspi->dma_channels[spi->chip_select];

		if (mcspi_dma->dma_rx) {
			dma_release_channel(mcspi_dma->dma_rx);
			mcspi_dma->dma_rx = NULL;
		}
		if (mcspi_dma->dma_tx) {
			dma_release_channel(mcspi_dma->dma_tx);
			mcspi_dma->dma_tx = NULL;
		}
	}
}

static void omap2_mcspi_work(struct omap2_mcspi *mcspi, struct spi_message *m)
{

	/* We only enable one channel at a time -- the one whose message is
	 * -- although this controller would gladly
	 * arbitrate among multiple channels.  This corresponds to "single
	 * channel" master mode.  As a side effect, we need to manage the
	 * chipselect with the FORCE bit ... CS != channel enable.
	 */

	struct spi_device		*spi;
	struct spi_transfer		*t = NULL;
	int				cs_active = 0;
	struct omap2_mcspi_cs		*cs;
	struct omap2_mcspi_device_config *cd;
	int				par_override = 0;
	int				status = 0;
	u32				chconf;

	spi = m->spi;
	cs = spi->controller_state;
	cd = spi->controller_data;

	omap2_mcspi_set_enable(spi, 1);
	list_for_each_entry(t, &m->transfers, transfer_list) {
		if (t->tx_buf == NULL && t->rx_buf == NULL && t->len) {
			status = -EINVAL;
			break;
		}
		if (par_override || t->speed_hz || t->bits_per_word) {
			par_override = 1;
			status = omap2_mcspi_setup_transfer(spi, t);
			if (status < 0)
				break;
			if (!t->speed_hz && !t->bits_per_word)
				par_override = 0;
		}

		if (!cs_active) {
			omap2_mcspi_force_cs(spi, 1);
			cs_active = 1;
		}

		chconf = mcspi_cached_chconf0(spi);
		chconf &= ~OMAP2_MCSPI_CHCONF_TRM_MASK;
		chconf &= ~OMAP2_MCSPI_CHCONF_TURBO;

		if (t->tx_buf == NULL)
			chconf |= OMAP2_MCSPI_CHCONF_TRM_RX_ONLY;
		else if (t->rx_buf == NULL)
			chconf |= OMAP2_MCSPI_CHCONF_TRM_TX_ONLY;

		if (cd && cd->turbo_mode && t->tx_buf == NULL) {
			/* Turbo mode is for more than one word */
			if (t->len > ((cs->word_len + 7) >> 3))
				chconf |= OMAP2_MCSPI_CHCONF_TURBO;
		}

		mcspi_write_chconf0(spi, chconf);

		if (t->len) {
			unsigned	count;

			/* RX_ONLY mode needs dummy data in TX reg */
			if (t->tx_buf == NULL)
				__raw_writel(0, cs->base
						+ OMAP2_MCSPI_TX0);

			if (m->is_dma_mapped || t->len >= DMA_MIN_BYTES)
				count = omap2_mcspi_txrx_dma(spi, t);
			else
				count = omap2_mcspi_txrx_pio(spi, t);
			m->actual_length += count;

			if (count != t->len) {
				status = -EIO;
				break;
			}
		}

		if (t->delay_usecs)
			udelay(t->delay_usecs);

		/* ignore the "leave it on after last xfer" hint */
		if (t->cs_change) {
			omap2_mcspi_force_cs(spi, 0);
			cs_active = 0;
		}
	}
	/* Restore defaults if they were overriden */
	if (par_override) {
		par_override = 0;
		status = omap2_mcspi_setup_transfer(spi, NULL);
	}

	if (cs_active)
		omap2_mcspi_force_cs(spi, 0);

	omap2_mcspi_set_enable(spi, 0);

	m->status = status;

}

static int omap2_mcspi_transfer_one_message(struct spi_master *master,
						struct spi_message *m)
{
	struct omap2_mcspi	*mcspi;
	struct spi_transfer	*t;

	mcspi = spi_master_get_devdata(master);
	m->actual_length = 0;
	m->status = 0;

	/* reject invalid messages and transfers */
	if (list_empty(&m->transfers))
		return -EINVAL;
	list_for_each_entry(t, &m->transfers, transfer_list) {
		const void	*tx_buf = t->tx_buf;
		void		*rx_buf = t->rx_buf;
		unsigned	len = t->len;

		if (t->speed_hz > OMAP2_MCSPI_MAX_FREQ
				|| (len && !(rx_buf || tx_buf))
				|| (t->bits_per_word &&
					(  t->bits_per_word < 4
					|| t->bits_per_word > 32))) {
			dev_dbg(mcspi->dev, "transfer: %d Hz, %d %s%s, %d bpw\n",
					t->speed_hz,
					len,
					tx_buf ? "tx" : "",
					rx_buf ? "rx" : "",
					t->bits_per_word);
			return -EINVAL;
		}
		if (t->speed_hz && t->speed_hz < (OMAP2_MCSPI_MAX_FREQ >> 15)) {
			dev_dbg(mcspi->dev, "speed_hz %d below minimum %d Hz\n",
				t->speed_hz,
				OMAP2_MCSPI_MAX_FREQ >> 15);
			return -EINVAL;
		}

		if (m->is_dma_mapped || len < DMA_MIN_BYTES)
			continue;

		if (tx_buf != NULL) {
			t->tx_dma = dma_map_single(mcspi->dev, (void *) tx_buf,
					len, DMA_TO_DEVICE);
			if (dma_mapping_error(mcspi->dev, t->tx_dma)) {
				dev_dbg(mcspi->dev, "dma %cX %d bytes error\n",
						'T', len);
				return -EINVAL;
			}
		}
		if (rx_buf != NULL) {
			t->rx_dma = dma_map_single(mcspi->dev, rx_buf, t->len,
					DMA_FROM_DEVICE);
			if (dma_mapping_error(mcspi->dev, t->rx_dma)) {
				dev_dbg(mcspi->dev, "dma %cX %d bytes error\n",
						'R', len);
				if (tx_buf != NULL)
					dma_unmap_single(mcspi->dev, t->tx_dma,
							len, DMA_TO_DEVICE);
				return -EINVAL;
			}
		}
	}

	omap2_mcspi_work(mcspi, m);
	spi_finalize_current_message(master);
	return 0;
}

static int __devinit omap2_mcspi_master_setup(struct omap2_mcspi *mcspi)
{
	struct spi_master	*master = mcspi->master;
	struct omap2_mcspi_regs	*ctx = &mcspi->ctx;
	int			ret = 0;

	ret = omap2_mcspi_enable_clocks(mcspi);
	if (ret < 0)
		return ret;

	mcspi_write_reg(master, OMAP2_MCSPI_WAKEUPENABLE,
				OMAP2_MCSPI_WAKEUPENABLE_WKEN);
	ctx->wakeupenable = OMAP2_MCSPI_WAKEUPENABLE_WKEN;

	omap2_mcspi_set_master_mode(master);
	omap2_mcspi_disable_clocks(mcspi);
	return 0;
}

static int omap_mcspi_runtime_resume(struct device *dev)
{
	struct omap2_mcspi	*mcspi;
	struct spi_master	*master;

	master = dev_get_drvdata(dev);
	mcspi = spi_master_get_devdata(master);
	omap2_mcspi_restore_ctx(mcspi);

	return 0;
}

static struct omap2_mcspi_platform_config omap2_pdata = {
	.regs_offset = 0,
};

static struct omap2_mcspi_platform_config omap4_pdata = {
	.regs_offset = OMAP4_MCSPI_REG_OFFSET,
};

static const struct of_device_id omap_mcspi_of_match[] = {
	{
		.compatible = "ti,omap2-mcspi",
		.data = &omap2_pdata,
	},
	{
		.compatible = "ti,omap4-mcspi",
		.data = &omap4_pdata,
	},
	{ },
};
MODULE_DEVICE_TABLE(of, omap_mcspi_of_match);

static int __devinit omap2_mcspi_probe(struct platform_device *pdev)
{
	struct spi_master	*master;
	struct omap2_mcspi_platform_config *pdata;
	struct omap2_mcspi	*mcspi;
	struct resource		*r;
	int			status = 0, i;
	u32			regs_offset = 0;
	static int		bus_num = 1;
	struct device_node	*node = pdev->dev.of_node;
	const struct of_device_id *match;

	master = spi_alloc_master(&pdev->dev, sizeof *mcspi);
	if (master == NULL) {
		dev_dbg(&pdev->dev, "master allocation failed\n");
		return -ENOMEM;
	}

	/* the spi->mode bits understood by this driver: */
	master->mode_bits = SPI_CPOL | SPI_CPHA | SPI_CS_HIGH;

	master->setup = omap2_mcspi_setup;
	master->prepare_transfer_hardware = omap2_prepare_transfer;
	master->unprepare_transfer_hardware = omap2_unprepare_transfer;
	master->transfer_one_message = omap2_mcspi_transfer_one_message;
	master->cleanup = omap2_mcspi_cleanup;
	master->dev.of_node = node;

	match = of_match_device(omap_mcspi_of_match, &pdev->dev);
	if (match) {
		u32 num_cs = 1; /* default number of chipselect */
		pdata = match->data;

		of_property_read_u32(node, "ti,spi-num-cs", &num_cs);
		master->num_chipselect = num_cs;
		master->bus_num = bus_num++;
	} else {
		pdata = pdev->dev.platform_data;
		master->num_chipselect = pdata->num_cs;
		if (pdev->id != -1)
			master->bus_num = pdev->id;
	}
	regs_offset = pdata->regs_offset;

	dev_set_drvdata(&pdev->dev, master);

	mcspi = spi_master_get_devdata(master);
	mcspi->master = master;

	r = platform_get_resource(pdev, IORESOURCE_MEM, 0);
	if (r == NULL) {
		status = -ENODEV;
		goto free_master;
	}

	r->start += regs_offset;
	r->end += regs_offset;
	mcspi->phys = r->start;

	mcspi->base = devm_request_and_ioremap(&pdev->dev, r);
	if (!mcspi->base) {
		dev_dbg(&pdev->dev, "can't ioremap MCSPI\n");
		status = -ENOMEM;
		goto free_master;
	}

	mcspi->dev = &pdev->dev;

	INIT_LIST_HEAD(&mcspi->ctx.cs);

	mcspi->dma_channels = kcalloc(master->num_chipselect,
			sizeof(struct omap2_mcspi_dma),
			GFP_KERNEL);

	if (mcspi->dma_channels == NULL)
		goto free_master;

	for (i = 0; i < master->num_chipselect; i++) {
		char dma_ch_name[14];
		struct resource *dma_res;

		sprintf(dma_ch_name, "rx%d", i);
		dma_res = platform_get_resource_byname(pdev, IORESOURCE_DMA,
							dma_ch_name);
		if (!dma_res) {
			dev_dbg(&pdev->dev, "cannot get DMA RX channel\n");
			status = -ENODEV;
			break;
		}

		mcspi->dma_channels[i].dma_rx_sync_dev = dma_res->start;
		sprintf(dma_ch_name, "tx%d", i);
		dma_res = platform_get_resource_byname(pdev, IORESOURCE_DMA,
							dma_ch_name);
		if (!dma_res) {
			dev_dbg(&pdev->dev, "cannot get DMA TX channel\n");
			status = -ENODEV;
			break;
		}

		mcspi->dma_channels[i].dma_tx_sync_dev = dma_res->start;
	}

	if (status < 0)
		goto dma_chnl_free;

	pm_runtime_use_autosuspend(&pdev->dev);
	pm_runtime_set_autosuspend_delay(&pdev->dev, SPI_AUTOSUSPEND_TIMEOUT);
	pm_runtime_enable(&pdev->dev);

	if (status || omap2_mcspi_master_setup(mcspi) < 0)
		goto disable_pm;

	status = spi_register_master(master);
	if (status < 0)
		goto disable_pm;

	return status;

disable_pm:
	pm_runtime_disable(&pdev->dev);
dma_chnl_free:
	kfree(mcspi->dma_channels);
free_master:
<<<<<<< HEAD
	spi_master_put(master);
	platform_set_drvdata(pdev, NULL);
=======
	kfree(master);
>>>>>>> a8e8f139
	return status;
}

static int __devexit omap2_mcspi_remove(struct platform_device *pdev)
{
	struct spi_master	*master;
	struct omap2_mcspi	*mcspi;
	struct omap2_mcspi_dma	*dma_channels;

	master = dev_get_drvdata(&pdev->dev);
	mcspi = spi_master_get_devdata(master);
	dma_channels = mcspi->dma_channels;

	omap2_mcspi_disable_clocks(mcspi);
	pm_runtime_disable(&pdev->dev);

	spi_unregister_master(master);
	kfree(dma_channels);

	return 0;
}

/* work with hotplug and coldplug */
MODULE_ALIAS("platform:omap2_mcspi");

#ifdef	CONFIG_SUSPEND
/*
 * When SPI wake up from off-mode, CS is in activate state. If it was in
 * unactive state when driver was suspend, then force it to unactive state at
 * wake up.
 */
static int omap2_mcspi_resume(struct device *dev)
{
	struct spi_master	*master = dev_get_drvdata(dev);
	struct omap2_mcspi	*mcspi = spi_master_get_devdata(master);
	struct omap2_mcspi_regs	*ctx = &mcspi->ctx;
	struct omap2_mcspi_cs	*cs;

	omap2_mcspi_enable_clocks(mcspi);
	list_for_each_entry(cs, &ctx->cs, node) {
		if ((cs->chconf0 & OMAP2_MCSPI_CHCONF_FORCE) == 0) {
			/*
			 * We need to toggle CS state for OMAP take this
			 * change in account.
			 */
			MOD_REG_BIT(cs->chconf0, OMAP2_MCSPI_CHCONF_FORCE, 1);
			__raw_writel(cs->chconf0, cs->base + OMAP2_MCSPI_CHCONF0);
			MOD_REG_BIT(cs->chconf0, OMAP2_MCSPI_CHCONF_FORCE, 0);
			__raw_writel(cs->chconf0, cs->base + OMAP2_MCSPI_CHCONF0);
		}
	}
	omap2_mcspi_disable_clocks(mcspi);
	return 0;
}
#else
#define	omap2_mcspi_resume	NULL
#endif

static const struct dev_pm_ops omap2_mcspi_pm_ops = {
	.resume = omap2_mcspi_resume,
	.runtime_resume	= omap_mcspi_runtime_resume,
};

static struct platform_driver omap2_mcspi_driver = {
	.driver = {
		.name =		"omap2_mcspi",
		.owner =	THIS_MODULE,
		.pm =		&omap2_mcspi_pm_ops,
		.of_match_table = omap_mcspi_of_match,
	},
	.probe =	omap2_mcspi_probe,
	.remove =	__devexit_p(omap2_mcspi_remove),
};

module_platform_driver(omap2_mcspi_driver);
MODULE_LICENSE("GPL");<|MERGE_RESOLUTION|>--- conflicted
+++ resolved
@@ -1237,12 +1237,7 @@
 dma_chnl_free:
 	kfree(mcspi->dma_channels);
 free_master:
-<<<<<<< HEAD
 	spi_master_put(master);
-	platform_set_drvdata(pdev, NULL);
-=======
-	kfree(master);
->>>>>>> a8e8f139
 	return status;
 }
 
