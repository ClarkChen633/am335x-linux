--- conflicted
+++ resolved
@@ -315,53 +315,12 @@
 		      struct d40_phy_lli *lli,
 		      dma_addr_t lli_phys,
 		      u32 reg_cfg,
-<<<<<<< HEAD
-		      u32 data_width1,
-		      u32 data_width2,
-		      int psize);
-
-struct d40_phy_lli *d40_phy_buf_to_lli(struct d40_phy_lli *lli,
-				       dma_addr_t data,
-				       u32 data_size,
-				       int psize,
-				       dma_addr_t next_lli,
-				       u32 reg_cfg,
-				       bool term_int,
-				       u32 data_width1,
-				       u32 data_width2,
-				       bool is_device);
-
-void d40_phy_lli_write(void __iomem *virtbase,
-		       u32 phy_chan_num,
-		       struct d40_phy_lli *lli_dst,
-		       struct d40_phy_lli *lli_src);
-
-/* Logical channels */
-
-struct d40_log_lli *d40_log_buf_to_lli(struct d40_log_lli *lli_sg,
-				       dma_addr_t addr,
-				       int size,
-				       u32 lcsp13, /* src or dst*/
-				       u32 data_width1, u32 data_width2,
-				       bool addr_inc);
-
-int d40_log_sg_to_dev(struct scatterlist *sg,
-		      int sg_len,
-		      struct d40_log_lli_bidir *lli,
-		      struct d40_def_lcsp *lcsp,
-		      u32 src_data_width,
-		      u32 dst_data_width,
-		      enum dma_data_direction direction,
-		      dma_addr_t dev_addr);
-
-=======
 		      struct stedma40_half_channel_info *info,
 		      struct stedma40_half_channel_info *otherinfo,
 		      unsigned long flags);
 
 /* Logical channels */
 
->>>>>>> 105e53f8
 int d40_log_sg_to_lli(struct scatterlist *sg,
 		      int sg_len,
 		      dma_addr_t dev_addr,
