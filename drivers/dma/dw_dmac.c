/*
 * Core driver for the Synopsys DesignWare DMA Controller
 *
 * Copyright (C) 2007-2008 Atmel Corporation
 * Copyright (C) 2010-2011 ST Microelectronics
 *
 * This program is free software; you can redistribute it and/or modify
 * it under the terms of the GNU General Public License version 2 as
 * published by the Free Software Foundation.
 */

#include <linux/bitops.h>
#include <linux/clk.h>
#include <linux/delay.h>
#include <linux/dmaengine.h>
#include <linux/dma-mapping.h>
#include <linux/init.h>
#include <linux/interrupt.h>
#include <linux/io.h>
#include <linux/of.h>
#include <linux/mm.h>
#include <linux/module.h>
#include <linux/platform_device.h>
#include <linux/slab.h>

#include "dw_dmac_regs.h"
#include "dmaengine.h"

/*
 * This supports the Synopsys "DesignWare AHB Central DMA Controller",
 * (DW_ahb_dmac) which is used with various AMBA 2.0 systems (not all
 * of which use ARM any more).  See the "Databook" from Synopsys for
 * information beyond what licensees probably provide.
 *
 * The driver has currently been tested only with the Atmel AT32AP7000,
 * which does not support descriptor writeback.
 */

static inline unsigned int dwc_get_dms(struct dw_dma_slave *slave)
{
	return slave ? slave->dst_master : 0;
}

static inline unsigned int dwc_get_sms(struct dw_dma_slave *slave)
{
	return slave ? slave->src_master : 1;
}

#define DWC_DEFAULT_CTLLO(_chan) ({				\
		struct dw_dma_slave *__slave = (_chan->private);	\
		struct dw_dma_chan *_dwc = to_dw_dma_chan(_chan);	\
		struct dma_slave_config	*_sconfig = &_dwc->dma_sconfig;	\
		int _dms = dwc_get_dms(__slave);		\
		int _sms = dwc_get_sms(__slave);		\
		u8 _smsize = __slave ? _sconfig->src_maxburst :	\
			DW_DMA_MSIZE_16;			\
		u8 _dmsize = __slave ? _sconfig->dst_maxburst :	\
			DW_DMA_MSIZE_16;			\
								\
		(DWC_CTLL_DST_MSIZE(_dmsize)			\
		 | DWC_CTLL_SRC_MSIZE(_smsize)			\
		 | DWC_CTLL_LLP_D_EN				\
		 | DWC_CTLL_LLP_S_EN				\
		 | DWC_CTLL_DMS(_dms)				\
		 | DWC_CTLL_SMS(_sms));				\
	})

/*
 * Number of descriptors to allocate for each channel. This should be
 * made configurable somehow; preferably, the clients (at least the
 * ones using slave transfers) should be able to give us a hint.
 */
#define NR_DESCS_PER_CHANNEL	64

/*----------------------------------------------------------------------*/

/*
 * Because we're not relying on writeback from the controller (it may not
 * even be configured into the core!) we don't need to use dma_pool.  These
 * descriptors -- and associated data -- are cacheable.  We do need to make
 * sure their dcache entries are written back before handing them off to
 * the controller, though.
 */

static struct device *chan2dev(struct dma_chan *chan)
{
	return &chan->dev->device;
}
static struct device *chan2parent(struct dma_chan *chan)
{
	return chan->dev->device.parent;
}

static struct dw_desc *dwc_first_active(struct dw_dma_chan *dwc)
{
	return to_dw_desc(dwc->active_list.next);
}

static struct dw_desc *dwc_desc_get(struct dw_dma_chan *dwc)
{
	struct dw_desc *desc, *_desc;
	struct dw_desc *ret = NULL;
	unsigned int i = 0;
	unsigned long flags;

	spin_lock_irqsave(&dwc->lock, flags);
	list_for_each_entry_safe(desc, _desc, &dwc->free_list, desc_node) {
		i++;
		if (async_tx_test_ack(&desc->txd)) {
			list_del(&desc->desc_node);
			ret = desc;
			break;
		}
		dev_dbg(chan2dev(&dwc->chan), "desc %p not ACKed\n", desc);
	}
	spin_unlock_irqrestore(&dwc->lock, flags);

	dev_vdbg(chan2dev(&dwc->chan), "scanned %u descriptors on freelist\n", i);

	return ret;
}

static void dwc_sync_desc_for_cpu(struct dw_dma_chan *dwc, struct dw_desc *desc)
{
	struct dw_desc	*child;

	list_for_each_entry(child, &desc->tx_list, desc_node)
		dma_sync_single_for_cpu(chan2parent(&dwc->chan),
				child->txd.phys, sizeof(child->lli),
				DMA_TO_DEVICE);
	dma_sync_single_for_cpu(chan2parent(&dwc->chan),
			desc->txd.phys, sizeof(desc->lli),
			DMA_TO_DEVICE);
}

/*
 * Move a descriptor, including any children, to the free list.
 * `desc' must not be on any lists.
 */
static void dwc_desc_put(struct dw_dma_chan *dwc, struct dw_desc *desc)
{
	unsigned long flags;

	if (desc) {
		struct dw_desc *child;

		dwc_sync_desc_for_cpu(dwc, desc);

		spin_lock_irqsave(&dwc->lock, flags);
		list_for_each_entry(child, &desc->tx_list, desc_node)
			dev_vdbg(chan2dev(&dwc->chan),
					"moving child desc %p to freelist\n",
					child);
		list_splice_init(&desc->tx_list, &dwc->free_list);
		dev_vdbg(chan2dev(&dwc->chan), "moving desc %p to freelist\n", desc);
		list_add(&desc->desc_node, &dwc->free_list);
		spin_unlock_irqrestore(&dwc->lock, flags);
	}
}

static void dwc_initialize(struct dw_dma_chan *dwc)
{
	struct dw_dma *dw = to_dw_dma(dwc->chan.device);
	struct dw_dma_slave *dws = dwc->chan.private;
	u32 cfghi = DWC_CFGH_FIFO_MODE;
	u32 cfglo = DWC_CFGL_CH_PRIOR(dwc->priority);

	if (dwc->initialized == true)
		return;

	if (dws) {
		/*
		 * We need controller-specific data to set up slave
		 * transfers.
		 */
		BUG_ON(!dws->dma_dev || dws->dma_dev != dw->dma.dev);

		cfghi = dws->cfg_hi;
		cfglo |= dws->cfg_lo & ~DWC_CFGL_CH_PRIOR_MASK;
	} else {
		if (dwc->dma_sconfig.direction == DMA_MEM_TO_DEV)
			cfghi = DWC_CFGH_DST_PER(dwc->dma_sconfig.slave_id);
		else if (dwc->dma_sconfig.direction == DMA_DEV_TO_MEM)
			cfghi = DWC_CFGH_SRC_PER(dwc->dma_sconfig.slave_id);
	}

	channel_writel(dwc, CFG_LO, cfglo);
	channel_writel(dwc, CFG_HI, cfghi);

	/* Enable interrupts */
	channel_set_bit(dw, MASK.XFER, dwc->mask);
	channel_set_bit(dw, MASK.ERROR, dwc->mask);

	dwc->initialized = true;
}

/*----------------------------------------------------------------------*/

static inline unsigned int dwc_fast_fls(unsigned long long v)
{
	/*
	 * We can be a lot more clever here, but this should take care
	 * of the most common optimization.
	 */
	if (!(v & 7))
		return 3;
	else if (!(v & 3))
		return 2;
	else if (!(v & 1))
		return 1;
	return 0;
}

static inline void dwc_dump_chan_regs(struct dw_dma_chan *dwc)
{
	dev_err(chan2dev(&dwc->chan),
		"  SAR: 0x%x DAR: 0x%x LLP: 0x%x CTL: 0x%x:%08x\n",
		channel_readl(dwc, SAR),
		channel_readl(dwc, DAR),
		channel_readl(dwc, LLP),
		channel_readl(dwc, CTL_HI),
		channel_readl(dwc, CTL_LO));
}

static inline void dwc_chan_disable(struct dw_dma *dw, struct dw_dma_chan *dwc)
{
	channel_clear_bit(dw, CH_EN, dwc->mask);
	while (dma_readl(dw, CH_EN) & dwc->mask)
		cpu_relax();
}

/*----------------------------------------------------------------------*/

/* Perform single block transfer */
static inline void dwc_do_single_block(struct dw_dma_chan *dwc,
				       struct dw_desc *desc)
{
	struct dw_dma	*dw = to_dw_dma(dwc->chan.device);
	u32		ctllo;

	/* Software emulation of LLP mode relies on interrupts to continue
	 * multi block transfer. */
	ctllo = desc->lli.ctllo | DWC_CTLL_INT_EN;

	channel_writel(dwc, SAR, desc->lli.sar);
	channel_writel(dwc, DAR, desc->lli.dar);
	channel_writel(dwc, CTL_LO, ctllo);
	channel_writel(dwc, CTL_HI, desc->lli.ctlhi);
	channel_set_bit(dw, CH_EN, dwc->mask);
}

/* Called with dwc->lock held and bh disabled */
static void dwc_dostart(struct dw_dma_chan *dwc, struct dw_desc *first)
{
	struct dw_dma	*dw = to_dw_dma(dwc->chan.device);
	unsigned long	was_soft_llp;

	/* ASSERT:  channel is idle */
	if (dma_readl(dw, CH_EN) & dwc->mask) {
		dev_err(chan2dev(&dwc->chan),
			"BUG: Attempted to start non-idle channel\n");
		dwc_dump_chan_regs(dwc);

		/* The tasklet will hopefully advance the queue... */
		return;
	}

	if (dwc->nollp) {
		was_soft_llp = test_and_set_bit(DW_DMA_IS_SOFT_LLP,
						&dwc->flags);
		if (was_soft_llp) {
			dev_err(chan2dev(&dwc->chan),
				"BUG: Attempted to start new LLP transfer "
				"inside ongoing one\n");
			return;
		}

		dwc_initialize(dwc);

		dwc->tx_list = &first->tx_list;
		dwc->tx_node_active = first->tx_list.next;

		dwc_do_single_block(dwc, first);

		return;
	}

	dwc_initialize(dwc);

	channel_writel(dwc, LLP, first->txd.phys);
	channel_writel(dwc, CTL_LO,
			DWC_CTLL_LLP_D_EN | DWC_CTLL_LLP_S_EN);
	channel_writel(dwc, CTL_HI, 0);
	channel_set_bit(dw, CH_EN, dwc->mask);
}

/*----------------------------------------------------------------------*/

static void
dwc_descriptor_complete(struct dw_dma_chan *dwc, struct dw_desc *desc,
		bool callback_required)
{
	dma_async_tx_callback		callback = NULL;
	void				*param = NULL;
	struct dma_async_tx_descriptor	*txd = &desc->txd;
	struct dw_desc			*child;
	unsigned long			flags;

	dev_vdbg(chan2dev(&dwc->chan), "descriptor %u complete\n", txd->cookie);

	spin_lock_irqsave(&dwc->lock, flags);
	dma_cookie_complete(txd);
	if (callback_required) {
		callback = txd->callback;
		param = txd->callback_param;
	}

	dwc_sync_desc_for_cpu(dwc, desc);

	/* async_tx_ack */
	list_for_each_entry(child, &desc->tx_list, desc_node)
		async_tx_ack(&child->txd);
	async_tx_ack(&desc->txd);

	list_splice_init(&desc->tx_list, &dwc->free_list);
	list_move(&desc->desc_node, &dwc->free_list);

	if (!dwc->chan.private) {
		struct device *parent = chan2parent(&dwc->chan);
		if (!(txd->flags & DMA_COMPL_SKIP_DEST_UNMAP)) {
			if (txd->flags & DMA_COMPL_DEST_UNMAP_SINGLE)
				dma_unmap_single(parent, desc->lli.dar,
						desc->len, DMA_FROM_DEVICE);
			else
				dma_unmap_page(parent, desc->lli.dar,
						desc->len, DMA_FROM_DEVICE);
		}
		if (!(txd->flags & DMA_COMPL_SKIP_SRC_UNMAP)) {
			if (txd->flags & DMA_COMPL_SRC_UNMAP_SINGLE)
				dma_unmap_single(parent, desc->lli.sar,
						desc->len, DMA_TO_DEVICE);
			else
				dma_unmap_page(parent, desc->lli.sar,
						desc->len, DMA_TO_DEVICE);
		}
	}

	spin_unlock_irqrestore(&dwc->lock, flags);

	if (callback_required && callback)
		callback(param);
}

static void dwc_complete_all(struct dw_dma *dw, struct dw_dma_chan *dwc)
{
	struct dw_desc *desc, *_desc;
	LIST_HEAD(list);
	unsigned long flags;

	spin_lock_irqsave(&dwc->lock, flags);
	if (dma_readl(dw, CH_EN) & dwc->mask) {
		dev_err(chan2dev(&dwc->chan),
			"BUG: XFER bit set, but channel not idle!\n");

		/* Try to continue after resetting the channel... */
		dwc_chan_disable(dw, dwc);
	}

	/*
	 * Submit queued descriptors ASAP, i.e. before we go through
	 * the completed ones.
	 */
	list_splice_init(&dwc->active_list, &list);
	if (!list_empty(&dwc->queue)) {
		list_move(dwc->queue.next, &dwc->active_list);
		dwc_dostart(dwc, dwc_first_active(dwc));
	}

	spin_unlock_irqrestore(&dwc->lock, flags);

	list_for_each_entry_safe(desc, _desc, &list, desc_node)
		dwc_descriptor_complete(dwc, desc, true);
}

static void dwc_scan_descriptors(struct dw_dma *dw, struct dw_dma_chan *dwc)
{
	dma_addr_t llp;
	struct dw_desc *desc, *_desc;
	struct dw_desc *child;
	u32 status_xfer;
	unsigned long flags;

	spin_lock_irqsave(&dwc->lock, flags);
	llp = channel_readl(dwc, LLP);
	status_xfer = dma_readl(dw, RAW.XFER);

	if (status_xfer & dwc->mask) {
		/* Everything we've submitted is done */
		dma_writel(dw, CLEAR.XFER, dwc->mask);
		spin_unlock_irqrestore(&dwc->lock, flags);

		dwc_complete_all(dw, dwc);
		return;
	}

	if (list_empty(&dwc->active_list)) {
		spin_unlock_irqrestore(&dwc->lock, flags);
		return;
	}

	dev_vdbg(chan2dev(&dwc->chan), "%s: llp=0x%llx\n", __func__,
			(unsigned long long)llp);

	list_for_each_entry_safe(desc, _desc, &dwc->active_list, desc_node) {
		/* check first descriptors addr */
		if (desc->txd.phys == llp) {
			spin_unlock_irqrestore(&dwc->lock, flags);
			return;
		}

		/* check first descriptors llp */
		if (desc->lli.llp == llp) {
			/* This one is currently in progress */
			spin_unlock_irqrestore(&dwc->lock, flags);
			return;
		}

		list_for_each_entry(child, &desc->tx_list, desc_node)
			if (child->lli.llp == llp) {
				/* Currently in progress */
				spin_unlock_irqrestore(&dwc->lock, flags);
				return;
			}

		/*
		 * No descriptors so far seem to be in progress, i.e.
		 * this one must be done.
		 */
		spin_unlock_irqrestore(&dwc->lock, flags);
		dwc_descriptor_complete(dwc, desc, true);
		spin_lock_irqsave(&dwc->lock, flags);
	}

	dev_err(chan2dev(&dwc->chan),
		"BUG: All descriptors done, but channel not idle!\n");

	/* Try to continue after resetting the channel... */
	dwc_chan_disable(dw, dwc);

	if (!list_empty(&dwc->queue)) {
		list_move(dwc->queue.next, &dwc->active_list);
		dwc_dostart(dwc, dwc_first_active(dwc));
	}
	spin_unlock_irqrestore(&dwc->lock, flags);
}

static inline void dwc_dump_lli(struct dw_dma_chan *dwc, struct dw_lli *lli)
{
	dev_crit(chan2dev(&dwc->chan), "  desc: s0x%x d0x%x l0x%x c0x%x:%x\n",
		 lli->sar, lli->dar, lli->llp, lli->ctlhi, lli->ctllo);
}

static void dwc_handle_error(struct dw_dma *dw, struct dw_dma_chan *dwc)
{
	struct dw_desc *bad_desc;
	struct dw_desc *child;
	unsigned long flags;

	dwc_scan_descriptors(dw, dwc);

	spin_lock_irqsave(&dwc->lock, flags);

	/*
	 * The descriptor currently at the head of the active list is
	 * borked. Since we don't have any way to report errors, we'll
	 * just have to scream loudly and try to carry on.
	 */
	bad_desc = dwc_first_active(dwc);
	list_del_init(&bad_desc->desc_node);
	list_move(dwc->queue.next, dwc->active_list.prev);

	/* Clear the error flag and try to restart the controller */
	dma_writel(dw, CLEAR.ERROR, dwc->mask);
	if (!list_empty(&dwc->active_list))
		dwc_dostart(dwc, dwc_first_active(dwc));

	/*
	 * WARN may seem harsh, but since this only happens
	 * when someone submits a bad physical address in a
	 * descriptor, we should consider ourselves lucky that the
	 * controller flagged an error instead of scribbling over
	 * random memory locations.
	 */
	dev_WARN(chan2dev(&dwc->chan), "Bad descriptor submitted for DMA!\n"
				       "  cookie: %d\n", bad_desc->txd.cookie);
	dwc_dump_lli(dwc, &bad_desc->lli);
	list_for_each_entry(child, &bad_desc->tx_list, desc_node)
		dwc_dump_lli(dwc, &child->lli);

	spin_unlock_irqrestore(&dwc->lock, flags);

	/* Pretend the descriptor completed successfully */
	dwc_descriptor_complete(dwc, bad_desc, true);
}

/* --------------------- Cyclic DMA API extensions -------------------- */

inline dma_addr_t dw_dma_get_src_addr(struct dma_chan *chan)
{
	struct dw_dma_chan *dwc = to_dw_dma_chan(chan);
	return channel_readl(dwc, SAR);
}
EXPORT_SYMBOL(dw_dma_get_src_addr);

inline dma_addr_t dw_dma_get_dst_addr(struct dma_chan *chan)
{
	struct dw_dma_chan *dwc = to_dw_dma_chan(chan);
	return channel_readl(dwc, DAR);
}
EXPORT_SYMBOL(dw_dma_get_dst_addr);

/* called with dwc->lock held and all DMAC interrupts disabled */
static void dwc_handle_cyclic(struct dw_dma *dw, struct dw_dma_chan *dwc,
		u32 status_err, u32 status_xfer)
{
	unsigned long flags;

	if (dwc->mask) {
		void (*callback)(void *param);
		void *callback_param;

		dev_vdbg(chan2dev(&dwc->chan), "new cyclic period llp 0x%08x\n",
				channel_readl(dwc, LLP));

		callback = dwc->cdesc->period_callback;
		callback_param = dwc->cdesc->period_callback_param;

		if (callback)
			callback(callback_param);
	}

	/*
	 * Error and transfer complete are highly unlikely, and will most
	 * likely be due to a configuration error by the user.
	 */
	if (unlikely(status_err & dwc->mask) ||
			unlikely(status_xfer & dwc->mask)) {
		int i;

		dev_err(chan2dev(&dwc->chan), "cyclic DMA unexpected %s "
				"interrupt, stopping DMA transfer\n",
				status_xfer ? "xfer" : "error");

		spin_lock_irqsave(&dwc->lock, flags);

		dwc_dump_chan_regs(dwc);

		dwc_chan_disable(dw, dwc);

		/* make sure DMA does not restart by loading a new list */
		channel_writel(dwc, LLP, 0);
		channel_writel(dwc, CTL_LO, 0);
		channel_writel(dwc, CTL_HI, 0);

		dma_writel(dw, CLEAR.ERROR, dwc->mask);
		dma_writel(dw, CLEAR.XFER, dwc->mask);

		for (i = 0; i < dwc->cdesc->periods; i++)
			dwc_dump_lli(dwc, &dwc->cdesc->desc[i]->lli);

		spin_unlock_irqrestore(&dwc->lock, flags);
	}
}

/* ------------------------------------------------------------------------- */

static void dw_dma_tasklet(unsigned long data)
{
	struct dw_dma *dw = (struct dw_dma *)data;
	struct dw_dma_chan *dwc;
	u32 status_xfer;
	u32 status_err;
	int i;

	status_xfer = dma_readl(dw, RAW.XFER);
	status_err = dma_readl(dw, RAW.ERROR);

	dev_vdbg(dw->dma.dev, "%s: status_err=%x\n", __func__, status_err);

	for (i = 0; i < dw->dma.chancnt; i++) {
		dwc = &dw->chan[i];
		if (test_bit(DW_DMA_IS_CYCLIC, &dwc->flags))
			dwc_handle_cyclic(dw, dwc, status_err, status_xfer);
		else if (status_err & (1 << i))
			dwc_handle_error(dw, dwc);
		else if (status_xfer & (1 << i)) {
			unsigned long flags;

			spin_lock_irqsave(&dwc->lock, flags);
			if (test_bit(DW_DMA_IS_SOFT_LLP, &dwc->flags)) {
				if (dwc->tx_node_active != dwc->tx_list) {
					struct dw_desc *desc =
						to_dw_desc(dwc->tx_node_active);

					dma_writel(dw, CLEAR.XFER, dwc->mask);

					/* move pointer to next descriptor */
					dwc->tx_node_active =
						dwc->tx_node_active->next;

					dwc_do_single_block(dwc, desc);

					spin_unlock_irqrestore(&dwc->lock, flags);
					continue;
				} else {
					/* we are done here */
					clear_bit(DW_DMA_IS_SOFT_LLP, &dwc->flags);
				}
			}
			spin_unlock_irqrestore(&dwc->lock, flags);

			dwc_scan_descriptors(dw, dwc);
		}
	}

	/*
	 * Re-enable interrupts.
	 */
	channel_set_bit(dw, MASK.XFER, dw->all_chan_mask);
	channel_set_bit(dw, MASK.ERROR, dw->all_chan_mask);
}

static irqreturn_t dw_dma_interrupt(int irq, void *dev_id)
{
	struct dw_dma *dw = dev_id;
	u32 status;

	dev_vdbg(dw->dma.dev, "%s: status=0x%x\n", __func__,
			dma_readl(dw, STATUS_INT));

	/*
	 * Just disable the interrupts. We'll turn them back on in the
	 * softirq handler.
	 */
	channel_clear_bit(dw, MASK.XFER, dw->all_chan_mask);
	channel_clear_bit(dw, MASK.ERROR, dw->all_chan_mask);

	status = dma_readl(dw, STATUS_INT);
	if (status) {
		dev_err(dw->dma.dev,
			"BUG: Unexpected interrupts pending: 0x%x\n",
			status);

		/* Try to recover */
		channel_clear_bit(dw, MASK.XFER, (1 << 8) - 1);
		channel_clear_bit(dw, MASK.SRC_TRAN, (1 << 8) - 1);
		channel_clear_bit(dw, MASK.DST_TRAN, (1 << 8) - 1);
		channel_clear_bit(dw, MASK.ERROR, (1 << 8) - 1);
	}

	tasklet_schedule(&dw->tasklet);

	return IRQ_HANDLED;
}

/*----------------------------------------------------------------------*/

static dma_cookie_t dwc_tx_submit(struct dma_async_tx_descriptor *tx)
{
	struct dw_desc		*desc = txd_to_dw_desc(tx);
	struct dw_dma_chan	*dwc = to_dw_dma_chan(tx->chan);
	dma_cookie_t		cookie;
	unsigned long		flags;

	spin_lock_irqsave(&dwc->lock, flags);
	cookie = dma_cookie_assign(tx);

	/*
	 * REVISIT: We should attempt to chain as many descriptors as
	 * possible, perhaps even appending to those already submitted
	 * for DMA. But this is hard to do in a race-free manner.
	 */
	if (list_empty(&dwc->active_list)) {
		dev_vdbg(chan2dev(tx->chan), "%s: started %u\n", __func__,
				desc->txd.cookie);
		list_add_tail(&desc->desc_node, &dwc->active_list);
		dwc_dostart(dwc, dwc_first_active(dwc));
	} else {
		dev_vdbg(chan2dev(tx->chan), "%s: queued %u\n", __func__,
				desc->txd.cookie);

		list_add_tail(&desc->desc_node, &dwc->queue);
	}

	spin_unlock_irqrestore(&dwc->lock, flags);

	return cookie;
}

static struct dma_async_tx_descriptor *
dwc_prep_dma_memcpy(struct dma_chan *chan, dma_addr_t dest, dma_addr_t src,
		size_t len, unsigned long flags)
{
	struct dw_dma_chan	*dwc = to_dw_dma_chan(chan);
	struct dw_dma_slave	*dws = chan->private;
	struct dw_desc		*desc;
	struct dw_desc		*first;
	struct dw_desc		*prev;
	size_t			xfer_count;
	size_t			offset;
	unsigned int		src_width;
	unsigned int		dst_width;
	unsigned int		data_width;
	u32			ctllo;

	dev_vdbg(chan2dev(chan),
			"%s: d0x%llx s0x%llx l0x%zx f0x%lx\n", __func__,
			(unsigned long long)dest, (unsigned long long)src,
			len, flags);

	if (unlikely(!len)) {
		dev_dbg(chan2dev(chan), "%s: length is zero!\n", __func__);
		return NULL;
	}

	data_width = min_t(unsigned int, dwc->dw->data_width[dwc_get_sms(dws)],
					 dwc->dw->data_width[dwc_get_dms(dws)]);

	src_width = dst_width = min_t(unsigned int, data_width,
				      dwc_fast_fls(src | dest | len));

	ctllo = DWC_DEFAULT_CTLLO(chan)
			| DWC_CTLL_DST_WIDTH(dst_width)
			| DWC_CTLL_SRC_WIDTH(src_width)
			| DWC_CTLL_DST_INC
			| DWC_CTLL_SRC_INC
			| DWC_CTLL_FC_M2M;
	prev = first = NULL;

	for (offset = 0; offset < len; offset += xfer_count << src_width) {
		xfer_count = min_t(size_t, (len - offset) >> src_width,
					   dwc->block_size);

		desc = dwc_desc_get(dwc);
		if (!desc)
			goto err_desc_get;

		desc->lli.sar = src + offset;
		desc->lli.dar = dest + offset;
		desc->lli.ctllo = ctllo;
		desc->lli.ctlhi = xfer_count;

		if (!first) {
			first = desc;
		} else {
			prev->lli.llp = desc->txd.phys;
			dma_sync_single_for_device(chan2parent(chan),
					prev->txd.phys, sizeof(prev->lli),
					DMA_TO_DEVICE);
			list_add_tail(&desc->desc_node,
					&first->tx_list);
		}
		prev = desc;
	}


	if (flags & DMA_PREP_INTERRUPT)
		/* Trigger interrupt after last block */
		prev->lli.ctllo |= DWC_CTLL_INT_EN;

	prev->lli.llp = 0;
	dma_sync_single_for_device(chan2parent(chan),
			prev->txd.phys, sizeof(prev->lli),
			DMA_TO_DEVICE);

	first->txd.flags = flags;
	first->len = len;

	return &first->txd;

err_desc_get:
	dwc_desc_put(dwc, first);
	return NULL;
}

static struct dma_async_tx_descriptor *
dwc_prep_slave_sg(struct dma_chan *chan, struct scatterlist *sgl,
		unsigned int sg_len, enum dma_transfer_direction direction,
		unsigned long flags, void *context)
{
	struct dw_dma_chan	*dwc = to_dw_dma_chan(chan);
	struct dw_dma_slave	*dws = chan->private;
	struct dma_slave_config	*sconfig = &dwc->dma_sconfig;
	struct dw_desc		*prev;
	struct dw_desc		*first;
	u32			ctllo;
	dma_addr_t		reg;
	unsigned int		reg_width;
	unsigned int		mem_width;
	unsigned int		data_width;
	unsigned int		i;
	struct scatterlist	*sg;
	size_t			total_len = 0;

	dev_vdbg(chan2dev(chan), "%s\n", __func__);

	if (unlikely(!dws || !sg_len))
		return NULL;

	prev = first = NULL;

	switch (direction) {
	case DMA_MEM_TO_DEV:
		reg_width = __fls(sconfig->dst_addr_width);
		reg = sconfig->dst_addr;
		ctllo = (DWC_DEFAULT_CTLLO(chan)
				| DWC_CTLL_DST_WIDTH(reg_width)
				| DWC_CTLL_DST_FIX
				| DWC_CTLL_SRC_INC);

		ctllo |= sconfig->device_fc ? DWC_CTLL_FC(DW_DMA_FC_P_M2P) :
			DWC_CTLL_FC(DW_DMA_FC_D_M2P);

		data_width = dwc->dw->data_width[dwc_get_sms(dws)];

		for_each_sg(sgl, sg, sg_len, i) {
			struct dw_desc	*desc;
			u32		len, dlen, mem;

			mem = sg_dma_address(sg);
			len = sg_dma_len(sg);

			mem_width = min_t(unsigned int,
					  data_width, dwc_fast_fls(mem | len));

slave_sg_todev_fill_desc:
			desc = dwc_desc_get(dwc);
			if (!desc) {
				dev_err(chan2dev(chan),
					"not enough descriptors available\n");
				goto err_desc_get;
			}

			desc->lli.sar = mem;
			desc->lli.dar = reg;
			desc->lli.ctllo = ctllo | DWC_CTLL_SRC_WIDTH(mem_width);
			if ((len >> mem_width) > dwc->block_size) {
				dlen = dwc->block_size << mem_width;
				mem += dlen;
				len -= dlen;
			} else {
				dlen = len;
				len = 0;
			}

			desc->lli.ctlhi = dlen >> mem_width;

			if (!first) {
				first = desc;
			} else {
				prev->lli.llp = desc->txd.phys;
				dma_sync_single_for_device(chan2parent(chan),
						prev->txd.phys,
						sizeof(prev->lli),
						DMA_TO_DEVICE);
				list_add_tail(&desc->desc_node,
						&first->tx_list);
			}
			prev = desc;
			total_len += dlen;

			if (len)
				goto slave_sg_todev_fill_desc;
		}
		break;
	case DMA_DEV_TO_MEM:
		reg_width = __fls(sconfig->src_addr_width);
		reg = sconfig->src_addr;
		ctllo = (DWC_DEFAULT_CTLLO(chan)
				| DWC_CTLL_SRC_WIDTH(reg_width)
				| DWC_CTLL_DST_INC
				| DWC_CTLL_SRC_FIX);

		ctllo |= sconfig->device_fc ? DWC_CTLL_FC(DW_DMA_FC_P_P2M) :
			DWC_CTLL_FC(DW_DMA_FC_D_P2M);

		data_width = dwc->dw->data_width[dwc_get_dms(dws)];

		for_each_sg(sgl, sg, sg_len, i) {
			struct dw_desc	*desc;
			u32		len, dlen, mem;

			mem = sg_dma_address(sg);
			len = sg_dma_len(sg);

			mem_width = min_t(unsigned int,
					  data_width, dwc_fast_fls(mem | len));

slave_sg_fromdev_fill_desc:
			desc = dwc_desc_get(dwc);
			if (!desc) {
				dev_err(chan2dev(chan),
						"not enough descriptors available\n");
				goto err_desc_get;
			}

			desc->lli.sar = reg;
			desc->lli.dar = mem;
			desc->lli.ctllo = ctllo | DWC_CTLL_DST_WIDTH(mem_width);
			if ((len >> reg_width) > dwc->block_size) {
				dlen = dwc->block_size << reg_width;
				mem += dlen;
				len -= dlen;
			} else {
				dlen = len;
				len = 0;
			}
			desc->lli.ctlhi = dlen >> reg_width;

			if (!first) {
				first = desc;
			} else {
				prev->lli.llp = desc->txd.phys;
				dma_sync_single_for_device(chan2parent(chan),
						prev->txd.phys,
						sizeof(prev->lli),
						DMA_TO_DEVICE);
				list_add_tail(&desc->desc_node,
						&first->tx_list);
			}
			prev = desc;
			total_len += dlen;

			if (len)
				goto slave_sg_fromdev_fill_desc;
		}
		break;
	default:
		return NULL;
	}

	if (flags & DMA_PREP_INTERRUPT)
		/* Trigger interrupt after last block */
		prev->lli.ctllo |= DWC_CTLL_INT_EN;

	prev->lli.llp = 0;
	dma_sync_single_for_device(chan2parent(chan),
			prev->txd.phys, sizeof(prev->lli),
			DMA_TO_DEVICE);

	first->len = total_len;

	return &first->txd;

err_desc_get:
	dwc_desc_put(dwc, first);
	return NULL;
}

/*
 * Fix sconfig's burst size according to dw_dmac. We need to convert them as:
 * 1 -> 0, 4 -> 1, 8 -> 2, 16 -> 3.
 *
 * NOTE: burst size 2 is not supported by controller.
 *
 * This can be done by finding least significant bit set: n & (n - 1)
 */
static inline void convert_burst(u32 *maxburst)
{
	if (*maxburst > 1)
		*maxburst = fls(*maxburst) - 2;
	else
		*maxburst = 0;
}

static int
set_runtime_config(struct dma_chan *chan, struct dma_slave_config *sconfig)
{
	struct dw_dma_chan *dwc = to_dw_dma_chan(chan);

	/* Check if it is chan is configured for slave transfers */
	if (!chan->private)
		return -EINVAL;

	memcpy(&dwc->dma_sconfig, sconfig, sizeof(*sconfig));

	convert_burst(&dwc->dma_sconfig.src_maxburst);
	convert_burst(&dwc->dma_sconfig.dst_maxburst);

	return 0;
}

static int dwc_control(struct dma_chan *chan, enum dma_ctrl_cmd cmd,
		       unsigned long arg)
{
	struct dw_dma_chan	*dwc = to_dw_dma_chan(chan);
	struct dw_dma		*dw = to_dw_dma(chan->device);
	struct dw_desc		*desc, *_desc;
	unsigned long		flags;
	u32			cfglo;
	LIST_HEAD(list);

	if (cmd == DMA_PAUSE) {
		spin_lock_irqsave(&dwc->lock, flags);

		cfglo = channel_readl(dwc, CFG_LO);
		channel_writel(dwc, CFG_LO, cfglo | DWC_CFGL_CH_SUSP);
		while (!(channel_readl(dwc, CFG_LO) & DWC_CFGL_FIFO_EMPTY))
			cpu_relax();

		dwc->paused = true;
		spin_unlock_irqrestore(&dwc->lock, flags);
	} else if (cmd == DMA_RESUME) {
		if (!dwc->paused)
			return 0;

		spin_lock_irqsave(&dwc->lock, flags);

		cfglo = channel_readl(dwc, CFG_LO);
		channel_writel(dwc, CFG_LO, cfglo & ~DWC_CFGL_CH_SUSP);
		dwc->paused = false;

		spin_unlock_irqrestore(&dwc->lock, flags);
	} else if (cmd == DMA_TERMINATE_ALL) {
		spin_lock_irqsave(&dwc->lock, flags);

		clear_bit(DW_DMA_IS_SOFT_LLP, &dwc->flags);

		dwc_chan_disable(dw, dwc);

		dwc->paused = false;

		/* active_list entries will end up before queued entries */
		list_splice_init(&dwc->queue, &list);
		list_splice_init(&dwc->active_list, &list);

		spin_unlock_irqrestore(&dwc->lock, flags);

		/* Flush all pending and queued descriptors */
		list_for_each_entry_safe(desc, _desc, &list, desc_node)
			dwc_descriptor_complete(dwc, desc, false);
	} else if (cmd == DMA_SLAVE_CONFIG) {
		return set_runtime_config(chan, (struct dma_slave_config *)arg);
	} else {
		return -ENXIO;
	}

	return 0;
}

static enum dma_status
dwc_tx_status(struct dma_chan *chan,
	      dma_cookie_t cookie,
	      struct dma_tx_state *txstate)
{
	struct dw_dma_chan	*dwc = to_dw_dma_chan(chan);
	enum dma_status		ret;

	ret = dma_cookie_status(chan, cookie, txstate);
	if (ret != DMA_SUCCESS) {
		dwc_scan_descriptors(to_dw_dma(chan->device), dwc);

		ret = dma_cookie_status(chan, cookie, txstate);
	}

	if (ret != DMA_SUCCESS)
		dma_set_residue(txstate, dwc_first_active(dwc)->len);

	if (dwc->paused)
		return DMA_PAUSED;

	return ret;
}

static void dwc_issue_pending(struct dma_chan *chan)
{
	struct dw_dma_chan	*dwc = to_dw_dma_chan(chan);

	if (!list_empty(&dwc->queue))
		dwc_scan_descriptors(to_dw_dma(chan->device), dwc);
}

static int dwc_alloc_chan_resources(struct dma_chan *chan)
{
	struct dw_dma_chan	*dwc = to_dw_dma_chan(chan);
	struct dw_dma		*dw = to_dw_dma(chan->device);
	struct dw_desc		*desc;
	int			i;
	unsigned long		flags;

	dev_vdbg(chan2dev(chan), "%s\n", __func__);

	/* ASSERT:  channel is idle */
	if (dma_readl(dw, CH_EN) & dwc->mask) {
		dev_dbg(chan2dev(chan), "DMA channel not idle?\n");
		return -EIO;
	}

	dma_cookie_init(chan);

	/*
	 * NOTE: some controllers may have additional features that we
	 * need to initialize here, like "scatter-gather" (which
	 * doesn't mean what you think it means), and status writeback.
	 */

	spin_lock_irqsave(&dwc->lock, flags);
	i = dwc->descs_allocated;
	while (dwc->descs_allocated < NR_DESCS_PER_CHANNEL) {
		spin_unlock_irqrestore(&dwc->lock, flags);

		desc = kzalloc(sizeof(struct dw_desc), GFP_KERNEL);
		if (!desc) {
			dev_info(chan2dev(chan),
				"only allocated %d descriptors\n", i);
			spin_lock_irqsave(&dwc->lock, flags);
			break;
		}

		INIT_LIST_HEAD(&desc->tx_list);
		dma_async_tx_descriptor_init(&desc->txd, chan);
		desc->txd.tx_submit = dwc_tx_submit;
		desc->txd.flags = DMA_CTRL_ACK;
		desc->txd.phys = dma_map_single(chan2parent(chan), &desc->lli,
				sizeof(desc->lli), DMA_TO_DEVICE);
		dwc_desc_put(dwc, desc);

		spin_lock_irqsave(&dwc->lock, flags);
		i = ++dwc->descs_allocated;
	}

	spin_unlock_irqrestore(&dwc->lock, flags);

	dev_dbg(chan2dev(chan), "%s: allocated %d descriptors\n", __func__, i);

	return i;
}

static void dwc_free_chan_resources(struct dma_chan *chan)
{
	struct dw_dma_chan	*dwc = to_dw_dma_chan(chan);
	struct dw_dma		*dw = to_dw_dma(chan->device);
	struct dw_desc		*desc, *_desc;
	unsigned long		flags;
	LIST_HEAD(list);

	dev_dbg(chan2dev(chan), "%s: descs allocated=%u\n", __func__,
			dwc->descs_allocated);

	/* ASSERT:  channel is idle */
	BUG_ON(!list_empty(&dwc->active_list));
	BUG_ON(!list_empty(&dwc->queue));
	BUG_ON(dma_readl(to_dw_dma(chan->device), CH_EN) & dwc->mask);

	spin_lock_irqsave(&dwc->lock, flags);
	list_splice_init(&dwc->free_list, &list);
	dwc->descs_allocated = 0;
	dwc->initialized = false;

	/* Disable interrupts */
	channel_clear_bit(dw, MASK.XFER, dwc->mask);
	channel_clear_bit(dw, MASK.ERROR, dwc->mask);

	spin_unlock_irqrestore(&dwc->lock, flags);

	list_for_each_entry_safe(desc, _desc, &list, desc_node) {
		dev_vdbg(chan2dev(chan), "  freeing descriptor %p\n", desc);
		dma_unmap_single(chan2parent(chan), desc->txd.phys,
				sizeof(desc->lli), DMA_TO_DEVICE);
		kfree(desc);
	}

	dev_vdbg(chan2dev(chan), "%s: done\n", __func__);
}

bool dw_dma_generic_filter(struct dma_chan *chan, void *param)
{
	struct dw_dma *dw = to_dw_dma(chan->device);
	static struct dw_dma *last_dw;
	static char *last_bus_id;
	int i = -1;

	/*
	 * dmaengine framework calls this routine for all channels of all dma
	 * controller, until true is returned. If 'param' bus_id is not
	 * registered with a dma controller (dw), then there is no need of
	 * running below function for all channels of dw.
	 *
	 * This block of code does this by saving the parameters of last
	 * failure. If dw and param are same, i.e. trying on same dw with
	 * different channel, return false.
	 */
	if ((last_dw == dw) && (last_bus_id == param))
		return false;
	/*
	 * Return true:
	 * - If dw_dma's platform data is not filled with slave info, then all
	 *   dma controllers are fine for transfer.
	 * - Or if param is NULL
	 */
	if (!dw->sd || !param)
		return true;

	while (++i < dw->sd_count) {
		if (!strcmp(dw->sd[i].bus_id, param)) {
			chan->private = &dw->sd[i];
			last_dw = NULL;
			last_bus_id = NULL;

			return true;
		}
	}

	last_dw = dw;
	last_bus_id = param;
	return false;
}
EXPORT_SYMBOL(dw_dma_generic_filter);

/* --------------------- Cyclic DMA API extensions -------------------- */

/**
 * dw_dma_cyclic_start - start the cyclic DMA transfer
 * @chan: the DMA channel to start
 *
 * Must be called with soft interrupts disabled. Returns zero on success or
 * -errno on failure.
 */
int dw_dma_cyclic_start(struct dma_chan *chan)
{
	struct dw_dma_chan	*dwc = to_dw_dma_chan(chan);
	struct dw_dma		*dw = to_dw_dma(dwc->chan.device);
	unsigned long		flags;

	if (!test_bit(DW_DMA_IS_CYCLIC, &dwc->flags)) {
		dev_err(chan2dev(&dwc->chan), "missing prep for cyclic DMA\n");
		return -ENODEV;
	}

	spin_lock_irqsave(&dwc->lock, flags);

	/* assert channel is idle */
	if (dma_readl(dw, CH_EN) & dwc->mask) {
		dev_err(chan2dev(&dwc->chan),
			"BUG: Attempted to start non-idle channel\n");
		dwc_dump_chan_regs(dwc);
		spin_unlock_irqrestore(&dwc->lock, flags);
		return -EBUSY;
	}

	dma_writel(dw, CLEAR.ERROR, dwc->mask);
	dma_writel(dw, CLEAR.XFER, dwc->mask);

	/* setup DMAC channel registers */
	channel_writel(dwc, LLP, dwc->cdesc->desc[0]->txd.phys);
	channel_writel(dwc, CTL_LO, DWC_CTLL_LLP_D_EN | DWC_CTLL_LLP_S_EN);
	channel_writel(dwc, CTL_HI, 0);

	channel_set_bit(dw, CH_EN, dwc->mask);

	spin_unlock_irqrestore(&dwc->lock, flags);

	return 0;
}
EXPORT_SYMBOL(dw_dma_cyclic_start);

/**
 * dw_dma_cyclic_stop - stop the cyclic DMA transfer
 * @chan: the DMA channel to stop
 *
 * Must be called with soft interrupts disabled.
 */
void dw_dma_cyclic_stop(struct dma_chan *chan)
{
	struct dw_dma_chan	*dwc = to_dw_dma_chan(chan);
	struct dw_dma		*dw = to_dw_dma(dwc->chan.device);
	unsigned long		flags;

	spin_lock_irqsave(&dwc->lock, flags);

	dwc_chan_disable(dw, dwc);

	spin_unlock_irqrestore(&dwc->lock, flags);
}
EXPORT_SYMBOL(dw_dma_cyclic_stop);

/**
 * dw_dma_cyclic_prep - prepare the cyclic DMA transfer
 * @chan: the DMA channel to prepare
 * @buf_addr: physical DMA address where the buffer starts
 * @buf_len: total number of bytes for the entire buffer
 * @period_len: number of bytes for each period
 * @direction: transfer direction, to or from device
 *
 * Must be called before trying to start the transfer. Returns a valid struct
 * dw_cyclic_desc if successful or an ERR_PTR(-errno) if not successful.
 */
struct dw_cyclic_desc *dw_dma_cyclic_prep(struct dma_chan *chan,
		dma_addr_t buf_addr, size_t buf_len, size_t period_len,
		enum dma_transfer_direction direction)
{
	struct dw_dma_chan		*dwc = to_dw_dma_chan(chan);
	struct dma_slave_config		*sconfig = &dwc->dma_sconfig;
	struct dw_cyclic_desc		*cdesc;
	struct dw_cyclic_desc		*retval = NULL;
	struct dw_desc			*desc;
	struct dw_desc			*last = NULL;
	unsigned long			was_cyclic;
	unsigned int			reg_width;
	unsigned int			periods;
	unsigned int			i;
	unsigned long			flags;

	spin_lock_irqsave(&dwc->lock, flags);
	if (dwc->nollp) {
		spin_unlock_irqrestore(&dwc->lock, flags);
		dev_dbg(chan2dev(&dwc->chan),
				"channel doesn't support LLP transfers\n");
		return ERR_PTR(-EINVAL);
	}

	if (!list_empty(&dwc->queue) || !list_empty(&dwc->active_list)) {
		spin_unlock_irqrestore(&dwc->lock, flags);
		dev_dbg(chan2dev(&dwc->chan),
				"queue and/or active list are not empty\n");
		return ERR_PTR(-EBUSY);
	}

	was_cyclic = test_and_set_bit(DW_DMA_IS_CYCLIC, &dwc->flags);
	spin_unlock_irqrestore(&dwc->lock, flags);
	if (was_cyclic) {
		dev_dbg(chan2dev(&dwc->chan),
				"channel already prepared for cyclic DMA\n");
		return ERR_PTR(-EBUSY);
	}

	retval = ERR_PTR(-EINVAL);

	if (direction == DMA_MEM_TO_DEV)
		reg_width = __ffs(sconfig->dst_addr_width);
	else
		reg_width = __ffs(sconfig->src_addr_width);

	periods = buf_len / period_len;

	/* Check for too big/unaligned periods and unaligned DMA buffer. */
	if (period_len > (dwc->block_size << reg_width))
		goto out_err;
	if (unlikely(period_len & ((1 << reg_width) - 1)))
		goto out_err;
	if (unlikely(buf_addr & ((1 << reg_width) - 1)))
		goto out_err;
	if (unlikely(!(direction & (DMA_MEM_TO_DEV | DMA_DEV_TO_MEM))))
		goto out_err;

	retval = ERR_PTR(-ENOMEM);

	if (periods > NR_DESCS_PER_CHANNEL)
		goto out_err;

	cdesc = kzalloc(sizeof(struct dw_cyclic_desc), GFP_KERNEL);
	if (!cdesc)
		goto out_err;

	cdesc->desc = kzalloc(sizeof(struct dw_desc *) * periods, GFP_KERNEL);
	if (!cdesc->desc)
		goto out_err_alloc;

	for (i = 0; i < periods; i++) {
		desc = dwc_desc_get(dwc);
		if (!desc)
			goto out_err_desc_get;

		switch (direction) {
		case DMA_MEM_TO_DEV:
			desc->lli.dar = sconfig->dst_addr;
			desc->lli.sar = buf_addr + (period_len * i);
			desc->lli.ctllo = (DWC_DEFAULT_CTLLO(chan)
					| DWC_CTLL_DST_WIDTH(reg_width)
					| DWC_CTLL_SRC_WIDTH(reg_width)
					| DWC_CTLL_DST_FIX
					| DWC_CTLL_SRC_INC
					| DWC_CTLL_INT_EN);

			desc->lli.ctllo |= sconfig->device_fc ?
				DWC_CTLL_FC(DW_DMA_FC_P_M2P) :
				DWC_CTLL_FC(DW_DMA_FC_D_M2P);

			break;
		case DMA_DEV_TO_MEM:
			desc->lli.dar = buf_addr + (period_len * i);
			desc->lli.sar = sconfig->src_addr;
			desc->lli.ctllo = (DWC_DEFAULT_CTLLO(chan)
					| DWC_CTLL_SRC_WIDTH(reg_width)
					| DWC_CTLL_DST_WIDTH(reg_width)
					| DWC_CTLL_DST_INC
					| DWC_CTLL_SRC_FIX
					| DWC_CTLL_INT_EN);

			desc->lli.ctllo |= sconfig->device_fc ?
				DWC_CTLL_FC(DW_DMA_FC_P_P2M) :
				DWC_CTLL_FC(DW_DMA_FC_D_P2M);

			break;
		default:
			break;
		}

		desc->lli.ctlhi = (period_len >> reg_width);
		cdesc->desc[i] = desc;

		if (last) {
			last->lli.llp = desc->txd.phys;
			dma_sync_single_for_device(chan2parent(chan),
					last->txd.phys, sizeof(last->lli),
					DMA_TO_DEVICE);
		}

		last = desc;
	}

	/* lets make a cyclic list */
	last->lli.llp = cdesc->desc[0]->txd.phys;
	dma_sync_single_for_device(chan2parent(chan), last->txd.phys,
			sizeof(last->lli), DMA_TO_DEVICE);

	dev_dbg(chan2dev(&dwc->chan), "cyclic prepared buf 0x%llx len %zu "
			"period %zu periods %d\n", (unsigned long long)buf_addr,
			buf_len, period_len, periods);

	cdesc->periods = periods;
	dwc->cdesc = cdesc;

	return cdesc;

out_err_desc_get:
	while (i--)
		dwc_desc_put(dwc, cdesc->desc[i]);
out_err_alloc:
	kfree(cdesc);
out_err:
	clear_bit(DW_DMA_IS_CYCLIC, &dwc->flags);
	return (struct dw_cyclic_desc *)retval;
}
EXPORT_SYMBOL(dw_dma_cyclic_prep);

/**
 * dw_dma_cyclic_free - free a prepared cyclic DMA transfer
 * @chan: the DMA channel to free
 */
void dw_dma_cyclic_free(struct dma_chan *chan)
{
	struct dw_dma_chan	*dwc = to_dw_dma_chan(chan);
	struct dw_dma		*dw = to_dw_dma(dwc->chan.device);
	struct dw_cyclic_desc	*cdesc = dwc->cdesc;
	int			i;
	unsigned long		flags;

	dev_dbg(chan2dev(&dwc->chan), "%s\n", __func__);

	if (!cdesc)
		return;

	spin_lock_irqsave(&dwc->lock, flags);

	dwc_chan_disable(dw, dwc);

	dma_writel(dw, CLEAR.ERROR, dwc->mask);
	dma_writel(dw, CLEAR.XFER, dwc->mask);

	spin_unlock_irqrestore(&dwc->lock, flags);

	for (i = 0; i < cdesc->periods; i++)
		dwc_desc_put(dwc, cdesc->desc[i]);

	kfree(cdesc->desc);
	kfree(cdesc);

	clear_bit(DW_DMA_IS_CYCLIC, &dwc->flags);
}
EXPORT_SYMBOL(dw_dma_cyclic_free);

/*----------------------------------------------------------------------*/

static void dw_dma_off(struct dw_dma *dw)
{
	int i;

	dma_writel(dw, CFG, 0);

	channel_clear_bit(dw, MASK.XFER, dw->all_chan_mask);
	channel_clear_bit(dw, MASK.SRC_TRAN, dw->all_chan_mask);
	channel_clear_bit(dw, MASK.DST_TRAN, dw->all_chan_mask);
	channel_clear_bit(dw, MASK.ERROR, dw->all_chan_mask);

	while (dma_readl(dw, CFG) & DW_CFG_DMA_EN)
		cpu_relax();

	for (i = 0; i < dw->dma.chancnt; i++)
		dw->chan[i].initialized = false;
}

<<<<<<< HEAD
#ifdef CONFIG_OF
static struct dw_dma_platform_data *
__devinit dw_dma_parse_dt(struct platform_device *pdev)
{
	struct device_node *sn, *cn, *np = pdev->dev.of_node;
	struct dw_dma_platform_data *pdata;
	struct dw_dma_slave *sd;
	u32 tmp, arr[4];

	if (!np) {
		dev_err(&pdev->dev, "Missing DT data\n");
		return NULL;
	}

	pdata = devm_kzalloc(&pdev->dev, sizeof(*pdata), GFP_KERNEL);
	if (!pdata)
		return NULL;

	if (of_property_read_u32(np, "nr_channels", &pdata->nr_channels))
		return NULL;

	if (of_property_read_bool(np, "is_private"))
		pdata->is_private = true;

	if (!of_property_read_u32(np, "chan_allocation_order", &tmp))
		pdata->chan_allocation_order = (unsigned char)tmp;

	if (!of_property_read_u32(np, "chan_priority", &tmp))
		pdata->chan_priority = tmp;

	if (!of_property_read_u32(np, "block_size", &tmp))
		pdata->block_size = tmp;

	if (!of_property_read_u32(np, "nr_masters", &tmp)) {
		if (tmp > 4)
			return NULL;

		pdata->nr_masters = tmp;
	}

	if (!of_property_read_u32_array(np, "data_width", arr,
				pdata->nr_masters))
		for (tmp = 0; tmp < pdata->nr_masters; tmp++)
			pdata->data_width[tmp] = arr[tmp];

	/* parse slave data */
	sn = of_find_node_by_name(np, "slave_info");
	if (!sn)
		return pdata;

	/* calculate number of slaves */
	tmp = of_get_child_count(sn);
	if (!tmp)
		return NULL;

	sd = devm_kzalloc(&pdev->dev, sizeof(*sd) * tmp, GFP_KERNEL);
	if (!sd)
		return NULL;

	pdata->sd = sd;
	pdata->sd_count = tmp;

	for_each_child_of_node(sn, cn) {
		sd->dma_dev = &pdev->dev;
		of_property_read_string(cn, "bus_id", &sd->bus_id);
		of_property_read_u32(cn, "cfg_hi", &sd->cfg_hi);
		of_property_read_u32(cn, "cfg_lo", &sd->cfg_lo);
		if (!of_property_read_u32(cn, "src_master", &tmp))
			sd->src_master = tmp;

		if (!of_property_read_u32(cn, "dst_master", &tmp))
			sd->dst_master = tmp;
		sd++;
	}

	return pdata;
}
#else
static inline struct dw_dma_platform_data *
dw_dma_parse_dt(struct platform_device *pdev)
{
	return NULL;
}
#endif

static int __devinit dw_probe(struct platform_device *pdev)
=======
static int dw_probe(struct platform_device *pdev)
>>>>>>> 92e9e6d1
{
	struct dw_dma_platform_data *pdata;
	struct resource		*io;
	struct dw_dma		*dw;
	size_t			size;
	void __iomem		*regs;
	bool			autocfg;
	unsigned int		dw_params;
	unsigned int		nr_channels;
	unsigned int		max_blk_size = 0;
	int			irq;
	int			err;
	int			i;

	pdata = dev_get_platdata(&pdev->dev);
	if (!pdata)
		pdata = dw_dma_parse_dt(pdev);

	if (!pdata || pdata->nr_channels > DW_DMA_MAX_NR_CHANNELS)
		return -EINVAL;

	io = platform_get_resource(pdev, IORESOURCE_MEM, 0);
	if (!io)
		return -EINVAL;

	irq = platform_get_irq(pdev, 0);
	if (irq < 0)
		return irq;

	regs = devm_request_and_ioremap(&pdev->dev, io);
	if (!regs)
		return -EBUSY;

	dw_params = dma_read_byaddr(regs, DW_PARAMS);
	autocfg = dw_params >> DW_PARAMS_EN & 0x1;

	if (autocfg)
		nr_channels = (dw_params >> DW_PARAMS_NR_CHAN & 0x7) + 1;
	else
		nr_channels = pdata->nr_channels;

	size = sizeof(struct dw_dma) + nr_channels * sizeof(struct dw_dma_chan);
	dw = devm_kzalloc(&pdev->dev, size, GFP_KERNEL);
	if (!dw)
		return -ENOMEM;

	dw->clk = devm_clk_get(&pdev->dev, "hclk");
	if (IS_ERR(dw->clk))
		return PTR_ERR(dw->clk);
	clk_prepare_enable(dw->clk);

	dw->regs = regs;
	dw->sd = pdata->sd;
	dw->sd_count = pdata->sd_count;

	/* get hardware configuration parameters */
	if (autocfg) {
		max_blk_size = dma_readl(dw, MAX_BLK_SIZE);

		dw->nr_masters = (dw_params >> DW_PARAMS_NR_MASTER & 3) + 1;
		for (i = 0; i < dw->nr_masters; i++) {
			dw->data_width[i] =
				(dw_params >> DW_PARAMS_DATA_WIDTH(i) & 3) + 2;
		}
	} else {
		dw->nr_masters = pdata->nr_masters;
		memcpy(dw->data_width, pdata->data_width, 4);
	}

	/* Calculate all channel mask before DMA setup */
	dw->all_chan_mask = (1 << nr_channels) - 1;

	/* force dma off, just in case */
	dw_dma_off(dw);

	/* disable BLOCK interrupts as well */
	channel_clear_bit(dw, MASK.BLOCK, dw->all_chan_mask);

	err = devm_request_irq(&pdev->dev, irq, dw_dma_interrupt, 0,
			       "dw_dmac", dw);
	if (err)
		return err;

	platform_set_drvdata(pdev, dw);

	tasklet_init(&dw->tasklet, dw_dma_tasklet, (unsigned long)dw);

	INIT_LIST_HEAD(&dw->dma.channels);
	for (i = 0; i < nr_channels; i++) {
		struct dw_dma_chan	*dwc = &dw->chan[i];
		int			r = nr_channels - i - 1;

		dwc->chan.device = &dw->dma;
		dma_cookie_init(&dwc->chan);
		if (pdata->chan_allocation_order == CHAN_ALLOCATION_ASCENDING)
			list_add_tail(&dwc->chan.device_node,
					&dw->dma.channels);
		else
			list_add(&dwc->chan.device_node, &dw->dma.channels);

		/* 7 is highest priority & 0 is lowest. */
		if (pdata->chan_priority == CHAN_PRIORITY_ASCENDING)
			dwc->priority = r;
		else
			dwc->priority = i;

		dwc->ch_regs = &__dw_regs(dw)->CHAN[i];
		spin_lock_init(&dwc->lock);
		dwc->mask = 1 << i;

		INIT_LIST_HEAD(&dwc->active_list);
		INIT_LIST_HEAD(&dwc->queue);
		INIT_LIST_HEAD(&dwc->free_list);

		channel_clear_bit(dw, CH_EN, dwc->mask);

		dwc->dw = dw;

		/* hardware configuration */
		if (autocfg) {
			unsigned int dwc_params;

			dwc_params = dma_read_byaddr(regs + r * sizeof(u32),
						     DWC_PARAMS);

			/* Decode maximum block size for given channel. The
			 * stored 4 bit value represents blocks from 0x00 for 3
			 * up to 0x0a for 4095. */
			dwc->block_size =
				(4 << ((max_blk_size >> 4 * i) & 0xf)) - 1;
			dwc->nollp =
				(dwc_params >> DWC_PARAMS_MBLK_EN & 0x1) == 0;
		} else {
			dwc->block_size = pdata->block_size;

			/* Check if channel supports multi block transfer */
			channel_writel(dwc, LLP, 0xfffffffc);
			dwc->nollp =
				(channel_readl(dwc, LLP) & 0xfffffffc) == 0;
			channel_writel(dwc, LLP, 0);
		}
	}

	/* Clear all interrupts on all channels. */
	dma_writel(dw, CLEAR.XFER, dw->all_chan_mask);
	dma_writel(dw, CLEAR.BLOCK, dw->all_chan_mask);
	dma_writel(dw, CLEAR.SRC_TRAN, dw->all_chan_mask);
	dma_writel(dw, CLEAR.DST_TRAN, dw->all_chan_mask);
	dma_writel(dw, CLEAR.ERROR, dw->all_chan_mask);

	dma_cap_set(DMA_MEMCPY, dw->dma.cap_mask);
	dma_cap_set(DMA_SLAVE, dw->dma.cap_mask);
	if (pdata->is_private)
		dma_cap_set(DMA_PRIVATE, dw->dma.cap_mask);
	dw->dma.dev = &pdev->dev;
	dw->dma.device_alloc_chan_resources = dwc_alloc_chan_resources;
	dw->dma.device_free_chan_resources = dwc_free_chan_resources;

	dw->dma.device_prep_dma_memcpy = dwc_prep_dma_memcpy;

	dw->dma.device_prep_slave_sg = dwc_prep_slave_sg;
	dw->dma.device_control = dwc_control;

	dw->dma.device_tx_status = dwc_tx_status;
	dw->dma.device_issue_pending = dwc_issue_pending;

	dma_writel(dw, CFG, DW_CFG_DMA_EN);

	dev_info(&pdev->dev, "DesignWare DMA Controller, %d channels\n",
		 nr_channels);

	dma_async_device_register(&dw->dma);

	return 0;
}

static int __devexit dw_remove(struct platform_device *pdev)
{
	struct dw_dma		*dw = platform_get_drvdata(pdev);
	struct dw_dma_chan	*dwc, *_dwc;

	dw_dma_off(dw);
	dma_async_device_unregister(&dw->dma);

	tasklet_kill(&dw->tasklet);

	list_for_each_entry_safe(dwc, _dwc, &dw->dma.channels,
			chan.device_node) {
		list_del(&dwc->chan.device_node);
		channel_clear_bit(dw, CH_EN, dwc->mask);
	}

	return 0;
}

static void dw_shutdown(struct platform_device *pdev)
{
	struct dw_dma	*dw = platform_get_drvdata(pdev);

	dw_dma_off(dw);
	clk_disable_unprepare(dw->clk);
}

static int dw_suspend_noirq(struct device *dev)
{
	struct platform_device *pdev = to_platform_device(dev);
	struct dw_dma	*dw = platform_get_drvdata(pdev);

	dw_dma_off(dw);
	clk_disable_unprepare(dw->clk);

	return 0;
}

static int dw_resume_noirq(struct device *dev)
{
	struct platform_device *pdev = to_platform_device(dev);
	struct dw_dma	*dw = platform_get_drvdata(pdev);

	clk_prepare_enable(dw->clk);
	dma_writel(dw, CFG, DW_CFG_DMA_EN);

	return 0;
}

static const struct dev_pm_ops dw_dev_pm_ops = {
	.suspend_noirq = dw_suspend_noirq,
	.resume_noirq = dw_resume_noirq,
	.freeze_noirq = dw_suspend_noirq,
	.thaw_noirq = dw_resume_noirq,
	.restore_noirq = dw_resume_noirq,
	.poweroff_noirq = dw_suspend_noirq,
};

#ifdef CONFIG_OF
static const struct of_device_id dw_dma_id_table[] = {
	{ .compatible = "snps,dma-spear1340" },
	{}
};
MODULE_DEVICE_TABLE(of, dw_dma_id_table);
#endif

static struct platform_driver dw_driver = {
	.remove		= dw_remove,
	.shutdown	= dw_shutdown,
	.driver = {
		.name	= "dw_dmac",
		.pm	= &dw_dev_pm_ops,
		.of_match_table = of_match_ptr(dw_dma_id_table),
	},
};

static int __init dw_init(void)
{
	return platform_driver_probe(&dw_driver, dw_probe);
}
subsys_initcall(dw_init);

static void __exit dw_exit(void)
{
	platform_driver_unregister(&dw_driver);
}
module_exit(dw_exit);

MODULE_LICENSE("GPL v2");
MODULE_DESCRIPTION("Synopsys DesignWare DMA Controller driver");
MODULE_AUTHOR("Haavard Skinnemoen (Atmel)");
MODULE_AUTHOR("Viresh Kumar <viresh.linux@gmail.com>");<|MERGE_RESOLUTION|>--- conflicted
+++ resolved
@@ -1500,7 +1500,6 @@
 		dw->chan[i].initialized = false;
 }
 
-<<<<<<< HEAD
 #ifdef CONFIG_OF
 static struct dw_dma_platform_data *
 __devinit dw_dma_parse_dt(struct platform_device *pdev)
@@ -1586,10 +1585,7 @@
 }
 #endif
 
-static int __devinit dw_probe(struct platform_device *pdev)
-=======
 static int dw_probe(struct platform_device *pdev)
->>>>>>> 92e9e6d1
 {
 	struct dw_dma_platform_data *pdata;
 	struct resource		*io;
