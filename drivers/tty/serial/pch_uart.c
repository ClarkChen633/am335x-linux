--- conflicted
+++ resolved
@@ -847,11 +847,7 @@
 
 	sg_dma_address(sg) = priv->rx_buf_dma;
 
-<<<<<<< HEAD
-	desc = priv->chan_rx->device->device_prep_slave_sg(priv->chan_rx,
-=======
 	desc = dmaengine_prep_slave_sg(priv->chan_rx,
->>>>>>> e816b57a
 			sg, 1, DMA_DEV_TO_MEM,
 			DMA_PREP_INTERRUPT | DMA_CTRL_ACK);
 
@@ -1010,11 +1006,7 @@
 			sg_dma_len(sg) = size;
 	}
 
-<<<<<<< HEAD
-	desc = priv->chan_tx->device->device_prep_slave_sg(priv->chan_tx,
-=======
 	desc = dmaengine_prep_slave_sg(priv->chan_tx,
->>>>>>> e816b57a
 					priv->sg_tx_p, nent, DMA_MEM_TO_DEV,
 					DMA_PREP_INTERRUPT | DMA_CTRL_ACK);
 	if (!desc) {
