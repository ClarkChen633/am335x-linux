--- conflicted
+++ resolved
@@ -44,13 +44,6 @@
 
 #define AUDIO_SRAM_CHANNEL	SRAM_CH08
 
-<<<<<<< HEAD
-#define dprintk(level, fmt, arg...)	if (debug >= level) \
-	printk(KERN_INFO "%s/1: " fmt, chip->dev->name , ## arg)
-
-#define dprintk_core(level, fmt, arg...)	if (debug >= level) \
-	printk(KERN_DEBUG "%s/1: " fmt, chip->dev->name , ## arg)
-=======
 #define dprintk(level, fmt, arg...)				\
 do {								\
 	if (debug >= level)					\
@@ -61,7 +54,6 @@
 	if (debug >= level)						\
 		printk(KERN_DEBUG "%s/1: " fmt, chip->dev->name, ##arg); \
 } while (0)
->>>>>>> 3cbea436
 
 /****************************************************************************
 	Data type declarations - Can be moded to a header file later
@@ -188,20 +180,11 @@
 		 tmp | FLD_AUD_DST_PK_MODE | FLD_AUD_DST_ENABLE |
 		 FLD_AUD_CLK_ENABLE);
 
-<<<<<<< HEAD
-	/* printk(KERN_INFO "DEBUG: Start audio DMA, %d B/line,"
-				"cmds_start(0x%x)= %d lines/FIFO, %d periods, "
-				"%d byte buffer\n", buf->bpl,
-				audio_ch->cmds_start,
-				cx_read(audio_ch->cmds_start + 12)>>1,
-				chip->num_periods, buf->bpl *chip->num_periods);
-=======
 	/*
 	pr_info("DEBUG: Start audio DMA, %d B/line, cmds_start(0x%x)= %d lines/FIFO, %d periods, %d byte buffer\n",
 		buf->bpl, audio_ch->cmds_start,
 		cx_read(audio_ch->cmds_start + 12)>>1,
 		chip->num_periods, buf->bpl * chip->num_periods);
->>>>>>> 3cbea436
 	*/
 
 	/* Enables corresponding bits at AUD_INT_STAT */
@@ -499,12 +482,7 @@
 					  chip->period_size, chip->num_periods,
 					  1);
 	if (ret < 0) {
-<<<<<<< HEAD
-		printk(KERN_INFO
-			"DEBUG: ERROR after cx25821_risc_databuffer_audio()\n");
-=======
 		pr_info("DEBUG: ERROR after cx25821_risc_databuffer_audio()\n");
->>>>>>> 3cbea436
 		goto error;
 	}
 
@@ -652,11 +630,7 @@
  * Only boards with eeprom and byte 1 at eeprom=1 have it
  */
 
-<<<<<<< HEAD
-static const struct pci_device_id cx25821_audio_pci_tbl[] __devinitdata = {
-=======
 static DEFINE_PCI_DEVICE_TABLE(cx25821_audio_pci_tbl) = {
->>>>>>> 3cbea436
 	{0x14f1, 0x0920, PCI_ANY_ID, PCI_ANY_ID, 0, 0, 0},
 	{0,}
 };
@@ -701,22 +675,13 @@
 	int err;
 
 	if (devno >= SNDRV_CARDS) {
-<<<<<<< HEAD
-		printk(KERN_INFO "DEBUG ERROR: devno >= SNDRV_CARDS %s\n",
-		       __func__);
-=======
 		pr_info("DEBUG ERROR: devno >= SNDRV_CARDS %s\n", __func__);
->>>>>>> 3cbea436
 		return -ENODEV;
 	}
 
 	if (!enable[devno]) {
 		++devno;
-<<<<<<< HEAD
-		printk(KERN_INFO "DEBUG ERROR: !enable[devno] %s\n", __func__);
-=======
 		pr_info("DEBUG ERROR: !enable[devno] %s\n", __func__);
->>>>>>> 3cbea436
 		return -ENOENT;
 	}
 
@@ -753,14 +718,8 @@
 
 	err = snd_cx25821_pcm(chip, 0, "cx25821 Digital");
 	if (err < 0) {
-<<<<<<< HEAD
-		printk(KERN_INFO
-		       "DEBUG ERROR: cannot create snd_cx25821_pcm %s\n",
-		       __func__);
-=======
 		pr_info("DEBUG ERROR: cannot create snd_cx25821_pcm %s\n",
 			__func__);
->>>>>>> 3cbea436
 		goto error;
 	}
 
