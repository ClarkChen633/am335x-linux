# Makefile for staging directory

# fix for build system bug...
obj-$(CONFIG_STAGING)		+= staging.o

obj-$(CONFIG_ET131X)		+= et131x/
obj-$(CONFIG_SLICOSS)		+= slicoss/
obj-$(CONFIG_VIDEO_GO7007)	+= go7007/
obj-$(CONFIG_VIDEO_CX25821)	+= cx25821/
obj-$(CONFIG_USB_IP_COMMON)	+= usbip/
obj-$(CONFIG_W35UND)		+= winbond/
obj-$(CONFIG_PRISM2_USB)	+= wlan-ng/
obj-$(CONFIG_ECHO)		+= echo/
obj-$(CONFIG_POCH)		+= poch/
obj-$(CONFIG_AGNX)		+= agnx/
obj-$(CONFIG_OTUS)		+= otus/
obj-$(CONFIG_RT2860)		+= rt2860/
obj-$(CONFIG_RT2870)		+= rt2870/
obj-$(CONFIG_RT3090)		+= rt3090/
obj-$(CONFIG_COMEDI)		+= comedi/
obj-$(CONFIG_ASUS_OLED)		+= asus_oled/
obj-$(CONFIG_PANEL)		+= panel/
obj-$(CONFIG_ALTERA_PCIE_CHDMA)	+= altpciechdma/
obj-$(CONFIG_RTL8187SE)		+= rtl8187se/
obj-$(CONFIG_RTL8192SU)		+= rtl8192su/
obj-$(CONFIG_RTL8192E)		+= rtl8192e/
obj-$(CONFIG_INPUT_MIMIO)	+= mimio/
obj-$(CONFIG_TRANZPORT)		+= frontier/
obj-$(CONFIG_ANDROID)		+= android/
obj-$(CONFIG_ANDROID)		+= dream/
obj-$(CONFIG_DST)		+= dst/
obj-$(CONFIG_POHMELFS)		+= pohmelfs/
obj-$(CONFIG_STLC45XX)		+= stlc45xx/
obj-$(CONFIG_B3DFG)		+= b3dfg/
obj-$(CONFIG_IDE_PHISON)	+= phison/
obj-$(CONFIG_PLAN9AUTH)		+= p9auth/
obj-$(CONFIG_LINE6_USB)		+= line6/
obj-$(CONFIG_USB_SERIAL_QUATECH2)	+= serqt_usb2/
obj-$(CONFIG_USB_SERIAL_QUATECH_USB2)	+= quatech_usb2/
obj-$(CONFIG_OCTEON_ETHERNET)	+= octeon/
obj-$(CONFIG_VT6655)		+= vt6655/
obj-$(CONFIG_VT6656)		+= vt6656/
<<<<<<< HEAD
obj-$(CONFIG_USB_CPC)		+= cpc-usb/
=======
>>>>>>> 71623855
obj-$(CONFIG_FB_UDL)		+= udlfb/
obj-$(CONFIG_HYPERV)		+= hv/
obj-$(CONFIG_VME_BUS)		+= vme/
obj-$(CONFIG_RAR_REGISTER)	+= rar/
obj-$(CONFIG_DX_SEP)		+= sep/
obj-$(CONFIG_IIO)		+= iio/
obj-$(CONFIG_COWLOOP)		+= cowloop/<|MERGE_RESOLUTION|>--- conflicted
+++ resolved
@@ -40,10 +40,6 @@
 obj-$(CONFIG_OCTEON_ETHERNET)	+= octeon/
 obj-$(CONFIG_VT6655)		+= vt6655/
 obj-$(CONFIG_VT6656)		+= vt6656/
-<<<<<<< HEAD
-obj-$(CONFIG_USB_CPC)		+= cpc-usb/
-=======
->>>>>>> 71623855
 obj-$(CONFIG_FB_UDL)		+= udlfb/
 obj-$(CONFIG_HYPERV)		+= hv/
 obj-$(CONFIG_VME_BUS)		+= vme/
