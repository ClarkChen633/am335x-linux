--- conflicted
+++ resolved
@@ -29,13 +29,6 @@
 #define INTF_NAME_SIZ	16
 #endif
 
-<<<<<<< HEAD
-/* require default structure packing */
-#define BWL_DEFAULT_PACKING
-#include <packed_section_start.h>
-
-=======
->>>>>>> 105e53f8
 #ifdef BRCM_FULLMAC
 
 #define	WL_BSS_INFO_VERSION	108	/* current ver of wl_bss_info struct */
