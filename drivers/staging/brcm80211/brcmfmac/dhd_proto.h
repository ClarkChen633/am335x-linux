/*
 * Copyright (c) 2010 Broadcom Corporation
 *
 * Permission to use, copy, modify, and/or distribute this software for any
 * purpose with or without fee is hereby granted, provided that the above
 * copyright notice and this permission notice appear in all copies.
 *
 * THE SOFTWARE IS PROVIDED "AS IS" AND THE AUTHOR DISCLAIMS ALL WARRANTIES
 * WITH REGARD TO THIS SOFTWARE INCLUDING ALL IMPLIED WARRANTIES OF
 * MERCHANTABILITY AND FITNESS. IN NO EVENT SHALL THE AUTHOR BE LIABLE FOR ANY
 * SPECIAL, DIRECT, INDIRECT, OR CONSEQUENTIAL DAMAGES OR ANY DAMAGES
 * WHATSOEVER RESULTING FROM LOSS OF USE, DATA OR PROFITS, WHETHER IN AN ACTION
 * OF CONTRACT, NEGLIGENCE OR OTHER TORTIOUS ACTION, ARISING OUT OF OR IN
 * CONNECTION WITH THE USE OR PERFORMANCE OF THIS SOFTWARE.
 */

#ifndef _dhd_proto_h_
#define _dhd_proto_h_

#include <dhdioctl.h>
#include <wlioctl.h>

#ifndef IOCTL_RESP_TIMEOUT
#define IOCTL_RESP_TIMEOUT  2000	/* In milli second */
#endif

#ifndef IOCTL_CHIP_ACTIVE_TIMEOUT
#define IOCTL_CHIP_ACTIVE_TIMEOUT  10	/* In milli second */
#endif

/*
 * Exported from the dhd protocol module (dhd_cdc, dhd_rndis)
 */

/* Linkage, sets prot link and updates hdrlen in pub */
extern int dhd_prot_attach(dhd_pub_t *dhdp);

/* Unlink, frees allocated protocol memory (including dhd_prot) */
extern void dhd_prot_detach(dhd_pub_t *dhdp);

/* Initialize protocol: sync w/dongle state.
 * Sets dongle media info (iswl, drv_version, mac address).
 */
extern int dhd_prot_init(dhd_pub_t *dhdp);

/* Stop protocol: sync w/dongle state. */
extern void dhd_prot_stop(dhd_pub_t *dhdp);

<<<<<<< HEAD
extern bool dhd_proto_fcinfo(dhd_pub_t *dhd, struct sk_buff *pktbuf,
			     u8 *fcbits);

=======
>>>>>>> 105e53f8
/* Add any protocol-specific data header.
 * Caller must reserve prot_hdrlen prepend space.
 */
extern void dhd_prot_hdrpush(dhd_pub_t *, int ifidx, struct sk_buff *txp);

/* Remove any protocol-specific data header. */
extern int dhd_prot_hdrpull(dhd_pub_t *, int *ifidx, struct sk_buff *rxp);

/* Use protocol to issue ioctl to dongle */
extern int dhd_prot_ioctl(dhd_pub_t *dhd, int ifidx, wl_ioctl_t *ioc,
			  void *buf, int len);

/* Check for and handle local prot-specific iovar commands */
extern int dhd_prot_iovar_op(dhd_pub_t *dhdp, const char *name,
			     void *params, int plen, void *arg, int len,
			     bool set);

/* Add prot dump output to a buffer */
extern void dhd_prot_dump(dhd_pub_t *dhdp, struct bcmstrbuf *strbuf);

/* Update local copy of dongle statistics */
extern void dhd_prot_dstats(dhd_pub_t *dhdp);

extern int dhd_ioctl(dhd_pub_t *dhd_pub, dhd_ioctl_t *ioc, void *buf,
		     uint buflen);

extern int dhd_preinit_ioctls(dhd_pub_t *dhd);

/********************************
 * For version-string expansion *
 */
#if defined(BDC)
#define DHD_PROTOCOL "bdc"
#elif defined(CDC)
#define DHD_PROTOCOL "cdc"
#elif defined(RNDIS)
#define DHD_PROTOCOL "rndis"
#else
#define DHD_PROTOCOL "unknown"
#endif				/* proto */

#endif				/* _dhd_proto_h_ */<|MERGE_RESOLUTION|>--- conflicted
+++ resolved
@@ -46,12 +46,6 @@
 /* Stop protocol: sync w/dongle state. */
 extern void dhd_prot_stop(dhd_pub_t *dhdp);
 
-<<<<<<< HEAD
-extern bool dhd_proto_fcinfo(dhd_pub_t *dhd, struct sk_buff *pktbuf,
-			     u8 *fcbits);
-
-=======
->>>>>>> 105e53f8
 /* Add any protocol-specific data header.
  * Caller must reserve prot_hdrlen prepend space.
  */
