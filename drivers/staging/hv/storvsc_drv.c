--- conflicted
+++ resolved
@@ -32,10 +32,7 @@
 #include <linux/module.h>
 #include <linux/device.h>
 #include <linux/hyperv.h>
-<<<<<<< HEAD
-=======
 #include <linux/mempool.h>
->>>>>>> dcd6c922
 #include <scsi/scsi.h>
 #include <scsi/scsi_cmnd.h>
 #include <scsi/scsi_host.h>
@@ -46,10 +43,7 @@
 #include <scsi/scsi_dbg.h>
 
 
-<<<<<<< HEAD
-=======
 #define STORVSC_MIN_BUF_NR				64
->>>>>>> dcd6c922
 #define STORVSC_RING_BUFFER_SIZE			(20*PAGE_SIZE)
 static int storvsc_ringbuffer_size = STORVSC_RING_BUFFER_SIZE;
 
@@ -86,11 +80,7 @@
 /* V1 Beta                    0.1 */
 /* V1 RC < 2008/1/31          1.0 */
 /* V1 RC > 2008/1/31          2.0 */
-<<<<<<< HEAD
-#define VMSTOR_PROTOCOL_VERSION_CURRENT VMSTOR_PROTOCOL_VERSION(2, 0)
-=======
 #define VMSTOR_PROTOCOL_VERSION_CURRENT VMSTOR_PROTOCOL_VERSION(4, 2)
->>>>>>> dcd6c922
 
 
 
@@ -116,12 +106,8 @@
 	VSTOR_OPERATION_END_INITIALIZATION	= 8,
 	VSTOR_OPERATION_QUERY_PROTOCOL_VERSION	= 9,
 	VSTOR_OPERATION_QUERY_PROPERTIES	= 10,
-<<<<<<< HEAD
-	VSTOR_OPERATION_MAXIMUM			= 10
-=======
 	VSTOR_OPERATION_ENUMERATE_BUS		= 11,
 	VSTOR_OPERATION_MAXIMUM			= 11
->>>>>>> dcd6c922
 };
 
 /*
@@ -251,11 +237,6 @@
 #define STORVSC_MAX_CHANNELS				1
 #define STORVSC_MAX_CMD_LEN				16
 
-<<<<<<< HEAD
-struct hv_storvsc_request;
-
-=======
->>>>>>> dcd6c922
 /* Matches Windows-end */
 enum storvsc_request_type {
 	WRITE_TYPE,
@@ -302,14 +283,11 @@
 	/* Used for vsc/vsp channel reset process */
 	struct hv_storvsc_request init_request;
 	struct hv_storvsc_request reset_request;
-<<<<<<< HEAD
-=======
 };
 
 struct stor_mem_pools {
 	struct kmem_cache *request_pool;
 	mempool_t *request_mempool;
->>>>>>> dcd6c922
 };
 
 struct hv_host_device {
@@ -329,438 +307,11 @@
 	struct hv_storvsc_request request;
 };
 
-<<<<<<< HEAD
-static inline struct storvsc_device *get_out_stor_device(
-					struct hv_device *device)
-{
-	struct storvsc_device *stor_device;
-
-	stor_device = hv_get_drvdata(device);
-
-	if (stor_device && stor_device->destroy)
-		stor_device = NULL;
-
-	return stor_device;
-}
-
-
-static inline void storvsc_wait_to_drain(struct storvsc_device *dev)
-{
-	dev->drain_notify = true;
-	wait_event(dev->waiting_to_drain,
-		   atomic_read(&dev->num_outstanding_req) == 0);
-	dev->drain_notify = false;
-}
-
-static inline struct storvsc_device *get_in_stor_device(
-					struct hv_device *device)
-{
-	struct storvsc_device *stor_device;
-
-	stor_device = hv_get_drvdata(device);
-
-	if (!stor_device)
-		goto get_in_err;
-
-	/*
-	 * If the device is being destroyed; allow incoming
-	 * traffic only to cleanup outstanding requests.
-	 */
-
-	if (stor_device->destroy  &&
-		(atomic_read(&stor_device->num_outstanding_req) == 0))
-		stor_device = NULL;
-
-get_in_err:
-	return stor_device;
-
-}
-
-static int storvsc_channel_init(struct hv_device *device)
-{
-	struct storvsc_device *stor_device;
-	struct hv_storvsc_request *request;
-	struct vstor_packet *vstor_packet;
-	int ret, t;
-
-	stor_device = get_out_stor_device(device);
-	if (!stor_device)
-		return -ENODEV;
-
-	request = &stor_device->init_request;
-	vstor_packet = &request->vstor_packet;
-
-	/*
-	 * Now, initiate the vsc/vsp initialization protocol on the open
-	 * channel
-	 */
-	memset(request, 0, sizeof(struct hv_storvsc_request));
-	init_completion(&request->wait_event);
-	vstor_packet->operation = VSTOR_OPERATION_BEGIN_INITIALIZATION;
-	vstor_packet->flags = REQUEST_COMPLETION_FLAG;
-
-	ret = vmbus_sendpacket(device->channel, vstor_packet,
-			       sizeof(struct vstor_packet),
-			       (unsigned long)request,
-			       VM_PKT_DATA_INBAND,
-			       VMBUS_DATA_PACKET_FLAG_COMPLETION_REQUESTED);
-	if (ret != 0)
-		goto cleanup;
-
-	t = wait_for_completion_timeout(&request->wait_event, 5*HZ);
-	if (t == 0) {
-		ret = -ETIMEDOUT;
-		goto cleanup;
-	}
-
-	if (vstor_packet->operation != VSTOR_OPERATION_COMPLETE_IO ||
-	    vstor_packet->status != 0)
-		goto cleanup;
-
-
-	/* reuse the packet for version range supported */
-	memset(vstor_packet, 0, sizeof(struct vstor_packet));
-	vstor_packet->operation = VSTOR_OPERATION_QUERY_PROTOCOL_VERSION;
-	vstor_packet->flags = REQUEST_COMPLETION_FLAG;
-
-	vstor_packet->version.major_minor = VMSTOR_PROTOCOL_VERSION_CURRENT;
-	FILL_VMSTOR_REVISION(vstor_packet->version.revision);
-
-	ret = vmbus_sendpacket(device->channel, vstor_packet,
-			       sizeof(struct vstor_packet),
-			       (unsigned long)request,
-			       VM_PKT_DATA_INBAND,
-			       VMBUS_DATA_PACKET_FLAG_COMPLETION_REQUESTED);
-	if (ret != 0)
-		goto cleanup;
-
-	t = wait_for_completion_timeout(&request->wait_event, 5*HZ);
-	if (t == 0) {
-		ret = -ETIMEDOUT;
-		goto cleanup;
-	}
-
-	if (vstor_packet->operation != VSTOR_OPERATION_COMPLETE_IO ||
-	    vstor_packet->status != 0)
-		goto cleanup;
-
-
-	memset(vstor_packet, 0, sizeof(struct vstor_packet));
-	vstor_packet->operation = VSTOR_OPERATION_QUERY_PROPERTIES;
-	vstor_packet->flags = REQUEST_COMPLETION_FLAG;
-	vstor_packet->storage_channel_properties.port_number =
-					stor_device->port_number;
-
-	ret = vmbus_sendpacket(device->channel, vstor_packet,
-			       sizeof(struct vstor_packet),
-			       (unsigned long)request,
-			       VM_PKT_DATA_INBAND,
-			       VMBUS_DATA_PACKET_FLAG_COMPLETION_REQUESTED);
-
-	if (ret != 0)
-		goto cleanup;
-
-	t = wait_for_completion_timeout(&request->wait_event, 5*HZ);
-	if (t == 0) {
-		ret = -ETIMEDOUT;
-		goto cleanup;
-	}
-
-	if (vstor_packet->operation != VSTOR_OPERATION_COMPLETE_IO ||
-	    vstor_packet->status != 0)
-		goto cleanup;
-
-	stor_device->path_id = vstor_packet->storage_channel_properties.path_id;
-	stor_device->target_id
-		= vstor_packet->storage_channel_properties.target_id;
-
-	memset(vstor_packet, 0, sizeof(struct vstor_packet));
-	vstor_packet->operation = VSTOR_OPERATION_END_INITIALIZATION;
-	vstor_packet->flags = REQUEST_COMPLETION_FLAG;
-
-	ret = vmbus_sendpacket(device->channel, vstor_packet,
-			       sizeof(struct vstor_packet),
-			       (unsigned long)request,
-			       VM_PKT_DATA_INBAND,
-			       VMBUS_DATA_PACKET_FLAG_COMPLETION_REQUESTED);
-
-	if (ret != 0)
-		goto cleanup;
-
-	t = wait_for_completion_timeout(&request->wait_event, 5*HZ);
-	if (t == 0) {
-		ret = -ETIMEDOUT;
-		goto cleanup;
-	}
-
-	if (vstor_packet->operation != VSTOR_OPERATION_COMPLETE_IO ||
-	    vstor_packet->status != 0)
-		goto cleanup;
-
-
-cleanup:
-	return ret;
-}
-
-static void storvsc_on_io_completion(struct hv_device *device,
-				  struct vstor_packet *vstor_packet,
-				  struct hv_storvsc_request *request)
-{
-	struct storvsc_device *stor_device;
-	struct vstor_packet *stor_pkt;
-
-	stor_device = hv_get_drvdata(device);
-	stor_pkt = &request->vstor_packet;
-
-	/*
-	 * The current SCSI handling on the host side does
-	 * not correctly handle:
-	 * INQUIRY command with page code parameter set to 0x80
-	 * MODE_SENSE command with cmd[2] == 0x1c
-	 *
-	 * Setup srb and scsi status so this won't be fatal.
-	 * We do this so we can distinguish truly fatal failues
-	 * (srb status == 0x4) and off-line the device in that case.
-	 */
-
-	if ((stor_pkt->vm_srb.cdb[0] == INQUIRY) ||
-		(stor_pkt->vm_srb.cdb[0] == MODE_SENSE)) {
-		vstor_packet->vm_srb.scsi_status = 0;
-		vstor_packet->vm_srb.srb_status = 0x1;
-	}
-
-
-	/* Copy over the status...etc */
-	stor_pkt->vm_srb.scsi_status = vstor_packet->vm_srb.scsi_status;
-	stor_pkt->vm_srb.srb_status = vstor_packet->vm_srb.srb_status;
-	stor_pkt->vm_srb.sense_info_length =
-	vstor_packet->vm_srb.sense_info_length;
-
-	if (vstor_packet->vm_srb.scsi_status != 0 ||
-		vstor_packet->vm_srb.srb_status != 1){
-		dev_warn(&device->device,
-			 "cmd 0x%x scsi status 0x%x srb status 0x%x\n",
-			 stor_pkt->vm_srb.cdb[0],
-			 vstor_packet->vm_srb.scsi_status,
-			 vstor_packet->vm_srb.srb_status);
-	}
-
-	if ((vstor_packet->vm_srb.scsi_status & 0xFF) == 0x02) {
-		/* CHECK_CONDITION */
-		if (vstor_packet->vm_srb.srb_status & 0x80) {
-			/* autosense data available */
-			dev_warn(&device->device,
-				 "stor pkt %p autosense data valid - len %d\n",
-				 request,
-				 vstor_packet->vm_srb.sense_info_length);
-
-			memcpy(request->sense_buffer,
-			       vstor_packet->vm_srb.sense_data,
-			       vstor_packet->vm_srb.sense_info_length);
-
-		}
-	}
-
-	stor_pkt->vm_srb.data_transfer_length =
-	vstor_packet->vm_srb.data_transfer_length;
-
-	request->on_io_completion(request);
-
-	if (atomic_dec_and_test(&stor_device->num_outstanding_req) &&
-		stor_device->drain_notify)
-		wake_up(&stor_device->waiting_to_drain);
-
-
-}
-
-static void storvsc_on_receive(struct hv_device *device,
-			     struct vstor_packet *vstor_packet,
-			     struct hv_storvsc_request *request)
-{
-	switch (vstor_packet->operation) {
-	case VSTOR_OPERATION_COMPLETE_IO:
-		storvsc_on_io_completion(device, vstor_packet, request);
-		break;
-	case VSTOR_OPERATION_REMOVE_DEVICE:
-
-	default:
-		break;
-	}
-}
-
-static void storvsc_on_channel_callback(void *context)
-{
-	struct hv_device *device = (struct hv_device *)context;
-	struct storvsc_device *stor_device;
-	u32 bytes_recvd;
-	u64 request_id;
-	unsigned char packet[ALIGN(sizeof(struct vstor_packet), 8)];
-	struct hv_storvsc_request *request;
-	int ret;
-
-
-	stor_device = get_in_stor_device(device);
-	if (!stor_device)
-		return;
-
-	do {
-		ret = vmbus_recvpacket(device->channel, packet,
-				       ALIGN(sizeof(struct vstor_packet), 8),
-				       &bytes_recvd, &request_id);
-		if (ret == 0 && bytes_recvd > 0) {
-
-			request = (struct hv_storvsc_request *)
-					(unsigned long)request_id;
-
-			if ((request == &stor_device->init_request) ||
-			    (request == &stor_device->reset_request)) {
-
-				memcpy(&request->vstor_packet, packet,
-				       sizeof(struct vstor_packet));
-				complete(&request->wait_event);
-			} else {
-				storvsc_on_receive(device,
-						(struct vstor_packet *)packet,
-						request);
-			}
-		} else {
-			break;
-		}
-	} while (1);
-
-	return;
-}
-
-static int storvsc_connect_to_vsp(struct hv_device *device, u32 ring_size)
-{
-	struct vmstorage_channel_properties props;
-	int ret;
-
-	memset(&props, 0, sizeof(struct vmstorage_channel_properties));
-
-	/* Open the channel */
-	ret = vmbus_open(device->channel,
-			 ring_size,
-			 ring_size,
-			 (void *)&props,
-			 sizeof(struct vmstorage_channel_properties),
-			 storvsc_on_channel_callback, device);
-
-	if (ret != 0)
-		return ret;
-
-	ret = storvsc_channel_init(device);
-
-	return ret;
-}
-
-static int storvsc_dev_remove(struct hv_device *device)
-{
-	struct storvsc_device *stor_device;
-	unsigned long flags;
-
-	stor_device = hv_get_drvdata(device);
-
-	spin_lock_irqsave(&device->channel->inbound_lock, flags);
-	stor_device->destroy = true;
-	spin_unlock_irqrestore(&device->channel->inbound_lock, flags);
-
-	/*
-	 * At this point, all outbound traffic should be disable. We
-	 * only allow inbound traffic (responses) to proceed so that
-	 * outstanding requests can be completed.
-	 */
-
-	storvsc_wait_to_drain(stor_device);
-
-	/*
-	 * Since we have already drained, we don't need to busy wait
-	 * as was done in final_release_stor_device()
-	 * Note that we cannot set the ext pointer to NULL until
-	 * we have drained - to drain the outgoing packets, we need to
-	 * allow incoming packets.
-	 */
-	spin_lock_irqsave(&device->channel->inbound_lock, flags);
-	hv_set_drvdata(device, NULL);
-	spin_unlock_irqrestore(&device->channel->inbound_lock, flags);
-
-	/* Close the channel */
-	vmbus_close(device->channel);
-
-	kfree(stor_device);
-	return 0;
-}
-
-static int storvsc_do_io(struct hv_device *device,
-			      struct hv_storvsc_request *request)
-{
-	struct storvsc_device *stor_device;
-	struct vstor_packet *vstor_packet;
-	int ret = 0;
-
-	vstor_packet = &request->vstor_packet;
-	stor_device = get_out_stor_device(device);
-
-	if (!stor_device)
-		return -ENODEV;
-
-
-	request->device  = device;
-
-
-	vstor_packet->flags |= REQUEST_COMPLETION_FLAG;
-
-	vstor_packet->vm_srb.length = sizeof(struct vmscsi_request);
-
-
-	vstor_packet->vm_srb.sense_info_length = SENSE_BUFFER_SIZE;
-
-
-	vstor_packet->vm_srb.data_transfer_length =
-	request->data_buffer.len;
-
-	vstor_packet->operation = VSTOR_OPERATION_EXECUTE_SRB;
-
-	if (request->data_buffer.len) {
-		ret = vmbus_sendpacket_multipagebuffer(device->channel,
-				&request->data_buffer,
-				vstor_packet,
-				sizeof(struct vstor_packet),
-				(unsigned long)request);
-	} else {
-		ret = vmbus_sendpacket(device->channel, vstor_packet,
-			       sizeof(struct vstor_packet),
-			       (unsigned long)request,
-			       VM_PKT_DATA_INBAND,
-			       VMBUS_DATA_PACKET_FLAG_COMPLETION_REQUESTED);
-	}
-
-	if (ret != 0)
-		return ret;
-
-	atomic_inc(&stor_device->num_outstanding_req);
-
-	return ret;
-}
-
-static void storvsc_get_ide_info(struct hv_device *dev, int *target, int *path)
-{
-	*target =
-		dev->dev_instance.b[5] << 8 | dev->dev_instance.b[4];
-
-	*path =
-		dev->dev_instance.b[3] << 24 |
-		dev->dev_instance.b[2] << 16 |
-		dev->dev_instance.b[1] << 8  | dev->dev_instance.b[0];
-}
-
-=======
 struct storvsc_scan_work {
 	struct work_struct work;
 	struct Scsi_Host *host;
 	uint lun;
 };
->>>>>>> dcd6c922
 
 static void storvsc_bus_scan(struct work_struct *work)
 {
@@ -1526,11 +1077,6 @@
 {
 	struct storvsc_device *stor_device = hv_get_drvdata(dev);
 	struct Scsi_Host *host = stor_device->host;
-<<<<<<< HEAD
-	struct hv_host_device *host_dev =
-			(struct hv_host_device *)host->hostdata;
-=======
->>>>>>> dcd6c922
 
 	scsi_remove_host(host);
 
@@ -1575,11 +1121,7 @@
 
 	stor_device = get_out_stor_device(device);
 	if (!stor_device)
-<<<<<<< HEAD
-		return -ENODEV;
-=======
 		return FAILED;
->>>>>>> dcd6c922
 
 	request = &stor_device->reset_request;
 	vstor_packet = &request->vstor_packet;
@@ -1608,12 +1150,7 @@
 	 * should have been flushed out and return to us
 	 */
 
-<<<<<<< HEAD
-cleanup:
-	return ret;
-=======
 	return SUCCESS;
->>>>>>> dcd6c922
 }
 
 
@@ -1646,15 +1183,6 @@
 
 	vm_srb = &request->vstor_packet.vm_srb;
 	if (cmd_request->bounce_sgl_count) {
-<<<<<<< HEAD
-		if (vm_srb->data_in == READ_TYPE) {
-			copy_from_bounce_buffer(scsi_sglist(scmnd),
-					cmd_request->bounce_sgl,
-					scsi_sg_count(scmnd));
-			destroy_bounce_buffer(cmd_request->bounce_sgl,
-					cmd_request->bounce_sgl_count);
-		}
-=======
 		if (vm_srb->data_in == READ_TYPE)
 			copy_from_bounce_buffer(scsi_sglist(scmnd),
 					cmd_request->bounce_sgl,
@@ -1662,7 +1190,6 @@
 					cmd_request->bounce_sgl_count);
 		destroy_bounce_buffer(cmd_request->bounce_sgl,
 					cmd_request->bounce_sgl_count);
->>>>>>> dcd6c922
 	}
 
 	/*
@@ -1674,8 +1201,6 @@
 		scmnd->result = DID_TARGET_FAILURE << 16;
 	else
 		scmnd->result = vm_srb->scsi_status;
-<<<<<<< HEAD
-=======
 
 	/*
 	 * If the LUN is invalid; remove the device.
@@ -1699,7 +1224,6 @@
 			schedule_work(&wrk->work);
 		}
 	}
->>>>>>> dcd6c922
 
 	if (scmnd->result) {
 		if (scsi_normalize_sense(scmnd->sense_buffer,
@@ -1729,11 +1253,7 @@
 	switch (scsi_op) {
 	/* smartd sends this command, which will offline the device */
 	case SET_WINDOW:
-<<<<<<< HEAD
-		scmnd->result = DID_ERROR << 16;
-=======
 		scmnd->result = ILLEGAL_REQUEST << 16;
->>>>>>> dcd6c922
 		allowed = false;
 		break;
 	default:
@@ -1760,11 +1280,7 @@
 	struct stor_mem_pools *memp = scmnd->device->hostdata;
 
 	if (storvsc_check_scsi_cmd(scmnd) == false) {
-<<<<<<< HEAD
-		done(scmnd);
-=======
 		scmnd->scsi_done(scmnd);
->>>>>>> dcd6c922
 		return 0;
 	}
 
@@ -1953,11 +1469,7 @@
 	if (!host)
 		return -ENOMEM;
 
-<<<<<<< HEAD
-	host_dev = (struct hv_host_device *)host->hostdata;
-=======
 	host_dev = shost_priv(host);
->>>>>>> dcd6c922
 	memset(host_dev, 0, sizeof(struct hv_host_device));
 
 	host_dev->port = host->host_no;
@@ -1968,14 +1480,6 @@
 	if (!stor_device) {
 		ret = -ENOMEM;
 		goto err_out0;
-	}
-
-<<<<<<< HEAD
-	stor_device = kzalloc(sizeof(struct storvsc_device), GFP_KERNEL);
-	if (!stor_device) {
-		kmem_cache_destroy(host_dev->request_pool);
-		scsi_host_put(host);
-		return -ENOMEM;
 	}
 
 	stor_device->destroy = false;
@@ -1986,32 +1490,12 @@
 
 	stor_device->port_number = host->host_no;
 	ret = storvsc_connect_to_vsp(device, storvsc_ringbuffer_size);
-	if (ret) {
-		kmem_cache_destroy(host_dev->request_pool);
-		scsi_host_put(host);
-		kfree(stor_device);
-		return ret;
-	}
+	if (ret)
+		goto err_out1;
 
 	if (dev_is_ide)
 		storvsc_get_ide_info(device, &target, &path);
 
-=======
-	stor_device->destroy = false;
-	init_waitqueue_head(&stor_device->waiting_to_drain);
-	stor_device->device = device;
-	stor_device->host = host;
-	hv_set_drvdata(device, stor_device);
-
-	stor_device->port_number = host->host_no;
-	ret = storvsc_connect_to_vsp(device, storvsc_ringbuffer_size);
-	if (ret)
-		goto err_out1;
-
-	if (dev_is_ide)
-		storvsc_get_ide_info(device, &target, &path);
-
->>>>>>> dcd6c922
 	host_dev->path = stor_device->path_id;
 	host_dev->target = stor_device->target_id;
 
@@ -2027,30 +1511,11 @@
 	/* Register the HBA and start the scsi bus scan */
 	ret = scsi_add_host(host, &device->device);
 	if (ret != 0)
-<<<<<<< HEAD
-		goto err_out;
-=======
 		goto err_out2;
->>>>>>> dcd6c922
 
 	if (!dev_is_ide) {
 		scsi_scan_host(host);
 		return 0;
-<<<<<<< HEAD
-	}
-	ret = scsi_add_device(host, 0, target, 0);
-	if (ret) {
-		scsi_remove_host(host);
-		goto err_out;
-	}
-	return 0;
-
-err_out:
-	storvsc_dev_remove(device);
-	kmem_cache_destroy(host_dev->request_pool);
-	scsi_host_put(host);
-	return -ENODEV;
-=======
 	}
 	ret = scsi_add_device(host, 0, target, 0);
 	if (ret) {
@@ -2075,17 +1540,12 @@
 err_out0:
 	scsi_host_put(host);
 	return ret;
->>>>>>> dcd6c922
 }
 
 /* The one and only one */
 
 static struct hv_driver storvsc_drv = {
-<<<<<<< HEAD
-	.name = "storvsc",
-=======
 	.name = KBUILD_MODNAME,
->>>>>>> dcd6c922
 	.id_table = id_table,
 	.probe = storvsc_probe,
 	.remove = storvsc_remove,
