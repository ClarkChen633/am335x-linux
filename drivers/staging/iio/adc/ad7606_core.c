--- conflicted
+++ resolved
@@ -235,12 +235,8 @@
 		.indexed = 1,					\
 		.channel = num,					\
 		.address = num,					\
-<<<<<<< HEAD
-		.info_mask = IIO_CHAN_INFO_RAW_SEPARATE_BIT,	\
-=======
 		.info_mask = IIO_CHAN_INFO_RAW_SEPARATE_BIT |	\
 				IIO_CHAN_INFO_SCALE_SHARED_BIT, \
->>>>>>> bd0a521e
 		.scan_index = num,				\
 		.scan_type = IIO_ST('s', 16, 16, 0),		\
 	}
