--- conflicted
+++ resolved
@@ -39,10 +39,6 @@
 				struct net_device *dev,
 				struct packet_type *ptype,
 				struct net_device *orig_dev);
-<<<<<<< HEAD
-int hardif_min_mtu(void);
-void update_min_mtu(void);
-=======
 int hardif_min_mtu(struct net_device *soft_iface);
 void update_min_mtu(struct net_device *soft_iface);
 
@@ -58,6 +54,5 @@
 		kfree(batman_if);
 	}
 }
->>>>>>> 45f53cc9
 
 #endif /* _NET_BATMAN_ADV_HARD_INTERFACE_H_ */