--- conflicted
+++ resolved
@@ -63,7 +63,6 @@
 	struct resource *mem;
 	int		wdt_trgr_pattern;
 	struct mutex	lock;		/* to avoid races with PM */
-	int		irq;
 };
 
 static void omap_wdt_reload(struct omap_wdt_dev *wdev)
@@ -171,11 +170,7 @@
 	omap_wdt_reload(wdev); /* trigger loading of new timeout value */
 
 	/* Enable delay interrupt */
-<<<<<<< HEAD
-	if (kernelpet && wdev->irq) {
-=======
 	if (kernelpet) {
->>>>>>> 0911319e
 		__raw_writel(0x2, base + OMAP_WATCHDOG_WIRQENSET);
 		__raw_writel(0x2, base + OMAP_WATCHDOG_WIRQWAKEEN);
 	}
@@ -195,11 +190,7 @@
 	mutex_lock(&wdev->lock);
 	omap_wdt_disable(wdev);
 	/* Disable delay interrupt */
-<<<<<<< HEAD
-	if (kernelpet && wdev->irq)
-=======
 	if (kernelpet)
->>>>>>> 0911319e
 		__raw_writel(0x2, base + OMAP_WATCHDOG_WIRQENCLR);
 	pm_runtime_put_sync(wdev->dev);
 	wdev->omap_wdt_users = false;
@@ -257,7 +248,7 @@
 	struct omap_wd_timer_platform_data *pdata = pdev->dev.platform_data;
 	bool nowayout = WATCHDOG_NOWAYOUT;
 	struct watchdog_device *omap_wdt;
-	struct resource *res, *mem, *res_irq;
+	struct resource *res, *mem;
 	struct omap_wdt_dev *wdev;
 	struct device_node *np_wdt = pdev->dev.of_node;
 	u32 rs;
@@ -298,15 +289,8 @@
 		hw_pet = kernelpet;
 	}
 
+
 	if (kernelpet) {
-<<<<<<< HEAD
-		res_irq = platform_get_resource(pdev, IORESOURCE_IRQ, 0);
-		if (res_irq) {
-			ret = request_irq(res_irq->start, omap_wdt_interrupt,
-					  0, dev_name(&pdev->dev), omap_wdt);
-
-			wdev->irq = res_irq->start;
-=======
 		irq = platform_get_irq(pdev, 0);
 		ret = devm_request_irq(&pdev->dev, irq, omap_wdt_interrupt, 0,
 				       dev_name(&pdev->dev), omap_wdt);
@@ -314,7 +298,6 @@
 			dev_err(&pdev->dev, "can't get irq %d, err %d\n",
 				irq, ret);
 			return ret;
->>>>>>> 0911319e
 		}
 	}
 
@@ -358,11 +341,7 @@
 
 	pm_runtime_put_sync(wdev->dev);
 
-<<<<<<< HEAD
-	if (kernelpet && wdev->irq)
-=======
 	if (kernelpet)
->>>>>>> 0911319e
 		return omap_wdt_start(omap_wdt);
 
 	return 0;
