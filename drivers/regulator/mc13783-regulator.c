--- conflicted
+++ resolved
@@ -18,10 +18,7 @@
 #include <linux/slab.h>
 #include <linux/init.h>
 #include <linux/err.h>
-<<<<<<< HEAD
-=======
 #include "mc13xxx.h"
->>>>>>> 3cbea436
 
 #define MC13783_REG_SWITCHERS5			29
 #define MC13783_REG_SWITCHERS5_SW3EN			(1 << 20)
@@ -90,44 +87,6 @@
 #define MC13783_REG_POWERMISC_GPO4EN			(1 << 12)
 #define MC13783_REG_POWERMISC_PWGT1SPIEN		(1 << 15)
 #define MC13783_REG_POWERMISC_PWGT2SPIEN		(1 << 16)
-<<<<<<< HEAD
-
-#define MC13783_REG_POWERMISC_PWGTSPI_M			(3 << 15)
-
-
-struct mc13783_regulator {
-	struct regulator_desc desc;
-	int reg;
-	int enable_bit;
-	int vsel_reg;
-	int vsel_shift;
-	int vsel_mask;
-	int const *voltages;
-};
-
-/* Voltage Values */
-static const int const mc13783_sw3_val[] = {
-	5000000, 5000000, 5000000, 5500000,
-};
-
-static const int const mc13783_vaudio_val[] = {
-	2775000,
-};
-
-static const int const mc13783_viohi_val[] = {
-	2775000,
-};
-
-static const int const mc13783_violo_val[] = {
-	1200000, 1300000, 1500000, 1800000,
-};
-
-static const int const mc13783_vdig_val[] = {
-	1200000, 1300000, 1500000, 1800000,
-};
-
-static const int const mc13783_vgen_val[] = {
-=======
 
 #define MC13783_REG_POWERMISC_PWGTSPI_M			(3 << 15)
 
@@ -154,34 +113,10 @@
 };
 
 static const int mc13783_vgen_val[] = {
->>>>>>> 3cbea436
 	1200000, 1300000, 1500000, 1800000,
 	1100000, 2000000, 2775000, 2400000,
 };
 
-<<<<<<< HEAD
-static const int const mc13783_vrfdig_val[] = {
-	1200000, 1500000, 1800000, 1875000,
-};
-
-static const int const mc13783_vrfref_val[] = {
-	2475000, 2600000, 2700000, 2775000,
-};
-
-static const int const mc13783_vrfcp_val[] = {
-	2700000, 2775000,
-};
-
-static const int const mc13783_vsim_val[] = {
-	1800000, 2900000, 3000000,
-};
-
-static const int const mc13783_vesim_val[] = {
-	1800000, 2900000,
-};
-
-static const int const mc13783_vcam_val[] = {
-=======
 static const int mc13783_vrfdig_val[] = {
 	1200000, 1500000, 1800000, 1875000,
 };
@@ -203,100 +138,10 @@
 };
 
 static const int mc13783_vcam_val[] = {
->>>>>>> 3cbea436
 	1500000, 1800000, 2500000, 2550000,
 	2600000, 2750000, 2800000, 3000000,
 };
 
-<<<<<<< HEAD
-static const int const mc13783_vrfbg_val[] = {
-	1250000,
-};
-
-static const int const mc13783_vvib_val[] = {
-	1300000, 1800000, 2000000, 3000000,
-};
-
-static const int const mc13783_vmmc_val[] = {
-	1600000, 1800000, 2000000, 2600000,
-	2700000, 2800000, 2900000, 3000000,
-};
-
-static const int const mc13783_vrf_val[] = {
-	1500000, 1875000, 2700000, 2775000,
-};
-
-static const int const mc13783_gpo_val[] = {
-	3100000,
-};
-
-static const int const mc13783_pwgtdrv_val[] = {
-	5500000,
-};
-
-static struct regulator_ops mc13783_regulator_ops;
-static struct regulator_ops mc13783_fixed_regulator_ops;
-static struct regulator_ops mc13783_gpo_regulator_ops;
-
-#define MC13783_DEFINE(prefix, _name, _reg, _vsel_reg, _voltages)	\
-	[MC13783_ ## prefix ## _ ## _name] = {				\
-		.desc = {						\
-			.name = #prefix "_" #_name,			\
-			.n_voltages = ARRAY_SIZE(_voltages),		\
-			.ops = &mc13783_regulator_ops,			\
-			.type = REGULATOR_VOLTAGE,			\
-			.id = MC13783_ ## prefix ## _ ## _name,		\
-			.owner = THIS_MODULE,				\
-		},							\
-		.reg = MC13783_REG_ ## _reg,				\
-		.enable_bit = MC13783_REG_ ## _reg ## _ ## _name ## EN,	\
-		.vsel_reg = MC13783_REG_ ## _vsel_reg,			\
-		.vsel_shift = MC13783_REG_ ## _vsel_reg ## _ ## _name ## VSEL,\
-		.vsel_mask = MC13783_REG_ ## _vsel_reg ## _ ## _name ## VSEL_M,\
-		.voltages =  _voltages,					\
-	}
-
-#define MC13783_FIXED_DEFINE(prefix, _name, _reg, _voltages)		\
-	[MC13783_ ## prefix ## _ ## _name] = {				\
-		.desc = {						\
-			.name = #prefix "_" #_name,			\
-			.n_voltages = ARRAY_SIZE(_voltages),		\
-			.ops = &mc13783_fixed_regulator_ops,		\
-			.type = REGULATOR_VOLTAGE,			\
-			.id = MC13783_ ## prefix ## _ ## _name,		\
-			.owner = THIS_MODULE,				\
-		},							\
-		.reg = MC13783_REG_ ## _reg,				\
-		.enable_bit = MC13783_REG_ ## _reg ## _ ## _name ## EN,	\
-		.voltages =  _voltages,					\
-	}
-
-#define MC13783_GPO_DEFINE(prefix, _name, _reg,  _voltages)		\
-	[MC13783_ ## prefix ## _ ## _name] = {				\
-		.desc = {						\
-			.name = #prefix "_" #_name,			\
-			.n_voltages = ARRAY_SIZE(_voltages),		\
-			.ops = &mc13783_gpo_regulator_ops,		\
-			.type = REGULATOR_VOLTAGE,			\
-			.id = MC13783_ ## prefix ## _ ## _name,		\
-			.owner = THIS_MODULE,				\
-		},							\
-		.reg = MC13783_REG_ ## _reg,				\
-		.enable_bit = MC13783_REG_ ## _reg ## _ ## _name ## EN,	\
-		.voltages =  _voltages,					\
-	}
-
-#define MC13783_DEFINE_SW(_name, _reg, _vsel_reg, _voltages)		\
-	MC13783_DEFINE(SW, _name, _reg, _vsel_reg, _voltages)
-#define MC13783_DEFINE_REGU(_name, _reg, _vsel_reg, _voltages)		\
-	MC13783_DEFINE(REGU, _name, _reg, _vsel_reg, _voltages)
-
-static struct mc13783_regulator mc13783_regulators[] = {
-	MC13783_DEFINE_SW(SW3, SWITCHERS5, SWITCHERS5, mc13783_sw3_val),
-
-	MC13783_FIXED_DEFINE(REGU, VAUDIO, REGULATORMODE0, mc13783_vaudio_val),
-	MC13783_FIXED_DEFINE(REGU, VIOHI, REGULATORMODE0, mc13783_viohi_val),
-=======
 static const int mc13783_vrfbg_val[] = {
 	1250000,
 };
@@ -346,7 +191,6 @@
 
 	MC13783_FIXED_DEFINE(REG, VAUDIO, REGULATORMODE0, mc13783_vaudio_val),
 	MC13783_FIXED_DEFINE(REG, VIOHI, REGULATORMODE0, mc13783_viohi_val),
->>>>>>> 3cbea436
 	MC13783_DEFINE_REGU(VIOLO, REGULATORMODE0, REGULATORSETTING0,	\
 			    mc13783_violo_val),
 	MC13783_DEFINE_REGU(VDIG, REGULATORMODE0, REGULATORSETTING0,	\
@@ -365,11 +209,7 @@
 			    mc13783_vesim_val),
 	MC13783_DEFINE_REGU(VCAM, REGULATORMODE1, REGULATORSETTING0,	\
 			    mc13783_vcam_val),
-<<<<<<< HEAD
-	MC13783_FIXED_DEFINE(REGU, VRFBG, REGULATORMODE1, mc13783_vrfbg_val),
-=======
 	MC13783_FIXED_DEFINE(REG, VRFBG, REGULATORMODE1, mc13783_vrfbg_val),
->>>>>>> 3cbea436
 	MC13783_DEFINE_REGU(VVIB, REGULATORMODE1, REGULATORSETTING1,	\
 			    mc13783_vvib_val),
 	MC13783_DEFINE_REGU(VRF1, REGULATORMODE1, REGULATORSETTING1,	\
@@ -380,23 +220,6 @@
 			    mc13783_vmmc_val),
 	MC13783_DEFINE_REGU(VMMC2, REGULATORMODE1, REGULATORSETTING1,	\
 			    mc13783_vmmc_val),
-<<<<<<< HEAD
-	MC13783_GPO_DEFINE(REGU, GPO1, POWERMISC, mc13783_gpo_val),
-	MC13783_GPO_DEFINE(REGU, GPO2, POWERMISC, mc13783_gpo_val),
-	MC13783_GPO_DEFINE(REGU, GPO3, POWERMISC, mc13783_gpo_val),
-	MC13783_GPO_DEFINE(REGU, GPO4, POWERMISC, mc13783_gpo_val),
-	MC13783_GPO_DEFINE(REGU, PWGT1SPI, POWERMISC, mc13783_pwgtdrv_val),
-	MC13783_GPO_DEFINE(REGU, PWGT2SPI, POWERMISC, mc13783_pwgtdrv_val),
-};
-
-struct mc13783_regulator_priv {
-	struct mc13783 *mc13783;
-	u32 powermisc_pwgt_state;
-	struct regulator_dev *regulators[];
-};
-
-static int mc13783_regulator_enable(struct regulator_dev *rdev)
-=======
 	MC13783_GPO_DEFINE(REG, GPO1, POWERMISC, mc13783_gpo_val),
 	MC13783_GPO_DEFINE(REG, GPO2, POWERMISC, mc13783_gpo_val),
 	MC13783_GPO_DEFINE(REG, GPO3, POWERMISC, mc13783_gpo_val),
@@ -433,7 +256,6 @@
 }
 
 static int mc13783_gpo_regulator_enable(struct regulator_dev *rdev)
->>>>>>> 3cbea436
 {
 	struct mc13xxx_regulator_priv *priv = rdev_get_drvdata(rdev);
 	struct mc13xxx_regulator *mc13xxx_regulators = priv->mc13xxx_regulators;
@@ -501,250 +323,13 @@
 	return (val & mc13xxx_regulators[id].enable_bit) != 0;
 }
 
-<<<<<<< HEAD
-static int mc13783_regulator_list_voltage(struct regulator_dev *rdev,
-						unsigned selector)
-{
-	int id = rdev_get_id(rdev);
-
-	if (selector >= mc13783_regulators[id].desc.n_voltages)
-		return -EINVAL;
-
-	return mc13783_regulators[id].voltages[selector];
-}
-
-static int mc13783_get_best_voltage_index(struct regulator_dev *rdev,
-						int min_uV, int max_uV)
-{
-	int reg_id = rdev_get_id(rdev);
-	int i;
-	int bestmatch;
-	int bestindex;
-
-	/*
-	 * Locate the minimum voltage fitting the criteria on
-	 * this regulator. The switchable voltages are not
-	 * in strict falling order so we need to check them
-	 * all for the best match.
-	 */
-	bestmatch = INT_MAX;
-	bestindex = -1;
-	for (i = 0; i < mc13783_regulators[reg_id].desc.n_voltages; i++) {
-		if (mc13783_regulators[reg_id].voltages[i] >= min_uV &&
-		    mc13783_regulators[reg_id].voltages[i] < bestmatch) {
-			bestmatch = mc13783_regulators[reg_id].voltages[i];
-			bestindex = i;
-		}
-	}
-
-	if (bestindex < 0 || bestmatch > max_uV) {
-		dev_warn(&rdev->dev, "no possible value for %d<=x<=%d uV\n",
-				min_uV, max_uV);
-		return -EINVAL;
-	}
-	return bestindex;
-}
-
-static int mc13783_regulator_set_voltage(struct regulator_dev *rdev,
-						int min_uV, int max_uV)
-{
-	struct mc13783_regulator_priv *priv = rdev_get_drvdata(rdev);
-	int value, id = rdev_get_id(rdev);
-	int ret;
-
-	dev_dbg(rdev_get_dev(rdev), "%s id: %d min_uV: %d max_uV: %d\n",
-		__func__, id, min_uV, max_uV);
-
-	/* Find the best index */
-	value = mc13783_get_best_voltage_index(rdev, min_uV, max_uV);
-	dev_dbg(rdev_get_dev(rdev), "%s best value: %d \n", __func__, value);
-	if (value < 0)
-		return value;
-
-	mc13783_lock(priv->mc13783);
-	ret = mc13783_reg_rmw(priv->mc13783, mc13783_regulators[id].vsel_reg,
-			mc13783_regulators[id].vsel_mask,
-			value << mc13783_regulators[id].vsel_shift);
-	mc13783_unlock(priv->mc13783);
-
-	return ret;
-}
-
-static int mc13783_regulator_get_voltage(struct regulator_dev *rdev)
-{
-	struct mc13783_regulator_priv *priv = rdev_get_drvdata(rdev);
-	int ret, id = rdev_get_id(rdev);
-	unsigned int val;
-
-	dev_dbg(rdev_get_dev(rdev), "%s id: %d\n", __func__, id);
-
-	mc13783_lock(priv->mc13783);
-	ret = mc13783_reg_read(priv->mc13783,
-				mc13783_regulators[id].vsel_reg, &val);
-	mc13783_unlock(priv->mc13783);
-
-	if (ret)
-		return ret;
-
-	val = (val & mc13783_regulators[id].vsel_mask)
-		>> mc13783_regulators[id].vsel_shift;
-
-	dev_dbg(rdev_get_dev(rdev), "%s id: %d val: %d\n", __func__, id, val);
-
-	BUG_ON(val < 0 || val > mc13783_regulators[id].desc.n_voltages);
-
-	return mc13783_regulators[id].voltages[val];
-}
-
-static struct regulator_ops mc13783_regulator_ops = {
-	.enable = mc13783_regulator_enable,
-	.disable = mc13783_regulator_disable,
-	.is_enabled = mc13783_regulator_is_enabled,
-	.list_voltage = mc13783_regulator_list_voltage,
-	.set_voltage = mc13783_regulator_set_voltage,
-	.get_voltage = mc13783_regulator_get_voltage,
-};
-
-static int mc13783_fixed_regulator_set_voltage(struct regulator_dev *rdev,
-						int min_uV, int max_uV)
-{
-	int id = rdev_get_id(rdev);
-
-	dev_dbg(rdev_get_dev(rdev), "%s id: %d min_uV: %d max_uV: %d\n",
-		__func__, id, min_uV, max_uV);
-
-	if (min_uV >= mc13783_regulators[id].voltages[0] &&
-	    max_uV <= mc13783_regulators[id].voltages[0])
-		return 0;
-	else
-		return -EINVAL;
-}
-
-static int mc13783_fixed_regulator_get_voltage(struct regulator_dev *rdev)
-{
-	int id = rdev_get_id(rdev);
-
-	dev_dbg(rdev_get_dev(rdev), "%s id: %d\n", __func__, id);
-
-	return mc13783_regulators[id].voltages[0];
-}
-
-static struct regulator_ops mc13783_fixed_regulator_ops = {
-	.enable = mc13783_regulator_enable,
-	.disable = mc13783_regulator_disable,
-	.is_enabled = mc13783_regulator_is_enabled,
-	.list_voltage = mc13783_regulator_list_voltage,
-	.set_voltage = mc13783_fixed_regulator_set_voltage,
-	.get_voltage = mc13783_fixed_regulator_get_voltage,
-};
-
-int mc13783_powermisc_rmw(struct mc13783_regulator_priv *priv, u32 mask,
-									u32 val)
-{
-	struct mc13783 *mc13783 = priv->mc13783;
-	int ret;
-	u32 valread;
-
-	BUG_ON(val & ~mask);
-
-	ret = mc13783_reg_read(mc13783, MC13783_REG_POWERMISC, &valread);
-	if (ret)
-		return ret;
-
-	/* Update the stored state for Power Gates. */
-	priv->powermisc_pwgt_state =
-				(priv->powermisc_pwgt_state & ~mask) | val;
-	priv->powermisc_pwgt_state &= MC13783_REG_POWERMISC_PWGTSPI_M;
-
-	/* Construct the new register value */
-	valread = (valread & ~mask) | val;
-	/* Overwrite the PWGTxEN with the stored version */
-	valread = (valread & ~MC13783_REG_POWERMISC_PWGTSPI_M) |
-						priv->powermisc_pwgt_state;
-
-	return mc13783_reg_write(mc13783, MC13783_REG_POWERMISC, valread);
-}
-
-static int mc13783_gpo_regulator_enable(struct regulator_dev *rdev)
-{
-	struct mc13783_regulator_priv *priv = rdev_get_drvdata(rdev);
-	int id = rdev_get_id(rdev);
-	int ret;
-	u32 en_val = mc13783_regulators[id].enable_bit;
-
-	dev_dbg(rdev_get_dev(rdev), "%s id: %d\n", __func__, id);
-
-	/* Power Gate enable value is 0 */
-	if (id == MC13783_REGU_PWGT1SPI ||
-	    id == MC13783_REGU_PWGT2SPI)
-		en_val = 0;
-
-	mc13783_lock(priv->mc13783);
-	ret = mc13783_powermisc_rmw(priv, mc13783_regulators[id].enable_bit,
-					en_val);
-	mc13783_unlock(priv->mc13783);
-
-	return ret;
-}
-
-static int mc13783_gpo_regulator_disable(struct regulator_dev *rdev)
-{
-	struct mc13783_regulator_priv *priv = rdev_get_drvdata(rdev);
-	int id = rdev_get_id(rdev);
-	int ret;
-	u32 dis_val = 0;
-
-	dev_dbg(rdev_get_dev(rdev), "%s id: %d\n", __func__, id);
-
-	/* Power Gate disable value is 1 */
-	if (id == MC13783_REGU_PWGT1SPI ||
-	    id == MC13783_REGU_PWGT2SPI)
-		dis_val = mc13783_regulators[id].enable_bit;
-
-	mc13783_lock(priv->mc13783);
-	ret = mc13783_powermisc_rmw(priv, mc13783_regulators[id].enable_bit,
-					dis_val);
-	mc13783_unlock(priv->mc13783);
-
-	return ret;
-}
-
-static int mc13783_gpo_regulator_is_enabled(struct regulator_dev *rdev)
-{
-	struct mc13783_regulator_priv *priv = rdev_get_drvdata(rdev);
-	int ret, id = rdev_get_id(rdev);
-	unsigned int val;
-
-	mc13783_lock(priv->mc13783);
-	ret = mc13783_reg_read(priv->mc13783, mc13783_regulators[id].reg, &val);
-	mc13783_unlock(priv->mc13783);
-
-	if (ret)
-		return ret;
-
-	/* Power Gates state is stored in powermisc_pwgt_state
-	 * where the meaning of bits is negated */
-	val = (val & ~MC13783_REG_POWERMISC_PWGTSPI_M) |
-	      (priv->powermisc_pwgt_state ^ MC13783_REG_POWERMISC_PWGTSPI_M);
-
-	return (val & mc13783_regulators[id].enable_bit) != 0;
-}
-
-=======
->>>>>>> 3cbea436
 static struct regulator_ops mc13783_gpo_regulator_ops = {
 	.enable = mc13783_gpo_regulator_enable,
 	.disable = mc13783_gpo_regulator_disable,
 	.is_enabled = mc13783_gpo_regulator_is_enabled,
-<<<<<<< HEAD
-	.list_voltage = mc13783_regulator_list_voltage,
-	.set_voltage = mc13783_fixed_regulator_set_voltage,
-	.get_voltage = mc13783_fixed_regulator_get_voltage,
-=======
 	.list_voltage = mc13xxx_regulator_list_voltage,
 	.set_voltage = mc13xxx_fixed_regulator_set_voltage,
 	.get_voltage = mc13xxx_fixed_regulator_get_voltage,
->>>>>>> 3cbea436
 };
 
 static int __devinit mc13783_regulator_probe(struct platform_device *pdev)
