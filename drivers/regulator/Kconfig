--- conflicted
+++ resolved
@@ -100,8 +100,6 @@
 	help
 	  Say y here to support the voltage regulaltor of Maxim MAX8925 PMIC.
 
-<<<<<<< HEAD
-=======
 config REGULATOR_MAX8952
 	tristate "Maxim MAX8952 Power Management IC"
 	depends on I2C
@@ -110,7 +108,6 @@
 	  via I2C bus. Maxim 8952 has one voltage output and supports 4 DVS
 	  modes ranging from 0.77V to 1.40V by 0.01V steps.
 
->>>>>>> 45f53cc9
 config REGULATOR_MAX8998
 	tristate "Maxim 8998 voltage regulator"
 	depends on MFD_MAX8998
