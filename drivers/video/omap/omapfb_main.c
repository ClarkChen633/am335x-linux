/*
 * Framebuffer driver for TI OMAP boards
 *
 * Copyright (C) 2004 Nokia Corporation
 * Author: Imre Deak <imre.deak@nokia.com>
 *
 * Acknowledgements:
 *   Alex McMains <aam@ridgerun.com>       - Original driver
 *   Juha Yrjola <juha.yrjola@nokia.com>   - Original driver and improvements
 *   Dirk Behme <dirk.behme@de.bosch.com>  - changes for 2.6 kernel API
 *   Texas Instruments                     - H3 support
 *
 * This program is free software; you can redistribute it and/or modify it
 * under the terms of the GNU General Public License as published by the
 * Free Software Foundation; either version 2 of the License, or (at your
 * option) any later version.
 *
 * This program is distributed in the hope that it will be useful, but
 * WITHOUT ANY WARRANTY; without even the implied warranty of
 * MERCHANTABILITY or FITNESS FOR A PARTICULAR PURPOSE.  See the GNU
 * General Public License for more details.
 *
 * You should have received a copy of the GNU General Public License along
 * with this program; if not, write to the Free Software Foundation, Inc.,
 * 59 Temple Place - Suite 330, Boston, MA  02111-1307, USA.
 */
#include <linux/platform_device.h>
#include <linux/mm.h>
#include <linux/uaccess.h>

#include <mach/dma.h>
#include <mach/omapfb.h>

#include "lcdc.h"
#include "dispc.h"

#define MODULE_NAME	"omapfb"

static unsigned int	def_accel;
static unsigned long	def_vram[OMAPFB_PLANE_NUM];
static unsigned int	def_vram_cnt;
static unsigned long	def_vxres;
static unsigned long	def_vyres;
static unsigned int	def_rotate;
static unsigned int	def_mirror;

#ifdef CONFIG_FB_OMAP_MANUAL_UPDATE
static int		manual_update = 1;
#else
static int		manual_update;
#endif

static struct platform_device	*fbdev_pdev;
static struct lcd_panel		*fbdev_panel;
static struct omapfb_device	*omapfb_dev;

struct caps_table_struct {
	unsigned long flag;
	const char *name;
};

static struct caps_table_struct ctrl_caps[] = {
	{ OMAPFB_CAPS_MANUAL_UPDATE,  "manual update" },
	{ OMAPFB_CAPS_TEARSYNC,       "tearing synchronization" },
	{ OMAPFB_CAPS_PLANE_RELOCATE_MEM, "relocate plane memory" },
	{ OMAPFB_CAPS_PLANE_SCALE,    "scale plane" },
	{ OMAPFB_CAPS_WINDOW_PIXEL_DOUBLE, "pixel double window" },
	{ OMAPFB_CAPS_WINDOW_SCALE,   "scale window" },
	{ OMAPFB_CAPS_WINDOW_OVERLAY, "overlay window" },
	{ OMAPFB_CAPS_WINDOW_ROTATE,  "rotate window" },
	{ OMAPFB_CAPS_SET_BACKLIGHT,  "backlight setting" },
};

static struct caps_table_struct color_caps[] = {
	{ 1 << OMAPFB_COLOR_RGB565,	"RGB565", },
	{ 1 << OMAPFB_COLOR_YUV422,	"YUV422", },
	{ 1 << OMAPFB_COLOR_YUV420,	"YUV420", },
	{ 1 << OMAPFB_COLOR_CLUT_8BPP,	"CLUT8", },
	{ 1 << OMAPFB_COLOR_CLUT_4BPP,	"CLUT4", },
	{ 1 << OMAPFB_COLOR_CLUT_2BPP,	"CLUT2", },
	{ 1 << OMAPFB_COLOR_CLUT_1BPP,	"CLUT1", },
	{ 1 << OMAPFB_COLOR_RGB444,	"RGB444", },
	{ 1 << OMAPFB_COLOR_YUY422,	"YUY422", },
};

/*
 * ---------------------------------------------------------------------------
 * LCD panel
 * ---------------------------------------------------------------------------
 */
extern struct lcd_ctrl hwa742_ctrl;
extern struct lcd_ctrl blizzard_ctrl;

static const struct lcd_ctrl *ctrls[] = {
#ifdef CONFIG_ARCH_OMAP1
	&omap1_int_ctrl,
#else
	&omap2_int_ctrl,
#endif

#ifdef CONFIG_FB_OMAP_LCDC_HWA742
	&hwa742_ctrl,
#endif
#ifdef CONFIG_FB_OMAP_LCDC_BLIZZARD
	&blizzard_ctrl,
#endif
};

#ifdef CONFIG_FB_OMAP_LCDC_EXTERNAL
#ifdef CONFIG_ARCH_OMAP1
extern struct lcd_ctrl_extif omap1_ext_if;
#else
extern struct lcd_ctrl_extif omap2_ext_if;
#endif
#endif

static void omapfb_rqueue_lock(struct omapfb_device *fbdev)
{
	mutex_lock(&fbdev->rqueue_mutex);
}

static void omapfb_rqueue_unlock(struct omapfb_device *fbdev)
{
	mutex_unlock(&fbdev->rqueue_mutex);
}

/*
 * ---------------------------------------------------------------------------
 * LCD controller and LCD DMA
 * ---------------------------------------------------------------------------
 */
/* Lookup table to map elem size to elem type. */
static const int dma_elem_type[] = {
	0,
	OMAP_DMA_DATA_TYPE_S8,
	OMAP_DMA_DATA_TYPE_S16,
	0,
	OMAP_DMA_DATA_TYPE_S32,
};

/*
 * Allocate resources needed for LCD controller and LCD DMA operations. Video
 * memory is allocated from system memory according to the virtual display
 * size, except if a bigger memory size is specified explicitly as a kernel
 * parameter.
 */
static int ctrl_init(struct omapfb_device *fbdev)
{
	int r;
	int i;

	/* kernel/module vram parameters override boot tags/board config */
	if (def_vram_cnt) {
		for (i = 0; i < def_vram_cnt; i++)
			fbdev->mem_desc.region[i].size =
				PAGE_ALIGN(def_vram[i]);
		fbdev->mem_desc.region_cnt = i;
	} else {
		struct omapfb_platform_data *conf;

		conf = fbdev->dev->platform_data;
		fbdev->mem_desc = conf->mem_desc;
	}

	if (!fbdev->mem_desc.region_cnt) {
		struct lcd_panel *panel = fbdev->panel;
		int def_size;
		int bpp = panel->bpp;

		/* 12 bpp is packed in 16 bits */
		if (bpp == 12)
			bpp = 16;
		def_size = def_vxres * def_vyres * bpp / 8;
		fbdev->mem_desc.region_cnt = 1;
		fbdev->mem_desc.region[0].size = PAGE_ALIGN(def_size);
	}
	r = fbdev->ctrl->init(fbdev, 0, &fbdev->mem_desc);
	if (r < 0) {
		dev_err(fbdev->dev, "controller initialization failed (%d)\n",
			r);
		return r;
	}

#ifdef DEBUG
	for (i = 0; i < fbdev->mem_desc.region_cnt; i++) {
		dev_dbg(fbdev->dev, "region%d phys %08x virt %p size=%lu\n",
			 i,
			 fbdev->mem_desc.region[i].paddr,
			 fbdev->mem_desc.region[i].vaddr,
			 fbdev->mem_desc.region[i].size);
	}
#endif
	return 0;
}

static void ctrl_cleanup(struct omapfb_device *fbdev)
{
	fbdev->ctrl->cleanup();
}

/* Must be called with fbdev->rqueue_mutex held. */
static int ctrl_change_mode(struct fb_info *fbi)
{
	int r;
	unsigned long offset;
	struct omapfb_plane_struct *plane = fbi->par;
	struct omapfb_device *fbdev = plane->fbdev;
	struct fb_var_screeninfo *var = &fbi->var;

	offset = var->yoffset * fbi->fix.line_length +
		 var->xoffset * var->bits_per_pixel / 8;

	if (fbdev->ctrl->sync)
		fbdev->ctrl->sync();
	r = fbdev->ctrl->setup_plane(plane->idx, plane->info.channel_out,
				 offset, var->xres_virtual,
				 plane->info.pos_x, plane->info.pos_y,
				 var->xres, var->yres, plane->color_mode);
	if (r < 0)
		return r;

	if (fbdev->ctrl->set_rotate != NULL)
		if((r = fbdev->ctrl->set_rotate(var->rotate)) < 0)
			return r;

	if ((fbdev->ctrl->set_scale != NULL) && (plane->idx > 0))
		r = fbdev->ctrl->set_scale(plane->idx,
				   var->xres, var->yres,
				   plane->info.out_width,
				   plane->info.out_height);
	if (r < 0)
		return r;

	return 0;
}

/*
 * ---------------------------------------------------------------------------
 * fbdev framework callbacks and the ioctl interface
 * ---------------------------------------------------------------------------
 */
/* Called each time the omapfb device is opened */
static int omapfb_open(struct fb_info *info, int user)
{
	return 0;
}

static void omapfb_sync(struct fb_info *info);

/* Called when the omapfb device is closed. We make sure that any pending
 * gfx DMA operations are ended, before we return. */
static int omapfb_release(struct fb_info *info, int user)
{
	omapfb_sync(info);
	return 0;
}

/* Store a single color palette entry into a pseudo palette or the hardware
 * palette if one is available. For now we support only 16bpp and thus store
 * the entry only to the pseudo palette.
 */
static int _setcolreg(struct fb_info *info, u_int regno, u_int red, u_int green,
			u_int blue, u_int transp, int update_hw_pal)
{
	struct omapfb_plane_struct *plane = info->par;
	struct omapfb_device *fbdev = plane->fbdev;
	struct fb_var_screeninfo *var = &info->var;
	int r = 0;

	switch (plane->color_mode) {
	case OMAPFB_COLOR_YUV422:
	case OMAPFB_COLOR_YUV420:
	case OMAPFB_COLOR_YUY422:
		r = -EINVAL;
		break;
	case OMAPFB_COLOR_CLUT_8BPP:
	case OMAPFB_COLOR_CLUT_4BPP:
	case OMAPFB_COLOR_CLUT_2BPP:
	case OMAPFB_COLOR_CLUT_1BPP:
		if (fbdev->ctrl->setcolreg)
			r = fbdev->ctrl->setcolreg(regno, red, green, blue,
							transp, update_hw_pal);
		/* Fallthrough */
	case OMAPFB_COLOR_RGB565:
	case OMAPFB_COLOR_RGB444:
		if (r != 0)
			break;

		if (regno < 0) {
			r = -EINVAL;
			break;
		}

		if (regno < 16) {
			u16 pal;
			pal = ((red >> (16 - var->red.length)) <<
					var->red.offset) |
			      ((green >> (16 - var->green.length)) <<
					var->green.offset) |
			      (blue >> (16 - var->blue.length));
			((u32 *)(info->pseudo_palette))[regno] = pal;
		}
		break;
	default:
		BUG();
	}
	return r;
}

static int omapfb_setcolreg(u_int regno, u_int red, u_int green, u_int blue,
			    u_int transp, struct fb_info *info)
{
	return _setcolreg(info, regno, red, green, blue, transp, 1);
}

static int omapfb_setcmap(struct fb_cmap *cmap, struct fb_info *info)
{
	int count, index, r;
	u16 *red, *green, *blue, *transp;
	u16 trans = 0xffff;

	red     = cmap->red;
	green   = cmap->green;
	blue    = cmap->blue;
	transp  = cmap->transp;
	index   = cmap->start;

	for (count = 0; count < cmap->len; count++) {
		if (transp)
			trans = *transp++;
		r = _setcolreg(info, index++, *red++, *green++, *blue++, trans,
				count == cmap->len - 1);
		if (r != 0)
			return r;
	}

	return 0;
}

static int omapfb_update_full_screen(struct fb_info *fbi);

static int omapfb_blank(int blank, struct fb_info *fbi)
{
	struct omapfb_plane_struct *plane = fbi->par;
	struct omapfb_device *fbdev = plane->fbdev;
	int do_update = 0;
	int r = 0;

	omapfb_rqueue_lock(fbdev);
	switch (blank) {
	case FB_BLANK_UNBLANK:
		if (fbdev->state == OMAPFB_SUSPENDED) {
			if (fbdev->ctrl->resume)
				fbdev->ctrl->resume();
			fbdev->panel->enable(fbdev->panel);
			fbdev->state = OMAPFB_ACTIVE;
			if (fbdev->ctrl->get_update_mode() ==
					OMAPFB_MANUAL_UPDATE)
				do_update = 1;
		}
		break;
	case FB_BLANK_POWERDOWN:
		if (fbdev->state == OMAPFB_ACTIVE) {
			fbdev->panel->disable(fbdev->panel);
			if (fbdev->ctrl->suspend)
				fbdev->ctrl->suspend();
			fbdev->state = OMAPFB_SUSPENDED;
		}
		break;
	default:
		r = -EINVAL;
	}
	omapfb_rqueue_unlock(fbdev);

	if (r == 0 && do_update)
		r = omapfb_update_full_screen(fbi);

	return r;
}

static void omapfb_sync(struct fb_info *fbi)
{
	struct omapfb_plane_struct *plane = fbi->par;
	struct omapfb_device *fbdev = plane->fbdev;

	omapfb_rqueue_lock(fbdev);
	if (fbdev->ctrl->sync)
		fbdev->ctrl->sync();
	omapfb_rqueue_unlock(fbdev);
}

/*
 * Set fb_info.fix fields and also updates fbdev.
 * When calling this fb_info.var must be set up already.
 */
static void set_fb_fix(struct fb_info *fbi)
{
	struct fb_fix_screeninfo *fix = &fbi->fix;
	struct fb_var_screeninfo *var = &fbi->var;
	struct omapfb_plane_struct *plane = fbi->par;
	struct omapfb_mem_region *rg;
	int bpp;

	rg = &plane->fbdev->mem_desc.region[plane->idx];
	fbi->screen_base	= rg->vaddr;
	fix->smem_start		= rg->paddr;
	fix->smem_len		= rg->size;

	fix->type = FB_TYPE_PACKED_PIXELS;
	bpp = var->bits_per_pixel;
	if (var->nonstd)
		fix->visual = FB_VISUAL_PSEUDOCOLOR;
	else switch (var->bits_per_pixel) {
	case 16:
	case 12:
		fix->visual = FB_VISUAL_TRUECOLOR;
		/* 12bpp is stored in 16 bits */
		bpp = 16;
		break;
	case 1:
	case 2:
	case 4:
	case 8:
		fix->visual = FB_VISUAL_PSEUDOCOLOR;
		break;
	}
	fix->accel		= FB_ACCEL_OMAP1610;
	fix->line_length	= var->xres_virtual * bpp / 8;
}

static int set_color_mode(struct omapfb_plane_struct *plane,
			  struct fb_var_screeninfo *var)
{
	switch (var->nonstd) {
	case 0:
		break;
	case OMAPFB_COLOR_YUV422:
		var->bits_per_pixel = 16;
		plane->color_mode = var->nonstd;
		return 0;
	case OMAPFB_COLOR_YUV420:
		var->bits_per_pixel = 12;
		plane->color_mode = var->nonstd;
		return 0;
	case OMAPFB_COLOR_YUY422:
		var->bits_per_pixel = 16;
		plane->color_mode = var->nonstd;
		return 0;
	default:
		return -EINVAL;
	}

	switch (var->bits_per_pixel) {
	case 1:
		plane->color_mode = OMAPFB_COLOR_CLUT_1BPP;
		return 0;
	case 2:
		plane->color_mode = OMAPFB_COLOR_CLUT_2BPP;
		return 0;
	case 4:
		plane->color_mode = OMAPFB_COLOR_CLUT_4BPP;
		return 0;
	case 8:
		plane->color_mode = OMAPFB_COLOR_CLUT_8BPP;
		return 0;
	case 12:
		var->bits_per_pixel = 16;
		plane->color_mode = OMAPFB_COLOR_RGB444;
		return 0;
	case 16:
		plane->color_mode = OMAPFB_COLOR_RGB565;
		return 0;
	default:
		return -EINVAL;
	}
}

/*
 * Check the values in var against our capabilities and in case of out of
 * bound values try to adjust them.
 */
static int set_fb_var(struct fb_info *fbi,
		      struct fb_var_screeninfo *var)
{
	int		bpp;
	unsigned long	max_frame_size;
	unsigned long	line_size;
	int		xres_min, xres_max;
	int		yres_min, yres_max;
	struct omapfb_plane_struct *plane = fbi->par;
	struct omapfb_device *fbdev = plane->fbdev;
	struct lcd_panel *panel = fbdev->panel;

	if (set_color_mode(plane, var) < 0)
		return -EINVAL;

	bpp = var->bits_per_pixel;
	if (plane->color_mode == OMAPFB_COLOR_RGB444)
		bpp = 16;

	switch (var->rotate) {
	case 0:
	case 180:
		xres_min = OMAPFB_PLANE_XRES_MIN;
		xres_max = panel->x_res;
		yres_min = OMAPFB_PLANE_YRES_MIN;
		yres_max = panel->y_res;
		if (cpu_is_omap15xx()) {
			var->xres = panel->x_res;
			var->yres = panel->y_res;
		}
		break;
	case 90:
	case 270:
		xres_min = OMAPFB_PLANE_YRES_MIN;
		xres_max = panel->y_res;
		yres_min = OMAPFB_PLANE_XRES_MIN;
		yres_max = panel->x_res;
		if (cpu_is_omap15xx()) {
			var->xres = panel->y_res;
			var->yres = panel->x_res;
		}
		break;
	default:
		return -EINVAL;
	}

	if (var->xres < xres_min)
		var->xres = xres_min;
	if (var->yres < yres_min)
		var->yres = yres_min;
	if (var->xres > xres_max)
		var->xres = xres_max;
	if (var->yres > yres_max)
		var->yres = yres_max;

	if (var->xres_virtual < var->xres)
		var->xres_virtual = var->xres;
	if (var->yres_virtual < var->yres)
		var->yres_virtual = var->yres;
	max_frame_size = fbdev->mem_desc.region[plane->idx].size;
	line_size = var->xres_virtual * bpp / 8;
	if (line_size * var->yres_virtual > max_frame_size) {
		/* Try to keep yres_virtual first */
		line_size = max_frame_size / var->yres_virtual;
		var->xres_virtual = line_size * 8 / bpp;
		if (var->xres_virtual < var->xres) {
			/* Still doesn't fit. Shrink yres_virtual too */
			var->xres_virtual = var->xres;
			line_size = var->xres * bpp / 8;
			var->yres_virtual = max_frame_size / line_size;
		}
		/* Recheck this, as the virtual size changed. */
		if (var->xres_virtual < var->xres)
			var->xres = var->xres_virtual;
		if (var->yres_virtual < var->yres)
			var->yres = var->yres_virtual;
		if (var->xres < xres_min || var->yres < yres_min)
			return -EINVAL;
	}
	if (var->xres + var->xoffset > var->xres_virtual)
		var->xoffset = var->xres_virtual - var->xres;
	if (var->yres + var->yoffset > var->yres_virtual)
		var->yoffset = var->yres_virtual - var->yres;

	if (plane->color_mode == OMAPFB_COLOR_RGB444) {
		var->red.offset	  = 8; var->red.length	 = 4;
						var->red.msb_right   = 0;
		var->green.offset = 4; var->green.length = 4;
						var->green.msb_right = 0;
		var->blue.offset  = 0; var->blue.length  = 4;
						var->blue.msb_right  = 0;
	} else {
		var->red.offset	 = 11; var->red.length	 = 5;
						var->red.msb_right   = 0;
		var->green.offset = 5;  var->green.length = 6;
						var->green.msb_right = 0;
		var->blue.offset = 0;  var->blue.length  = 5;
						var->blue.msb_right  = 0;
	}

	var->height		= -1;
	var->width		= -1;
	var->grayscale		= 0;

	/* pixclock in ps, the rest in pixclock */
	var->pixclock		= 10000000 / (panel->pixel_clock / 100);
	var->left_margin	= panel->hfp;
	var->right_margin	= panel->hbp;
	var->upper_margin	= panel->vfp;
	var->lower_margin	= panel->vbp;
	var->hsync_len		= panel->hsw;
	var->vsync_len		= panel->vsw;

	/* TODO: get these from panel->config */
	var->vmode		= FB_VMODE_NONINTERLACED;
	var->sync		= 0;

	return 0;
}


/* Set rotation (0, 90, 180, 270 degree), and switch to the new mode. */
static void omapfb_rotate(struct fb_info *fbi, int rotate)
{
	struct omapfb_plane_struct *plane = fbi->par;
	struct omapfb_device *fbdev = plane->fbdev;

	omapfb_rqueue_lock(fbdev);
	if (rotate != fbi->var.rotate) {
		struct fb_var_screeninfo *new_var = &fbdev->new_var;

		memcpy(new_var, &fbi->var, sizeof(*new_var));
		new_var->rotate = rotate;
		if (set_fb_var(fbi, new_var) == 0 &&
		    memcmp(new_var, &fbi->var, sizeof(*new_var))) {
			memcpy(&fbi->var, new_var, sizeof(*new_var));
			ctrl_change_mode(fbi);
		}
	}
	omapfb_rqueue_unlock(fbdev);
}

/*
 * Set new x,y offsets in the virtual display for the visible area and switch
 * to the new mode.
 */
static int omapfb_pan_display(struct fb_var_screeninfo *var,
			       struct fb_info *fbi)
{
	struct omapfb_plane_struct *plane = fbi->par;
	struct omapfb_device *fbdev = plane->fbdev;
	int r = 0;

	omapfb_rqueue_lock(fbdev);
	if (var->xoffset != fbi->var.xoffset ||
	    var->yoffset != fbi->var.yoffset) {
		struct fb_var_screeninfo *new_var = &fbdev->new_var;

		memcpy(new_var, &fbi->var, sizeof(*new_var));
		new_var->xoffset = var->xoffset;
		new_var->yoffset = var->yoffset;
		if (set_fb_var(fbi, new_var))
			r = -EINVAL;
		else {
			memcpy(&fbi->var, new_var, sizeof(*new_var));
			ctrl_change_mode(fbi);
		}
	}
	omapfb_rqueue_unlock(fbdev);

	return r;
}

/* Set mirror to vertical axis and switch to the new mode. */
static int omapfb_mirror(struct fb_info *fbi, int mirror)
{
	struct omapfb_plane_struct *plane = fbi->par;
	struct omapfb_device *fbdev = plane->fbdev;
	int r = 0;

	omapfb_rqueue_lock(fbdev);
	mirror = mirror ? 1 : 0;
	if (cpu_is_omap15xx())
		r = -EINVAL;
	else if (mirror != plane->info.mirror) {
		plane->info.mirror = mirror;
		r = ctrl_change_mode(fbi);
	}
	omapfb_rqueue_unlock(fbdev);

	return r;
}

/*
 * Check values in var, try to adjust them in case of out of bound values if
 * possible, or return error.
 */
static int omapfb_check_var(struct fb_var_screeninfo *var, struct fb_info *fbi)
{
	struct omapfb_plane_struct *plane = fbi->par;
	struct omapfb_device *fbdev = plane->fbdev;
	int r;

	omapfb_rqueue_lock(fbdev);
	if (fbdev->ctrl->sync != NULL)
		fbdev->ctrl->sync();
	r = set_fb_var(fbi, var);
	omapfb_rqueue_unlock(fbdev);

	return r;
}

/*
 * Switch to a new mode. The parameters for it has been check already by
 * omapfb_check_var.
 */
static int omapfb_set_par(struct fb_info *fbi)
{
	struct omapfb_plane_struct *plane = fbi->par;
	struct omapfb_device *fbdev = plane->fbdev;
	int r = 0;

	omapfb_rqueue_lock(fbdev);
	set_fb_fix(fbi);
	r = ctrl_change_mode(fbi);
	omapfb_rqueue_unlock(fbdev);

	return r;
}

int omapfb_update_window_async(struct fb_info *fbi,
				struct omapfb_update_window *win,
				void (*callback)(void *),
				void *callback_data)
{
	int xres, yres;
	struct omapfb_plane_struct *plane = fbi->par;
	struct omapfb_device *fbdev = plane->fbdev;
	struct fb_var_screeninfo *var = &fbi->var;

	switch (var->rotate) {
	case 0:
	case 180:
		xres = fbdev->panel->x_res;
		yres = fbdev->panel->y_res;
		break;
	case 90:
	case 270:
		xres = fbdev->panel->y_res;
		yres = fbdev->panel->x_res;
		break;
	default:
		return -EINVAL;
	}

	if (win->x >= xres || win->y >= yres ||
	    win->out_x > xres || win->out_y > yres)
		return -EINVAL;

	if (!fbdev->ctrl->update_window ||
	    fbdev->ctrl->get_update_mode() != OMAPFB_MANUAL_UPDATE)
		return -ENODEV;

	if (win->x + win->width > xres)
		win->width = xres - win->x;
	if (win->y + win->height > yres)
		win->height = yres - win->y;
	if (win->out_x + win->out_width > xres)
		win->out_width = xres - win->out_x;
	if (win->out_y + win->out_height > yres)
		win->out_height = yres - win->out_y;
	if (!win->width || !win->height || !win->out_width || !win->out_height)
		return 0;

	return fbdev->ctrl->update_window(fbi, win, callback, callback_data);
}
EXPORT_SYMBOL(omapfb_update_window_async);

static int omapfb_update_win(struct fb_info *fbi,
				struct omapfb_update_window *win)
{
	struct omapfb_plane_struct *plane = fbi->par;
	int ret;

	omapfb_rqueue_lock(plane->fbdev);
	ret = omapfb_update_window_async(fbi, win, NULL, NULL);
	omapfb_rqueue_unlock(plane->fbdev);

	return ret;
}

static int omapfb_update_full_screen(struct fb_info *fbi)
{
	struct omapfb_plane_struct *plane = fbi->par;
	struct omapfb_device *fbdev = plane->fbdev;
	struct omapfb_update_window win;
	int r;

	if (!fbdev->ctrl->update_window ||
	    fbdev->ctrl->get_update_mode() != OMAPFB_MANUAL_UPDATE)
		return -ENODEV;

	win.x = 0;
	win.y = 0;
	win.width = fbi->var.xres;
	win.height = fbi->var.yres;
	win.out_x = 0;
	win.out_y = 0;
	win.out_width = fbi->var.xres;
	win.out_height = fbi->var.yres;
	win.format = 0;

	omapfb_rqueue_lock(fbdev);
	r = fbdev->ctrl->update_window(fbi, &win, NULL, NULL);
	omapfb_rqueue_unlock(fbdev);

	return r;
}

static int omapfb_setup_plane(struct fb_info *fbi, struct omapfb_plane_info *pi)
{
	struct omapfb_plane_struct *plane = fbi->par;
	struct omapfb_device *fbdev = plane->fbdev;
	struct lcd_panel *panel = fbdev->panel;
	struct omapfb_plane_info old_info;
	int r = 0;

	if (pi->pos_x + pi->out_width > panel->x_res ||
	    pi->pos_y + pi->out_height > panel->y_res)
		return -EINVAL;

	omapfb_rqueue_lock(fbdev);
	if (pi->enabled && !fbdev->mem_desc.region[plane->idx].size) {
		/*
		 * This plane's memory was freed, can't enable it
		 * until it's reallocated.
		 */
		r = -EINVAL;
		goto out;
	}
	old_info = plane->info;
	plane->info = *pi;
	if (pi->enabled) {
		r = ctrl_change_mode(fbi);
		if (r < 0) {
			plane->info = old_info;
			goto out;
		}
	}
	r = fbdev->ctrl->enable_plane(plane->idx, pi->enabled);
	if (r < 0) {
		plane->info = old_info;
		goto out;
	}
out:
	omapfb_rqueue_unlock(fbdev);
	return r;
}

static int omapfb_query_plane(struct fb_info *fbi, struct omapfb_plane_info *pi)
{
	struct omapfb_plane_struct *plane = fbi->par;

	*pi = plane->info;
	return 0;
}

static int omapfb_setup_mem(struct fb_info *fbi, struct omapfb_mem_info *mi)
{
	struct omapfb_plane_struct *plane = fbi->par;
	struct omapfb_device *fbdev = plane->fbdev;
	struct omapfb_mem_region *rg = &fbdev->mem_desc.region[plane->idx];
	size_t size;
	int r = 0;

	if (fbdev->ctrl->setup_mem == NULL)
		return -ENODEV;
	if (mi->type > OMAPFB_MEMTYPE_MAX)
		return -EINVAL;

	size = PAGE_ALIGN(mi->size);
	omapfb_rqueue_lock(fbdev);
	if (plane->info.enabled) {
		r = -EBUSY;
		goto out;
	}
	if (rg->size != size || rg->type != mi->type) {
		struct fb_var_screeninfo *new_var = &fbdev->new_var;
		unsigned long old_size = rg->size;
		u8	      old_type = rg->type;
		unsigned long paddr;

		rg->size = size;
		rg->type = mi->type;
		/*
		 * size == 0 is a special case, for which we
		 * don't check / adjust the screen parameters.
		 * This isn't a problem since the plane can't
		 * be reenabled unless its size is > 0.
		 */
		if (old_size != size && size) {
			if (size) {
				memcpy(new_var, &fbi->var, sizeof(*new_var));
				r = set_fb_var(fbi, new_var);
				if (r < 0)
					goto out;
			}
		}

		if (fbdev->ctrl->sync)
			fbdev->ctrl->sync();
		r = fbdev->ctrl->setup_mem(plane->idx, size, mi->type, &paddr);
		if (r < 0) {
			/* Revert changes. */
			rg->size = old_size;
			rg->type = old_type;
			goto out;
		}
		rg->paddr = paddr;

		if (old_size != size) {
			if (size) {
				memcpy(&fbi->var, new_var, sizeof(fbi->var));
				set_fb_fix(fbi);
			} else {
				/*
				 * Set these explicitly to indicate that the
				 * plane memory is dealloce'd, the other
				 * screen parameters in var / fix are invalid.
				 */
				fbi->fix.smem_start = 0;
				fbi->fix.smem_len = 0;
			}
		}
	}
out:
	omapfb_rqueue_unlock(fbdev);

	return r;
}

static int omapfb_query_mem(struct fb_info *fbi, struct omapfb_mem_info *mi)
{
	struct omapfb_plane_struct *plane = fbi->par;
	struct omapfb_device *fbdev = plane->fbdev;
	struct omapfb_mem_region *rg;

	rg = &fbdev->mem_desc.region[plane->idx];
	memset(mi, 0, sizeof(*mi));
	mi->size = rg->size;
	mi->type = rg->type;

	return 0;
}

static int omapfb_set_color_key(struct omapfb_device *fbdev,
				struct omapfb_color_key *ck)
{
	int r;

	if (!fbdev->ctrl->set_color_key)
		return -ENODEV;

	omapfb_rqueue_lock(fbdev);
	r = fbdev->ctrl->set_color_key(ck);
	omapfb_rqueue_unlock(fbdev);

	return r;
}

static int omapfb_get_color_key(struct omapfb_device *fbdev,
				struct omapfb_color_key *ck)
{
	int r;

	if (!fbdev->ctrl->get_color_key)
		return -ENODEV;

	omapfb_rqueue_lock(fbdev);
	r = fbdev->ctrl->get_color_key(ck);
	omapfb_rqueue_unlock(fbdev);

	return r;
}

static struct blocking_notifier_head omapfb_client_list[OMAPFB_PLANE_NUM];
static int notifier_inited;

static void omapfb_init_notifier(void)
{
	int i;

	for (i = 0; i < OMAPFB_PLANE_NUM; i++)
		BLOCKING_INIT_NOTIFIER_HEAD(&omapfb_client_list[i]);
}

int omapfb_register_client(struct omapfb_notifier_block *omapfb_nb,
				omapfb_notifier_callback_t callback,
				void *callback_data)
{
	int r;

	if ((unsigned)omapfb_nb->plane_idx > OMAPFB_PLANE_NUM)
		return -EINVAL;

	if (!notifier_inited) {
		omapfb_init_notifier();
		notifier_inited = 1;
	}

	omapfb_nb->nb.notifier_call = (int (*)(struct notifier_block *,
					unsigned long, void *))callback;
	omapfb_nb->data = callback_data;
	r = blocking_notifier_chain_register(
				&omapfb_client_list[omapfb_nb->plane_idx],
				&omapfb_nb->nb);
	if (r)
		return r;
	if (omapfb_dev != NULL &&
	    omapfb_dev->ctrl && omapfb_dev->ctrl->bind_client) {
		omapfb_dev->ctrl->bind_client(omapfb_nb);
	}

	return 0;
}
EXPORT_SYMBOL(omapfb_register_client);

int omapfb_unregister_client(struct omapfb_notifier_block *omapfb_nb)
{
	return blocking_notifier_chain_unregister(
		&omapfb_client_list[omapfb_nb->plane_idx], &omapfb_nb->nb);
}
EXPORT_SYMBOL(omapfb_unregister_client);

void omapfb_notify_clients(struct omapfb_device *fbdev, unsigned long event)
{
	int i;

	if (!notifier_inited)
		/* no client registered yet */
		return;

	for (i = 0; i < OMAPFB_PLANE_NUM; i++)
		blocking_notifier_call_chain(&omapfb_client_list[i], event,
				    fbdev->fb_info[i]);
}
EXPORT_SYMBOL(omapfb_notify_clients);

static int omapfb_set_update_mode(struct omapfb_device *fbdev,
				   enum omapfb_update_mode mode)
{
	int r;

	omapfb_rqueue_lock(fbdev);
	r = fbdev->ctrl->set_update_mode(mode);
	omapfb_rqueue_unlock(fbdev);

	return r;
}

static enum omapfb_update_mode omapfb_get_update_mode(struct omapfb_device *fbdev)
{
	int r;

	omapfb_rqueue_lock(fbdev);
	r = fbdev->ctrl->get_update_mode();
	omapfb_rqueue_unlock(fbdev);

	return r;
}

static void omapfb_get_caps(struct omapfb_device *fbdev, int plane,
				     struct omapfb_caps *caps)
{
	memset(caps, 0, sizeof(*caps));
	fbdev->ctrl->get_caps(plane, caps);
	caps->ctrl |= fbdev->panel->get_caps(fbdev->panel);
}

/* For lcd testing */
void omapfb_write_first_pixel(struct omapfb_device *fbdev, u16 pixval)
{
	omapfb_rqueue_lock(fbdev);
	*(u16 *)fbdev->mem_desc.region[0].vaddr = pixval;
	if (fbdev->ctrl->get_update_mode() == OMAPFB_MANUAL_UPDATE) {
		struct omapfb_update_window win;

		memset(&win, 0, sizeof(win));
		win.width = 2;
		win.height = 2;
		win.out_width = 2;
		win.out_height = 2;
		fbdev->ctrl->update_window(fbdev->fb_info[0], &win, NULL, NULL);
	}
	omapfb_rqueue_unlock(fbdev);
}
EXPORT_SYMBOL(omapfb_write_first_pixel);

/*
 * Ioctl interface. Part of the kernel mode frame buffer API is duplicated
 * here to be accessible by user mode code.
 */
static int omapfb_ioctl(struct fb_info *fbi, unsigned int cmd,
			unsigned long arg)
{
	struct omapfb_plane_struct *plane = fbi->par;
	struct omapfb_device	*fbdev = plane->fbdev;
	struct fb_ops		*ops = fbi->fbops;
	union {
		struct omapfb_update_window	update_window;
		struct omapfb_plane_info	plane_info;
		struct omapfb_mem_info		mem_info;
		struct omapfb_color_key		color_key;
		enum omapfb_update_mode		update_mode;
		struct omapfb_caps		caps;
		unsigned int		mirror;
		int			plane_out;
		int			enable_plane;
	} p;
	int r = 0;

	BUG_ON(!ops);
	switch (cmd) {
	case OMAPFB_MIRROR:
		if (get_user(p.mirror, (int __user *)arg))
			r = -EFAULT;
		else
			omapfb_mirror(fbi, p.mirror);
		break;
	case OMAPFB_SYNC_GFX:
		omapfb_sync(fbi);
		break;
	case OMAPFB_VSYNC:
		break;
	case OMAPFB_SET_UPDATE_MODE:
		if (get_user(p.update_mode, (int __user *)arg))
			r = -EFAULT;
		else
			r = omapfb_set_update_mode(fbdev, p.update_mode);
		break;
	case OMAPFB_GET_UPDATE_MODE:
		p.update_mode = omapfb_get_update_mode(fbdev);
		if (put_user(p.update_mode,
					(enum omapfb_update_mode __user *)arg))
			r = -EFAULT;
		break;
	case OMAPFB_UPDATE_WINDOW_OLD:
		if (copy_from_user(&p.update_window, (void __user *)arg,
				   sizeof(struct omapfb_update_window_old)))
			r = -EFAULT;
		else {
			struct omapfb_update_window *u = &p.update_window;
			u->out_x = u->x;
			u->out_y = u->y;
			u->out_width = u->width;
			u->out_height = u->height;
			memset(u->reserved, 0, sizeof(u->reserved));
			r = omapfb_update_win(fbi, u);
		}
		break;
	case OMAPFB_UPDATE_WINDOW:
		if (copy_from_user(&p.update_window, (void __user *)arg,
				   sizeof(p.update_window)))
			r = -EFAULT;
		else
			r = omapfb_update_win(fbi, &p.update_window);
		break;
	case OMAPFB_SETUP_PLANE:
		if (copy_from_user(&p.plane_info, (void __user *)arg,
				   sizeof(p.plane_info)))
			r = -EFAULT;
		else
			r = omapfb_setup_plane(fbi, &p.plane_info);
		break;
	case OMAPFB_QUERY_PLANE:
		if ((r = omapfb_query_plane(fbi, &p.plane_info)) < 0)
			break;
		if (copy_to_user((void __user *)arg, &p.plane_info,
				   sizeof(p.plane_info)))
			r = -EFAULT;
		break;
	case OMAPFB_SETUP_MEM:
		if (copy_from_user(&p.mem_info, (void __user *)arg,
				   sizeof(p.mem_info)))
			r = -EFAULT;
		else
			r = omapfb_setup_mem(fbi, &p.mem_info);
		break;
	case OMAPFB_QUERY_MEM:
		if ((r = omapfb_query_mem(fbi, &p.mem_info)) < 0)
			break;
		if (copy_to_user((void __user *)arg, &p.mem_info,
				   sizeof(p.mem_info)))
			r = -EFAULT;
		break;
	case OMAPFB_SET_COLOR_KEY:
		if (copy_from_user(&p.color_key, (void __user *)arg,
				   sizeof(p.color_key)))
			r = -EFAULT;
		else
			r = omapfb_set_color_key(fbdev, &p.color_key);
		break;
	case OMAPFB_GET_COLOR_KEY:
		if ((r = omapfb_get_color_key(fbdev, &p.color_key)) < 0)
			break;
		if (copy_to_user((void __user *)arg, &p.color_key,
				 sizeof(p.color_key)))
			r = -EFAULT;
		break;
	case OMAPFB_GET_CAPS:
		omapfb_get_caps(fbdev, plane->idx, &p.caps);
		if (copy_to_user((void __user *)arg, &p.caps, sizeof(p.caps)))
			r = -EFAULT;
		break;
	case OMAPFB_LCD_TEST:
		{
			int test_num;

			if (get_user(test_num, (int __user *)arg)) {
				r = -EFAULT;
				break;
			}
			if (!fbdev->panel->run_test) {
				r = -EINVAL;
				break;
			}
			r = fbdev->panel->run_test(fbdev->panel, test_num);
			break;
		}
	case OMAPFB_CTRL_TEST:
		{
			int test_num;

			if (get_user(test_num, (int __user *)arg)) {
				r = -EFAULT;
				break;
			}
			if (!fbdev->ctrl->run_test) {
				r = -EINVAL;
				break;
			}
			r = fbdev->ctrl->run_test(test_num);
			break;
		}
	default:
		r = -EINVAL;
	}

	return r;
}

static int omapfb_mmap(struct fb_info *info, struct vm_area_struct *vma)
{
	struct omapfb_plane_struct *plane = info->par;
	struct omapfb_device *fbdev = plane->fbdev;
	int r;

	omapfb_rqueue_lock(fbdev);
	r = fbdev->ctrl->mmap(info, vma);
	omapfb_rqueue_unlock(fbdev);

	return r;
}

/*
 * Callback table for the frame buffer framework. Some of these pointers
 * will be changed according to the current setting of fb_info->accel_flags.
 */
static struct fb_ops omapfb_ops = {
	.owner		= THIS_MODULE,
	.fb_open        = omapfb_open,
	.fb_release     = omapfb_release,
	.fb_setcolreg	= omapfb_setcolreg,
	.fb_setcmap	= omapfb_setcmap,
	.fb_fillrect	= cfb_fillrect,
	.fb_copyarea	= cfb_copyarea,
	.fb_imageblit	= cfb_imageblit,
	.fb_blank       = omapfb_blank,
	.fb_ioctl	= omapfb_ioctl,
	.fb_check_var	= omapfb_check_var,
	.fb_set_par	= omapfb_set_par,
	.fb_rotate	= omapfb_rotate,
	.fb_pan_display = omapfb_pan_display,
};

/*
 * ---------------------------------------------------------------------------
 * Sysfs interface
 * ---------------------------------------------------------------------------
 */
/* omapfbX sysfs entries */
static ssize_t omapfb_show_caps_num(struct device *dev,
				    struct device_attribute *attr, char *buf)
{
	struct omapfb_device *fbdev = (struct omapfb_device *)dev->driver_data;
	int plane;
	size_t size;
	struct omapfb_caps caps;

	plane = 0;
	size = 0;
	while (size < PAGE_SIZE && plane < OMAPFB_PLANE_NUM) {
		omapfb_get_caps(fbdev, plane, &caps);
		size += snprintf(&buf[size], PAGE_SIZE - size,
			"plane#%d %#010x %#010x %#010x\n",
			plane, caps.ctrl, caps.plane_color, caps.wnd_color);
		plane++;
	}
	return size;
}

static ssize_t omapfb_show_caps_text(struct device *dev,
				     struct device_attribute *attr, char *buf)
{
	struct omapfb_device *fbdev = (struct omapfb_device *)dev->driver_data;
	int i;
	struct omapfb_caps caps;
	int plane;
	size_t size;

	plane = 0;
	size = 0;
	while (size < PAGE_SIZE && plane < OMAPFB_PLANE_NUM) {
		omapfb_get_caps(fbdev, plane, &caps);
		size += snprintf(&buf[size], PAGE_SIZE - size,
				 "plane#%d:\n", plane);
		for (i = 0; i < ARRAY_SIZE(ctrl_caps) &&
		     size < PAGE_SIZE; i++) {
			if (ctrl_caps[i].flag & caps.ctrl)
				size += snprintf(&buf[size], PAGE_SIZE - size,
					" %s\n", ctrl_caps[i].name);
		}
		size += snprintf(&buf[size], PAGE_SIZE - size,
				 " plane colors:\n");
		for (i = 0; i < ARRAY_SIZE(color_caps) &&
		     size < PAGE_SIZE; i++) {
			if (color_caps[i].flag & caps.plane_color)
				size += snprintf(&buf[size], PAGE_SIZE - size,
					"  %s\n", color_caps[i].name);
		}
		size += snprintf(&buf[size], PAGE_SIZE - size,
				 " window colors:\n");
		for (i = 0; i < ARRAY_SIZE(color_caps) &&
		     size < PAGE_SIZE; i++) {
			if (color_caps[i].flag & caps.wnd_color)
				size += snprintf(&buf[size], PAGE_SIZE - size,
					"  %s\n", color_caps[i].name);
		}

		plane++;
	}
	return size;
}

static DEVICE_ATTR(caps_num, 0444, omapfb_show_caps_num, NULL);
static DEVICE_ATTR(caps_text, 0444, omapfb_show_caps_text, NULL);

/* panel sysfs entries */
static ssize_t omapfb_show_panel_name(struct device *dev,
				      struct device_attribute *attr, char *buf)
{
	struct omapfb_device *fbdev = (struct omapfb_device *)dev->driver_data;

	return snprintf(buf, PAGE_SIZE, "%s\n", fbdev->panel->name);
}

static ssize_t omapfb_show_bklight_level(struct device *dev,
					 struct device_attribute *attr,
					 char *buf)
{
	struct omapfb_device *fbdev = (struct omapfb_device *)dev->driver_data;
	int r;

	if (fbdev->panel->get_bklight_level) {
		r = snprintf(buf, PAGE_SIZE, "%d\n",
			     fbdev->panel->get_bklight_level(fbdev->panel));
	} else
		r = -ENODEV;
	return r;
}

static ssize_t omapfb_store_bklight_level(struct device *dev,
					  struct device_attribute *attr,
					  const char *buf, size_t size)
{
	struct omapfb_device *fbdev = (struct omapfb_device *)dev->driver_data;
	int r;

	if (fbdev->panel->set_bklight_level) {
		unsigned int level;

		if (sscanf(buf, "%10d", &level) == 1) {
			r = fbdev->panel->set_bklight_level(fbdev->panel,
							    level);
		} else
			r = -EINVAL;
	} else
		r = -ENODEV;
	return r ? r : size;
}

static ssize_t omapfb_show_bklight_max(struct device *dev,
				       struct device_attribute *attr, char *buf)
{
	struct omapfb_device *fbdev = (struct omapfb_device *)dev->driver_data;
	int r;

	if (fbdev->panel->get_bklight_level) {
		r = snprintf(buf, PAGE_SIZE, "%d\n",
			     fbdev->panel->get_bklight_max(fbdev->panel));
	} else
		r = -ENODEV;
	return r;
}

static struct device_attribute dev_attr_panel_name =
	__ATTR(name, 0444, omapfb_show_panel_name, NULL);
static DEVICE_ATTR(backlight_level, 0664,
		   omapfb_show_bklight_level, omapfb_store_bklight_level);
static DEVICE_ATTR(backlight_max, 0444, omapfb_show_bklight_max, NULL);

static struct attribute *panel_attrs[] = {
	&dev_attr_panel_name.attr,
	&dev_attr_backlight_level.attr,
	&dev_attr_backlight_max.attr,
	NULL,
};

static struct attribute_group panel_attr_grp = {
	.name  = "panel",
	.attrs = panel_attrs,
};

/* ctrl sysfs entries */
static ssize_t omapfb_show_ctrl_name(struct device *dev,
				     struct device_attribute *attr, char *buf)
{
	struct omapfb_device *fbdev = (struct omapfb_device *)dev->driver_data;

	return snprintf(buf, PAGE_SIZE, "%s\n", fbdev->ctrl->name);
}

static struct device_attribute dev_attr_ctrl_name =
	__ATTR(name, 0444, omapfb_show_ctrl_name, NULL);

static struct attribute *ctrl_attrs[] = {
	&dev_attr_ctrl_name.attr,
	NULL,
};

static struct attribute_group ctrl_attr_grp = {
	.name  = "ctrl",
	.attrs = ctrl_attrs,
};

static int omapfb_register_sysfs(struct omapfb_device *fbdev)
{
	int r;

	if ((r = device_create_file(fbdev->dev, &dev_attr_caps_num)))
		goto fail0;

	if ((r = device_create_file(fbdev->dev, &dev_attr_caps_text)))
		goto fail1;

	if ((r = sysfs_create_group(&fbdev->dev->kobj, &panel_attr_grp)))
		goto fail2;

	if ((r = sysfs_create_group(&fbdev->dev->kobj, &ctrl_attr_grp)))
		goto fail3;

	return 0;
fail3:
	sysfs_remove_group(&fbdev->dev->kobj, &panel_attr_grp);
fail2:
	device_remove_file(fbdev->dev, &dev_attr_caps_text);
fail1:
	device_remove_file(fbdev->dev, &dev_attr_caps_num);
fail0:
	dev_err(fbdev->dev, "unable to register sysfs interface\n");
	return r;
}

static void omapfb_unregister_sysfs(struct omapfb_device *fbdev)
{
	sysfs_remove_group(&fbdev->dev->kobj, &ctrl_attr_grp);
	sysfs_remove_group(&fbdev->dev->kobj, &panel_attr_grp);
	device_remove_file(fbdev->dev, &dev_attr_caps_num);
	device_remove_file(fbdev->dev, &dev_attr_caps_text);
}

/*
 * ---------------------------------------------------------------------------
 * LDM callbacks
 * ---------------------------------------------------------------------------
 */
/* Initialize system fb_info object and set the default video mode.
 * The frame buffer memory already allocated by lcddma_init
 */
static int fbinfo_init(struct omapfb_device *fbdev, struct fb_info *info)
{
	struct fb_var_screeninfo	*var = &info->var;
	struct fb_fix_screeninfo	*fix = &info->fix;
	int				r = 0;

	info->fbops = &omapfb_ops;
	info->flags = FBINFO_FLAG_DEFAULT;

	strncpy(fix->id, MODULE_NAME, sizeof(fix->id));

	info->pseudo_palette = fbdev->pseudo_palette;

	var->accel_flags  = def_accel ? FB_ACCELF_TEXT : 0;
	var->xres = def_vxres;
	var->yres = def_vyres;
	var->xres_virtual = def_vxres;
	var->yres_virtual = def_vyres;
	var->rotate	  = def_rotate;
	var->bits_per_pixel = fbdev->panel->bpp;

	set_fb_var(info, var);
	set_fb_fix(info);

	r = fb_alloc_cmap(&info->cmap, 16, 0);
	if (r != 0)
		dev_err(fbdev->dev, "unable to allocate color map memory\n");

	return r;
}

/* Release the fb_info object */
static void fbinfo_cleanup(struct omapfb_device *fbdev, struct fb_info *fbi)
{
	fb_dealloc_cmap(&fbi->cmap);
}

static void planes_cleanup(struct omapfb_device *fbdev)
{
	int i;

	for (i = 0; i < fbdev->mem_desc.region_cnt; i++) {
		if (fbdev->fb_info[i] == NULL)
			break;
		fbinfo_cleanup(fbdev, fbdev->fb_info[i]);
		framebuffer_release(fbdev->fb_info[i]);
	}
}

static int planes_init(struct omapfb_device *fbdev)
{
	struct fb_info *fbi;
	int i;
	int r;

	for (i = 0; i < fbdev->mem_desc.region_cnt; i++) {
		struct omapfb_plane_struct *plane;
		fbi = framebuffer_alloc(sizeof(struct omapfb_plane_struct),
					fbdev->dev);
		if (fbi == NULL) {
			dev_err(fbdev->dev,
				"unable to allocate memory for plane info\n");
			planes_cleanup(fbdev);
			return -ENOMEM;
		}
		plane = fbi->par;
		plane->idx = i;
		plane->fbdev = fbdev;
		plane->info.mirror = def_mirror;
		fbdev->fb_info[i] = fbi;

		if ((r = fbinfo_init(fbdev, fbi)) < 0) {
			framebuffer_release(fbi);
			planes_cleanup(fbdev);
			return r;
		}
		plane->info.out_width = fbi->var.xres;
		plane->info.out_height = fbi->var.yres;
	}
	return 0;
}

/*
 * Free driver resources. Can be called to rollback an aborted initialization
 * sequence.
 */
static void omapfb_free_resources(struct omapfb_device *fbdev, int state)
{
	int i;

	switch (state) {
	case OMAPFB_ACTIVE:
		for (i = 0; i < fbdev->mem_desc.region_cnt; i++)
			unregister_framebuffer(fbdev->fb_info[i]);
	case 7:
		omapfb_unregister_sysfs(fbdev);
	case 6:
		fbdev->panel->disable(fbdev->panel);
	case 5:
		omapfb_set_update_mode(fbdev, OMAPFB_UPDATE_DISABLED);
	case 4:
		planes_cleanup(fbdev);
	case 3:
		ctrl_cleanup(fbdev);
	case 2:
		fbdev->panel->cleanup(fbdev->panel);
	case 1:
		dev_set_drvdata(fbdev->dev, NULL);
		kfree(fbdev);
	case 0:
		/* nothing to free */
		break;
	default:
		BUG();
	}
}

static int omapfb_find_ctrl(struct omapfb_device *fbdev)
{
	struct omapfb_platform_data *conf;
	char name[17];
	int i;

	conf = fbdev->dev->platform_data;

	fbdev->ctrl = NULL;

	strncpy(name, conf->lcd.ctrl_name, sizeof(name) - 1);
	name[sizeof(name) - 1] = '\0';

	if (strcmp(name, "internal") == 0) {
		fbdev->ctrl = fbdev->int_ctrl;
		return 0;
	}

	for (i = 0; i < ARRAY_SIZE(ctrls); i++) {
		dev_dbg(fbdev->dev, "ctrl %s\n", ctrls[i]->name);
		if (strcmp(ctrls[i]->name, name) == 0) {
			fbdev->ctrl = ctrls[i];
			break;
		}
	}

	if (fbdev->ctrl == NULL) {
		dev_dbg(fbdev->dev, "ctrl %s not supported\n", name);
		return -1;
	}

	return 0;
}

static void check_required_callbacks(struct omapfb_device *fbdev)
{
#define _C(x) (fbdev->ctrl->x != NULL)
#define _P(x) (fbdev->panel->x != NULL)
	BUG_ON(fbdev->ctrl == NULL || fbdev->panel == NULL);
	BUG_ON(!(_C(init) && _C(cleanup) && _C(get_caps) &&
		 _C(set_update_mode) && _C(setup_plane) && _C(enable_plane) &&
		 _P(init) && _P(cleanup) && _P(enable) && _P(disable) &&
		 _P(get_caps)));
#undef _P
#undef _C
}

/*
 * Called by LDM binding to probe and attach a new device.
 * Initialization sequence:
 *   1. allocate system omapfb_device structure
 *   2. select controller type according to platform configuration
 *      init LCD panel
 *   3. init LCD controller and LCD DMA
 *   4. init system fb_info structure for all planes
 *   5. setup video mode for first plane and enable it
 *   6. enable LCD panel
 *   7. register sysfs attributes
 *   OMAPFB_ACTIVE: register system fb_info structure for all planes
 */
static int omapfb_do_probe(struct platform_device *pdev,
				struct lcd_panel *panel)
{
	struct omapfb_device	*fbdev = NULL;
	int			init_state;
	unsigned long		phz, hhz, vhz;
	unsigned long		vram;
	int			i;
	int			r = 0;

	init_state = 0;

	if (pdev->num_resources != 0) {
		dev_err(&pdev->dev, "probed for an unknown device\n");
		r = -ENODEV;
		goto cleanup;
	}

	if (pdev->dev.platform_data == NULL) {
		dev_err(&pdev->dev, "missing platform data\n");
		r = -ENOENT;
		goto cleanup;
	}

	fbdev = kzalloc(sizeof(struct omapfb_device), GFP_KERNEL);
	if (fbdev == NULL) {
		dev_err(&pdev->dev,
			"unable to allocate memory for device info\n");
		r = -ENOMEM;
		goto cleanup;
	}
	init_state++;

	fbdev->dev = &pdev->dev;
	fbdev->panel = panel;
	platform_set_drvdata(pdev, fbdev);

	mutex_init(&fbdev->rqueue_mutex);

#ifdef CONFIG_ARCH_OMAP1
	fbdev->int_ctrl = &omap1_int_ctrl;
#ifdef CONFIG_FB_OMAP_LCDC_EXTERNAL
	fbdev->ext_if = &omap1_ext_if;
#endif
#else	/* OMAP2 */
	fbdev->int_ctrl = &omap2_int_ctrl;
#ifdef CONFIG_FB_OMAP_LCDC_EXTERNAL
	fbdev->ext_if = &omap2_ext_if;
#endif
#endif
	if (omapfb_find_ctrl(fbdev) < 0) {
		dev_err(fbdev->dev,
			"LCD controller not found, board not supported\n");
		r = -ENODEV;
		goto cleanup;
	}

	r = fbdev->panel->init(fbdev->panel, fbdev);
	if (r)
		goto cleanup;

	pr_info("omapfb: configured for panel %s\n", fbdev->panel->name);

	def_vxres = def_vxres ? def_vxres : fbdev->panel->x_res;
	def_vyres = def_vyres ? def_vyres : fbdev->panel->y_res;

	init_state++;

	r = ctrl_init(fbdev);
	if (r)
		goto cleanup;
	if (fbdev->ctrl->mmap != NULL)
		omapfb_ops.fb_mmap = omapfb_mmap;
	init_state++;

	check_required_callbacks(fbdev);

	r = planes_init(fbdev);
	if (r)
		goto cleanup;
	init_state++;

#ifdef CONFIG_FB_OMAP_DMA_TUNE
	/* Set DMA priority for EMIFF access to highest */
	if (cpu_class_is_omap1())
		omap_set_dma_priority(0, OMAP_DMA_PORT_EMIFF, 15);
#endif

	r = ctrl_change_mode(fbdev->fb_info[0]);
	if (r) {
		dev_err(fbdev->dev, "mode setting failed\n");
		goto cleanup;
	}

	/* GFX plane is enabled by default */
	r = fbdev->ctrl->enable_plane(OMAPFB_PLANE_GFX, 1);
	if (r)
		goto cleanup;

	omapfb_set_update_mode(fbdev, manual_update ?
				   OMAPFB_MANUAL_UPDATE : OMAPFB_AUTO_UPDATE);
	init_state++;

	r = fbdev->panel->enable(fbdev->panel);
	if (r)
		goto cleanup;
	init_state++;

	r = omapfb_register_sysfs(fbdev);
	if (r)
		goto cleanup;
	init_state++;

	vram = 0;
	for (i = 0; i < fbdev->mem_desc.region_cnt; i++) {
		r = register_framebuffer(fbdev->fb_info[i]);
		if (r != 0) {
			dev_err(fbdev->dev,
				"registering framebuffer %d failed\n", i);
			goto cleanup;
		}
		vram += fbdev->mem_desc.region[i].size;
	}

	fbdev->state = OMAPFB_ACTIVE;

	panel = fbdev->panel;
	phz = panel->pixel_clock * 1000;
	hhz = phz * 10 / (panel->hfp + panel->x_res + panel->hbp + panel->hsw);
	vhz = hhz / (panel->vfp + panel->y_res + panel->vbp + panel->vsw);

	omapfb_dev = fbdev;

	pr_info("omapfb: Framebuffer initialized. Total vram %lu planes %d\n",
			vram, fbdev->mem_desc.region_cnt);
	pr_info("omapfb: Pixclock %lu kHz hfreq %lu.%lu kHz "
			"vfreq %lu.%lu Hz\n",
			phz / 1000, hhz / 10000, hhz % 10, vhz / 10, vhz % 10);

	return 0;

cleanup:
	omapfb_free_resources(fbdev, init_state);

	return r;
}

static int omapfb_probe(struct platform_device *pdev)
{
	BUG_ON(fbdev_pdev != NULL);

	/* Delay actual initialization until the LCD is registered */
	fbdev_pdev = pdev;
	if (fbdev_panel != NULL)
		omapfb_do_probe(fbdev_pdev, fbdev_panel);
	return 0;
}

void omapfb_register_panel(struct lcd_panel *panel)
{
	BUG_ON(fbdev_panel != NULL);

	fbdev_panel = panel;
	if (fbdev_pdev != NULL)
		omapfb_do_probe(fbdev_pdev, fbdev_panel);
}

/* Called when the device is being detached from the driver */
static int omapfb_remove(struct platform_device *pdev)
{
	struct omapfb_device *fbdev = platform_get_drvdata(pdev);
	enum omapfb_state saved_state = fbdev->state;

	/* FIXME: wait till completion of pending events */

	fbdev->state = OMAPFB_DISABLED;
	omapfb_free_resources(fbdev, saved_state);

	return 0;
}

/* PM suspend */
static int omapfb_suspend(struct platform_device *pdev, pm_message_t mesg)
{
	struct omapfb_device *fbdev = platform_get_drvdata(pdev);

<<<<<<< HEAD
	if (fbdev != NULL)
		omapfb_blank(VESA_POWERDOWN, fbdev->fb_info[0]);
=======
	omapfb_blank(FB_BLANK_POWERDOWN, fbdev->fb_info[0]);

>>>>>>> 833bb304
	return 0;
}

/* PM resume */
static int omapfb_resume(struct platform_device *pdev)
{
	struct omapfb_device *fbdev = platform_get_drvdata(pdev);

<<<<<<< HEAD
	if (fbdev != NULL)
		omapfb_blank(VESA_NO_BLANKING, fbdev->fb_info[0]);
=======
	omapfb_blank(FB_BLANK_UNBLANK, fbdev->fb_info[0]);
>>>>>>> 833bb304
	return 0;
}

static struct platform_driver omapfb_driver = {
	.probe		= omapfb_probe,
	.remove		= omapfb_remove,
	.suspend	= omapfb_suspend,
	.resume		= omapfb_resume,
	.driver		= {
		.name	= MODULE_NAME,
		.owner	= THIS_MODULE,
	},
};

#ifndef MODULE

/* Process kernel command line parameters */
static int __init omapfb_setup(char *options)
{
	char *this_opt = NULL;
	int r = 0;

	pr_debug("omapfb: options %s\n", options);

	if (!options || !*options)
		return 0;

	while (!r && (this_opt = strsep(&options, ",")) != NULL) {
		if (!strncmp(this_opt, "accel", 5))
			def_accel = 1;
		else if (!strncmp(this_opt, "vram:", 5)) {
			char *suffix;
			unsigned long vram;
			vram = (simple_strtoul(this_opt + 5, &suffix, 0));
			switch (suffix[0]) {
			case '\0':
				break;
			case 'm':
			case 'M':
				vram *= 1024;
				/* Fall through */
			case 'k':
			case 'K':
				vram *= 1024;
				break;
			default:
				pr_debug("omapfb: invalid vram suffix %c\n",
					 suffix[0]);
				r = -1;
			}
			def_vram[def_vram_cnt++] = vram;
		}
		else if (!strncmp(this_opt, "vxres:", 6))
			def_vxres = simple_strtoul(this_opt + 6, NULL, 0);
		else if (!strncmp(this_opt, "vyres:", 6))
			def_vyres = simple_strtoul(this_opt + 6, NULL, 0);
		else if (!strncmp(this_opt, "rotate:", 7))
			def_rotate = (simple_strtoul(this_opt + 7, NULL, 0));
		else if (!strncmp(this_opt, "mirror:", 7))
			def_mirror = (simple_strtoul(this_opt + 7, NULL, 0));
		else if (!strncmp(this_opt, "manual_update", 13))
			manual_update = 1;
		else {
			pr_debug("omapfb: invalid option\n");
			r = -1;
		}
	}

	return r;
}

#endif

/* Register both the driver and the device */
static int __init omapfb_init(void)
{
#ifndef MODULE
	char *option;

	if (fb_get_options("omapfb", &option))
		return -ENODEV;
	omapfb_setup(option);
#endif
	/* Register the driver with LDM */
	if (platform_driver_register(&omapfb_driver)) {
		pr_debug("failed to register omapfb driver\n");
		return -ENODEV;
	}

	return 0;
}

static void __exit omapfb_cleanup(void)
{
	platform_driver_unregister(&omapfb_driver);
}

module_param_named(accel, def_accel, uint, 0664);
module_param_array_named(vram, def_vram, ulong, &def_vram_cnt, 0664);
module_param_named(vxres, def_vxres, long, 0664);
module_param_named(vyres, def_vyres, long, 0664);
module_param_named(rotate, def_rotate, uint, 0664);
module_param_named(mirror, def_mirror, uint, 0664);
module_param_named(manual_update, manual_update, bool, 0664);

module_init(omapfb_init);
module_exit(omapfb_cleanup);

MODULE_DESCRIPTION("TI OMAP framebuffer driver");
MODULE_AUTHOR("Imre Deak <imre.deak@nokia.com>");
MODULE_LICENSE("GPL");<|MERGE_RESOLUTION|>--- conflicted
+++ resolved
@@ -1841,13 +1841,8 @@
 {
 	struct omapfb_device *fbdev = platform_get_drvdata(pdev);
 
-<<<<<<< HEAD
 	if (fbdev != NULL)
 		omapfb_blank(VESA_POWERDOWN, fbdev->fb_info[0]);
-=======
-	omapfb_blank(FB_BLANK_POWERDOWN, fbdev->fb_info[0]);
-
->>>>>>> 833bb304
 	return 0;
 }
 
@@ -1856,12 +1851,8 @@
 {
 	struct omapfb_device *fbdev = platform_get_drvdata(pdev);
 
-<<<<<<< HEAD
 	if (fbdev != NULL)
 		omapfb_blank(VESA_NO_BLANKING, fbdev->fb_info[0]);
-=======
-	omapfb_blank(FB_BLANK_UNBLANK, fbdev->fb_info[0]);
->>>>>>> 833bb304
 	return 0;
 }
 
