/*
 * SuperH Mobile LCDC Framebuffer
 *
 * Copyright (c) 2008 Magnus Damm
 *
 * This file is subject to the terms and conditions of the GNU General Public
 * License.  See the file "COPYING" in the main directory of this archive
 * for more details.
 */

#include <linux/atomic.h>
#include <linux/backlight.h>
#include <linux/clk.h>
#include <linux/console.h>
#include <linux/dma-mapping.h>
#include <linux/delay.h>
#include <linux/gpio.h>
#include <linux/init.h>
#include <linux/interrupt.h>
<<<<<<< HEAD
#include <linux/videodev2.h>
#include <linux/vmalloc.h>
=======
>>>>>>> e816b57a
#include <linux/ioctl.h>
#include <linux/kernel.h>
#include <linux/mm.h>
#include <linux/module.h>
#include <linux/platform_device.h>
#include <linux/pm_runtime.h>
#include <linux/slab.h>
#include <linux/videodev2.h>
#include <linux/vmalloc.h>

#include <video/sh_mobile_lcdc.h>
#include <video/sh_mobile_meram.h>

#include "sh_mobile_lcdcfb.h"

#define SIDE_B_OFFSET 0x1000
#define MIRROR_OFFSET 0x2000

#define MAX_XRES 1920
#define MAX_YRES 1080

struct sh_mobile_lcdc_priv {
	void __iomem *base;
	int irq;
	atomic_t hw_usecnt;
	struct device *dev;
	struct clk *dot_clk;
	unsigned long lddckr;
	struct sh_mobile_lcdc_chan ch[2];
	struct notifier_block notifier;
	int started;
	int forced_fourcc; /* 2 channel LCDC must share fourcc setting */
	struct sh_mobile_meram_info *meram_dev;
};

/* -----------------------------------------------------------------------------
 * Registers access
 */

static unsigned long lcdc_offs_mainlcd[NR_CH_REGS] = {
	[LDDCKPAT1R] = 0x400,
	[LDDCKPAT2R] = 0x404,
	[LDMT1R] = 0x418,
	[LDMT2R] = 0x41c,
	[LDMT3R] = 0x420,
	[LDDFR] = 0x424,
	[LDSM1R] = 0x428,
	[LDSM2R] = 0x42c,
	[LDSA1R] = 0x430,
	[LDSA2R] = 0x434,
	[LDMLSR] = 0x438,
	[LDHCNR] = 0x448,
	[LDHSYNR] = 0x44c,
	[LDVLNR] = 0x450,
	[LDVSYNR] = 0x454,
	[LDPMR] = 0x460,
	[LDHAJR] = 0x4a0,
};

static unsigned long lcdc_offs_sublcd[NR_CH_REGS] = {
	[LDDCKPAT1R] = 0x408,
	[LDDCKPAT2R] = 0x40c,
	[LDMT1R] = 0x600,
	[LDMT2R] = 0x604,
	[LDMT3R] = 0x608,
	[LDDFR] = 0x60c,
	[LDSM1R] = 0x610,
	[LDSM2R] = 0x614,
	[LDSA1R] = 0x618,
	[LDMLSR] = 0x620,
	[LDHCNR] = 0x624,
	[LDHSYNR] = 0x628,
	[LDVLNR] = 0x62c,
	[LDVSYNR] = 0x630,
	[LDPMR] = 0x63c,
};

<<<<<<< HEAD
static const struct fb_videomode default_720p = {
	.name = "HDMI 720p",
	.xres = 1280,
	.yres = 720,

	.left_margin = 220,
	.right_margin = 110,
	.hsync_len = 40,

	.upper_margin = 20,
	.lower_margin = 5,
	.vsync_len = 5,

	.pixclock = 13468,
	.refresh = 60,
	.sync = FB_SYNC_VERT_HIGH_ACT | FB_SYNC_HOR_HIGH_ACT,
};

struct sh_mobile_lcdc_priv {
	void __iomem *base;
	int irq;
	atomic_t hw_usecnt;
	struct device *dev;
	struct clk *dot_clk;
	unsigned long lddckr;
	struct sh_mobile_lcdc_chan ch[2];
	struct notifier_block notifier;
	int started;
	int forced_fourcc; /* 2 channel LCDC must share fourcc setting */
	struct sh_mobile_meram_info *meram_dev;
};

=======
>>>>>>> e816b57a
static bool banked(int reg_nr)
{
	switch (reg_nr) {
	case LDMT1R:
	case LDMT2R:
	case LDMT3R:
	case LDDFR:
	case LDSM1R:
	case LDSA1R:
	case LDSA2R:
	case LDMLSR:
	case LDHCNR:
	case LDHSYNR:
	case LDVLNR:
	case LDVSYNR:
		return true;
	}
	return false;
}

static int lcdc_chan_is_sublcd(struct sh_mobile_lcdc_chan *chan)
{
	return chan->cfg->chan == LCDC_CHAN_SUBLCD;
}

static void lcdc_write_chan(struct sh_mobile_lcdc_chan *chan,
			    int reg_nr, unsigned long data)
{
	iowrite32(data, chan->lcdc->base + chan->reg_offs[reg_nr]);
	if (banked(reg_nr))
		iowrite32(data, chan->lcdc->base + chan->reg_offs[reg_nr] +
			  SIDE_B_OFFSET);
}

static void lcdc_write_chan_mirror(struct sh_mobile_lcdc_chan *chan,
			    int reg_nr, unsigned long data)
{
	iowrite32(data, chan->lcdc->base + chan->reg_offs[reg_nr] +
		  MIRROR_OFFSET);
}

static unsigned long lcdc_read_chan(struct sh_mobile_lcdc_chan *chan,
				    int reg_nr)
{
	return ioread32(chan->lcdc->base + chan->reg_offs[reg_nr]);
}

static void lcdc_write(struct sh_mobile_lcdc_priv *priv,
		       unsigned long reg_offs, unsigned long data)
{
	iowrite32(data, priv->base + reg_offs);
}

static unsigned long lcdc_read(struct sh_mobile_lcdc_priv *priv,
			       unsigned long reg_offs)
{
	return ioread32(priv->base + reg_offs);
}

static void lcdc_wait_bit(struct sh_mobile_lcdc_priv *priv,
			  unsigned long reg_offs,
			  unsigned long mask, unsigned long until)
{
	while ((lcdc_read(priv, reg_offs) & mask) != until)
		cpu_relax();
}

/* -----------------------------------------------------------------------------
 * Clock management
 */

static void sh_mobile_lcdc_clk_on(struct sh_mobile_lcdc_priv *priv)
{
	if (atomic_inc_and_test(&priv->hw_usecnt)) {
		if (priv->dot_clk)
			clk_enable(priv->dot_clk);
		pm_runtime_get_sync(priv->dev);
		if (priv->meram_dev && priv->meram_dev->pdev)
			pm_runtime_get_sync(&priv->meram_dev->pdev->dev);
	}
}

static void sh_mobile_lcdc_clk_off(struct sh_mobile_lcdc_priv *priv)
{
	if (atomic_sub_return(1, &priv->hw_usecnt) == -1) {
		if (priv->meram_dev && priv->meram_dev->pdev)
			pm_runtime_put_sync(&priv->meram_dev->pdev->dev);
		pm_runtime_put(priv->dev);
		if (priv->dot_clk)
			clk_disable(priv->dot_clk);
	}
}

static int sh_mobile_lcdc_setup_clocks(struct sh_mobile_lcdc_priv *priv,
				       int clock_source)
{
	struct clk *clk;
	char *str;

	switch (clock_source) {
	case LCDC_CLK_BUS:
		str = "bus_clk";
		priv->lddckr = LDDCKR_ICKSEL_BUS;
		break;
	case LCDC_CLK_PERIPHERAL:
		str = "peripheral_clk";
		priv->lddckr = LDDCKR_ICKSEL_MIPI;
		break;
	case LCDC_CLK_EXTERNAL:
		str = NULL;
		priv->lddckr = LDDCKR_ICKSEL_HDMI;
		break;
	default:
		return -EINVAL;
	}

	if (str == NULL)
		return 0;

	clk = clk_get(priv->dev, str);
	if (IS_ERR(clk)) {
		dev_err(priv->dev, "cannot get dot clock %s\n", str);
		return PTR_ERR(clk);
	}

	priv->dot_clk = clk;
	return 0;
}

/* -----------------------------------------------------------------------------
 * Display, panel and deferred I/O
 */

static void lcdc_sys_write_index(void *handle, unsigned long data)
{
	struct sh_mobile_lcdc_chan *ch = handle;

	lcdc_write(ch->lcdc, _LDDWD0R, data | LDDWDxR_WDACT);
	lcdc_wait_bit(ch->lcdc, _LDSR, LDSR_AS, 0);
	lcdc_write(ch->lcdc, _LDDWAR, LDDWAR_WA |
		   (lcdc_chan_is_sublcd(ch) ? 2 : 0));
	lcdc_wait_bit(ch->lcdc, _LDSR, LDSR_AS, 0);
}

static void lcdc_sys_write_data(void *handle, unsigned long data)
{
	struct sh_mobile_lcdc_chan *ch = handle;

	lcdc_write(ch->lcdc, _LDDWD0R, data | LDDWDxR_WDACT | LDDWDxR_RSW);
	lcdc_wait_bit(ch->lcdc, _LDSR, LDSR_AS, 0);
	lcdc_write(ch->lcdc, _LDDWAR, LDDWAR_WA |
		   (lcdc_chan_is_sublcd(ch) ? 2 : 0));
	lcdc_wait_bit(ch->lcdc, _LDSR, LDSR_AS, 0);
}

static unsigned long lcdc_sys_read_data(void *handle)
{
	struct sh_mobile_lcdc_chan *ch = handle;

	lcdc_write(ch->lcdc, _LDDRDR, LDDRDR_RSR);
	lcdc_wait_bit(ch->lcdc, _LDSR, LDSR_AS, 0);
	lcdc_write(ch->lcdc, _LDDRAR, LDDRAR_RA |
		   (lcdc_chan_is_sublcd(ch) ? 2 : 0));
	udelay(1);
	lcdc_wait_bit(ch->lcdc, _LDSR, LDSR_AS, 0);

	return lcdc_read(ch->lcdc, _LDDRDR) & LDDRDR_DRD_MASK;
}

struct sh_mobile_lcdc_sys_bus_ops sh_mobile_lcdc_sys_bus_ops = {
	lcdc_sys_write_index,
	lcdc_sys_write_data,
	lcdc_sys_read_data,
};

<<<<<<< HEAD
static int sh_mobile_format_fourcc(const struct fb_var_screeninfo *var)
{
	if (var->grayscale > 1)
		return var->grayscale;

	switch (var->bits_per_pixel) {
	case 16:
		return V4L2_PIX_FMT_RGB565;
	case 24:
		return V4L2_PIX_FMT_BGR24;
	case 32:
		return V4L2_PIX_FMT_BGR32;
	default:
		return 0;
	}
}

static int sh_mobile_format_is_fourcc(const struct fb_var_screeninfo *var)
{
	return var->grayscale > 1;
}

static bool sh_mobile_format_is_yuv(const struct fb_var_screeninfo *var)
{
	if (var->grayscale <= 1)
		return false;

	switch (var->grayscale) {
	case V4L2_PIX_FMT_NV12:
	case V4L2_PIX_FMT_NV21:
	case V4L2_PIX_FMT_NV16:
	case V4L2_PIX_FMT_NV61:
	case V4L2_PIX_FMT_NV24:
	case V4L2_PIX_FMT_NV42:
		return true;

	default:
		return false;
	}
}

static void sh_mobile_lcdc_clk_on(struct sh_mobile_lcdc_priv *priv)
{
	if (atomic_inc_and_test(&priv->hw_usecnt)) {
		if (priv->dot_clk)
			clk_enable(priv->dot_clk);
		pm_runtime_get_sync(priv->dev);
		if (priv->meram_dev && priv->meram_dev->pdev)
			pm_runtime_get_sync(&priv->meram_dev->pdev->dev);
	}
}

static void sh_mobile_lcdc_clk_off(struct sh_mobile_lcdc_priv *priv)
{
	if (atomic_sub_return(1, &priv->hw_usecnt) == -1) {
		if (priv->meram_dev && priv->meram_dev->pdev)
			pm_runtime_put_sync(&priv->meram_dev->pdev->dev);
		pm_runtime_put(priv->dev);
		if (priv->dot_clk)
			clk_disable(priv->dot_clk);
	}
}

=======
>>>>>>> e816b57a
static int sh_mobile_lcdc_sginit(struct fb_info *info,
				  struct list_head *pagelist)
{
	struct sh_mobile_lcdc_chan *ch = info->par;
	unsigned int nr_pages_max = ch->fb_size >> PAGE_SHIFT;
	struct page *page;
	int nr_pages = 0;

	sg_init_table(ch->sglist, nr_pages_max);

	list_for_each_entry(page, pagelist, lru)
		sg_set_page(&ch->sglist[nr_pages++], page, PAGE_SIZE, 0);

	return nr_pages;
}

static void sh_mobile_lcdc_deferred_io(struct fb_info *info,
				       struct list_head *pagelist)
{
	struct sh_mobile_lcdc_chan *ch = info->par;
	const struct sh_mobile_lcdc_panel_cfg *panel = &ch->cfg->panel_cfg;

	/* enable clocks before accessing hardware */
	sh_mobile_lcdc_clk_on(ch->lcdc);

	/*
	 * It's possible to get here without anything on the pagelist via
	 * sh_mobile_lcdc_deferred_io_touch() or via a userspace fsync()
	 * invocation. In the former case, the acceleration routines are
	 * stepped in to when using the framebuffer console causing the
	 * workqueue to be scheduled without any dirty pages on the list.
	 *
	 * Despite this, a panel update is still needed given that the
	 * acceleration routines have their own methods for writing in
	 * that still need to be updated.
	 *
	 * The fsync() and empty pagelist case could be optimized for,
	 * but we don't bother, as any application exhibiting such
	 * behaviour is fundamentally broken anyways.
	 */
	if (!list_empty(pagelist)) {
		unsigned int nr_pages = sh_mobile_lcdc_sginit(info, pagelist);

		/* trigger panel update */
		dma_map_sg(ch->lcdc->dev, ch->sglist, nr_pages, DMA_TO_DEVICE);
		if (panel->start_transfer)
			panel->start_transfer(ch, &sh_mobile_lcdc_sys_bus_ops);
		lcdc_write_chan(ch, LDSM2R, LDSM2R_OSTRG);
		dma_unmap_sg(ch->lcdc->dev, ch->sglist, nr_pages,
			     DMA_TO_DEVICE);
	} else {
		if (panel->start_transfer)
			panel->start_transfer(ch, &sh_mobile_lcdc_sys_bus_ops);
		lcdc_write_chan(ch, LDSM2R, LDSM2R_OSTRG);
	}
}

static void sh_mobile_lcdc_deferred_io_touch(struct fb_info *info)
{
	struct fb_deferred_io *fbdefio = info->fbdefio;

	if (fbdefio)
		schedule_delayed_work(&info->deferred_work, fbdefio->delay);
}

static void sh_mobile_lcdc_display_on(struct sh_mobile_lcdc_chan *ch)
{
	const struct sh_mobile_lcdc_panel_cfg *panel = &ch->cfg->panel_cfg;

	if (ch->tx_dev) {
		int ret;

		ret = ch->tx_dev->ops->display_on(ch->tx_dev);
		if (ret < 0)
			return;

		if (ret == SH_MOBILE_LCDC_DISPLAY_DISCONNECTED)
			ch->info->state = FBINFO_STATE_SUSPENDED;
	}

	/* HDMI must be enabled before LCDC configuration */
	if (panel->display_on)
		panel->display_on();
}

static void sh_mobile_lcdc_display_off(struct sh_mobile_lcdc_chan *ch)
{
	const struct sh_mobile_lcdc_panel_cfg *panel = &ch->cfg->panel_cfg;

	if (panel->display_off)
		panel->display_off();

	if (ch->tx_dev)
		ch->tx_dev->ops->display_off(ch->tx_dev);
}

static bool
sh_mobile_lcdc_must_reconfigure(struct sh_mobile_lcdc_chan *ch,
				const struct fb_videomode *new_mode)
{
	dev_dbg(ch->info->dev, "Old %ux%u, new %ux%u\n",
		ch->display.mode.xres, ch->display.mode.yres,
		new_mode->xres, new_mode->yres);

	/* It can be a different monitor with an equal video-mode */
	if (fb_mode_is_equal(&ch->display.mode, new_mode))
		return false;

	dev_dbg(ch->info->dev, "Switching %u -> %u lines\n",
		ch->display.mode.yres, new_mode->yres);
	ch->display.mode = *new_mode;

	return true;
}

static int sh_mobile_check_var(struct fb_var_screeninfo *var,
			       struct fb_info *info);

static int sh_mobile_lcdc_display_notify(struct sh_mobile_lcdc_chan *ch,
					 enum sh_mobile_lcdc_entity_event event,
					 const struct fb_videomode *mode,
					 const struct fb_monspecs *monspec)
{
	struct fb_info *info = ch->info;
	struct fb_var_screeninfo var;
	int ret = 0;

	switch (event) {
	case SH_MOBILE_LCDC_EVENT_DISPLAY_CONNECT:
		/* HDMI plug in */
		if (lock_fb_info(info)) {
			console_lock();

			ch->display.width = monspec->max_x * 10;
			ch->display.height = monspec->max_y * 10;

			if (!sh_mobile_lcdc_must_reconfigure(ch, mode) &&
			    info->state == FBINFO_STATE_RUNNING) {
				/* First activation with the default monitor.
				 * Just turn on, if we run a resume here, the
				 * logo disappears.
				 */
				info->var.width = monspec->max_x * 10;
				info->var.height = monspec->max_y * 10;
				sh_mobile_lcdc_display_on(ch);
			} else {
				/* New monitor or have to wake up */
				fb_set_suspend(info, 0);
			}

			console_unlock();
			unlock_fb_info(info);
		}
		break;

	case SH_MOBILE_LCDC_EVENT_DISPLAY_DISCONNECT:
		/* HDMI disconnect */
		if (lock_fb_info(info)) {
			console_lock();
			fb_set_suspend(info, 1);
			console_unlock();
			unlock_fb_info(info);
		}
		break;

	case SH_MOBILE_LCDC_EVENT_DISPLAY_MODE:
		/* Validate a proposed new mode */
		fb_videomode_to_var(&var, mode);
		var.bits_per_pixel = info->var.bits_per_pixel;
		var.grayscale = info->var.grayscale;
		ret = sh_mobile_check_var(&var, info);
		break;
	}

	return ret;
}

/* -----------------------------------------------------------------------------
 * Format helpers
 */

struct sh_mobile_lcdc_format_info {
	u32 fourcc;
	unsigned int bpp;
	bool yuv;
	u32 lddfr;
};

static const struct sh_mobile_lcdc_format_info sh_mobile_format_infos[] = {
	{
		.fourcc = V4L2_PIX_FMT_RGB565,
		.bpp = 16,
		.yuv = false,
		.lddfr = LDDFR_PKF_RGB16,
	}, {
		.fourcc = V4L2_PIX_FMT_BGR24,
		.bpp = 24,
		.yuv = false,
		.lddfr = LDDFR_PKF_RGB24,
	}, {
		.fourcc = V4L2_PIX_FMT_BGR32,
		.bpp = 32,
		.yuv = false,
		.lddfr = LDDFR_PKF_ARGB32,
	}, {
		.fourcc = V4L2_PIX_FMT_NV12,
		.bpp = 12,
		.yuv = true,
		.lddfr = LDDFR_CC | LDDFR_YF_420,
	}, {
		.fourcc = V4L2_PIX_FMT_NV21,
		.bpp = 12,
		.yuv = true,
		.lddfr = LDDFR_CC | LDDFR_YF_420,
	}, {
		.fourcc = V4L2_PIX_FMT_NV16,
		.bpp = 16,
		.yuv = true,
		.lddfr = LDDFR_CC | LDDFR_YF_422,
	}, {
		.fourcc = V4L2_PIX_FMT_NV61,
		.bpp = 16,
		.yuv = true,
		.lddfr = LDDFR_CC | LDDFR_YF_422,
	}, {
		.fourcc = V4L2_PIX_FMT_NV24,
		.bpp = 24,
		.yuv = true,
		.lddfr = LDDFR_CC | LDDFR_YF_444,
	}, {
		.fourcc = V4L2_PIX_FMT_NV42,
		.bpp = 24,
		.yuv = true,
		.lddfr = LDDFR_CC | LDDFR_YF_444,
	},
};

static const struct sh_mobile_lcdc_format_info *
sh_mobile_format_info(u32 fourcc)
{
	unsigned int i;

	for (i = 0; i < ARRAY_SIZE(sh_mobile_format_infos); ++i) {
		if (sh_mobile_format_infos[i].fourcc == fourcc)
			return &sh_mobile_format_infos[i];
	}

	return NULL;
}

static int sh_mobile_format_fourcc(const struct fb_var_screeninfo *var)
{
	if (var->grayscale > 1)
		return var->grayscale;

	switch (var->bits_per_pixel) {
	case 16:
		return V4L2_PIX_FMT_RGB565;
	case 24:
		return V4L2_PIX_FMT_BGR24;
	case 32:
		return V4L2_PIX_FMT_BGR32;
	default:
		return 0;
	}
}

static int sh_mobile_format_is_fourcc(const struct fb_var_screeninfo *var)
{
	return var->grayscale > 1;
}

/* -----------------------------------------------------------------------------
 * Start, stop and IRQ
 */

static irqreturn_t sh_mobile_lcdc_irq(int irq, void *data)
{
	struct sh_mobile_lcdc_priv *priv = data;
	struct sh_mobile_lcdc_chan *ch;
	unsigned long ldintr;
	int is_sub;
	int k;

	/* Acknowledge interrupts and disable further VSYNC End IRQs. */
	ldintr = lcdc_read(priv, _LDINTR);
	lcdc_write(priv, _LDINTR, (ldintr ^ LDINTR_STATUS_MASK) & ~LDINTR_VEE);

	/* figure out if this interrupt is for main or sub lcd */
	is_sub = (lcdc_read(priv, _LDSR) & LDSR_MSS) ? 1 : 0;

	/* wake up channel and disable clocks */
	for (k = 0; k < ARRAY_SIZE(priv->ch); k++) {
		ch = &priv->ch[k];

		if (!ch->enabled)
			continue;

		/* Frame End */
		if (ldintr & LDINTR_FS) {
			if (is_sub == lcdc_chan_is_sublcd(ch)) {
				ch->frame_end = 1;
				wake_up(&ch->frame_end_wait);

				sh_mobile_lcdc_clk_off(priv);
			}
		}

		/* VSYNC End */
		if (ldintr & LDINTR_VES)
			complete(&ch->vsync_completion);
	}

	return IRQ_HANDLED;
}

static int sh_mobile_wait_for_vsync(struct sh_mobile_lcdc_chan *ch)
{
	unsigned long ldintr;
	int ret;

	/* Enable VSync End interrupt and be careful not to acknowledge any
	 * pending interrupt.
	 */
	ldintr = lcdc_read(ch->lcdc, _LDINTR);
	ldintr |= LDINTR_VEE | LDINTR_STATUS_MASK;
	lcdc_write(ch->lcdc, _LDINTR, ldintr);

	ret = wait_for_completion_interruptible_timeout(&ch->vsync_completion,
							msecs_to_jiffies(100));
	if (!ret)
		return -ETIMEDOUT;

	return 0;
}

static void sh_mobile_lcdc_start_stop(struct sh_mobile_lcdc_priv *priv,
				      int start)
{
	unsigned long tmp = lcdc_read(priv, _LDCNT2R);
	int k;

	/* start or stop the lcdc */
	if (start)
		lcdc_write(priv, _LDCNT2R, tmp | LDCNT2R_DO);
	else
		lcdc_write(priv, _LDCNT2R, tmp & ~LDCNT2R_DO);

	/* wait until power is applied/stopped on all channels */
	for (k = 0; k < ARRAY_SIZE(priv->ch); k++)
		if (lcdc_read(priv, _LDCNT2R) & priv->ch[k].enabled)
			while (1) {
				tmp = lcdc_read_chan(&priv->ch[k], LDPMR)
				    & LDPMR_LPS;
				if (start && tmp == LDPMR_LPS)
					break;
				if (!start && tmp == 0)
					break;
				cpu_relax();
			}

	if (!start)
		lcdc_write(priv, _LDDCKSTPR, 1); /* stop dotclock */
}

static void sh_mobile_lcdc_geometry(struct sh_mobile_lcdc_chan *ch)
{
	const struct fb_var_screeninfo *var = &ch->info->var;
	const struct fb_videomode *mode = &ch->display.mode;
	unsigned long h_total, hsync_pos, display_h_total;
	u32 tmp;

	tmp = ch->ldmt1r_value;
	tmp |= (var->sync & FB_SYNC_VERT_HIGH_ACT) ? 0 : LDMT1R_VPOL;
	tmp |= (var->sync & FB_SYNC_HOR_HIGH_ACT) ? 0 : LDMT1R_HPOL;
	tmp |= (ch->cfg->flags & LCDC_FLAGS_DWPOL) ? LDMT1R_DWPOL : 0;
	tmp |= (ch->cfg->flags & LCDC_FLAGS_DIPOL) ? LDMT1R_DIPOL : 0;
	tmp |= (ch->cfg->flags & LCDC_FLAGS_DAPOL) ? LDMT1R_DAPOL : 0;
	tmp |= (ch->cfg->flags & LCDC_FLAGS_HSCNT) ? LDMT1R_HSCNT : 0;
	tmp |= (ch->cfg->flags & LCDC_FLAGS_DWCNT) ? LDMT1R_DWCNT : 0;
	lcdc_write_chan(ch, LDMT1R, tmp);

	/* setup SYS bus */
	lcdc_write_chan(ch, LDMT2R, ch->cfg->sys_bus_cfg.ldmt2r);
	lcdc_write_chan(ch, LDMT3R, ch->cfg->sys_bus_cfg.ldmt3r);

	/* horizontal configuration */
	h_total = mode->xres + mode->hsync_len + mode->left_margin
		+ mode->right_margin;
	tmp = h_total / 8; /* HTCN */
	tmp |= (min(mode->xres, ch->xres) / 8) << 16; /* HDCN */
	lcdc_write_chan(ch, LDHCNR, tmp);

	hsync_pos = mode->xres + mode->right_margin;
	tmp = hsync_pos / 8; /* HSYNP */
	tmp |= (mode->hsync_len / 8) << 16; /* HSYNW */
	lcdc_write_chan(ch, LDHSYNR, tmp);

	/* vertical configuration */
	tmp = mode->yres + mode->vsync_len + mode->upper_margin
	    + mode->lower_margin; /* VTLN */
	tmp |= min(mode->yres, ch->yres) << 16; /* VDLN */
	lcdc_write_chan(ch, LDVLNR, tmp);

	tmp = mode->yres + mode->lower_margin; /* VSYNP */
	tmp |= mode->vsync_len << 16; /* VSYNW */
	lcdc_write_chan(ch, LDVSYNR, tmp);

	/* Adjust horizontal synchronisation for HDMI */
<<<<<<< HEAD
	display_h_total = display_var->xres + display_var->hsync_len +
		display_var->left_margin + display_var->right_margin;
	tmp = ((display_var->xres & 7) << 24) |
		((display_h_total & 7) << 16) |
		((display_var->hsync_len & 7) << 8) |
		(hsync_pos & 7);
=======
	display_h_total = mode->xres + mode->hsync_len + mode->left_margin
			+ mode->right_margin;
	tmp = ((mode->xres & 7) << 24) | ((display_h_total & 7) << 16)
	    | ((mode->hsync_len & 7) << 8) | (hsync_pos & 7);
>>>>>>> e816b57a
	lcdc_write_chan(ch, LDHAJR, tmp);
}

/*
 * __sh_mobile_lcdc_start - Configure and tart the LCDC
 * @priv: LCDC device
 *
 * Configure all enabled channels and start the LCDC device. All external
 * devices (clocks, MERAM, panels, ...) are not touched by this function.
 */
static void __sh_mobile_lcdc_start(struct sh_mobile_lcdc_priv *priv)
{
	struct sh_mobile_lcdc_chan *ch;
	unsigned long tmp;
	int k, m;

	/* Enable LCDC channels. Read data from external memory, avoid using the
	 * BEU for now.
	 */
	lcdc_write(priv, _LDCNT2R, priv->ch[0].enabled | priv->ch[1].enabled);

	/* Stop the LCDC first and disable all interrupts. */
	sh_mobile_lcdc_start_stop(priv, 0);
	lcdc_write(priv, _LDINTR, 0);

	/* Configure power supply, dot clocks and start them. */
	tmp = priv->lddckr;
	for (k = 0; k < ARRAY_SIZE(priv->ch); k++) {
		ch = &priv->ch[k];
		if (!ch->enabled)
			continue;

		/* Power supply */
		lcdc_write_chan(ch, LDPMR, 0);

		m = ch->cfg->clock_divider;
		if (!m)
			continue;

		/* FIXME: sh7724 can only use 42, 48, 54 and 60 for the divider
		 * denominator.
		 */
		lcdc_write_chan(ch, LDDCKPAT1R, 0);
		lcdc_write_chan(ch, LDDCKPAT2R, (1 << (m/2)) - 1);

		if (m == 1)
			m = LDDCKR_MOSEL;
		tmp |= m << (lcdc_chan_is_sublcd(ch) ? 8 : 0);
	}

	lcdc_write(priv, _LDDCKR, tmp);
	lcdc_write(priv, _LDDCKSTPR, 0);
	lcdc_wait_bit(priv, _LDDCKSTPR, ~0, 0);

	/* Setup geometry, format, frame buffer memory and operation mode. */
	for (k = 0; k < ARRAY_SIZE(priv->ch); k++) {
		ch = &priv->ch[k];
		if (!ch->enabled)
			continue;

		sh_mobile_lcdc_geometry(ch);

<<<<<<< HEAD
		switch (sh_mobile_format_fourcc(&ch->info->var)) {
		case V4L2_PIX_FMT_RGB565:
			tmp = LDDFR_PKF_RGB16;
			break;
		case V4L2_PIX_FMT_BGR24:
			tmp = LDDFR_PKF_RGB24;
			break;
		case V4L2_PIX_FMT_BGR32:
			tmp = LDDFR_PKF_ARGB32;
			break;
		case V4L2_PIX_FMT_NV12:
		case V4L2_PIX_FMT_NV21:
			tmp = LDDFR_CC | LDDFR_YF_420;
			break;
		case V4L2_PIX_FMT_NV16:
		case V4L2_PIX_FMT_NV61:
			tmp = LDDFR_CC | LDDFR_YF_422;
			break;
		case V4L2_PIX_FMT_NV24:
		case V4L2_PIX_FMT_NV42:
			tmp = LDDFR_CC | LDDFR_YF_444;
			break;
		}

		if (sh_mobile_format_is_yuv(&ch->info->var)) {
			switch (ch->info->var.colorspace) {
=======
		tmp = ch->format->lddfr;

		if (ch->format->yuv) {
			switch (ch->colorspace) {
>>>>>>> e816b57a
			case V4L2_COLORSPACE_REC709:
				tmp |= LDDFR_CF1;
				break;
			case V4L2_COLORSPACE_JPEG:
				tmp |= LDDFR_CF0;
				break;
			}
		}

		lcdc_write_chan(ch, LDDFR, tmp);
		lcdc_write_chan(ch, LDMLSR, ch->pitch);
		lcdc_write_chan(ch, LDSA1R, ch->base_addr_y);
<<<<<<< HEAD
		if (sh_mobile_format_is_yuv(&ch->info->var))
=======
		if (ch->format->yuv)
>>>>>>> e816b57a
			lcdc_write_chan(ch, LDSA2R, ch->base_addr_c);

		/* When using deferred I/O mode, configure the LCDC for one-shot
		 * operation and enable the frame end interrupt. Otherwise use
		 * continuous read mode.
		 */
		if (ch->ldmt1r_value & LDMT1R_IFM &&
		    ch->cfg->sys_bus_cfg.deferred_io_msec) {
			lcdc_write_chan(ch, LDSM1R, LDSM1R_OS);
			lcdc_write(priv, _LDINTR, LDINTR_FE);
		} else {
			lcdc_write_chan(ch, LDSM1R, 0);
		}
	}

	/* Word and long word swap. */
<<<<<<< HEAD
	switch (sh_mobile_format_fourcc(&priv->ch[0].info->var)) {
=======
	switch (priv->ch[0].format->fourcc) {
>>>>>>> e816b57a
	case V4L2_PIX_FMT_RGB565:
	case V4L2_PIX_FMT_NV21:
	case V4L2_PIX_FMT_NV61:
	case V4L2_PIX_FMT_NV42:
		tmp = LDDDSR_LS | LDDDSR_WS;
		break;
	case V4L2_PIX_FMT_BGR24:
	case V4L2_PIX_FMT_NV12:
	case V4L2_PIX_FMT_NV16:
	case V4L2_PIX_FMT_NV24:
		tmp = LDDDSR_LS | LDDDSR_WS | LDDDSR_BS;
		break;
	case V4L2_PIX_FMT_BGR32:
	default:
		tmp = LDDDSR_LS;
		break;
	}
	lcdc_write(priv, _LDDDSR, tmp);

	/* Enable the display output. */
	lcdc_write(priv, _LDCNT1R, LDCNT1R_DE);
	sh_mobile_lcdc_start_stop(priv, 1);
	priv->started = 1;
}

static int sh_mobile_lcdc_start(struct sh_mobile_lcdc_priv *priv)
{
	struct sh_mobile_meram_info *mdev = priv->meram_dev;
	struct sh_mobile_lcdc_chan *ch;
	unsigned long tmp;
	int ret;
	int k;

	/* enable clocks before accessing the hardware */
	for (k = 0; k < ARRAY_SIZE(priv->ch); k++) {
		if (priv->ch[k].enabled)
			sh_mobile_lcdc_clk_on(priv);
	}

	/* reset */
	lcdc_write(priv, _LDCNT2R, lcdc_read(priv, _LDCNT2R) | LDCNT2R_BR);
	lcdc_wait_bit(priv, _LDCNT2R, LDCNT2R_BR, 0);

	for (k = 0; k < ARRAY_SIZE(priv->ch); k++) {
		const struct sh_mobile_lcdc_panel_cfg *panel;

		ch = &priv->ch[k];
		if (!ch->enabled)
			continue;

		panel = &ch->cfg->panel_cfg;
		if (panel->setup_sys) {
			ret = panel->setup_sys(ch, &sh_mobile_lcdc_sys_bus_ops);
			if (ret)
				return ret;
		}
	}

	/* Compute frame buffer base address and pitch for each channel. */
	for (k = 0; k < ARRAY_SIZE(priv->ch); k++) {
		int pixelformat;
		void *meram;

		ch = &priv->ch[k];
		if (!ch->enabled)
			continue;

		ch->base_addr_y = ch->dma_handle;
		ch->base_addr_c = ch->base_addr_y + ch->xres * ch->yres_virtual;

		/* Enable MERAM if possible. */
		if (mdev == NULL || mdev->ops == NULL ||
		    ch->cfg->meram_cfg == NULL)
			continue;

		/* we need to de-init configured ICBs before we can
		 * re-initialize them.
		 */
		if (ch->meram) {
			mdev->ops->meram_unregister(mdev, ch->meram);
			ch->meram = NULL;
		}

<<<<<<< HEAD
		switch (sh_mobile_format_fourcc(&ch->info->var)) {
=======
		switch (ch->format->fourcc) {
>>>>>>> e816b57a
		case V4L2_PIX_FMT_NV12:
		case V4L2_PIX_FMT_NV21:
		case V4L2_PIX_FMT_NV16:
		case V4L2_PIX_FMT_NV61:
			pixelformat = SH_MOBILE_MERAM_PF_NV;
			break;
		case V4L2_PIX_FMT_NV24:
		case V4L2_PIX_FMT_NV42:
			pixelformat = SH_MOBILE_MERAM_PF_NV24;
			break;
		case V4L2_PIX_FMT_RGB565:
		case V4L2_PIX_FMT_BGR24:
		case V4L2_PIX_FMT_BGR32:
		default:
			pixelformat = SH_MOBILE_MERAM_PF_RGB;
			break;
		}

		meram = mdev->ops->meram_register(mdev, ch->cfg->meram_cfg,
					ch->pitch, ch->yres, pixelformat,
					&ch->pitch);
		if (!IS_ERR(meram)) {
			mdev->ops->meram_update(mdev, meram,
					ch->base_addr_y, ch->base_addr_c,
					&ch->base_addr_y, &ch->base_addr_c);
			ch->meram = meram;
		}
	}

	/* Start the LCDC. */
	__sh_mobile_lcdc_start(priv);

	/* Setup deferred I/O, tell the board code to enable the panels, and
	 * turn backlight on.
	 */
	for (k = 0; k < ARRAY_SIZE(priv->ch); k++) {
		ch = &priv->ch[k];
		if (!ch->enabled)
			continue;

		tmp = ch->cfg->sys_bus_cfg.deferred_io_msec;
		if (ch->ldmt1r_value & LDMT1R_IFM && tmp) {
			ch->defio.deferred_io = sh_mobile_lcdc_deferred_io;
			ch->defio.delay = msecs_to_jiffies(tmp);
			ch->info->fbdefio = &ch->defio;
			fb_deferred_io_init(ch->info);
		}

		sh_mobile_lcdc_display_on(ch);

		if (ch->bl) {
			ch->bl->props.power = FB_BLANK_UNBLANK;
			backlight_update_status(ch->bl);
		}
	}

	return 0;
}

static void sh_mobile_lcdc_stop(struct sh_mobile_lcdc_priv *priv)
{
	struct sh_mobile_lcdc_chan *ch;
	int k;

	/* clean up deferred io and ask board code to disable panel */
	for (k = 0; k < ARRAY_SIZE(priv->ch); k++) {
		ch = &priv->ch[k];
		if (!ch->enabled)
			continue;

		/* deferred io mode:
		 * flush frame, and wait for frame end interrupt
		 * clean up deferred io and enable clock
		 */
		if (ch->info && ch->info->fbdefio) {
			ch->frame_end = 0;
			schedule_delayed_work(&ch->info->deferred_work, 0);
			wait_event(ch->frame_end_wait, ch->frame_end);
			fb_deferred_io_cleanup(ch->info);
			ch->info->fbdefio = NULL;
			sh_mobile_lcdc_clk_on(priv);
		}

		if (ch->bl) {
			ch->bl->props.power = FB_BLANK_POWERDOWN;
			backlight_update_status(ch->bl);
		}

		sh_mobile_lcdc_display_off(ch);

		/* disable the meram */
		if (ch->meram) {
			struct sh_mobile_meram_info *mdev;
			mdev = priv->meram_dev;
			mdev->ops->meram_unregister(mdev, ch->meram);
			ch->meram = 0;
		}

	}

	/* stop the lcdc */
	if (priv->started) {
		sh_mobile_lcdc_start_stop(priv, 0);
		priv->started = 0;
	}

	/* stop clocks */
	for (k = 0; k < ARRAY_SIZE(priv->ch); k++)
		if (priv->ch[k].enabled)
			sh_mobile_lcdc_clk_off(priv);
}

/* -----------------------------------------------------------------------------
 * Frame buffer operations
 */

static int sh_mobile_lcdc_setcolreg(u_int regno,
				    u_int red, u_int green, u_int blue,
				    u_int transp, struct fb_info *info)
{
	u32 *palette = info->pseudo_palette;

	if (regno >= PALETTE_NR)
		return -EINVAL;

	/* only FB_VISUAL_TRUECOLOR supported */

	red >>= 16 - info->var.red.length;
	green >>= 16 - info->var.green.length;
	blue >>= 16 - info->var.blue.length;
	transp >>= 16 - info->var.transp.length;

	palette[regno] = (red << info->var.red.offset) |
	  (green << info->var.green.offset) |
	  (blue << info->var.blue.offset) |
	  (transp << info->var.transp.offset);

	return 0;
}

static struct fb_fix_screeninfo sh_mobile_lcdc_fix  = {
	.id =		"SH Mobile LCDC",
	.type =		FB_TYPE_PACKED_PIXELS,
	.visual =	FB_VISUAL_TRUECOLOR,
	.accel =	FB_ACCEL_NONE,
	.xpanstep =	0,
	.ypanstep =	1,
	.ywrapstep =	0,
	.capabilities =	FB_CAP_FOURCC,
};

static void sh_mobile_lcdc_fillrect(struct fb_info *info,
				    const struct fb_fillrect *rect)
{
	sys_fillrect(info, rect);
	sh_mobile_lcdc_deferred_io_touch(info);
}

static void sh_mobile_lcdc_copyarea(struct fb_info *info,
				    const struct fb_copyarea *area)
{
	sys_copyarea(info, area);
	sh_mobile_lcdc_deferred_io_touch(info);
}

static void sh_mobile_lcdc_imageblit(struct fb_info *info,
				     const struct fb_image *image)
{
	sys_imageblit(info, image);
	sh_mobile_lcdc_deferred_io_touch(info);
}

static int sh_mobile_fb_pan_display(struct fb_var_screeninfo *var,
				     struct fb_info *info)
{
	struct sh_mobile_lcdc_chan *ch = info->par;
	struct sh_mobile_lcdc_priv *priv = ch->lcdc;
	unsigned long ldrcntr;
	unsigned long new_pan_offset;
	unsigned long base_addr_y, base_addr_c;
	unsigned long c_offset;
	bool yuv = sh_mobile_format_is_yuv(&info->var);

<<<<<<< HEAD
	if (!yuv)
		new_pan_offset = var->yoffset * info->fix.line_length
			       + var->xoffset * (info->var.bits_per_pixel / 8);
=======
	if (!ch->format->yuv)
		new_pan_offset = var->yoffset * ch->pitch
			       + var->xoffset * (ch->format->bpp / 8);
>>>>>>> e816b57a
	else
		new_pan_offset = var->yoffset * ch->pitch + var->xoffset;

	if (new_pan_offset == ch->pan_offset)
		return 0;	/* No change, do nothing */

	ldrcntr = lcdc_read(priv, _LDRCNTR);

	/* Set the source address for the next refresh */
	base_addr_y = ch->dma_handle + new_pan_offset;
<<<<<<< HEAD
	if (yuv) {
=======
	if (ch->format->yuv) {
>>>>>>> e816b57a
		/* Set y offset */
		c_offset = var->yoffset * ch->pitch
			 * (ch->format->bpp - 8) / 8;
		base_addr_c = ch->dma_handle + ch->xres * ch->yres_virtual
			    + c_offset;
		/* Set x offset */
<<<<<<< HEAD
		if (sh_mobile_format_fourcc(&info->var) == V4L2_PIX_FMT_NV24)
=======
		if (ch->format->fourcc == V4L2_PIX_FMT_NV24)
>>>>>>> e816b57a
			base_addr_c += 2 * var->xoffset;
		else
			base_addr_c += var->xoffset;
	}

	if (ch->meram) {
		struct sh_mobile_meram_info *mdev;

		mdev = priv->meram_dev;
		mdev->ops->meram_update(mdev, ch->meram,
					base_addr_y, base_addr_c,
					&base_addr_y, &base_addr_c);
	}

	ch->base_addr_y = base_addr_y;
	ch->base_addr_c = base_addr_c;

	lcdc_write_chan_mirror(ch, LDSA1R, base_addr_y);
<<<<<<< HEAD
	if (yuv)
=======
	if (ch->format->yuv)
>>>>>>> e816b57a
		lcdc_write_chan_mirror(ch, LDSA2R, base_addr_c);

	if (lcdc_chan_is_sublcd(ch))
		lcdc_write(ch->lcdc, _LDRCNTR, ldrcntr ^ LDRCNTR_SRS);
	else
		lcdc_write(ch->lcdc, _LDRCNTR, ldrcntr ^ LDRCNTR_MRS);

	ch->pan_offset = new_pan_offset;

	sh_mobile_lcdc_deferred_io_touch(info);

	return 0;
}

static int sh_mobile_ioctl(struct fb_info *info, unsigned int cmd,
		       unsigned long arg)
{
	int retval;

	switch (cmd) {
	case FBIO_WAITFORVSYNC:
		retval = sh_mobile_wait_for_vsync(info->par);
		break;

	default:
		retval = -ENOIOCTLCMD;
		break;
	}
	return retval;
}

static void sh_mobile_fb_reconfig(struct fb_info *info)
{
	struct sh_mobile_lcdc_chan *ch = info->par;
	struct fb_var_screeninfo var;
	struct fb_videomode mode;
	struct fb_event event;
	int evnt = FB_EVENT_MODE_CHANGE_ALL;

	if (ch->use_count > 1 || (ch->use_count == 1 && !info->fbcon_par))
		/* More framebuffer users are active */
		return;

	fb_var_to_videomode(&mode, &info->var);

	if (fb_mode_is_equal(&ch->display.mode, &mode))
		return;

	/* Display has been re-plugged, framebuffer is free now, reconfigure */
	var = info->var;
	fb_videomode_to_var(&var, &ch->display.mode);
	var.width = ch->display.width;
	var.height = ch->display.height;
	var.activate = FB_ACTIVATE_NOW;

	if (fb_set_var(info, &var) < 0)
		/* Couldn't reconfigure, hopefully, can continue as before */
		return;

	/*
	 * fb_set_var() calls the notifier change internally, only if
	 * FBINFO_MISC_USEREVENT flag is set. Since we do not want to fake a
	 * user event, we have to call the chain ourselves.
	 */
	event.info = info;
	event.data = &ch->display.mode;
	fb_notifier_call_chain(evnt, &event);
}

/*
 * Locking: both .fb_release() and .fb_open() are called with info->lock held if
 * user == 1, or with console sem held, if user == 0.
 */
static int sh_mobile_release(struct fb_info *info, int user)
{
	struct sh_mobile_lcdc_chan *ch = info->par;

	mutex_lock(&ch->open_lock);
	dev_dbg(info->dev, "%s(): %d users\n", __func__, ch->use_count);

	ch->use_count--;

	/* Nothing to reconfigure, when called from fbcon */
	if (user) {
		console_lock();
		sh_mobile_fb_reconfig(info);
		console_unlock();
	}

	mutex_unlock(&ch->open_lock);

	return 0;
}

static int sh_mobile_open(struct fb_info *info, int user)
{
	struct sh_mobile_lcdc_chan *ch = info->par;

	mutex_lock(&ch->open_lock);
	ch->use_count++;

	dev_dbg(info->dev, "%s(): %d users\n", __func__, ch->use_count);
	mutex_unlock(&ch->open_lock);

	return 0;
}

static int sh_mobile_check_var(struct fb_var_screeninfo *var, struct fb_info *info)
{
	struct sh_mobile_lcdc_chan *ch = info->par;
	struct sh_mobile_lcdc_priv *p = ch->lcdc;
	unsigned int best_dist = (unsigned int)-1;
	unsigned int best_xres = 0;
	unsigned int best_yres = 0;
	unsigned int i;

	if (var->xres > MAX_XRES || var->yres > MAX_YRES)
		return -EINVAL;

	/* If board code provides us with a list of available modes, make sure
	 * we use one of them. Find the mode closest to the requested one. The
	 * distance between two modes is defined as the size of the
	 * non-overlapping parts of the two rectangles.
	 */
	for (i = 0; i < ch->cfg->num_modes; ++i) {
		const struct fb_videomode *mode = &ch->cfg->lcd_modes[i];
		unsigned int dist;

		/* We can only round up. */
		if (var->xres > mode->xres || var->yres > mode->yres)
			continue;

		dist = var->xres * var->yres + mode->xres * mode->yres
		     - 2 * min(var->xres, mode->xres)
			 * min(var->yres, mode->yres);

		if (dist < best_dist) {
			best_xres = mode->xres;
			best_yres = mode->yres;
			best_dist = dist;
		}
	}

	/* If no available mode can be used, return an error. */
	if (ch->cfg->num_modes != 0) {
		if (best_dist == (unsigned int)-1)
			return -EINVAL;

		var->xres = best_xres;
		var->yres = best_yres;
	}

	/* Make sure the virtual resolution is at least as big as the visible
	 * resolution.
	 */
	if (var->xres_virtual < var->xres)
		var->xres_virtual = var->xres;
	if (var->yres_virtual < var->yres)
		var->yres_virtual = var->yres;

	if (sh_mobile_format_is_fourcc(var)) {
<<<<<<< HEAD
		switch (var->grayscale) {
		case V4L2_PIX_FMT_NV12:
		case V4L2_PIX_FMT_NV21:
			var->bits_per_pixel = 12;
			break;
		case V4L2_PIX_FMT_RGB565:
		case V4L2_PIX_FMT_NV16:
		case V4L2_PIX_FMT_NV61:
			var->bits_per_pixel = 16;
			break;
		case V4L2_PIX_FMT_BGR24:
		case V4L2_PIX_FMT_NV24:
		case V4L2_PIX_FMT_NV42:
			var->bits_per_pixel = 24;
			break;
		case V4L2_PIX_FMT_BGR32:
			var->bits_per_pixel = 32;
			break;
		default:
			return -EINVAL;
		}

		/* Default to RGB and JPEG color-spaces for RGB and YUV formats
		 * respectively.
		 */
		if (!sh_mobile_format_is_yuv(var))
			var->colorspace = V4L2_COLORSPACE_SRGB;
		else if (var->colorspace != V4L2_COLORSPACE_REC709)
			var->colorspace = V4L2_COLORSPACE_JPEG;
	} else {
		if (var->bits_per_pixel <= 16) {		/* RGB 565 */
			var->bits_per_pixel = 16;
			var->red.offset = 11;
			var->red.length = 5;
			var->green.offset = 5;
			var->green.length = 6;
			var->blue.offset = 0;
			var->blue.length = 5;
			var->transp.offset = 0;
			var->transp.length = 0;
		} else if (var->bits_per_pixel <= 24) {		/* RGB 888 */
			var->bits_per_pixel = 24;
			var->red.offset = 16;
			var->red.length = 8;
			var->green.offset = 8;
			var->green.length = 8;
			var->blue.offset = 0;
			var->blue.length = 8;
			var->transp.offset = 0;
			var->transp.length = 0;
		} else if (var->bits_per_pixel <= 32) {		/* RGBA 888 */
			var->bits_per_pixel = 32;
			var->red.offset = 16;
			var->red.length = 8;
			var->green.offset = 8;
			var->green.length = 8;
			var->blue.offset = 0;
			var->blue.length = 8;
			var->transp.offset = 24;
			var->transp.length = 8;
		} else
			return -EINVAL;

=======
		const struct sh_mobile_lcdc_format_info *format;

		format = sh_mobile_format_info(var->grayscale);
		if (format == NULL)
			return -EINVAL;
		var->bits_per_pixel = format->bpp;

		/* Default to RGB and JPEG color-spaces for RGB and YUV formats
		 * respectively.
		 */
		if (!format->yuv)
			var->colorspace = V4L2_COLORSPACE_SRGB;
		else if (var->colorspace != V4L2_COLORSPACE_REC709)
			var->colorspace = V4L2_COLORSPACE_JPEG;
	} else {
		if (var->bits_per_pixel <= 16) {		/* RGB 565 */
			var->bits_per_pixel = 16;
			var->red.offset = 11;
			var->red.length = 5;
			var->green.offset = 5;
			var->green.length = 6;
			var->blue.offset = 0;
			var->blue.length = 5;
			var->transp.offset = 0;
			var->transp.length = 0;
		} else if (var->bits_per_pixel <= 24) {		/* RGB 888 */
			var->bits_per_pixel = 24;
			var->red.offset = 16;
			var->red.length = 8;
			var->green.offset = 8;
			var->green.length = 8;
			var->blue.offset = 0;
			var->blue.length = 8;
			var->transp.offset = 0;
			var->transp.length = 0;
		} else if (var->bits_per_pixel <= 32) {		/* RGBA 888 */
			var->bits_per_pixel = 32;
			var->red.offset = 16;
			var->red.length = 8;
			var->green.offset = 8;
			var->green.length = 8;
			var->blue.offset = 0;
			var->blue.length = 8;
			var->transp.offset = 24;
			var->transp.length = 8;
		} else
			return -EINVAL;

>>>>>>> e816b57a
		var->red.msb_right = 0;
		var->green.msb_right = 0;
		var->blue.msb_right = 0;
		var->transp.msb_right = 0;
	}

	/* Make sure we don't exceed our allocated memory. */
	if (var->xres_virtual * var->yres_virtual * var->bits_per_pixel / 8 >
	    info->fix.smem_len)
		return -EINVAL;

	/* only accept the forced_fourcc for dual channel configurations */
	if (p->forced_fourcc &&
	    p->forced_fourcc != sh_mobile_format_fourcc(var))
		return -EINVAL;

	return 0;
}

static int sh_mobile_set_par(struct fb_info *info)
{
	struct sh_mobile_lcdc_chan *ch = info->par;
	int ret;

	sh_mobile_lcdc_stop(ch->lcdc);

<<<<<<< HEAD
	if (sh_mobile_format_is_yuv(&info->var))
		info->fix.line_length = info->var.xres;
=======
	ch->format = sh_mobile_format_info(sh_mobile_format_fourcc(&info->var));
	ch->colorspace = info->var.colorspace;

	ch->xres = info->var.xres;
	ch->xres_virtual = info->var.xres_virtual;
	ch->yres = info->var.yres;
	ch->yres_virtual = info->var.yres_virtual;

	if (ch->format->yuv)
		ch->pitch = info->var.xres;
>>>>>>> e816b57a
	else
		ch->pitch = info->var.xres * ch->format->bpp / 8;

	ret = sh_mobile_lcdc_start(ch->lcdc);
	if (ret < 0)
		dev_err(info->dev, "%s: unable to restart LCDC\n", __func__);

	info->fix.line_length = ch->pitch;

	if (sh_mobile_format_is_fourcc(&info->var)) {
		info->fix.type = FB_TYPE_FOURCC;
		info->fix.visual = FB_VISUAL_FOURCC;
	} else {
		info->fix.type = FB_TYPE_PACKED_PIXELS;
		info->fix.visual = FB_VISUAL_TRUECOLOR;
	}

	if (sh_mobile_format_is_fourcc(&info->var)) {
		info->fix.type = FB_TYPE_FOURCC;
		info->fix.visual = FB_VISUAL_FOURCC;
	} else {
		info->fix.type = FB_TYPE_PACKED_PIXELS;
		info->fix.visual = FB_VISUAL_TRUECOLOR;
	}

	return ret;
}

/*
 * Screen blanking. Behavior is as follows:
 * FB_BLANK_UNBLANK: screen unblanked, clocks enabled
 * FB_BLANK_NORMAL: screen blanked, clocks enabled
 * FB_BLANK_VSYNC,
 * FB_BLANK_HSYNC,
 * FB_BLANK_POWEROFF: screen blanked, clocks disabled
 */
static int sh_mobile_lcdc_blank(int blank, struct fb_info *info)
{
	struct sh_mobile_lcdc_chan *ch = info->par;
	struct sh_mobile_lcdc_priv *p = ch->lcdc;

	/* blank the screen? */
	if (blank > FB_BLANK_UNBLANK && ch->blank_status == FB_BLANK_UNBLANK) {
		struct fb_fillrect rect = {
			.width = ch->xres,
			.height = ch->yres,
		};
		sh_mobile_lcdc_fillrect(info, &rect);
	}
	/* turn clocks on? */
	if (blank <= FB_BLANK_NORMAL && ch->blank_status > FB_BLANK_NORMAL) {
		sh_mobile_lcdc_clk_on(p);
	}
	/* turn clocks off? */
	if (blank > FB_BLANK_NORMAL && ch->blank_status <= FB_BLANK_NORMAL) {
		/* make sure the screen is updated with the black fill before
		 * switching the clocks off. one vsync is not enough since
		 * blanking may occur in the middle of a refresh. deferred io
		 * mode will reenable the clocks and update the screen in time,
		 * so it does not need this. */
		if (!info->fbdefio) {
			sh_mobile_wait_for_vsync(ch);
			sh_mobile_wait_for_vsync(ch);
		}
		sh_mobile_lcdc_clk_off(p);
	}

	ch->blank_status = blank;
	return 0;
}

static struct fb_ops sh_mobile_lcdc_ops = {
	.owner          = THIS_MODULE,
	.fb_setcolreg	= sh_mobile_lcdc_setcolreg,
	.fb_read        = fb_sys_read,
	.fb_write       = fb_sys_write,
	.fb_fillrect	= sh_mobile_lcdc_fillrect,
	.fb_copyarea	= sh_mobile_lcdc_copyarea,
	.fb_imageblit	= sh_mobile_lcdc_imageblit,
	.fb_blank	= sh_mobile_lcdc_blank,
	.fb_pan_display = sh_mobile_fb_pan_display,
	.fb_ioctl       = sh_mobile_ioctl,
	.fb_open	= sh_mobile_open,
	.fb_release	= sh_mobile_release,
	.fb_check_var	= sh_mobile_check_var,
	.fb_set_par	= sh_mobile_set_par,
};

static void
sh_mobile_lcdc_channel_fb_unregister(struct sh_mobile_lcdc_chan *ch)
{
	if (ch->info && ch->info->dev)
		unregister_framebuffer(ch->info);
}

static int __devinit
sh_mobile_lcdc_channel_fb_register(struct sh_mobile_lcdc_chan *ch)
{
	struct fb_info *info = ch->info;
	int ret;

	if (info->fbdefio) {
		ch->sglist = vmalloc(sizeof(struct scatterlist) *
				     ch->fb_size >> PAGE_SHIFT);
		if (!ch->sglist) {
			dev_err(ch->lcdc->dev, "cannot allocate sglist\n");
			return -ENOMEM;
		}
	}

	info->bl_dev = ch->bl;

	ret = register_framebuffer(info);
	if (ret < 0)
		return ret;

	dev_info(ch->lcdc->dev, "registered %s/%s as %dx%d %dbpp.\n",
		 dev_name(ch->lcdc->dev), (ch->cfg->chan == LCDC_CHAN_MAINLCD) ?
		 "mainlcd" : "sublcd", info->var.xres, info->var.yres,
		 info->var.bits_per_pixel);

	/* deferred io mode: disable clock to save power */
	if (info->fbdefio || info->state == FBINFO_STATE_SUSPENDED)
		sh_mobile_lcdc_clk_off(ch->lcdc);

	return ret;
}

static void
sh_mobile_lcdc_channel_fb_cleanup(struct sh_mobile_lcdc_chan *ch)
{
	struct fb_info *info = ch->info;

	if (!info || !info->device)
		return;

	if (ch->sglist)
		vfree(ch->sglist);

	fb_dealloc_cmap(&info->cmap);
	framebuffer_release(info);
}

static int __devinit
sh_mobile_lcdc_channel_fb_init(struct sh_mobile_lcdc_chan *ch,
			       const struct fb_videomode *mode,
			       unsigned int num_modes)
{
	struct sh_mobile_lcdc_priv *priv = ch->lcdc;
	struct fb_var_screeninfo *var;
	struct fb_info *info;
	int ret;

	/* Allocate and initialize the frame buffer device. Create the modes
	 * list and allocate the color map.
	 */
	info = framebuffer_alloc(0, priv->dev);
	if (info == NULL) {
		dev_err(priv->dev, "unable to allocate fb_info\n");
		return -ENOMEM;
	}

	ch->info = info;

	info->flags = FBINFO_FLAG_DEFAULT;
	info->fbops = &sh_mobile_lcdc_ops;
	info->device = priv->dev;
	info->screen_base = ch->fb_mem;
	info->pseudo_palette = &ch->pseudo_palette;
	info->par = ch;

	fb_videomode_to_modelist(mode, num_modes, &info->modelist);

	ret = fb_alloc_cmap(&info->cmap, PALETTE_NR, 0);
	if (ret < 0) {
		dev_err(priv->dev, "unable to allocate cmap\n");
		return ret;
	}

	/* Initialize fixed screen information. Restrict pan to 2 lines steps
	 * for NV12 and NV21.
	 */
	info->fix = sh_mobile_lcdc_fix;
	info->fix.smem_start = ch->dma_handle;
	info->fix.smem_len = ch->fb_size;
	info->fix.line_length = ch->pitch;

	if (ch->format->yuv)
		info->fix.visual = FB_VISUAL_FOURCC;
	else
		info->fix.visual = FB_VISUAL_TRUECOLOR;

	if (ch->format->fourcc == V4L2_PIX_FMT_NV12 ||
	    ch->format->fourcc == V4L2_PIX_FMT_NV21)
		info->fix.ypanstep = 2;

	/* Initialize variable screen information using the first mode as
	 * default. The default Y virtual resolution is twice the panel size to
	 * allow for double-buffering.
	 */
	var = &info->var;
	fb_videomode_to_var(var, mode);
	var->width = ch->cfg->panel_cfg.width;
	var->height = ch->cfg->panel_cfg.height;
	var->yres_virtual = var->yres * 2;
	var->activate = FB_ACTIVATE_NOW;

	/* Use the legacy API by default for RGB formats, and the FOURCC API
	 * for YUV formats.
	 */
	if (!ch->format->yuv)
		var->bits_per_pixel = ch->format->bpp;
	else
		var->grayscale = ch->format->fourcc;

	ret = sh_mobile_check_var(var, info);
	if (ret)
		return ret;

	return 0;
}

/* -----------------------------------------------------------------------------
 * Backlight
 */

static int sh_mobile_lcdc_update_bl(struct backlight_device *bdev)
{
	struct sh_mobile_lcdc_chan *ch = bl_get_data(bdev);
	int brightness = bdev->props.brightness;

	if (bdev->props.power != FB_BLANK_UNBLANK ||
	    bdev->props.state & (BL_CORE_SUSPENDED | BL_CORE_FBBLANK))
		brightness = 0;

	return ch->cfg->bl_info.set_brightness(brightness);
}

static int sh_mobile_lcdc_get_brightness(struct backlight_device *bdev)
{
	struct sh_mobile_lcdc_chan *ch = bl_get_data(bdev);

	return ch->cfg->bl_info.get_brightness();
}

static int sh_mobile_lcdc_check_fb(struct backlight_device *bdev,
				   struct fb_info *info)
{
	return (info->bl_dev == bdev);
}

static struct backlight_ops sh_mobile_lcdc_bl_ops = {
	.options	= BL_CORE_SUSPENDRESUME,
	.update_status	= sh_mobile_lcdc_update_bl,
	.get_brightness	= sh_mobile_lcdc_get_brightness,
	.check_fb	= sh_mobile_lcdc_check_fb,
};

static struct backlight_device *sh_mobile_lcdc_bl_probe(struct device *parent,
					       struct sh_mobile_lcdc_chan *ch)
{
	struct backlight_device *bl;

	bl = backlight_device_register(ch->cfg->bl_info.name, parent, ch,
				       &sh_mobile_lcdc_bl_ops, NULL);
	if (IS_ERR(bl)) {
		dev_err(parent, "unable to register backlight device: %ld\n",
			PTR_ERR(bl));
		return NULL;
	}

	bl->props.max_brightness = ch->cfg->bl_info.max_brightness;
	bl->props.brightness = bl->props.max_brightness;
	backlight_update_status(bl);

	return bl;
}

static void sh_mobile_lcdc_bl_remove(struct backlight_device *bdev)
{
	backlight_device_unregister(bdev);
}

/* -----------------------------------------------------------------------------
 * Power management
 */

static int sh_mobile_lcdc_suspend(struct device *dev)
{
	struct platform_device *pdev = to_platform_device(dev);

	sh_mobile_lcdc_stop(platform_get_drvdata(pdev));
	return 0;
}

static int sh_mobile_lcdc_resume(struct device *dev)
{
	struct platform_device *pdev = to_platform_device(dev);

	return sh_mobile_lcdc_start(platform_get_drvdata(pdev));
}

static int sh_mobile_lcdc_runtime_suspend(struct device *dev)
{
	struct platform_device *pdev = to_platform_device(dev);
	struct sh_mobile_lcdc_priv *priv = platform_get_drvdata(pdev);

	/* turn off LCDC hardware */
	lcdc_write(priv, _LDCNT1R, 0);

	return 0;
}

static int sh_mobile_lcdc_runtime_resume(struct device *dev)
{
	struct platform_device *pdev = to_platform_device(dev);
	struct sh_mobile_lcdc_priv *priv = platform_get_drvdata(pdev);

	__sh_mobile_lcdc_start(priv);

	return 0;
}

static const struct dev_pm_ops sh_mobile_lcdc_dev_pm_ops = {
	.suspend = sh_mobile_lcdc_suspend,
	.resume = sh_mobile_lcdc_resume,
	.runtime_suspend = sh_mobile_lcdc_runtime_suspend,
	.runtime_resume = sh_mobile_lcdc_runtime_resume,
};

/* -----------------------------------------------------------------------------
 * Framebuffer notifier
 */

/* locking: called with info->lock held */
static int sh_mobile_lcdc_notify(struct notifier_block *nb,
				 unsigned long action, void *data)
{
	struct fb_event *event = data;
	struct fb_info *info = event->info;
	struct sh_mobile_lcdc_chan *ch = info->par;

	if (&ch->lcdc->notifier != nb)
		return NOTIFY_DONE;

	dev_dbg(info->dev, "%s(): action = %lu, data = %p\n",
		__func__, action, event->data);

	switch(action) {
	case FB_EVENT_SUSPEND:
		sh_mobile_lcdc_display_off(ch);
		sh_mobile_lcdc_stop(ch->lcdc);
		break;
	case FB_EVENT_RESUME:
		mutex_lock(&ch->open_lock);
		sh_mobile_fb_reconfig(info);
		mutex_unlock(&ch->open_lock);

		sh_mobile_lcdc_display_on(ch);
		sh_mobile_lcdc_start(ch->lcdc);
	}

	return NOTIFY_OK;
}

/* -----------------------------------------------------------------------------
 * Probe/remove and driver init/exit
 */

static const struct fb_videomode default_720p __devinitconst = {
	.name = "HDMI 720p",
	.xres = 1280,
	.yres = 720,

	.left_margin = 220,
	.right_margin = 110,
	.hsync_len = 40,

	.upper_margin = 20,
	.lower_margin = 5,
	.vsync_len = 5,

	.pixclock = 13468,
	.refresh = 60,
	.sync = FB_SYNC_VERT_HIGH_ACT | FB_SYNC_HOR_HIGH_ACT,
};

static int sh_mobile_lcdc_remove(struct platform_device *pdev)
{
	struct sh_mobile_lcdc_priv *priv = platform_get_drvdata(pdev);
	int i;

	fb_unregister_client(&priv->notifier);

	for (i = 0; i < ARRAY_SIZE(priv->ch); i++)
		sh_mobile_lcdc_channel_fb_unregister(&priv->ch[i]);

	sh_mobile_lcdc_stop(priv);

	for (i = 0; i < ARRAY_SIZE(priv->ch); i++) {
		struct sh_mobile_lcdc_chan *ch = &priv->ch[i];

		if (ch->tx_dev) {
			ch->tx_dev->lcdc = NULL;
			module_put(ch->cfg->tx_dev->dev.driver->owner);
		}

		sh_mobile_lcdc_channel_fb_cleanup(ch);

		if (ch->fb_mem)
			dma_free_coherent(&pdev->dev, ch->fb_size,
					  ch->fb_mem, ch->dma_handle);
	}

	for (i = 0; i < ARRAY_SIZE(priv->ch); i++) {
		if (priv->ch[i].bl)
			sh_mobile_lcdc_bl_remove(priv->ch[i].bl);
	}

	if (priv->dot_clk) {
		pm_runtime_disable(&pdev->dev);
		clk_put(priv->dot_clk);
	}

	if (priv->base)
		iounmap(priv->base);

	if (priv->irq)
		free_irq(priv->irq, priv);
	kfree(priv);
	return 0;
}

static int __devinit sh_mobile_lcdc_check_interface(struct sh_mobile_lcdc_chan *ch)
{
	int interface_type = ch->cfg->interface_type;

	switch (interface_type) {
	case RGB8:
	case RGB9:
	case RGB12A:
	case RGB12B:
	case RGB16:
	case RGB18:
	case RGB24:
	case SYS8A:
	case SYS8B:
	case SYS8C:
	case SYS8D:
	case SYS9:
	case SYS12:
	case SYS16A:
	case SYS16B:
	case SYS16C:
	case SYS18:
	case SYS24:
		break;
	default:
		return -EINVAL;
	}

	/* SUBLCD only supports SYS interface */
	if (lcdc_chan_is_sublcd(ch)) {
		if (!(interface_type & LDMT1R_IFM))
			return -EINVAL;

		interface_type &= ~LDMT1R_IFM;
	}

	ch->ldmt1r_value = interface_type;
	return 0;
}

static int __devinit
sh_mobile_lcdc_channel_init(struct sh_mobile_lcdc_priv *priv,
			    struct sh_mobile_lcdc_chan *ch)
{
	const struct sh_mobile_lcdc_format_info *format;
	const struct sh_mobile_lcdc_chan_cfg *cfg = ch->cfg;
	const struct fb_videomode *max_mode;
	const struct fb_videomode *mode;
	unsigned int num_modes;
	unsigned int max_size;
	unsigned int i;

	mutex_init(&ch->open_lock);
	ch->notify = sh_mobile_lcdc_display_notify;

	/* Validate the format. */
	format = sh_mobile_format_info(cfg->fourcc);
	if (format == NULL) {
		dev_err(priv->dev, "Invalid FOURCC %08x.\n", cfg->fourcc);
		return -EINVAL;
	}

	/* Iterate through the modes to validate them and find the highest
	 * resolution.
	 */
	max_mode = NULL;
	max_size = 0;

	for (i = 0, mode = cfg->lcd_modes; i < cfg->num_modes; i++, mode++) {
		unsigned int size = mode->yres * mode->xres;

		/* NV12/NV21 buffers must have even number of lines */
		if ((cfg->fourcc == V4L2_PIX_FMT_NV12 ||
		     cfg->fourcc == V4L2_PIX_FMT_NV21) && (mode->yres & 0x1)) {
<<<<<<< HEAD
			dev_err(dev, "yres must be multiple of 2 for YCbCr420 "
				"mode.\n");
=======
			dev_err(priv->dev, "yres must be multiple of 2 for "
				"YCbCr420 mode.\n");
>>>>>>> e816b57a
			return -EINVAL;
		}

		if (size > max_size) {
			max_mode = mode;
			max_size = size;
		}
	}

	if (!max_size)
		max_size = MAX_XRES * MAX_YRES;
	else
		dev_dbg(priv->dev, "Found largest videomode %ux%u\n",
			max_mode->xres, max_mode->yres);

<<<<<<< HEAD
	/* Create the mode list. */
	if (cfg->lcd_cfg == NULL) {
=======
	if (cfg->lcd_modes == NULL) {
>>>>>>> e816b57a
		mode = &default_720p;
		num_modes = 1;
	} else {
		mode = cfg->lcd_modes;
		num_modes = cfg->num_modes;
	}

	/* Use the first mode as default. */
	ch->format = format;
	ch->xres = mode->xres;
	ch->xres_virtual = mode->xres;
	ch->yres = mode->yres;
	ch->yres_virtual = mode->yres * 2;

<<<<<<< HEAD
	/* Initialize variable screen information using the first mode as
	 * default. The default Y virtual resolution is twice the panel size to
	 * allow for double-buffering.
	 */
	var = &info->var;
	fb_videomode_to_var(var, mode);
	var->width = cfg->lcd_size_cfg.width;
	var->height = cfg->lcd_size_cfg.height;
	var->yres_virtual = var->yres * 2;
	var->activate = FB_ACTIVATE_NOW;

	switch (cfg->fourcc) {
	case V4L2_PIX_FMT_RGB565:
		var->bits_per_pixel = 16;
		break;
	case V4L2_PIX_FMT_BGR24:
		var->bits_per_pixel = 24;
		break;
	case V4L2_PIX_FMT_BGR32:
		var->bits_per_pixel = 32;
		break;
	default:
		var->grayscale = cfg->fourcc;
		break;
	}

	/* Make sure the memory size check won't fail. smem_len is initialized
	 * later based on var.
	 */
	info->fix.smem_len = UINT_MAX;
	ret = sh_mobile_check_var(var, info);
	if (ret)
		return ret;

	max_size = max_size * var->bits_per_pixel / 8 * 2;

	/* Allocate frame buffer memory and color map. */
	buf = dma_alloc_coherent(dev, max_size, &ch->dma_handle, GFP_KERNEL);
	if (!buf) {
		dev_err(dev, "unable to allocate buffer\n");
		return -ENOMEM;
	}

	ret = fb_alloc_cmap(&info->cmap, PALETTE_NR, 0);
	if (ret < 0) {
		dev_err(dev, "unable to allocate cmap\n");
		dma_free_coherent(dev, max_size, buf, ch->dma_handle);
		return ret;
	}

	/* Initialize fixed screen information. Restrict pan to 2 lines steps
	 * for NV12 and NV21.
	 */
	info->fix = sh_mobile_lcdc_fix;
	info->fix.smem_start = ch->dma_handle;
	info->fix.smem_len = max_size;
	if (cfg->fourcc == V4L2_PIX_FMT_NV12 ||
	    cfg->fourcc == V4L2_PIX_FMT_NV21)
		info->fix.ypanstep = 2;

	if (sh_mobile_format_is_yuv(var)) {
		info->fix.line_length = var->xres;
		info->fix.visual = FB_VISUAL_FOURCC;
	} else {
		info->fix.line_length = var->xres * var->bits_per_pixel / 8;
		info->fix.visual = FB_VISUAL_TRUECOLOR;
	}

	info->screen_base = buf;
	info->device = dev;
	ch->display_var = *var;

	return 0;
=======
	if (!format->yuv) {
		ch->colorspace = V4L2_COLORSPACE_SRGB;
		ch->pitch = ch->xres * format->bpp / 8;
	} else {
		ch->colorspace = V4L2_COLORSPACE_REC709;
		ch->pitch = ch->xres;
	}

	ch->display.width = cfg->panel_cfg.width;
	ch->display.height = cfg->panel_cfg.height;
	ch->display.mode = *mode;

	/* Allocate frame buffer memory. */
	ch->fb_size = max_size * format->bpp / 8 * 2;
	ch->fb_mem = dma_alloc_coherent(priv->dev, ch->fb_size, &ch->dma_handle,
					GFP_KERNEL);
	if (ch->fb_mem == NULL) {
		dev_err(priv->dev, "unable to allocate buffer\n");
		return -ENOMEM;
	}

	/* Initialize the transmitter device if present. */
	if (cfg->tx_dev) {
		if (!cfg->tx_dev->dev.driver ||
		    !try_module_get(cfg->tx_dev->dev.driver->owner)) {
			dev_warn(priv->dev,
				 "unable to get transmitter device\n");
			return -EINVAL;
		}
		ch->tx_dev = platform_get_drvdata(cfg->tx_dev);
		ch->tx_dev->lcdc = ch;
		ch->tx_dev->def_mode = *mode;
	}

	return sh_mobile_lcdc_channel_fb_init(ch, mode, num_modes);
>>>>>>> e816b57a
}

static int __devinit sh_mobile_lcdc_probe(struct platform_device *pdev)
{
	struct sh_mobile_lcdc_info *pdata = pdev->dev.platform_data;
	struct sh_mobile_lcdc_priv *priv;
	struct resource *res;
	int num_channels;
	int error;
	int i;

	if (!pdata) {
		dev_err(&pdev->dev, "no platform data defined\n");
		return -EINVAL;
	}

	res = platform_get_resource(pdev, IORESOURCE_MEM, 0);
	i = platform_get_irq(pdev, 0);
	if (!res || i < 0) {
		dev_err(&pdev->dev, "cannot get platform resources\n");
		return -ENOENT;
	}

	priv = kzalloc(sizeof(*priv), GFP_KERNEL);
	if (!priv) {
		dev_err(&pdev->dev, "cannot allocate device data\n");
		return -ENOMEM;
	}

	priv->dev = &pdev->dev;
	priv->meram_dev = pdata->meram_dev;
	platform_set_drvdata(pdev, priv);

	error = request_irq(i, sh_mobile_lcdc_irq, 0,
			    dev_name(&pdev->dev), priv);
	if (error) {
		dev_err(&pdev->dev, "unable to request irq\n");
		goto err1;
	}

	priv->irq = i;
	atomic_set(&priv->hw_usecnt, -1);

	for (i = 0, num_channels = 0; i < ARRAY_SIZE(pdata->ch); i++) {
		struct sh_mobile_lcdc_chan *ch = priv->ch + num_channels;

		ch->lcdc = priv;
		ch->cfg = &pdata->ch[i];

		error = sh_mobile_lcdc_check_interface(ch);
		if (error) {
			dev_err(&pdev->dev, "unsupported interface type\n");
			goto err1;
		}
		init_waitqueue_head(&ch->frame_end_wait);
		init_completion(&ch->vsync_completion);
		ch->pan_offset = 0;

		/* probe the backlight is there is one defined */
		if (ch->cfg->bl_info.max_brightness)
			ch->bl = sh_mobile_lcdc_bl_probe(&pdev->dev, ch);

		switch (pdata->ch[i].chan) {
		case LCDC_CHAN_MAINLCD:
			ch->enabled = LDCNT2R_ME;
			ch->reg_offs = lcdc_offs_mainlcd;
			num_channels++;
			break;
		case LCDC_CHAN_SUBLCD:
			ch->enabled = LDCNT2R_SE;
			ch->reg_offs = lcdc_offs_sublcd;
			num_channels++;
			break;
		}
	}

	if (!num_channels) {
		dev_err(&pdev->dev, "no channels defined\n");
		error = -EINVAL;
		goto err1;
	}

	/* for dual channel LCDC (MAIN + SUB) force shared format setting */
	if (num_channels == 2)
		priv->forced_fourcc = pdata->ch[0].fourcc;

	priv->base = ioremap_nocache(res->start, resource_size(res));
	if (!priv->base)
		goto err1;

	error = sh_mobile_lcdc_setup_clocks(priv, pdata->clock_source);
	if (error) {
		dev_err(&pdev->dev, "unable to setup clocks\n");
		goto err1;
	}

	/* Enable runtime PM. */
	pm_runtime_enable(&pdev->dev);

	for (i = 0; i < num_channels; i++) {
		struct sh_mobile_lcdc_chan *ch = priv->ch + i;

		error = sh_mobile_lcdc_channel_init(priv, ch);
		if (error)
			goto err1;
	}

	error = sh_mobile_lcdc_start(priv);
	if (error) {
		dev_err(&pdev->dev, "unable to start hardware\n");
		goto err1;
	}

	for (i = 0; i < num_channels; i++) {
		struct sh_mobile_lcdc_chan *ch = priv->ch + i;

		error = sh_mobile_lcdc_channel_fb_register(ch);
		if (error)
			goto err1;
<<<<<<< HEAD

		dev_info(info->dev, "registered %s/%s as %dx%d %dbpp.\n",
			 pdev->name, (ch->cfg.chan == LCDC_CHAN_MAINLCD) ?
			 "mainlcd" : "sublcd", info->var.xres, info->var.yres,
			 info->var.bits_per_pixel);

		/* deferred io mode: disable clock to save power */
		if (info->fbdefio || info->state == FBINFO_STATE_SUSPENDED)
			sh_mobile_lcdc_clk_off(priv);
=======
>>>>>>> e816b57a
	}

	/* Failure ignored */
	priv->notifier.notifier_call = sh_mobile_lcdc_notify;
	fb_register_client(&priv->notifier);

	return 0;
err1:
	sh_mobile_lcdc_remove(pdev);

	return error;
}

static struct platform_driver sh_mobile_lcdc_driver = {
	.driver		= {
		.name		= "sh_mobile_lcdc_fb",
		.owner		= THIS_MODULE,
		.pm		= &sh_mobile_lcdc_dev_pm_ops,
	},
	.probe		= sh_mobile_lcdc_probe,
	.remove		= sh_mobile_lcdc_remove,
};

module_platform_driver(sh_mobile_lcdc_driver);

MODULE_DESCRIPTION("SuperH Mobile LCDC Framebuffer driver");
MODULE_AUTHOR("Magnus Damm <damm@opensource.se>");
MODULE_LICENSE("GPL v2");<|MERGE_RESOLUTION|>--- conflicted
+++ resolved
@@ -17,11 +17,6 @@
 #include <linux/gpio.h>
 #include <linux/init.h>
 #include <linux/interrupt.h>
-<<<<<<< HEAD
-#include <linux/videodev2.h>
-#include <linux/vmalloc.h>
-=======
->>>>>>> e816b57a
 #include <linux/ioctl.h>
 #include <linux/kernel.h>
 #include <linux/mm.h>
@@ -99,41 +94,6 @@
 	[LDPMR] = 0x63c,
 };
 
-<<<<<<< HEAD
-static const struct fb_videomode default_720p = {
-	.name = "HDMI 720p",
-	.xres = 1280,
-	.yres = 720,
-
-	.left_margin = 220,
-	.right_margin = 110,
-	.hsync_len = 40,
-
-	.upper_margin = 20,
-	.lower_margin = 5,
-	.vsync_len = 5,
-
-	.pixclock = 13468,
-	.refresh = 60,
-	.sync = FB_SYNC_VERT_HIGH_ACT | FB_SYNC_HOR_HIGH_ACT,
-};
-
-struct sh_mobile_lcdc_priv {
-	void __iomem *base;
-	int irq;
-	atomic_t hw_usecnt;
-	struct device *dev;
-	struct clk *dot_clk;
-	unsigned long lddckr;
-	struct sh_mobile_lcdc_chan ch[2];
-	struct notifier_block notifier;
-	int started;
-	int forced_fourcc; /* 2 channel LCDC must share fourcc setting */
-	struct sh_mobile_meram_info *meram_dev;
-};
-
-=======
->>>>>>> e816b57a
 static bool banked(int reg_nr)
 {
 	switch (reg_nr) {
@@ -309,72 +269,6 @@
 	lcdc_sys_read_data,
 };
 
-<<<<<<< HEAD
-static int sh_mobile_format_fourcc(const struct fb_var_screeninfo *var)
-{
-	if (var->grayscale > 1)
-		return var->grayscale;
-
-	switch (var->bits_per_pixel) {
-	case 16:
-		return V4L2_PIX_FMT_RGB565;
-	case 24:
-		return V4L2_PIX_FMT_BGR24;
-	case 32:
-		return V4L2_PIX_FMT_BGR32;
-	default:
-		return 0;
-	}
-}
-
-static int sh_mobile_format_is_fourcc(const struct fb_var_screeninfo *var)
-{
-	return var->grayscale > 1;
-}
-
-static bool sh_mobile_format_is_yuv(const struct fb_var_screeninfo *var)
-{
-	if (var->grayscale <= 1)
-		return false;
-
-	switch (var->grayscale) {
-	case V4L2_PIX_FMT_NV12:
-	case V4L2_PIX_FMT_NV21:
-	case V4L2_PIX_FMT_NV16:
-	case V4L2_PIX_FMT_NV61:
-	case V4L2_PIX_FMT_NV24:
-	case V4L2_PIX_FMT_NV42:
-		return true;
-
-	default:
-		return false;
-	}
-}
-
-static void sh_mobile_lcdc_clk_on(struct sh_mobile_lcdc_priv *priv)
-{
-	if (atomic_inc_and_test(&priv->hw_usecnt)) {
-		if (priv->dot_clk)
-			clk_enable(priv->dot_clk);
-		pm_runtime_get_sync(priv->dev);
-		if (priv->meram_dev && priv->meram_dev->pdev)
-			pm_runtime_get_sync(&priv->meram_dev->pdev->dev);
-	}
-}
-
-static void sh_mobile_lcdc_clk_off(struct sh_mobile_lcdc_priv *priv)
-{
-	if (atomic_sub_return(1, &priv->hw_usecnt) == -1) {
-		if (priv->meram_dev && priv->meram_dev->pdev)
-			pm_runtime_put_sync(&priv->meram_dev->pdev->dev);
-		pm_runtime_put(priv->dev);
-		if (priv->dot_clk)
-			clk_disable(priv->dot_clk);
-	}
-}
-
-=======
->>>>>>> e816b57a
 static int sh_mobile_lcdc_sginit(struct fb_info *info,
 				  struct list_head *pagelist)
 {
@@ -784,19 +678,10 @@
 	lcdc_write_chan(ch, LDVSYNR, tmp);
 
 	/* Adjust horizontal synchronisation for HDMI */
-<<<<<<< HEAD
-	display_h_total = display_var->xres + display_var->hsync_len +
-		display_var->left_margin + display_var->right_margin;
-	tmp = ((display_var->xres & 7) << 24) |
-		((display_h_total & 7) << 16) |
-		((display_var->hsync_len & 7) << 8) |
-		(hsync_pos & 7);
-=======
 	display_h_total = mode->xres + mode->hsync_len + mode->left_margin
 			+ mode->right_margin;
 	tmp = ((mode->xres & 7) << 24) | ((display_h_total & 7) << 16)
 	    | ((mode->hsync_len & 7) << 8) | (hsync_pos & 7);
->>>>>>> e816b57a
 	lcdc_write_chan(ch, LDHAJR, tmp);
 }
 
@@ -859,39 +744,10 @@
 
 		sh_mobile_lcdc_geometry(ch);
 
-<<<<<<< HEAD
-		switch (sh_mobile_format_fourcc(&ch->info->var)) {
-		case V4L2_PIX_FMT_RGB565:
-			tmp = LDDFR_PKF_RGB16;
-			break;
-		case V4L2_PIX_FMT_BGR24:
-			tmp = LDDFR_PKF_RGB24;
-			break;
-		case V4L2_PIX_FMT_BGR32:
-			tmp = LDDFR_PKF_ARGB32;
-			break;
-		case V4L2_PIX_FMT_NV12:
-		case V4L2_PIX_FMT_NV21:
-			tmp = LDDFR_CC | LDDFR_YF_420;
-			break;
-		case V4L2_PIX_FMT_NV16:
-		case V4L2_PIX_FMT_NV61:
-			tmp = LDDFR_CC | LDDFR_YF_422;
-			break;
-		case V4L2_PIX_FMT_NV24:
-		case V4L2_PIX_FMT_NV42:
-			tmp = LDDFR_CC | LDDFR_YF_444;
-			break;
-		}
-
-		if (sh_mobile_format_is_yuv(&ch->info->var)) {
-			switch (ch->info->var.colorspace) {
-=======
 		tmp = ch->format->lddfr;
 
 		if (ch->format->yuv) {
 			switch (ch->colorspace) {
->>>>>>> e816b57a
 			case V4L2_COLORSPACE_REC709:
 				tmp |= LDDFR_CF1;
 				break;
@@ -904,11 +760,7 @@
 		lcdc_write_chan(ch, LDDFR, tmp);
 		lcdc_write_chan(ch, LDMLSR, ch->pitch);
 		lcdc_write_chan(ch, LDSA1R, ch->base_addr_y);
-<<<<<<< HEAD
-		if (sh_mobile_format_is_yuv(&ch->info->var))
-=======
 		if (ch->format->yuv)
->>>>>>> e816b57a
 			lcdc_write_chan(ch, LDSA2R, ch->base_addr_c);
 
 		/* When using deferred I/O mode, configure the LCDC for one-shot
@@ -925,11 +777,7 @@
 	}
 
 	/* Word and long word swap. */
-<<<<<<< HEAD
-	switch (sh_mobile_format_fourcc(&priv->ch[0].info->var)) {
-=======
 	switch (priv->ch[0].format->fourcc) {
->>>>>>> e816b57a
 	case V4L2_PIX_FMT_RGB565:
 	case V4L2_PIX_FMT_NV21:
 	case V4L2_PIX_FMT_NV61:
@@ -1013,11 +861,7 @@
 			ch->meram = NULL;
 		}
 
-<<<<<<< HEAD
-		switch (sh_mobile_format_fourcc(&ch->info->var)) {
-=======
 		switch (ch->format->fourcc) {
->>>>>>> e816b57a
 		case V4L2_PIX_FMT_NV12:
 		case V4L2_PIX_FMT_NV21:
 		case V4L2_PIX_FMT_NV16:
@@ -1199,17 +1043,10 @@
 	unsigned long new_pan_offset;
 	unsigned long base_addr_y, base_addr_c;
 	unsigned long c_offset;
-	bool yuv = sh_mobile_format_is_yuv(&info->var);
-
-<<<<<<< HEAD
-	if (!yuv)
-		new_pan_offset = var->yoffset * info->fix.line_length
-			       + var->xoffset * (info->var.bits_per_pixel / 8);
-=======
+
 	if (!ch->format->yuv)
 		new_pan_offset = var->yoffset * ch->pitch
 			       + var->xoffset * (ch->format->bpp / 8);
->>>>>>> e816b57a
 	else
 		new_pan_offset = var->yoffset * ch->pitch + var->xoffset;
 
@@ -1220,22 +1057,14 @@
 
 	/* Set the source address for the next refresh */
 	base_addr_y = ch->dma_handle + new_pan_offset;
-<<<<<<< HEAD
-	if (yuv) {
-=======
 	if (ch->format->yuv) {
->>>>>>> e816b57a
 		/* Set y offset */
 		c_offset = var->yoffset * ch->pitch
 			 * (ch->format->bpp - 8) / 8;
 		base_addr_c = ch->dma_handle + ch->xres * ch->yres_virtual
 			    + c_offset;
 		/* Set x offset */
-<<<<<<< HEAD
-		if (sh_mobile_format_fourcc(&info->var) == V4L2_PIX_FMT_NV24)
-=======
 		if (ch->format->fourcc == V4L2_PIX_FMT_NV24)
->>>>>>> e816b57a
 			base_addr_c += 2 * var->xoffset;
 		else
 			base_addr_c += var->xoffset;
@@ -1254,11 +1083,7 @@
 	ch->base_addr_c = base_addr_c;
 
 	lcdc_write_chan_mirror(ch, LDSA1R, base_addr_y);
-<<<<<<< HEAD
-	if (yuv)
-=======
 	if (ch->format->yuv)
->>>>>>> e816b57a
 		lcdc_write_chan_mirror(ch, LDSA2R, base_addr_c);
 
 	if (lcdc_chan_is_sublcd(ch))
@@ -1420,71 +1245,6 @@
 		var->yres_virtual = var->yres;
 
 	if (sh_mobile_format_is_fourcc(var)) {
-<<<<<<< HEAD
-		switch (var->grayscale) {
-		case V4L2_PIX_FMT_NV12:
-		case V4L2_PIX_FMT_NV21:
-			var->bits_per_pixel = 12;
-			break;
-		case V4L2_PIX_FMT_RGB565:
-		case V4L2_PIX_FMT_NV16:
-		case V4L2_PIX_FMT_NV61:
-			var->bits_per_pixel = 16;
-			break;
-		case V4L2_PIX_FMT_BGR24:
-		case V4L2_PIX_FMT_NV24:
-		case V4L2_PIX_FMT_NV42:
-			var->bits_per_pixel = 24;
-			break;
-		case V4L2_PIX_FMT_BGR32:
-			var->bits_per_pixel = 32;
-			break;
-		default:
-			return -EINVAL;
-		}
-
-		/* Default to RGB and JPEG color-spaces for RGB and YUV formats
-		 * respectively.
-		 */
-		if (!sh_mobile_format_is_yuv(var))
-			var->colorspace = V4L2_COLORSPACE_SRGB;
-		else if (var->colorspace != V4L2_COLORSPACE_REC709)
-			var->colorspace = V4L2_COLORSPACE_JPEG;
-	} else {
-		if (var->bits_per_pixel <= 16) {		/* RGB 565 */
-			var->bits_per_pixel = 16;
-			var->red.offset = 11;
-			var->red.length = 5;
-			var->green.offset = 5;
-			var->green.length = 6;
-			var->blue.offset = 0;
-			var->blue.length = 5;
-			var->transp.offset = 0;
-			var->transp.length = 0;
-		} else if (var->bits_per_pixel <= 24) {		/* RGB 888 */
-			var->bits_per_pixel = 24;
-			var->red.offset = 16;
-			var->red.length = 8;
-			var->green.offset = 8;
-			var->green.length = 8;
-			var->blue.offset = 0;
-			var->blue.length = 8;
-			var->transp.offset = 0;
-			var->transp.length = 0;
-		} else if (var->bits_per_pixel <= 32) {		/* RGBA 888 */
-			var->bits_per_pixel = 32;
-			var->red.offset = 16;
-			var->red.length = 8;
-			var->green.offset = 8;
-			var->green.length = 8;
-			var->blue.offset = 0;
-			var->blue.length = 8;
-			var->transp.offset = 24;
-			var->transp.length = 8;
-		} else
-			return -EINVAL;
-
-=======
 		const struct sh_mobile_lcdc_format_info *format;
 
 		format = sh_mobile_format_info(var->grayscale);
@@ -1533,7 +1293,6 @@
 		} else
 			return -EINVAL;
 
->>>>>>> e816b57a
 		var->red.msb_right = 0;
 		var->green.msb_right = 0;
 		var->blue.msb_right = 0;
@@ -1560,10 +1319,6 @@
 
 	sh_mobile_lcdc_stop(ch->lcdc);
 
-<<<<<<< HEAD
-	if (sh_mobile_format_is_yuv(&info->var))
-		info->fix.line_length = info->var.xres;
-=======
 	ch->format = sh_mobile_format_info(sh_mobile_format_fourcc(&info->var));
 	ch->colorspace = info->var.colorspace;
 
@@ -1574,7 +1329,6 @@
 
 	if (ch->format->yuv)
 		ch->pitch = info->var.xres;
->>>>>>> e816b57a
 	else
 		ch->pitch = info->var.xres * ch->format->bpp / 8;
 
@@ -1583,14 +1337,6 @@
 		dev_err(info->dev, "%s: unable to restart LCDC\n", __func__);
 
 	info->fix.line_length = ch->pitch;
-
-	if (sh_mobile_format_is_fourcc(&info->var)) {
-		info->fix.type = FB_TYPE_FOURCC;
-		info->fix.visual = FB_VISUAL_FOURCC;
-	} else {
-		info->fix.type = FB_TYPE_PACKED_PIXELS;
-		info->fix.visual = FB_VISUAL_TRUECOLOR;
-	}
 
 	if (sh_mobile_format_is_fourcc(&info->var)) {
 		info->fix.type = FB_TYPE_FOURCC;
@@ -2082,13 +1828,8 @@
 		/* NV12/NV21 buffers must have even number of lines */
 		if ((cfg->fourcc == V4L2_PIX_FMT_NV12 ||
 		     cfg->fourcc == V4L2_PIX_FMT_NV21) && (mode->yres & 0x1)) {
-<<<<<<< HEAD
-			dev_err(dev, "yres must be multiple of 2 for YCbCr420 "
-				"mode.\n");
-=======
 			dev_err(priv->dev, "yres must be multiple of 2 for "
 				"YCbCr420 mode.\n");
->>>>>>> e816b57a
 			return -EINVAL;
 		}
 
@@ -2104,12 +1845,7 @@
 		dev_dbg(priv->dev, "Found largest videomode %ux%u\n",
 			max_mode->xres, max_mode->yres);
 
-<<<<<<< HEAD
-	/* Create the mode list. */
-	if (cfg->lcd_cfg == NULL) {
-=======
 	if (cfg->lcd_modes == NULL) {
->>>>>>> e816b57a
 		mode = &default_720p;
 		num_modes = 1;
 	} else {
@@ -2124,81 +1860,6 @@
 	ch->yres = mode->yres;
 	ch->yres_virtual = mode->yres * 2;
 
-<<<<<<< HEAD
-	/* Initialize variable screen information using the first mode as
-	 * default. The default Y virtual resolution is twice the panel size to
-	 * allow for double-buffering.
-	 */
-	var = &info->var;
-	fb_videomode_to_var(var, mode);
-	var->width = cfg->lcd_size_cfg.width;
-	var->height = cfg->lcd_size_cfg.height;
-	var->yres_virtual = var->yres * 2;
-	var->activate = FB_ACTIVATE_NOW;
-
-	switch (cfg->fourcc) {
-	case V4L2_PIX_FMT_RGB565:
-		var->bits_per_pixel = 16;
-		break;
-	case V4L2_PIX_FMT_BGR24:
-		var->bits_per_pixel = 24;
-		break;
-	case V4L2_PIX_FMT_BGR32:
-		var->bits_per_pixel = 32;
-		break;
-	default:
-		var->grayscale = cfg->fourcc;
-		break;
-	}
-
-	/* Make sure the memory size check won't fail. smem_len is initialized
-	 * later based on var.
-	 */
-	info->fix.smem_len = UINT_MAX;
-	ret = sh_mobile_check_var(var, info);
-	if (ret)
-		return ret;
-
-	max_size = max_size * var->bits_per_pixel / 8 * 2;
-
-	/* Allocate frame buffer memory and color map. */
-	buf = dma_alloc_coherent(dev, max_size, &ch->dma_handle, GFP_KERNEL);
-	if (!buf) {
-		dev_err(dev, "unable to allocate buffer\n");
-		return -ENOMEM;
-	}
-
-	ret = fb_alloc_cmap(&info->cmap, PALETTE_NR, 0);
-	if (ret < 0) {
-		dev_err(dev, "unable to allocate cmap\n");
-		dma_free_coherent(dev, max_size, buf, ch->dma_handle);
-		return ret;
-	}
-
-	/* Initialize fixed screen information. Restrict pan to 2 lines steps
-	 * for NV12 and NV21.
-	 */
-	info->fix = sh_mobile_lcdc_fix;
-	info->fix.smem_start = ch->dma_handle;
-	info->fix.smem_len = max_size;
-	if (cfg->fourcc == V4L2_PIX_FMT_NV12 ||
-	    cfg->fourcc == V4L2_PIX_FMT_NV21)
-		info->fix.ypanstep = 2;
-
-	if (sh_mobile_format_is_yuv(var)) {
-		info->fix.line_length = var->xres;
-		info->fix.visual = FB_VISUAL_FOURCC;
-	} else {
-		info->fix.line_length = var->xres * var->bits_per_pixel / 8;
-		info->fix.visual = FB_VISUAL_TRUECOLOR;
-	}
-
-	info->screen_base = buf;
-	info->device = dev;
-	ch->display_var = *var;
-
-	return 0;
-=======
 	if (!format->yuv) {
 		ch->colorspace = V4L2_COLORSPACE_SRGB;
 		ch->pitch = ch->xres * format->bpp / 8;
@@ -2234,7 +1895,6 @@
 	}
 
 	return sh_mobile_lcdc_channel_fb_init(ch, mode, num_modes);
->>>>>>> e816b57a
 }
 
 static int __devinit sh_mobile_lcdc_probe(struct platform_device *pdev)
@@ -2354,18 +2014,6 @@
 		error = sh_mobile_lcdc_channel_fb_register(ch);
 		if (error)
 			goto err1;
-<<<<<<< HEAD
-
-		dev_info(info->dev, "registered %s/%s as %dx%d %dbpp.\n",
-			 pdev->name, (ch->cfg.chan == LCDC_CHAN_MAINLCD) ?
-			 "mainlcd" : "sublcd", info->var.xres, info->var.yres,
-			 info->var.bits_per_pixel);
-
-		/* deferred io mode: disable clock to save power */
-		if (info->fbdefio || info->state == FBINFO_STATE_SUSPENDED)
-			sh_mobile_lcdc_clk_off(priv);
-=======
->>>>>>> e816b57a
 	}
 
 	/* Failure ignored */
