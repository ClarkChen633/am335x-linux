--- conflicted
+++ resolved
@@ -48,11 +48,6 @@
 
 #define VERSION "2.2"
 
-<<<<<<< HEAD
-static bool reset = 0;
-
-=======
->>>>>>> e816b57a
 static struct hci_uart_proto *hup[HCI_UART_MAX_PROTO];
 
 int hci_uart_register_proto(struct hci_uart_proto *p)
