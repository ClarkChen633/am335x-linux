--- conflicted
+++ resolved
@@ -1101,18 +1101,12 @@
 		 * 4. execute tuning for HS200
 		 */
 		if ((host->caps2 & MMC_CAP2_HS200) &&
-<<<<<<< HEAD
-		    card->host->ops->execute_tuning)
-			err = card->host->ops->execute_tuning(card->host,
-				MMC_SEND_TUNING_BLOCK_HS200);
-=======
 		    card->host->ops->execute_tuning) {
 			mmc_host_clk_hold(card->host);
 			err = card->host->ops->execute_tuning(card->host,
 				MMC_SEND_TUNING_BLOCK_HS200);
 			mmc_host_clk_release(card->host);
 		}
->>>>>>> e816b57a
 		if (err) {
 			pr_warning("%s: tuning execution failed\n",
 				   mmc_hostname(card->host));
@@ -1122,18 +1116,10 @@
 		ext_csd_bits = (bus_width == MMC_BUS_WIDTH_8) ?
 				EXT_CSD_BUS_WIDTH_8 : EXT_CSD_BUS_WIDTH_4;
 		err = mmc_select_powerclass(card, ext_csd_bits, ext_csd);
-<<<<<<< HEAD
-		if (err) {
-			pr_err("%s: power class selection to bus width %d failed\n",
-				mmc_hostname(card->host), 1 << bus_width);
-			goto err;
-		}
-=======
 		if (err)
 			pr_warning("%s: power class selection to bus width %d"
 				   " failed\n", mmc_hostname(card->host),
 				   1 << bus_width);
->>>>>>> e816b57a
 	}
 
 	/*
