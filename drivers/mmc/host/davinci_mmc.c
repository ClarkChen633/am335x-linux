--- conflicted
+++ resolved
@@ -36,10 +36,6 @@
 #include <linux/mmc/mmc.h>
 
 #include <linux/platform_data/mmc-davinci.h>
-<<<<<<< HEAD
-#include <mach/edma.h>
-=======
->>>>>>> ddffeb8c
 
 /*
  * Register Definitions
