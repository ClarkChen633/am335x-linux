/*
 * Synopsys DesignWare Multimedia Card Interface driver
 *  (Based on NXP driver for lpc 31xx)
 *
 * Copyright (C) 2009 NXP Semiconductors
 * Copyright (C) 2009, 2010 Imagination Technologies Ltd.
 *
 * This program is free software; you can redistribute it and/or modify
 * it under the terms of the GNU General Public License as published by
 * the Free Software Foundation; either version 2 of the License, or
 * (at your option) any later version.
 */

#include <linux/blkdev.h>
#include <linux/clk.h>
#include <linux/debugfs.h>
#include <linux/device.h>
#include <linux/dma-mapping.h>
#include <linux/err.h>
#include <linux/init.h>
#include <linux/interrupt.h>
#include <linux/ioport.h>
#include <linux/module.h>
#include <linux/platform_device.h>
#include <linux/seq_file.h>
#include <linux/slab.h>
#include <linux/stat.h>
#include <linux/delay.h>
#include <linux/irq.h>
#include <linux/mmc/host.h>
#include <linux/mmc/mmc.h>
#include <linux/mmc/dw_mmc.h>
#include <linux/bitops.h>
#include <linux/regulator/consumer.h>
#include <linux/workqueue.h>

#include "dw_mmc.h"

/* Common flag combinations */
#define DW_MCI_DATA_ERROR_FLAGS	(SDMMC_INT_DTO | SDMMC_INT_DCRC | \
				 SDMMC_INT_HTO | SDMMC_INT_SBE  | \
				 SDMMC_INT_EBE)
#define DW_MCI_CMD_ERROR_FLAGS	(SDMMC_INT_RTO | SDMMC_INT_RCRC | \
				 SDMMC_INT_RESP_ERR)
#define DW_MCI_ERROR_FLAGS	(DW_MCI_DATA_ERROR_FLAGS | \
				 DW_MCI_CMD_ERROR_FLAGS  | SDMMC_INT_HLE)
#define DW_MCI_SEND_STATUS	1
#define DW_MCI_RECV_STATUS	2
#define DW_MCI_DMA_THRESHOLD	16

#ifdef CONFIG_MMC_DW_IDMAC
struct idmac_desc {
	u32		des0;	/* Control Descriptor */
#define IDMAC_DES0_DIC	BIT(1)
#define IDMAC_DES0_LD	BIT(2)
#define IDMAC_DES0_FD	BIT(3)
#define IDMAC_DES0_CH	BIT(4)
#define IDMAC_DES0_ER	BIT(5)
#define IDMAC_DES0_CES	BIT(30)
#define IDMAC_DES0_OWN	BIT(31)

	u32		des1;	/* Buffer sizes */
#define IDMAC_SET_BUFFER1_SIZE(d, s) \
	((d)->des1 = ((d)->des1 & 0x03ffe000) | ((s) & 0x1fff))

	u32		des2;	/* buffer 1 physical address */

	u32		des3;	/* buffer 2 physical address */
};
#endif /* CONFIG_MMC_DW_IDMAC */

/**
 * struct dw_mci_slot - MMC slot state
 * @mmc: The mmc_host representing this slot.
 * @host: The MMC controller this slot is using.
 * @ctype: Card type for this slot.
 * @mrq: mmc_request currently being processed or waiting to be
 *	processed, or NULL when the slot is idle.
 * @queue_node: List node for placing this node in the @queue list of
 *	&struct dw_mci.
 * @clock: Clock rate configured by set_ios(). Protected by host->lock.
 * @flags: Random state bits associated with the slot.
 * @id: Number of this slot.
 * @last_detect_state: Most recently observed card detect state.
 */
struct dw_mci_slot {
	struct mmc_host		*mmc;
	struct dw_mci		*host;

	u32			ctype;

	struct mmc_request	*mrq;
	struct list_head	queue_node;

	unsigned int		clock;
	unsigned long		flags;
#define DW_MMC_CARD_PRESENT	0
#define DW_MMC_CARD_NEED_INIT	1
	int			id;
	int			last_detect_state;
};

static struct workqueue_struct *dw_mci_card_workqueue;

#if defined(CONFIG_DEBUG_FS)
static int dw_mci_req_show(struct seq_file *s, void *v)
{
	struct dw_mci_slot *slot = s->private;
	struct mmc_request *mrq;
	struct mmc_command *cmd;
	struct mmc_command *stop;
	struct mmc_data	*data;

	/* Make sure we get a consistent snapshot */
	spin_lock_bh(&slot->host->lock);
	mrq = slot->mrq;

	if (mrq) {
		cmd = mrq->cmd;
		data = mrq->data;
		stop = mrq->stop;

		if (cmd)
			seq_printf(s,
				   "CMD%u(0x%x) flg %x rsp %x %x %x %x err %d\n",
				   cmd->opcode, cmd->arg, cmd->flags,
				   cmd->resp[0], cmd->resp[1], cmd->resp[2],
				   cmd->resp[2], cmd->error);
		if (data)
			seq_printf(s, "DATA %u / %u * %u flg %x err %d\n",
				   data->bytes_xfered, data->blocks,
				   data->blksz, data->flags, data->error);
		if (stop)
			seq_printf(s,
				   "CMD%u(0x%x) flg %x rsp %x %x %x %x err %d\n",
				   stop->opcode, stop->arg, stop->flags,
				   stop->resp[0], stop->resp[1], stop->resp[2],
				   stop->resp[2], stop->error);
	}

	spin_unlock_bh(&slot->host->lock);

	return 0;
}

static int dw_mci_req_open(struct inode *inode, struct file *file)
{
	return single_open(file, dw_mci_req_show, inode->i_private);
}

static const struct file_operations dw_mci_req_fops = {
	.owner		= THIS_MODULE,
	.open		= dw_mci_req_open,
	.read		= seq_read,
	.llseek		= seq_lseek,
	.release	= single_release,
};

static int dw_mci_regs_show(struct seq_file *s, void *v)
{
	seq_printf(s, "STATUS:\t0x%08x\n", SDMMC_STATUS);
	seq_printf(s, "RINTSTS:\t0x%08x\n", SDMMC_RINTSTS);
	seq_printf(s, "CMD:\t0x%08x\n", SDMMC_CMD);
	seq_printf(s, "CTRL:\t0x%08x\n", SDMMC_CTRL);
	seq_printf(s, "INTMASK:\t0x%08x\n", SDMMC_INTMASK);
	seq_printf(s, "CLKENA:\t0x%08x\n", SDMMC_CLKENA);

	return 0;
}

static int dw_mci_regs_open(struct inode *inode, struct file *file)
{
	return single_open(file, dw_mci_regs_show, inode->i_private);
}

static const struct file_operations dw_mci_regs_fops = {
	.owner		= THIS_MODULE,
	.open		= dw_mci_regs_open,
	.read		= seq_read,
	.llseek		= seq_lseek,
	.release	= single_release,
};

static void dw_mci_init_debugfs(struct dw_mci_slot *slot)
{
	struct mmc_host	*mmc = slot->mmc;
	struct dw_mci *host = slot->host;
	struct dentry *root;
	struct dentry *node;

	root = mmc->debugfs_root;
	if (!root)
		return;

	node = debugfs_create_file("regs", S_IRUSR, root, host,
				   &dw_mci_regs_fops);
	if (!node)
		goto err;

	node = debugfs_create_file("req", S_IRUSR, root, slot,
				   &dw_mci_req_fops);
	if (!node)
		goto err;

	node = debugfs_create_u32("state", S_IRUSR, root, (u32 *)&host->state);
	if (!node)
		goto err;

	node = debugfs_create_x32("pending_events", S_IRUSR, root,
				  (u32 *)&host->pending_events);
	if (!node)
		goto err;

	node = debugfs_create_x32("completed_events", S_IRUSR, root,
				  (u32 *)&host->completed_events);
	if (!node)
		goto err;

	return;

err:
	dev_err(&mmc->class_dev, "failed to initialize debugfs for slot\n");
}
#endif /* defined(CONFIG_DEBUG_FS) */

static void dw_mci_set_timeout(struct dw_mci *host)
{
	/* timeout (maximum) */
	mci_writel(host, TMOUT, 0xffffffff);
}

static u32 dw_mci_prepare_command(struct mmc_host *mmc, struct mmc_command *cmd)
{
	struct mmc_data	*data;
	u32 cmdr;
	cmd->error = -EINPROGRESS;

	cmdr = cmd->opcode;

	if (cmdr == MMC_STOP_TRANSMISSION)
		cmdr |= SDMMC_CMD_STOP;
	else
		cmdr |= SDMMC_CMD_PRV_DAT_WAIT;

	if (cmd->flags & MMC_RSP_PRESENT) {
		/* We expect a response, so set this bit */
		cmdr |= SDMMC_CMD_RESP_EXP;
		if (cmd->flags & MMC_RSP_136)
			cmdr |= SDMMC_CMD_RESP_LONG;
	}

	if (cmd->flags & MMC_RSP_CRC)
		cmdr |= SDMMC_CMD_RESP_CRC;

	data = cmd->data;
	if (data) {
		cmdr |= SDMMC_CMD_DAT_EXP;
		if (data->flags & MMC_DATA_STREAM)
			cmdr |= SDMMC_CMD_STRM_MODE;
		if (data->flags & MMC_DATA_WRITE)
			cmdr |= SDMMC_CMD_DAT_WR;
	}

	return cmdr;
}

static void dw_mci_start_command(struct dw_mci *host,
				 struct mmc_command *cmd, u32 cmd_flags)
{
	host->cmd = cmd;
	dev_vdbg(&host->dev,
		 "start command: ARGR=0x%08x CMDR=0x%08x\n",
		 cmd->arg, cmd_flags);

	mci_writel(host, CMDARG, cmd->arg);
	wmb();

	mci_writel(host, CMD, cmd_flags | SDMMC_CMD_START);
}

static void send_stop_cmd(struct dw_mci *host, struct mmc_data *data)
{
	dw_mci_start_command(host, data->stop, host->stop_cmdr);
}

/* DMA interface functions */
static void dw_mci_stop_dma(struct dw_mci *host)
{
	if (host->using_dma) {
		host->dma_ops->stop(host);
		host->dma_ops->cleanup(host);
	} else {
		/* Data transfer was stopped by the interrupt handler */
		set_bit(EVENT_XFER_COMPLETE, &host->pending_events);
	}
}

static int dw_mci_get_dma_dir(struct mmc_data *data)
{
	if (data->flags & MMC_DATA_WRITE)
		return DMA_TO_DEVICE;
	else
		return DMA_FROM_DEVICE;
}

#ifdef CONFIG_MMC_DW_IDMAC
static void dw_mci_dma_cleanup(struct dw_mci *host)
{
	struct mmc_data *data = host->data;

	if (data)
		if (!data->host_cookie)
			dma_unmap_sg(&host->dev,
				     data->sg,
				     data->sg_len,
				     dw_mci_get_dma_dir(data));
}

static void dw_mci_idmac_stop_dma(struct dw_mci *host)
{
	u32 temp;

	/* Disable and reset the IDMAC interface */
	temp = mci_readl(host, CTRL);
	temp &= ~SDMMC_CTRL_USE_IDMAC;
	temp |= SDMMC_CTRL_DMA_RESET;
	mci_writel(host, CTRL, temp);

	/* Stop the IDMAC running */
	temp = mci_readl(host, BMOD);
	temp &= ~(SDMMC_IDMAC_ENABLE | SDMMC_IDMAC_FB);
	mci_writel(host, BMOD, temp);
}

static void dw_mci_idmac_complete_dma(struct dw_mci *host)
{
	struct mmc_data *data = host->data;

	dev_vdbg(&host->dev, "DMA complete\n");

	host->dma_ops->cleanup(host);

	/*
	 * If the card was removed, data will be NULL. No point in trying to
	 * send the stop command or waiting for NBUSY in this case.
	 */
	if (data) {
		set_bit(EVENT_XFER_COMPLETE, &host->pending_events);
		tasklet_schedule(&host->tasklet);
	}
}

static void dw_mci_translate_sglist(struct dw_mci *host, struct mmc_data *data,
				    unsigned int sg_len)
{
	int i;
	struct idmac_desc *desc = host->sg_cpu;

	for (i = 0; i < sg_len; i++, desc++) {
		unsigned int length = sg_dma_len(&data->sg[i]);
		u32 mem_addr = sg_dma_address(&data->sg[i]);

		/* Set the OWN bit and disable interrupts for this descriptor */
		desc->des0 = IDMAC_DES0_OWN | IDMAC_DES0_DIC | IDMAC_DES0_CH;

		/* Buffer length */
		IDMAC_SET_BUFFER1_SIZE(desc, length);

		/* Physical address to DMA to/from */
		desc->des2 = mem_addr;
	}

	/* Set first descriptor */
	desc = host->sg_cpu;
	desc->des0 |= IDMAC_DES0_FD;

	/* Set last descriptor */
	desc = host->sg_cpu + (i - 1) * sizeof(struct idmac_desc);
	desc->des0 &= ~(IDMAC_DES0_CH | IDMAC_DES0_DIC);
	desc->des0 |= IDMAC_DES0_LD;

	wmb();
}

static void dw_mci_idmac_start_dma(struct dw_mci *host, unsigned int sg_len)
{
	u32 temp;

	dw_mci_translate_sglist(host, host->data, sg_len);

	/* Select IDMAC interface */
	temp = mci_readl(host, CTRL);
	temp |= SDMMC_CTRL_USE_IDMAC;
	mci_writel(host, CTRL, temp);

	wmb();

	/* Enable the IDMAC */
	temp = mci_readl(host, BMOD);
	temp |= SDMMC_IDMAC_ENABLE | SDMMC_IDMAC_FB;
	mci_writel(host, BMOD, temp);

	/* Start it running */
	mci_writel(host, PLDMND, 1);
}

static int dw_mci_idmac_init(struct dw_mci *host)
{
	struct idmac_desc *p;
	int i;

	/* Number of descriptors in the ring buffer */
	host->ring_size = PAGE_SIZE / sizeof(struct idmac_desc);

	/* Forward link the descriptor list */
	for (i = 0, p = host->sg_cpu; i < host->ring_size - 1; i++, p++)
		p->des3 = host->sg_dma + (sizeof(struct idmac_desc) * (i + 1));

	/* Set the last descriptor as the end-of-ring descriptor */
	p->des3 = host->sg_dma;
	p->des0 = IDMAC_DES0_ER;

	/* Mask out interrupts - get Tx & Rx complete only */
	mci_writel(host, IDINTEN, SDMMC_IDMAC_INT_NI | SDMMC_IDMAC_INT_RI |
		   SDMMC_IDMAC_INT_TI);

	/* Set the descriptor base address */
	mci_writel(host, DBADDR, host->sg_dma);
	return 0;
}

static struct dw_mci_dma_ops dw_mci_idmac_ops = {
	.init = dw_mci_idmac_init,
	.start = dw_mci_idmac_start_dma,
	.stop = dw_mci_idmac_stop_dma,
	.complete = dw_mci_idmac_complete_dma,
	.cleanup = dw_mci_dma_cleanup,
};
#endif /* CONFIG_MMC_DW_IDMAC */

static int dw_mci_pre_dma_transfer(struct dw_mci *host,
				   struct mmc_data *data,
				   bool next)
{
	struct scatterlist *sg;
	unsigned int i, sg_len;

	if (!next && data->host_cookie)
		return data->host_cookie;

	/*
	 * We don't do DMA on "complex" transfers, i.e. with
	 * non-word-aligned buffers or lengths. Also, we don't bother
	 * with all the DMA setup overhead for short transfers.
	 */
	if (data->blocks * data->blksz < DW_MCI_DMA_THRESHOLD)
		return -EINVAL;

	if (data->blksz & 3)
		return -EINVAL;

	for_each_sg(data->sg, sg, data->sg_len, i) {
		if (sg->offset & 3 || sg->length & 3)
			return -EINVAL;
	}

	sg_len = dma_map_sg(&host->dev,
			    data->sg,
			    data->sg_len,
			    dw_mci_get_dma_dir(data));
	if (sg_len == 0)
		return -EINVAL;

	if (next)
		data->host_cookie = sg_len;

	return sg_len;
}

static void dw_mci_pre_req(struct mmc_host *mmc,
			   struct mmc_request *mrq,
			   bool is_first_req)
{
	struct dw_mci_slot *slot = mmc_priv(mmc);
	struct mmc_data *data = mrq->data;

	if (!slot->host->use_dma || !data)
		return;

	if (data->host_cookie) {
		data->host_cookie = 0;
		return;
	}

	if (dw_mci_pre_dma_transfer(slot->host, mrq->data, 1) < 0)
		data->host_cookie = 0;
}

static void dw_mci_post_req(struct mmc_host *mmc,
			    struct mmc_request *mrq,
			    int err)
{
	struct dw_mci_slot *slot = mmc_priv(mmc);
	struct mmc_data *data = mrq->data;

	if (!slot->host->use_dma || !data)
		return;

	if (data->host_cookie)
		dma_unmap_sg(&slot->host->dev,
			     data->sg,
			     data->sg_len,
			     dw_mci_get_dma_dir(data));
	data->host_cookie = 0;
}

static int dw_mci_submit_data_dma(struct dw_mci *host, struct mmc_data *data)
{
	int sg_len;
	u32 temp;

	host->using_dma = 0;

	/* If we don't have a channel, we can't do DMA */
	if (!host->use_dma)
		return -ENODEV;

	sg_len = dw_mci_pre_dma_transfer(host, data, 0);
	if (sg_len < 0)
		return sg_len;

	host->using_dma = 1;

	dev_vdbg(&host->dev,
		 "sd sg_cpu: %#lx sg_dma: %#lx sg_len: %d\n",
		 (unsigned long)host->sg_cpu, (unsigned long)host->sg_dma,
		 sg_len);

	/* Enable the DMA interface */
	temp = mci_readl(host, CTRL);
	temp |= SDMMC_CTRL_DMA_ENABLE;
	mci_writel(host, CTRL, temp);

	/* Disable RX/TX IRQs, let DMA handle it */
	temp = mci_readl(host, INTMASK);
	temp  &= ~(SDMMC_INT_RXDR | SDMMC_INT_TXDR);
	mci_writel(host, INTMASK, temp);

	host->dma_ops->start(host, sg_len);

	return 0;
}

static void dw_mci_submit_data(struct dw_mci *host, struct mmc_data *data)
{
	u32 temp;

	data->error = -EINPROGRESS;

	WARN_ON(host->data);
	host->sg = NULL;
	host->data = data;

	if (data->flags & MMC_DATA_READ)
		host->dir_status = DW_MCI_RECV_STATUS;
	else
		host->dir_status = DW_MCI_SEND_STATUS;

	if (dw_mci_submit_data_dma(host, data)) {
		int flags = SG_MITER_ATOMIC;
		if (host->data->flags & MMC_DATA_READ)
			flags |= SG_MITER_TO_SG;
		else
			flags |= SG_MITER_FROM_SG;

		sg_miter_start(&host->sg_miter, data->sg, data->sg_len, flags);
		host->sg = data->sg;
		host->part_buf_start = 0;
		host->part_buf_count = 0;

		mci_writel(host, RINTSTS, SDMMC_INT_TXDR | SDMMC_INT_RXDR);
		temp = mci_readl(host, INTMASK);
		temp |= SDMMC_INT_TXDR | SDMMC_INT_RXDR;
		mci_writel(host, INTMASK, temp);

		temp = mci_readl(host, CTRL);
		temp &= ~SDMMC_CTRL_DMA_ENABLE;
		mci_writel(host, CTRL, temp);
	}
}

static void mci_send_cmd(struct dw_mci_slot *slot, u32 cmd, u32 arg)
{
	struct dw_mci *host = slot->host;
	unsigned long timeout = jiffies + msecs_to_jiffies(500);
	unsigned int cmd_status = 0;

	mci_writel(host, CMDARG, arg);
	wmb();
	mci_writel(host, CMD, SDMMC_CMD_START | cmd);

	while (time_before(jiffies, timeout)) {
		cmd_status = mci_readl(host, CMD);
		if (!(cmd_status & SDMMC_CMD_START))
			return;
	}
	dev_err(&slot->mmc->class_dev,
		"Timeout sending command (cmd %#x arg %#x status %#x)\n",
		cmd, arg, cmd_status);
}

static void dw_mci_setup_bus(struct dw_mci_slot *slot)
{
	struct dw_mci *host = slot->host;
	u32 div;

	if (slot->clock != host->current_speed) {
		if (host->bus_hz % slot->clock)
			/*
			 * move the + 1 after the divide to prevent
			 * over-clocking the card.
			 */
			div = ((host->bus_hz / slot->clock) >> 1) + 1;
		else
			div = (host->bus_hz  / slot->clock) >> 1;

		dev_info(&slot->mmc->class_dev,
			 "Bus speed (slot %d) = %dHz (slot req %dHz, actual %dHZ"
			 " div = %d)\n", slot->id, host->bus_hz, slot->clock,
			 div ? ((host->bus_hz / div) >> 1) : host->bus_hz, div);

		/* disable clock */
		mci_writel(host, CLKENA, 0);
		mci_writel(host, CLKSRC, 0);

		/* inform CIU */
		mci_send_cmd(slot,
			     SDMMC_CMD_UPD_CLK | SDMMC_CMD_PRV_DAT_WAIT, 0);

		/* set clock to desired speed */
		mci_writel(host, CLKDIV, div);

		/* inform CIU */
		mci_send_cmd(slot,
			     SDMMC_CMD_UPD_CLK | SDMMC_CMD_PRV_DAT_WAIT, 0);

		/* enable clock */
		mci_writel(host, CLKENA, ((SDMMC_CLKEN_ENABLE |
			   SDMMC_CLKEN_LOW_PWR) << slot->id));

		/* inform CIU */
		mci_send_cmd(slot,
			     SDMMC_CMD_UPD_CLK | SDMMC_CMD_PRV_DAT_WAIT, 0);

		host->current_speed = slot->clock;
	}

	/* Set the current slot bus width */
	mci_writel(host, CTYPE, (slot->ctype << slot->id));
}

static void __dw_mci_start_request(struct dw_mci *host,
				   struct dw_mci_slot *slot,
				   struct mmc_command *cmd)
{
	struct mmc_request *mrq;
	struct mmc_data	*data;
	u32 cmdflags;

	mrq = slot->mrq;
	if (host->pdata->select_slot)
		host->pdata->select_slot(slot->id);

	/* Slot specific timing and width adjustment */
	dw_mci_setup_bus(slot);

	host->cur_slot = slot;
	host->mrq = mrq;

	host->pending_events = 0;
	host->completed_events = 0;
	host->data_status = 0;

	data = cmd->data;
	if (data) {
		dw_mci_set_timeout(host);
		mci_writel(host, BYTCNT, data->blksz*data->blocks);
		mci_writel(host, BLKSIZ, data->blksz);
	}

	cmdflags = dw_mci_prepare_command(slot->mmc, cmd);

	/* this is the first command, send the initialization clock */
	if (test_and_clear_bit(DW_MMC_CARD_NEED_INIT, &slot->flags))
		cmdflags |= SDMMC_CMD_INIT;

	if (data) {
		dw_mci_submit_data(host, data);
		wmb();
	}

	dw_mci_start_command(host, cmd, cmdflags);

	if (mrq->stop)
		host->stop_cmdr = dw_mci_prepare_command(slot->mmc, mrq->stop);
}

static void dw_mci_start_request(struct dw_mci *host,
				 struct dw_mci_slot *slot)
{
	struct mmc_request *mrq = slot->mrq;
	struct mmc_command *cmd;

	cmd = mrq->sbc ? mrq->sbc : mrq->cmd;
	__dw_mci_start_request(host, slot, cmd);
}

/* must be called with host->lock held */
static void dw_mci_queue_request(struct dw_mci *host, struct dw_mci_slot *slot,
				 struct mmc_request *mrq)
{
	dev_vdbg(&slot->mmc->class_dev, "queue request: state=%d\n",
		 host->state);

	slot->mrq = mrq;

	if (host->state == STATE_IDLE) {
		host->state = STATE_SENDING_CMD;
		dw_mci_start_request(host, slot);
	} else {
		list_add_tail(&slot->queue_node, &host->queue);
	}
}

static void dw_mci_request(struct mmc_host *mmc, struct mmc_request *mrq)
{
	struct dw_mci_slot *slot = mmc_priv(mmc);
	struct dw_mci *host = slot->host;

	WARN_ON(slot->mrq);

	/*
	 * The check for card presence and queueing of the request must be
	 * atomic, otherwise the card could be removed in between and the
	 * request wouldn't fail until another card was inserted.
	 */
	spin_lock_bh(&host->lock);

	if (!test_bit(DW_MMC_CARD_PRESENT, &slot->flags)) {
		spin_unlock_bh(&host->lock);
		mrq->cmd->error = -ENOMEDIUM;
		mmc_request_done(mmc, mrq);
		return;
	}

	dw_mci_queue_request(host, slot, mrq);

	spin_unlock_bh(&host->lock);
}

static void dw_mci_set_ios(struct mmc_host *mmc, struct mmc_ios *ios)
{
	struct dw_mci_slot *slot = mmc_priv(mmc);
	u32 regs;

	/* set default 1 bit mode */
	slot->ctype = SDMMC_CTYPE_1BIT;

	switch (ios->bus_width) {
	case MMC_BUS_WIDTH_1:
		slot->ctype = SDMMC_CTYPE_1BIT;
		break;
	case MMC_BUS_WIDTH_4:
		slot->ctype = SDMMC_CTYPE_4BIT;
		break;
	case MMC_BUS_WIDTH_8:
		slot->ctype = SDMMC_CTYPE_8BIT;
		break;
	}

	regs = mci_readl(slot->host, UHS_REG);

	/* DDR mode set */
	if (ios->timing == MMC_TIMING_UHS_DDR50)
		regs |= (0x1 << slot->id) << 16;
	else
		regs &= ~(0x1 << slot->id) << 16;

	mci_writel(slot->host, UHS_REG, regs);

	if (ios->clock) {
		/*
		 * Use mirror of ios->clock to prevent race with mmc
		 * core ios update when finding the minimum.
		 */
		slot->clock = ios->clock;
	}

	switch (ios->power_mode) {
	case MMC_POWER_UP:
		set_bit(DW_MMC_CARD_NEED_INIT, &slot->flags);
		break;
	default:
		break;
	}
}

static int dw_mci_get_ro(struct mmc_host *mmc)
{
	int read_only;
	struct dw_mci_slot *slot = mmc_priv(mmc);
	struct dw_mci_board *brd = slot->host->pdata;

	/* Use platform get_ro function, else try on board write protect */
	if (brd->get_ro)
		read_only = brd->get_ro(slot->id);
	else
		read_only =
			mci_readl(slot->host, WRTPRT) & (1 << slot->id) ? 1 : 0;

	dev_dbg(&mmc->class_dev, "card is %s\n",
		read_only ? "read-only" : "read-write");

	return read_only;
}

static int dw_mci_get_cd(struct mmc_host *mmc)
{
	int present;
	struct dw_mci_slot *slot = mmc_priv(mmc);
	struct dw_mci_board *brd = slot->host->pdata;

	/* Use platform get_cd function, else try onboard card detect */
	if (brd->quirks & DW_MCI_QUIRK_BROKEN_CARD_DETECTION)
		present = 1;
	else if (brd->get_cd)
		present = !brd->get_cd(slot->id);
	else
		present = (mci_readl(slot->host, CDETECT) & (1 << slot->id))
			== 0 ? 1 : 0;

	if (present)
		dev_dbg(&mmc->class_dev, "card is present\n");
	else
		dev_dbg(&mmc->class_dev, "card is not present\n");

	return present;
}

static void dw_mci_enable_sdio_irq(struct mmc_host *mmc, int enb)
{
	struct dw_mci_slot *slot = mmc_priv(mmc);
	struct dw_mci *host = slot->host;
	u32 int_mask;

	/* Enable/disable Slot Specific SDIO interrupt */
	int_mask = mci_readl(host, INTMASK);
	if (enb) {
		mci_writel(host, INTMASK,
			   (int_mask | (1 << SDMMC_INT_SDIO(slot->id))));
	} else {
		mci_writel(host, INTMASK,
			   (int_mask & ~(1 << SDMMC_INT_SDIO(slot->id))));
	}
}

static const struct mmc_host_ops dw_mci_ops = {
	.request		= dw_mci_request,
	.pre_req		= dw_mci_pre_req,
	.post_req		= dw_mci_post_req,
	.set_ios		= dw_mci_set_ios,
	.get_ro			= dw_mci_get_ro,
	.get_cd			= dw_mci_get_cd,
	.enable_sdio_irq	= dw_mci_enable_sdio_irq,
};

static void dw_mci_request_end(struct dw_mci *host, struct mmc_request *mrq)
	__releases(&host->lock)
	__acquires(&host->lock)
{
	struct dw_mci_slot *slot;
	struct mmc_host	*prev_mmc = host->cur_slot->mmc;

	WARN_ON(host->cmd || host->data);

	host->cur_slot->mrq = NULL;
	host->mrq = NULL;
	if (!list_empty(&host->queue)) {
		slot = list_entry(host->queue.next,
				  struct dw_mci_slot, queue_node);
		list_del(&slot->queue_node);
		dev_vdbg(&host->dev, "list not empty: %s is next\n",
			 mmc_hostname(slot->mmc));
		host->state = STATE_SENDING_CMD;
		dw_mci_start_request(host, slot);
	} else {
		dev_vdbg(&host->dev, "list empty\n");
		host->state = STATE_IDLE;
	}

	spin_unlock(&host->lock);
	mmc_request_done(prev_mmc, mrq);
	spin_lock(&host->lock);
}

static void dw_mci_command_complete(struct dw_mci *host, struct mmc_command *cmd)
{
	u32 status = host->cmd_status;

	host->cmd_status = 0;

	/* Read the response from the card (up to 16 bytes) */
	if (cmd->flags & MMC_RSP_PRESENT) {
		if (cmd->flags & MMC_RSP_136) {
			cmd->resp[3] = mci_readl(host, RESP0);
			cmd->resp[2] = mci_readl(host, RESP1);
			cmd->resp[1] = mci_readl(host, RESP2);
			cmd->resp[0] = mci_readl(host, RESP3);
		} else {
			cmd->resp[0] = mci_readl(host, RESP0);
			cmd->resp[1] = 0;
			cmd->resp[2] = 0;
			cmd->resp[3] = 0;
		}
	}

	if (status & SDMMC_INT_RTO)
		cmd->error = -ETIMEDOUT;
	else if ((cmd->flags & MMC_RSP_CRC) && (status & SDMMC_INT_RCRC))
		cmd->error = -EILSEQ;
	else if (status & SDMMC_INT_RESP_ERR)
		cmd->error = -EIO;
	else
		cmd->error = 0;

	if (cmd->error) {
		/* newer ip versions need a delay between retries */
		if (host->quirks & DW_MCI_QUIRK_RETRY_DELAY)
			mdelay(20);

		if (cmd->data) {
			host->data = NULL;
			dw_mci_stop_dma(host);
		}
	}
}

static void dw_mci_tasklet_func(unsigned long priv)
{
	struct dw_mci *host = (struct dw_mci *)priv;
	struct mmc_data	*data;
	struct mmc_command *cmd;
	enum dw_mci_state state;
	enum dw_mci_state prev_state;
	u32 status, ctrl;

	spin_lock(&host->lock);

	state = host->state;
	data = host->data;

	do {
		prev_state = state;

		switch (state) {
		case STATE_IDLE:
			break;

		case STATE_SENDING_CMD:
			if (!test_and_clear_bit(EVENT_CMD_COMPLETE,
						&host->pending_events))
				break;

			cmd = host->cmd;
			host->cmd = NULL;
			set_bit(EVENT_CMD_COMPLETE, &host->completed_events);
			dw_mci_command_complete(host, cmd);
			if (cmd == host->mrq->sbc && !cmd->error) {
				prev_state = state = STATE_SENDING_CMD;
				__dw_mci_start_request(host, host->cur_slot,
						       host->mrq->cmd);
				goto unlock;
			}

			if (!host->mrq->data || cmd->error) {
				dw_mci_request_end(host, host->mrq);
				goto unlock;
			}

			prev_state = state = STATE_SENDING_DATA;
			/* fall through */

		case STATE_SENDING_DATA:
			if (test_and_clear_bit(EVENT_DATA_ERROR,
					       &host->pending_events)) {
				dw_mci_stop_dma(host);
				if (data->stop)
					send_stop_cmd(host, data);
				state = STATE_DATA_ERROR;
				break;
			}

			if (!test_and_clear_bit(EVENT_XFER_COMPLETE,
						&host->pending_events))
				break;

			set_bit(EVENT_XFER_COMPLETE, &host->completed_events);
			prev_state = state = STATE_DATA_BUSY;
			/* fall through */

		case STATE_DATA_BUSY:
			if (!test_and_clear_bit(EVENT_DATA_COMPLETE,
						&host->pending_events))
				break;

			host->data = NULL;
			set_bit(EVENT_DATA_COMPLETE, &host->completed_events);
			status = host->data_status;

			if (status & DW_MCI_DATA_ERROR_FLAGS) {
				if (status & SDMMC_INT_DTO) {
					data->error = -ETIMEDOUT;
				} else if (status & SDMMC_INT_DCRC) {
					data->error = -EILSEQ;
				} else if (status & SDMMC_INT_EBE &&
					   host->dir_status ==
							DW_MCI_SEND_STATUS) {
					/*
					 * No data CRC status was returned.
					 * The number of bytes transferred will
					 * be exaggerated in PIO mode.
					 */
					data->bytes_xfered = 0;
					data->error = -ETIMEDOUT;
				} else {
					dev_err(&host->dev,
						"data FIFO error "
						"(status=%08x)\n",
						status);
					data->error = -EIO;
				}
				/*
				 * After an error, there may be data lingering
				 * in the FIFO, so reset it - doing so
				 * generates a block interrupt, hence setting
				 * the scatter-gather pointer to NULL.
				 */
				sg_miter_stop(&host->sg_miter);
				host->sg = NULL;
				ctrl = mci_readl(host, CTRL);
				ctrl |= SDMMC_CTRL_FIFO_RESET;
				mci_writel(host, CTRL, ctrl);
			} else {
				data->bytes_xfered = data->blocks * data->blksz;
				data->error = 0;
			}

			if (!data->stop) {
				dw_mci_request_end(host, host->mrq);
				goto unlock;
			}

			if (host->mrq->sbc && !data->error) {
				data->stop->error = 0;
				dw_mci_request_end(host, host->mrq);
				goto unlock;
			}

			prev_state = state = STATE_SENDING_STOP;
			if (!data->error)
				send_stop_cmd(host, data);
			/* fall through */

		case STATE_SENDING_STOP:
			if (!test_and_clear_bit(EVENT_CMD_COMPLETE,
						&host->pending_events))
				break;

			host->cmd = NULL;
			dw_mci_command_complete(host, host->mrq->stop);
			dw_mci_request_end(host, host->mrq);
			goto unlock;

		case STATE_DATA_ERROR:
			if (!test_and_clear_bit(EVENT_XFER_COMPLETE,
						&host->pending_events))
				break;

			state = STATE_DATA_BUSY;
			break;
		}
	} while (state != prev_state);

	host->state = state;
unlock:
	spin_unlock(&host->lock);

}

/* push final bytes to part_buf, only use during push */
static void dw_mci_set_part_bytes(struct dw_mci *host, void *buf, int cnt)
{
	memcpy((void *)&host->part_buf, buf, cnt);
	host->part_buf_count = cnt;
}

/* append bytes to part_buf, only use during push */
static int dw_mci_push_part_bytes(struct dw_mci *host, void *buf, int cnt)
{
	cnt = min(cnt, (1 << host->data_shift) - host->part_buf_count);
	memcpy((void *)&host->part_buf + host->part_buf_count, buf, cnt);
	host->part_buf_count += cnt;
	return cnt;
}

/* pull first bytes from part_buf, only use during pull */
static int dw_mci_pull_part_bytes(struct dw_mci *host, void *buf, int cnt)
{
	cnt = min(cnt, (int)host->part_buf_count);
	if (cnt) {
		memcpy(buf, (void *)&host->part_buf + host->part_buf_start,
		       cnt);
		host->part_buf_count -= cnt;
		host->part_buf_start += cnt;
	}
	return cnt;
}

/* pull final bytes from the part_buf, assuming it's just been filled */
static void dw_mci_pull_final_bytes(struct dw_mci *host, void *buf, int cnt)
{
	memcpy(buf, &host->part_buf, cnt);
	host->part_buf_start = cnt;
	host->part_buf_count = (1 << host->data_shift) - cnt;
}

static void dw_mci_push_data16(struct dw_mci *host, void *buf, int cnt)
{
	/* try and push anything in the part_buf */
	if (unlikely(host->part_buf_count)) {
		int len = dw_mci_push_part_bytes(host, buf, cnt);
		buf += len;
		cnt -= len;
		if (!sg_next(host->sg) || host->part_buf_count == 2) {
			mci_writew(host, DATA(host->data_offset),
					host->part_buf16);
			host->part_buf_count = 0;
		}
	}
#ifndef CONFIG_HAVE_EFFICIENT_UNALIGNED_ACCESS
	if (unlikely((unsigned long)buf & 0x1)) {
		while (cnt >= 2) {
			u16 aligned_buf[64];
			int len = min(cnt & -2, (int)sizeof(aligned_buf));
			int items = len >> 1;
			int i;
			/* memcpy from input buffer into aligned buffer */
			memcpy(aligned_buf, buf, len);
			buf += len;
			cnt -= len;
			/* push data from aligned buffer into fifo */
			for (i = 0; i < items; ++i)
				mci_writew(host, DATA(host->data_offset),
						aligned_buf[i]);
		}
	} else
#endif
	{
		u16 *pdata = buf;
		for (; cnt >= 2; cnt -= 2)
			mci_writew(host, DATA(host->data_offset), *pdata++);
		buf = pdata;
	}
	/* put anything remaining in the part_buf */
	if (cnt) {
		dw_mci_set_part_bytes(host, buf, cnt);
		if (!sg_next(host->sg))
			mci_writew(host, DATA(host->data_offset),
					host->part_buf16);
	}
}

static void dw_mci_pull_data16(struct dw_mci *host, void *buf, int cnt)
{
#ifndef CONFIG_HAVE_EFFICIENT_UNALIGNED_ACCESS
	if (unlikely((unsigned long)buf & 0x1)) {
		while (cnt >= 2) {
			/* pull data from fifo into aligned buffer */
			u16 aligned_buf[64];
			int len = min(cnt & -2, (int)sizeof(aligned_buf));
			int items = len >> 1;
			int i;
			for (i = 0; i < items; ++i)
				aligned_buf[i] = mci_readw(host,
						DATA(host->data_offset));
			/* memcpy from aligned buffer into output buffer */
			memcpy(buf, aligned_buf, len);
			buf += len;
			cnt -= len;
		}
	} else
#endif
	{
		u16 *pdata = buf;
		for (; cnt >= 2; cnt -= 2)
			*pdata++ = mci_readw(host, DATA(host->data_offset));
		buf = pdata;
	}
	if (cnt) {
		host->part_buf16 = mci_readw(host, DATA(host->data_offset));
		dw_mci_pull_final_bytes(host, buf, cnt);
	}
}

static void dw_mci_push_data32(struct dw_mci *host, void *buf, int cnt)
{
	/* try and push anything in the part_buf */
	if (unlikely(host->part_buf_count)) {
		int len = dw_mci_push_part_bytes(host, buf, cnt);
		buf += len;
		cnt -= len;
		if (!sg_next(host->sg) || host->part_buf_count == 4) {
			mci_writel(host, DATA(host->data_offset),
					host->part_buf32);
			host->part_buf_count = 0;
		}
	}
#ifndef CONFIG_HAVE_EFFICIENT_UNALIGNED_ACCESS
	if (unlikely((unsigned long)buf & 0x3)) {
		while (cnt >= 4) {
			u32 aligned_buf[32];
			int len = min(cnt & -4, (int)sizeof(aligned_buf));
			int items = len >> 2;
			int i;
			/* memcpy from input buffer into aligned buffer */
			memcpy(aligned_buf, buf, len);
			buf += len;
			cnt -= len;
			/* push data from aligned buffer into fifo */
			for (i = 0; i < items; ++i)
				mci_writel(host, DATA(host->data_offset),
						aligned_buf[i]);
		}
	} else
#endif
	{
		u32 *pdata = buf;
		for (; cnt >= 4; cnt -= 4)
			mci_writel(host, DATA(host->data_offset), *pdata++);
		buf = pdata;
	}
	/* put anything remaining in the part_buf */
	if (cnt) {
		dw_mci_set_part_bytes(host, buf, cnt);
		if (!sg_next(host->sg))
			mci_writel(host, DATA(host->data_offset),
						host->part_buf32);
	}
}

static void dw_mci_pull_data32(struct dw_mci *host, void *buf, int cnt)
{
#ifndef CONFIG_HAVE_EFFICIENT_UNALIGNED_ACCESS
	if (unlikely((unsigned long)buf & 0x3)) {
		while (cnt >= 4) {
			/* pull data from fifo into aligned buffer */
			u32 aligned_buf[32];
			int len = min(cnt & -4, (int)sizeof(aligned_buf));
			int items = len >> 2;
			int i;
			for (i = 0; i < items; ++i)
				aligned_buf[i] = mci_readl(host,
						DATA(host->data_offset));
			/* memcpy from aligned buffer into output buffer */
			memcpy(buf, aligned_buf, len);
			buf += len;
			cnt -= len;
		}
	} else
#endif
	{
		u32 *pdata = buf;
		for (; cnt >= 4; cnt -= 4)
			*pdata++ = mci_readl(host, DATA(host->data_offset));
		buf = pdata;
	}
	if (cnt) {
		host->part_buf32 = mci_readl(host, DATA(host->data_offset));
		dw_mci_pull_final_bytes(host, buf, cnt);
	}
}

static void dw_mci_push_data64(struct dw_mci *host, void *buf, int cnt)
{
	/* try and push anything in the part_buf */
	if (unlikely(host->part_buf_count)) {
		int len = dw_mci_push_part_bytes(host, buf, cnt);
		buf += len;
		cnt -= len;
		if (!sg_next(host->sg) || host->part_buf_count == 8) {
			mci_writew(host, DATA(host->data_offset),
					host->part_buf);
			host->part_buf_count = 0;
		}
	}
#ifndef CONFIG_HAVE_EFFICIENT_UNALIGNED_ACCESS
	if (unlikely((unsigned long)buf & 0x7)) {
		while (cnt >= 8) {
			u64 aligned_buf[16];
			int len = min(cnt & -8, (int)sizeof(aligned_buf));
			int items = len >> 3;
			int i;
			/* memcpy from input buffer into aligned buffer */
			memcpy(aligned_buf, buf, len);
			buf += len;
			cnt -= len;
			/* push data from aligned buffer into fifo */
			for (i = 0; i < items; ++i)
				mci_writeq(host, DATA(host->data_offset),
						aligned_buf[i]);
		}
	} else
#endif
	{
		u64 *pdata = buf;
		for (; cnt >= 8; cnt -= 8)
			mci_writeq(host, DATA(host->data_offset), *pdata++);
		buf = pdata;
	}
	/* put anything remaining in the part_buf */
	if (cnt) {
		dw_mci_set_part_bytes(host, buf, cnt);
		if (!sg_next(host->sg))
			mci_writeq(host, DATA(host->data_offset),
					host->part_buf);
	}
}

static void dw_mci_pull_data64(struct dw_mci *host, void *buf, int cnt)
{
#ifndef CONFIG_HAVE_EFFICIENT_UNALIGNED_ACCESS
	if (unlikely((unsigned long)buf & 0x7)) {
		while (cnt >= 8) {
			/* pull data from fifo into aligned buffer */
			u64 aligned_buf[16];
			int len = min(cnt & -8, (int)sizeof(aligned_buf));
			int items = len >> 3;
			int i;
			for (i = 0; i < items; ++i)
				aligned_buf[i] = mci_readq(host,
						DATA(host->data_offset));
			/* memcpy from aligned buffer into output buffer */
			memcpy(buf, aligned_buf, len);
			buf += len;
			cnt -= len;
		}
	} else
#endif
	{
		u64 *pdata = buf;
		for (; cnt >= 8; cnt -= 8)
			*pdata++ = mci_readq(host, DATA(host->data_offset));
		buf = pdata;
	}
	if (cnt) {
		host->part_buf = mci_readq(host, DATA(host->data_offset));
		dw_mci_pull_final_bytes(host, buf, cnt);
	}
}

static void dw_mci_pull_data(struct dw_mci *host, void *buf, int cnt)
{
	int len;

	/* get remaining partial bytes */
	len = dw_mci_pull_part_bytes(host, buf, cnt);
	if (unlikely(len == cnt))
		return;
	buf += len;
	cnt -= len;

	/* get the rest of the data */
	host->pull_data(host, buf, cnt);
}

static void dw_mci_read_data_pio(struct dw_mci *host)
{
	struct sg_mapping_iter *sg_miter = &host->sg_miter;
	void *buf;
	unsigned int offset;
	struct mmc_data	*data = host->data;
	int shift = host->data_shift;
	u32 status;
	unsigned int nbytes = 0, len;
	unsigned int remain, fcnt;

	do {
		if (!sg_miter_next(sg_miter))
			goto done;

		host->sg = sg_miter->__sg;
		buf = sg_miter->addr;
		remain = sg_miter->length;
		offset = 0;

		do {
			fcnt = (SDMMC_GET_FCNT(mci_readl(host, STATUS))
					<< shift) + host->part_buf_count;
			len = min(remain, fcnt);
			if (!len)
				break;
			dw_mci_pull_data(host, (void *)(buf + offset), len);
			offset += len;
			nbytes += len;
			remain -= len;
		} while (remain);
		sg_miter->consumed = offset;

		status = mci_readl(host, MINTSTS);
		mci_writel(host, RINTSTS, SDMMC_INT_RXDR);
		if (status & DW_MCI_DATA_ERROR_FLAGS) {
			host->data_status = status;
			data->bytes_xfered += nbytes;
			sg_miter_stop(sg_miter);
			host->sg = NULL;
			smp_wmb();

			set_bit(EVENT_DATA_ERROR, &host->pending_events);

			tasklet_schedule(&host->tasklet);
			return;
		}
	} while (status & SDMMC_INT_RXDR); /*if the RXDR is ready read again*/
	data->bytes_xfered += nbytes;

	if (!remain) {
		if (!sg_miter_next(sg_miter))
			goto done;
		sg_miter->consumed = 0;
	}
	sg_miter_stop(sg_miter);
	return;

done:
	data->bytes_xfered += nbytes;
	sg_miter_stop(sg_miter);
	host->sg = NULL;
	smp_wmb();
	set_bit(EVENT_XFER_COMPLETE, &host->pending_events);
}

static void dw_mci_write_data_pio(struct dw_mci *host)
{
	struct sg_mapping_iter *sg_miter = &host->sg_miter;
	void *buf;
	unsigned int offset;
	struct mmc_data	*data = host->data;
	int shift = host->data_shift;
	u32 status;
	unsigned int nbytes = 0, len;
	unsigned int fifo_depth = host->fifo_depth;
	unsigned int remain, fcnt;

	do {
		if (!sg_miter_next(sg_miter))
			goto done;

		host->sg = sg_miter->__sg;
		buf = sg_miter->addr;
		remain = sg_miter->length;
		offset = 0;

		do {
			fcnt = ((fifo_depth -
				 SDMMC_GET_FCNT(mci_readl(host, STATUS)))
					<< shift) - host->part_buf_count;
			len = min(remain, fcnt);
			if (!len)
				break;
			host->push_data(host, (void *)(buf + offset), len);
			offset += len;
			nbytes += len;
			remain -= len;
		} while (remain);
		sg_miter->consumed = offset;

		status = mci_readl(host, MINTSTS);
		mci_writel(host, RINTSTS, SDMMC_INT_TXDR);
		if (status & DW_MCI_DATA_ERROR_FLAGS) {
			host->data_status = status;
			data->bytes_xfered += nbytes;
			sg_miter_stop(sg_miter);
			host->sg = NULL;

			smp_wmb();

			set_bit(EVENT_DATA_ERROR, &host->pending_events);

			tasklet_schedule(&host->tasklet);
			return;
		}
	} while (status & SDMMC_INT_TXDR); /* if TXDR write again */
	data->bytes_xfered += nbytes;

	if (!remain) {
		if (!sg_miter_next(sg_miter))
			goto done;
		sg_miter->consumed = 0;
	}
	sg_miter_stop(sg_miter);
	return;

done:
	data->bytes_xfered += nbytes;
	sg_miter_stop(sg_miter);
	host->sg = NULL;
	smp_wmb();
	set_bit(EVENT_XFER_COMPLETE, &host->pending_events);
}

static void dw_mci_cmd_interrupt(struct dw_mci *host, u32 status)
{
	if (!host->cmd_status)
		host->cmd_status = status;

	smp_wmb();

	set_bit(EVENT_CMD_COMPLETE, &host->pending_events);
	tasklet_schedule(&host->tasklet);
}

static irqreturn_t dw_mci_interrupt(int irq, void *dev_id)
{
	struct dw_mci *host = dev_id;
	u32 status, pending;
	unsigned int pass_count = 0;
	int i;

	do {
		status = mci_readl(host, RINTSTS);
		pending = mci_readl(host, MINTSTS); /* read-only mask reg */

		/*
		 * DTO fix - version 2.10a and below, and only if internal DMA
		 * is configured.
		 */
		if (host->quirks & DW_MCI_QUIRK_IDMAC_DTO) {
			if (!pending &&
			    ((mci_readl(host, STATUS) >> 17) & 0x1fff))
				pending |= SDMMC_INT_DATA_OVER;
		}

		if (!pending)
			break;

		if (pending & DW_MCI_CMD_ERROR_FLAGS) {
			mci_writel(host, RINTSTS, DW_MCI_CMD_ERROR_FLAGS);
			host->cmd_status = status;
			smp_wmb();
			set_bit(EVENT_CMD_COMPLETE, &host->pending_events);
		}

		if (pending & DW_MCI_DATA_ERROR_FLAGS) {
			/* if there is an error report DATA_ERROR */
			mci_writel(host, RINTSTS, DW_MCI_DATA_ERROR_FLAGS);
			host->data_status = status;
			smp_wmb();
			set_bit(EVENT_DATA_ERROR, &host->pending_events);
			if (!(pending & (SDMMC_INT_DTO | SDMMC_INT_DCRC |
					 SDMMC_INT_SBE | SDMMC_INT_EBE)))
				tasklet_schedule(&host->tasklet);
		}

		if (pending & SDMMC_INT_DATA_OVER) {
			mci_writel(host, RINTSTS, SDMMC_INT_DATA_OVER);
			if (!host->data_status)
				host->data_status = status;
			smp_wmb();
			if (host->dir_status == DW_MCI_RECV_STATUS) {
				if (host->sg != NULL)
					dw_mci_read_data_pio(host);
			}
			set_bit(EVENT_DATA_COMPLETE, &host->pending_events);
			tasklet_schedule(&host->tasklet);
		}

		if (pending & SDMMC_INT_RXDR) {
			mci_writel(host, RINTSTS, SDMMC_INT_RXDR);
			if (host->dir_status == DW_MCI_RECV_STATUS && host->sg)
				dw_mci_read_data_pio(host);
		}

		if (pending & SDMMC_INT_TXDR) {
			mci_writel(host, RINTSTS, SDMMC_INT_TXDR);
			if (host->dir_status == DW_MCI_SEND_STATUS && host->sg)
				dw_mci_write_data_pio(host);
		}

		if (pending & SDMMC_INT_CMD_DONE) {
			mci_writel(host, RINTSTS, SDMMC_INT_CMD_DONE);
			dw_mci_cmd_interrupt(host, status);
		}

		if (pending & SDMMC_INT_CD) {
			mci_writel(host, RINTSTS, SDMMC_INT_CD);
			queue_work(dw_mci_card_workqueue, &host->card_work);
		}

		/* Handle SDIO Interrupts */
		for (i = 0; i < host->num_slots; i++) {
			struct dw_mci_slot *slot = host->slot[i];
			if (pending & SDMMC_INT_SDIO(i)) {
				mci_writel(host, RINTSTS, SDMMC_INT_SDIO(i));
				mmc_signal_sdio_irq(slot->mmc);
			}
		}

	} while (pass_count++ < 5);

#ifdef CONFIG_MMC_DW_IDMAC
	/* Handle DMA interrupts */
	pending = mci_readl(host, IDSTS);
	if (pending & (SDMMC_IDMAC_INT_TI | SDMMC_IDMAC_INT_RI)) {
		mci_writel(host, IDSTS, SDMMC_IDMAC_INT_TI | SDMMC_IDMAC_INT_RI);
		mci_writel(host, IDSTS, SDMMC_IDMAC_INT_NI);
		set_bit(EVENT_DATA_COMPLETE, &host->pending_events);
		host->dma_ops->complete(host);
	}
#endif

	return IRQ_HANDLED;
}

static void dw_mci_work_routine_card(struct work_struct *work)
{
	struct dw_mci *host = container_of(work, struct dw_mci, card_work);
	int i;

	for (i = 0; i < host->num_slots; i++) {
		struct dw_mci_slot *slot = host->slot[i];
		struct mmc_host *mmc = slot->mmc;
		struct mmc_request *mrq;
		int present;
		u32 ctrl;

		present = dw_mci_get_cd(mmc);
		while (present != slot->last_detect_state) {
			dev_dbg(&slot->mmc->class_dev, "card %s\n",
				present ? "inserted" : "removed");

			/* Power up slot (before spin_lock, may sleep) */
			if (present != 0 && host->pdata->setpower)
				host->pdata->setpower(slot->id, mmc->ocr_avail);

			spin_lock_bh(&host->lock);

			/* Card change detected */
			slot->last_detect_state = present;

			/* Mark card as present if applicable */
			if (present != 0)
				set_bit(DW_MMC_CARD_PRESENT, &slot->flags);

			/* Clean up queue if present */
			mrq = slot->mrq;
			if (mrq) {
				if (mrq == host->mrq) {
					host->data = NULL;
					host->cmd = NULL;

					switch (host->state) {
					case STATE_IDLE:
						break;
					case STATE_SENDING_CMD:
						mrq->cmd->error = -ENOMEDIUM;
						if (!mrq->data)
							break;
						/* fall through */
					case STATE_SENDING_DATA:
						mrq->data->error = -ENOMEDIUM;
						dw_mci_stop_dma(host);
						break;
					case STATE_DATA_BUSY:
					case STATE_DATA_ERROR:
						if (mrq->data->error == -EINPROGRESS)
							mrq->data->error = -ENOMEDIUM;
						if (!mrq->stop)
							break;
						/* fall through */
					case STATE_SENDING_STOP:
						mrq->stop->error = -ENOMEDIUM;
						break;
					}

					dw_mci_request_end(host, mrq);
				} else {
					list_del(&slot->queue_node);
					mrq->cmd->error = -ENOMEDIUM;
					if (mrq->data)
						mrq->data->error = -ENOMEDIUM;
					if (mrq->stop)
						mrq->stop->error = -ENOMEDIUM;

					spin_unlock(&host->lock);
					mmc_request_done(slot->mmc, mrq);
					spin_lock(&host->lock);
				}
			}

			/* Power down slot */
			if (present == 0) {
				clear_bit(DW_MMC_CARD_PRESENT, &slot->flags);

				/*
				 * Clear down the FIFO - doing so generates a
				 * block interrupt, hence setting the
				 * scatter-gather pointer to NULL.
				 */
				sg_miter_stop(&host->sg_miter);
				host->sg = NULL;

				ctrl = mci_readl(host, CTRL);
				ctrl |= SDMMC_CTRL_FIFO_RESET;
				mci_writel(host, CTRL, ctrl);

#ifdef CONFIG_MMC_DW_IDMAC
				ctrl = mci_readl(host, BMOD);
				ctrl |= 0x01; /* Software reset of DMA */
				mci_writel(host, BMOD, ctrl);
#endif

			}

			spin_unlock_bh(&host->lock);

			/* Power down slot (after spin_unlock, may sleep) */
			if (present == 0 && host->pdata->setpower)
				host->pdata->setpower(slot->id, 0);

			present = dw_mci_get_cd(mmc);
		}

		mmc_detect_change(slot->mmc,
			msecs_to_jiffies(host->pdata->detect_delay_ms));
	}
}

static int __init dw_mci_init_slot(struct dw_mci *host, unsigned int id)
{
	struct mmc_host *mmc;
	struct dw_mci_slot *slot;

	mmc = mmc_alloc_host(sizeof(struct dw_mci_slot), &host->dev);
	if (!mmc)
		return -ENOMEM;

	slot = mmc_priv(mmc);
	slot->id = id;
	slot->mmc = mmc;
	slot->host = host;

	mmc->ops = &dw_mci_ops;
	mmc->f_min = DIV_ROUND_UP(host->bus_hz, 510);
	mmc->f_max = host->bus_hz;

	if (host->pdata->get_ocr)
		mmc->ocr_avail = host->pdata->get_ocr(id);
	else
		mmc->ocr_avail = MMC_VDD_32_33 | MMC_VDD_33_34;

	/*
	 * Start with slot power disabled, it will be enabled when a card
	 * is detected.
	 */
	if (host->pdata->setpower)
		host->pdata->setpower(id, 0);

	if (host->pdata->caps)
		mmc->caps = host->pdata->caps;

	if (host->pdata->caps2)
		mmc->caps2 = host->pdata->caps2;

	if (host->pdata->get_bus_wd)
		if (host->pdata->get_bus_wd(slot->id) >= 4)
			mmc->caps |= MMC_CAP_4_BIT_DATA;

	if (host->pdata->quirks & DW_MCI_QUIRK_HIGHSPEED)
		mmc->caps |= MMC_CAP_SD_HIGHSPEED | MMC_CAP_MMC_HIGHSPEED;

	if (mmc->caps2 & MMC_CAP2_POWEROFF_NOTIFY)
		mmc->power_notify_type = MMC_HOST_PW_NOTIFY_SHORT;
	else
		mmc->power_notify_type = MMC_HOST_PW_NOTIFY_NONE;

	if (host->pdata->blk_settings) {
		mmc->max_segs = host->pdata->blk_settings->max_segs;
		mmc->max_blk_size = host->pdata->blk_settings->max_blk_size;
		mmc->max_blk_count = host->pdata->blk_settings->max_blk_count;
		mmc->max_req_size = host->pdata->blk_settings->max_req_size;
		mmc->max_seg_size = host->pdata->blk_settings->max_seg_size;
	} else {
		/* Useful defaults if platform data is unset. */
#ifdef CONFIG_MMC_DW_IDMAC
		mmc->max_segs = host->ring_size;
		mmc->max_blk_size = 65536;
		mmc->max_blk_count = host->ring_size;
		mmc->max_seg_size = 0x1000;
		mmc->max_req_size = mmc->max_seg_size * mmc->max_blk_count;
#else
		mmc->max_segs = 64;
		mmc->max_blk_size = 65536; /* BLKSIZ is 16 bits */
		mmc->max_blk_count = 512;
		mmc->max_req_size = mmc->max_blk_size * mmc->max_blk_count;
		mmc->max_seg_size = mmc->max_req_size;
#endif /* CONFIG_MMC_DW_IDMAC */
	}

	host->vmmc = regulator_get(mmc_dev(mmc), "vmmc");
	if (IS_ERR(host->vmmc)) {
		pr_info("%s: no vmmc regulator found\n", mmc_hostname(mmc));
		host->vmmc = NULL;
	} else
		regulator_enable(host->vmmc);

	if (dw_mci_get_cd(mmc))
		set_bit(DW_MMC_CARD_PRESENT, &slot->flags);
	else
		clear_bit(DW_MMC_CARD_PRESENT, &slot->flags);

	host->slot[id] = slot;
	mmc_add_host(mmc);

#if defined(CONFIG_DEBUG_FS)
	dw_mci_init_debugfs(slot);
#endif

	/* Card initially undetected */
	slot->last_detect_state = 0;

	/*
	 * Card may have been plugged in prior to boot so we
	 * need to run the detect tasklet
	 */
	queue_work(dw_mci_card_workqueue, &host->card_work);

	return 0;
}

static void dw_mci_cleanup_slot(struct dw_mci_slot *slot, unsigned int id)
{
	/* Shutdown detect IRQ */
	if (slot->host->pdata->exit)
		slot->host->pdata->exit(id);

	/* Debugfs stuff is cleaned up by mmc core */
	mmc_remove_host(slot->mmc);
	slot->host->slot[id] = NULL;
	mmc_free_host(slot->mmc);
}

static void dw_mci_init_dma(struct dw_mci *host)
{
	/* Alloc memory for sg translation */
	host->sg_cpu = dma_alloc_coherent(&host->dev, PAGE_SIZE,
					  &host->sg_dma, GFP_KERNEL);
	if (!host->sg_cpu) {
		dev_err(&host->dev, "%s: could not alloc DMA memory\n",
			__func__);
		goto no_dma;
	}

	/* Determine which DMA interface to use */
#ifdef CONFIG_MMC_DW_IDMAC
	host->dma_ops = &dw_mci_idmac_ops;
	dev_info(&host->dev, "Using internal DMA controller.\n");
#endif

	if (!host->dma_ops)
		goto no_dma;

	if (host->dma_ops->init) {
		if (host->dma_ops->init(host)) {
			dev_err(&host->dev, "%s: Unable to initialize "
				"DMA Controller.\n", __func__);
			goto no_dma;
		}
	} else {
		dev_err(&host->dev, "DMA initialization not found.\n");
		goto no_dma;
	}

	host->use_dma = 1;
	return;

no_dma:
	dev_info(&host->dev, "Using PIO mode.\n");
	host->use_dma = 0;
	return;
}

static bool mci_wait_reset(struct device *dev, struct dw_mci *host)
{
	unsigned long timeout = jiffies + msecs_to_jiffies(500);
	unsigned int ctrl;

	mci_writel(host, CTRL, (SDMMC_CTRL_RESET | SDMMC_CTRL_FIFO_RESET |
				SDMMC_CTRL_DMA_RESET));

	/* wait till resets clear */
	do {
		ctrl = mci_readl(host, CTRL);
		if (!(ctrl & (SDMMC_CTRL_RESET | SDMMC_CTRL_FIFO_RESET |
			      SDMMC_CTRL_DMA_RESET)))
			return true;
	} while (time_before(jiffies, timeout));

	dev_err(dev, "Timeout resetting block (ctrl %#x)\n", ctrl);

	return false;
}

int dw_mci_probe(struct dw_mci *host)
{
	int width, i, ret = 0;
	u32 fifo_size;

	if (!host->pdata || !host->pdata->init) {
		dev_err(&host->dev,
			"Platform data must supply init function\n");
		return -ENODEV;
	}

	if (!host->pdata->select_slot && host->pdata->num_slots > 1) {
		dev_err(&host->dev,
			"Platform data must supply select_slot function\n");
		return -ENODEV;
	}

	if (!host->pdata->bus_hz) {
		dev_err(&host->dev,
			"Platform data must supply bus speed\n");
		return -ENODEV;
	}

	host->bus_hz = host->pdata->bus_hz;
	host->quirks = host->pdata->quirks;

	spin_lock_init(&host->lock);
	INIT_LIST_HEAD(&host->queue);


	host->dma_ops = host->pdata->dma_ops;
	dw_mci_init_dma(host);

	/*
	 * Get the host data width - this assumes that HCON has been set with
	 * the correct values.
	 */
	i = (mci_readl(host, HCON) >> 7) & 0x7;
	if (!i) {
		host->push_data = dw_mci_push_data16;
		host->pull_data = dw_mci_pull_data16;
		width = 16;
		host->data_shift = 1;
	} else if (i == 2) {
		host->push_data = dw_mci_push_data64;
		host->pull_data = dw_mci_pull_data64;
		width = 64;
		host->data_shift = 3;
	} else {
		/* Check for a reserved value, and warn if it is */
		WARN((i != 1),
		     "HCON reports a reserved host data width!\n"
		     "Defaulting to 32-bit access.\n");
		host->push_data = dw_mci_push_data32;
		host->pull_data = dw_mci_pull_data32;
		width = 32;
		host->data_shift = 2;
	}

	/* Reset all blocks */
	if (!mci_wait_reset(&host->dev, host)) {
		ret = -ENODEV;
		goto err_dmaunmap;
	}

	/* Clear the interrupts for the host controller */
	mci_writel(host, RINTSTS, 0xFFFFFFFF);
	mci_writel(host, INTMASK, 0); /* disable all mmc interrupt first */

	/* Put in max timeout */
	mci_writel(host, TMOUT, 0xFFFFFFFF);

	/*
	 * FIFO threshold settings  RxMark  = fifo_size / 2 - 1,
	 *                          Tx Mark = fifo_size / 2 DMA Size = 8
	 */
	if (!host->pdata->fifo_depth) {
		/*
		 * Power-on value of RX_WMark is FIFO_DEPTH-1, but this may
		 * have been overwritten by the bootloader, just like we're
		 * about to do, so if you know the value for your hardware, you
		 * should put it in the platform data.
		 */
		fifo_size = mci_readl(host, FIFOTH);
		fifo_size = 1 + ((fifo_size >> 16) & 0xfff);
	} else {
		fifo_size = host->pdata->fifo_depth;
	}
	host->fifo_depth = fifo_size;
	host->fifoth_val = ((0x2 << 28) | ((fifo_size/2 - 1) << 16) |
			((fifo_size/2) << 0));
	mci_writel(host, FIFOTH, host->fifoth_val);

	/* disable clock to CIU */
	mci_writel(host, CLKENA, 0);
	mci_writel(host, CLKSRC, 0);

	tasklet_init(&host->tasklet, dw_mci_tasklet_func, (unsigned long)host);
	dw_mci_card_workqueue = alloc_workqueue("dw-mci-card",
			WQ_MEM_RECLAIM | WQ_NON_REENTRANT, 1);
	if (!dw_mci_card_workqueue)
		goto err_dmaunmap;
	INIT_WORK(&host->card_work, dw_mci_work_routine_card);
	ret = request_irq(host->irq, dw_mci_interrupt, host->irq_flags, "dw-mci", host);
	if (ret)
		goto err_workqueue;

	if (host->pdata->num_slots)
		host->num_slots = host->pdata->num_slots;
	else
		host->num_slots = ((mci_readl(host, HCON) >> 1) & 0x1F) + 1;

	/* We need at least one slot to succeed */
	for (i = 0; i < host->num_slots; i++) {
		ret = dw_mci_init_slot(host, i);
		if (ret) {
			ret = -ENODEV;
			goto err_init_slot;
		}
	}

	/*
	 * In 2.40a spec, Data offset is changed.
	 * Need to check the version-id and set data-offset for DATA register.
	 */
	host->verid = SDMMC_GET_VERID(mci_readl(host, VERID));
	dev_info(&host->dev, "Version ID is %04x\n", host->verid);

	if (host->verid < DW_MMC_240A)
		host->data_offset = DATA_OFFSET;
	else
		host->data_offset = DATA_240A_OFFSET;

	/*
	 * Enable interrupts for command done, data over, data empty, card det,
	 * receive ready and error such as transmit, receive timeout, crc error
	 */
	mci_writel(host, RINTSTS, 0xFFFFFFFF);
	mci_writel(host, INTMASK, SDMMC_INT_CMD_DONE | SDMMC_INT_DATA_OVER |
		   SDMMC_INT_TXDR | SDMMC_INT_RXDR |
		   DW_MCI_ERROR_FLAGS | SDMMC_INT_CD);
	mci_writel(host, CTRL, SDMMC_CTRL_INT_ENABLE); /* Enable mci interrupt */

	dev_info(&host->dev, "DW MMC controller at irq %d, "
		 "%d bit host data width, "
		 "%u deep fifo\n",
		 host->irq, width, fifo_size);
	if (host->quirks & DW_MCI_QUIRK_IDMAC_DTO)
		dev_info(&host->dev, "Internal DMAC interrupt fix enabled.\n");

	return 0;

err_init_slot:
	/* De-init any initialized slots */
	while (i > 0) {
		if (host->slot[i])
			dw_mci_cleanup_slot(host->slot[i], i);
		i--;
	}
	free_irq(host->irq, host);

err_workqueue:
	destroy_workqueue(dw_mci_card_workqueue);

err_dmaunmap:
	if (host->use_dma && host->dma_ops->exit)
		host->dma_ops->exit(host);
	dma_free_coherent(&host->dev, PAGE_SIZE,
			  host->sg_cpu, host->sg_dma);

	if (host->vmmc) {
		regulator_disable(host->vmmc);
		regulator_put(host->vmmc);
	}
	return ret;
}
EXPORT_SYMBOL(dw_mci_probe);

void dw_mci_remove(struct dw_mci *host)
{
	int i;

	mci_writel(host, RINTSTS, 0xFFFFFFFF);
	mci_writel(host, INTMASK, 0); /* disable all mmc interrupt first */

	for (i = 0; i < host->num_slots; i++) {
		dev_dbg(&host->dev, "remove slot %d\n", i);
		if (host->slot[i])
			dw_mci_cleanup_slot(host->slot[i], i);
	}

	/* disable clock to CIU */
	mci_writel(host, CLKENA, 0);
	mci_writel(host, CLKSRC, 0);

	free_irq(host->irq, host);
	destroy_workqueue(dw_mci_card_workqueue);
	dma_free_coherent(&host->dev, PAGE_SIZE, host->sg_cpu, host->sg_dma);

	if (host->use_dma && host->dma_ops->exit)
		host->dma_ops->exit(host);

	if (host->vmmc) {
		regulator_disable(host->vmmc);
		regulator_put(host->vmmc);
	}

}
EXPORT_SYMBOL(dw_mci_remove);

<<<<<<< HEAD
=======


>>>>>>> e816b57a
#ifdef CONFIG_PM_SLEEP
/*
 * TODO: we should probably disable the clock to the card in the suspend path.
 */
<<<<<<< HEAD
static int dw_mci_suspend(struct device *dev)
{
	int i, ret;
	struct dw_mci *host = dev_get_drvdata(dev);
=======
int dw_mci_suspend(struct dw_mci *host)
{
	int i, ret = 0;
>>>>>>> e816b57a

	for (i = 0; i < host->num_slots; i++) {
		struct dw_mci_slot *slot = host->slot[i];
		if (!slot)
			continue;
		ret = mmc_suspend_host(slot->mmc);
		if (ret < 0) {
			while (--i >= 0) {
				slot = host->slot[i];
				if (slot)
					mmc_resume_host(host->slot[i]->mmc);
			}
			return ret;
		}
	}

	if (host->vmmc)
		regulator_disable(host->vmmc);

	return 0;
}
EXPORT_SYMBOL(dw_mci_suspend);

<<<<<<< HEAD
static int dw_mci_resume(struct device *dev)
{
	int i, ret;
	struct dw_mci *host = dev_get_drvdata(dev);
=======
int dw_mci_resume(struct dw_mci *host)
{
	int i, ret;
>>>>>>> e816b57a

	if (host->vmmc)
		regulator_enable(host->vmmc);

	if (host->dma_ops->init)
		host->dma_ops->init(host);

<<<<<<< HEAD
	if (!mci_wait_reset(dev, host)) {
=======
	if (!mci_wait_reset(&host->dev, host)) {
>>>>>>> e816b57a
		ret = -ENODEV;
		return ret;
	}

	/* Restore the old value at FIFOTH register */
	mci_writel(host, FIFOTH, host->fifoth_val);

	mci_writel(host, RINTSTS, 0xFFFFFFFF);
	mci_writel(host, INTMASK, SDMMC_INT_CMD_DONE | SDMMC_INT_DATA_OVER |
		   SDMMC_INT_TXDR | SDMMC_INT_RXDR |
		   DW_MCI_ERROR_FLAGS | SDMMC_INT_CD);
	mci_writel(host, CTRL, SDMMC_CTRL_INT_ENABLE);

	for (i = 0; i < host->num_slots; i++) {
		struct dw_mci_slot *slot = host->slot[i];
		if (!slot)
			continue;
		ret = mmc_resume_host(host->slot[i]->mmc);
		if (ret < 0)
			return ret;
	}
	return 0;
}
<<<<<<< HEAD
#else
#define dw_mci_suspend	NULL
#define dw_mci_resume	NULL
#endif /* CONFIG_PM_SLEEP */

static SIMPLE_DEV_PM_OPS(dw_mci_pmops, dw_mci_suspend, dw_mci_resume);

static struct platform_driver dw_mci_driver = {
	.remove		= __exit_p(dw_mci_remove),
	.driver		= {
		.name		= "dw_mmc",
		.pm		= &dw_mci_pmops,
	},
};
=======
EXPORT_SYMBOL(dw_mci_resume);
#endif /* CONFIG_PM_SLEEP */
>>>>>>> e816b57a

static int __init dw_mci_init(void)
{
	printk(KERN_INFO "Synopsys Designware Multimedia Card Interface Driver");
	return 0;
}

static void __exit dw_mci_exit(void)
{
}

module_init(dw_mci_init);
module_exit(dw_mci_exit);

MODULE_DESCRIPTION("DW Multimedia Card Interface driver");
MODULE_AUTHOR("NXP Semiconductor VietNam");
MODULE_AUTHOR("Imagination Technologies Ltd");
MODULE_LICENSE("GPL v2");<|MERGE_RESOLUTION|>--- conflicted
+++ resolved
@@ -2130,25 +2130,15 @@
 }
 EXPORT_SYMBOL(dw_mci_remove);
 
-<<<<<<< HEAD
-=======
-
-
->>>>>>> e816b57a
+
+
 #ifdef CONFIG_PM_SLEEP
 /*
  * TODO: we should probably disable the clock to the card in the suspend path.
  */
-<<<<<<< HEAD
-static int dw_mci_suspend(struct device *dev)
-{
-	int i, ret;
-	struct dw_mci *host = dev_get_drvdata(dev);
-=======
 int dw_mci_suspend(struct dw_mci *host)
 {
 	int i, ret = 0;
->>>>>>> e816b57a
 
 	for (i = 0; i < host->num_slots; i++) {
 		struct dw_mci_slot *slot = host->slot[i];
@@ -2172,16 +2162,9 @@
 }
 EXPORT_SYMBOL(dw_mci_suspend);
 
-<<<<<<< HEAD
-static int dw_mci_resume(struct device *dev)
+int dw_mci_resume(struct dw_mci *host)
 {
 	int i, ret;
-	struct dw_mci *host = dev_get_drvdata(dev);
-=======
-int dw_mci_resume(struct dw_mci *host)
-{
-	int i, ret;
->>>>>>> e816b57a
 
 	if (host->vmmc)
 		regulator_enable(host->vmmc);
@@ -2189,11 +2172,7 @@
 	if (host->dma_ops->init)
 		host->dma_ops->init(host);
 
-<<<<<<< HEAD
-	if (!mci_wait_reset(dev, host)) {
-=======
 	if (!mci_wait_reset(&host->dev, host)) {
->>>>>>> e816b57a
 		ret = -ENODEV;
 		return ret;
 	}
@@ -2217,25 +2196,8 @@
 	}
 	return 0;
 }
-<<<<<<< HEAD
-#else
-#define dw_mci_suspend	NULL
-#define dw_mci_resume	NULL
-#endif /* CONFIG_PM_SLEEP */
-
-static SIMPLE_DEV_PM_OPS(dw_mci_pmops, dw_mci_suspend, dw_mci_resume);
-
-static struct platform_driver dw_mci_driver = {
-	.remove		= __exit_p(dw_mci_remove),
-	.driver		= {
-		.name		= "dw_mmc",
-		.pm		= &dw_mci_pmops,
-	},
-};
-=======
 EXPORT_SYMBOL(dw_mci_resume);
 #endif /* CONFIG_PM_SLEEP */
->>>>>>> e816b57a
 
 static int __init dw_mci_init(void)
 {
