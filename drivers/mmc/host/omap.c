/*
 *  linux/drivers/mmc/host/omap.c
 *
 *  Copyright (C) 2004 Nokia Corporation
 *  Written by Tuukka Tikkanen and Juha Yrjölä<juha.yrjola@nokia.com>
 *  Misc hacks here and there by Tony Lindgren <tony@atomide.com>
 *  Other hacks (DMA, SD, etc) by David Brownell
 *
 * This program is free software; you can redistribute it and/or modify
 * it under the terms of the GNU General Public License version 2 as
 * published by the Free Software Foundation.
 */

#include <linux/module.h>
#include <linux/moduleparam.h>
#include <linux/init.h>
#include <linux/ioport.h>
#include <linux/platform_device.h>
#include <linux/interrupt.h>
#include <linux/dmaengine.h>
#include <linux/dma-mapping.h>
#include <linux/delay.h>
#include <linux/spinlock.h>
#include <linux/timer.h>
#include <linux/omap-dma.h>
#include <linux/mmc/host.h>
#include <linux/mmc/card.h>
#include <linux/clk.h>
#include <linux/scatterlist.h>
#include <linux/slab.h>

<<<<<<< HEAD
#include <asm/io.h>
#include <asm/irq.h>

=======
>>>>>>> ddffeb8c
#include <plat/mmc.h>
#include <plat/dma.h>
<<<<<<< HEAD
#include <plat/fpga.h>
=======
>>>>>>> ddffeb8c

#define	OMAP_MMC_REG_CMD	0x00
#define	OMAP_MMC_REG_ARGL	0x01
#define	OMAP_MMC_REG_ARGH	0x02
#define	OMAP_MMC_REG_CON	0x03
#define	OMAP_MMC_REG_STAT	0x04
#define	OMAP_MMC_REG_IE		0x05
#define	OMAP_MMC_REG_CTO	0x06
#define	OMAP_MMC_REG_DTO	0x07
#define	OMAP_MMC_REG_DATA	0x08
#define	OMAP_MMC_REG_BLEN	0x09
#define	OMAP_MMC_REG_NBLK	0x0a
#define	OMAP_MMC_REG_BUF	0x0b
#define	OMAP_MMC_REG_SDIO	0x0d
#define	OMAP_MMC_REG_REV	0x0f
#define	OMAP_MMC_REG_RSP0	0x10
#define	OMAP_MMC_REG_RSP1	0x11
#define	OMAP_MMC_REG_RSP2	0x12
#define	OMAP_MMC_REG_RSP3	0x13
#define	OMAP_MMC_REG_RSP4	0x14
#define	OMAP_MMC_REG_RSP5	0x15
#define	OMAP_MMC_REG_RSP6	0x16
#define	OMAP_MMC_REG_RSP7	0x17
#define	OMAP_MMC_REG_IOSR	0x18
#define	OMAP_MMC_REG_SYSC	0x19
#define	OMAP_MMC_REG_SYSS	0x1a

#define	OMAP_MMC_STAT_CARD_ERR		(1 << 14)
#define	OMAP_MMC_STAT_CARD_IRQ		(1 << 13)
#define	OMAP_MMC_STAT_OCR_BUSY		(1 << 12)
#define	OMAP_MMC_STAT_A_EMPTY		(1 << 11)
#define	OMAP_MMC_STAT_A_FULL		(1 << 10)
#define	OMAP_MMC_STAT_CMD_CRC		(1 <<  8)
#define	OMAP_MMC_STAT_CMD_TOUT		(1 <<  7)
#define	OMAP_MMC_STAT_DATA_CRC		(1 <<  6)
#define	OMAP_MMC_STAT_DATA_TOUT		(1 <<  5)
#define	OMAP_MMC_STAT_END_BUSY		(1 <<  4)
#define	OMAP_MMC_STAT_END_OF_DATA	(1 <<  3)
#define	OMAP_MMC_STAT_CARD_BUSY		(1 <<  2)
#define	OMAP_MMC_STAT_END_OF_CMD	(1 <<  0)

#define OMAP_MMC_REG(host, reg)		(OMAP_MMC_REG_##reg << (host)->reg_shift)
#define OMAP_MMC_READ(host, reg)	__raw_readw((host)->virt_base + OMAP_MMC_REG(host, reg))
#define OMAP_MMC_WRITE(host, reg, val)	__raw_writew((val), (host)->virt_base + OMAP_MMC_REG(host, reg))

/*
 * Command types
 */
#define OMAP_MMC_CMDTYPE_BC	0
#define OMAP_MMC_CMDTYPE_BCR	1
#define OMAP_MMC_CMDTYPE_AC	2
#define OMAP_MMC_CMDTYPE_ADTC	3


#define DRIVER_NAME "mmci-omap"

/* Specifies how often in millisecs to poll for card status changes
 * when the cover switch is open */
#define OMAP_MMC_COVER_POLL_DELAY	500

struct mmc_omap_host;

struct mmc_omap_slot {
	int			id;
	unsigned int		vdd;
	u16			saved_con;
	u16			bus_mode;
	unsigned int		fclk_freq;

	struct tasklet_struct	cover_tasklet;
	struct timer_list       cover_timer;
	unsigned		cover_open;

	struct mmc_request      *mrq;
	struct mmc_omap_host    *host;
	struct mmc_host		*mmc;
	struct omap_mmc_slot_data *pdata;
};

struct mmc_omap_host {
	int			initialized;
	int			suspended;
	struct mmc_request *	mrq;
	struct mmc_command *	cmd;
	struct mmc_data *	data;
	struct mmc_host *	mmc;
	struct device *		dev;
	unsigned char		id; /* 16xx chips have 2 MMC blocks */
	struct clk *		iclk;
	struct clk *		fclk;
	struct dma_chan		*dma_rx;
	u32			dma_rx_burst;
	struct dma_chan		*dma_tx;
	u32			dma_tx_burst;
	struct resource		*mem_res;
	void __iomem		*virt_base;
	unsigned int		phys_base;
	int			irq;
	unsigned char		bus_mode;
	unsigned int		reg_shift;

	struct work_struct	cmd_abort_work;
	unsigned		abort:1;
	struct timer_list	cmd_abort_timer;

	struct work_struct      slot_release_work;
	struct mmc_omap_slot    *next_slot;
	struct work_struct      send_stop_work;
	struct mmc_data		*stop_data;

	unsigned int		sg_len;
	int			sg_idx;
	u16 *			buffer;
	u32			buffer_bytes_left;
	u32			total_bytes_left;

	unsigned		use_dma:1;
	unsigned		brs_received:1, dma_done:1;
	unsigned		dma_in_use:1;
	spinlock_t		dma_lock;

	struct mmc_omap_slot    *slots[OMAP_MMC_MAX_SLOTS];
	struct mmc_omap_slot    *current_slot;
	spinlock_t              slot_lock;
	wait_queue_head_t       slot_wq;
	int                     nr_slots;

	struct timer_list       clk_timer;
	spinlock_t		clk_lock;     /* for changing enabled state */
	unsigned int            fclk_enabled:1;
	struct workqueue_struct *mmc_omap_wq;

	struct omap_mmc_platform_data *pdata;
};


static void mmc_omap_fclk_offdelay(struct mmc_omap_slot *slot)
{
	unsigned long tick_ns;

	if (slot != NULL && slot->host->fclk_enabled && slot->fclk_freq > 0) {
		tick_ns = (1000000000 + slot->fclk_freq - 1) / slot->fclk_freq;
		ndelay(8 * tick_ns);
	}
}

static void mmc_omap_fclk_enable(struct mmc_omap_host *host, unsigned int enable)
{
	unsigned long flags;

	spin_lock_irqsave(&host->clk_lock, flags);
	if (host->fclk_enabled != enable) {
		host->fclk_enabled = enable;
		if (enable)
			clk_enable(host->fclk);
		else
			clk_disable(host->fclk);
	}
	spin_unlock_irqrestore(&host->clk_lock, flags);
}

static void mmc_omap_select_slot(struct mmc_omap_slot *slot, int claimed)
{
	struct mmc_omap_host *host = slot->host;
	unsigned long flags;

	if (claimed)
		goto no_claim;
	spin_lock_irqsave(&host->slot_lock, flags);
	while (host->mmc != NULL) {
		spin_unlock_irqrestore(&host->slot_lock, flags);
		wait_event(host->slot_wq, host->mmc == NULL);
		spin_lock_irqsave(&host->slot_lock, flags);
	}
	host->mmc = slot->mmc;
	spin_unlock_irqrestore(&host->slot_lock, flags);
no_claim:
	del_timer(&host->clk_timer);
	if (host->current_slot != slot || !claimed)
		mmc_omap_fclk_offdelay(host->current_slot);

	if (host->current_slot != slot) {
		OMAP_MMC_WRITE(host, CON, slot->saved_con & 0xFC00);
		if (host->pdata->switch_slot != NULL)
			host->pdata->switch_slot(mmc_dev(slot->mmc), slot->id);
		host->current_slot = slot;
	}

	if (claimed) {
		mmc_omap_fclk_enable(host, 1);

		/* Doing the dummy read here seems to work around some bug
		 * at least in OMAP24xx silicon where the command would not
		 * start after writing the CMD register. Sigh. */
		OMAP_MMC_READ(host, CON);

		OMAP_MMC_WRITE(host, CON, slot->saved_con);
	} else
		mmc_omap_fclk_enable(host, 0);
}

static void mmc_omap_start_request(struct mmc_omap_host *host,
				   struct mmc_request *req);

static void mmc_omap_slot_release_work(struct work_struct *work)
{
	struct mmc_omap_host *host = container_of(work, struct mmc_omap_host,
						  slot_release_work);
	struct mmc_omap_slot *next_slot = host->next_slot;
	struct mmc_request *rq;

	host->next_slot = NULL;
	mmc_omap_select_slot(next_slot, 1);

	rq = next_slot->mrq;
	next_slot->mrq = NULL;
	mmc_omap_start_request(host, rq);
}

static void mmc_omap_release_slot(struct mmc_omap_slot *slot, int clk_enabled)
{
	struct mmc_omap_host *host = slot->host;
	unsigned long flags;
	int i;

	BUG_ON(slot == NULL || host->mmc == NULL);

	if (clk_enabled)
		/* Keeps clock running for at least 8 cycles on valid freq */
		mod_timer(&host->clk_timer, jiffies  + HZ/10);
	else {
		del_timer(&host->clk_timer);
		mmc_omap_fclk_offdelay(slot);
		mmc_omap_fclk_enable(host, 0);
	}

	spin_lock_irqsave(&host->slot_lock, flags);
	/* Check for any pending requests */
	for (i = 0; i < host->nr_slots; i++) {
		struct mmc_omap_slot *new_slot;

		if (host->slots[i] == NULL || host->slots[i]->mrq == NULL)
			continue;

		BUG_ON(host->next_slot != NULL);
		new_slot = host->slots[i];
		/* The current slot should not have a request in queue */
		BUG_ON(new_slot == host->current_slot);

		host->next_slot = new_slot;
		host->mmc = new_slot->mmc;
		spin_unlock_irqrestore(&host->slot_lock, flags);
		queue_work(host->mmc_omap_wq, &host->slot_release_work);
		return;
	}

	host->mmc = NULL;
	wake_up(&host->slot_wq);
	spin_unlock_irqrestore(&host->slot_lock, flags);
}

static inline
int mmc_omap_cover_is_open(struct mmc_omap_slot *slot)
{
	if (slot->pdata->get_cover_state)
		return slot->pdata->get_cover_state(mmc_dev(slot->mmc),
						    slot->id);
	return 0;
}

static ssize_t
mmc_omap_show_cover_switch(struct device *dev, struct device_attribute *attr,
			   char *buf)
{
	struct mmc_host *mmc = container_of(dev, struct mmc_host, class_dev);
	struct mmc_omap_slot *slot = mmc_priv(mmc);

	return sprintf(buf, "%s\n", mmc_omap_cover_is_open(slot) ? "open" :
		       "closed");
}

static DEVICE_ATTR(cover_switch, S_IRUGO, mmc_omap_show_cover_switch, NULL);

static ssize_t
mmc_omap_show_slot_name(struct device *dev, struct device_attribute *attr,
			char *buf)
{
	struct mmc_host *mmc = container_of(dev, struct mmc_host, class_dev);
	struct mmc_omap_slot *slot = mmc_priv(mmc);

	return sprintf(buf, "%s\n", slot->pdata->name);
}

static DEVICE_ATTR(slot_name, S_IRUGO, mmc_omap_show_slot_name, NULL);

static void
mmc_omap_start_command(struct mmc_omap_host *host, struct mmc_command *cmd)
{
	u32 cmdreg;
	u32 resptype;
	u32 cmdtype;

	host->cmd = cmd;

	resptype = 0;
	cmdtype = 0;

	/* Our hardware needs to know exact type */
	switch (mmc_resp_type(cmd)) {
	case MMC_RSP_NONE:
		break;
	case MMC_RSP_R1:
	case MMC_RSP_R1B:
		/* resp 1, 1b, 6, 7 */
		resptype = 1;
		break;
	case MMC_RSP_R2:
		resptype = 2;
		break;
	case MMC_RSP_R3:
		resptype = 3;
		break;
	default:
		dev_err(mmc_dev(host->mmc), "Invalid response type: %04x\n", mmc_resp_type(cmd));
		break;
	}

	if (mmc_cmd_type(cmd) == MMC_CMD_ADTC) {
		cmdtype = OMAP_MMC_CMDTYPE_ADTC;
	} else if (mmc_cmd_type(cmd) == MMC_CMD_BC) {
		cmdtype = OMAP_MMC_CMDTYPE_BC;
	} else if (mmc_cmd_type(cmd) == MMC_CMD_BCR) {
		cmdtype = OMAP_MMC_CMDTYPE_BCR;
	} else {
		cmdtype = OMAP_MMC_CMDTYPE_AC;
	}

	cmdreg = cmd->opcode | (resptype << 8) | (cmdtype << 12);

	if (host->current_slot->bus_mode == MMC_BUSMODE_OPENDRAIN)
		cmdreg |= 1 << 6;

	if (cmd->flags & MMC_RSP_BUSY)
		cmdreg |= 1 << 11;

	if (host->data && !(host->data->flags & MMC_DATA_WRITE))
		cmdreg |= 1 << 15;

	mod_timer(&host->cmd_abort_timer, jiffies + HZ/2);

	OMAP_MMC_WRITE(host, CTO, 200);
	OMAP_MMC_WRITE(host, ARGL, cmd->arg & 0xffff);
	OMAP_MMC_WRITE(host, ARGH, cmd->arg >> 16);
	OMAP_MMC_WRITE(host, IE,
		       OMAP_MMC_STAT_A_EMPTY    | OMAP_MMC_STAT_A_FULL    |
		       OMAP_MMC_STAT_CMD_CRC    | OMAP_MMC_STAT_CMD_TOUT  |
		       OMAP_MMC_STAT_DATA_CRC   | OMAP_MMC_STAT_DATA_TOUT |
		       OMAP_MMC_STAT_END_OF_CMD | OMAP_MMC_STAT_CARD_ERR  |
		       OMAP_MMC_STAT_END_OF_DATA);
	OMAP_MMC_WRITE(host, CMD, cmdreg);
}

static void
mmc_omap_release_dma(struct mmc_omap_host *host, struct mmc_data *data,
		     int abort)
{
	enum dma_data_direction dma_data_dir;
	struct device *dev = mmc_dev(host->mmc);
	struct dma_chan *c;

	if (data->flags & MMC_DATA_WRITE) {
		dma_data_dir = DMA_TO_DEVICE;
		c = host->dma_tx;
	} else {
		dma_data_dir = DMA_FROM_DEVICE;
		c = host->dma_rx;
	}
	if (c) {
		if (data->error) {
			dmaengine_terminate_all(c);
			/* Claim nothing transferred on error... */
			data->bytes_xfered = 0;
		}
		dev = c->device->dev;
	}
	dma_unmap_sg(dev, data->sg, host->sg_len, dma_data_dir);
}

static void mmc_omap_send_stop_work(struct work_struct *work)
{
	struct mmc_omap_host *host = container_of(work, struct mmc_omap_host,
						  send_stop_work);
	struct mmc_omap_slot *slot = host->current_slot;
	struct mmc_data *data = host->stop_data;
	unsigned long tick_ns;

	tick_ns = (1000000000 + slot->fclk_freq - 1)/slot->fclk_freq;
	ndelay(8*tick_ns);

	mmc_omap_start_command(host, data->stop);
}

static void
mmc_omap_xfer_done(struct mmc_omap_host *host, struct mmc_data *data)
{
	if (host->dma_in_use)
		mmc_omap_release_dma(host, data, data->error);

	host->data = NULL;
	host->sg_len = 0;

	/* NOTE:  MMC layer will sometimes poll-wait CMD13 next, issuing
	 * dozens of requests until the card finishes writing data.
	 * It'd be cheaper to just wait till an EOFB interrupt arrives...
	 */

	if (!data->stop) {
		struct mmc_host *mmc;

		host->mrq = NULL;
		mmc = host->mmc;
		mmc_omap_release_slot(host->current_slot, 1);
		mmc_request_done(mmc, data->mrq);
		return;
	}

	host->stop_data = data;
	queue_work(host->mmc_omap_wq, &host->send_stop_work);
}

static void
mmc_omap_send_abort(struct mmc_omap_host *host, int maxloops)
{
	struct mmc_omap_slot *slot = host->current_slot;
	unsigned int restarts, passes, timeout;
	u16 stat = 0;

	/* Sending abort takes 80 clocks. Have some extra and round up */
	timeout = (120*1000000 + slot->fclk_freq - 1)/slot->fclk_freq;
	restarts = 0;
	while (restarts < maxloops) {
		OMAP_MMC_WRITE(host, STAT, 0xFFFF);
		OMAP_MMC_WRITE(host, CMD, (3 << 12) | (1 << 7));

		passes = 0;
		while (passes < timeout) {
			stat = OMAP_MMC_READ(host, STAT);
			if (stat & OMAP_MMC_STAT_END_OF_CMD)
				goto out;
			udelay(1);
			passes++;
		}

		restarts++;
	}
out:
	OMAP_MMC_WRITE(host, STAT, stat);
}

static void
mmc_omap_abort_xfer(struct mmc_omap_host *host, struct mmc_data *data)
{
	if (host->dma_in_use)
		mmc_omap_release_dma(host, data, 1);

	host->data = NULL;
	host->sg_len = 0;

	mmc_omap_send_abort(host, 10000);
}

static void
mmc_omap_end_of_data(struct mmc_omap_host *host, struct mmc_data *data)
{
	unsigned long flags;
	int done;

	if (!host->dma_in_use) {
		mmc_omap_xfer_done(host, data);
		return;
	}
	done = 0;
	spin_lock_irqsave(&host->dma_lock, flags);
	if (host->dma_done)
		done = 1;
	else
		host->brs_received = 1;
	spin_unlock_irqrestore(&host->dma_lock, flags);
	if (done)
		mmc_omap_xfer_done(host, data);
}

static void
mmc_omap_dma_done(struct mmc_omap_host *host, struct mmc_data *data)
{
	unsigned long flags;
	int done;

	done = 0;
	spin_lock_irqsave(&host->dma_lock, flags);
	if (host->brs_received)
		done = 1;
	else
		host->dma_done = 1;
	spin_unlock_irqrestore(&host->dma_lock, flags);
	if (done)
		mmc_omap_xfer_done(host, data);
}

static void
mmc_omap_cmd_done(struct mmc_omap_host *host, struct mmc_command *cmd)
{
	host->cmd = NULL;

	del_timer(&host->cmd_abort_timer);

	if (cmd->flags & MMC_RSP_PRESENT) {
		if (cmd->flags & MMC_RSP_136) {
			/* response type 2 */
			cmd->resp[3] =
				OMAP_MMC_READ(host, RSP0) |
				(OMAP_MMC_READ(host, RSP1) << 16);
			cmd->resp[2] =
				OMAP_MMC_READ(host, RSP2) |
				(OMAP_MMC_READ(host, RSP3) << 16);
			cmd->resp[1] =
				OMAP_MMC_READ(host, RSP4) |
				(OMAP_MMC_READ(host, RSP5) << 16);
			cmd->resp[0] =
				OMAP_MMC_READ(host, RSP6) |
				(OMAP_MMC_READ(host, RSP7) << 16);
		} else {
			/* response types 1, 1b, 3, 4, 5, 6 */
			cmd->resp[0] =
				OMAP_MMC_READ(host, RSP6) |
				(OMAP_MMC_READ(host, RSP7) << 16);
		}
	}

	if (host->data == NULL || cmd->error) {
		struct mmc_host *mmc;

		if (host->data != NULL)
			mmc_omap_abort_xfer(host, host->data);
		host->mrq = NULL;
		mmc = host->mmc;
		mmc_omap_release_slot(host->current_slot, 1);
		mmc_request_done(mmc, cmd->mrq);
	}
}

/*
 * Abort stuck command. Can occur when card is removed while it is being
 * read.
 */
static void mmc_omap_abort_command(struct work_struct *work)
{
	struct mmc_omap_host *host = container_of(work, struct mmc_omap_host,
						  cmd_abort_work);
	BUG_ON(!host->cmd);

	dev_dbg(mmc_dev(host->mmc), "Aborting stuck command CMD%d\n",
		host->cmd->opcode);

	if (host->cmd->error == 0)
		host->cmd->error = -ETIMEDOUT;

	if (host->data == NULL) {
		struct mmc_command *cmd;
		struct mmc_host    *mmc;

		cmd = host->cmd;
		host->cmd = NULL;
		mmc_omap_send_abort(host, 10000);

		host->mrq = NULL;
		mmc = host->mmc;
		mmc_omap_release_slot(host->current_slot, 1);
		mmc_request_done(mmc, cmd->mrq);
	} else
		mmc_omap_cmd_done(host, host->cmd);

	host->abort = 0;
	enable_irq(host->irq);
}

static void
mmc_omap_cmd_timer(unsigned long data)
{
	struct mmc_omap_host *host = (struct mmc_omap_host *) data;
	unsigned long flags;

	spin_lock_irqsave(&host->slot_lock, flags);
	if (host->cmd != NULL && !host->abort) {
		OMAP_MMC_WRITE(host, IE, 0);
		disable_irq(host->irq);
		host->abort = 1;
		queue_work(host->mmc_omap_wq, &host->cmd_abort_work);
	}
	spin_unlock_irqrestore(&host->slot_lock, flags);
}

/* PIO only */
static void
mmc_omap_sg_to_buf(struct mmc_omap_host *host)
{
	struct scatterlist *sg;

	sg = host->data->sg + host->sg_idx;
	host->buffer_bytes_left = sg->length;
	host->buffer = sg_virt(sg);
	if (host->buffer_bytes_left > host->total_bytes_left)
		host->buffer_bytes_left = host->total_bytes_left;
}

static void
mmc_omap_clk_timer(unsigned long data)
{
	struct mmc_omap_host *host = (struct mmc_omap_host *) data;

	mmc_omap_fclk_enable(host, 0);
}

/* PIO only */
static void
mmc_omap_xfer_data(struct mmc_omap_host *host, int write)
{
	int n, nwords;

	if (host->buffer_bytes_left == 0) {
		host->sg_idx++;
		BUG_ON(host->sg_idx == host->sg_len);
		mmc_omap_sg_to_buf(host);
	}
	n = 64;
	if (n > host->buffer_bytes_left)
		n = host->buffer_bytes_left;

	nwords = n / 2;
	nwords += n & 1; /* handle odd number of bytes to transfer */

	host->buffer_bytes_left -= n;
	host->total_bytes_left -= n;
	host->data->bytes_xfered += n;

	if (write) {
		__raw_writesw(host->virt_base + OMAP_MMC_REG(host, DATA),
			      host->buffer, nwords);
	} else {
		__raw_readsw(host->virt_base + OMAP_MMC_REG(host, DATA),
			     host->buffer, nwords);
	}

	host->buffer += nwords;
}

#ifdef CONFIG_MMC_DEBUG
static void mmc_omap_report_irq(struct mmc_omap_host *host, u16 status)
{
	static const char *mmc_omap_status_bits[] = {
		"EOC", "CD", "CB", "BRS", "EOFB", "DTO", "DCRC", "CTO",
		"CCRC", "CRW", "AF", "AE", "OCRB", "CIRQ", "CERR"
	};
	int i;
	char res[64], *buf = res;

	buf += sprintf(buf, "MMC IRQ 0x%x:", status);

	for (i = 0; i < ARRAY_SIZE(mmc_omap_status_bits); i++)
		if (status & (1 << i))
			buf += sprintf(buf, " %s", mmc_omap_status_bits[i]);
	dev_vdbg(mmc_dev(host->mmc), "%s\n", res);
}
#else
static void mmc_omap_report_irq(struct mmc_omap_host *host, u16 status)
{
}
#endif


static irqreturn_t mmc_omap_irq(int irq, void *dev_id)
{
	struct mmc_omap_host * host = (struct mmc_omap_host *)dev_id;
	u16 status;
	int end_command;
	int end_transfer;
	int transfer_error, cmd_error;

	if (host->cmd == NULL && host->data == NULL) {
		status = OMAP_MMC_READ(host, STAT);
		dev_info(mmc_dev(host->slots[0]->mmc),
			 "Spurious IRQ 0x%04x\n", status);
		if (status != 0) {
			OMAP_MMC_WRITE(host, STAT, status);
			OMAP_MMC_WRITE(host, IE, 0);
		}
		return IRQ_HANDLED;
	}

	end_command = 0;
	end_transfer = 0;
	transfer_error = 0;
	cmd_error = 0;

	while ((status = OMAP_MMC_READ(host, STAT)) != 0) {
		int cmd;

		OMAP_MMC_WRITE(host, STAT, status);
		if (host->cmd != NULL)
			cmd = host->cmd->opcode;
		else
			cmd = -1;
		dev_dbg(mmc_dev(host->mmc), "MMC IRQ %04x (CMD %d): ",
			status, cmd);
		mmc_omap_report_irq(host, status);

		if (host->total_bytes_left) {
			if ((status & OMAP_MMC_STAT_A_FULL) ||
			    (status & OMAP_MMC_STAT_END_OF_DATA))
				mmc_omap_xfer_data(host, 0);
			if (status & OMAP_MMC_STAT_A_EMPTY)
				mmc_omap_xfer_data(host, 1);
		}

		if (status & OMAP_MMC_STAT_END_OF_DATA)
			end_transfer = 1;

		if (status & OMAP_MMC_STAT_DATA_TOUT) {
			dev_dbg(mmc_dev(host->mmc), "data timeout (CMD%d)\n",
				cmd);
			if (host->data) {
				host->data->error = -ETIMEDOUT;
				transfer_error = 1;
			}
		}

		if (status & OMAP_MMC_STAT_DATA_CRC) {
			if (host->data) {
				host->data->error = -EILSEQ;
				dev_dbg(mmc_dev(host->mmc),
					 "data CRC error, bytes left %d\n",
					host->total_bytes_left);
				transfer_error = 1;
			} else {
				dev_dbg(mmc_dev(host->mmc), "data CRC error\n");
			}
		}

		if (status & OMAP_MMC_STAT_CMD_TOUT) {
			/* Timeouts are routine with some commands */
			if (host->cmd) {
				struct mmc_omap_slot *slot =
					host->current_slot;
				if (slot == NULL ||
				    !mmc_omap_cover_is_open(slot))
					dev_err(mmc_dev(host->mmc),
						"command timeout (CMD%d)\n",
						cmd);
				host->cmd->error = -ETIMEDOUT;
				end_command = 1;
				cmd_error = 1;
			}
		}

		if (status & OMAP_MMC_STAT_CMD_CRC) {
			if (host->cmd) {
				dev_err(mmc_dev(host->mmc),
					"command CRC error (CMD%d, arg 0x%08x)\n",
					cmd, host->cmd->arg);
				host->cmd->error = -EILSEQ;
				end_command = 1;
				cmd_error = 1;
			} else
				dev_err(mmc_dev(host->mmc),
					"command CRC error without cmd?\n");
		}

		if (status & OMAP_MMC_STAT_CARD_ERR) {
			dev_dbg(mmc_dev(host->mmc),
				"ignoring card status error (CMD%d)\n",
				cmd);
			end_command = 1;
		}

		/*
		 * NOTE: On 1610 the END_OF_CMD may come too early when
		 * starting a write
		 */
		if ((status & OMAP_MMC_STAT_END_OF_CMD) &&
		    (!(status & OMAP_MMC_STAT_A_EMPTY))) {
			end_command = 1;
		}
	}

	if (cmd_error && host->data) {
		del_timer(&host->cmd_abort_timer);
		host->abort = 1;
		OMAP_MMC_WRITE(host, IE, 0);
		disable_irq_nosync(host->irq);
		queue_work(host->mmc_omap_wq, &host->cmd_abort_work);
		return IRQ_HANDLED;
	}

	if (end_command && host->cmd)
		mmc_omap_cmd_done(host, host->cmd);
	if (host->data != NULL) {
		if (transfer_error)
			mmc_omap_xfer_done(host, host->data);
		else if (end_transfer)
			mmc_omap_end_of_data(host, host->data);
	}

	return IRQ_HANDLED;
}

void omap_mmc_notify_cover_event(struct device *dev, int num, int is_closed)
{
	int cover_open;
	struct mmc_omap_host *host = dev_get_drvdata(dev);
	struct mmc_omap_slot *slot = host->slots[num];

	BUG_ON(num >= host->nr_slots);

	/* Other subsystems can call in here before we're initialised. */
	if (host->nr_slots == 0 || !host->slots[num])
		return;

	cover_open = mmc_omap_cover_is_open(slot);
	if (cover_open != slot->cover_open) {
		slot->cover_open = cover_open;
		sysfs_notify(&slot->mmc->class_dev.kobj, NULL, "cover_switch");
	}

	tasklet_hi_schedule(&slot->cover_tasklet);
}

static void mmc_omap_cover_timer(unsigned long arg)
{
	struct mmc_omap_slot *slot = (struct mmc_omap_slot *) arg;
	tasklet_schedule(&slot->cover_tasklet);
}

static void mmc_omap_cover_handler(unsigned long param)
{
	struct mmc_omap_slot *slot = (struct mmc_omap_slot *)param;
	int cover_open = mmc_omap_cover_is_open(slot);

	mmc_detect_change(slot->mmc, 0);
	if (!cover_open)
		return;

	/*
	 * If no card is inserted, we postpone polling until
	 * the cover has been closed.
	 */
	if (slot->mmc->card == NULL || !mmc_card_present(slot->mmc->card))
		return;

	mod_timer(&slot->cover_timer,
		  jiffies + msecs_to_jiffies(OMAP_MMC_COVER_POLL_DELAY));
}

static void mmc_omap_dma_callback(void *priv)
{
	struct mmc_omap_host *host = priv;
	struct mmc_data *data = host->data;

	/* If we got to the end of DMA, assume everything went well */
	data->bytes_xfered += data->blocks * data->blksz;

	mmc_omap_dma_done(host, data);
}

static inline void set_cmd_timeout(struct mmc_omap_host *host, struct mmc_request *req)
{
	u16 reg;

	reg = OMAP_MMC_READ(host, SDIO);
	reg &= ~(1 << 5);
	OMAP_MMC_WRITE(host, SDIO, reg);
	/* Set maximum timeout */
	OMAP_MMC_WRITE(host, CTO, 0xff);
}

static inline void set_data_timeout(struct mmc_omap_host *host, struct mmc_request *req)
{
	unsigned int timeout, cycle_ns;
	u16 reg;

	cycle_ns = 1000000000 / host->current_slot->fclk_freq;
	timeout = req->data->timeout_ns / cycle_ns;
	timeout += req->data->timeout_clks;

	/* Check if we need to use timeout multiplier register */
	reg = OMAP_MMC_READ(host, SDIO);
	if (timeout > 0xffff) {
		reg |= (1 << 5);
		timeout /= 1024;
	} else
		reg &= ~(1 << 5);
	OMAP_MMC_WRITE(host, SDIO, reg);
	OMAP_MMC_WRITE(host, DTO, timeout);
}

static void
mmc_omap_prepare_data(struct mmc_omap_host *host, struct mmc_request *req)
{
	struct mmc_data *data = req->data;
	int i, use_dma, block_size;
	unsigned sg_len;

	host->data = data;
	if (data == NULL) {
		OMAP_MMC_WRITE(host, BLEN, 0);
		OMAP_MMC_WRITE(host, NBLK, 0);
		OMAP_MMC_WRITE(host, BUF, 0);
		host->dma_in_use = 0;
		set_cmd_timeout(host, req);
		return;
	}

	block_size = data->blksz;

	OMAP_MMC_WRITE(host, NBLK, data->blocks - 1);
	OMAP_MMC_WRITE(host, BLEN, block_size - 1);
	set_data_timeout(host, req);

	/* cope with calling layer confusion; it issues "single
	 * block" writes using multi-block scatterlists.
	 */
	sg_len = (data->blocks == 1) ? 1 : data->sg_len;

	/* Only do DMA for entire blocks */
	use_dma = host->use_dma;
	if (use_dma) {
		for (i = 0; i < sg_len; i++) {
			if ((data->sg[i].length % block_size) != 0) {
				use_dma = 0;
				break;
			}
		}
	}

	host->sg_idx = 0;
	if (use_dma) {
		enum dma_data_direction dma_data_dir;
		struct dma_async_tx_descriptor *tx;
		struct dma_chan *c;
		u32 burst, *bp;
		u16 buf;

		/*
		 * FIFO is 16x2 bytes on 15xx, and 32x2 bytes on 16xx
		 * and 24xx. Use 16 or 32 word frames when the
		 * blocksize is at least that large. Blocksize is
		 * usually 512 bytes; but not for some SD reads.
		 */
		burst = cpu_is_omap15xx() ? 32 : 64;
		if (burst > data->blksz)
			burst = data->blksz;

		burst >>= 1;

		if (data->flags & MMC_DATA_WRITE) {
			c = host->dma_tx;
			bp = &host->dma_tx_burst;
			buf = 0x0f80 | (burst - 1) << 0;
			dma_data_dir = DMA_TO_DEVICE;
		} else {
			c = host->dma_rx;
			bp = &host->dma_rx_burst;
			buf = 0x800f | (burst - 1) << 8;
			dma_data_dir = DMA_FROM_DEVICE;
		}

		if (!c)
			goto use_pio;

		/* Only reconfigure if we have a different burst size */
		if (*bp != burst) {
			struct dma_slave_config cfg;

			cfg.src_addr = host->phys_base + OMAP_MMC_REG(host, DATA);
			cfg.dst_addr = host->phys_base + OMAP_MMC_REG(host, DATA);
			cfg.src_addr_width = DMA_SLAVE_BUSWIDTH_2_BYTES;
			cfg.dst_addr_width = DMA_SLAVE_BUSWIDTH_2_BYTES;
			cfg.src_maxburst = burst;
			cfg.dst_maxburst = burst;

			if (dmaengine_slave_config(c, &cfg))
				goto use_pio;

			*bp = burst;
		}

		host->sg_len = dma_map_sg(c->device->dev, data->sg, sg_len,
					  dma_data_dir);
		if (host->sg_len == 0)
			goto use_pio;

		tx = dmaengine_prep_slave_sg(c, data->sg, host->sg_len,
			data->flags & MMC_DATA_WRITE ? DMA_MEM_TO_DEV : DMA_DEV_TO_MEM,
			DMA_PREP_INTERRUPT | DMA_CTRL_ACK);
		if (!tx)
			goto use_pio;

		OMAP_MMC_WRITE(host, BUF, buf);

		tx->callback = mmc_omap_dma_callback;
		tx->callback_param = host;
		dmaengine_submit(tx);
		host->brs_received = 0;
		host->dma_done = 0;
		host->dma_in_use = 1;
		return;
	}
 use_pio:

	/* Revert to PIO? */
	OMAP_MMC_WRITE(host, BUF, 0x1f1f);
	host->total_bytes_left = data->blocks * block_size;
	host->sg_len = sg_len;
	mmc_omap_sg_to_buf(host);
	host->dma_in_use = 0;
}

static void mmc_omap_start_request(struct mmc_omap_host *host,
				   struct mmc_request *req)
{
	BUG_ON(host->mrq != NULL);

	host->mrq = req;

	/* only touch fifo AFTER the controller readies it */
	mmc_omap_prepare_data(host, req);
	mmc_omap_start_command(host, req->cmd);
	if (host->dma_in_use) {
		struct dma_chan *c = host->data->flags & MMC_DATA_WRITE ?
				host->dma_tx : host->dma_rx;

		dma_async_issue_pending(c);
	}
}

static void mmc_omap_request(struct mmc_host *mmc, struct mmc_request *req)
{
	struct mmc_omap_slot *slot = mmc_priv(mmc);
	struct mmc_omap_host *host = slot->host;
	unsigned long flags;

	spin_lock_irqsave(&host->slot_lock, flags);
	if (host->mmc != NULL) {
		BUG_ON(slot->mrq != NULL);
		slot->mrq = req;
		spin_unlock_irqrestore(&host->slot_lock, flags);
		return;
	} else
		host->mmc = mmc;
	spin_unlock_irqrestore(&host->slot_lock, flags);
	mmc_omap_select_slot(slot, 1);
	mmc_omap_start_request(host, req);
}

static void mmc_omap_set_power(struct mmc_omap_slot *slot, int power_on,
				int vdd)
{
	struct mmc_omap_host *host;

	host = slot->host;

	if (slot->pdata->set_power != NULL)
		slot->pdata->set_power(mmc_dev(slot->mmc), slot->id, power_on,
					vdd);

	if (cpu_is_omap24xx()) {
		u16 w;

		if (power_on) {
			w = OMAP_MMC_READ(host, CON);
			OMAP_MMC_WRITE(host, CON, w | (1 << 11));
		} else {
			w = OMAP_MMC_READ(host, CON);
			OMAP_MMC_WRITE(host, CON, w & ~(1 << 11));
		}
	}
}

static int mmc_omap_calc_divisor(struct mmc_host *mmc, struct mmc_ios *ios)
{
	struct mmc_omap_slot *slot = mmc_priv(mmc);
	struct mmc_omap_host *host = slot->host;
	int func_clk_rate = clk_get_rate(host->fclk);
	int dsor;

	if (ios->clock == 0)
		return 0;

	dsor = func_clk_rate / ios->clock;
	if (dsor < 1)
		dsor = 1;

	if (func_clk_rate / dsor > ios->clock)
		dsor++;

	if (dsor > 250)
		dsor = 250;

	slot->fclk_freq = func_clk_rate / dsor;

	if (ios->bus_width == MMC_BUS_WIDTH_4)
		dsor |= 1 << 15;

	return dsor;
}

static void mmc_omap_set_ios(struct mmc_host *mmc, struct mmc_ios *ios)
{
	struct mmc_omap_slot *slot = mmc_priv(mmc);
	struct mmc_omap_host *host = slot->host;
	int i, dsor;
	int clk_enabled;

	mmc_omap_select_slot(slot, 0);

	dsor = mmc_omap_calc_divisor(mmc, ios);

	if (ios->vdd != slot->vdd)
		slot->vdd = ios->vdd;

	clk_enabled = 0;
	switch (ios->power_mode) {
	case MMC_POWER_OFF:
		mmc_omap_set_power(slot, 0, ios->vdd);
		break;
	case MMC_POWER_UP:
		/* Cannot touch dsor yet, just power up MMC */
		mmc_omap_set_power(slot, 1, ios->vdd);
		goto exit;
	case MMC_POWER_ON:
		mmc_omap_fclk_enable(host, 1);
		clk_enabled = 1;
		dsor |= 1 << 11;
		break;
	}

	if (slot->bus_mode != ios->bus_mode) {
		if (slot->pdata->set_bus_mode != NULL)
			slot->pdata->set_bus_mode(mmc_dev(mmc), slot->id,
						  ios->bus_mode);
		slot->bus_mode = ios->bus_mode;
	}

	/* On insanely high arm_per frequencies something sometimes
	 * goes somehow out of sync, and the POW bit is not being set,
	 * which results in the while loop below getting stuck.
	 * Writing to the CON register twice seems to do the trick. */
	for (i = 0; i < 2; i++)
		OMAP_MMC_WRITE(host, CON, dsor);
	slot->saved_con = dsor;
	if (ios->power_mode == MMC_POWER_ON) {
		/* worst case at 400kHz, 80 cycles makes 200 microsecs */
		int usecs = 250;

		/* Send clock cycles, poll completion */
		OMAP_MMC_WRITE(host, IE, 0);
		OMAP_MMC_WRITE(host, STAT, 0xffff);
		OMAP_MMC_WRITE(host, CMD, 1 << 7);
		while (usecs > 0 && (OMAP_MMC_READ(host, STAT) & 1) == 0) {
			udelay(1);
			usecs--;
		}
		OMAP_MMC_WRITE(host, STAT, 1);
	}

exit:
	mmc_omap_release_slot(slot, clk_enabled);
}

static const struct mmc_host_ops mmc_omap_ops = {
	.request	= mmc_omap_request,
	.set_ios	= mmc_omap_set_ios,
};

static int __devinit mmc_omap_new_slot(struct mmc_omap_host *host, int id)
{
	struct mmc_omap_slot *slot = NULL;
	struct mmc_host *mmc;
	int r;

	mmc = mmc_alloc_host(sizeof(struct mmc_omap_slot), host->dev);
	if (mmc == NULL)
		return -ENOMEM;

	slot = mmc_priv(mmc);
	slot->host = host;
	slot->mmc = mmc;
	slot->id = id;
	slot->pdata = &host->pdata->slots[id];

	host->slots[id] = slot;

	mmc->caps = 0;
	if (host->pdata->slots[id].wires >= 4)
		mmc->caps |= MMC_CAP_4_BIT_DATA;

	mmc->ops = &mmc_omap_ops;
	mmc->f_min = 400000;

	if (cpu_class_is_omap2())
		mmc->f_max = 48000000;
	else
		mmc->f_max = 24000000;
	if (host->pdata->max_freq)
		mmc->f_max = min(host->pdata->max_freq, mmc->f_max);
	mmc->ocr_avail = slot->pdata->ocr_mask;

	/* Use scatterlist DMA to reduce per-transfer costs.
	 * NOTE max_seg_size assumption that small blocks aren't
	 * normally used (except e.g. for reading SD registers).
	 */
	mmc->max_segs = 32;
	mmc->max_blk_size = 2048;	/* BLEN is 11 bits (+1) */
	mmc->max_blk_count = 2048;	/* NBLK is 11 bits (+1) */
	mmc->max_req_size = mmc->max_blk_size * mmc->max_blk_count;
	mmc->max_seg_size = mmc->max_req_size;

	r = mmc_add_host(mmc);
	if (r < 0)
		goto err_remove_host;

	if (slot->pdata->name != NULL) {
		r = device_create_file(&mmc->class_dev,
					&dev_attr_slot_name);
		if (r < 0)
			goto err_remove_host;
	}

	if (slot->pdata->get_cover_state != NULL) {
		r = device_create_file(&mmc->class_dev,
					&dev_attr_cover_switch);
		if (r < 0)
			goto err_remove_slot_name;

		setup_timer(&slot->cover_timer, mmc_omap_cover_timer,
			    (unsigned long)slot);
		tasklet_init(&slot->cover_tasklet, mmc_omap_cover_handler,
			     (unsigned long)slot);
		tasklet_schedule(&slot->cover_tasklet);
	}

	return 0;

err_remove_slot_name:
	if (slot->pdata->name != NULL)
		device_remove_file(&mmc->class_dev, &dev_attr_slot_name);
err_remove_host:
	mmc_remove_host(mmc);
	mmc_free_host(mmc);
	return r;
}

static void mmc_omap_remove_slot(struct mmc_omap_slot *slot)
{
	struct mmc_host *mmc = slot->mmc;

	if (slot->pdata->name != NULL)
		device_remove_file(&mmc->class_dev, &dev_attr_slot_name);
	if (slot->pdata->get_cover_state != NULL)
		device_remove_file(&mmc->class_dev, &dev_attr_cover_switch);

	tasklet_kill(&slot->cover_tasklet);
	del_timer_sync(&slot->cover_timer);
	flush_workqueue(slot->host->mmc_omap_wq);

	mmc_remove_host(mmc);
	mmc_free_host(mmc);
}

static int __devinit mmc_omap_probe(struct platform_device *pdev)
{
	struct omap_mmc_platform_data *pdata = pdev->dev.platform_data;
	struct mmc_omap_host *host = NULL;
	struct resource *res;
	dma_cap_mask_t mask;
	unsigned sig;
	int i, ret = 0;
	int irq;

	if (pdata == NULL) {
		dev_err(&pdev->dev, "platform data missing\n");
		return -ENXIO;
	}
	if (pdata->nr_slots == 0) {
		dev_err(&pdev->dev, "no slots\n");
		return -ENXIO;
	}

	res = platform_get_resource(pdev, IORESOURCE_MEM, 0);
	irq = platform_get_irq(pdev, 0);
	if (res == NULL || irq < 0)
		return -ENXIO;

	res = request_mem_region(res->start, resource_size(res),
				 pdev->name);
	if (res == NULL)
		return -EBUSY;

	host = kzalloc(sizeof(struct mmc_omap_host), GFP_KERNEL);
	if (host == NULL) {
		ret = -ENOMEM;
		goto err_free_mem_region;
	}

	INIT_WORK(&host->slot_release_work, mmc_omap_slot_release_work);
	INIT_WORK(&host->send_stop_work, mmc_omap_send_stop_work);

	INIT_WORK(&host->cmd_abort_work, mmc_omap_abort_command);
	setup_timer(&host->cmd_abort_timer, mmc_omap_cmd_timer,
		    (unsigned long) host);

	spin_lock_init(&host->clk_lock);
	setup_timer(&host->clk_timer, mmc_omap_clk_timer, (unsigned long) host);

	spin_lock_init(&host->dma_lock);
	spin_lock_init(&host->slot_lock);
	init_waitqueue_head(&host->slot_wq);

	host->pdata = pdata;
	host->dev = &pdev->dev;
	platform_set_drvdata(pdev, host);

	host->id = pdev->id;
	host->mem_res = res;
	host->irq = irq;
	host->use_dma = 1;
	host->irq = irq;
	host->phys_base = host->mem_res->start;
	host->virt_base = ioremap(res->start, resource_size(res));
	if (!host->virt_base)
		goto err_ioremap;

	host->iclk = clk_get(&pdev->dev, "ick");
	if (IS_ERR(host->iclk)) {
		ret = PTR_ERR(host->iclk);
		goto err_free_mmc_host;
	}
	clk_enable(host->iclk);

	host->fclk = clk_get(&pdev->dev, "fck");
	if (IS_ERR(host->fclk)) {
		ret = PTR_ERR(host->fclk);
		goto err_free_iclk;
	}

	dma_cap_zero(mask);
	dma_cap_set(DMA_SLAVE, mask);

	host->dma_tx_burst = -1;
	host->dma_rx_burst = -1;

	if (cpu_is_omap24xx())
		sig = host->id == 0 ? OMAP24XX_DMA_MMC1_TX : OMAP24XX_DMA_MMC2_TX;
	else
		sig = host->id == 0 ? OMAP_DMA_MMC_TX : OMAP_DMA_MMC2_TX;
	host->dma_tx = dma_request_channel(mask, omap_dma_filter_fn, &sig);
#if 0
	if (!host->dma_tx) {
		dev_err(host->dev, "unable to obtain TX DMA engine channel %u\n",
			sig);
		goto err_dma;
	}
#else
	if (!host->dma_tx)
		dev_warn(host->dev, "unable to obtain TX DMA engine channel %u\n",
			sig);
#endif
	if (cpu_is_omap24xx())
		sig = host->id == 0 ? OMAP24XX_DMA_MMC1_RX : OMAP24XX_DMA_MMC2_RX;
	else
		sig = host->id == 0 ? OMAP_DMA_MMC_RX : OMAP_DMA_MMC2_RX;
	host->dma_rx = dma_request_channel(mask, omap_dma_filter_fn, &sig);
#if 0
	if (!host->dma_rx) {
		dev_err(host->dev, "unable to obtain RX DMA engine channel %u\n",
			sig);
		goto err_dma;
	}
#else
	if (!host->dma_rx)
		dev_warn(host->dev, "unable to obtain RX DMA engine channel %u\n",
			sig);
#endif

	ret = request_irq(host->irq, mmc_omap_irq, 0, DRIVER_NAME, host);
	if (ret)
		goto err_free_dma;

	if (pdata->init != NULL) {
		ret = pdata->init(&pdev->dev);
		if (ret < 0)
			goto err_free_irq;
	}

	host->nr_slots = pdata->nr_slots;
	host->reg_shift = (cpu_is_omap7xx() ? 1 : 2);

	host->mmc_omap_wq = alloc_workqueue("mmc_omap", 0, 0);
	if (!host->mmc_omap_wq)
		goto err_plat_cleanup;

	for (i = 0; i < pdata->nr_slots; i++) {
		ret = mmc_omap_new_slot(host, i);
		if (ret < 0) {
			while (--i >= 0)
				mmc_omap_remove_slot(host->slots[i]);

			goto err_destroy_wq;
		}
	}

	return 0;

err_destroy_wq:
	destroy_workqueue(host->mmc_omap_wq);
err_plat_cleanup:
	if (pdata->cleanup)
		pdata->cleanup(&pdev->dev);
err_free_irq:
	free_irq(host->irq, host);
err_free_dma:
	if (host->dma_tx)
		dma_release_channel(host->dma_tx);
	if (host->dma_rx)
		dma_release_channel(host->dma_rx);
	clk_put(host->fclk);
err_free_iclk:
	clk_disable(host->iclk);
	clk_put(host->iclk);
err_free_mmc_host:
	iounmap(host->virt_base);
err_ioremap:
	kfree(host);
err_free_mem_region:
	release_mem_region(res->start, resource_size(res));
	return ret;
}

static int __devexit mmc_omap_remove(struct platform_device *pdev)
{
	struct mmc_omap_host *host = platform_get_drvdata(pdev);
	int i;

	platform_set_drvdata(pdev, NULL);

	BUG_ON(host == NULL);

	for (i = 0; i < host->nr_slots; i++)
		mmc_omap_remove_slot(host->slots[i]);

	if (host->pdata->cleanup)
		host->pdata->cleanup(&pdev->dev);

	mmc_omap_fclk_enable(host, 0);
	free_irq(host->irq, host);
	clk_put(host->fclk);
	clk_disable(host->iclk);
	clk_put(host->iclk);

	if (host->dma_tx)
		dma_release_channel(host->dma_tx);
	if (host->dma_rx)
		dma_release_channel(host->dma_rx);

	iounmap(host->virt_base);
	release_mem_region(pdev->resource[0].start,
			   pdev->resource[0].end - pdev->resource[0].start + 1);
	destroy_workqueue(host->mmc_omap_wq);

	kfree(host);

	return 0;
}

#ifdef CONFIG_PM
static int mmc_omap_suspend(struct platform_device *pdev, pm_message_t mesg)
{
	int i, ret = 0;
	struct mmc_omap_host *host = platform_get_drvdata(pdev);

	if (host == NULL || host->suspended)
		return 0;

	for (i = 0; i < host->nr_slots; i++) {
		struct mmc_omap_slot *slot;

		slot = host->slots[i];
		ret = mmc_suspend_host(slot->mmc);
		if (ret < 0) {
			while (--i >= 0) {
				slot = host->slots[i];
				mmc_resume_host(slot->mmc);
			}
			return ret;
		}
	}
	host->suspended = 1;
	return 0;
}

static int mmc_omap_resume(struct platform_device *pdev)
{
	int i, ret = 0;
	struct mmc_omap_host *host = platform_get_drvdata(pdev);

	if (host == NULL || !host->suspended)
		return 0;

	for (i = 0; i < host->nr_slots; i++) {
		struct mmc_omap_slot *slot;
		slot = host->slots[i];
		ret = mmc_resume_host(slot->mmc);
		if (ret < 0)
			return ret;

		host->suspended = 0;
	}
	return 0;
}
#else
#define mmc_omap_suspend	NULL
#define mmc_omap_resume		NULL
#endif

static struct platform_driver mmc_omap_driver = {
	.probe		= mmc_omap_probe,
	.remove		= __devexit_p(mmc_omap_remove),
	.suspend	= mmc_omap_suspend,
	.resume		= mmc_omap_resume,
	.driver		= {
		.name	= DRIVER_NAME,
		.owner	= THIS_MODULE,
	},
};

module_platform_driver(mmc_omap_driver);
MODULE_DESCRIPTION("OMAP Multimedia Card driver");
MODULE_LICENSE("GPL");
MODULE_ALIAS("platform:" DRIVER_NAME);
MODULE_AUTHOR("Juha Yrjölä");<|MERGE_RESOLUTION|>--- conflicted
+++ resolved
@@ -29,18 +29,8 @@
 #include <linux/scatterlist.h>
 #include <linux/slab.h>
 
-<<<<<<< HEAD
-#include <asm/io.h>
-#include <asm/irq.h>
-
-=======
->>>>>>> ddffeb8c
 #include <plat/mmc.h>
 #include <plat/dma.h>
-<<<<<<< HEAD
-#include <plat/fpga.h>
-=======
->>>>>>> ddffeb8c
 
 #define	OMAP_MMC_REG_CMD	0x00
 #define	OMAP_MMC_REG_ARGL	0x01
