--- conflicted
+++ resolved
@@ -1501,15 +1501,6 @@
 		}
 	}
 
-<<<<<<< HEAD
-	host->reg_shift = (cpu_is_omap7xx() ? 1 : 2);
-
-	host->mmc_omap_wq = alloc_workqueue("mmc_omap", 0, 0);
-	if (!host->mmc_omap_wq)
-		goto err_plat_cleanup;
-
-=======
->>>>>>> bd0a521e
 	return 0;
 
 err_destroy_wq:
