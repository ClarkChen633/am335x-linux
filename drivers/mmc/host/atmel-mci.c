/*
 * Atmel MultiMedia Card Interface driver
 *
 * Copyright (C) 2004-2008 Atmel Corporation
 *
 * This program is free software; you can redistribute it and/or modify
 * it under the terms of the GNU General Public License version 2 as
 * published by the Free Software Foundation.
 */
#include <linux/blkdev.h>
#include <linux/clk.h>
#include <linux/debugfs.h>
#include <linux/device.h>
#include <linux/dmaengine.h>
#include <linux/dma-mapping.h>
#include <linux/err.h>
#include <linux/gpio.h>
#include <linux/init.h>
#include <linux/interrupt.h>
#include <linux/ioport.h>
#include <linux/module.h>
#include <linux/platform_device.h>
#include <linux/scatterlist.h>
#include <linux/seq_file.h>
#include <linux/slab.h>
#include <linux/stat.h>
#include <linux/types.h>

#include <linux/mmc/host.h>
#include <linux/mmc/sdio.h>

#include <mach/atmel-mci.h>
#include <linux/atmel-mci.h>
#include <linux/atmel_pdc.h>

#include <asm/io.h>
#include <asm/unaligned.h>

#include <mach/cpu.h>
#include <mach/board.h>

#include "atmel-mci-regs.h"

#define ATMCI_DATA_ERROR_FLAGS	(ATMCI_DCRCE | ATMCI_DTOE | ATMCI_OVRE | ATMCI_UNRE)
#define ATMCI_DMA_THRESHOLD	16

enum {
	EVENT_CMD_COMPLETE = 0,
	EVENT_XFER_COMPLETE,
	EVENT_DATA_COMPLETE,
	EVENT_DATA_ERROR,
};

enum atmel_mci_state {
	STATE_IDLE = 0,
	STATE_SENDING_CMD,
	STATE_SENDING_DATA,
	STATE_DATA_BUSY,
	STATE_SENDING_STOP,
	STATE_DATA_ERROR,
};

enum atmci_xfer_dir {
	XFER_RECEIVE = 0,
	XFER_TRANSMIT,
};

enum atmci_pdc_buf {
	PDC_FIRST_BUF = 0,
	PDC_SECOND_BUF,
};

struct atmel_mci_caps {
	bool    has_dma;
	bool    has_pdc;
	bool    has_cfg_reg;
	bool    has_cstor_reg;
	bool    has_highspeed;
	bool    has_rwproof;
	bool	has_odd_clk_div;
};

struct atmel_mci_dma {
	struct dma_chan			*chan;
	struct dma_async_tx_descriptor	*data_desc;
};

/**
 * struct atmel_mci - MMC controller state shared between all slots
 * @lock: Spinlock protecting the queue and associated data.
 * @regs: Pointer to MMIO registers.
 * @sg: Scatterlist entry currently being processed by PIO or PDC code.
 * @pio_offset: Offset into the current scatterlist entry.
 * @cur_slot: The slot which is currently using the controller.
 * @mrq: The request currently being processed on @cur_slot,
 *	or NULL if the controller is idle.
 * @cmd: The command currently being sent to the card, or NULL.
 * @data: The data currently being transferred, or NULL if no data
 *	transfer is in progress.
 * @data_size: just data->blocks * data->blksz.
 * @dma: DMA client state.
 * @data_chan: DMA channel being used for the current data transfer.
 * @cmd_status: Snapshot of SR taken upon completion of the current
 *	command. Only valid when EVENT_CMD_COMPLETE is pending.
 * @data_status: Snapshot of SR taken upon completion of the current
 *	data transfer. Only valid when EVENT_DATA_COMPLETE or
 *	EVENT_DATA_ERROR is pending.
 * @stop_cmdr: Value to be loaded into CMDR when the stop command is
 *	to be sent.
 * @tasklet: Tasklet running the request state machine.
 * @pending_events: Bitmask of events flagged by the interrupt handler
 *	to be processed by the tasklet.
 * @completed_events: Bitmask of events which the state machine has
 *	processed.
 * @state: Tasklet state.
 * @queue: List of slots waiting for access to the controller.
 * @need_clock_update: Update the clock rate before the next request.
 * @need_reset: Reset controller before next request.
 * @mode_reg: Value of the MR register.
 * @cfg_reg: Value of the CFG register.
 * @bus_hz: The rate of @mck in Hz. This forms the basis for MMC bus
 *	rate and timeout calculations.
 * @mapbase: Physical address of the MMIO registers.
 * @mck: The peripheral bus clock hooked up to the MMC controller.
 * @pdev: Platform device associated with the MMC controller.
 * @slot: Slots sharing this MMC controller.
 * @caps: MCI capabilities depending on MCI version.
 * @prepare_data: function to setup MCI before data transfer which
 * depends on MCI capabilities.
 * @submit_data: function to start data transfer which depends on MCI
 * capabilities.
 * @stop_transfer: function to stop data transfer which depends on MCI
 * capabilities.
 *
 * Locking
 * =======
 *
 * @lock is a softirq-safe spinlock protecting @queue as well as
 * @cur_slot, @mrq and @state. These must always be updated
 * at the same time while holding @lock.
 *
 * @lock also protects mode_reg and need_clock_update since these are
 * used to synchronize mode register updates with the queue
 * processing.
 *
 * The @mrq field of struct atmel_mci_slot is also protected by @lock,
 * and must always be written at the same time as the slot is added to
 * @queue.
 *
 * @pending_events and @completed_events are accessed using atomic bit
 * operations, so they don't need any locking.
 *
 * None of the fields touched by the interrupt handler need any
 * locking. However, ordering is important: Before EVENT_DATA_ERROR or
 * EVENT_DATA_COMPLETE is set in @pending_events, all data-related
 * interrupts must be disabled and @data_status updated with a
 * snapshot of SR. Similarly, before EVENT_CMD_COMPLETE is set, the
 * CMDRDY interrupt must be disabled and @cmd_status updated with a
 * snapshot of SR, and before EVENT_XFER_COMPLETE can be set, the
 * bytes_xfered field of @data must be written. This is ensured by
 * using barriers.
 */
struct atmel_mci {
	spinlock_t		lock;
	void __iomem		*regs;

	struct scatterlist	*sg;
	unsigned int		pio_offset;

	struct atmel_mci_slot	*cur_slot;
	struct mmc_request	*mrq;
	struct mmc_command	*cmd;
	struct mmc_data		*data;
	unsigned int		data_size;

	struct atmel_mci_dma	dma;
	struct dma_chan		*data_chan;
	struct dma_slave_config	dma_conf;

	u32			cmd_status;
	u32			data_status;
	u32			stop_cmdr;

	struct tasklet_struct	tasklet;
	unsigned long		pending_events;
	unsigned long		completed_events;
	enum atmel_mci_state	state;
	struct list_head	queue;

	bool			need_clock_update;
	bool			need_reset;
	u32			mode_reg;
	u32			cfg_reg;
	unsigned long		bus_hz;
	unsigned long		mapbase;
	struct clk		*mck;
	struct platform_device	*pdev;

	struct atmel_mci_slot	*slot[ATMCI_MAX_NR_SLOTS];

	struct atmel_mci_caps   caps;

	u32 (*prepare_data)(struct atmel_mci *host, struct mmc_data *data);
	void (*submit_data)(struct atmel_mci *host, struct mmc_data *data);
	void (*stop_transfer)(struct atmel_mci *host);
};

/**
 * struct atmel_mci_slot - MMC slot state
 * @mmc: The mmc_host representing this slot.
 * @host: The MMC controller this slot is using.
 * @sdc_reg: Value of SDCR to be written before using this slot.
 * @sdio_irq: SDIO irq mask for this slot.
 * @mrq: mmc_request currently being processed or waiting to be
 *	processed, or NULL when the slot is idle.
 * @queue_node: List node for placing this node in the @queue list of
 *	&struct atmel_mci.
 * @clock: Clock rate configured by set_ios(). Protected by host->lock.
 * @flags: Random state bits associated with the slot.
 * @detect_pin: GPIO pin used for card detection, or negative if not
 *	available.
 * @wp_pin: GPIO pin used for card write protect sending, or negative
 *	if not available.
 * @detect_is_active_high: The state of the detect pin when it is active.
 * @detect_timer: Timer used for debouncing @detect_pin interrupts.
 */
struct atmel_mci_slot {
	struct mmc_host		*mmc;
	struct atmel_mci	*host;

	u32			sdc_reg;
	u32			sdio_irq;

	struct mmc_request	*mrq;
	struct list_head	queue_node;

	unsigned int		clock;
	unsigned long		flags;
#define ATMCI_CARD_PRESENT	0
#define ATMCI_CARD_NEED_INIT	1
#define ATMCI_SHUTDOWN		2
#define ATMCI_SUSPENDED		3

	int			detect_pin;
	int			wp_pin;
	bool			detect_is_active_high;

	struct timer_list	detect_timer;
};

#define atmci_test_and_clear_pending(host, event)		\
	test_and_clear_bit(event, &host->pending_events)
#define atmci_set_completed(host, event)			\
	set_bit(event, &host->completed_events)
#define atmci_set_pending(host, event)				\
	set_bit(event, &host->pending_events)

/*
 * The debugfs stuff below is mostly optimized away when
 * CONFIG_DEBUG_FS is not set.
 */
static int atmci_req_show(struct seq_file *s, void *v)
{
	struct atmel_mci_slot	*slot = s->private;
	struct mmc_request	*mrq;
	struct mmc_command	*cmd;
	struct mmc_command	*stop;
	struct mmc_data		*data;

	/* Make sure we get a consistent snapshot */
	spin_lock_bh(&slot->host->lock);
	mrq = slot->mrq;

	if (mrq) {
		cmd = mrq->cmd;
		data = mrq->data;
		stop = mrq->stop;

		if (cmd)
			seq_printf(s,
				"CMD%u(0x%x) flg %x rsp %x %x %x %x err %d\n",
				cmd->opcode, cmd->arg, cmd->flags,
				cmd->resp[0], cmd->resp[1], cmd->resp[2],
				cmd->resp[3], cmd->error);
		if (data)
			seq_printf(s, "DATA %u / %u * %u flg %x err %d\n",
				data->bytes_xfered, data->blocks,
				data->blksz, data->flags, data->error);
		if (stop)
			seq_printf(s,
				"CMD%u(0x%x) flg %x rsp %x %x %x %x err %d\n",
				stop->opcode, stop->arg, stop->flags,
				stop->resp[0], stop->resp[1], stop->resp[2],
				stop->resp[3], stop->error);
	}

	spin_unlock_bh(&slot->host->lock);

	return 0;
}

static int atmci_req_open(struct inode *inode, struct file *file)
{
	return single_open(file, atmci_req_show, inode->i_private);
}

static const struct file_operations atmci_req_fops = {
	.owner		= THIS_MODULE,
	.open		= atmci_req_open,
	.read		= seq_read,
	.llseek		= seq_lseek,
	.release	= single_release,
};

static void atmci_show_status_reg(struct seq_file *s,
		const char *regname, u32 value)
{
	static const char	*sr_bit[] = {
		[0]	= "CMDRDY",
		[1]	= "RXRDY",
		[2]	= "TXRDY",
		[3]	= "BLKE",
		[4]	= "DTIP",
		[5]	= "NOTBUSY",
		[6]	= "ENDRX",
		[7]	= "ENDTX",
		[8]	= "SDIOIRQA",
		[9]	= "SDIOIRQB",
		[12]	= "SDIOWAIT",
		[14]	= "RXBUFF",
		[15]	= "TXBUFE",
		[16]	= "RINDE",
		[17]	= "RDIRE",
		[18]	= "RCRCE",
		[19]	= "RENDE",
		[20]	= "RTOE",
		[21]	= "DCRCE",
		[22]	= "DTOE",
		[23]	= "CSTOE",
		[24]	= "BLKOVRE",
		[25]	= "DMADONE",
		[26]	= "FIFOEMPTY",
		[27]	= "XFRDONE",
		[30]	= "OVRE",
		[31]	= "UNRE",
	};
	unsigned int		i;

	seq_printf(s, "%s:\t0x%08x", regname, value);
	for (i = 0; i < ARRAY_SIZE(sr_bit); i++) {
		if (value & (1 << i)) {
			if (sr_bit[i])
				seq_printf(s, " %s", sr_bit[i]);
			else
				seq_puts(s, " UNKNOWN");
		}
	}
	seq_putc(s, '\n');
}

static int atmci_regs_show(struct seq_file *s, void *v)
{
	struct atmel_mci	*host = s->private;
	u32			*buf;

	buf = kmalloc(ATMCI_REGS_SIZE, GFP_KERNEL);
	if (!buf)
		return -ENOMEM;

	/*
	 * Grab a more or less consistent snapshot. Note that we're
	 * not disabling interrupts, so IMR and SR may not be
	 * consistent.
	 */
	spin_lock_bh(&host->lock);
	clk_enable(host->mck);
	memcpy_fromio(buf, host->regs, ATMCI_REGS_SIZE);
	clk_disable(host->mck);
	spin_unlock_bh(&host->lock);

	seq_printf(s, "MR:\t0x%08x%s%s CLKDIV=%u\n",
			buf[ATMCI_MR / 4],
			buf[ATMCI_MR / 4] & ATMCI_MR_RDPROOF ? " RDPROOF" : "",
			buf[ATMCI_MR / 4] & ATMCI_MR_WRPROOF ? " WRPROOF" : "",
			buf[ATMCI_MR / 4] & 0xff);
	seq_printf(s, "DTOR:\t0x%08x\n", buf[ATMCI_DTOR / 4]);
	seq_printf(s, "SDCR:\t0x%08x\n", buf[ATMCI_SDCR / 4]);
	seq_printf(s, "ARGR:\t0x%08x\n", buf[ATMCI_ARGR / 4]);
	seq_printf(s, "BLKR:\t0x%08x BCNT=%u BLKLEN=%u\n",
			buf[ATMCI_BLKR / 4],
			buf[ATMCI_BLKR / 4] & 0xffff,
			(buf[ATMCI_BLKR / 4] >> 16) & 0xffff);
	if (host->caps.has_cstor_reg)
		seq_printf(s, "CSTOR:\t0x%08x\n", buf[ATMCI_CSTOR / 4]);

	/* Don't read RSPR and RDR; it will consume the data there */

	atmci_show_status_reg(s, "SR", buf[ATMCI_SR / 4]);
	atmci_show_status_reg(s, "IMR", buf[ATMCI_IMR / 4]);

	if (host->caps.has_dma) {
		u32 val;

		val = buf[ATMCI_DMA / 4];
		seq_printf(s, "DMA:\t0x%08x OFFSET=%u CHKSIZE=%u%s\n",
				val, val & 3,
				((val >> 4) & 3) ?
					1 << (((val >> 4) & 3) + 1) : 1,
				val & ATMCI_DMAEN ? " DMAEN" : "");
	}
	if (host->caps.has_cfg_reg) {
		u32 val;

		val = buf[ATMCI_CFG / 4];
		seq_printf(s, "CFG:\t0x%08x%s%s%s%s\n",
				val,
				val & ATMCI_CFG_FIFOMODE_1DATA ? " FIFOMODE_ONE_DATA" : "",
				val & ATMCI_CFG_FERRCTRL_COR ? " FERRCTRL_CLEAR_ON_READ" : "",
				val & ATMCI_CFG_HSMODE ? " HSMODE" : "",
				val & ATMCI_CFG_LSYNC ? " LSYNC" : "");
	}

	kfree(buf);

	return 0;
}

static int atmci_regs_open(struct inode *inode, struct file *file)
{
	return single_open(file, atmci_regs_show, inode->i_private);
}

static const struct file_operations atmci_regs_fops = {
	.owner		= THIS_MODULE,
	.open		= atmci_regs_open,
	.read		= seq_read,
	.llseek		= seq_lseek,
	.release	= single_release,
};

static void atmci_init_debugfs(struct atmel_mci_slot *slot)
{
	struct mmc_host		*mmc = slot->mmc;
	struct atmel_mci	*host = slot->host;
	struct dentry		*root;
	struct dentry		*node;

	root = mmc->debugfs_root;
	if (!root)
		return;

	node = debugfs_create_file("regs", S_IRUSR, root, host,
			&atmci_regs_fops);
	if (IS_ERR(node))
		return;
	if (!node)
		goto err;

	node = debugfs_create_file("req", S_IRUSR, root, slot, &atmci_req_fops);
	if (!node)
		goto err;

	node = debugfs_create_u32("state", S_IRUSR, root, (u32 *)&host->state);
	if (!node)
		goto err;

	node = debugfs_create_x32("pending_events", S_IRUSR, root,
				     (u32 *)&host->pending_events);
	if (!node)
		goto err;

	node = debugfs_create_x32("completed_events", S_IRUSR, root,
				     (u32 *)&host->completed_events);
	if (!node)
		goto err;

	return;

err:
	dev_err(&mmc->class_dev, "failed to initialize debugfs for slot\n");
}

static inline unsigned int atmci_ns_to_clocks(struct atmel_mci *host,
					unsigned int ns)
{
	/*
	 * It is easier here to use us instead of ns for the timeout,
	 * it prevents from overflows during calculation.
	 */
	unsigned int us = DIV_ROUND_UP(ns, 1000);

	/* Maximum clock frequency is host->bus_hz/2 */
	return us * (DIV_ROUND_UP(host->bus_hz, 2000000));
}

static void atmci_set_timeout(struct atmel_mci *host,
		struct atmel_mci_slot *slot, struct mmc_data *data)
{
	static unsigned	dtomul_to_shift[] = {
		0, 4, 7, 8, 10, 12, 16, 20
	};
	unsigned	timeout;
	unsigned	dtocyc;
	unsigned	dtomul;

	timeout = atmci_ns_to_clocks(host, data->timeout_ns)
		+ data->timeout_clks;

	for (dtomul = 0; dtomul < 8; dtomul++) {
		unsigned shift = dtomul_to_shift[dtomul];
		dtocyc = (timeout + (1 << shift) - 1) >> shift;
		if (dtocyc < 15)
			break;
	}

	if (dtomul >= 8) {
		dtomul = 7;
		dtocyc = 15;
	}

	dev_vdbg(&slot->mmc->class_dev, "setting timeout to %u cycles\n",
			dtocyc << dtomul_to_shift[dtomul]);
	atmci_writel(host, ATMCI_DTOR, (ATMCI_DTOMUL(dtomul) | ATMCI_DTOCYC(dtocyc)));
}

/*
 * Return mask with command flags to be enabled for this command.
 */
static u32 atmci_prepare_command(struct mmc_host *mmc,
				 struct mmc_command *cmd)
{
	struct mmc_data	*data;
	u32		cmdr;

	cmd->error = -EINPROGRESS;

	cmdr = ATMCI_CMDR_CMDNB(cmd->opcode);

	if (cmd->flags & MMC_RSP_PRESENT) {
		if (cmd->flags & MMC_RSP_136)
			cmdr |= ATMCI_CMDR_RSPTYP_136BIT;
		else
			cmdr |= ATMCI_CMDR_RSPTYP_48BIT;
	}

	/*
	 * This should really be MAXLAT_5 for CMD2 and ACMD41, but
	 * it's too difficult to determine whether this is an ACMD or
	 * not. Better make it 64.
	 */
	cmdr |= ATMCI_CMDR_MAXLAT_64CYC;

	if (mmc->ios.bus_mode == MMC_BUSMODE_OPENDRAIN)
		cmdr |= ATMCI_CMDR_OPDCMD;

	data = cmd->data;
	if (data) {
		cmdr |= ATMCI_CMDR_START_XFER;

		if (cmd->opcode == SD_IO_RW_EXTENDED) {
			cmdr |= ATMCI_CMDR_SDIO_BLOCK;
		} else {
			if (data->flags & MMC_DATA_STREAM)
				cmdr |= ATMCI_CMDR_STREAM;
			else if (data->blocks > 1)
				cmdr |= ATMCI_CMDR_MULTI_BLOCK;
			else
				cmdr |= ATMCI_CMDR_BLOCK;
		}

		if (data->flags & MMC_DATA_READ)
			cmdr |= ATMCI_CMDR_TRDIR_READ;
	}

	return cmdr;
}

static void atmci_send_command(struct atmel_mci *host,
		struct mmc_command *cmd, u32 cmd_flags)
{
	WARN_ON(host->cmd);
	host->cmd = cmd;

	dev_vdbg(&host->pdev->dev,
			"start command: ARGR=0x%08x CMDR=0x%08x\n",
			cmd->arg, cmd_flags);

	atmci_writel(host, ATMCI_ARGR, cmd->arg);
	atmci_writel(host, ATMCI_CMDR, cmd_flags);
}

static void atmci_send_stop_cmd(struct atmel_mci *host, struct mmc_data *data)
{
	atmci_send_command(host, data->stop, host->stop_cmdr);
	atmci_writel(host, ATMCI_IER, ATMCI_CMDRDY);
}

/*
 * Configure given PDC buffer taking care of alignement issues.
 * Update host->data_size and host->sg.
 */
static void atmci_pdc_set_single_buf(struct atmel_mci *host,
	enum atmci_xfer_dir dir, enum atmci_pdc_buf buf_nb)
{
	u32 pointer_reg, counter_reg;

	if (dir == XFER_RECEIVE) {
		pointer_reg = ATMEL_PDC_RPR;
		counter_reg = ATMEL_PDC_RCR;
	} else {
		pointer_reg = ATMEL_PDC_TPR;
		counter_reg = ATMEL_PDC_TCR;
	}

	if (buf_nb == PDC_SECOND_BUF) {
		pointer_reg += ATMEL_PDC_SCND_BUF_OFF;
		counter_reg += ATMEL_PDC_SCND_BUF_OFF;
	}

	atmci_writel(host, pointer_reg, sg_dma_address(host->sg));
	if (host->data_size <= sg_dma_len(host->sg)) {
		if (host->data_size & 0x3) {
			/* If size is different from modulo 4, transfer bytes */
			atmci_writel(host, counter_reg, host->data_size);
			atmci_writel(host, ATMCI_MR, host->mode_reg | ATMCI_MR_PDCFBYTE);
		} else {
			/* Else transfer 32-bits words */
			atmci_writel(host, counter_reg, host->data_size / 4);
		}
		host->data_size = 0;
	} else {
		/* We assume the size of a page is 32-bits aligned */
		atmci_writel(host, counter_reg, sg_dma_len(host->sg) / 4);
		host->data_size -= sg_dma_len(host->sg);
		if (host->data_size)
			host->sg = sg_next(host->sg);
	}
}

/*
 * Configure PDC buffer according to the data size ie configuring one or two
 * buffers. Don't use this function if you want to configure only the second
 * buffer. In this case, use atmci_pdc_set_single_buf.
 */
static void atmci_pdc_set_both_buf(struct atmel_mci *host, int dir)
{
	atmci_pdc_set_single_buf(host, dir, PDC_FIRST_BUF);
	if (host->data_size)
		atmci_pdc_set_single_buf(host, dir, PDC_SECOND_BUF);
}

/*
 * Unmap sg lists, called when transfer is finished.
 */
static void atmci_pdc_cleanup(struct atmel_mci *host)
{
	struct mmc_data         *data = host->data;

	if (data)
		dma_unmap_sg(&host->pdev->dev,
				data->sg, data->sg_len,
				((data->flags & MMC_DATA_WRITE)
				 ? DMA_TO_DEVICE : DMA_FROM_DEVICE));
}

/*
 * Disable PDC transfers. Update pending flags to EVENT_XFER_COMPLETE after
 * having received ATMCI_TXBUFE or ATMCI_RXBUFF interrupt. Enable ATMCI_NOTBUSY
 * interrupt needed for both transfer directions.
 */
static void atmci_pdc_complete(struct atmel_mci *host)
{
	atmci_writel(host, ATMEL_PDC_PTCR, ATMEL_PDC_RXTDIS | ATMEL_PDC_TXTDIS);
	atmci_pdc_cleanup(host);

	/*
	 * If the card was removed, data will be NULL. No point trying
	 * to send the stop command or waiting for NBUSY in this case.
	 */
	if (host->data) {
		atmci_set_pending(host, EVENT_XFER_COMPLETE);
		tasklet_schedule(&host->tasklet);
		atmci_writel(host, ATMCI_IER, ATMCI_NOTBUSY);
	}
}

static void atmci_dma_cleanup(struct atmel_mci *host)
{
	struct mmc_data                 *data = host->data;

	if (data)
		dma_unmap_sg(host->dma.chan->device->dev,
				data->sg, data->sg_len,
				((data->flags & MMC_DATA_WRITE)
				 ? DMA_TO_DEVICE : DMA_FROM_DEVICE));
}

/*
 * This function is called by the DMA driver from tasklet context.
 */
static void atmci_dma_complete(void *arg)
{
	struct atmel_mci	*host = arg;
	struct mmc_data		*data = host->data;

	dev_vdbg(&host->pdev->dev, "DMA complete\n");

	if (host->caps.has_dma)
		/* Disable DMA hardware handshaking on MCI */
		atmci_writel(host, ATMCI_DMA, atmci_readl(host, ATMCI_DMA) & ~ATMCI_DMAEN);

	atmci_dma_cleanup(host);

	/*
	 * If the card was removed, data will be NULL. No point trying
	 * to send the stop command or waiting for NBUSY in this case.
	 */
	if (data) {
		atmci_set_pending(host, EVENT_XFER_COMPLETE);
		tasklet_schedule(&host->tasklet);

		/*
		 * Regardless of what the documentation says, we have
		 * to wait for NOTBUSY even after block read
		 * operations.
		 *
		 * When the DMA transfer is complete, the controller
		 * may still be reading the CRC from the card, i.e.
		 * the data transfer is still in progress and we
		 * haven't seen all the potential error bits yet.
		 *
		 * The interrupt handler will schedule a different
		 * tasklet to finish things up when the data transfer
		 * is completely done.
		 *
		 * We may not complete the mmc request here anyway
		 * because the mmc layer may call back and cause us to
		 * violate the "don't submit new operations from the
		 * completion callback" rule of the dma engine
		 * framework.
		 */
		atmci_writel(host, ATMCI_IER, ATMCI_NOTBUSY);
	}
}

/*
 * Returns a mask of interrupt flags to be enabled after the whole
 * request has been prepared.
 */
static u32 atmci_prepare_data(struct atmel_mci *host, struct mmc_data *data)
{
	u32 iflags;

	data->error = -EINPROGRESS;

	host->sg = data->sg;
	host->data = data;
	host->data_chan = NULL;

	iflags = ATMCI_DATA_ERROR_FLAGS;

	/*
	 * Errata: MMC data write operation with less than 12
	 * bytes is impossible.
	 *
	 * Errata: MCI Transmit Data Register (TDR) FIFO
	 * corruption when length is not multiple of 4.
	 */
	if (data->blocks * data->blksz < 12
			|| (data->blocks * data->blksz) & 3)
		host->need_reset = true;

	host->pio_offset = 0;
	if (data->flags & MMC_DATA_READ)
		iflags |= ATMCI_RXRDY;
	else
		iflags |= ATMCI_TXRDY;

	return iflags;
}

/*
 * Set interrupt flags and set block length into the MCI mode register even
 * if this value is also accessible in the MCI block register. It seems to be
 * necessary before the High Speed MCI version. It also map sg and configure
 * PDC registers.
 */
static u32
atmci_prepare_data_pdc(struct atmel_mci *host, struct mmc_data *data)
{
	u32 iflags, tmp;
	unsigned int sg_len;
	enum dma_data_direction dir;

	data->error = -EINPROGRESS;

	host->data = data;
	host->sg = data->sg;
	iflags = ATMCI_DATA_ERROR_FLAGS;

	/* Enable pdc mode */
	atmci_writel(host, ATMCI_MR, host->mode_reg | ATMCI_MR_PDCMODE);

	if (data->flags & MMC_DATA_READ) {
		dir = DMA_FROM_DEVICE;
		iflags |= ATMCI_ENDRX | ATMCI_RXBUFF;
	} else {
		dir = DMA_TO_DEVICE;
		iflags |= ATMCI_ENDTX | ATMCI_TXBUFE;
	}

	/* Set BLKLEN */
	tmp = atmci_readl(host, ATMCI_MR);
	tmp &= 0x0000ffff;
	tmp |= ATMCI_BLKLEN(data->blksz);
	atmci_writel(host, ATMCI_MR, tmp);

	/* Configure PDC */
	host->data_size = data->blocks * data->blksz;
	sg_len = dma_map_sg(&host->pdev->dev, data->sg, data->sg_len, dir);
	if (host->data_size)
		atmci_pdc_set_both_buf(host,
			((dir == DMA_FROM_DEVICE) ? XFER_RECEIVE : XFER_TRANSMIT));

	return iflags;
}

static u32
atmci_prepare_data_dma(struct atmel_mci *host, struct mmc_data *data)
{
	struct dma_chan			*chan;
	struct dma_async_tx_descriptor	*desc;
	struct scatterlist		*sg;
	unsigned int			i;
	enum dma_data_direction		direction;
	enum dma_transfer_direction	slave_dirn;
	unsigned int			sglen;
	u32 iflags;

	data->error = -EINPROGRESS;

	WARN_ON(host->data);
	host->sg = NULL;
	host->data = data;

	iflags = ATMCI_DATA_ERROR_FLAGS;

	/*
	 * We don't do DMA on "complex" transfers, i.e. with
	 * non-word-aligned buffers or lengths. Also, we don't bother
	 * with all the DMA setup overhead for short transfers.
	 */
	if (data->blocks * data->blksz < ATMCI_DMA_THRESHOLD)
		return atmci_prepare_data(host, data);
	if (data->blksz & 3)
		return atmci_prepare_data(host, data);

	for_each_sg(data->sg, sg, data->sg_len, i) {
		if (sg->offset & 3 || sg->length & 3)
			return atmci_prepare_data(host, data);
	}

	/* If we don't have a channel, we can't do DMA */
	chan = host->dma.chan;
	if (chan)
		host->data_chan = chan;

	if (!chan)
		return -ENODEV;

	if (host->caps.has_dma)
		atmci_writel(host, ATMCI_DMA, ATMCI_DMA_CHKSIZE(3) | ATMCI_DMAEN);

	if (data->flags & MMC_DATA_READ) {
		direction = DMA_FROM_DEVICE;
<<<<<<< HEAD
		slave_dirn = DMA_DEV_TO_MEM;
	} else {
		direction = DMA_TO_DEVICE;
		slave_dirn = DMA_MEM_TO_DEV;
=======
		host->dma_conf.direction = slave_dirn = DMA_DEV_TO_MEM;
	} else {
		direction = DMA_TO_DEVICE;
		host->dma_conf.direction = slave_dirn = DMA_MEM_TO_DEV;
>>>>>>> e816b57a
	}

	sglen = dma_map_sg(chan->device->dev, data->sg,
			data->sg_len, direction);

<<<<<<< HEAD
	desc = chan->device->device_prep_slave_sg(chan,
=======
	dmaengine_slave_config(chan, &host->dma_conf);
	desc = dmaengine_prep_slave_sg(chan,
>>>>>>> e816b57a
			data->sg, sglen, slave_dirn,
			DMA_PREP_INTERRUPT | DMA_CTRL_ACK);
	if (!desc)
		goto unmap_exit;

	host->dma.data_desc = desc;
	desc->callback = atmci_dma_complete;
	desc->callback_param = host;

	return iflags;
unmap_exit:
	dma_unmap_sg(chan->device->dev, data->sg, data->sg_len, direction);
	return -ENOMEM;
}

static void
atmci_submit_data(struct atmel_mci *host, struct mmc_data *data)
{
	return;
}

/*
 * Start PDC according to transfer direction.
 */
static void
atmci_submit_data_pdc(struct atmel_mci *host, struct mmc_data *data)
{
	if (data->flags & MMC_DATA_READ)
		atmci_writel(host, ATMEL_PDC_PTCR, ATMEL_PDC_RXTEN);
	else
		atmci_writel(host, ATMEL_PDC_PTCR, ATMEL_PDC_TXTEN);
}

static void
atmci_submit_data_dma(struct atmel_mci *host, struct mmc_data *data)
{
	struct dma_chan			*chan = host->data_chan;
	struct dma_async_tx_descriptor	*desc = host->dma.data_desc;

	if (chan) {
		dmaengine_submit(desc);
		dma_async_issue_pending(chan);
	}
}

static void atmci_stop_transfer(struct atmel_mci *host)
{
	atmci_set_pending(host, EVENT_XFER_COMPLETE);
	atmci_writel(host, ATMCI_IER, ATMCI_NOTBUSY);
}

/*
 * Stop data transfer because error(s) occured.
 */
static void atmci_stop_transfer_pdc(struct atmel_mci *host)
{
	atmci_set_pending(host, EVENT_XFER_COMPLETE);
	atmci_writel(host, ATMCI_IER, ATMCI_NOTBUSY);
}

static void atmci_stop_transfer_dma(struct atmel_mci *host)
{
	struct dma_chan *chan = host->data_chan;

	if (chan) {
		dmaengine_terminate_all(chan);
		atmci_dma_cleanup(host);
	} else {
		/* Data transfer was stopped by the interrupt handler */
		atmci_set_pending(host, EVENT_XFER_COMPLETE);
		atmci_writel(host, ATMCI_IER, ATMCI_NOTBUSY);
	}
}

/*
 * Start a request: prepare data if needed, prepare the command and activate
 * interrupts.
 */
static void atmci_start_request(struct atmel_mci *host,
		struct atmel_mci_slot *slot)
{
	struct mmc_request	*mrq;
	struct mmc_command	*cmd;
	struct mmc_data		*data;
	u32			iflags;
	u32			cmdflags;

	mrq = slot->mrq;
	host->cur_slot = slot;
	host->mrq = mrq;

	host->pending_events = 0;
	host->completed_events = 0;
	host->data_status = 0;

	if (host->need_reset) {
		iflags = atmci_readl(host, ATMCI_IMR);
		iflags &= (ATMCI_SDIOIRQA | ATMCI_SDIOIRQB);
		atmci_writel(host, ATMCI_CR, ATMCI_CR_SWRST);
		atmci_writel(host, ATMCI_CR, ATMCI_CR_MCIEN);
		atmci_writel(host, ATMCI_MR, host->mode_reg);
		if (host->caps.has_cfg_reg)
			atmci_writel(host, ATMCI_CFG, host->cfg_reg);
		atmci_writel(host, ATMCI_IER, iflags);
		host->need_reset = false;
	}
	atmci_writel(host, ATMCI_SDCR, slot->sdc_reg);

	iflags = atmci_readl(host, ATMCI_IMR);
	if (iflags & ~(ATMCI_SDIOIRQA | ATMCI_SDIOIRQB))
		dev_warn(&slot->mmc->class_dev, "WARNING: IMR=0x%08x\n",
				iflags);

	if (unlikely(test_and_clear_bit(ATMCI_CARD_NEED_INIT, &slot->flags))) {
		/* Send init sequence (74 clock cycles) */
		atmci_writel(host, ATMCI_CMDR, ATMCI_CMDR_SPCMD_INIT);
		while (!(atmci_readl(host, ATMCI_SR) & ATMCI_CMDRDY))
			cpu_relax();
	}
	iflags = 0;
	data = mrq->data;
	if (data) {
		atmci_set_timeout(host, slot, data);

		/* Must set block count/size before sending command */
		atmci_writel(host, ATMCI_BLKR, ATMCI_BCNT(data->blocks)
				| ATMCI_BLKLEN(data->blksz));
		dev_vdbg(&slot->mmc->class_dev, "BLKR=0x%08x\n",
			ATMCI_BCNT(data->blocks) | ATMCI_BLKLEN(data->blksz));

		iflags |= host->prepare_data(host, data);
	}

	iflags |= ATMCI_CMDRDY;
	cmd = mrq->cmd;
	cmdflags = atmci_prepare_command(slot->mmc, cmd);
	atmci_send_command(host, cmd, cmdflags);

	if (data)
		host->submit_data(host, data);

	if (mrq->stop) {
		host->stop_cmdr = atmci_prepare_command(slot->mmc, mrq->stop);
		host->stop_cmdr |= ATMCI_CMDR_STOP_XFER;
		if (!(data->flags & MMC_DATA_WRITE))
			host->stop_cmdr |= ATMCI_CMDR_TRDIR_READ;
		if (data->flags & MMC_DATA_STREAM)
			host->stop_cmdr |= ATMCI_CMDR_STREAM;
		else
			host->stop_cmdr |= ATMCI_CMDR_MULTI_BLOCK;
	}

	/*
	 * We could have enabled interrupts earlier, but I suspect
	 * that would open up a nice can of interesting race
	 * conditions (e.g. command and data complete, but stop not
	 * prepared yet.)
	 */
	atmci_writel(host, ATMCI_IER, iflags);
}

static void atmci_queue_request(struct atmel_mci *host,
		struct atmel_mci_slot *slot, struct mmc_request *mrq)
{
	dev_vdbg(&slot->mmc->class_dev, "queue request: state=%d\n",
			host->state);

	spin_lock_bh(&host->lock);
	slot->mrq = mrq;
	if (host->state == STATE_IDLE) {
		host->state = STATE_SENDING_CMD;
		atmci_start_request(host, slot);
	} else {
		list_add_tail(&slot->queue_node, &host->queue);
	}
	spin_unlock_bh(&host->lock);
}

static void atmci_request(struct mmc_host *mmc, struct mmc_request *mrq)
{
	struct atmel_mci_slot	*slot = mmc_priv(mmc);
	struct atmel_mci	*host = slot->host;
	struct mmc_data		*data;

	WARN_ON(slot->mrq);

	/*
	 * We may "know" the card is gone even though there's still an
	 * electrical connection. If so, we really need to communicate
	 * this to the MMC core since there won't be any more
	 * interrupts as the card is completely removed. Otherwise,
	 * the MMC core might believe the card is still there even
	 * though the card was just removed very slowly.
	 */
	if (!test_bit(ATMCI_CARD_PRESENT, &slot->flags)) {
		mrq->cmd->error = -ENOMEDIUM;
		mmc_request_done(mmc, mrq);
		return;
	}

	/* We don't support multiple blocks of weird lengths. */
	data = mrq->data;
	if (data && data->blocks > 1 && data->blksz & 3) {
		mrq->cmd->error = -EINVAL;
		mmc_request_done(mmc, mrq);
	}

	atmci_queue_request(host, slot, mrq);
}

static void atmci_set_ios(struct mmc_host *mmc, struct mmc_ios *ios)
{
	struct atmel_mci_slot	*slot = mmc_priv(mmc);
	struct atmel_mci	*host = slot->host;
	unsigned int		i;

	slot->sdc_reg &= ~ATMCI_SDCBUS_MASK;
	switch (ios->bus_width) {
	case MMC_BUS_WIDTH_1:
		slot->sdc_reg |= ATMCI_SDCBUS_1BIT;
		break;
	case MMC_BUS_WIDTH_4:
		slot->sdc_reg |= ATMCI_SDCBUS_4BIT;
		break;
	}

	if (ios->clock) {
		unsigned int clock_min = ~0U;
		u32 clkdiv;

		spin_lock_bh(&host->lock);
		if (!host->mode_reg) {
			clk_enable(host->mck);
			atmci_writel(host, ATMCI_CR, ATMCI_CR_SWRST);
			atmci_writel(host, ATMCI_CR, ATMCI_CR_MCIEN);
			if (host->caps.has_cfg_reg)
				atmci_writel(host, ATMCI_CFG, host->cfg_reg);
		}

		/*
		 * Use mirror of ios->clock to prevent race with mmc
		 * core ios update when finding the minimum.
		 */
		slot->clock = ios->clock;
		for (i = 0; i < ATMCI_MAX_NR_SLOTS; i++) {
			if (host->slot[i] && host->slot[i]->clock
					&& host->slot[i]->clock < clock_min)
				clock_min = host->slot[i]->clock;
		}

		/* Calculate clock divider */
		if (host->caps.has_odd_clk_div) {
			clkdiv = DIV_ROUND_UP(host->bus_hz, clock_min) - 2;
			if (clkdiv > 511) {
				dev_warn(&mmc->class_dev,
				         "clock %u too slow; using %lu\n",
				         clock_min, host->bus_hz / (511 + 2));
				clkdiv = 511;
			}
			host->mode_reg = ATMCI_MR_CLKDIV(clkdiv >> 1)
			                 | ATMCI_MR_CLKODD(clkdiv & 1);
		} else {
			clkdiv = DIV_ROUND_UP(host->bus_hz, 2 * clock_min) - 1;
			if (clkdiv > 255) {
				dev_warn(&mmc->class_dev,
				         "clock %u too slow; using %lu\n",
				         clock_min, host->bus_hz / (2 * 256));
				clkdiv = 255;
			}
			host->mode_reg = ATMCI_MR_CLKDIV(clkdiv);
		}

		/*
		 * WRPROOF and RDPROOF prevent overruns/underruns by
		 * stopping the clock when the FIFO is full/empty.
		 * This state is not expected to last for long.
		 */
		if (host->caps.has_rwproof)
			host->mode_reg |= (ATMCI_MR_WRPROOF | ATMCI_MR_RDPROOF);

		if (host->caps.has_cfg_reg) {
			/* setup High Speed mode in relation with card capacity */
			if (ios->timing == MMC_TIMING_SD_HS)
				host->cfg_reg |= ATMCI_CFG_HSMODE;
			else
				host->cfg_reg &= ~ATMCI_CFG_HSMODE;
		}

		if (list_empty(&host->queue)) {
			atmci_writel(host, ATMCI_MR, host->mode_reg);
			if (host->caps.has_cfg_reg)
				atmci_writel(host, ATMCI_CFG, host->cfg_reg);
		} else {
			host->need_clock_update = true;
		}

		spin_unlock_bh(&host->lock);
	} else {
		bool any_slot_active = false;

		spin_lock_bh(&host->lock);
		slot->clock = 0;
		for (i = 0; i < ATMCI_MAX_NR_SLOTS; i++) {
			if (host->slot[i] && host->slot[i]->clock) {
				any_slot_active = true;
				break;
			}
		}
		if (!any_slot_active) {
			atmci_writel(host, ATMCI_CR, ATMCI_CR_MCIDIS);
			if (host->mode_reg) {
				atmci_readl(host, ATMCI_MR);
				clk_disable(host->mck);
			}
			host->mode_reg = 0;
		}
		spin_unlock_bh(&host->lock);
	}

	switch (ios->power_mode) {
	case MMC_POWER_UP:
		set_bit(ATMCI_CARD_NEED_INIT, &slot->flags);
		break;
	default:
		/*
		 * TODO: None of the currently available AVR32-based
		 * boards allow MMC power to be turned off. Implement
		 * power control when this can be tested properly.
		 *
		 * We also need to hook this into the clock management
		 * somehow so that newly inserted cards aren't
		 * subjected to a fast clock before we have a chance
		 * to figure out what the maximum rate is. Currently,
		 * there's no way to avoid this, and there never will
		 * be for boards that don't support power control.
		 */
		break;
	}
}

static int atmci_get_ro(struct mmc_host *mmc)
{
	int			read_only = -ENOSYS;
	struct atmel_mci_slot	*slot = mmc_priv(mmc);

	if (gpio_is_valid(slot->wp_pin)) {
		read_only = gpio_get_value(slot->wp_pin);
		dev_dbg(&mmc->class_dev, "card is %s\n",
				read_only ? "read-only" : "read-write");
	}

	return read_only;
}

static int atmci_get_cd(struct mmc_host *mmc)
{
	int			present = -ENOSYS;
	struct atmel_mci_slot	*slot = mmc_priv(mmc);

	if (gpio_is_valid(slot->detect_pin)) {
		present = !(gpio_get_value(slot->detect_pin) ^
			    slot->detect_is_active_high);
		dev_dbg(&mmc->class_dev, "card is %spresent\n",
				present ? "" : "not ");
	}

	return present;
}

static void atmci_enable_sdio_irq(struct mmc_host *mmc, int enable)
{
	struct atmel_mci_slot	*slot = mmc_priv(mmc);
	struct atmel_mci	*host = slot->host;

	if (enable)
		atmci_writel(host, ATMCI_IER, slot->sdio_irq);
	else
		atmci_writel(host, ATMCI_IDR, slot->sdio_irq);
}

static const struct mmc_host_ops atmci_ops = {
	.request	= atmci_request,
	.set_ios	= atmci_set_ios,
	.get_ro		= atmci_get_ro,
	.get_cd		= atmci_get_cd,
	.enable_sdio_irq = atmci_enable_sdio_irq,
};

/* Called with host->lock held */
static void atmci_request_end(struct atmel_mci *host, struct mmc_request *mrq)
	__releases(&host->lock)
	__acquires(&host->lock)
{
	struct atmel_mci_slot	*slot = NULL;
	struct mmc_host		*prev_mmc = host->cur_slot->mmc;

	WARN_ON(host->cmd || host->data);

	/*
	 * Update the MMC clock rate if necessary. This may be
	 * necessary if set_ios() is called when a different slot is
	 * busy transferring data.
	 */
	if (host->need_clock_update) {
		atmci_writel(host, ATMCI_MR, host->mode_reg);
		if (host->caps.has_cfg_reg)
			atmci_writel(host, ATMCI_CFG, host->cfg_reg);
	}

	host->cur_slot->mrq = NULL;
	host->mrq = NULL;
	if (!list_empty(&host->queue)) {
		slot = list_entry(host->queue.next,
				struct atmel_mci_slot, queue_node);
		list_del(&slot->queue_node);
		dev_vdbg(&host->pdev->dev, "list not empty: %s is next\n",
				mmc_hostname(slot->mmc));
		host->state = STATE_SENDING_CMD;
		atmci_start_request(host, slot);
	} else {
		dev_vdbg(&host->pdev->dev, "list empty\n");
		host->state = STATE_IDLE;
	}

	spin_unlock(&host->lock);
	mmc_request_done(prev_mmc, mrq);
	spin_lock(&host->lock);
}

static void atmci_command_complete(struct atmel_mci *host,
			struct mmc_command *cmd)
{
	u32		status = host->cmd_status;

	/* Read the response from the card (up to 16 bytes) */
	cmd->resp[0] = atmci_readl(host, ATMCI_RSPR);
	cmd->resp[1] = atmci_readl(host, ATMCI_RSPR);
	cmd->resp[2] = atmci_readl(host, ATMCI_RSPR);
	cmd->resp[3] = atmci_readl(host, ATMCI_RSPR);

	if (status & ATMCI_RTOE)
		cmd->error = -ETIMEDOUT;
	else if ((cmd->flags & MMC_RSP_CRC) && (status & ATMCI_RCRCE))
		cmd->error = -EILSEQ;
	else if (status & (ATMCI_RINDE | ATMCI_RDIRE | ATMCI_RENDE))
		cmd->error = -EIO;
	else
		cmd->error = 0;

	if (cmd->error) {
		dev_dbg(&host->pdev->dev,
			"command error: status=0x%08x\n", status);

		if (cmd->data) {
			host->stop_transfer(host);
			host->data = NULL;
			atmci_writel(host, ATMCI_IDR, ATMCI_NOTBUSY
					| ATMCI_TXRDY | ATMCI_RXRDY
					| ATMCI_DATA_ERROR_FLAGS);
		}
	}
}

static void atmci_detect_change(unsigned long data)
{
	struct atmel_mci_slot	*slot = (struct atmel_mci_slot *)data;
	bool			present;
	bool			present_old;

	/*
	 * atmci_cleanup_slot() sets the ATMCI_SHUTDOWN flag before
	 * freeing the interrupt. We must not re-enable the interrupt
	 * if it has been freed, and if we're shutting down, it
	 * doesn't really matter whether the card is present or not.
	 */
	smp_rmb();
	if (test_bit(ATMCI_SHUTDOWN, &slot->flags))
		return;

	enable_irq(gpio_to_irq(slot->detect_pin));
	present = !(gpio_get_value(slot->detect_pin) ^
		    slot->detect_is_active_high);
	present_old = test_bit(ATMCI_CARD_PRESENT, &slot->flags);

	dev_vdbg(&slot->mmc->class_dev, "detect change: %d (was %d)\n",
			present, present_old);

	if (present != present_old) {
		struct atmel_mci	*host = slot->host;
		struct mmc_request	*mrq;

		dev_dbg(&slot->mmc->class_dev, "card %s\n",
			present ? "inserted" : "removed");

		spin_lock(&host->lock);

		if (!present)
			clear_bit(ATMCI_CARD_PRESENT, &slot->flags);
		else
			set_bit(ATMCI_CARD_PRESENT, &slot->flags);

		/* Clean up queue if present */
		mrq = slot->mrq;
		if (mrq) {
			if (mrq == host->mrq) {
				/*
				 * Reset controller to terminate any ongoing
				 * commands or data transfers.
				 */
				atmci_writel(host, ATMCI_CR, ATMCI_CR_SWRST);
				atmci_writel(host, ATMCI_CR, ATMCI_CR_MCIEN);
				atmci_writel(host, ATMCI_MR, host->mode_reg);
				if (host->caps.has_cfg_reg)
					atmci_writel(host, ATMCI_CFG, host->cfg_reg);

				host->data = NULL;
				host->cmd = NULL;

				switch (host->state) {
				case STATE_IDLE:
					break;
				case STATE_SENDING_CMD:
					mrq->cmd->error = -ENOMEDIUM;
					if (!mrq->data)
						break;
					/* fall through */
				case STATE_SENDING_DATA:
					mrq->data->error = -ENOMEDIUM;
					host->stop_transfer(host);
					break;
				case STATE_DATA_BUSY:
				case STATE_DATA_ERROR:
					if (mrq->data->error == -EINPROGRESS)
						mrq->data->error = -ENOMEDIUM;
					if (!mrq->stop)
						break;
					/* fall through */
				case STATE_SENDING_STOP:
					mrq->stop->error = -ENOMEDIUM;
					break;
				}

				atmci_request_end(host, mrq);
			} else {
				list_del(&slot->queue_node);
				mrq->cmd->error = -ENOMEDIUM;
				if (mrq->data)
					mrq->data->error = -ENOMEDIUM;
				if (mrq->stop)
					mrq->stop->error = -ENOMEDIUM;

				spin_unlock(&host->lock);
				mmc_request_done(slot->mmc, mrq);
				spin_lock(&host->lock);
			}
		}
		spin_unlock(&host->lock);

		mmc_detect_change(slot->mmc, 0);
	}
}

static void atmci_tasklet_func(unsigned long priv)
{
	struct atmel_mci	*host = (struct atmel_mci *)priv;
	struct mmc_request	*mrq = host->mrq;
	struct mmc_data		*data = host->data;
	struct mmc_command	*cmd = host->cmd;
	enum atmel_mci_state	state = host->state;
	enum atmel_mci_state	prev_state;
	u32			status;

	spin_lock(&host->lock);

	state = host->state;

	dev_vdbg(&host->pdev->dev,
		"tasklet: state %u pending/completed/mask %lx/%lx/%x\n",
		state, host->pending_events, host->completed_events,
		atmci_readl(host, ATMCI_IMR));

	do {
		prev_state = state;

		switch (state) {
		case STATE_IDLE:
			break;

		case STATE_SENDING_CMD:
			if (!atmci_test_and_clear_pending(host,
						EVENT_CMD_COMPLETE))
				break;

			host->cmd = NULL;
			atmci_set_completed(host, EVENT_CMD_COMPLETE);
			atmci_command_complete(host, mrq->cmd);
			if (!mrq->data || cmd->error) {
				atmci_request_end(host, host->mrq);
				goto unlock;
			}

			prev_state = state = STATE_SENDING_DATA;
			/* fall through */

		case STATE_SENDING_DATA:
			if (atmci_test_and_clear_pending(host,
						EVENT_DATA_ERROR)) {
				host->stop_transfer(host);
				if (data->stop)
					atmci_send_stop_cmd(host, data);
				state = STATE_DATA_ERROR;
				break;
			}

			if (!atmci_test_and_clear_pending(host,
						EVENT_XFER_COMPLETE))
				break;

			atmci_set_completed(host, EVENT_XFER_COMPLETE);
			prev_state = state = STATE_DATA_BUSY;
			/* fall through */

		case STATE_DATA_BUSY:
			if (!atmci_test_and_clear_pending(host,
						EVENT_DATA_COMPLETE))
				break;

			host->data = NULL;
			atmci_set_completed(host, EVENT_DATA_COMPLETE);
			status = host->data_status;
			if (unlikely(status & ATMCI_DATA_ERROR_FLAGS)) {
				if (status & ATMCI_DTOE) {
					dev_dbg(&host->pdev->dev,
							"data timeout error\n");
					data->error = -ETIMEDOUT;
				} else if (status & ATMCI_DCRCE) {
					dev_dbg(&host->pdev->dev,
							"data CRC error\n");
					data->error = -EILSEQ;
				} else {
					dev_dbg(&host->pdev->dev,
						"data FIFO error (status=%08x)\n",
						status);
					data->error = -EIO;
				}
			} else {
				data->bytes_xfered = data->blocks * data->blksz;
				data->error = 0;
				atmci_writel(host, ATMCI_IDR, ATMCI_DATA_ERROR_FLAGS);
			}

			if (!data->stop) {
				atmci_request_end(host, host->mrq);
				goto unlock;
			}

			prev_state = state = STATE_SENDING_STOP;
			if (!data->error)
				atmci_send_stop_cmd(host, data);
			/* fall through */

		case STATE_SENDING_STOP:
			if (!atmci_test_and_clear_pending(host,
						EVENT_CMD_COMPLETE))
				break;

			host->cmd = NULL;
			atmci_command_complete(host, mrq->stop);
			atmci_request_end(host, host->mrq);
			goto unlock;

		case STATE_DATA_ERROR:
			if (!atmci_test_and_clear_pending(host,
						EVENT_XFER_COMPLETE))
				break;

			state = STATE_DATA_BUSY;
			break;
		}
	} while (state != prev_state);

	host->state = state;

unlock:
	spin_unlock(&host->lock);
}

static void atmci_read_data_pio(struct atmel_mci *host)
{
	struct scatterlist	*sg = host->sg;
	void			*buf = sg_virt(sg);
	unsigned int		offset = host->pio_offset;
	struct mmc_data		*data = host->data;
	u32			value;
	u32			status;
	unsigned int		nbytes = 0;

	do {
		value = atmci_readl(host, ATMCI_RDR);
		if (likely(offset + 4 <= sg->length)) {
			put_unaligned(value, (u32 *)(buf + offset));

			offset += 4;
			nbytes += 4;

			if (offset == sg->length) {
				flush_dcache_page(sg_page(sg));
				host->sg = sg = sg_next(sg);
				if (!sg)
					goto done;

				offset = 0;
				buf = sg_virt(sg);
			}
		} else {
			unsigned int remaining = sg->length - offset;
			memcpy(buf + offset, &value, remaining);
			nbytes += remaining;

			flush_dcache_page(sg_page(sg));
			host->sg = sg = sg_next(sg);
			if (!sg)
				goto done;

			offset = 4 - remaining;
			buf = sg_virt(sg);
			memcpy(buf, (u8 *)&value + remaining, offset);
			nbytes += offset;
		}

		status = atmci_readl(host, ATMCI_SR);
		if (status & ATMCI_DATA_ERROR_FLAGS) {
			atmci_writel(host, ATMCI_IDR, (ATMCI_NOTBUSY | ATMCI_RXRDY
						| ATMCI_DATA_ERROR_FLAGS));
			host->data_status = status;
			data->bytes_xfered += nbytes;
			smp_wmb();
			atmci_set_pending(host, EVENT_DATA_ERROR);
			tasklet_schedule(&host->tasklet);
			return;
		}
	} while (status & ATMCI_RXRDY);

	host->pio_offset = offset;
	data->bytes_xfered += nbytes;

	return;

done:
	atmci_writel(host, ATMCI_IDR, ATMCI_RXRDY);
	atmci_writel(host, ATMCI_IER, ATMCI_NOTBUSY);
	data->bytes_xfered += nbytes;
	smp_wmb();
	atmci_set_pending(host, EVENT_XFER_COMPLETE);
}

static void atmci_write_data_pio(struct atmel_mci *host)
{
	struct scatterlist	*sg = host->sg;
	void			*buf = sg_virt(sg);
	unsigned int		offset = host->pio_offset;
	struct mmc_data		*data = host->data;
	u32			value;
	u32			status;
	unsigned int		nbytes = 0;

	do {
		if (likely(offset + 4 <= sg->length)) {
			value = get_unaligned((u32 *)(buf + offset));
			atmci_writel(host, ATMCI_TDR, value);

			offset += 4;
			nbytes += 4;
			if (offset == sg->length) {
				host->sg = sg = sg_next(sg);
				if (!sg)
					goto done;

				offset = 0;
				buf = sg_virt(sg);
			}
		} else {
			unsigned int remaining = sg->length - offset;

			value = 0;
			memcpy(&value, buf + offset, remaining);
			nbytes += remaining;

			host->sg = sg = sg_next(sg);
			if (!sg) {
				atmci_writel(host, ATMCI_TDR, value);
				goto done;
			}

			offset = 4 - remaining;
			buf = sg_virt(sg);
			memcpy((u8 *)&value + remaining, buf, offset);
			atmci_writel(host, ATMCI_TDR, value);
			nbytes += offset;
		}

		status = atmci_readl(host, ATMCI_SR);
		if (status & ATMCI_DATA_ERROR_FLAGS) {
			atmci_writel(host, ATMCI_IDR, (ATMCI_NOTBUSY | ATMCI_TXRDY
						| ATMCI_DATA_ERROR_FLAGS));
			host->data_status = status;
			data->bytes_xfered += nbytes;
			smp_wmb();
			atmci_set_pending(host, EVENT_DATA_ERROR);
			tasklet_schedule(&host->tasklet);
			return;
		}
	} while (status & ATMCI_TXRDY);

	host->pio_offset = offset;
	data->bytes_xfered += nbytes;

	return;

done:
	atmci_writel(host, ATMCI_IDR, ATMCI_TXRDY);
	atmci_writel(host, ATMCI_IER, ATMCI_NOTBUSY);
	data->bytes_xfered += nbytes;
	smp_wmb();
	atmci_set_pending(host, EVENT_XFER_COMPLETE);
}

static void atmci_cmd_interrupt(struct atmel_mci *host, u32 status)
{
	atmci_writel(host, ATMCI_IDR, ATMCI_CMDRDY);

	host->cmd_status = status;
	smp_wmb();
	atmci_set_pending(host, EVENT_CMD_COMPLETE);
	tasklet_schedule(&host->tasklet);
}

static void atmci_sdio_interrupt(struct atmel_mci *host, u32 status)
{
	int	i;

	for (i = 0; i < ATMCI_MAX_NR_SLOTS; i++) {
		struct atmel_mci_slot *slot = host->slot[i];
		if (slot && (status & slot->sdio_irq)) {
			mmc_signal_sdio_irq(slot->mmc);
		}
	}
}


static irqreturn_t atmci_interrupt(int irq, void *dev_id)
{
	struct atmel_mci	*host = dev_id;
	u32			status, mask, pending;
	unsigned int		pass_count = 0;

	do {
		status = atmci_readl(host, ATMCI_SR);
		mask = atmci_readl(host, ATMCI_IMR);
		pending = status & mask;
		if (!pending)
			break;

		if (pending & ATMCI_DATA_ERROR_FLAGS) {
			atmci_writel(host, ATMCI_IDR, ATMCI_DATA_ERROR_FLAGS
					| ATMCI_RXRDY | ATMCI_TXRDY);
			pending &= atmci_readl(host, ATMCI_IMR);

			host->data_status = status;
			smp_wmb();
			atmci_set_pending(host, EVENT_DATA_ERROR);
			tasklet_schedule(&host->tasklet);
		}

		if (pending & ATMCI_TXBUFE) {
			atmci_writel(host, ATMCI_IDR, ATMCI_TXBUFE);
			atmci_writel(host, ATMCI_IDR, ATMCI_ENDTX);
			/*
			 * We can receive this interruption before having configured
			 * the second pdc buffer, so we need to reconfigure first and
			 * second buffers again
			 */
			if (host->data_size) {
				atmci_pdc_set_both_buf(host, XFER_TRANSMIT);
				atmci_writel(host, ATMCI_IER, ATMCI_ENDTX);
				atmci_writel(host, ATMCI_IER, ATMCI_TXBUFE);
			} else {
				atmci_pdc_complete(host);
			}
		} else if (pending & ATMCI_ENDTX) {
			atmci_writel(host, ATMCI_IDR, ATMCI_ENDTX);

			if (host->data_size) {
				atmci_pdc_set_single_buf(host,
						XFER_TRANSMIT, PDC_SECOND_BUF);
				atmci_writel(host, ATMCI_IER, ATMCI_ENDTX);
			}
		}

		if (pending & ATMCI_RXBUFF) {
			atmci_writel(host, ATMCI_IDR, ATMCI_RXBUFF);
			atmci_writel(host, ATMCI_IDR, ATMCI_ENDRX);
			/*
			 * We can receive this interruption before having configured
			 * the second pdc buffer, so we need to reconfigure first and
			 * second buffers again
			 */
			if (host->data_size) {
				atmci_pdc_set_both_buf(host, XFER_RECEIVE);
				atmci_writel(host, ATMCI_IER, ATMCI_ENDRX);
				atmci_writel(host, ATMCI_IER, ATMCI_RXBUFF);
			} else {
				atmci_pdc_complete(host);
			}
		} else if (pending & ATMCI_ENDRX) {
			atmci_writel(host, ATMCI_IDR, ATMCI_ENDRX);

			if (host->data_size) {
				atmci_pdc_set_single_buf(host,
						XFER_RECEIVE, PDC_SECOND_BUF);
				atmci_writel(host, ATMCI_IER, ATMCI_ENDRX);
			}
		}


		if (pending & ATMCI_NOTBUSY) {
			atmci_writel(host, ATMCI_IDR,
					ATMCI_DATA_ERROR_FLAGS | ATMCI_NOTBUSY);
			if (!host->data_status)
				host->data_status = status;
			smp_wmb();
			atmci_set_pending(host, EVENT_DATA_COMPLETE);
			tasklet_schedule(&host->tasklet);
		}
		if (pending & ATMCI_RXRDY)
			atmci_read_data_pio(host);
		if (pending & ATMCI_TXRDY)
			atmci_write_data_pio(host);

		if (pending & ATMCI_CMDRDY)
			atmci_cmd_interrupt(host, status);

		if (pending & (ATMCI_SDIOIRQA | ATMCI_SDIOIRQB))
			atmci_sdio_interrupt(host, status);

	} while (pass_count++ < 5);

	return pass_count ? IRQ_HANDLED : IRQ_NONE;
}

static irqreturn_t atmci_detect_interrupt(int irq, void *dev_id)
{
	struct atmel_mci_slot	*slot = dev_id;

	/*
	 * Disable interrupts until the pin has stabilized and check
	 * the state then. Use mod_timer() since we may be in the
	 * middle of the timer routine when this interrupt triggers.
	 */
	disable_irq_nosync(irq);
	mod_timer(&slot->detect_timer, jiffies + msecs_to_jiffies(20));

	return IRQ_HANDLED;
}

static int __init atmci_init_slot(struct atmel_mci *host,
		struct mci_slot_pdata *slot_data, unsigned int id,
		u32 sdc_reg, u32 sdio_irq)
{
	struct mmc_host			*mmc;
	struct atmel_mci_slot		*slot;

	mmc = mmc_alloc_host(sizeof(struct atmel_mci_slot), &host->pdev->dev);
	if (!mmc)
		return -ENOMEM;

	slot = mmc_priv(mmc);
	slot->mmc = mmc;
	slot->host = host;
	slot->detect_pin = slot_data->detect_pin;
	slot->wp_pin = slot_data->wp_pin;
	slot->detect_is_active_high = slot_data->detect_is_active_high;
	slot->sdc_reg = sdc_reg;
	slot->sdio_irq = sdio_irq;

	mmc->ops = &atmci_ops;
	mmc->f_min = DIV_ROUND_UP(host->bus_hz, 512);
	mmc->f_max = host->bus_hz / 2;
	mmc->ocr_avail	= MMC_VDD_32_33 | MMC_VDD_33_34;
	if (sdio_irq)
		mmc->caps |= MMC_CAP_SDIO_IRQ;
	if (host->caps.has_highspeed)
		mmc->caps |= MMC_CAP_SD_HIGHSPEED;
	if (slot_data->bus_width >= 4)
		mmc->caps |= MMC_CAP_4_BIT_DATA;

	mmc->max_segs = 64;
	mmc->max_req_size = 32768 * 512;
	mmc->max_blk_size = 32768;
	mmc->max_blk_count = 512;

	/* Assume card is present initially */
	set_bit(ATMCI_CARD_PRESENT, &slot->flags);
	if (gpio_is_valid(slot->detect_pin)) {
		if (gpio_request(slot->detect_pin, "mmc_detect")) {
			dev_dbg(&mmc->class_dev, "no detect pin available\n");
			slot->detect_pin = -EBUSY;
		} else if (gpio_get_value(slot->detect_pin) ^
				slot->detect_is_active_high) {
			clear_bit(ATMCI_CARD_PRESENT, &slot->flags);
		}
	}

	if (!gpio_is_valid(slot->detect_pin))
		mmc->caps |= MMC_CAP_NEEDS_POLL;

	if (gpio_is_valid(slot->wp_pin)) {
		if (gpio_request(slot->wp_pin, "mmc_wp")) {
			dev_dbg(&mmc->class_dev, "no WP pin available\n");
			slot->wp_pin = -EBUSY;
		}
	}

	host->slot[id] = slot;
	mmc_add_host(mmc);

	if (gpio_is_valid(slot->detect_pin)) {
		int ret;

		setup_timer(&slot->detect_timer, atmci_detect_change,
				(unsigned long)slot);

		ret = request_irq(gpio_to_irq(slot->detect_pin),
				atmci_detect_interrupt,
				IRQF_TRIGGER_FALLING | IRQF_TRIGGER_RISING,
				"mmc-detect", slot);
		if (ret) {
			dev_dbg(&mmc->class_dev,
				"could not request IRQ %d for detect pin\n",
				gpio_to_irq(slot->detect_pin));
			gpio_free(slot->detect_pin);
			slot->detect_pin = -EBUSY;
		}
	}

	atmci_init_debugfs(slot);

	return 0;
}

static void __exit atmci_cleanup_slot(struct atmel_mci_slot *slot,
		unsigned int id)
{
	/* Debugfs stuff is cleaned up by mmc core */

	set_bit(ATMCI_SHUTDOWN, &slot->flags);
	smp_wmb();

	mmc_remove_host(slot->mmc);

	if (gpio_is_valid(slot->detect_pin)) {
		int pin = slot->detect_pin;

		free_irq(gpio_to_irq(pin), slot);
		del_timer_sync(&slot->detect_timer);
		gpio_free(pin);
	}
	if (gpio_is_valid(slot->wp_pin))
		gpio_free(slot->wp_pin);

	slot->host->slot[id] = NULL;
	mmc_free_host(slot->mmc);
}

static bool atmci_filter(struct dma_chan *chan, void *slave)
{
	struct mci_dma_data	*sl = slave;

	if (sl && find_slave_dev(sl) == chan->device->dev) {
		chan->private = slave_data_ptr(sl);
		return true;
	} else {
		return false;
	}
}

static bool atmci_configure_dma(struct atmel_mci *host)
{
	struct mci_platform_data	*pdata;

	if (host == NULL)
		return false;

	pdata = host->pdev->dev.platform_data;

	if (pdata && find_slave_dev(pdata->dma_slave)) {
		dma_cap_mask_t mask;

		/* Try to grab a DMA channel */
		dma_cap_zero(mask);
		dma_cap_set(DMA_SLAVE, mask);
		host->dma.chan =
			dma_request_channel(mask, atmci_filter, pdata->dma_slave);
	}
	if (!host->dma.chan) {
		dev_warn(&host->pdev->dev, "no DMA channel available\n");
		return false;
	} else {
		dev_info(&host->pdev->dev,
					"using %s for DMA transfers\n",
					dma_chan_name(host->dma.chan));
<<<<<<< HEAD
=======

		host->dma_conf.src_addr = host->mapbase + ATMCI_RDR;
		host->dma_conf.src_addr_width = DMA_SLAVE_BUSWIDTH_4_BYTES;
		host->dma_conf.src_maxburst = 1;
		host->dma_conf.dst_addr = host->mapbase + ATMCI_TDR;
		host->dma_conf.dst_addr_width = DMA_SLAVE_BUSWIDTH_4_BYTES;
		host->dma_conf.dst_maxburst = 1;
		host->dma_conf.device_fc = false;
>>>>>>> e816b57a
		return true;
	}
}

static inline unsigned int atmci_get_version(struct atmel_mci *host)
{
	return atmci_readl(host, ATMCI_VERSION) & 0x00000fff;
}

/*
 * HSMCI (High Speed MCI) module is not fully compatible with MCI module.
 * HSMCI provides DMA support and a new config register but no more supports
 * PDC.
 */
static void __init atmci_get_cap(struct atmel_mci *host)
{
	unsigned int version;

	version = atmci_get_version(host);
	dev_info(&host->pdev->dev,
			"version: 0x%x\n", version);

	host->caps.has_dma = 0;
	host->caps.has_pdc = 1;
	host->caps.has_cfg_reg = 0;
	host->caps.has_cstor_reg = 0;
	host->caps.has_highspeed = 0;
	host->caps.has_rwproof = 0;
	host->caps.has_odd_clk_div = 0;

	/* keep only major version number */
	switch (version & 0xf00) {
	case 0x500:
		host->caps.has_odd_clk_div = 1;
	case 0x400:
	case 0x300:
#ifdef CONFIG_AT_HDMAC
		host->caps.has_dma = 1;
#else
		dev_info(&host->pdev->dev,
			"has dma capability but dma engine is not selected, then use pio\n");
#endif
		host->caps.has_pdc = 0;
		host->caps.has_cfg_reg = 1;
		host->caps.has_cstor_reg = 1;
		host->caps.has_highspeed = 1;
	case 0x200:
		host->caps.has_rwproof = 1;
	case 0x100:
		break;
	default:
		host->caps.has_pdc = 0;
		dev_warn(&host->pdev->dev,
				"Unmanaged mci version, set minimum capabilities\n");
		break;
	}
}

static int __init atmci_probe(struct platform_device *pdev)
{
	struct mci_platform_data	*pdata;
	struct atmel_mci		*host;
	struct resource			*regs;
	unsigned int			nr_slots;
	int				irq;
	int				ret;

	regs = platform_get_resource(pdev, IORESOURCE_MEM, 0);
	if (!regs)
		return -ENXIO;
	pdata = pdev->dev.platform_data;
	if (!pdata)
		return -ENXIO;
	irq = platform_get_irq(pdev, 0);
	if (irq < 0)
		return irq;

	host = kzalloc(sizeof(struct atmel_mci), GFP_KERNEL);
	if (!host)
		return -ENOMEM;

	host->pdev = pdev;
	spin_lock_init(&host->lock);
	INIT_LIST_HEAD(&host->queue);

	host->mck = clk_get(&pdev->dev, "mci_clk");
	if (IS_ERR(host->mck)) {
		ret = PTR_ERR(host->mck);
		goto err_clk_get;
	}

	ret = -ENOMEM;
	host->regs = ioremap(regs->start, resource_size(regs));
	if (!host->regs)
		goto err_ioremap;

	clk_enable(host->mck);
	atmci_writel(host, ATMCI_CR, ATMCI_CR_SWRST);
	host->bus_hz = clk_get_rate(host->mck);
	clk_disable(host->mck);

	host->mapbase = regs->start;

	tasklet_init(&host->tasklet, atmci_tasklet_func, (unsigned long)host);

	ret = request_irq(irq, atmci_interrupt, 0, dev_name(&pdev->dev), host);
	if (ret)
		goto err_request_irq;

	/* Get MCI capabilities and set operations according to it */
	atmci_get_cap(host);
	if (host->caps.has_dma && atmci_configure_dma(host)) {
		host->prepare_data = &atmci_prepare_data_dma;
		host->submit_data = &atmci_submit_data_dma;
		host->stop_transfer = &atmci_stop_transfer_dma;
	} else if (host->caps.has_pdc) {
		dev_info(&pdev->dev, "using PDC\n");
		host->prepare_data = &atmci_prepare_data_pdc;
		host->submit_data = &atmci_submit_data_pdc;
		host->stop_transfer = &atmci_stop_transfer_pdc;
	} else {
		dev_info(&pdev->dev, "using PIO\n");
		host->prepare_data = &atmci_prepare_data;
		host->submit_data = &atmci_submit_data;
		host->stop_transfer = &atmci_stop_transfer;
	}

	platform_set_drvdata(pdev, host);

	/* We need at least one slot to succeed */
	nr_slots = 0;
	ret = -ENODEV;
	if (pdata->slot[0].bus_width) {
		ret = atmci_init_slot(host, &pdata->slot[0],
				0, ATMCI_SDCSEL_SLOT_A, ATMCI_SDIOIRQA);
		if (!ret)
			nr_slots++;
	}
	if (pdata->slot[1].bus_width) {
		ret = atmci_init_slot(host, &pdata->slot[1],
				1, ATMCI_SDCSEL_SLOT_B, ATMCI_SDIOIRQB);
		if (!ret)
			nr_slots++;
	}

	if (!nr_slots) {
		dev_err(&pdev->dev, "init failed: no slot defined\n");
		goto err_init_slot;
	}

	dev_info(&pdev->dev,
			"Atmel MCI controller at 0x%08lx irq %d, %u slots\n",
			host->mapbase, irq, nr_slots);

	return 0;

err_init_slot:
	if (host->dma.chan)
		dma_release_channel(host->dma.chan);
	free_irq(irq, host);
err_request_irq:
	iounmap(host->regs);
err_ioremap:
	clk_put(host->mck);
err_clk_get:
	kfree(host);
	return ret;
}

static int __exit atmci_remove(struct platform_device *pdev)
{
	struct atmel_mci	*host = platform_get_drvdata(pdev);
	unsigned int		i;

	platform_set_drvdata(pdev, NULL);

	for (i = 0; i < ATMCI_MAX_NR_SLOTS; i++) {
		if (host->slot[i])
			atmci_cleanup_slot(host->slot[i], i);
	}

	clk_enable(host->mck);
	atmci_writel(host, ATMCI_IDR, ~0UL);
	atmci_writel(host, ATMCI_CR, ATMCI_CR_MCIDIS);
	atmci_readl(host, ATMCI_SR);
	clk_disable(host->mck);

#ifdef CONFIG_MMC_ATMELMCI_DMA
	if (host->dma.chan)
		dma_release_channel(host->dma.chan);
#endif

	free_irq(platform_get_irq(pdev, 0), host);
	iounmap(host->regs);

	clk_put(host->mck);
	kfree(host);

	return 0;
}

#ifdef CONFIG_PM
static int atmci_suspend(struct device *dev)
{
	struct atmel_mci *host = dev_get_drvdata(dev);
	int i;

	 for (i = 0; i < ATMCI_MAX_NR_SLOTS; i++) {
		struct atmel_mci_slot *slot = host->slot[i];
		int ret;

		if (!slot)
			continue;
		ret = mmc_suspend_host(slot->mmc);
		if (ret < 0) {
			while (--i >= 0) {
				slot = host->slot[i];
				if (slot
				&& test_bit(ATMCI_SUSPENDED, &slot->flags)) {
					mmc_resume_host(host->slot[i]->mmc);
					clear_bit(ATMCI_SUSPENDED, &slot->flags);
				}
			}
			return ret;
		} else {
			set_bit(ATMCI_SUSPENDED, &slot->flags);
		}
	}

	return 0;
}

static int atmci_resume(struct device *dev)
{
	struct atmel_mci *host = dev_get_drvdata(dev);
	int i;
	int ret = 0;

	for (i = 0; i < ATMCI_MAX_NR_SLOTS; i++) {
		struct atmel_mci_slot *slot = host->slot[i];
		int err;

		slot = host->slot[i];
		if (!slot)
			continue;
		if (!test_bit(ATMCI_SUSPENDED, &slot->flags))
			continue;
		err = mmc_resume_host(slot->mmc);
		if (err < 0)
			ret = err;
		else
			clear_bit(ATMCI_SUSPENDED, &slot->flags);
	}

	return ret;
}
static SIMPLE_DEV_PM_OPS(atmci_pm, atmci_suspend, atmci_resume);
#define ATMCI_PM_OPS	(&atmci_pm)
#else
#define ATMCI_PM_OPS	NULL
#endif

static struct platform_driver atmci_driver = {
	.remove		= __exit_p(atmci_remove),
	.driver		= {
		.name		= "atmel_mci",
		.pm		= ATMCI_PM_OPS,
	},
};

static int __init atmci_init(void)
{
	return platform_driver_probe(&atmci_driver, atmci_probe);
}

static void __exit atmci_exit(void)
{
	platform_driver_unregister(&atmci_driver);
}

late_initcall(atmci_init); /* try to load after dma driver when built-in */
module_exit(atmci_exit);

MODULE_DESCRIPTION("Atmel Multimedia Card Interface driver");
MODULE_AUTHOR("Haavard Skinnemoen (Atmel)");
MODULE_LICENSE("GPL v2");<|MERGE_RESOLUTION|>--- conflicted
+++ resolved
@@ -873,28 +873,17 @@
 
 	if (data->flags & MMC_DATA_READ) {
 		direction = DMA_FROM_DEVICE;
-<<<<<<< HEAD
-		slave_dirn = DMA_DEV_TO_MEM;
-	} else {
-		direction = DMA_TO_DEVICE;
-		slave_dirn = DMA_MEM_TO_DEV;
-=======
 		host->dma_conf.direction = slave_dirn = DMA_DEV_TO_MEM;
 	} else {
 		direction = DMA_TO_DEVICE;
 		host->dma_conf.direction = slave_dirn = DMA_MEM_TO_DEV;
->>>>>>> e816b57a
 	}
 
 	sglen = dma_map_sg(chan->device->dev, data->sg,
 			data->sg_len, direction);
 
-<<<<<<< HEAD
-	desc = chan->device->device_prep_slave_sg(chan,
-=======
 	dmaengine_slave_config(chan, &host->dma_conf);
 	desc = dmaengine_prep_slave_sg(chan,
->>>>>>> e816b57a
 			data->sg, sglen, slave_dirn,
 			DMA_PREP_INTERRUPT | DMA_CTRL_ACK);
 	if (!desc)
@@ -2006,8 +1995,6 @@
 		dev_info(&host->pdev->dev,
 					"using %s for DMA transfers\n",
 					dma_chan_name(host->dma.chan));
-<<<<<<< HEAD
-=======
 
 		host->dma_conf.src_addr = host->mapbase + ATMCI_RDR;
 		host->dma_conf.src_addr_width = DMA_SLAVE_BUSWIDTH_4_BYTES;
@@ -2016,7 +2003,6 @@
 		host->dma_conf.dst_addr_width = DMA_SLAVE_BUSWIDTH_4_BYTES;
 		host->dma_conf.dst_maxburst = 1;
 		host->dma_conf.device_fc = false;
->>>>>>> e816b57a
 		return true;
 	}
 }
