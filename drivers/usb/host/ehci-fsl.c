/*
 * Copyright 2005-2009 MontaVista Software, Inc.
 * Copyright 2008,2012      Freescale Semiconductor, Inc.
 *
 * This program is free software; you can redistribute it and/or modify it
 * under the terms of the GNU General Public License as published by the
 * Free Software Foundation; either version 2 of the License, or (at your
 * option) any later version.
 *
 * This program is distributed in the hope that it will be useful, but
 * WITHOUT ANY WARRANTY; without even the implied warranty of MERCHANTABILITY
 * or FITNESS FOR A PARTICULAR PURPOSE.  See the GNU General Public License
 * for more details.
 *
 * You should have received a copy of the GNU General Public License
 * along with this program; if not, write to the Free Software Foundation,
 * Inc., 675 Mass Ave, Cambridge, MA 02139, USA.
 *
 * Ported to 834x by Randy Vinson <rvinson@mvista.com> using code provided
 * by Hunter Wu.
 * Power Management support by Dave Liu <daveliu@freescale.com>,
 * Jerry Huang <Chang-Ming.Huang@freescale.com> and
 * Anton Vorontsov <avorontsov@ru.mvista.com>.
 */

#include <linux/kernel.h>
#include <linux/types.h>
#include <linux/delay.h>
#include <linux/pm.h>
#include <linux/platform_device.h>
#include <linux/fsl_devices.h>

#include "ehci-fsl.h"

/* configure so an HC device and id are always provided */
/* always called with process context; sleeping is OK */

/**
 * usb_hcd_fsl_probe - initialize FSL-based HCDs
 * @drvier: Driver to be used for this HCD
 * @pdev: USB Host Controller being probed
 * Context: !in_interrupt()
 *
 * Allocates basic resources for this USB host controller.
 *
 */
static int usb_hcd_fsl_probe(const struct hc_driver *driver,
			     struct platform_device *pdev)
{
	struct fsl_usb2_platform_data *pdata;
	struct usb_hcd *hcd;
	struct resource *res;
	int irq;
	int retval;

	pr_debug("initializing FSL-SOC USB Controller\n");

	/* Need platform data for setup */
	pdata = (struct fsl_usb2_platform_data *)pdev->dev.platform_data;
	if (!pdata) {
		dev_err(&pdev->dev,
			"No platform data for %s.\n", dev_name(&pdev->dev));
		return -ENODEV;
	}

	/*
	 * This is a host mode driver, verify that we're supposed to be
	 * in host mode.
	 */
	if (!((pdata->operating_mode == FSL_USB2_DR_HOST) ||
	      (pdata->operating_mode == FSL_USB2_MPH_HOST) ||
	      (pdata->operating_mode == FSL_USB2_DR_OTG))) {
		dev_err(&pdev->dev,
			"Non Host Mode configured for %s. Wrong driver linked.\n",
			dev_name(&pdev->dev));
		return -ENODEV;
	}

	res = platform_get_resource(pdev, IORESOURCE_IRQ, 0);
	if (!res) {
		dev_err(&pdev->dev,
			"Found HC with no IRQ. Check %s setup!\n",
			dev_name(&pdev->dev));
		return -ENODEV;
	}
	irq = res->start;

	hcd = usb_create_hcd(driver, &pdev->dev, dev_name(&pdev->dev));
	if (!hcd) {
		retval = -ENOMEM;
		goto err1;
	}

	res = platform_get_resource(pdev, IORESOURCE_MEM, 0);
	if (!res) {
		dev_err(&pdev->dev,
			"Found HC with no register addr. Check %s setup!\n",
			dev_name(&pdev->dev));
		retval = -ENODEV;
		goto err2;
	}
	hcd->rsrc_start = res->start;
	hcd->rsrc_len = resource_size(res);
	if (!request_mem_region(hcd->rsrc_start, hcd->rsrc_len,
				driver->description)) {
		dev_dbg(&pdev->dev, "controller already in use\n");
		retval = -EBUSY;
		goto err2;
	}
	hcd->regs = ioremap(hcd->rsrc_start, hcd->rsrc_len);

	if (hcd->regs == NULL) {
		dev_dbg(&pdev->dev, "error mapping memory\n");
		retval = -EFAULT;
		goto err3;
	}

	pdata->regs = hcd->regs;

	if (pdata->power_budget)
		hcd->power_budget = pdata->power_budget;

	/*
	 * do platform specific init: check the clock, grab/config pins, etc.
	 */
	if (pdata->init && pdata->init(pdev)) {
		retval = -ENODEV;
		goto err4;
	}

	/* Enable USB controller, 83xx or 8536 */
	if (pdata->have_sysif_regs)
		setbits32(hcd->regs + FSL_SOC_USB_CTRL, 0x4);

	/* Don't need to set host mode here. It will be done by tdi_reset() */

	retval = usb_add_hcd(hcd, irq, IRQF_SHARED);
	if (retval != 0)
		goto err4;

#ifdef CONFIG_USB_OTG
	if (pdata->operating_mode == FSL_USB2_DR_OTG) {
		struct ehci_hcd *ehci = hcd_to_ehci(hcd);

		ehci->transceiver = usb_get_transceiver();
		dev_dbg(&pdev->dev, "hcd=0x%p  ehci=0x%p, transceiver=0x%p\n",
			hcd, ehci, ehci->transceiver);

		if (ehci->transceiver) {
			retval = otg_set_host(ehci->transceiver->otg,
					      &ehci_to_hcd(ehci)->self);
			if (retval) {
				usb_put_transceiver(ehci->transceiver);
				goto err4;
			}
		} else {
			dev_err(&pdev->dev, "can't find transceiver\n");
			retval = -ENODEV;
			goto err4;
		}
	}
#endif
	return retval;

      err4:
	iounmap(hcd->regs);
      err3:
	release_mem_region(hcd->rsrc_start, hcd->rsrc_len);
      err2:
	usb_put_hcd(hcd);
      err1:
	dev_err(&pdev->dev, "init %s fail, %d\n", dev_name(&pdev->dev), retval);
	if (pdata->exit)
		pdata->exit(pdev);
	return retval;
}

/* may be called without controller electrically present */
/* may be called with controller, bus, and devices active */

/**
 * usb_hcd_fsl_remove - shutdown processing for FSL-based HCDs
 * @dev: USB Host Controller being removed
 * Context: !in_interrupt()
 *
 * Reverses the effect of usb_hcd_fsl_probe().
 *
 */
static void usb_hcd_fsl_remove(struct usb_hcd *hcd,
			       struct platform_device *pdev)
{
	struct fsl_usb2_platform_data *pdata = pdev->dev.platform_data;
	struct ehci_hcd *ehci = hcd_to_ehci(hcd);

	if (ehci->transceiver) {
		otg_set_host(ehci->transceiver->otg, NULL);
		usb_put_transceiver(ehci->transceiver);
	}

	usb_remove_hcd(hcd);

	/*
	 * do platform specific un-initialization:
	 * release iomux pins, disable clock, etc.
	 */
	if (pdata->exit)
		pdata->exit(pdev);
	iounmap(hcd->regs);
	release_mem_region(hcd->rsrc_start, hcd->rsrc_len);
	usb_put_hcd(hcd);
}

static void ehci_fsl_setup_phy(struct usb_hcd *hcd,
			       enum fsl_usb2_phy_modes phy_mode,
			       unsigned int port_offset)
{
	u32 portsc, temp;
	struct ehci_hcd *ehci = hcd_to_ehci(hcd);
	void __iomem *non_ehci = hcd->regs;
<<<<<<< HEAD
	struct fsl_usb2_platform_data *pdata;

	pdata = hcd->self.controller->platform_data;
=======
	struct device *dev = hcd->self.controller;
	struct fsl_usb2_platform_data *pdata = dev->platform_data;

	if (pdata->controller_ver < 0) {
		dev_warn(hcd->self.controller, "Could not get controller version\n");
		return;
	}
>>>>>>> cfaf0251

	portsc = ehci_readl(ehci, &ehci->regs->port_status[port_offset]);
	portsc &= ~(PORT_PTS_MSK | PORT_PTS_PTW);

	switch (phy_mode) {
	case FSL_USB2_PHY_ULPI:
		if (pdata->controller_ver) {
			/* controller version 1.6 or above */
			temp = in_be32(non_ehci + FSL_SOC_USB_CTRL);
			out_be32(non_ehci + FSL_SOC_USB_CTRL, temp |
				USB_CTRL_USB_EN | ULPI_PHY_CLK_SEL);
		}
		portsc |= PORT_PTS_ULPI;
		break;
	case FSL_USB2_PHY_SERIAL:
		portsc |= PORT_PTS_SERIAL;
		break;
	case FSL_USB2_PHY_UTMI_WIDE:
		portsc |= PORT_PTS_PTW;
		/* fall through */
	case FSL_USB2_PHY_UTMI:
		if (pdata->controller_ver) {
			/* controller version 1.6 or above */
			temp = in_be32(non_ehci + FSL_SOC_USB_CTRL);
			out_be32(non_ehci + FSL_SOC_USB_CTRL, temp |
				UTMI_PHY_EN | USB_CTRL_USB_EN);
			mdelay(FSL_UTMI_PHY_DLY);  /* Delay for UTMI PHY CLK to
						become stable - 10ms*/
		}
		/* enable UTMI PHY */
		if (pdata->have_sysif_regs)
			setbits32(non_ehci + FSL_SOC_USB_CTRL,
				  CTRL_UTMI_PHY_EN);
		portsc |= PORT_PTS_UTMI;
		break;
	case FSL_USB2_PHY_NONE:
		break;
	}
	ehci_writel(ehci, portsc, &ehci->regs->port_status[port_offset]);
}

static void ehci_fsl_usb_setup(struct ehci_hcd *ehci)
{
	struct usb_hcd *hcd = ehci_to_hcd(ehci);
	struct fsl_usb2_platform_data *pdata;
	void __iomem *non_ehci = hcd->regs;
	u32 temp;

	pdata = hcd->self.controller->platform_data;

	/* Enable PHY interface in the control reg. */
	if (pdata->have_sysif_regs) {
		temp = in_be32(non_ehci + FSL_SOC_USB_CTRL);
		out_be32(non_ehci + FSL_SOC_USB_CTRL, temp | 0x00000004);

		/*
		* Turn on cache snooping hardware, since some PowerPC platforms
		* wholly rely on hardware to deal with cache coherent
		*/

		/* Setup Snooping for all the 4GB space */
		/* SNOOP1 starts from 0x0, size 2G */
		out_be32(non_ehci + FSL_SOC_USB_SNOOP1, 0x0 | SNOOP_SIZE_2GB);
		/* SNOOP2 starts from 0x80000000, size 2G */
		out_be32(non_ehci + FSL_SOC_USB_SNOOP2, 0x80000000 | SNOOP_SIZE_2GB);
	}

	if ((pdata->operating_mode == FSL_USB2_DR_HOST) ||
			(pdata->operating_mode == FSL_USB2_DR_OTG))
		ehci_fsl_setup_phy(hcd, pdata->phy_mode, 0);

	if (pdata->operating_mode == FSL_USB2_MPH_HOST) {
		unsigned int chip, rev, svr;

		svr = mfspr(SPRN_SVR);
		chip = svr >> 16;
		rev = (svr >> 4) & 0xf;

		/* Deal with USB Erratum #14 on MPC834x Rev 1.0 & 1.1 chips */
		if ((rev == 1) && (chip >= 0x8050) && (chip <= 0x8055))
			ehci->has_fsl_port_bug = 1;

		if (pdata->port_enables & FSL_USB2_PORT0_ENABLED)
			ehci_fsl_setup_phy(hcd, pdata->phy_mode, 0);
		if (pdata->port_enables & FSL_USB2_PORT1_ENABLED)
			ehci_fsl_setup_phy(hcd, pdata->phy_mode, 1);
	}

	if (pdata->have_sysif_regs) {
#ifdef CONFIG_PPC_85xx
		out_be32(non_ehci + FSL_SOC_USB_PRICTRL, 0x00000008);
		out_be32(non_ehci + FSL_SOC_USB_AGECNTTHRSH, 0x00000080);
#else
		out_be32(non_ehci + FSL_SOC_USB_PRICTRL, 0x0000000c);
		out_be32(non_ehci + FSL_SOC_USB_AGECNTTHRSH, 0x00000040);
#endif
		out_be32(non_ehci + FSL_SOC_USB_SICTRL, 0x00000001);
	}
}

/* called after powerup, by probe or system-pm "wakeup" */
static int ehci_fsl_reinit(struct ehci_hcd *ehci)
{
	ehci_fsl_usb_setup(ehci);
	ehci_port_power(ehci, 0);

	return 0;
}

/* called during probe() after chip reset completes */
static int ehci_fsl_setup(struct usb_hcd *hcd)
{
	struct ehci_hcd *ehci = hcd_to_ehci(hcd);
	int retval;
	struct fsl_usb2_platform_data *pdata;
	struct device *dev;

	dev = hcd->self.controller;
	pdata = hcd->self.controller->platform_data;
	ehci->big_endian_desc = pdata->big_endian_desc;
	ehci->big_endian_mmio = pdata->big_endian_mmio;

	/* EHCI registers start at offset 0x100 */
	ehci->caps = hcd->regs + 0x100;
	ehci->regs = hcd->regs + 0x100 +
		HC_LENGTH(ehci, ehci_readl(ehci, &ehci->caps->hc_capbase));
	dbg_hcs_params(ehci, "reset");
	dbg_hcc_params(ehci, "reset");

	/* cache this readonly data; minimize chip reads */
	ehci->hcs_params = ehci_readl(ehci, &ehci->caps->hcs_params);

	hcd->has_tt = 1;

	retval = ehci_halt(ehci);
	if (retval)
		return retval;

	/* data structure init */
	retval = ehci_init(hcd);
	if (retval)
		return retval;

	ehci->sbrn = 0x20;

	ehci_reset(ehci);

	if (of_device_is_compatible(dev->parent->of_node,
				    "fsl,mpc5121-usb2-dr")) {
		/*
		 * set SBUSCFG:AHBBRST so that control msgs don't
		 * fail when doing heavy PATA writes.
		 */
		ehci_writel(ehci, SBUSCFG_INCR8,
			    hcd->regs + FSL_SOC_USB_SBUSCFG);
	}

	retval = ehci_fsl_reinit(ehci);
	return retval;
}

struct ehci_fsl {
	struct ehci_hcd	ehci;

#ifdef CONFIG_PM
	/* Saved USB PHY settings, need to restore after deep sleep. */
	u32 usb_ctrl;
#endif
};

#ifdef CONFIG_PM

#ifdef CONFIG_PPC_MPC512x
static int ehci_fsl_mpc512x_drv_suspend(struct device *dev)
{
	struct usb_hcd *hcd = dev_get_drvdata(dev);
	struct ehci_hcd *ehci = hcd_to_ehci(hcd);
	struct fsl_usb2_platform_data *pdata = dev->platform_data;
	u32 tmp;

#ifdef DEBUG
	u32 mode = ehci_readl(ehci, hcd->regs + FSL_SOC_USB_USBMODE);
	mode &= USBMODE_CM_MASK;
	tmp = ehci_readl(ehci, hcd->regs + 0x140);	/* usbcmd */

	dev_dbg(dev, "suspend=%d already_suspended=%d "
		"mode=%d  usbcmd %08x\n", pdata->suspended,
		pdata->already_suspended, mode, tmp);
#endif

	/*
	 * If the controller is already suspended, then this must be a
	 * PM suspend.  Remember this fact, so that we will leave the
	 * controller suspended at PM resume time.
	 */
	if (pdata->suspended) {
		dev_dbg(dev, "already suspended, leaving early\n");
		pdata->already_suspended = 1;
		return 0;
	}

	dev_dbg(dev, "suspending...\n");

	ehci->rh_state = EHCI_RH_SUSPENDED;
	dev->power.power_state = PMSG_SUSPEND;

	/* ignore non-host interrupts */
	clear_bit(HCD_FLAG_HW_ACCESSIBLE, &hcd->flags);

	/* stop the controller */
	tmp = ehci_readl(ehci, &ehci->regs->command);
	tmp &= ~CMD_RUN;
	ehci_writel(ehci, tmp, &ehci->regs->command);

	/* save EHCI registers */
	pdata->pm_command = ehci_readl(ehci, &ehci->regs->command);
	pdata->pm_command &= ~CMD_RUN;
	pdata->pm_status  = ehci_readl(ehci, &ehci->regs->status);
	pdata->pm_intr_enable  = ehci_readl(ehci, &ehci->regs->intr_enable);
	pdata->pm_frame_index  = ehci_readl(ehci, &ehci->regs->frame_index);
	pdata->pm_segment  = ehci_readl(ehci, &ehci->regs->segment);
	pdata->pm_frame_list  = ehci_readl(ehci, &ehci->regs->frame_list);
	pdata->pm_async_next  = ehci_readl(ehci, &ehci->regs->async_next);
	pdata->pm_configured_flag  =
		ehci_readl(ehci, &ehci->regs->configured_flag);
	pdata->pm_portsc = ehci_readl(ehci, &ehci->regs->port_status[0]);
	pdata->pm_usbgenctrl = ehci_readl(ehci,
					  hcd->regs + FSL_SOC_USB_USBGENCTRL);

	/* clear the W1C bits */
	pdata->pm_portsc &= cpu_to_hc32(ehci, ~PORT_RWC_BITS);

	pdata->suspended = 1;

	/* clear PP to cut power to the port */
	tmp = ehci_readl(ehci, &ehci->regs->port_status[0]);
	tmp &= ~PORT_POWER;
	ehci_writel(ehci, tmp, &ehci->regs->port_status[0]);

	return 0;
}

static int ehci_fsl_mpc512x_drv_resume(struct device *dev)
{
	struct usb_hcd *hcd = dev_get_drvdata(dev);
	struct ehci_hcd *ehci = hcd_to_ehci(hcd);
	struct fsl_usb2_platform_data *pdata = dev->platform_data;
	u32 tmp;

	dev_dbg(dev, "suspend=%d already_suspended=%d\n",
		pdata->suspended, pdata->already_suspended);

	/*
	 * If the controller was already suspended at suspend time,
	 * then don't resume it now.
	 */
	if (pdata->already_suspended) {
		dev_dbg(dev, "already suspended, leaving early\n");
		pdata->already_suspended = 0;
		return 0;
	}

	if (!pdata->suspended) {
		dev_dbg(dev, "not suspended, leaving early\n");
		return 0;
	}

	pdata->suspended = 0;

	dev_dbg(dev, "resuming...\n");

	/* set host mode */
	tmp = USBMODE_CM_HOST | (pdata->es ? USBMODE_ES : 0);
	ehci_writel(ehci, tmp, hcd->regs + FSL_SOC_USB_USBMODE);

	ehci_writel(ehci, pdata->pm_usbgenctrl,
		    hcd->regs + FSL_SOC_USB_USBGENCTRL);
	ehci_writel(ehci, ISIPHYCTRL_PXE | ISIPHYCTRL_PHYE,
		    hcd->regs + FSL_SOC_USB_ISIPHYCTRL);

	ehci_writel(ehci, SBUSCFG_INCR8, hcd->regs + FSL_SOC_USB_SBUSCFG);

	/* restore EHCI registers */
	ehci_writel(ehci, pdata->pm_command, &ehci->regs->command);
	ehci_writel(ehci, pdata->pm_intr_enable, &ehci->regs->intr_enable);
	ehci_writel(ehci, pdata->pm_frame_index, &ehci->regs->frame_index);
	ehci_writel(ehci, pdata->pm_segment, &ehci->regs->segment);
	ehci_writel(ehci, pdata->pm_frame_list, &ehci->regs->frame_list);
	ehci_writel(ehci, pdata->pm_async_next, &ehci->regs->async_next);
	ehci_writel(ehci, pdata->pm_configured_flag,
		    &ehci->regs->configured_flag);
	ehci_writel(ehci, pdata->pm_portsc, &ehci->regs->port_status[0]);

	set_bit(HCD_FLAG_HW_ACCESSIBLE, &hcd->flags);
	ehci->rh_state = EHCI_RH_RUNNING;
	dev->power.power_state = PMSG_ON;

	tmp = ehci_readl(ehci, &ehci->regs->command);
	tmp |= CMD_RUN;
	ehci_writel(ehci, tmp, &ehci->regs->command);

	usb_hcd_resume_root_hub(hcd);

	return 0;
}
#else
static inline int ehci_fsl_mpc512x_drv_suspend(struct device *dev)
{
	return 0;
}

static inline int ehci_fsl_mpc512x_drv_resume(struct device *dev)
{
	return 0;
}
#endif /* CONFIG_PPC_MPC512x */

static struct ehci_fsl *hcd_to_ehci_fsl(struct usb_hcd *hcd)
{
	struct ehci_hcd *ehci = hcd_to_ehci(hcd);

	return container_of(ehci, struct ehci_fsl, ehci);
}

static int ehci_fsl_drv_suspend(struct device *dev)
{
	struct usb_hcd *hcd = dev_get_drvdata(dev);
	struct ehci_fsl *ehci_fsl = hcd_to_ehci_fsl(hcd);
	void __iomem *non_ehci = hcd->regs;

	if (of_device_is_compatible(dev->parent->of_node,
				    "fsl,mpc5121-usb2-dr")) {
		return ehci_fsl_mpc512x_drv_suspend(dev);
	}

	ehci_prepare_ports_for_controller_suspend(hcd_to_ehci(hcd),
			device_may_wakeup(dev));
	if (!fsl_deep_sleep())
		return 0;

	ehci_fsl->usb_ctrl = in_be32(non_ehci + FSL_SOC_USB_CTRL);
	return 0;
}

static int ehci_fsl_drv_resume(struct device *dev)
{
	struct usb_hcd *hcd = dev_get_drvdata(dev);
	struct ehci_fsl *ehci_fsl = hcd_to_ehci_fsl(hcd);
	struct ehci_hcd *ehci = hcd_to_ehci(hcd);
	void __iomem *non_ehci = hcd->regs;

	if (of_device_is_compatible(dev->parent->of_node,
				    "fsl,mpc5121-usb2-dr")) {
		return ehci_fsl_mpc512x_drv_resume(dev);
	}

	ehci_prepare_ports_for_controller_resume(ehci);
	if (!fsl_deep_sleep())
		return 0;

	usb_root_hub_lost_power(hcd->self.root_hub);

	/* Restore USB PHY settings and enable the controller. */
	out_be32(non_ehci + FSL_SOC_USB_CTRL, ehci_fsl->usb_ctrl);

	ehci_reset(ehci);
	ehci_fsl_reinit(ehci);

	return 0;
}

static int ehci_fsl_drv_restore(struct device *dev)
{
	struct usb_hcd *hcd = dev_get_drvdata(dev);

	usb_root_hub_lost_power(hcd->self.root_hub);
	return 0;
}

static struct dev_pm_ops ehci_fsl_pm_ops = {
	.suspend = ehci_fsl_drv_suspend,
	.resume = ehci_fsl_drv_resume,
	.restore = ehci_fsl_drv_restore,
};

#define EHCI_FSL_PM_OPS		(&ehci_fsl_pm_ops)
#else
#define EHCI_FSL_PM_OPS		NULL
#endif /* CONFIG_PM */

#ifdef CONFIG_USB_OTG
static int ehci_start_port_reset(struct usb_hcd *hcd, unsigned port)
{
	struct ehci_hcd *ehci = hcd_to_ehci(hcd);
	u32 status;

	if (!port)
		return -EINVAL;

	port--;

	/* start port reset before HNP protocol time out */
	status = readl(&ehci->regs->port_status[port]);
	if (!(status & PORT_CONNECT))
		return -ENODEV;

	/* khubd will finish the reset later */
	if (ehci_is_TDI(ehci)) {
		writel(PORT_RESET |
		       (status & ~(PORT_CSC | PORT_PEC | PORT_OCC)),
		       &ehci->regs->port_status[port]);
	} else {
		writel(PORT_RESET, &ehci->regs->port_status[port]);
	}

	return 0;
}
#else
#define ehci_start_port_reset	NULL
#endif /* CONFIG_USB_OTG */


static const struct hc_driver ehci_fsl_hc_driver = {
	.description = hcd_name,
	.product_desc = "Freescale On-Chip EHCI Host Controller",
	.hcd_priv_size = sizeof(struct ehci_fsl),

	/*
	 * generic hardware linkage
	 */
	.irq = ehci_irq,
	.flags = HCD_USB2 | HCD_MEMORY,

	/*
	 * basic lifecycle operations
	 */
	.reset = ehci_fsl_setup,
	.start = ehci_run,
	.stop = ehci_stop,
	.shutdown = ehci_shutdown,

	/*
	 * managing i/o requests and associated device resources
	 */
	.urb_enqueue = ehci_urb_enqueue,
	.urb_dequeue = ehci_urb_dequeue,
	.endpoint_disable = ehci_endpoint_disable,
	.endpoint_reset = ehci_endpoint_reset,

	/*
	 * scheduling support
	 */
	.get_frame_number = ehci_get_frame,

	/*
	 * root hub support
	 */
	.hub_status_data = ehci_hub_status_data,
	.hub_control = ehci_hub_control,
	.bus_suspend = ehci_bus_suspend,
	.bus_resume = ehci_bus_resume,
	.start_port_reset = ehci_start_port_reset,
	.relinquish_port = ehci_relinquish_port,
	.port_handed_over = ehci_port_handed_over,

	.clear_tt_buffer_complete = ehci_clear_tt_buffer_complete,
};

static int ehci_fsl_drv_probe(struct platform_device *pdev)
{
	if (usb_disabled())
		return -ENODEV;

	/* FIXME we only want one one probe() not two */
	return usb_hcd_fsl_probe(&ehci_fsl_hc_driver, pdev);
}

static int ehci_fsl_drv_remove(struct platform_device *pdev)
{
	struct usb_hcd *hcd = platform_get_drvdata(pdev);

	/* FIXME we only want one one remove() not two */
	usb_hcd_fsl_remove(hcd, pdev);
	return 0;
}

MODULE_ALIAS("platform:fsl-ehci");

static struct platform_driver ehci_fsl_driver = {
	.probe = ehci_fsl_drv_probe,
	.remove = ehci_fsl_drv_remove,
	.shutdown = usb_hcd_platform_shutdown,
	.driver = {
		.name = "fsl-ehci",
		.pm = EHCI_FSL_PM_OPS,
	},
};<|MERGE_RESOLUTION|>--- conflicted
+++ resolved
@@ -217,11 +217,6 @@
 	u32 portsc, temp;
 	struct ehci_hcd *ehci = hcd_to_ehci(hcd);
 	void __iomem *non_ehci = hcd->regs;
-<<<<<<< HEAD
-	struct fsl_usb2_platform_data *pdata;
-
-	pdata = hcd->self.controller->platform_data;
-=======
 	struct device *dev = hcd->self.controller;
 	struct fsl_usb2_platform_data *pdata = dev->platform_data;
 
@@ -229,7 +224,6 @@
 		dev_warn(hcd->self.controller, "Could not get controller version\n");
 		return;
 	}
->>>>>>> cfaf0251
 
 	portsc = ehci_readl(ehci, &ehci->regs->port_status[port_offset]);
 	portsc &= ~(PORT_PTS_MSK | PORT_PTS_PTW);
