/**************************************************************************
 *
 * Copyright © 2009 VMware, Inc., Palo Alto, CA., USA
 * All Rights Reserved.
 *
 * Permission is hereby granted, free of charge, to any person obtaining a
 * copy of this software and associated documentation files (the
 * "Software"), to deal in the Software without restriction, including
 * without limitation the rights to use, copy, modify, merge, publish,
 * distribute, sub license, and/or sell copies of the Software, and to
 * permit persons to whom the Software is furnished to do so, subject to
 * the following conditions:
 *
 * The above copyright notice and this permission notice (including the
 * next paragraph) shall be included in all copies or substantial portions
 * of the Software.
 *
 * THE SOFTWARE IS PROVIDED "AS IS", WITHOUT WARRANTY OF ANY KIND, EXPRESS OR
 * IMPLIED, INCLUDING BUT NOT LIMITED TO THE WARRANTIES OF MERCHANTABILITY,
 * FITNESS FOR A PARTICULAR PURPOSE AND NON-INFRINGEMENT. IN NO EVENT SHALL
 * THE COPYRIGHT HOLDERS, AUTHORS AND/OR ITS SUPPLIERS BE LIABLE FOR ANY CLAIM,
 * DAMAGES OR OTHER LIABILITY, WHETHER IN AN ACTION OF CONTRACT, TORT OR
 * OTHERWISE, ARISING FROM, OUT OF OR IN CONNECTION WITH THE SOFTWARE OR THE
 * USE OR OTHER DEALINGS IN THE SOFTWARE.
 *
 **************************************************************************/

#include "vmwgfx_drv.h"
#include "vmwgfx_reg.h"
#include "ttm/ttm_bo_api.h"
#include "ttm/ttm_placement.h"

static int vmw_cmd_invalid(struct vmw_private *dev_priv,
			   struct vmw_sw_context *sw_context,
			   SVGA3dCmdHeader *header)
{
	return capable(CAP_SYS_ADMIN) ? : -EINVAL;
}

static int vmw_cmd_ok(struct vmw_private *dev_priv,
		      struct vmw_sw_context *sw_context,
		      SVGA3dCmdHeader *header)
{
	return 0;
}

static int vmw_cmd_cid_check(struct vmw_private *dev_priv,
			     struct vmw_sw_context *sw_context,
			     SVGA3dCmdHeader *header)
{
	struct vmw_cid_cmd {
		SVGA3dCmdHeader header;
		__le32 cid;
	} *cmd;
	int ret;

	cmd = container_of(header, struct vmw_cid_cmd, header);
	if (likely(sw_context->cid_valid && cmd->cid == sw_context->last_cid))
		return 0;

	ret = vmw_context_check(dev_priv, sw_context->tfile, cmd->cid);
	if (unlikely(ret != 0)) {
		DRM_ERROR("Could not find or use context %u\n",
			  (unsigned) cmd->cid);
		return ret;
	}

	sw_context->last_cid = cmd->cid;
	sw_context->cid_valid = true;

	return 0;
}

static int vmw_cmd_sid_check(struct vmw_private *dev_priv,
			     struct vmw_sw_context *sw_context,
			     uint32_t *sid)
{
	if (*sid == SVGA3D_INVALID_ID)
		return 0;

	if (unlikely((!sw_context->sid_valid  ||
		      *sid != sw_context->last_sid))) {
		int real_id;
		int ret = vmw_surface_check(dev_priv, sw_context->tfile,
					    *sid, &real_id);

		if (unlikely(ret != 0)) {
			DRM_ERROR("Could ot find or use surface 0x%08x "
				  "address 0x%08lx\n",
				  (unsigned int) *sid,
				  (unsigned long) sid);
			return ret;
		}

		sw_context->last_sid = *sid;
		sw_context->sid_valid = true;
		*sid = real_id;
		sw_context->sid_translation = real_id;
	} else
		*sid = sw_context->sid_translation;

	return 0;
}


static int vmw_cmd_set_render_target_check(struct vmw_private *dev_priv,
					   struct vmw_sw_context *sw_context,
					   SVGA3dCmdHeader *header)
{
	struct vmw_sid_cmd {
		SVGA3dCmdHeader header;
		SVGA3dCmdSetRenderTarget body;
	} *cmd;
	int ret;

	ret = vmw_cmd_cid_check(dev_priv, sw_context, header);
	if (unlikely(ret != 0))
		return ret;

	cmd = container_of(header, struct vmw_sid_cmd, header);
	ret = vmw_cmd_sid_check(dev_priv, sw_context, &cmd->body.target.sid);
	return ret;
}

static int vmw_cmd_surface_copy_check(struct vmw_private *dev_priv,
				      struct vmw_sw_context *sw_context,
				      SVGA3dCmdHeader *header)
{
	struct vmw_sid_cmd {
		SVGA3dCmdHeader header;
		SVGA3dCmdSurfaceCopy body;
	} *cmd;
	int ret;

	cmd = container_of(header, struct vmw_sid_cmd, header);
	ret = vmw_cmd_sid_check(dev_priv, sw_context, &cmd->body.src.sid);
	if (unlikely(ret != 0))
		return ret;
	return vmw_cmd_sid_check(dev_priv, sw_context, &cmd->body.dest.sid);
}

static int vmw_cmd_stretch_blt_check(struct vmw_private *dev_priv,
				     struct vmw_sw_context *sw_context,
				     SVGA3dCmdHeader *header)
{
	struct vmw_sid_cmd {
		SVGA3dCmdHeader header;
		SVGA3dCmdSurfaceStretchBlt body;
	} *cmd;
	int ret;

	cmd = container_of(header, struct vmw_sid_cmd, header);
	ret = vmw_cmd_sid_check(dev_priv, sw_context, &cmd->body.src.sid);
	if (unlikely(ret != 0))
		return ret;
	return vmw_cmd_sid_check(dev_priv, sw_context, &cmd->body.dest.sid);
}

static int vmw_cmd_blt_surf_screen_check(struct vmw_private *dev_priv,
					 struct vmw_sw_context *sw_context,
					 SVGA3dCmdHeader *header)
{
	struct vmw_sid_cmd {
		SVGA3dCmdHeader header;
		SVGA3dCmdBlitSurfaceToScreen body;
	} *cmd;

	cmd = container_of(header, struct vmw_sid_cmd, header);
	return vmw_cmd_sid_check(dev_priv, sw_context, &cmd->body.srcImage.sid);
}

static int vmw_cmd_present_check(struct vmw_private *dev_priv,
				 struct vmw_sw_context *sw_context,
				 SVGA3dCmdHeader *header)
{
	struct vmw_sid_cmd {
		SVGA3dCmdHeader header;
		SVGA3dCmdPresent body;
	} *cmd;

	cmd = container_of(header, struct vmw_sid_cmd, header);
	return vmw_cmd_sid_check(dev_priv, sw_context, &cmd->body.sid);
}

static int vmw_translate_guest_ptr(struct vmw_private *dev_priv,
				   struct vmw_sw_context *sw_context,
				   SVGAGuestPtr *ptr,
				   struct vmw_dma_buffer **vmw_bo_p)
{
	struct vmw_dma_buffer *vmw_bo = NULL;
	struct ttm_buffer_object *bo;
	uint32_t handle = ptr->gmrId;
	struct vmw_relocation *reloc;
	uint32_t cur_validate_node;
	struct ttm_validate_buffer *val_buf;
	int ret;

	ret = vmw_user_dmabuf_lookup(sw_context->tfile, handle, &vmw_bo);
	if (unlikely(ret != 0)) {
		DRM_ERROR("Could not find or use GMR region.\n");
		return -EINVAL;
	}
	bo = &vmw_bo->base;

	if (unlikely(sw_context->cur_reloc >= VMWGFX_MAX_RELOCATIONS)) {
		DRM_ERROR("Max number relocations per submission"
			  " exceeded\n");
		ret = -EINVAL;
		goto out_no_reloc;
	}

	reloc = &sw_context->relocs[sw_context->cur_reloc++];
	reloc->location = ptr;

	cur_validate_node = vmw_dmabuf_validate_node(bo, sw_context->cur_val_buf);
	if (unlikely(cur_validate_node >= VMWGFX_MAX_GMRS)) {
		DRM_ERROR("Max number of DMA buffers per submission"
			  " exceeded.\n");
		ret = -EINVAL;
		goto out_no_reloc;
	}

	reloc->index = cur_validate_node;
	if (unlikely(cur_validate_node == sw_context->cur_val_buf)) {
		val_buf = &sw_context->val_bufs[cur_validate_node];
		val_buf->bo = ttm_bo_reference(bo);
		val_buf->new_sync_obj_arg = (void *) dev_priv;
		list_add_tail(&val_buf->head, &sw_context->validate_nodes);
		++sw_context->cur_val_buf;
	}
	*vmw_bo_p = vmw_bo;
	return 0;

out_no_reloc:
	vmw_dmabuf_unreference(&vmw_bo);
	vmw_bo_p = NULL;
	return ret;
}

static int vmw_cmd_end_query(struct vmw_private *dev_priv,
			     struct vmw_sw_context *sw_context,
			     SVGA3dCmdHeader *header)
{
	struct vmw_dma_buffer *vmw_bo;
	struct vmw_query_cmd {
		SVGA3dCmdHeader header;
		SVGA3dCmdEndQuery q;
	} *cmd;
	int ret;

	cmd = container_of(header, struct vmw_query_cmd, header);
	ret = vmw_cmd_cid_check(dev_priv, sw_context, header);
	if (unlikely(ret != 0))
		return ret;

	ret = vmw_translate_guest_ptr(dev_priv, sw_context,
				      &cmd->q.guestResult,
				      &vmw_bo);
	if (unlikely(ret != 0))
		return ret;

	vmw_dmabuf_unreference(&vmw_bo);
	return 0;
}

static int vmw_cmd_wait_query(struct vmw_private *dev_priv,
			      struct vmw_sw_context *sw_context,
			      SVGA3dCmdHeader *header)
{
	struct vmw_dma_buffer *vmw_bo;
	struct vmw_query_cmd {
		SVGA3dCmdHeader header;
		SVGA3dCmdWaitForQuery q;
	} *cmd;
	int ret;

	cmd = container_of(header, struct vmw_query_cmd, header);
	ret = vmw_cmd_cid_check(dev_priv, sw_context, header);
	if (unlikely(ret != 0))
		return ret;

	ret = vmw_translate_guest_ptr(dev_priv, sw_context,
				      &cmd->q.guestResult,
				      &vmw_bo);
	if (unlikely(ret != 0))
		return ret;

	vmw_dmabuf_unreference(&vmw_bo);
	return 0;
}


static int vmw_cmd_dma(struct vmw_private *dev_priv,
		       struct vmw_sw_context *sw_context,
		       SVGA3dCmdHeader *header)
{
	struct vmw_dma_buffer *vmw_bo = NULL;
	struct ttm_buffer_object *bo;
	struct vmw_surface *srf = NULL;
	struct vmw_dma_cmd {
		SVGA3dCmdHeader header;
		SVGA3dCmdSurfaceDMA dma;
	} *cmd;
	int ret;

	cmd = container_of(header, struct vmw_dma_cmd, header);
	ret = vmw_translate_guest_ptr(dev_priv, sw_context,
				      &cmd->dma.guest.ptr,
				      &vmw_bo);
	if (unlikely(ret != 0))
		return ret;

	bo = &vmw_bo->base;
	ret = vmw_user_surface_lookup_handle(dev_priv, sw_context->tfile,
					     cmd->dma.host.sid, &srf);
	if (ret) {
		DRM_ERROR("could not find surface\n");
		goto out_no_reloc;
	}

	/**
	 * Patch command stream with device SID.
	 */

	cmd->dma.host.sid = srf->res.id;
	vmw_kms_cursor_snoop(srf, sw_context->tfile, bo, header);
	/**
	 * FIXME: May deadlock here when called from the
	 * command parsing code.
	 */
	vmw_surface_unreference(&srf);

out_no_reloc:
	vmw_dmabuf_unreference(&vmw_bo);
	return ret;
}

static int vmw_cmd_draw(struct vmw_private *dev_priv,
			struct vmw_sw_context *sw_context,
			SVGA3dCmdHeader *header)
{
	struct vmw_draw_cmd {
		SVGA3dCmdHeader header;
		SVGA3dCmdDrawPrimitives body;
	} *cmd;
	SVGA3dVertexDecl *decl = (SVGA3dVertexDecl *)(
		(unsigned long)header + sizeof(*cmd));
	SVGA3dPrimitiveRange *range;
	uint32_t i;
	uint32_t maxnum;
	int ret;

	ret = vmw_cmd_cid_check(dev_priv, sw_context, header);
	if (unlikely(ret != 0))
		return ret;

	cmd = container_of(header, struct vmw_draw_cmd, header);
	maxnum = (header->size - sizeof(cmd->body)) / sizeof(*decl);

	if (unlikely(cmd->body.numVertexDecls > maxnum)) {
		DRM_ERROR("Illegal number of vertex declarations.\n");
		return -EINVAL;
	}

	for (i = 0; i < cmd->body.numVertexDecls; ++i, ++decl) {
		ret = vmw_cmd_sid_check(dev_priv, sw_context,
					&decl->array.surfaceId);
		if (unlikely(ret != 0))
			return ret;
	}

	maxnum = (header->size - sizeof(cmd->body) -
		  cmd->body.numVertexDecls * sizeof(*decl)) / sizeof(*range);
	if (unlikely(cmd->body.numRanges > maxnum)) {
		DRM_ERROR("Illegal number of index ranges.\n");
		return -EINVAL;
	}

	range = (SVGA3dPrimitiveRange *) decl;
	for (i = 0; i < cmd->body.numRanges; ++i, ++range) {
		ret = vmw_cmd_sid_check(dev_priv, sw_context,
					&range->indexArray.surfaceId);
		if (unlikely(ret != 0))
			return ret;
	}
	return 0;
}


static int vmw_cmd_tex_state(struct vmw_private *dev_priv,
			     struct vmw_sw_context *sw_context,
			     SVGA3dCmdHeader *header)
{
	struct vmw_tex_state_cmd {
		SVGA3dCmdHeader header;
		SVGA3dCmdSetTextureState state;
	};

	SVGA3dTextureState *last_state = (SVGA3dTextureState *)
	  ((unsigned long) header + header->size + sizeof(header));
	SVGA3dTextureState *cur_state = (SVGA3dTextureState *)
		((unsigned long) header + sizeof(struct vmw_tex_state_cmd));
	int ret;

	ret = vmw_cmd_cid_check(dev_priv, sw_context, header);
	if (unlikely(ret != 0))
		return ret;

	for (; cur_state < last_state; ++cur_state) {
		if (likely(cur_state->name != SVGA3D_TS_BIND_TEXTURE))
			continue;

		ret = vmw_cmd_sid_check(dev_priv, sw_context,
					&cur_state->value);
		if (unlikely(ret != 0))
			return ret;
	}

	return 0;
}


typedef int (*vmw_cmd_func) (struct vmw_private *,
			     struct vmw_sw_context *,
			     SVGA3dCmdHeader *);

#define VMW_CMD_DEF(cmd, func) \
	[cmd - SVGA_3D_CMD_BASE] = func

static vmw_cmd_func vmw_cmd_funcs[SVGA_3D_CMD_MAX] = {
	VMW_CMD_DEF(SVGA_3D_CMD_SURFACE_DEFINE, &vmw_cmd_invalid),
	VMW_CMD_DEF(SVGA_3D_CMD_SURFACE_DESTROY, &vmw_cmd_invalid),
	VMW_CMD_DEF(SVGA_3D_CMD_SURFACE_COPY, &vmw_cmd_surface_copy_check),
	VMW_CMD_DEF(SVGA_3D_CMD_SURFACE_STRETCHBLT, &vmw_cmd_stretch_blt_check),
	VMW_CMD_DEF(SVGA_3D_CMD_SURFACE_DMA, &vmw_cmd_dma),
	VMW_CMD_DEF(SVGA_3D_CMD_CONTEXT_DEFINE, &vmw_cmd_invalid),
	VMW_CMD_DEF(SVGA_3D_CMD_CONTEXT_DESTROY, &vmw_cmd_invalid),
	VMW_CMD_DEF(SVGA_3D_CMD_SETTRANSFORM, &vmw_cmd_cid_check),
	VMW_CMD_DEF(SVGA_3D_CMD_SETZRANGE, &vmw_cmd_cid_check),
	VMW_CMD_DEF(SVGA_3D_CMD_SETRENDERSTATE, &vmw_cmd_cid_check),
	VMW_CMD_DEF(SVGA_3D_CMD_SETRENDERTARGET,
		    &vmw_cmd_set_render_target_check),
	VMW_CMD_DEF(SVGA_3D_CMD_SETTEXTURESTATE, &vmw_cmd_tex_state),
	VMW_CMD_DEF(SVGA_3D_CMD_SETMATERIAL, &vmw_cmd_cid_check),
	VMW_CMD_DEF(SVGA_3D_CMD_SETLIGHTDATA, &vmw_cmd_cid_check),
	VMW_CMD_DEF(SVGA_3D_CMD_SETLIGHTENABLED, &vmw_cmd_cid_check),
	VMW_CMD_DEF(SVGA_3D_CMD_SETVIEWPORT, &vmw_cmd_cid_check),
	VMW_CMD_DEF(SVGA_3D_CMD_SETCLIPPLANE, &vmw_cmd_cid_check),
	VMW_CMD_DEF(SVGA_3D_CMD_CLEAR, &vmw_cmd_cid_check),
	VMW_CMD_DEF(SVGA_3D_CMD_PRESENT, &vmw_cmd_present_check),
	VMW_CMD_DEF(SVGA_3D_CMD_SHADER_DEFINE, &vmw_cmd_cid_check),
	VMW_CMD_DEF(SVGA_3D_CMD_SHADER_DESTROY, &vmw_cmd_cid_check),
	VMW_CMD_DEF(SVGA_3D_CMD_SET_SHADER, &vmw_cmd_cid_check),
	VMW_CMD_DEF(SVGA_3D_CMD_SET_SHADER_CONST, &vmw_cmd_cid_check),
	VMW_CMD_DEF(SVGA_3D_CMD_DRAW_PRIMITIVES, &vmw_cmd_draw),
	VMW_CMD_DEF(SVGA_3D_CMD_SETSCISSORRECT, &vmw_cmd_cid_check),
	VMW_CMD_DEF(SVGA_3D_CMD_BEGIN_QUERY, &vmw_cmd_cid_check),
	VMW_CMD_DEF(SVGA_3D_CMD_END_QUERY, &vmw_cmd_end_query),
	VMW_CMD_DEF(SVGA_3D_CMD_WAIT_FOR_QUERY, &vmw_cmd_wait_query),
	VMW_CMD_DEF(SVGA_3D_CMD_PRESENT_READBACK, &vmw_cmd_ok),
	VMW_CMD_DEF(SVGA_3D_CMD_BLIT_SURFACE_TO_SCREEN,
		    &vmw_cmd_blt_surf_screen_check)
};

static int vmw_cmd_check(struct vmw_private *dev_priv,
			 struct vmw_sw_context *sw_context,
			 void *buf, uint32_t *size)
{
	uint32_t cmd_id;
	uint32_t size_remaining = *size;
	SVGA3dCmdHeader *header = (SVGA3dCmdHeader *) buf;
	int ret;

	cmd_id = ((uint32_t *)buf)[0];
	if (cmd_id == SVGA_CMD_UPDATE) {
		*size = 5 << 2;
		return 0;
	}

	cmd_id = le32_to_cpu(header->id);
	*size = le32_to_cpu(header->size) + sizeof(SVGA3dCmdHeader);

	cmd_id -= SVGA_3D_CMD_BASE;
	if (unlikely(*size > size_remaining))
		goto out_err;

	if (unlikely(cmd_id >= SVGA_3D_CMD_MAX - SVGA_3D_CMD_BASE))
		goto out_err;

	ret = vmw_cmd_funcs[cmd_id](dev_priv, sw_context, header);
	if (unlikely(ret != 0))
		goto out_err;

	return 0;
out_err:
	DRM_ERROR("Illegal / Invalid SVGA3D command: %d\n",
		  cmd_id + SVGA_3D_CMD_BASE);
	return -EINVAL;
}

static int vmw_cmd_check_all(struct vmw_private *dev_priv,
			     struct vmw_sw_context *sw_context,
			     void *buf, uint32_t size)
{
	int32_t cur_size = size;
	int ret;

	while (cur_size > 0) {
		size = cur_size;
		ret = vmw_cmd_check(dev_priv, sw_context, buf, &size);
		if (unlikely(ret != 0))
			return ret;
		buf = (void *)((unsigned long) buf + size);
		cur_size -= size;
	}

	if (unlikely(cur_size != 0)) {
		DRM_ERROR("Command verifier out of sync.\n");
		return -EINVAL;
	}

	return 0;
}

static void vmw_free_relocations(struct vmw_sw_context *sw_context)
{
	sw_context->cur_reloc = 0;
}

static void vmw_apply_relocations(struct vmw_sw_context *sw_context)
{
	uint32_t i;
	struct vmw_relocation *reloc;
	struct ttm_validate_buffer *validate;
	struct ttm_buffer_object *bo;

	for (i = 0; i < sw_context->cur_reloc; ++i) {
		reloc = &sw_context->relocs[i];
		validate = &sw_context->val_bufs[reloc->index];
		bo = validate->bo;
		reloc->location->offset += bo->offset;
		reloc->location->gmrId = vmw_dmabuf_gmr(bo);
	}
	vmw_free_relocations(sw_context);
}

static void vmw_clear_validations(struct vmw_sw_context *sw_context)
{
	struct ttm_validate_buffer *entry, *next;

	list_for_each_entry_safe(entry, next, &sw_context->validate_nodes,
				 head) {
		list_del(&entry->head);
		vmw_dmabuf_validate_clear(entry->bo);
		ttm_bo_unref(&entry->bo);
		sw_context->cur_val_buf--;
	}
	BUG_ON(sw_context->cur_val_buf != 0);
}

static int vmw_validate_single_buffer(struct vmw_private *dev_priv,
				      struct ttm_buffer_object *bo)
{
	int ret;

	if (vmw_dmabuf_gmr(bo) != SVGA_GMR_NULL)
		return 0;

	/**
	 * Put BO in VRAM, only if there is space.
	 */

<<<<<<< HEAD
	ret = ttm_bo_validate(bo, &vmw_vram_sys_placement, true, false);
=======
	ret = ttm_bo_validate(bo, &vmw_vram_sys_placement, true, false, false);
>>>>>>> 2da30e70
	if (unlikely(ret == -ERESTARTSYS))
		return ret;

	/**
	 * Otherwise, set it up as GMR.
	 */

	if (vmw_dmabuf_gmr(bo) != SVGA_GMR_NULL)
		return 0;

	ret = vmw_gmr_bind(dev_priv, bo);
	if (likely(ret == 0 || ret == -ERESTARTSYS))
		return ret;

	/**
	 * If that failed, try VRAM again, this time evicting
	 * previous contents.
	 */

	ret = ttm_bo_validate(bo, &vmw_vram_placement, true, false, false);
	return ret;
}


static int vmw_validate_buffers(struct vmw_private *dev_priv,
				struct vmw_sw_context *sw_context)
{
	struct ttm_validate_buffer *entry;
	int ret;

	list_for_each_entry(entry, &sw_context->validate_nodes, head) {
		ret = vmw_validate_single_buffer(dev_priv, entry->bo);
		if (unlikely(ret != 0))
			return ret;
	}
	return 0;
}

int vmw_execbuf_ioctl(struct drm_device *dev, void *data,
		      struct drm_file *file_priv)
{
	struct vmw_private *dev_priv = vmw_priv(dev);
	struct drm_vmw_execbuf_arg *arg = (struct drm_vmw_execbuf_arg *)data;
	struct drm_vmw_fence_rep fence_rep;
	struct drm_vmw_fence_rep __user *user_fence_rep;
	int ret;
	void *user_cmd;
	void *cmd;
	uint32_t sequence;
	struct vmw_sw_context *sw_context = &dev_priv->ctx;
	struct vmw_master *vmaster = vmw_master(file_priv->master);

	ret = ttm_read_lock(&vmaster->lock, true);
	if (unlikely(ret != 0))
		return ret;

	ret = mutex_lock_interruptible(&dev_priv->cmdbuf_mutex);
	if (unlikely(ret != 0)) {
		ret = -ERESTARTSYS;
		goto out_no_cmd_mutex;
	}

	cmd = vmw_fifo_reserve(dev_priv, arg->command_size);
	if (unlikely(cmd == NULL)) {
		DRM_ERROR("Failed reserving fifo space for commands.\n");
		ret = -ENOMEM;
		goto out_unlock;
	}

	user_cmd = (void __user *)(unsigned long)arg->commands;
	ret = copy_from_user(cmd, user_cmd, arg->command_size);

	if (unlikely(ret != 0)) {
		ret = -EFAULT;
		DRM_ERROR("Failed copying commands.\n");
		goto out_commit;
	}

	sw_context->tfile = vmw_fpriv(file_priv)->tfile;
	sw_context->cid_valid = false;
	sw_context->sid_valid = false;
	sw_context->cur_reloc = 0;
	sw_context->cur_val_buf = 0;

	INIT_LIST_HEAD(&sw_context->validate_nodes);

	ret = vmw_cmd_check_all(dev_priv, sw_context, cmd, arg->command_size);
	if (unlikely(ret != 0))
		goto out_err;
	ret = ttm_eu_reserve_buffers(&sw_context->validate_nodes,
				     dev_priv->val_seq++);
	if (unlikely(ret != 0))
		goto out_err;

	ret = vmw_validate_buffers(dev_priv, sw_context);
	if (unlikely(ret != 0))
		goto out_err;

	vmw_apply_relocations(sw_context);

	if (arg->throttle_us) {
		ret = vmw_wait_lag(dev_priv, &dev_priv->fifo.fence_queue,
				   arg->throttle_us);

		if (unlikely(ret != 0))
			goto out_err;
	}

	vmw_fifo_commit(dev_priv, arg->command_size);

	ret = vmw_fifo_send_fence(dev_priv, &sequence);

	ttm_eu_fence_buffer_objects(&sw_context->validate_nodes,
				    (void *)(unsigned long) sequence);
	vmw_clear_validations(sw_context);
	mutex_unlock(&dev_priv->cmdbuf_mutex);

	/*
	 * This error is harmless, because if fence submission fails,
	 * vmw_fifo_send_fence will sync.
	 */

	if (ret != 0)
		DRM_ERROR("Fence submission error. Syncing.\n");

	fence_rep.error = ret;
	fence_rep.fence_seq = (uint64_t) sequence;

	user_fence_rep = (struct drm_vmw_fence_rep __user *)
	    (unsigned long)arg->fence_rep;

	/*
	 * copy_to_user errors will be detected by user space not
	 * seeing fence_rep::error filled in.
	 */

	ret = copy_to_user(user_fence_rep, &fence_rep, sizeof(fence_rep));

	vmw_kms_cursor_post_execbuf(dev_priv);
	ttm_read_unlock(&vmaster->lock);
	return 0;
out_err:
	vmw_free_relocations(sw_context);
	ttm_eu_backoff_reservation(&sw_context->validate_nodes);
	vmw_clear_validations(sw_context);
out_commit:
	vmw_fifo_commit(dev_priv, 0);
out_unlock:
	mutex_unlock(&dev_priv->cmdbuf_mutex);
out_no_cmd_mutex:
	ttm_read_unlock(&vmaster->lock);
	return ret;
}<|MERGE_RESOLUTION|>--- conflicted
+++ resolved
@@ -570,11 +570,7 @@
 	 * Put BO in VRAM, only if there is space.
 	 */
 
-<<<<<<< HEAD
-	ret = ttm_bo_validate(bo, &vmw_vram_sys_placement, true, false);
-=======
 	ret = ttm_bo_validate(bo, &vmw_vram_sys_placement, true, false, false);
->>>>>>> 2da30e70
 	if (unlikely(ret == -ERESTARTSYS))
 		return ret;
 
