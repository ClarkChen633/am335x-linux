--- conflicted
+++ resolved
@@ -215,10 +215,7 @@
 	FBC_MODE_TOO_LARGE, /* mode too large for compression */
 	FBC_BAD_PLANE, /* fbc not supported on plane */
 	FBC_NOT_TILED, /* buffer not tiled */
-<<<<<<< HEAD
-=======
 	FBC_MULTIPLE_PIPES, /* more than one pipe active */
->>>>>>> 772320e8
 };
 
 enum intel_pch {
@@ -226,11 +223,8 @@
 	PCH_CPT,	/* Cougarpoint PCH */
 };
 
-<<<<<<< HEAD
-=======
 #define QUIRK_PIPEA_FORCE (1<<0)
 
->>>>>>> 772320e8
 struct intel_fbdev;
 
 typedef struct drm_i915_private {
@@ -346,11 +340,8 @@
 	/* PCH chipset type */
 	enum intel_pch pch_type;
 
-<<<<<<< HEAD
-=======
 	unsigned long quirks;
 
->>>>>>> 772320e8
 	/* Register state */
 	bool modeset_on_lid;
 	u8 saveLBB;
