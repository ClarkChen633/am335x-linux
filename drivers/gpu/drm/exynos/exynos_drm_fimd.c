--- conflicted
+++ resolved
@@ -860,22 +860,10 @@
 		goto err_req_irq;
 	}
 
-<<<<<<< HEAD
-	ctx->clkdiv = fimd_calc_clkdiv(ctx, &panel->timing);
-=======
->>>>>>> 942d34bd
 	ctx->vidcon0 = pdata->vidcon0;
 	ctx->vidcon1 = pdata->vidcon1;
 	ctx->default_win = pdata->default_win;
 	ctx->panel = panel;
-<<<<<<< HEAD
-
-	panel->timing.pixclock = clk_get_rate(ctx->lcd_clk) / ctx->clkdiv;
-
-	DRM_DEBUG_KMS("pixel clock = %d, clkdiv = %d\n",
-			panel->timing.pixclock, ctx->clkdiv);
-=======
->>>>>>> 942d34bd
 
 	subdrv = &ctx->subdrv;
 
