/*
 * Copyright 2000 ATI Technologies Inc., Markham, Ontario, and
 *                VA Linux Systems Inc., Fremont, California.
 * Copyright 2008 Red Hat Inc.
 *
 * Permission is hereby granted, free of charge, to any person obtaining a
 * copy of this software and associated documentation files (the "Software"),
 * to deal in the Software without restriction, including without limitation
 * the rights to use, copy, modify, merge, publish, distribute, sublicense,
 * and/or sell copies of the Software, and to permit persons to whom the
 * Software is furnished to do so, subject to the following conditions:
 *
 * The above copyright notice and this permission notice shall be included in
 * all copies or substantial portions of the Software.
 *
 * THE SOFTWARE IS PROVIDED "AS IS", WITHOUT WARRANTY OF ANY KIND, EXPRESS OR
 * IMPLIED, INCLUDING BUT NOT LIMITED TO THE WARRANTIES OF MERCHANTABILITY,
 * FITNESS FOR A PARTICULAR PURPOSE AND NONINFRINGEMENT.  IN NO EVENT SHALL
 * THE COPYRIGHT HOLDER(S) OR AUTHOR(S) BE LIABLE FOR ANY CLAIM, DAMAGES OR
 * OTHER LIABILITY, WHETHER IN AN ACTION OF CONTRACT, TORT OR OTHERWISE,
 * ARISING FROM, OUT OF OR IN CONNECTION WITH THE SOFTWARE OR THE USE OR
 * OTHER DEALINGS IN THE SOFTWARE.
 *
 * Original Authors:
 *   Kevin E. Martin, Rickard E. Faith, Alan Hourihane
 *
 * Kernel port Author: Dave Airlie
 */

#ifndef RADEON_MODE_H
#define RADEON_MODE_H

#include <drm_crtc.h>
#include <drm_mode.h>
#include <drm_edid.h>
#include <drm_dp_helper.h>
#include <drm_fixed.h>
#include <linux/i2c.h>
#include <linux/i2c-id.h>
#include <linux/i2c-algo-bit.h>

struct radeon_bo;
struct radeon_device;

#define to_radeon_crtc(x) container_of(x, struct radeon_crtc, base)
#define to_radeon_connector(x) container_of(x, struct radeon_connector, base)
#define to_radeon_encoder(x) container_of(x, struct radeon_encoder, base)
#define to_radeon_framebuffer(x) container_of(x, struct radeon_framebuffer, base)

enum radeon_rmx_type {
	RMX_OFF,
	RMX_FULL,
	RMX_CENTER,
	RMX_ASPECT
};

enum radeon_tv_std {
	TV_STD_NTSC,
	TV_STD_PAL,
	TV_STD_PAL_M,
	TV_STD_PAL_60,
	TV_STD_NTSC_J,
	TV_STD_SCART_PAL,
	TV_STD_SECAM,
	TV_STD_PAL_CN,
	TV_STD_PAL_N,
};

enum radeon_hpd_id {
	RADEON_HPD_1 = 0,
	RADEON_HPD_2,
	RADEON_HPD_3,
	RADEON_HPD_4,
	RADEON_HPD_5,
	RADEON_HPD_6,
	RADEON_HPD_NONE = 0xff,
};

/* radeon gpio-based i2c
 * 1. "mask" reg and bits
 *    grabs the gpio pins for software use
 *    0=not held  1=held
 * 2. "a" reg and bits
 *    output pin value
 *    0=low 1=high
 * 3. "en" reg and bits
 *    sets the pin direction
 *    0=input 1=output
 * 4. "y" reg and bits
 *    input pin value
 *    0=low 1=high
 */
struct radeon_i2c_bus_rec {
	bool valid;
	/* id used by atom */
	uint8_t i2c_id;
	/* id used by atom */
	enum radeon_hpd_id hpd;
	/* can be used with hw i2c engine */
	bool hw_capable;
	/* uses multi-media i2c engine */
	bool mm_i2c;
	/* regs and bits */
	uint32_t mask_clk_reg;
	uint32_t mask_data_reg;
	uint32_t a_clk_reg;
	uint32_t a_data_reg;
	uint32_t en_clk_reg;
	uint32_t en_data_reg;
	uint32_t y_clk_reg;
	uint32_t y_data_reg;
	uint32_t mask_clk_mask;
	uint32_t mask_data_mask;
	uint32_t a_clk_mask;
	uint32_t a_data_mask;
	uint32_t en_clk_mask;
	uint32_t en_data_mask;
	uint32_t y_clk_mask;
	uint32_t y_data_mask;
};

struct radeon_tmds_pll {
    uint32_t freq;
    uint32_t value;
};

#define RADEON_MAX_BIOS_CONNECTOR 16

/* pll flags */
#define RADEON_PLL_USE_BIOS_DIVS        (1 << 0)
#define RADEON_PLL_NO_ODD_POST_DIV      (1 << 1)
#define RADEON_PLL_USE_REF_DIV          (1 << 2)
#define RADEON_PLL_LEGACY               (1 << 3)
#define RADEON_PLL_PREFER_LOW_REF_DIV   (1 << 4)
#define RADEON_PLL_PREFER_HIGH_REF_DIV  (1 << 5)
#define RADEON_PLL_PREFER_LOW_FB_DIV    (1 << 6)
#define RADEON_PLL_PREFER_HIGH_FB_DIV   (1 << 7)
#define RADEON_PLL_PREFER_LOW_POST_DIV  (1 << 8)
#define RADEON_PLL_PREFER_HIGH_POST_DIV (1 << 9)
#define RADEON_PLL_USE_FRAC_FB_DIV      (1 << 10)
#define RADEON_PLL_PREFER_CLOSEST_LOWER (1 << 11)
#define RADEON_PLL_USE_POST_DIV         (1 << 12)
<<<<<<< HEAD
=======
#define RADEON_PLL_IS_LCD               (1 << 13)

/* pll algo */
enum radeon_pll_algo {
	PLL_ALGO_LEGACY,
	PLL_ALGO_NEW
};
>>>>>>> 2da30e70

struct radeon_pll {
	/* reference frequency */
	uint32_t reference_freq;

	/* fixed dividers */
	uint32_t reference_div;
	uint32_t post_div;

	/* pll in/out limits */
	uint32_t pll_in_min;
	uint32_t pll_in_max;
	uint32_t pll_out_min;
	uint32_t pll_out_max;
<<<<<<< HEAD
=======
	uint32_t lcd_pll_out_min;
	uint32_t lcd_pll_out_max;
>>>>>>> 2da30e70
	uint32_t best_vco;

	/* divider limits */
	uint32_t min_ref_div;
	uint32_t max_ref_div;
	uint32_t min_post_div;
	uint32_t max_post_div;
	uint32_t min_feedback_div;
	uint32_t max_feedback_div;
	uint32_t min_frac_feedback_div;
	uint32_t max_frac_feedback_div;

	/* flags for the current clock */
	uint32_t flags;

	/* pll id */
	uint32_t id;
<<<<<<< HEAD
=======
	/* pll algo */
	enum radeon_pll_algo algo;
>>>>>>> 2da30e70
};

struct radeon_i2c_chan {
	struct i2c_adapter adapter;
	struct drm_device *dev;
	union {
		struct i2c_algo_bit_data bit;
		struct i2c_algo_dp_aux_data dp;
	} algo;
	struct radeon_i2c_bus_rec rec;
};

/* mostly for macs, but really any system without connector tables */
enum radeon_connector_table {
	CT_NONE,
	CT_GENERIC,
	CT_IBOOK,
	CT_POWERBOOK_EXTERNAL,
	CT_POWERBOOK_INTERNAL,
	CT_POWERBOOK_VGA,
	CT_MINI_EXTERNAL,
	CT_MINI_INTERNAL,
	CT_IMAC_G5_ISIGHT,
	CT_EMAC,
};

enum radeon_dvo_chip {
	DVO_SIL164,
	DVO_SIL1178,
};

struct radeon_fbdev;

struct radeon_mode_info {
	struct atom_context *atom_context;
	struct card_info *atom_card_info;
	enum radeon_connector_table connector_table;
	bool mode_config_initialized;
	struct radeon_crtc *crtcs[6];
	/* DVI-I properties */
	struct drm_property *coherent_mode_property;
	/* DAC enable load detect */
	struct drm_property *load_detect_property;
	/* TV standard load detect */
	struct drm_property *tv_std_property;
	/* legacy TMDS PLL detect */
	struct drm_property *tmds_pll_property;
	/* hardcoded DFP edid from BIOS */
	struct edid *bios_hardcoded_edid;

	/* pointer to fbdev info structure */
	struct radeon_fbdev *rfbdev;
};

#define MAX_H_CODE_TIMING_LEN 32
#define MAX_V_CODE_TIMING_LEN 32

/* need to store these as reading
   back code tables is excessive */
struct radeon_tv_regs {
	uint32_t tv_uv_adr;
	uint32_t timing_cntl;
	uint32_t hrestart;
	uint32_t vrestart;
	uint32_t frestart;
	uint16_t h_code_timing[MAX_H_CODE_TIMING_LEN];
	uint16_t v_code_timing[MAX_V_CODE_TIMING_LEN];
};

struct radeon_crtc {
	struct drm_crtc base;
	int crtc_id;
	u16 lut_r[256], lut_g[256], lut_b[256];
	bool enabled;
	bool can_tile;
	uint32_t crtc_offset;
	struct drm_gem_object *cursor_bo;
	uint64_t cursor_addr;
	int cursor_width;
	int cursor_height;
	uint32_t legacy_display_base_addr;
	uint32_t legacy_cursor_offset;
	enum radeon_rmx_type rmx_type;
	fixed20_12 vsc;
	fixed20_12 hsc;
	struct drm_display_mode native_mode;
	int pll_id;
};

struct radeon_encoder_primary_dac {
	/* legacy primary dac */
	uint32_t ps2_pdac_adj;
};

struct radeon_encoder_lvds {
	/* legacy lvds */
	uint16_t panel_vcc_delay;
	uint8_t  panel_pwr_delay;
	uint8_t  panel_digon_delay;
	uint8_t  panel_blon_delay;
	uint16_t panel_ref_divider;
	uint8_t  panel_post_divider;
	uint16_t panel_fb_divider;
	bool     use_bios_dividers;
	uint32_t lvds_gen_cntl;
	/* panel mode */
	struct drm_display_mode native_mode;
};

struct radeon_encoder_tv_dac {
	/* legacy tv dac */
	uint32_t ps2_tvdac_adj;
	uint32_t ntsc_tvdac_adj;
	uint32_t pal_tvdac_adj;

	int               h_pos;
	int               v_pos;
	int               h_size;
	int               supported_tv_stds;
	bool              tv_on;
	enum radeon_tv_std tv_std;
	struct radeon_tv_regs tv;
};

struct radeon_encoder_int_tmds {
	/* legacy int tmds */
	struct radeon_tmds_pll tmds_pll[4];
};

struct radeon_encoder_ext_tmds {
	/* tmds over dvo */
	struct radeon_i2c_chan *i2c_bus;
	uint8_t slave_addr;
	enum radeon_dvo_chip dvo_chip;
};

/* spread spectrum */
struct radeon_atom_ss {
	uint16_t percentage;
	uint8_t type;
	uint8_t step;
	uint8_t delay;
	uint8_t range;
	uint8_t refdiv;
};

struct radeon_encoder_atom_dig {
	/* atom dig */
	bool coherent_mode;
	int dig_encoder; /* -1 disabled, 0 DIGA, 1 DIGB */
	/* atom lvds */
	uint32_t lvds_misc;
	uint16_t panel_pwr_delay;
	enum radeon_pll_algo pll_algo;
	struct radeon_atom_ss *ss;
	/* panel mode */
	struct drm_display_mode native_mode;
};

struct radeon_encoder_atom_dac {
	enum radeon_tv_std tv_std;
};

struct radeon_encoder {
	struct drm_encoder base;
	uint32_t encoder_id;
	uint32_t devices;
	uint32_t active_device;
	uint32_t flags;
	uint32_t pixel_clock;
	enum radeon_rmx_type rmx_type;
	struct drm_display_mode native_mode;
	void *enc_priv;
	int audio_polling_active;
	int hdmi_offset;
	int hdmi_config_offset;
	int hdmi_audio_workaround;
	int hdmi_buffer_status;
};

struct radeon_connector_atom_dig {
	uint32_t igp_lane_info;
	bool linkb;
	/* displayport */
	struct radeon_i2c_chan *dp_i2c_bus;
	u8 dpcd[8];
	u8 dp_sink_type;
	int dp_clock;
	int dp_lane_count;
};

struct radeon_gpio_rec {
	bool valid;
	u8 id;
	u32 reg;
	u32 mask;
};

struct radeon_hpd {
	enum radeon_hpd_id hpd;
	u8 plugged_state;
	struct radeon_gpio_rec gpio;
};

struct radeon_connector {
	struct drm_connector base;
	uint32_t connector_id;
	uint32_t devices;
	struct radeon_i2c_chan *ddc_bus;
	/* some systems have a an hdmi and vga port with a shared ddc line */
	bool shared_ddc;
	bool use_digital;
	/* we need to mind the EDID between detect
	   and get modes due to analog/digital/tvencoder */
	struct edid *edid;
	void *con_priv;
	bool dac_load_detect;
	uint16_t connector_object_id;
	struct radeon_hpd hpd;
};

struct radeon_framebuffer {
	struct drm_framebuffer base;
	struct drm_gem_object *obj;
};

extern enum radeon_tv_std
radeon_combios_get_tv_info(struct radeon_device *rdev);
extern enum radeon_tv_std
radeon_atombios_get_tv_info(struct radeon_device *rdev);

extern void radeon_connector_hotplug(struct drm_connector *connector);
extern bool radeon_dp_needs_link_train(struct radeon_connector *radeon_connector);
extern int radeon_dp_mode_valid_helper(struct radeon_connector *radeon_connector,
				       struct drm_display_mode *mode);
extern void radeon_dp_set_link_config(struct drm_connector *connector,
				      struct drm_display_mode *mode);
extern void dp_link_train(struct drm_encoder *encoder,
			  struct drm_connector *connector);
extern u8 radeon_dp_getsinktype(struct radeon_connector *radeon_connector);
extern bool radeon_dp_getdpcd(struct radeon_connector *radeon_connector);
extern void atombios_dig_encoder_setup(struct drm_encoder *encoder, int action);
extern void atombios_dig_transmitter_setup(struct drm_encoder *encoder,
					   int action, uint8_t lane_num,
					   uint8_t lane_set);
extern int radeon_dp_i2c_aux_ch(struct i2c_adapter *adapter, int mode,
				uint8_t write_byte, uint8_t *read_byte);

extern struct radeon_i2c_chan *radeon_i2c_create_dp(struct drm_device *dev,
						    struct radeon_i2c_bus_rec *rec,
						    const char *name);
extern struct radeon_i2c_chan *radeon_i2c_create(struct drm_device *dev,
						 struct radeon_i2c_bus_rec *rec,
						 const char *name);
extern void radeon_i2c_destroy(struct radeon_i2c_chan *i2c);
extern void radeon_i2c_get_byte(struct radeon_i2c_chan *i2c_bus,
				u8 slave_addr,
				u8 addr,
				u8 *val);
extern void radeon_i2c_put_byte(struct radeon_i2c_chan *i2c,
				u8 slave_addr,
				u8 addr,
				u8 val);
extern bool radeon_ddc_probe(struct radeon_connector *radeon_connector);
extern int radeon_ddc_get_modes(struct radeon_connector *radeon_connector);

extern struct drm_encoder *radeon_best_encoder(struct drm_connector *connector);

extern void radeon_compute_pll(struct radeon_pll *pll,
			       uint64_t freq,
			       uint32_t *dot_clock_p,
			       uint32_t *fb_div_p,
			       uint32_t *frac_fb_div_p,
			       uint32_t *ref_div_p,
			       uint32_t *post_div_p);
<<<<<<< HEAD

extern void radeon_compute_pll_avivo(struct radeon_pll *pll,
				     uint64_t freq,
				     uint32_t *dot_clock_p,
				     uint32_t *fb_div_p,
				     uint32_t *frac_fb_div_p,
				     uint32_t *ref_div_p,
				     uint32_t *post_div_p);
=======
>>>>>>> 2da30e70

extern void radeon_setup_encoder_clones(struct drm_device *dev);

struct drm_encoder *radeon_encoder_legacy_lvds_add(struct drm_device *dev, int bios_index);
struct drm_encoder *radeon_encoder_legacy_primary_dac_add(struct drm_device *dev, int bios_index, int with_tv);
struct drm_encoder *radeon_encoder_legacy_tv_dac_add(struct drm_device *dev, int bios_index, int with_tv);
struct drm_encoder *radeon_encoder_legacy_tmds_int_add(struct drm_device *dev, int bios_index);
struct drm_encoder *radeon_encoder_legacy_tmds_ext_add(struct drm_device *dev, int bios_index);
extern void atombios_external_tmds_setup(struct drm_encoder *encoder, int action);
extern void atombios_digital_setup(struct drm_encoder *encoder, int action);
extern int atombios_get_encoder_mode(struct drm_encoder *encoder);
extern void radeon_encoder_set_active_device(struct drm_encoder *encoder);

extern void radeon_crtc_load_lut(struct drm_crtc *crtc);
extern int atombios_crtc_set_base(struct drm_crtc *crtc, int x, int y,
				   struct drm_framebuffer *old_fb);
extern int atombios_crtc_mode_set(struct drm_crtc *crtc,
				   struct drm_display_mode *mode,
				   struct drm_display_mode *adjusted_mode,
				   int x, int y,
				   struct drm_framebuffer *old_fb);
extern void atombios_crtc_dpms(struct drm_crtc *crtc, int mode);

extern int radeon_crtc_set_base(struct drm_crtc *crtc, int x, int y,
				 struct drm_framebuffer *old_fb);

extern int radeon_crtc_cursor_set(struct drm_crtc *crtc,
				  struct drm_file *file_priv,
				  uint32_t handle,
				  uint32_t width,
				  uint32_t height);
extern int radeon_crtc_cursor_move(struct drm_crtc *crtc,
				   int x, int y);

extern bool radeon_combios_check_hardcoded_edid(struct radeon_device *rdev);
extern struct edid *
radeon_combios_get_hardcoded_edid(struct radeon_device *rdev);
extern bool radeon_atom_get_clock_info(struct drm_device *dev);
extern bool radeon_combios_get_clock_info(struct drm_device *dev);
extern struct radeon_encoder_atom_dig *
radeon_atombios_get_lvds_info(struct radeon_encoder *encoder);
extern bool radeon_atombios_get_tmds_info(struct radeon_encoder *encoder,
					  struct radeon_encoder_int_tmds *tmds);
extern bool radeon_legacy_get_tmds_info_from_combios(struct radeon_encoder *encoder,
						     struct radeon_encoder_int_tmds *tmds);
extern bool radeon_legacy_get_tmds_info_from_table(struct radeon_encoder *encoder,
						   struct radeon_encoder_int_tmds *tmds);
extern bool radeon_legacy_get_ext_tmds_info_from_combios(struct radeon_encoder *encoder,
							 struct radeon_encoder_ext_tmds *tmds);
extern bool radeon_legacy_get_ext_tmds_info_from_table(struct radeon_encoder *encoder,
						       struct radeon_encoder_ext_tmds *tmds);
extern struct radeon_encoder_primary_dac *
radeon_atombios_get_primary_dac_info(struct radeon_encoder *encoder);
extern struct radeon_encoder_tv_dac *
radeon_atombios_get_tv_dac_info(struct radeon_encoder *encoder);
extern struct radeon_encoder_lvds *
radeon_combios_get_lvds_info(struct radeon_encoder *encoder);
extern void radeon_combios_get_ext_tmds_info(struct radeon_encoder *encoder);
extern struct radeon_encoder_tv_dac *
radeon_combios_get_tv_dac_info(struct radeon_encoder *encoder);
extern struct radeon_encoder_primary_dac *
radeon_combios_get_primary_dac_info(struct radeon_encoder *encoder);
extern bool radeon_combios_external_tmds_setup(struct drm_encoder *encoder);
extern void radeon_external_tmds_setup(struct drm_encoder *encoder);
extern void radeon_combios_output_lock(struct drm_encoder *encoder, bool lock);
extern void radeon_combios_initialize_bios_scratch_regs(struct drm_device *dev);
extern void radeon_atom_output_lock(struct drm_encoder *encoder, bool lock);
extern void radeon_atom_initialize_bios_scratch_regs(struct drm_device *dev);
extern void radeon_save_bios_scratch_regs(struct radeon_device *rdev);
extern void radeon_restore_bios_scratch_regs(struct radeon_device *rdev);
extern void
radeon_atombios_encoder_crtc_scratch_regs(struct drm_encoder *encoder, int crtc);
extern void
radeon_atombios_encoder_dpms_scratch_regs(struct drm_encoder *encoder, bool on);
extern void
radeon_combios_encoder_crtc_scratch_regs(struct drm_encoder *encoder, int crtc);
extern void
radeon_combios_encoder_dpms_scratch_regs(struct drm_encoder *encoder, bool on);
extern void radeon_crtc_fb_gamma_set(struct drm_crtc *crtc, u16 red, u16 green,
				     u16 blue, int regno);
extern void radeon_crtc_fb_gamma_get(struct drm_crtc *crtc, u16 *red, u16 *green,
				     u16 *blue, int regno);
void radeon_framebuffer_init(struct drm_device *dev,
			     struct radeon_framebuffer *rfb,
			     struct drm_mode_fb_cmd *mode_cmd,
			     struct drm_gem_object *obj);

int radeonfb_remove(struct drm_device *dev, struct drm_framebuffer *fb);
bool radeon_get_legacy_connector_info_from_bios(struct drm_device *dev);
bool radeon_get_legacy_connector_info_from_table(struct drm_device *dev);
void radeon_atombios_init_crtc(struct drm_device *dev,
			       struct radeon_crtc *radeon_crtc);
void radeon_legacy_init_crtc(struct drm_device *dev,
			     struct radeon_crtc *radeon_crtc);

void radeon_get_clock_info(struct drm_device *dev);

extern bool radeon_get_atom_connector_info_from_object_table(struct drm_device *dev);
extern bool radeon_get_atom_connector_info_from_supported_devices_table(struct drm_device *dev);

void radeon_enc_destroy(struct drm_encoder *encoder);
void radeon_copy_fb(struct drm_device *dev, struct drm_gem_object *dst_obj);
void radeon_combios_asic_init(struct drm_device *dev);
extern int radeon_static_clocks_init(struct drm_device *dev);
bool radeon_crtc_scaling_mode_fixup(struct drm_crtc *crtc,
					struct drm_display_mode *mode,
					struct drm_display_mode *adjusted_mode);
void radeon_panel_mode_fixup(struct drm_encoder *encoder,
			     struct drm_display_mode *adjusted_mode);
void atom_rv515_force_tv_scaler(struct radeon_device *rdev, struct radeon_crtc *radeon_crtc);

/* legacy tv */
void radeon_legacy_tv_adjust_crtc_reg(struct drm_encoder *encoder,
				      uint32_t *h_total_disp, uint32_t *h_sync_strt_wid,
				      uint32_t *v_total_disp, uint32_t *v_sync_strt_wid);
void radeon_legacy_tv_adjust_pll1(struct drm_encoder *encoder,
				  uint32_t *htotal_cntl, uint32_t *ppll_ref_div,
				  uint32_t *ppll_div_3, uint32_t *pixclks_cntl);
void radeon_legacy_tv_adjust_pll2(struct drm_encoder *encoder,
				  uint32_t *htotal2_cntl, uint32_t *p2pll_ref_div,
				  uint32_t *p2pll_div_0, uint32_t *pixclks_cntl);
void radeon_legacy_tv_mode_set(struct drm_encoder *encoder,
			       struct drm_display_mode *mode,
			       struct drm_display_mode *adjusted_mode);

/* fbdev layer */
int radeon_fbdev_init(struct radeon_device *rdev);
void radeon_fbdev_fini(struct radeon_device *rdev);
void radeon_fbdev_set_suspend(struct radeon_device *rdev, int state);
int radeon_fbdev_total_size(struct radeon_device *rdev);
bool radeon_fbdev_robj_is_fb(struct radeon_device *rdev, struct radeon_bo *robj);

void radeon_fb_output_poll_changed(struct radeon_device *rdev);
#endif<|MERGE_RESOLUTION|>--- conflicted
+++ resolved
@@ -140,8 +140,6 @@
 #define RADEON_PLL_USE_FRAC_FB_DIV      (1 << 10)
 #define RADEON_PLL_PREFER_CLOSEST_LOWER (1 << 11)
 #define RADEON_PLL_USE_POST_DIV         (1 << 12)
-<<<<<<< HEAD
-=======
 #define RADEON_PLL_IS_LCD               (1 << 13)
 
 /* pll algo */
@@ -149,7 +147,6 @@
 	PLL_ALGO_LEGACY,
 	PLL_ALGO_NEW
 };
->>>>>>> 2da30e70
 
 struct radeon_pll {
 	/* reference frequency */
@@ -164,11 +161,8 @@
 	uint32_t pll_in_max;
 	uint32_t pll_out_min;
 	uint32_t pll_out_max;
-<<<<<<< HEAD
-=======
 	uint32_t lcd_pll_out_min;
 	uint32_t lcd_pll_out_max;
->>>>>>> 2da30e70
 	uint32_t best_vco;
 
 	/* divider limits */
@@ -186,11 +180,8 @@
 
 	/* pll id */
 	uint32_t id;
-<<<<<<< HEAD
-=======
 	/* pll algo */
 	enum radeon_pll_algo algo;
->>>>>>> 2da30e70
 };
 
 struct radeon_i2c_chan {
@@ -466,17 +457,6 @@
 			       uint32_t *frac_fb_div_p,
 			       uint32_t *ref_div_p,
 			       uint32_t *post_div_p);
-<<<<<<< HEAD
-
-extern void radeon_compute_pll_avivo(struct radeon_pll *pll,
-				     uint64_t freq,
-				     uint32_t *dot_clock_p,
-				     uint32_t *fb_div_p,
-				     uint32_t *frac_fb_div_p,
-				     uint32_t *ref_div_p,
-				     uint32_t *post_div_p);
-=======
->>>>>>> 2da30e70
 
 extern void radeon_setup_encoder_clones(struct drm_device *dev);
 
