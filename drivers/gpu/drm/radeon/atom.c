/*
 * Copyright 2008 Advanced Micro Devices, Inc.
 *
 * Permission is hereby granted, free of charge, to any person obtaining a
 * copy of this software and associated documentation files (the "Software"),
 * to deal in the Software without restriction, including without limitation
 * the rights to use, copy, modify, merge, publish, distribute, sublicense,
 * and/or sell copies of the Software, and to permit persons to whom the
 * Software is furnished to do so, subject to the following conditions:
 *
 * The above copyright notice and this permission notice shall be included in
 * all copies or substantial portions of the Software.
 *
 * THE SOFTWARE IS PROVIDED "AS IS", WITHOUT WARRANTY OF ANY KIND, EXPRESS OR
 * IMPLIED, INCLUDING BUT NOT LIMITED TO THE WARRANTIES OF MERCHANTABILITY,
 * FITNESS FOR A PARTICULAR PURPOSE AND NONINFRINGEMENT.  IN NO EVENT SHALL
 * THE COPYRIGHT HOLDER(S) OR AUTHOR(S) BE LIABLE FOR ANY CLAIM, DAMAGES OR
 * OTHER LIABILITY, WHETHER IN AN ACTION OF CONTRACT, TORT OR OTHERWISE,
 * ARISING FROM, OUT OF OR IN CONNECTION WITH THE SOFTWARE OR THE USE OR
 * OTHER DEALINGS IN THE SOFTWARE.
 *
 * Author: Stanislaw Skowronek
 */

#include <linux/module.h>
#include <linux/sched.h>
#include <linux/slab.h>
#include <asm/unaligned.h>

#define ATOM_DEBUG

#include "atom.h"
#include "atom-names.h"
#include "atom-bits.h"

#define ATOM_COND_ABOVE		0
#define ATOM_COND_ABOVEOREQUAL	1
#define ATOM_COND_ALWAYS	2
#define ATOM_COND_BELOW		3
#define ATOM_COND_BELOWOREQUAL	4
#define ATOM_COND_EQUAL		5
#define ATOM_COND_NOTEQUAL	6

#define ATOM_PORT_ATI	0
#define ATOM_PORT_PCI	1
#define ATOM_PORT_SYSIO	2

#define ATOM_UNIT_MICROSEC	0
#define ATOM_UNIT_MILLISEC	1

#define PLL_INDEX	2
#define PLL_DATA	3

typedef struct {
	struct atom_context *ctx;
	uint32_t *ps, *ws;
	int ps_shift;
	uint16_t start;
	unsigned last_jump;
	unsigned long last_jump_jiffies;
	bool abort;
} atom_exec_context;

int atom_debug = 0;
static int atom_execute_table_locked(struct atom_context *ctx, int index, uint32_t * params);
int atom_execute_table(struct atom_context *ctx, int index, uint32_t * params);

static uint32_t atom_arg_mask[8] =
    { 0xFFFFFFFF, 0xFFFF, 0xFFFF00, 0xFFFF0000, 0xFF, 0xFF00, 0xFF0000,
0xFF000000 };
static int atom_arg_shift[8] = { 0, 0, 8, 16, 0, 8, 16, 24 };

static int atom_dst_to_src[8][4] = {
	/* translate destination alignment field to the source alignment encoding */
	{0, 0, 0, 0},
	{1, 2, 3, 0},
	{1, 2, 3, 0},
	{1, 2, 3, 0},
	{4, 5, 6, 7},
	{4, 5, 6, 7},
	{4, 5, 6, 7},
	{4, 5, 6, 7},
};
static int atom_def_dst[8] = { 0, 0, 1, 2, 0, 1, 2, 3 };

static int debug_depth = 0;
#ifdef ATOM_DEBUG
static void debug_print_spaces(int n)
{
	while (n--)
		printk("   ");
}

#define DEBUG(...) do if (atom_debug) { printk(KERN_DEBUG __VA_ARGS__); } while (0)
#define SDEBUG(...) do if (atom_debug) { printk(KERN_DEBUG); debug_print_spaces(debug_depth); printk(__VA_ARGS__); } while (0)
#else
#define DEBUG(...) do { } while (0)
#define SDEBUG(...) do { } while (0)
#endif

static uint32_t atom_iio_execute(struct atom_context *ctx, int base,
				 uint32_t index, uint32_t data)
{
	uint32_t temp = 0xCDCDCDCD;
	while (1)
		switch (CU8(base)) {
		case ATOM_IIO_NOP:
			base++;
			break;
		case ATOM_IIO_READ:
			temp = ctx->card->reg_read(ctx->card, CU16(base + 1));
			base += 3;
			break;
		case ATOM_IIO_WRITE:
			(void)ctx->card->reg_read(ctx->card, CU16(base + 1));
			ctx->card->reg_write(ctx->card, CU16(base + 1), temp);
			base += 3;
			break;
		case ATOM_IIO_CLEAR:
			temp &=
			    ~((0xFFFFFFFF >> (32 - CU8(base + 1))) <<
			      CU8(base + 2));
			base += 3;
			break;
		case ATOM_IIO_SET:
			temp |=
			    (0xFFFFFFFF >> (32 - CU8(base + 1))) << CU8(base +
									2);
			base += 3;
			break;
		case ATOM_IIO_MOVE_INDEX:
			temp &=
			    ~((0xFFFFFFFF >> (32 - CU8(base + 1))) <<
			      CU8(base + 2));
			temp |=
			    ((index >> CU8(base + 2)) &
			     (0xFFFFFFFF >> (32 - CU8(base + 1)))) << CU8(base +
									  3);
			base += 4;
			break;
		case ATOM_IIO_MOVE_DATA:
			temp &=
			    ~((0xFFFFFFFF >> (32 - CU8(base + 1))) <<
			      CU8(base + 2));
			temp |=
			    ((data >> CU8(base + 2)) &
			     (0xFFFFFFFF >> (32 - CU8(base + 1)))) << CU8(base +
									  3);
			base += 4;
			break;
		case ATOM_IIO_MOVE_ATTR:
			temp &=
			    ~((0xFFFFFFFF >> (32 - CU8(base + 1))) <<
			      CU8(base + 2));
			temp |=
			    ((ctx->
			      io_attr >> CU8(base + 2)) & (0xFFFFFFFF >> (32 -
									  CU8
									  (base
									   +
									   1))))
			    << CU8(base + 3);
			base += 4;
			break;
		case ATOM_IIO_END:
			return temp;
		default:
			printk(KERN_INFO "Unknown IIO opcode.\n");
			return 0;
		}
}

static uint32_t atom_get_src_int(atom_exec_context *ctx, uint8_t attr,
				 int *ptr, uint32_t *saved, int print)
{
	uint32_t idx, val = 0xCDCDCDCD, align, arg;
	struct atom_context *gctx = ctx->ctx;
	arg = attr & 7;
	align = (attr >> 3) & 7;
	switch (arg) {
	case ATOM_ARG_REG:
		idx = U16(*ptr);
		(*ptr) += 2;
		if (print)
			DEBUG("REG[0x%04X]", idx);
		idx += gctx->reg_block;
		switch (gctx->io_mode) {
		case ATOM_IO_MM:
			val = gctx->card->reg_read(gctx->card, idx);
			break;
		case ATOM_IO_PCI:
			printk(KERN_INFO
			       "PCI registers are not implemented.\n");
			return 0;
		case ATOM_IO_SYSIO:
			printk(KERN_INFO
			       "SYSIO registers are not implemented.\n");
			return 0;
		default:
			if (!(gctx->io_mode & 0x80)) {
				printk(KERN_INFO "Bad IO mode.\n");
				return 0;
			}
			if (!gctx->iio[gctx->io_mode & 0x7F]) {
				printk(KERN_INFO
				       "Undefined indirect IO read method %d.\n",
				       gctx->io_mode & 0x7F);
				return 0;
			}
			val =
			    atom_iio_execute(gctx,
					     gctx->iio[gctx->io_mode & 0x7F],
					     idx, 0);
		}
		break;
	case ATOM_ARG_PS:
		idx = U8(*ptr);
		(*ptr)++;
		/* get_unaligned_le32 avoids unaligned accesses from atombios
		 * tables, noticed on a DEC Alpha. */
		val = get_unaligned_le32((u32 *)&ctx->ps[idx]);
		if (print)
			DEBUG("PS[0x%02X,0x%04X]", idx, val);
		break;
	case ATOM_ARG_WS:
		idx = U8(*ptr);
		(*ptr)++;
		if (print)
			DEBUG("WS[0x%02X]", idx);
		switch (idx) {
		case ATOM_WS_QUOTIENT:
			val = gctx->divmul[0];
			break;
		case ATOM_WS_REMAINDER:
			val = gctx->divmul[1];
			break;
		case ATOM_WS_DATAPTR:
			val = gctx->data_block;
			break;
		case ATOM_WS_SHIFT:
			val = gctx->shift;
			break;
		case ATOM_WS_OR_MASK:
			val = 1 << gctx->shift;
			break;
		case ATOM_WS_AND_MASK:
			val = ~(1 << gctx->shift);
			break;
		case ATOM_WS_FB_WINDOW:
			val = gctx->fb_base;
			break;
		case ATOM_WS_ATTRIBUTES:
			val = gctx->io_attr;
			break;
		case ATOM_WS_REGPTR:
			val = gctx->reg_block;
			break;
		default:
			val = ctx->ws[idx];
		}
		break;
	case ATOM_ARG_ID:
		idx = U16(*ptr);
		(*ptr) += 2;
		if (print) {
			if (gctx->data_block)
				DEBUG("ID[0x%04X+%04X]", idx, gctx->data_block);
			else
				DEBUG("ID[0x%04X]", idx);
		}
		val = U32(idx + gctx->data_block);
		break;
	case ATOM_ARG_FB:
		idx = U8(*ptr);
		(*ptr)++;
		val = gctx->scratch[((gctx->fb_base + idx) / 4)];
		if (print)
			DEBUG("FB[0x%02X]", idx);
		break;
	case ATOM_ARG_IMM:
		switch (align) {
		case ATOM_SRC_DWORD:
			val = U32(*ptr);
			(*ptr) += 4;
			if (print)
				DEBUG("IMM 0x%08X\n", val);
			return val;
		case ATOM_SRC_WORD0:
		case ATOM_SRC_WORD8:
		case ATOM_SRC_WORD16:
			val = U16(*ptr);
			(*ptr) += 2;
			if (print)
				DEBUG("IMM 0x%04X\n", val);
			return val;
		case ATOM_SRC_BYTE0:
		case ATOM_SRC_BYTE8:
		case ATOM_SRC_BYTE16:
		case ATOM_SRC_BYTE24:
			val = U8(*ptr);
			(*ptr)++;
			if (print)
				DEBUG("IMM 0x%02X\n", val);
			return val;
		}
		return 0;
	case ATOM_ARG_PLL:
		idx = U8(*ptr);
		(*ptr)++;
		if (print)
			DEBUG("PLL[0x%02X]", idx);
		val = gctx->card->pll_read(gctx->card, idx);
		break;
	case ATOM_ARG_MC:
		idx = U8(*ptr);
		(*ptr)++;
		if (print)
			DEBUG("MC[0x%02X]", idx);
		val = gctx->card->mc_read(gctx->card, idx);
		break;
	}
	if (saved)
		*saved = val;
	val &= atom_arg_mask[align];
	val >>= atom_arg_shift[align];
	if (print)
		switch (align) {
		case ATOM_SRC_DWORD:
			DEBUG(".[31:0] -> 0x%08X\n", val);
			break;
		case ATOM_SRC_WORD0:
			DEBUG(".[15:0] -> 0x%04X\n", val);
			break;
		case ATOM_SRC_WORD8:
			DEBUG(".[23:8] -> 0x%04X\n", val);
			break;
		case ATOM_SRC_WORD16:
			DEBUG(".[31:16] -> 0x%04X\n", val);
			break;
		case ATOM_SRC_BYTE0:
			DEBUG(".[7:0] -> 0x%02X\n", val);
			break;
		case ATOM_SRC_BYTE8:
			DEBUG(".[15:8] -> 0x%02X\n", val);
			break;
		case ATOM_SRC_BYTE16:
			DEBUG(".[23:16] -> 0x%02X\n", val);
			break;
		case ATOM_SRC_BYTE24:
			DEBUG(".[31:24] -> 0x%02X\n", val);
			break;
		}
	return val;
}

static void atom_skip_src_int(atom_exec_context *ctx, uint8_t attr, int *ptr)
{
	uint32_t align = (attr >> 3) & 7, arg = attr & 7;
	switch (arg) {
	case ATOM_ARG_REG:
	case ATOM_ARG_ID:
		(*ptr) += 2;
		break;
	case ATOM_ARG_PLL:
	case ATOM_ARG_MC:
	case ATOM_ARG_PS:
	case ATOM_ARG_WS:
	case ATOM_ARG_FB:
		(*ptr)++;
		break;
	case ATOM_ARG_IMM:
		switch (align) {
		case ATOM_SRC_DWORD:
			(*ptr) += 4;
			return;
		case ATOM_SRC_WORD0:
		case ATOM_SRC_WORD8:
		case ATOM_SRC_WORD16:
			(*ptr) += 2;
			return;
		case ATOM_SRC_BYTE0:
		case ATOM_SRC_BYTE8:
		case ATOM_SRC_BYTE16:
		case ATOM_SRC_BYTE24:
			(*ptr)++;
			return;
		}
		return;
	}
}

static uint32_t atom_get_src(atom_exec_context *ctx, uint8_t attr, int *ptr)
{
	return atom_get_src_int(ctx, attr, ptr, NULL, 1);
}

static uint32_t atom_get_src_direct(atom_exec_context *ctx, uint8_t align, int *ptr)
{
	uint32_t val = 0xCDCDCDCD;

	switch (align) {
	case ATOM_SRC_DWORD:
		val = U32(*ptr);
		(*ptr) += 4;
		break;
	case ATOM_SRC_WORD0:
	case ATOM_SRC_WORD8:
	case ATOM_SRC_WORD16:
		val = U16(*ptr);
		(*ptr) += 2;
		break;
	case ATOM_SRC_BYTE0:
	case ATOM_SRC_BYTE8:
	case ATOM_SRC_BYTE16:
	case ATOM_SRC_BYTE24:
		val = U8(*ptr);
		(*ptr)++;
		break;
	}
	return val;
}

static uint32_t atom_get_dst(atom_exec_context *ctx, int arg, uint8_t attr,
			     int *ptr, uint32_t *saved, int print)
{
	return atom_get_src_int(ctx,
				arg | atom_dst_to_src[(attr >> 3) &
						      7][(attr >> 6) & 3] << 3,
				ptr, saved, print);
}

static void atom_skip_dst(atom_exec_context *ctx, int arg, uint8_t attr, int *ptr)
{
	atom_skip_src_int(ctx,
			  arg | atom_dst_to_src[(attr >> 3) & 7][(attr >> 6) &
								 3] << 3, ptr);
}

static void atom_put_dst(atom_exec_context *ctx, int arg, uint8_t attr,
			 int *ptr, uint32_t val, uint32_t saved)
{
	uint32_t align =
	    atom_dst_to_src[(attr >> 3) & 7][(attr >> 6) & 3], old_val =
	    val, idx;
	struct atom_context *gctx = ctx->ctx;
	old_val &= atom_arg_mask[align] >> atom_arg_shift[align];
	val <<= atom_arg_shift[align];
	val &= atom_arg_mask[align];
	saved &= ~atom_arg_mask[align];
	val |= saved;
	switch (arg) {
	case ATOM_ARG_REG:
		idx = U16(*ptr);
		(*ptr) += 2;
		DEBUG("REG[0x%04X]", idx);
		idx += gctx->reg_block;
		switch (gctx->io_mode) {
		case ATOM_IO_MM:
			if (idx == 0)
				gctx->card->reg_write(gctx->card, idx,
						      val << 2);
			else
				gctx->card->reg_write(gctx->card, idx, val);
			break;
		case ATOM_IO_PCI:
			printk(KERN_INFO
			       "PCI registers are not implemented.\n");
			return;
		case ATOM_IO_SYSIO:
			printk(KERN_INFO
			       "SYSIO registers are not implemented.\n");
			return;
		default:
			if (!(gctx->io_mode & 0x80)) {
				printk(KERN_INFO "Bad IO mode.\n");
				return;
			}
			if (!gctx->iio[gctx->io_mode & 0xFF]) {
				printk(KERN_INFO
				       "Undefined indirect IO write method %d.\n",
				       gctx->io_mode & 0x7F);
				return;
			}
			atom_iio_execute(gctx, gctx->iio[gctx->io_mode & 0xFF],
					 idx, val);
		}
		break;
	case ATOM_ARG_PS:
		idx = U8(*ptr);
		(*ptr)++;
		DEBUG("PS[0x%02X]", idx);
		ctx->ps[idx] = cpu_to_le32(val);
		break;
	case ATOM_ARG_WS:
		idx = U8(*ptr);
		(*ptr)++;
		DEBUG("WS[0x%02X]", idx);
		switch (idx) {
		case ATOM_WS_QUOTIENT:
			gctx->divmul[0] = val;
			break;
		case ATOM_WS_REMAINDER:
			gctx->divmul[1] = val;
			break;
		case ATOM_WS_DATAPTR:
			gctx->data_block = val;
			break;
		case ATOM_WS_SHIFT:
			gctx->shift = val;
			break;
		case ATOM_WS_OR_MASK:
		case ATOM_WS_AND_MASK:
			break;
		case ATOM_WS_FB_WINDOW:
			gctx->fb_base = val;
			break;
		case ATOM_WS_ATTRIBUTES:
			gctx->io_attr = val;
			break;
		case ATOM_WS_REGPTR:
			gctx->reg_block = val;
			break;
		default:
			ctx->ws[idx] = val;
		}
		break;
	case ATOM_ARG_FB:
		idx = U8(*ptr);
		(*ptr)++;
		gctx->scratch[((gctx->fb_base + idx) / 4)] = val;
		DEBUG("FB[0x%02X]", idx);
		break;
	case ATOM_ARG_PLL:
		idx = U8(*ptr);
		(*ptr)++;
		DEBUG("PLL[0x%02X]", idx);
		gctx->card->pll_write(gctx->card, idx, val);
		break;
	case ATOM_ARG_MC:
		idx = U8(*ptr);
		(*ptr)++;
		DEBUG("MC[0x%02X]", idx);
		gctx->card->mc_write(gctx->card, idx, val);
		return;
	}
	switch (align) {
	case ATOM_SRC_DWORD:
		DEBUG(".[31:0] <- 0x%08X\n", old_val);
		break;
	case ATOM_SRC_WORD0:
		DEBUG(".[15:0] <- 0x%04X\n", old_val);
		break;
	case ATOM_SRC_WORD8:
		DEBUG(".[23:8] <- 0x%04X\n", old_val);
		break;
	case ATOM_SRC_WORD16:
		DEBUG(".[31:16] <- 0x%04X\n", old_val);
		break;
	case ATOM_SRC_BYTE0:
		DEBUG(".[7:0] <- 0x%02X\n", old_val);
		break;
	case ATOM_SRC_BYTE8:
		DEBUG(".[15:8] <- 0x%02X\n", old_val);
		break;
	case ATOM_SRC_BYTE16:
		DEBUG(".[23:16] <- 0x%02X\n", old_val);
		break;
	case ATOM_SRC_BYTE24:
		DEBUG(".[31:24] <- 0x%02X\n", old_val);
		break;
	}
}

static void atom_op_add(atom_exec_context *ctx, int *ptr, int arg)
{
	uint8_t attr = U8((*ptr)++);
	uint32_t dst, src, saved;
	int dptr = *ptr;
	SDEBUG("   dst: ");
	dst = atom_get_dst(ctx, arg, attr, ptr, &saved, 1);
	SDEBUG("   src: ");
	src = atom_get_src(ctx, attr, ptr);
	dst += src;
	SDEBUG("   dst: ");
	atom_put_dst(ctx, arg, attr, &dptr, dst, saved);
}

static void atom_op_and(atom_exec_context *ctx, int *ptr, int arg)
{
	uint8_t attr = U8((*ptr)++);
	uint32_t dst, src, saved;
	int dptr = *ptr;
	SDEBUG("   dst: ");
	dst = atom_get_dst(ctx, arg, attr, ptr, &saved, 1);
	SDEBUG("   src: ");
	src = atom_get_src(ctx, attr, ptr);
	dst &= src;
	SDEBUG("   dst: ");
	atom_put_dst(ctx, arg, attr, &dptr, dst, saved);
}

static void atom_op_beep(atom_exec_context *ctx, int *ptr, int arg)
{
	printk("ATOM BIOS beeped!\n");
}

static void atom_op_calltable(atom_exec_context *ctx, int *ptr, int arg)
{
	int idx = U8((*ptr)++);
	int r = 0;

	if (idx < ATOM_TABLE_NAMES_CNT)
		SDEBUG("   table: %d (%s)\n", idx, atom_table_names[idx]);
	else
		SDEBUG("   table: %d\n", idx);
	if (U16(ctx->ctx->cmd_table + 4 + 2 * idx))
		r = atom_execute_table_locked(ctx->ctx, idx, ctx->ps + ctx->ps_shift);
	if (r) {
		ctx->abort = true;
	}
}

static void atom_op_clear(atom_exec_context *ctx, int *ptr, int arg)
{
	uint8_t attr = U8((*ptr)++);
	uint32_t saved;
	int dptr = *ptr;
	attr &= 0x38;
	attr |= atom_def_dst[attr >> 3] << 6;
	atom_get_dst(ctx, arg, attr, ptr, &saved, 0);
	SDEBUG("   dst: ");
	atom_put_dst(ctx, arg, attr, &dptr, 0, saved);
}

static void atom_op_compare(atom_exec_context *ctx, int *ptr, int arg)
{
	uint8_t attr = U8((*ptr)++);
	uint32_t dst, src;
	SDEBUG("   src1: ");
	dst = atom_get_dst(ctx, arg, attr, ptr, NULL, 1);
	SDEBUG("   src2: ");
	src = atom_get_src(ctx, attr, ptr);
	ctx->ctx->cs_equal = (dst == src);
	ctx->ctx->cs_above = (dst > src);
	SDEBUG("   result: %s %s\n", ctx->ctx->cs_equal ? "EQ" : "NE",
	       ctx->ctx->cs_above ? "GT" : "LE");
}

static void atom_op_delay(atom_exec_context *ctx, int *ptr, int arg)
{
	uint8_t count = U8((*ptr)++);
	SDEBUG("   count: %d\n", count);
	if (arg == ATOM_UNIT_MICROSEC)
		udelay(count);
	else
		schedule_timeout_uninterruptible(msecs_to_jiffies(count));
}

static void atom_op_div(atom_exec_context *ctx, int *ptr, int arg)
{
	uint8_t attr = U8((*ptr)++);
	uint32_t dst, src;
	SDEBUG("   src1: ");
	dst = atom_get_dst(ctx, arg, attr, ptr, NULL, 1);
	SDEBUG("   src2: ");
	src = atom_get_src(ctx, attr, ptr);
	if (src != 0) {
		ctx->ctx->divmul[0] = dst / src;
		ctx->ctx->divmul[1] = dst % src;
	} else {
		ctx->ctx->divmul[0] = 0;
		ctx->ctx->divmul[1] = 0;
	}
}

static void atom_op_eot(atom_exec_context *ctx, int *ptr, int arg)
{
	/* functionally, a nop */
}

static void atom_op_jump(atom_exec_context *ctx, int *ptr, int arg)
{
	int execute = 0, target = U16(*ptr);
	unsigned long cjiffies;

	(*ptr) += 2;
	switch (arg) {
	case ATOM_COND_ABOVE:
		execute = ctx->ctx->cs_above;
		break;
	case ATOM_COND_ABOVEOREQUAL:
		execute = ctx->ctx->cs_above || ctx->ctx->cs_equal;
		break;
	case ATOM_COND_ALWAYS:
		execute = 1;
		break;
	case ATOM_COND_BELOW:
		execute = !(ctx->ctx->cs_above || ctx->ctx->cs_equal);
		break;
	case ATOM_COND_BELOWOREQUAL:
		execute = !ctx->ctx->cs_above;
		break;
	case ATOM_COND_EQUAL:
		execute = ctx->ctx->cs_equal;
		break;
	case ATOM_COND_NOTEQUAL:
		execute = !ctx->ctx->cs_equal;
		break;
	}
	if (arg != ATOM_COND_ALWAYS)
		SDEBUG("   taken: %s\n", execute ? "yes" : "no");
	SDEBUG("   target: 0x%04X\n", target);
	if (execute) {
		if (ctx->last_jump == (ctx->start + target)) {
			cjiffies = jiffies;
			if (time_after(cjiffies, ctx->last_jump_jiffies)) {
				cjiffies -= ctx->last_jump_jiffies;
				if ((jiffies_to_msecs(cjiffies) > 1000)) {
					DRM_ERROR("atombios stuck in loop for more than 1sec aborting\n");
					ctx->abort = true;
				}
			} else {
				/* jiffies wrap around we will just wait a little longer */
				ctx->last_jump_jiffies = jiffies;
			}
		} else {
			ctx->last_jump = ctx->start + target;
			ctx->last_jump_jiffies = jiffies;
		}
		*ptr = ctx->start + target;
	}
}

static void atom_op_mask(atom_exec_context *ctx, int *ptr, int arg)
{
	uint8_t attr = U8((*ptr)++);
	uint32_t dst, src1, src2, saved;
	int dptr = *ptr;
	SDEBUG("   dst: ");
	dst = atom_get_dst(ctx, arg, attr, ptr, &saved, 1);
	SDEBUG("   src1: ");
	src1 = atom_get_src_direct(ctx, ((attr >> 3) & 7), ptr);
	SDEBUG("   src2: ");
	src2 = atom_get_src(ctx, attr, ptr);
	dst &= src1;
	dst |= src2;
	SDEBUG("   dst: ");
	atom_put_dst(ctx, arg, attr, &dptr, dst, saved);
}

static void atom_op_move(atom_exec_context *ctx, int *ptr, int arg)
{
	uint8_t attr = U8((*ptr)++);
	uint32_t src, saved;
	int dptr = *ptr;
	if (((attr >> 3) & 7) != ATOM_SRC_DWORD)
		atom_get_dst(ctx, arg, attr, ptr, &saved, 0);
	else {
		atom_skip_dst(ctx, arg, attr, ptr);
		saved = 0xCDCDCDCD;
	}
	SDEBUG("   src: ");
	src = atom_get_src(ctx, attr, ptr);
	SDEBUG("   dst: ");
	atom_put_dst(ctx, arg, attr, &dptr, src, saved);
}

static void atom_op_mul(atom_exec_context *ctx, int *ptr, int arg)
{
	uint8_t attr = U8((*ptr)++);
	uint32_t dst, src;
	SDEBUG("   src1: ");
	dst = atom_get_dst(ctx, arg, attr, ptr, NULL, 1);
	SDEBUG("   src2: ");
	src = atom_get_src(ctx, attr, ptr);
	ctx->ctx->divmul[0] = dst * src;
}

static void atom_op_nop(atom_exec_context *ctx, int *ptr, int arg)
{
	/* nothing */
}

static void atom_op_or(atom_exec_context *ctx, int *ptr, int arg)
{
	uint8_t attr = U8((*ptr)++);
	uint32_t dst, src, saved;
	int dptr = *ptr;
	SDEBUG("   dst: ");
	dst = atom_get_dst(ctx, arg, attr, ptr, &saved, 1);
	SDEBUG("   src: ");
	src = atom_get_src(ctx, attr, ptr);
	dst |= src;
	SDEBUG("   dst: ");
	atom_put_dst(ctx, arg, attr, &dptr, dst, saved);
}

static void atom_op_postcard(atom_exec_context *ctx, int *ptr, int arg)
{
	uint8_t val = U8((*ptr)++);
	SDEBUG("POST card output: 0x%02X\n", val);
}

static void atom_op_repeat(atom_exec_context *ctx, int *ptr, int arg)
{
	printk(KERN_INFO "unimplemented!\n");
}

static void atom_op_restorereg(atom_exec_context *ctx, int *ptr, int arg)
{
	printk(KERN_INFO "unimplemented!\n");
}

static void atom_op_savereg(atom_exec_context *ctx, int *ptr, int arg)
{
	printk(KERN_INFO "unimplemented!\n");
}

static void atom_op_setdatablock(atom_exec_context *ctx, int *ptr, int arg)
{
	int idx = U8(*ptr);
	(*ptr)++;
	SDEBUG("   block: %d\n", idx);
	if (!idx)
		ctx->ctx->data_block = 0;
	else if (idx == 255)
		ctx->ctx->data_block = ctx->start;
	else
		ctx->ctx->data_block = U16(ctx->ctx->data_table + 4 + 2 * idx);
	SDEBUG("   base: 0x%04X\n", ctx->ctx->data_block);
}

static void atom_op_setfbbase(atom_exec_context *ctx, int *ptr, int arg)
{
	uint8_t attr = U8((*ptr)++);
	SDEBUG("   fb_base: ");
	ctx->ctx->fb_base = atom_get_src(ctx, attr, ptr);
}

static void atom_op_setport(atom_exec_context *ctx, int *ptr, int arg)
{
	int port;
	switch (arg) {
	case ATOM_PORT_ATI:
		port = U16(*ptr);
		if (port < ATOM_IO_NAMES_CNT)
			SDEBUG("   port: %d (%s)\n", port, atom_io_names[port]);
		else
			SDEBUG("   port: %d\n", port);
		if (!port)
			ctx->ctx->io_mode = ATOM_IO_MM;
		else
			ctx->ctx->io_mode = ATOM_IO_IIO | port;
		(*ptr) += 2;
		break;
	case ATOM_PORT_PCI:
		ctx->ctx->io_mode = ATOM_IO_PCI;
		(*ptr)++;
		break;
	case ATOM_PORT_SYSIO:
		ctx->ctx->io_mode = ATOM_IO_SYSIO;
		(*ptr)++;
		break;
	}
}

static void atom_op_setregblock(atom_exec_context *ctx, int *ptr, int arg)
{
	ctx->ctx->reg_block = U16(*ptr);
	(*ptr) += 2;
	SDEBUG("   base: 0x%04X\n", ctx->ctx->reg_block);
}

static void atom_op_shift_left(atom_exec_context *ctx, int *ptr, int arg)
<<<<<<< HEAD
{
	uint8_t attr = U8((*ptr)++), shift;
	uint32_t saved, dst;
	int dptr = *ptr;
	attr &= 0x38;
	attr |= atom_def_dst[attr >> 3] << 6;
	SDEBUG("   dst: ");
	dst = atom_get_dst(ctx, arg, attr, ptr, &saved, 1);
	shift = atom_get_src_direct(ctx, ATOM_SRC_BYTE0, ptr);
	SDEBUG("   shift: %d\n", shift);
	dst <<= shift;
	SDEBUG("   dst: ");
	atom_put_dst(ctx, arg, attr, &dptr, dst, saved);
}

static void atom_op_shift_right(atom_exec_context *ctx, int *ptr, int arg)
{
	uint8_t attr = U8((*ptr)++), shift;
	uint32_t saved, dst;
	int dptr = *ptr;
	attr &= 0x38;
	attr |= atom_def_dst[attr >> 3] << 6;
	SDEBUG("   dst: ");
	dst = atom_get_dst(ctx, arg, attr, ptr, &saved, 1);
	shift = atom_get_src_direct(ctx, ATOM_SRC_BYTE0, ptr);
	SDEBUG("   shift: %d\n", shift);
	dst >>= shift;
	SDEBUG("   dst: ");
	atom_put_dst(ctx, arg, attr, &dptr, dst, saved);
}

static void atom_op_shl(atom_exec_context *ctx, int *ptr, int arg)
=======
>>>>>>> 2da30e70
{
	uint8_t attr = U8((*ptr)++), shift;
	uint32_t saved, dst;
	int dptr = *ptr;
	attr &= 0x38;
	attr |= atom_def_dst[attr >> 3] << 6;
	SDEBUG("   dst: ");
	dst = atom_get_dst(ctx, arg, attr, ptr, &saved, 1);
<<<<<<< HEAD
	shift = atom_get_src(ctx, attr, ptr);
=======
	shift = atom_get_src_direct(ctx, ATOM_SRC_BYTE0, ptr);
>>>>>>> 2da30e70
	SDEBUG("   shift: %d\n", shift);
	dst <<= shift;
	SDEBUG("   dst: ");
	atom_put_dst(ctx, arg, attr, &dptr, dst, saved);
}

static void atom_op_shift_right(atom_exec_context *ctx, int *ptr, int arg)
{
	uint8_t attr = U8((*ptr)++), shift;
	uint32_t saved, dst;
	int dptr = *ptr;
	attr &= 0x38;
	attr |= atom_def_dst[attr >> 3] << 6;
	SDEBUG("   dst: ");
	dst = atom_get_dst(ctx, arg, attr, ptr, &saved, 1);
<<<<<<< HEAD
	shift = atom_get_src(ctx, attr, ptr);
=======
	shift = atom_get_src_direct(ctx, ATOM_SRC_BYTE0, ptr);
>>>>>>> 2da30e70
	SDEBUG("   shift: %d\n", shift);
	dst >>= shift;
	SDEBUG("   dst: ");
	atom_put_dst(ctx, arg, attr, &dptr, dst, saved);
}

static void atom_op_shl(atom_exec_context *ctx, int *ptr, int arg)
{
	uint8_t attr = U8((*ptr)++), shift;
	uint32_t saved, dst;
	int dptr = *ptr;
	uint32_t dst_align = atom_dst_to_src[(attr >> 3) & 7][(attr >> 6) & 3];
	SDEBUG("   dst: ");
	dst = atom_get_dst(ctx, arg, attr, ptr, &saved, 1);
	/* op needs to full dst value */
	dst = saved;
	shift = atom_get_src(ctx, attr, ptr);
	SDEBUG("   shift: %d\n", shift);
	dst <<= shift;
	dst &= atom_arg_mask[dst_align];
	dst >>= atom_arg_shift[dst_align];
	SDEBUG("   dst: ");
	atom_put_dst(ctx, arg, attr, &dptr, dst, saved);
}

static void atom_op_shr(atom_exec_context *ctx, int *ptr, int arg)
{
	uint8_t attr = U8((*ptr)++), shift;
	uint32_t saved, dst;
	int dptr = *ptr;
	uint32_t dst_align = atom_dst_to_src[(attr >> 3) & 7][(attr >> 6) & 3];
	SDEBUG("   dst: ");
	dst = atom_get_dst(ctx, arg, attr, ptr, &saved, 1);
	/* op needs to full dst value */
	dst = saved;
	shift = atom_get_src(ctx, attr, ptr);
	SDEBUG("   shift: %d\n", shift);
	dst >>= shift;
	dst &= atom_arg_mask[dst_align];
	dst >>= atom_arg_shift[dst_align];
	SDEBUG("   dst: ");
	atom_put_dst(ctx, arg, attr, &dptr, dst, saved);
}

static void atom_op_sub(atom_exec_context *ctx, int *ptr, int arg)
{
	uint8_t attr = U8((*ptr)++);
	uint32_t dst, src, saved;
	int dptr = *ptr;
	SDEBUG("   dst: ");
	dst = atom_get_dst(ctx, arg, attr, ptr, &saved, 1);
	SDEBUG("   src: ");
	src = atom_get_src(ctx, attr, ptr);
	dst -= src;
	SDEBUG("   dst: ");
	atom_put_dst(ctx, arg, attr, &dptr, dst, saved);
}

static void atom_op_switch(atom_exec_context *ctx, int *ptr, int arg)
{
	uint8_t attr = U8((*ptr)++);
	uint32_t src, val, target;
	SDEBUG("   switch: ");
	src = atom_get_src(ctx, attr, ptr);
	while (U16(*ptr) != ATOM_CASE_END)
		if (U8(*ptr) == ATOM_CASE_MAGIC) {
			(*ptr)++;
			SDEBUG("   case: ");
			val =
			    atom_get_src(ctx, (attr & 0x38) | ATOM_ARG_IMM,
					 ptr);
			target = U16(*ptr);
			if (val == src) {
				SDEBUG("   target: %04X\n", target);
				*ptr = ctx->start + target;
				return;
			}
			(*ptr) += 2;
		} else {
			printk(KERN_INFO "Bad case.\n");
			return;
		}
	(*ptr) += 2;
}

static void atom_op_test(atom_exec_context *ctx, int *ptr, int arg)
{
	uint8_t attr = U8((*ptr)++);
	uint32_t dst, src;
	SDEBUG("   src1: ");
	dst = atom_get_dst(ctx, arg, attr, ptr, NULL, 1);
	SDEBUG("   src2: ");
	src = atom_get_src(ctx, attr, ptr);
	ctx->ctx->cs_equal = ((dst & src) == 0);
	SDEBUG("   result: %s\n", ctx->ctx->cs_equal ? "EQ" : "NE");
}

static void atom_op_xor(atom_exec_context *ctx, int *ptr, int arg)
{
	uint8_t attr = U8((*ptr)++);
	uint32_t dst, src, saved;
	int dptr = *ptr;
	SDEBUG("   dst: ");
	dst = atom_get_dst(ctx, arg, attr, ptr, &saved, 1);
	SDEBUG("   src: ");
	src = atom_get_src(ctx, attr, ptr);
	dst ^= src;
	SDEBUG("   dst: ");
	atom_put_dst(ctx, arg, attr, &dptr, dst, saved);
}

static void atom_op_debug(atom_exec_context *ctx, int *ptr, int arg)
{
	printk(KERN_INFO "unimplemented!\n");
}

static struct {
	void (*func) (atom_exec_context *, int *, int);
	int arg;
} opcode_table[ATOM_OP_CNT] = {
	{
	NULL, 0}, {
	atom_op_move, ATOM_ARG_REG}, {
	atom_op_move, ATOM_ARG_PS}, {
	atom_op_move, ATOM_ARG_WS}, {
	atom_op_move, ATOM_ARG_FB}, {
	atom_op_move, ATOM_ARG_PLL}, {
	atom_op_move, ATOM_ARG_MC}, {
	atom_op_and, ATOM_ARG_REG}, {
	atom_op_and, ATOM_ARG_PS}, {
	atom_op_and, ATOM_ARG_WS}, {
	atom_op_and, ATOM_ARG_FB}, {
	atom_op_and, ATOM_ARG_PLL}, {
	atom_op_and, ATOM_ARG_MC}, {
	atom_op_or, ATOM_ARG_REG}, {
	atom_op_or, ATOM_ARG_PS}, {
	atom_op_or, ATOM_ARG_WS}, {
	atom_op_or, ATOM_ARG_FB}, {
	atom_op_or, ATOM_ARG_PLL}, {
	atom_op_or, ATOM_ARG_MC}, {
	atom_op_shift_left, ATOM_ARG_REG}, {
	atom_op_shift_left, ATOM_ARG_PS}, {
	atom_op_shift_left, ATOM_ARG_WS}, {
	atom_op_shift_left, ATOM_ARG_FB}, {
	atom_op_shift_left, ATOM_ARG_PLL}, {
	atom_op_shift_left, ATOM_ARG_MC}, {
	atom_op_shift_right, ATOM_ARG_REG}, {
	atom_op_shift_right, ATOM_ARG_PS}, {
	atom_op_shift_right, ATOM_ARG_WS}, {
	atom_op_shift_right, ATOM_ARG_FB}, {
	atom_op_shift_right, ATOM_ARG_PLL}, {
	atom_op_shift_right, ATOM_ARG_MC}, {
	atom_op_mul, ATOM_ARG_REG}, {
	atom_op_mul, ATOM_ARG_PS}, {
	atom_op_mul, ATOM_ARG_WS}, {
	atom_op_mul, ATOM_ARG_FB}, {
	atom_op_mul, ATOM_ARG_PLL}, {
	atom_op_mul, ATOM_ARG_MC}, {
	atom_op_div, ATOM_ARG_REG}, {
	atom_op_div, ATOM_ARG_PS}, {
	atom_op_div, ATOM_ARG_WS}, {
	atom_op_div, ATOM_ARG_FB}, {
	atom_op_div, ATOM_ARG_PLL}, {
	atom_op_div, ATOM_ARG_MC}, {
	atom_op_add, ATOM_ARG_REG}, {
	atom_op_add, ATOM_ARG_PS}, {
	atom_op_add, ATOM_ARG_WS}, {
	atom_op_add, ATOM_ARG_FB}, {
	atom_op_add, ATOM_ARG_PLL}, {
	atom_op_add, ATOM_ARG_MC}, {
	atom_op_sub, ATOM_ARG_REG}, {
	atom_op_sub, ATOM_ARG_PS}, {
	atom_op_sub, ATOM_ARG_WS}, {
	atom_op_sub, ATOM_ARG_FB}, {
	atom_op_sub, ATOM_ARG_PLL}, {
	atom_op_sub, ATOM_ARG_MC}, {
	atom_op_setport, ATOM_PORT_ATI}, {
	atom_op_setport, ATOM_PORT_PCI}, {
	atom_op_setport, ATOM_PORT_SYSIO}, {
	atom_op_setregblock, 0}, {
	atom_op_setfbbase, 0}, {
	atom_op_compare, ATOM_ARG_REG}, {
	atom_op_compare, ATOM_ARG_PS}, {
	atom_op_compare, ATOM_ARG_WS}, {
	atom_op_compare, ATOM_ARG_FB}, {
	atom_op_compare, ATOM_ARG_PLL}, {
	atom_op_compare, ATOM_ARG_MC}, {
	atom_op_switch, 0}, {
	atom_op_jump, ATOM_COND_ALWAYS}, {
	atom_op_jump, ATOM_COND_EQUAL}, {
	atom_op_jump, ATOM_COND_BELOW}, {
	atom_op_jump, ATOM_COND_ABOVE}, {
	atom_op_jump, ATOM_COND_BELOWOREQUAL}, {
	atom_op_jump, ATOM_COND_ABOVEOREQUAL}, {
	atom_op_jump, ATOM_COND_NOTEQUAL}, {
	atom_op_test, ATOM_ARG_REG}, {
	atom_op_test, ATOM_ARG_PS}, {
	atom_op_test, ATOM_ARG_WS}, {
	atom_op_test, ATOM_ARG_FB}, {
	atom_op_test, ATOM_ARG_PLL}, {
	atom_op_test, ATOM_ARG_MC}, {
	atom_op_delay, ATOM_UNIT_MILLISEC}, {
	atom_op_delay, ATOM_UNIT_MICROSEC}, {
	atom_op_calltable, 0}, {
	atom_op_repeat, 0}, {
	atom_op_clear, ATOM_ARG_REG}, {
	atom_op_clear, ATOM_ARG_PS}, {
	atom_op_clear, ATOM_ARG_WS}, {
	atom_op_clear, ATOM_ARG_FB}, {
	atom_op_clear, ATOM_ARG_PLL}, {
	atom_op_clear, ATOM_ARG_MC}, {
	atom_op_nop, 0}, {
	atom_op_eot, 0}, {
	atom_op_mask, ATOM_ARG_REG}, {
	atom_op_mask, ATOM_ARG_PS}, {
	atom_op_mask, ATOM_ARG_WS}, {
	atom_op_mask, ATOM_ARG_FB}, {
	atom_op_mask, ATOM_ARG_PLL}, {
	atom_op_mask, ATOM_ARG_MC}, {
	atom_op_postcard, 0}, {
	atom_op_beep, 0}, {
	atom_op_savereg, 0}, {
	atom_op_restorereg, 0}, {
	atom_op_setdatablock, 0}, {
	atom_op_xor, ATOM_ARG_REG}, {
	atom_op_xor, ATOM_ARG_PS}, {
	atom_op_xor, ATOM_ARG_WS}, {
	atom_op_xor, ATOM_ARG_FB}, {
	atom_op_xor, ATOM_ARG_PLL}, {
	atom_op_xor, ATOM_ARG_MC}, {
	atom_op_shl, ATOM_ARG_REG}, {
	atom_op_shl, ATOM_ARG_PS}, {
	atom_op_shl, ATOM_ARG_WS}, {
	atom_op_shl, ATOM_ARG_FB}, {
	atom_op_shl, ATOM_ARG_PLL}, {
	atom_op_shl, ATOM_ARG_MC}, {
	atom_op_shr, ATOM_ARG_REG}, {
	atom_op_shr, ATOM_ARG_PS}, {
	atom_op_shr, ATOM_ARG_WS}, {
	atom_op_shr, ATOM_ARG_FB}, {
	atom_op_shr, ATOM_ARG_PLL}, {
	atom_op_shr, ATOM_ARG_MC}, {
atom_op_debug, 0},};

static int atom_execute_table_locked(struct atom_context *ctx, int index, uint32_t * params)
{
	int base = CU16(ctx->cmd_table + 4 + 2 * index);
	int len, ws, ps, ptr;
	unsigned char op;
	atom_exec_context ectx;
	int ret = 0;

	if (!base)
		return -EINVAL;

	len = CU16(base + ATOM_CT_SIZE_PTR);
	ws = CU8(base + ATOM_CT_WS_PTR);
	ps = CU8(base + ATOM_CT_PS_PTR) & ATOM_CT_PS_MASK;
	ptr = base + ATOM_CT_CODE_PTR;

	SDEBUG(">> execute %04X (len %d, WS %d, PS %d)\n", base, len, ws, ps);

	ectx.ctx = ctx;
	ectx.ps_shift = ps / 4;
	ectx.start = base;
	ectx.ps = params;
	ectx.abort = false;
	ectx.last_jump = 0;
	if (ws)
		ectx.ws = kzalloc(4 * ws, GFP_KERNEL);
	else
		ectx.ws = NULL;

	debug_depth++;
	while (1) {
		op = CU8(ptr++);
		if (op < ATOM_OP_NAMES_CNT)
			SDEBUG("%s @ 0x%04X\n", atom_op_names[op], ptr - 1);
		else
			SDEBUG("[%d] @ 0x%04X\n", op, ptr - 1);
		if (ectx.abort) {
			DRM_ERROR("atombios stuck executing %04X (len %d, WS %d, PS %d) @ 0x%04X\n",
				base, len, ws, ps, ptr - 1);
			ret = -EINVAL;
			goto free;
		}

		if (op < ATOM_OP_CNT && op > 0)
			opcode_table[op].func(&ectx, &ptr,
					      opcode_table[op].arg);
		else
			break;

		if (op == ATOM_OP_EOT)
			break;
	}
	debug_depth--;
	SDEBUG("<<\n");

free:
	if (ws)
		kfree(ectx.ws);
	return ret;
}

int atom_execute_table(struct atom_context *ctx, int index, uint32_t * params)
{
	int r;

	mutex_lock(&ctx->mutex);
	/* reset reg block */
	ctx->reg_block = 0;
	/* reset fb window */
	ctx->fb_base = 0;
	/* reset io mode */
	ctx->io_mode = ATOM_IO_MM;
<<<<<<< HEAD
	atom_execute_table_locked(ctx, index, params);
=======
	r = atom_execute_table_locked(ctx, index, params);
>>>>>>> 2da30e70
	mutex_unlock(&ctx->mutex);
	return r;
}

static int atom_iio_len[] = { 1, 2, 3, 3, 3, 3, 4, 4, 4, 3 };

static void atom_index_iio(struct atom_context *ctx, int base)
{
	ctx->iio = kzalloc(2 * 256, GFP_KERNEL);
	while (CU8(base) == ATOM_IIO_START) {
		ctx->iio[CU8(base + 1)] = base + 2;
		base += 2;
		while (CU8(base) != ATOM_IIO_END)
			base += atom_iio_len[CU8(base)];
		base += 3;
	}
}

struct atom_context *atom_parse(struct card_info *card, void *bios)
{
	int base;
	struct atom_context *ctx =
	    kzalloc(sizeof(struct atom_context), GFP_KERNEL);
	char *str;
	char name[512];
	int i;

	ctx->card = card;
	ctx->bios = bios;

	if (CU16(0) != ATOM_BIOS_MAGIC) {
		printk(KERN_INFO "Invalid BIOS magic.\n");
		kfree(ctx);
		return NULL;
	}
	if (strncmp
	    (CSTR(ATOM_ATI_MAGIC_PTR), ATOM_ATI_MAGIC,
	     strlen(ATOM_ATI_MAGIC))) {
		printk(KERN_INFO "Invalid ATI magic.\n");
		kfree(ctx);
		return NULL;
	}

	base = CU16(ATOM_ROM_TABLE_PTR);
	if (strncmp
	    (CSTR(base + ATOM_ROM_MAGIC_PTR), ATOM_ROM_MAGIC,
	     strlen(ATOM_ROM_MAGIC))) {
		printk(KERN_INFO "Invalid ATOM magic.\n");
		kfree(ctx);
		return NULL;
	}

	ctx->cmd_table = CU16(base + ATOM_ROM_CMD_PTR);
	ctx->data_table = CU16(base + ATOM_ROM_DATA_PTR);
	atom_index_iio(ctx, CU16(ctx->data_table + ATOM_DATA_IIO_PTR) + 4);

	str = CSTR(CU16(base + ATOM_ROM_MSG_PTR));
	while (*str && ((*str == '\n') || (*str == '\r')))
		str++;
	/* name string isn't always 0 terminated */
	for (i = 0; i < 511; i++) {
		name[i] = str[i];
		if (name[i] < '.' || name[i] > 'z') {
			name[i] = 0;
			break;
		}
	}
	printk(KERN_INFO "ATOM BIOS: %s\n", name);

	return ctx;
}

int atom_asic_init(struct atom_context *ctx)
{
	int hwi = CU16(ctx->data_table + ATOM_DATA_FWI_PTR);
	uint32_t ps[16];
	memset(ps, 0, 64);

	ps[0] = cpu_to_le32(CU32(hwi + ATOM_FWI_DEFSCLK_PTR));
	ps[1] = cpu_to_le32(CU32(hwi + ATOM_FWI_DEFMCLK_PTR));
	if (!ps[0] || !ps[1])
		return 1;

	if (!CU16(ctx->cmd_table + 4 + 2 * ATOM_CMD_INIT))
		return 1;
	return atom_execute_table(ctx, ATOM_CMD_INIT, ps);
}

void atom_destroy(struct atom_context *ctx)
{
	if (ctx->iio)
		kfree(ctx->iio);
	kfree(ctx);
}

bool atom_parse_data_header(struct atom_context *ctx, int index,
			    uint16_t * size, uint8_t * frev, uint8_t * crev,
			    uint16_t * data_start)
{
	int offset = index * 2 + 4;
	int idx = CU16(ctx->data_table + offset);
	u16 *mdt = (u16 *)(ctx->bios + ctx->data_table + 4);

	if (!mdt[index])
		return false;

	if (size)
		*size = CU16(idx);
	if (frev)
		*frev = CU8(idx + 2);
	if (crev)
		*crev = CU8(idx + 3);
	*data_start = idx;
	return true;
}

bool atom_parse_cmd_header(struct atom_context *ctx, int index, uint8_t * frev,
			   uint8_t * crev)
{
	int offset = index * 2 + 4;
	int idx = CU16(ctx->cmd_table + offset);
	u16 *mct = (u16 *)(ctx->bios + ctx->cmd_table + 4);

	if (!mct[index])
		return false;

	if (frev)
		*frev = CU8(idx + 2);
	if (crev)
		*crev = CU8(idx + 3);
	return true;
}

int atom_allocate_fb_scratch(struct atom_context *ctx)
{
	int index = GetIndexIntoMasterTable(DATA, VRAM_UsageByFirmware);
	uint16_t data_offset;
	int usage_bytes = 0;
	struct _ATOM_VRAM_USAGE_BY_FIRMWARE *firmware_usage;

	if (atom_parse_data_header(ctx, index, NULL, NULL, NULL, &data_offset)) {
		firmware_usage = (struct _ATOM_VRAM_USAGE_BY_FIRMWARE *)(ctx->bios + data_offset);

		DRM_DEBUG("atom firmware requested %08x %dkb\n",
			  firmware_usage->asFirmwareVramReserveInfo[0].ulStartAddrUsedByFirmware,
			  firmware_usage->asFirmwareVramReserveInfo[0].usFirmwareUseInKb);

		usage_bytes = firmware_usage->asFirmwareVramReserveInfo[0].usFirmwareUseInKb * 1024;
	}
	if (usage_bytes == 0)
		usage_bytes = 20 * 1024;
	/* allocate some scratch memory */
	ctx->scratch = kzalloc(usage_bytes, GFP_KERNEL);
	if (!ctx->scratch)
		return -ENOMEM;
	return 0;
}<|MERGE_RESOLUTION|>--- conflicted
+++ resolved
@@ -872,7 +872,6 @@
 }
 
 static void atom_op_shift_left(atom_exec_context *ctx, int *ptr, int arg)
-<<<<<<< HEAD
 {
 	uint8_t attr = U8((*ptr)++), shift;
 	uint32_t saved, dst;
@@ -898,48 +897,6 @@
 	SDEBUG("   dst: ");
 	dst = atom_get_dst(ctx, arg, attr, ptr, &saved, 1);
 	shift = atom_get_src_direct(ctx, ATOM_SRC_BYTE0, ptr);
-	SDEBUG("   shift: %d\n", shift);
-	dst >>= shift;
-	SDEBUG("   dst: ");
-	atom_put_dst(ctx, arg, attr, &dptr, dst, saved);
-}
-
-static void atom_op_shl(atom_exec_context *ctx, int *ptr, int arg)
-=======
->>>>>>> 2da30e70
-{
-	uint8_t attr = U8((*ptr)++), shift;
-	uint32_t saved, dst;
-	int dptr = *ptr;
-	attr &= 0x38;
-	attr |= atom_def_dst[attr >> 3] << 6;
-	SDEBUG("   dst: ");
-	dst = atom_get_dst(ctx, arg, attr, ptr, &saved, 1);
-<<<<<<< HEAD
-	shift = atom_get_src(ctx, attr, ptr);
-=======
-	shift = atom_get_src_direct(ctx, ATOM_SRC_BYTE0, ptr);
->>>>>>> 2da30e70
-	SDEBUG("   shift: %d\n", shift);
-	dst <<= shift;
-	SDEBUG("   dst: ");
-	atom_put_dst(ctx, arg, attr, &dptr, dst, saved);
-}
-
-static void atom_op_shift_right(atom_exec_context *ctx, int *ptr, int arg)
-{
-	uint8_t attr = U8((*ptr)++), shift;
-	uint32_t saved, dst;
-	int dptr = *ptr;
-	attr &= 0x38;
-	attr |= atom_def_dst[attr >> 3] << 6;
-	SDEBUG("   dst: ");
-	dst = atom_get_dst(ctx, arg, attr, ptr, &saved, 1);
-<<<<<<< HEAD
-	shift = atom_get_src(ctx, attr, ptr);
-=======
-	shift = atom_get_src_direct(ctx, ATOM_SRC_BYTE0, ptr);
->>>>>>> 2da30e70
 	SDEBUG("   shift: %d\n", shift);
 	dst >>= shift;
 	SDEBUG("   dst: ");
@@ -1256,11 +1213,7 @@
 	ctx->fb_base = 0;
 	/* reset io mode */
 	ctx->io_mode = ATOM_IO_MM;
-<<<<<<< HEAD
-	atom_execute_table_locked(ctx, index, params);
-=======
 	r = atom_execute_table_locked(ctx, index, params);
->>>>>>> 2da30e70
 	mutex_unlock(&ctx->mutex);
 	return r;
 }
