--- conflicted
+++ resolved
@@ -371,11 +371,7 @@
 	new_radeon_fb = to_radeon_framebuffer(fb);
 	/* schedule unpin of the old buffer */
 	obj = old_radeon_fb->obj;
-<<<<<<< HEAD
-	rbo = obj->driver_private;
-=======
 	rbo = gem_to_radeon_bo(obj);
->>>>>>> 105e53f8
 	work->old_rbo = rbo;
 	INIT_WORK(&work->work, radeon_unpin_work_func);
 
@@ -395,11 +391,7 @@
 
 	/* pin the new buffer */
 	obj = new_radeon_fb->obj;
-<<<<<<< HEAD
-	rbo = obj->driver_private;
-=======
 	rbo = gem_to_radeon_bo(obj);
->>>>>>> 105e53f8
 
 	DRM_DEBUG_DRIVER("flip-ioctl() cur_fbo = %p, cur_bbo = %p\n",
 			 work->old_rbo, rbo);
@@ -1500,11 +1492,7 @@
  *
  * \return Flags, or'ed together as follows:
  *
-<<<<<<< HEAD
- * DRM_SCANOUTPOS_VALID = Query successfull.
-=======
  * DRM_SCANOUTPOS_VALID = Query successful.
->>>>>>> 105e53f8
  * DRM_SCANOUTPOS_INVBL = Inside vblank.
  * DRM_SCANOUTPOS_ACCURATE = Returned position is accurate. A lack of
  * this flag means that returned position may be offset by a constant but
