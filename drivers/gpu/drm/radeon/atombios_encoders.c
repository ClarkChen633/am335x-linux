/*
 * Copyright 2007-11 Advanced Micro Devices, Inc.
 * Copyright 2008 Red Hat Inc.
 *
 * Permission is hereby granted, free of charge, to any person obtaining a
 * copy of this software and associated documentation files (the "Software"),
 * to deal in the Software without restriction, including without limitation
 * the rights to use, copy, modify, merge, publish, distribute, sublicense,
 * and/or sell copies of the Software, and to permit persons to whom the
 * Software is furnished to do so, subject to the following conditions:
 *
 * The above copyright notice and this permission notice shall be included in
 * all copies or substantial portions of the Software.
 *
 * THE SOFTWARE IS PROVIDED "AS IS", WITHOUT WARRANTY OF ANY KIND, EXPRESS OR
 * IMPLIED, INCLUDING BUT NOT LIMITED TO THE WARRANTIES OF MERCHANTABILITY,
 * FITNESS FOR A PARTICULAR PURPOSE AND NONINFRINGEMENT.  IN NO EVENT SHALL
 * THE COPYRIGHT HOLDER(S) OR AUTHOR(S) BE LIABLE FOR ANY CLAIM, DAMAGES OR
 * OTHER LIABILITY, WHETHER IN AN ACTION OF CONTRACT, TORT OR OTHERWISE,
 * ARISING FROM, OUT OF OR IN CONNECTION WITH THE SOFTWARE OR THE USE OR
 * OTHER DEALINGS IN THE SOFTWARE.
 *
 * Authors: Dave Airlie
 *          Alex Deucher
 */
#include "drmP.h"
#include "drm_crtc_helper.h"
#include "radeon_drm.h"
#include "radeon.h"
#include "atom.h"

extern int atom_debug;

/* evil but including atombios.h is much worse */
bool radeon_atom_get_tv_timings(struct radeon_device *rdev, int index,
				struct drm_display_mode *mode);


static inline bool radeon_encoder_is_digital(struct drm_encoder *encoder)
{
	struct radeon_encoder *radeon_encoder = to_radeon_encoder(encoder);
	switch (radeon_encoder->encoder_id) {
	case ENCODER_OBJECT_ID_INTERNAL_LVDS:
	case ENCODER_OBJECT_ID_INTERNAL_TMDS1:
	case ENCODER_OBJECT_ID_INTERNAL_KLDSCP_TMDS1:
	case ENCODER_OBJECT_ID_INTERNAL_LVTM1:
	case ENCODER_OBJECT_ID_INTERNAL_DVO1:
	case ENCODER_OBJECT_ID_INTERNAL_KLDSCP_DVO1:
	case ENCODER_OBJECT_ID_INTERNAL_DDI:
	case ENCODER_OBJECT_ID_INTERNAL_UNIPHY:
	case ENCODER_OBJECT_ID_INTERNAL_KLDSCP_LVTMA:
	case ENCODER_OBJECT_ID_INTERNAL_UNIPHY1:
	case ENCODER_OBJECT_ID_INTERNAL_UNIPHY2:
		return true;
	default:
		return false;
	}
}

static bool radeon_atom_mode_fixup(struct drm_encoder *encoder,
				   struct drm_display_mode *mode,
				   struct drm_display_mode *adjusted_mode)
{
	struct radeon_encoder *radeon_encoder = to_radeon_encoder(encoder);
	struct drm_device *dev = encoder->dev;
	struct radeon_device *rdev = dev->dev_private;

	/* set the active encoder to connector routing */
	radeon_encoder_set_active_device(encoder);
	drm_mode_set_crtcinfo(adjusted_mode, 0);

	/* hw bug */
	if ((mode->flags & DRM_MODE_FLAG_INTERLACE)
	    && (mode->crtc_vsync_start < (mode->crtc_vdisplay + 2)))
		adjusted_mode->crtc_vsync_start = adjusted_mode->crtc_vdisplay + 2;

	/* get the native mode for LVDS */
	if (radeon_encoder->active_device & (ATOM_DEVICE_LCD_SUPPORT))
		radeon_panel_mode_fixup(encoder, adjusted_mode);

	/* get the native mode for TV */
	if (radeon_encoder->active_device & (ATOM_DEVICE_TV_SUPPORT)) {
		struct radeon_encoder_atom_dac *tv_dac = radeon_encoder->enc_priv;
		if (tv_dac) {
			if (tv_dac->tv_std == TV_STD_NTSC ||
			    tv_dac->tv_std == TV_STD_NTSC_J ||
			    tv_dac->tv_std == TV_STD_PAL_M)
				radeon_atom_get_tv_timings(rdev, 0, adjusted_mode);
			else
				radeon_atom_get_tv_timings(rdev, 1, adjusted_mode);
		}
	}

	if (ASIC_IS_DCE3(rdev) &&
	    ((radeon_encoder->active_device & (ATOM_DEVICE_DFP_SUPPORT | ATOM_DEVICE_LCD_SUPPORT)) ||
	     (radeon_encoder_get_dp_bridge_encoder_id(encoder) != ENCODER_OBJECT_ID_NONE))) {
		struct drm_connector *connector = radeon_get_connector_for_encoder(encoder);
		radeon_dp_set_link_config(connector, mode);
	}

	return true;
}

static void
atombios_dac_setup(struct drm_encoder *encoder, int action)
{
	struct drm_device *dev = encoder->dev;
	struct radeon_device *rdev = dev->dev_private;
	struct radeon_encoder *radeon_encoder = to_radeon_encoder(encoder);
	DAC_ENCODER_CONTROL_PS_ALLOCATION args;
	int index = 0;
	struct radeon_encoder_atom_dac *dac_info = radeon_encoder->enc_priv;

	memset(&args, 0, sizeof(args));

	switch (radeon_encoder->encoder_id) {
	case ENCODER_OBJECT_ID_INTERNAL_DAC1:
	case ENCODER_OBJECT_ID_INTERNAL_KLDSCP_DAC1:
		index = GetIndexIntoMasterTable(COMMAND, DAC1EncoderControl);
		break;
	case ENCODER_OBJECT_ID_INTERNAL_DAC2:
	case ENCODER_OBJECT_ID_INTERNAL_KLDSCP_DAC2:
		index = GetIndexIntoMasterTable(COMMAND, DAC2EncoderControl);
		break;
	}

	args.ucAction = action;

	if (radeon_encoder->active_device & (ATOM_DEVICE_CRT_SUPPORT))
		args.ucDacStandard = ATOM_DAC1_PS2;
	else if (radeon_encoder->active_device & (ATOM_DEVICE_CV_SUPPORT))
		args.ucDacStandard = ATOM_DAC1_CV;
	else {
		switch (dac_info->tv_std) {
		case TV_STD_PAL:
		case TV_STD_PAL_M:
		case TV_STD_SCART_PAL:
		case TV_STD_SECAM:
		case TV_STD_PAL_CN:
			args.ucDacStandard = ATOM_DAC1_PAL;
			break;
		case TV_STD_NTSC:
		case TV_STD_NTSC_J:
		case TV_STD_PAL_60:
		default:
			args.ucDacStandard = ATOM_DAC1_NTSC;
			break;
		}
	}
	args.usPixelClock = cpu_to_le16(radeon_encoder->pixel_clock / 10);

	atom_execute_table(rdev->mode_info.atom_context, index, (uint32_t *)&args);

}

static void
atombios_tv_setup(struct drm_encoder *encoder, int action)
{
	struct drm_device *dev = encoder->dev;
	struct radeon_device *rdev = dev->dev_private;
	struct radeon_encoder *radeon_encoder = to_radeon_encoder(encoder);
	TV_ENCODER_CONTROL_PS_ALLOCATION args;
	int index = 0;
	struct radeon_encoder_atom_dac *dac_info = radeon_encoder->enc_priv;

	memset(&args, 0, sizeof(args));

	index = GetIndexIntoMasterTable(COMMAND, TVEncoderControl);

	args.sTVEncoder.ucAction = action;

	if (radeon_encoder->active_device & (ATOM_DEVICE_CV_SUPPORT))
		args.sTVEncoder.ucTvStandard = ATOM_TV_CV;
	else {
		switch (dac_info->tv_std) {
		case TV_STD_NTSC:
			args.sTVEncoder.ucTvStandard = ATOM_TV_NTSC;
			break;
		case TV_STD_PAL:
			args.sTVEncoder.ucTvStandard = ATOM_TV_PAL;
			break;
		case TV_STD_PAL_M:
			args.sTVEncoder.ucTvStandard = ATOM_TV_PALM;
			break;
		case TV_STD_PAL_60:
			args.sTVEncoder.ucTvStandard = ATOM_TV_PAL60;
			break;
		case TV_STD_NTSC_J:
			args.sTVEncoder.ucTvStandard = ATOM_TV_NTSCJ;
			break;
		case TV_STD_SCART_PAL:
			args.sTVEncoder.ucTvStandard = ATOM_TV_PAL; /* ??? */
			break;
		case TV_STD_SECAM:
			args.sTVEncoder.ucTvStandard = ATOM_TV_SECAM;
			break;
		case TV_STD_PAL_CN:
			args.sTVEncoder.ucTvStandard = ATOM_TV_PALCN;
			break;
		default:
			args.sTVEncoder.ucTvStandard = ATOM_TV_NTSC;
			break;
		}
	}

	args.sTVEncoder.usPixelClock = cpu_to_le16(radeon_encoder->pixel_clock / 10);

	atom_execute_table(rdev->mode_info.atom_context, index, (uint32_t *)&args);

}

union dvo_encoder_control {
	ENABLE_EXTERNAL_TMDS_ENCODER_PS_ALLOCATION ext_tmds;
	DVO_ENCODER_CONTROL_PS_ALLOCATION dvo;
	DVO_ENCODER_CONTROL_PS_ALLOCATION_V3 dvo_v3;
};

void
atombios_dvo_setup(struct drm_encoder *encoder, int action)
{
	struct drm_device *dev = encoder->dev;
	struct radeon_device *rdev = dev->dev_private;
	struct radeon_encoder *radeon_encoder = to_radeon_encoder(encoder);
	union dvo_encoder_control args;
	int index = GetIndexIntoMasterTable(COMMAND, DVOEncoderControl);
	uint8_t frev, crev;

	memset(&args, 0, sizeof(args));

	if (!atom_parse_cmd_header(rdev->mode_info.atom_context, index, &frev, &crev))
		return;

	/* some R4xx chips have the wrong frev */
	if (rdev->family <= CHIP_RV410)
		frev = 1;

	switch (frev) {
	case 1:
		switch (crev) {
		case 1:
			/* R4xx, R5xx */
			args.ext_tmds.sXTmdsEncoder.ucEnable = action;

			if (radeon_dig_monitor_is_duallink(encoder, radeon_encoder->pixel_clock))
				args.ext_tmds.sXTmdsEncoder.ucMisc |= PANEL_ENCODER_MISC_DUAL;

			args.ext_tmds.sXTmdsEncoder.ucMisc |= ATOM_PANEL_MISC_888RGB;
			break;
		case 2:
			/* RS600/690/740 */
			args.dvo.sDVOEncoder.ucAction = action;
			args.dvo.sDVOEncoder.usPixelClock = cpu_to_le16(radeon_encoder->pixel_clock / 10);
			/* DFP1, CRT1, TV1 depending on the type of port */
			args.dvo.sDVOEncoder.ucDeviceType = ATOM_DEVICE_DFP1_INDEX;

			if (radeon_dig_monitor_is_duallink(encoder, radeon_encoder->pixel_clock))
				args.dvo.sDVOEncoder.usDevAttr.sDigAttrib.ucAttribute |= PANEL_ENCODER_MISC_DUAL;
			break;
		case 3:
			/* R6xx */
			args.dvo_v3.ucAction = action;
			args.dvo_v3.usPixelClock = cpu_to_le16(radeon_encoder->pixel_clock / 10);
			args.dvo_v3.ucDVOConfig = 0; /* XXX */
			break;
		default:
			DRM_ERROR("Unknown table version %d, %d\n", frev, crev);
			break;
		}
		break;
	default:
		DRM_ERROR("Unknown table version %d, %d\n", frev, crev);
		break;
	}

	atom_execute_table(rdev->mode_info.atom_context, index, (uint32_t *)&args);
}

union lvds_encoder_control {
	LVDS_ENCODER_CONTROL_PS_ALLOCATION    v1;
	LVDS_ENCODER_CONTROL_PS_ALLOCATION_V2 v2;
};

void
atombios_digital_setup(struct drm_encoder *encoder, int action)
{
	struct drm_device *dev = encoder->dev;
	struct radeon_device *rdev = dev->dev_private;
	struct radeon_encoder *radeon_encoder = to_radeon_encoder(encoder);
	struct radeon_encoder_atom_dig *dig = radeon_encoder->enc_priv;
	union lvds_encoder_control args;
	int index = 0;
	int hdmi_detected = 0;
	uint8_t frev, crev;

	if (!dig)
		return;

	if (atombios_get_encoder_mode(encoder) == ATOM_ENCODER_MODE_HDMI)
		hdmi_detected = 1;

	memset(&args, 0, sizeof(args));

	switch (radeon_encoder->encoder_id) {
	case ENCODER_OBJECT_ID_INTERNAL_LVDS:
		index = GetIndexIntoMasterTable(COMMAND, LVDSEncoderControl);
		break;
	case ENCODER_OBJECT_ID_INTERNAL_TMDS1:
	case ENCODER_OBJECT_ID_INTERNAL_KLDSCP_TMDS1:
		index = GetIndexIntoMasterTable(COMMAND, TMDS1EncoderControl);
		break;
	case ENCODER_OBJECT_ID_INTERNAL_LVTM1:
		if (radeon_encoder->devices & (ATOM_DEVICE_LCD_SUPPORT))
			index = GetIndexIntoMasterTable(COMMAND, LVDSEncoderControl);
		else
			index = GetIndexIntoMasterTable(COMMAND, TMDS2EncoderControl);
		break;
	}

	if (!atom_parse_cmd_header(rdev->mode_info.atom_context, index, &frev, &crev))
		return;

	switch (frev) {
	case 1:
	case 2:
		switch (crev) {
		case 1:
			args.v1.ucMisc = 0;
			args.v1.ucAction = action;
			if (hdmi_detected)
				args.v1.ucMisc |= PANEL_ENCODER_MISC_HDMI_TYPE;
			args.v1.usPixelClock = cpu_to_le16(radeon_encoder->pixel_clock / 10);
			if (radeon_encoder->devices & (ATOM_DEVICE_LCD_SUPPORT)) {
				if (dig->lcd_misc & ATOM_PANEL_MISC_DUAL)
					args.v1.ucMisc |= PANEL_ENCODER_MISC_DUAL;
				if (dig->lcd_misc & ATOM_PANEL_MISC_888RGB)
					args.v1.ucMisc |= ATOM_PANEL_MISC_888RGB;
			} else {
				if (dig->linkb)
					args.v1.ucMisc |= PANEL_ENCODER_MISC_TMDS_LINKB;
				if (radeon_dig_monitor_is_duallink(encoder, radeon_encoder->pixel_clock))
					args.v1.ucMisc |= PANEL_ENCODER_MISC_DUAL;
				/*if (pScrn->rgbBits == 8) */
				args.v1.ucMisc |= ATOM_PANEL_MISC_888RGB;
			}
			break;
		case 2:
		case 3:
			args.v2.ucMisc = 0;
			args.v2.ucAction = action;
			if (crev == 3) {
				if (dig->coherent_mode)
					args.v2.ucMisc |= PANEL_ENCODER_MISC_COHERENT;
			}
			if (hdmi_detected)
				args.v2.ucMisc |= PANEL_ENCODER_MISC_HDMI_TYPE;
			args.v2.usPixelClock = cpu_to_le16(radeon_encoder->pixel_clock / 10);
			args.v2.ucTruncate = 0;
			args.v2.ucSpatial = 0;
			args.v2.ucTemporal = 0;
			args.v2.ucFRC = 0;
			if (radeon_encoder->devices & (ATOM_DEVICE_LCD_SUPPORT)) {
				if (dig->lcd_misc & ATOM_PANEL_MISC_DUAL)
					args.v2.ucMisc |= PANEL_ENCODER_MISC_DUAL;
				if (dig->lcd_misc & ATOM_PANEL_MISC_SPATIAL) {
					args.v2.ucSpatial = PANEL_ENCODER_SPATIAL_DITHER_EN;
					if (dig->lcd_misc & ATOM_PANEL_MISC_888RGB)
						args.v2.ucSpatial |= PANEL_ENCODER_SPATIAL_DITHER_DEPTH;
				}
				if (dig->lcd_misc & ATOM_PANEL_MISC_TEMPORAL) {
					args.v2.ucTemporal = PANEL_ENCODER_TEMPORAL_DITHER_EN;
					if (dig->lcd_misc & ATOM_PANEL_MISC_888RGB)
						args.v2.ucTemporal |= PANEL_ENCODER_TEMPORAL_DITHER_DEPTH;
					if (((dig->lcd_misc >> ATOM_PANEL_MISC_GREY_LEVEL_SHIFT) & 0x3) == 2)
						args.v2.ucTemporal |= PANEL_ENCODER_TEMPORAL_LEVEL_4;
				}
			} else {
				if (dig->linkb)
					args.v2.ucMisc |= PANEL_ENCODER_MISC_TMDS_LINKB;
				if (radeon_dig_monitor_is_duallink(encoder, radeon_encoder->pixel_clock))
					args.v2.ucMisc |= PANEL_ENCODER_MISC_DUAL;
			}
			break;
		default:
			DRM_ERROR("Unknown table version %d, %d\n", frev, crev);
			break;
		}
		break;
	default:
		DRM_ERROR("Unknown table version %d, %d\n", frev, crev);
		break;
	}

	atom_execute_table(rdev->mode_info.atom_context, index, (uint32_t *)&args);
}

int
atombios_get_encoder_mode(struct drm_encoder *encoder)
{
	struct radeon_encoder *radeon_encoder = to_radeon_encoder(encoder);
	struct drm_connector *connector;
	struct radeon_connector *radeon_connector;
	struct radeon_connector_atom_dig *dig_connector;

	/* dp bridges are always DP */
	if (radeon_encoder_get_dp_bridge_encoder_id(encoder) != ENCODER_OBJECT_ID_NONE)
		return ATOM_ENCODER_MODE_DP;

	/* DVO is always DVO */
	if (radeon_encoder->encoder_id == ATOM_ENCODER_MODE_DVO)
		return ATOM_ENCODER_MODE_DVO;

	connector = radeon_get_connector_for_encoder(encoder);
	/* if we don't have an active device yet, just use one of
	 * the connectors tied to the encoder.
	 */
	if (!connector)
		connector = radeon_get_connector_for_encoder_init(encoder);
	radeon_connector = to_radeon_connector(connector);

	switch (connector->connector_type) {
	case DRM_MODE_CONNECTOR_DVII:
	case DRM_MODE_CONNECTOR_HDMIB: /* HDMI-B is basically DL-DVI; analog works fine */
		if (drm_detect_hdmi_monitor(radeon_connector->edid) &&
		    radeon_audio)
			return ATOM_ENCODER_MODE_HDMI;
		else if (radeon_connector->use_digital)
			return ATOM_ENCODER_MODE_DVI;
		else
			return ATOM_ENCODER_MODE_CRT;
		break;
	case DRM_MODE_CONNECTOR_DVID:
	case DRM_MODE_CONNECTOR_HDMIA:
	default:
		if (drm_detect_hdmi_monitor(radeon_connector->edid) &&
		    radeon_audio)
			return ATOM_ENCODER_MODE_HDMI;
		else
			return ATOM_ENCODER_MODE_DVI;
		break;
	case DRM_MODE_CONNECTOR_LVDS:
		return ATOM_ENCODER_MODE_LVDS;
		break;
	case DRM_MODE_CONNECTOR_DisplayPort:
		dig_connector = radeon_connector->con_priv;
		if ((dig_connector->dp_sink_type == CONNECTOR_OBJECT_ID_DISPLAYPORT) ||
		    (dig_connector->dp_sink_type == CONNECTOR_OBJECT_ID_eDP))
			return ATOM_ENCODER_MODE_DP;
		else if (drm_detect_hdmi_monitor(radeon_connector->edid) &&
			 radeon_audio)
			return ATOM_ENCODER_MODE_HDMI;
		else
			return ATOM_ENCODER_MODE_DVI;
		break;
	case DRM_MODE_CONNECTOR_eDP:
		return ATOM_ENCODER_MODE_DP;
	case DRM_MODE_CONNECTOR_DVIA:
	case DRM_MODE_CONNECTOR_VGA:
		return ATOM_ENCODER_MODE_CRT;
		break;
	case DRM_MODE_CONNECTOR_Composite:
	case DRM_MODE_CONNECTOR_SVIDEO:
	case DRM_MODE_CONNECTOR_9PinDIN:
		/* fix me */
		return ATOM_ENCODER_MODE_TV;
		/*return ATOM_ENCODER_MODE_CV;*/
		break;
	}
}

/*
 * DIG Encoder/Transmitter Setup
 *
 * DCE 3.0/3.1
 * - 2 DIG transmitter blocks. UNIPHY (links A and B) and LVTMA.
 * Supports up to 3 digital outputs
 * - 2 DIG encoder blocks.
 * DIG1 can drive UNIPHY link A or link B
 * DIG2 can drive UNIPHY link B or LVTMA
 *
 * DCE 3.2
 * - 3 DIG transmitter blocks. UNIPHY0/1/2 (links A and B).
 * Supports up to 5 digital outputs
 * - 2 DIG encoder blocks.
 * DIG1/2 can drive UNIPHY0/1/2 link A or link B
 *
 * DCE 4.0/5.0/6.0
 * - 3 DIG transmitter blocks UNIPHY0/1/2 (links A and B).
 * Supports up to 6 digital outputs
 * - 6 DIG encoder blocks.
 * - DIG to PHY mapping is hardcoded
 * DIG1 drives UNIPHY0 link A, A+B
 * DIG2 drives UNIPHY0 link B
 * DIG3 drives UNIPHY1 link A, A+B
 * DIG4 drives UNIPHY1 link B
 * DIG5 drives UNIPHY2 link A, A+B
 * DIG6 drives UNIPHY2 link B
 *
 * DCE 4.1
 * - 3 DIG transmitter blocks UNIPHY0/1/2 (links A and B).
 * Supports up to 6 digital outputs
 * - 2 DIG encoder blocks.
 * llano
 * DIG1/2 can drive UNIPHY0/1/2 link A or link B
 * ontario
 * DIG1 drives UNIPHY0/1/2 link A
 * DIG2 drives UNIPHY0/1/2 link B
 *
 * Routing
 * crtc -> dig encoder -> UNIPHY/LVTMA (1 or 2 links)
 * Examples:
 * crtc0 -> dig2 -> LVTMA   links A+B -> TMDS/HDMI
 * crtc1 -> dig1 -> UNIPHY0 link  B   -> DP
 * crtc0 -> dig1 -> UNIPHY2 link  A   -> LVDS
 * crtc1 -> dig2 -> UNIPHY1 link  B+A -> TMDS/HDMI
 */

union dig_encoder_control {
	DIG_ENCODER_CONTROL_PS_ALLOCATION v1;
	DIG_ENCODER_CONTROL_PARAMETERS_V2 v2;
	DIG_ENCODER_CONTROL_PARAMETERS_V3 v3;
	DIG_ENCODER_CONTROL_PARAMETERS_V4 v4;
};

void
atombios_dig_encoder_setup(struct drm_encoder *encoder, int action, int panel_mode)
{
	struct drm_device *dev = encoder->dev;
	struct radeon_device *rdev = dev->dev_private;
	struct radeon_encoder *radeon_encoder = to_radeon_encoder(encoder);
	struct radeon_encoder_atom_dig *dig = radeon_encoder->enc_priv;
	struct drm_connector *connector = radeon_get_connector_for_encoder(encoder);
	union dig_encoder_control args;
	int index = 0;
	uint8_t frev, crev;
	int dp_clock = 0;
	int dp_lane_count = 0;
	int hpd_id = RADEON_HPD_NONE;
	int bpc = 8;

	if (connector) {
		struct radeon_connector *radeon_connector = to_radeon_connector(connector);
		struct radeon_connector_atom_dig *dig_connector =
			radeon_connector->con_priv;

		dp_clock = dig_connector->dp_clock;
		dp_lane_count = dig_connector->dp_lane_count;
		hpd_id = radeon_connector->hpd.hpd;
		bpc = radeon_get_monitor_bpc(connector);
	}

	/* no dig encoder assigned */
	if (dig->dig_encoder == -1)
		return;

	memset(&args, 0, sizeof(args));

	if (ASIC_IS_DCE4(rdev))
		index = GetIndexIntoMasterTable(COMMAND, DIGxEncoderControl);
	else {
		if (dig->dig_encoder)
			index = GetIndexIntoMasterTable(COMMAND, DIG2EncoderControl);
		else
			index = GetIndexIntoMasterTable(COMMAND, DIG1EncoderControl);
	}

	if (!atom_parse_cmd_header(rdev->mode_info.atom_context, index, &frev, &crev))
		return;

	switch (frev) {
	case 1:
		switch (crev) {
		case 1:
			args.v1.ucAction = action;
			args.v1.usPixelClock = cpu_to_le16(radeon_encoder->pixel_clock / 10);
			if (action == ATOM_ENCODER_CMD_SETUP_PANEL_MODE)
				args.v3.ucPanelMode = panel_mode;
			else
				args.v1.ucEncoderMode = atombios_get_encoder_mode(encoder);

			if (ENCODER_MODE_IS_DP(args.v1.ucEncoderMode))
				args.v1.ucLaneNum = dp_lane_count;
			else if (radeon_dig_monitor_is_duallink(encoder, radeon_encoder->pixel_clock))
				args.v1.ucLaneNum = 8;
			else
				args.v1.ucLaneNum = 4;

			if (ENCODER_MODE_IS_DP(args.v1.ucEncoderMode) && (dp_clock == 270000))
				args.v1.ucConfig |= ATOM_ENCODER_CONFIG_DPLINKRATE_2_70GHZ;
			switch (radeon_encoder->encoder_id) {
			case ENCODER_OBJECT_ID_INTERNAL_UNIPHY:
				args.v1.ucConfig = ATOM_ENCODER_CONFIG_V2_TRANSMITTER1;
				break;
			case ENCODER_OBJECT_ID_INTERNAL_UNIPHY1:
			case ENCODER_OBJECT_ID_INTERNAL_KLDSCP_LVTMA:
				args.v1.ucConfig = ATOM_ENCODER_CONFIG_V2_TRANSMITTER2;
				break;
			case ENCODER_OBJECT_ID_INTERNAL_UNIPHY2:
				args.v1.ucConfig = ATOM_ENCODER_CONFIG_V2_TRANSMITTER3;
				break;
			}
			if (dig->linkb)
				args.v1.ucConfig |= ATOM_ENCODER_CONFIG_LINKB;
			else
				args.v1.ucConfig |= ATOM_ENCODER_CONFIG_LINKA;
			break;
		case 2:
		case 3:
			args.v3.ucAction = action;
			args.v3.usPixelClock = cpu_to_le16(radeon_encoder->pixel_clock / 10);
			if (action == ATOM_ENCODER_CMD_SETUP_PANEL_MODE)
				args.v3.ucPanelMode = panel_mode;
			else
				args.v3.ucEncoderMode = atombios_get_encoder_mode(encoder);

			if (ENCODER_MODE_IS_DP(args.v1.ucEncoderMode))
				args.v3.ucLaneNum = dp_lane_count;
			else if (radeon_dig_monitor_is_duallink(encoder, radeon_encoder->pixel_clock))
				args.v3.ucLaneNum = 8;
			else
				args.v3.ucLaneNum = 4;

			if (ENCODER_MODE_IS_DP(args.v1.ucEncoderMode) && (dp_clock == 270000))
				args.v1.ucConfig |= ATOM_ENCODER_CONFIG_V3_DPLINKRATE_2_70GHZ;
			args.v3.acConfig.ucDigSel = dig->dig_encoder;
			switch (bpc) {
			case 0:
				args.v3.ucBitPerColor = PANEL_BPC_UNDEFINE;
				break;
			case 6:
				args.v3.ucBitPerColor = PANEL_6BIT_PER_COLOR;
				break;
			case 8:
			default:
				args.v3.ucBitPerColor = PANEL_8BIT_PER_COLOR;
				break;
			case 10:
				args.v3.ucBitPerColor = PANEL_10BIT_PER_COLOR;
				break;
			case 12:
				args.v3.ucBitPerColor = PANEL_12BIT_PER_COLOR;
				break;
			case 16:
				args.v3.ucBitPerColor = PANEL_16BIT_PER_COLOR;
				break;
			}
			break;
		case 4:
			args.v4.ucAction = action;
			args.v4.usPixelClock = cpu_to_le16(radeon_encoder->pixel_clock / 10);
			if (action == ATOM_ENCODER_CMD_SETUP_PANEL_MODE)
				args.v4.ucPanelMode = panel_mode;
			else
				args.v4.ucEncoderMode = atombios_get_encoder_mode(encoder);

			if (ENCODER_MODE_IS_DP(args.v1.ucEncoderMode))
				args.v4.ucLaneNum = dp_lane_count;
			else if (radeon_dig_monitor_is_duallink(encoder, radeon_encoder->pixel_clock))
				args.v4.ucLaneNum = 8;
			else
				args.v4.ucLaneNum = 4;

			if (ENCODER_MODE_IS_DP(args.v1.ucEncoderMode)) {
				if (dp_clock == 270000)
					args.v1.ucConfig |= ATOM_ENCODER_CONFIG_V4_DPLINKRATE_2_70GHZ;
				else if (dp_clock == 540000)
					args.v1.ucConfig |= ATOM_ENCODER_CONFIG_V4_DPLINKRATE_5_40GHZ;
			}
			args.v4.acConfig.ucDigSel = dig->dig_encoder;
			switch (bpc) {
			case 0:
				args.v4.ucBitPerColor = PANEL_BPC_UNDEFINE;
				break;
			case 6:
				args.v4.ucBitPerColor = PANEL_6BIT_PER_COLOR;
				break;
			case 8:
			default:
				args.v4.ucBitPerColor = PANEL_8BIT_PER_COLOR;
				break;
			case 10:
				args.v4.ucBitPerColor = PANEL_10BIT_PER_COLOR;
				break;
			case 12:
				args.v4.ucBitPerColor = PANEL_12BIT_PER_COLOR;
				break;
			case 16:
				args.v4.ucBitPerColor = PANEL_16BIT_PER_COLOR;
				break;
			}
			if (hpd_id == RADEON_HPD_NONE)
				args.v4.ucHPD_ID = 0;
			else
				args.v4.ucHPD_ID = hpd_id + 1;
			break;
		default:
			DRM_ERROR("Unknown table version %d, %d\n", frev, crev);
			break;
		}
		break;
	default:
		DRM_ERROR("Unknown table version %d, %d\n", frev, crev);
		break;
	}

	atom_execute_table(rdev->mode_info.atom_context, index, (uint32_t *)&args);

}

union dig_transmitter_control {
	DIG_TRANSMITTER_CONTROL_PS_ALLOCATION v1;
	DIG_TRANSMITTER_CONTROL_PARAMETERS_V2 v2;
	DIG_TRANSMITTER_CONTROL_PARAMETERS_V3 v3;
	DIG_TRANSMITTER_CONTROL_PARAMETERS_V4 v4;
	DIG_TRANSMITTER_CONTROL_PARAMETERS_V1_5 v5;
};

void
atombios_dig_transmitter_setup(struct drm_encoder *encoder, int action, uint8_t lane_num, uint8_t lane_set)
{
	struct drm_device *dev = encoder->dev;
	struct radeon_device *rdev = dev->dev_private;
	struct radeon_encoder *radeon_encoder = to_radeon_encoder(encoder);
	struct radeon_encoder_atom_dig *dig = radeon_encoder->enc_priv;
	struct drm_connector *connector;
	union dig_transmitter_control args;
	int index = 0;
	uint8_t frev, crev;
	bool is_dp = false;
	int pll_id = 0;
	int dp_clock = 0;
	int dp_lane_count = 0;
	int connector_object_id = 0;
	int igp_lane_info = 0;
	int dig_encoder = dig->dig_encoder;
	int hpd_id = RADEON_HPD_NONE;

	if (action == ATOM_TRANSMITTER_ACTION_INIT) {
		connector = radeon_get_connector_for_encoder_init(encoder);
		/* just needed to avoid bailing in the encoder check.  the encoder
		 * isn't used for init
		 */
		dig_encoder = 0;
	} else
		connector = radeon_get_connector_for_encoder(encoder);

	if (connector) {
		struct radeon_connector *radeon_connector = to_radeon_connector(connector);
		struct radeon_connector_atom_dig *dig_connector =
			radeon_connector->con_priv;

		hpd_id = radeon_connector->hpd.hpd;
		dp_clock = dig_connector->dp_clock;
		dp_lane_count = dig_connector->dp_lane_count;
		connector_object_id =
			(radeon_connector->connector_object_id & OBJECT_ID_MASK) >> OBJECT_ID_SHIFT;
		igp_lane_info = dig_connector->igp_lane_info;
	}

	if (encoder->crtc) {
		struct radeon_crtc *radeon_crtc = to_radeon_crtc(encoder->crtc);
		pll_id = radeon_crtc->pll_id;
	}

	/* no dig encoder assigned */
	if (dig_encoder == -1)
		return;

	if (ENCODER_MODE_IS_DP(atombios_get_encoder_mode(encoder)))
		is_dp = true;

	memset(&args, 0, sizeof(args));

	switch (radeon_encoder->encoder_id) {
	case ENCODER_OBJECT_ID_INTERNAL_KLDSCP_DVO1:
		index = GetIndexIntoMasterTable(COMMAND, DVOOutputControl);
		break;
	case ENCODER_OBJECT_ID_INTERNAL_UNIPHY:
	case ENCODER_OBJECT_ID_INTERNAL_UNIPHY1:
	case ENCODER_OBJECT_ID_INTERNAL_UNIPHY2:
		index = GetIndexIntoMasterTable(COMMAND, UNIPHYTransmitterControl);
		break;
	case ENCODER_OBJECT_ID_INTERNAL_KLDSCP_LVTMA:
		index = GetIndexIntoMasterTable(COMMAND, LVTMATransmitterControl);
		break;
	}

	if (!atom_parse_cmd_header(rdev->mode_info.atom_context, index, &frev, &crev))
		return;

	switch (frev) {
	case 1:
		switch (crev) {
		case 1:
			args.v1.ucAction = action;
			if (action == ATOM_TRANSMITTER_ACTION_INIT) {
				args.v1.usInitInfo = cpu_to_le16(connector_object_id);
			} else if (action == ATOM_TRANSMITTER_ACTION_SETUP_VSEMPH) {
				args.v1.asMode.ucLaneSel = lane_num;
				args.v1.asMode.ucLaneSet = lane_set;
			} else {
				if (is_dp)
					args.v1.usPixelClock =
						cpu_to_le16(dp_clock / 10);
				else if (radeon_dig_monitor_is_duallink(encoder, radeon_encoder->pixel_clock))
					args.v1.usPixelClock = cpu_to_le16((radeon_encoder->pixel_clock / 2) / 10);
				else
					args.v1.usPixelClock = cpu_to_le16(radeon_encoder->pixel_clock / 10);
			}

			args.v1.ucConfig = ATOM_TRANSMITTER_CONFIG_CLKSRC_PPLL;

			if (dig_encoder)
				args.v1.ucConfig |= ATOM_TRANSMITTER_CONFIG_DIG2_ENCODER;
			else
				args.v1.ucConfig |= ATOM_TRANSMITTER_CONFIG_DIG1_ENCODER;

			if ((rdev->flags & RADEON_IS_IGP) &&
			    (radeon_encoder->encoder_id == ENCODER_OBJECT_ID_INTERNAL_UNIPHY)) {
				if (is_dp ||
				    !radeon_dig_monitor_is_duallink(encoder, radeon_encoder->pixel_clock)) {
					if (igp_lane_info & 0x1)
						args.v1.ucConfig |= ATOM_TRANSMITTER_CONFIG_LANE_0_3;
					else if (igp_lane_info & 0x2)
						args.v1.ucConfig |= ATOM_TRANSMITTER_CONFIG_LANE_4_7;
					else if (igp_lane_info & 0x4)
						args.v1.ucConfig |= ATOM_TRANSMITTER_CONFIG_LANE_8_11;
					else if (igp_lane_info & 0x8)
						args.v1.ucConfig |= ATOM_TRANSMITTER_CONFIG_LANE_12_15;
				} else {
					if (igp_lane_info & 0x3)
						args.v1.ucConfig |= ATOM_TRANSMITTER_CONFIG_LANE_0_7;
					else if (igp_lane_info & 0xc)
						args.v1.ucConfig |= ATOM_TRANSMITTER_CONFIG_LANE_8_15;
				}
			}

			if (dig->linkb)
				args.v1.ucConfig |= ATOM_TRANSMITTER_CONFIG_LINKB;
			else
				args.v1.ucConfig |= ATOM_TRANSMITTER_CONFIG_LINKA;

			if (is_dp)
				args.v1.ucConfig |= ATOM_TRANSMITTER_CONFIG_COHERENT;
			else if (radeon_encoder->devices & (ATOM_DEVICE_DFP_SUPPORT)) {
				if (dig->coherent_mode)
					args.v1.ucConfig |= ATOM_TRANSMITTER_CONFIG_COHERENT;
				if (radeon_dig_monitor_is_duallink(encoder, radeon_encoder->pixel_clock))
					args.v1.ucConfig |= ATOM_TRANSMITTER_CONFIG_8LANE_LINK;
			}
			break;
		case 2:
			args.v2.ucAction = action;
			if (action == ATOM_TRANSMITTER_ACTION_INIT) {
				args.v2.usInitInfo = cpu_to_le16(connector_object_id);
			} else if (action == ATOM_TRANSMITTER_ACTION_SETUP_VSEMPH) {
				args.v2.asMode.ucLaneSel = lane_num;
				args.v2.asMode.ucLaneSet = lane_set;
			} else {
				if (is_dp)
					args.v2.usPixelClock =
						cpu_to_le16(dp_clock / 10);
				else if (radeon_dig_monitor_is_duallink(encoder, radeon_encoder->pixel_clock))
					args.v2.usPixelClock = cpu_to_le16((radeon_encoder->pixel_clock / 2) / 10);
				else
					args.v2.usPixelClock = cpu_to_le16(radeon_encoder->pixel_clock / 10);
			}

			args.v2.acConfig.ucEncoderSel = dig_encoder;
			if (dig->linkb)
				args.v2.acConfig.ucLinkSel = 1;

			switch (radeon_encoder->encoder_id) {
			case ENCODER_OBJECT_ID_INTERNAL_UNIPHY:
				args.v2.acConfig.ucTransmitterSel = 0;
				break;
			case ENCODER_OBJECT_ID_INTERNAL_UNIPHY1:
				args.v2.acConfig.ucTransmitterSel = 1;
				break;
			case ENCODER_OBJECT_ID_INTERNAL_UNIPHY2:
				args.v2.acConfig.ucTransmitterSel = 2;
				break;
			}

			if (is_dp) {
				args.v2.acConfig.fCoherentMode = 1;
				args.v2.acConfig.fDPConnector = 1;
			} else if (radeon_encoder->devices & (ATOM_DEVICE_DFP_SUPPORT)) {
				if (dig->coherent_mode)
					args.v2.acConfig.fCoherentMode = 1;
				if (radeon_dig_monitor_is_duallink(encoder, radeon_encoder->pixel_clock))
					args.v2.acConfig.fDualLinkConnector = 1;
			}
			break;
		case 3:
			args.v3.ucAction = action;
			if (action == ATOM_TRANSMITTER_ACTION_INIT) {
				args.v3.usInitInfo = cpu_to_le16(connector_object_id);
			} else if (action == ATOM_TRANSMITTER_ACTION_SETUP_VSEMPH) {
				args.v3.asMode.ucLaneSel = lane_num;
				args.v3.asMode.ucLaneSet = lane_set;
			} else {
				if (is_dp)
					args.v3.usPixelClock =
						cpu_to_le16(dp_clock / 10);
				else if (radeon_dig_monitor_is_duallink(encoder, radeon_encoder->pixel_clock))
					args.v3.usPixelClock = cpu_to_le16((radeon_encoder->pixel_clock / 2) / 10);
				else
					args.v3.usPixelClock = cpu_to_le16(radeon_encoder->pixel_clock / 10);
			}

			if (is_dp)
				args.v3.ucLaneNum = dp_lane_count;
			else if (radeon_dig_monitor_is_duallink(encoder, radeon_encoder->pixel_clock))
				args.v3.ucLaneNum = 8;
			else
				args.v3.ucLaneNum = 4;

			if (dig->linkb)
				args.v3.acConfig.ucLinkSel = 1;
			if (dig_encoder & 1)
				args.v3.acConfig.ucEncoderSel = 1;

			/* Select the PLL for the PHY
			 * DP PHY should be clocked from external src if there is
			 * one.
			 */
			/* On DCE4, if there is an external clock, it generates the DP ref clock */
			if (is_dp && rdev->clock.dp_extclk)
				args.v3.acConfig.ucRefClkSource = 2; /* external src */
			else
				args.v3.acConfig.ucRefClkSource = pll_id;

			switch (radeon_encoder->encoder_id) {
			case ENCODER_OBJECT_ID_INTERNAL_UNIPHY:
				args.v3.acConfig.ucTransmitterSel = 0;
				break;
			case ENCODER_OBJECT_ID_INTERNAL_UNIPHY1:
				args.v3.acConfig.ucTransmitterSel = 1;
				break;
			case ENCODER_OBJECT_ID_INTERNAL_UNIPHY2:
				args.v3.acConfig.ucTransmitterSel = 2;
				break;
			}

			if (is_dp)
				args.v3.acConfig.fCoherentMode = 1; /* DP requires coherent */
			else if (radeon_encoder->devices & (ATOM_DEVICE_DFP_SUPPORT)) {
				if (dig->coherent_mode)
					args.v3.acConfig.fCoherentMode = 1;
				if (radeon_dig_monitor_is_duallink(encoder, radeon_encoder->pixel_clock))
					args.v3.acConfig.fDualLinkConnector = 1;
			}
			break;
		case 4:
			args.v4.ucAction = action;
			if (action == ATOM_TRANSMITTER_ACTION_INIT) {
				args.v4.usInitInfo = cpu_to_le16(connector_object_id);
			} else if (action == ATOM_TRANSMITTER_ACTION_SETUP_VSEMPH) {
				args.v4.asMode.ucLaneSel = lane_num;
				args.v4.asMode.ucLaneSet = lane_set;
			} else {
				if (is_dp)
					args.v4.usPixelClock =
						cpu_to_le16(dp_clock / 10);
				else if (radeon_dig_monitor_is_duallink(encoder, radeon_encoder->pixel_clock))
					args.v4.usPixelClock = cpu_to_le16((radeon_encoder->pixel_clock / 2) / 10);
				else
					args.v4.usPixelClock = cpu_to_le16(radeon_encoder->pixel_clock / 10);
			}

			if (is_dp)
				args.v4.ucLaneNum = dp_lane_count;
			else if (radeon_dig_monitor_is_duallink(encoder, radeon_encoder->pixel_clock))
				args.v4.ucLaneNum = 8;
			else
				args.v4.ucLaneNum = 4;

			if (dig->linkb)
				args.v4.acConfig.ucLinkSel = 1;
			if (dig_encoder & 1)
				args.v4.acConfig.ucEncoderSel = 1;

			/* Select the PLL for the PHY
			 * DP PHY should be clocked from external src if there is
			 * one.
			 */
			/* On DCE5 DCPLL usually generates the DP ref clock */
			if (is_dp) {
				if (rdev->clock.dp_extclk)
					args.v4.acConfig.ucRefClkSource = ENCODER_REFCLK_SRC_EXTCLK;
				else
					args.v4.acConfig.ucRefClkSource = ENCODER_REFCLK_SRC_DCPLL;
			} else
				args.v4.acConfig.ucRefClkSource = pll_id;

			switch (radeon_encoder->encoder_id) {
			case ENCODER_OBJECT_ID_INTERNAL_UNIPHY:
				args.v4.acConfig.ucTransmitterSel = 0;
				break;
			case ENCODER_OBJECT_ID_INTERNAL_UNIPHY1:
				args.v4.acConfig.ucTransmitterSel = 1;
				break;
			case ENCODER_OBJECT_ID_INTERNAL_UNIPHY2:
				args.v4.acConfig.ucTransmitterSel = 2;
				break;
			}

			if (is_dp)
				args.v4.acConfig.fCoherentMode = 1; /* DP requires coherent */
			else if (radeon_encoder->devices & (ATOM_DEVICE_DFP_SUPPORT)) {
				if (dig->coherent_mode)
					args.v4.acConfig.fCoherentMode = 1;
				if (radeon_dig_monitor_is_duallink(encoder, radeon_encoder->pixel_clock))
					args.v4.acConfig.fDualLinkConnector = 1;
			}
			break;
		case 5:
			args.v5.ucAction = action;
			if (is_dp)
				args.v5.usSymClock = cpu_to_le16(dp_clock / 10);
			else
				args.v5.usSymClock = cpu_to_le16(radeon_encoder->pixel_clock / 10);

			switch (radeon_encoder->encoder_id) {
			case ENCODER_OBJECT_ID_INTERNAL_UNIPHY:
				if (dig->linkb)
					args.v5.ucPhyId = ATOM_PHY_ID_UNIPHYB;
				else
					args.v5.ucPhyId = ATOM_PHY_ID_UNIPHYA;
				break;
			case ENCODER_OBJECT_ID_INTERNAL_UNIPHY1:
				if (dig->linkb)
					args.v5.ucPhyId = ATOM_PHY_ID_UNIPHYD;
				else
					args.v5.ucPhyId = ATOM_PHY_ID_UNIPHYC;
				break;
			case ENCODER_OBJECT_ID_INTERNAL_UNIPHY2:
				if (dig->linkb)
					args.v5.ucPhyId = ATOM_PHY_ID_UNIPHYF;
				else
					args.v5.ucPhyId = ATOM_PHY_ID_UNIPHYE;
				break;
			}
			if (is_dp)
				args.v5.ucLaneNum = dp_lane_count;
			else if (radeon_encoder->pixel_clock > 165000)
				args.v5.ucLaneNum = 8;
			else
				args.v5.ucLaneNum = 4;
			args.v5.ucConnObjId = connector_object_id;
			args.v5.ucDigMode = atombios_get_encoder_mode(encoder);

			if (is_dp && rdev->clock.dp_extclk)
				args.v5.asConfig.ucPhyClkSrcId = ENCODER_REFCLK_SRC_EXTCLK;
			else
				args.v5.asConfig.ucPhyClkSrcId = pll_id;

			if (is_dp)
				args.v5.asConfig.ucCoherentMode = 1; /* DP requires coherent */
			else if (radeon_encoder->devices & (ATOM_DEVICE_DFP_SUPPORT)) {
				if (dig->coherent_mode)
					args.v5.asConfig.ucCoherentMode = 1;
			}
			if (hpd_id == RADEON_HPD_NONE)
				args.v5.asConfig.ucHPDSel = 0;
			else
				args.v5.asConfig.ucHPDSel = hpd_id + 1;
			args.v5.ucDigEncoderSel = 1 << dig_encoder;
			args.v5.ucDPLaneSet = lane_set;
			break;
		default:
			DRM_ERROR("Unknown table version %d, %d\n", frev, crev);
			break;
		}
		break;
	default:
		DRM_ERROR("Unknown table version %d, %d\n", frev, crev);
		break;
	}

	atom_execute_table(rdev->mode_info.atom_context, index, (uint32_t *)&args);
}

bool
atombios_set_edp_panel_power(struct drm_connector *connector, int action)
{
	struct radeon_connector *radeon_connector = to_radeon_connector(connector);
	struct drm_device *dev = radeon_connector->base.dev;
	struct radeon_device *rdev = dev->dev_private;
	union dig_transmitter_control args;
	int index = GetIndexIntoMasterTable(COMMAND, UNIPHYTransmitterControl);
	uint8_t frev, crev;

	if (connector->connector_type != DRM_MODE_CONNECTOR_eDP)
		goto done;

	if (!ASIC_IS_DCE4(rdev))
		goto done;

	if ((action != ATOM_TRANSMITTER_ACTION_POWER_ON) &&
	    (action != ATOM_TRANSMITTER_ACTION_POWER_OFF))
		goto done;

	if (!atom_parse_cmd_header(rdev->mode_info.atom_context, index, &frev, &crev))
		goto done;

	memset(&args, 0, sizeof(args));

	args.v1.ucAction = action;

	atom_execute_table(rdev->mode_info.atom_context, index, (uint32_t *)&args);

	/* wait for the panel to power up */
	if (action == ATOM_TRANSMITTER_ACTION_POWER_ON) {
		int i;

		for (i = 0; i < 300; i++) {
			if (radeon_hpd_sense(rdev, radeon_connector->hpd.hpd))
				return true;
			mdelay(1);
		}
		return false;
	}
done:
	return true;
}

union external_encoder_control {
	EXTERNAL_ENCODER_CONTROL_PS_ALLOCATION v1;
	EXTERNAL_ENCODER_CONTROL_PS_ALLOCATION_V3 v3;
};

static void
atombios_external_encoder_setup(struct drm_encoder *encoder,
				struct drm_encoder *ext_encoder,
				int action)
{
	struct drm_device *dev = encoder->dev;
	struct radeon_device *rdev = dev->dev_private;
	struct radeon_encoder *radeon_encoder = to_radeon_encoder(encoder);
	struct radeon_encoder *ext_radeon_encoder = to_radeon_encoder(ext_encoder);
	union external_encoder_control args;
	struct drm_connector *connector;
	int index = GetIndexIntoMasterTable(COMMAND, ExternalEncoderControl);
	u8 frev, crev;
	int dp_clock = 0;
	int dp_lane_count = 0;
	int connector_object_id = 0;
	u32 ext_enum = (ext_radeon_encoder->encoder_enum & ENUM_ID_MASK) >> ENUM_ID_SHIFT;
	int bpc = 8;

	if (action == EXTERNAL_ENCODER_ACTION_V3_ENCODER_INIT)
		connector = radeon_get_connector_for_encoder_init(encoder);
	else
		connector = radeon_get_connector_for_encoder(encoder);

	if (connector) {
		struct radeon_connector *radeon_connector = to_radeon_connector(connector);
		struct radeon_connector_atom_dig *dig_connector =
			radeon_connector->con_priv;

		dp_clock = dig_connector->dp_clock;
		dp_lane_count = dig_connector->dp_lane_count;
		connector_object_id =
			(radeon_connector->connector_object_id & OBJECT_ID_MASK) >> OBJECT_ID_SHIFT;
		bpc = radeon_get_monitor_bpc(connector);
	}

	memset(&args, 0, sizeof(args));

	if (!atom_parse_cmd_header(rdev->mode_info.atom_context, index, &frev, &crev))
		return;

	switch (frev) {
	case 1:
		/* no params on frev 1 */
		break;
	case 2:
		switch (crev) {
		case 1:
		case 2:
			args.v1.sDigEncoder.ucAction = action;
			args.v1.sDigEncoder.usPixelClock = cpu_to_le16(radeon_encoder->pixel_clock / 10);
			args.v1.sDigEncoder.ucEncoderMode = atombios_get_encoder_mode(encoder);

			if (ENCODER_MODE_IS_DP(args.v1.sDigEncoder.ucEncoderMode)) {
				if (dp_clock == 270000)
					args.v1.sDigEncoder.ucConfig |= ATOM_ENCODER_CONFIG_DPLINKRATE_2_70GHZ;
				args.v1.sDigEncoder.ucLaneNum = dp_lane_count;
			} else if (radeon_dig_monitor_is_duallink(encoder, radeon_encoder->pixel_clock))
				args.v1.sDigEncoder.ucLaneNum = 8;
			else
				args.v1.sDigEncoder.ucLaneNum = 4;
			break;
		case 3:
			args.v3.sExtEncoder.ucAction = action;
			if (action == EXTERNAL_ENCODER_ACTION_V3_ENCODER_INIT)
				args.v3.sExtEncoder.usConnectorId = cpu_to_le16(connector_object_id);
			else
				args.v3.sExtEncoder.usPixelClock = cpu_to_le16(radeon_encoder->pixel_clock / 10);
			args.v3.sExtEncoder.ucEncoderMode = atombios_get_encoder_mode(encoder);

			if (ENCODER_MODE_IS_DP(args.v3.sExtEncoder.ucEncoderMode)) {
				if (dp_clock == 270000)
					args.v3.sExtEncoder.ucConfig |= EXTERNAL_ENCODER_CONFIG_V3_DPLINKRATE_2_70GHZ;
				else if (dp_clock == 540000)
					args.v3.sExtEncoder.ucConfig |= EXTERNAL_ENCODER_CONFIG_V3_DPLINKRATE_5_40GHZ;
				args.v3.sExtEncoder.ucLaneNum = dp_lane_count;
			} else if (radeon_dig_monitor_is_duallink(encoder, radeon_encoder->pixel_clock))
				args.v3.sExtEncoder.ucLaneNum = 8;
			else
				args.v3.sExtEncoder.ucLaneNum = 4;
			switch (ext_enum) {
			case GRAPH_OBJECT_ENUM_ID1:
				args.v3.sExtEncoder.ucConfig |= EXTERNAL_ENCODER_CONFIG_V3_ENCODER1;
				break;
			case GRAPH_OBJECT_ENUM_ID2:
				args.v3.sExtEncoder.ucConfig |= EXTERNAL_ENCODER_CONFIG_V3_ENCODER2;
				break;
			case GRAPH_OBJECT_ENUM_ID3:
				args.v3.sExtEncoder.ucConfig |= EXTERNAL_ENCODER_CONFIG_V3_ENCODER3;
				break;
			}
			switch (bpc) {
			case 0:
				args.v3.sExtEncoder.ucBitPerColor = PANEL_BPC_UNDEFINE;
				break;
			case 6:
				args.v3.sExtEncoder.ucBitPerColor = PANEL_6BIT_PER_COLOR;
				break;
			case 8:
			default:
				args.v3.sExtEncoder.ucBitPerColor = PANEL_8BIT_PER_COLOR;
				break;
			case 10:
				args.v3.sExtEncoder.ucBitPerColor = PANEL_10BIT_PER_COLOR;
				break;
			case 12:
				args.v3.sExtEncoder.ucBitPerColor = PANEL_12BIT_PER_COLOR;
				break;
			case 16:
				args.v3.sExtEncoder.ucBitPerColor = PANEL_16BIT_PER_COLOR;
				break;
			}
			break;
		default:
			DRM_ERROR("Unknown table version: %d, %d\n", frev, crev);
			return;
		}
		break;
	default:
		DRM_ERROR("Unknown table version: %d, %d\n", frev, crev);
		return;
	}
	atom_execute_table(rdev->mode_info.atom_context, index, (uint32_t *)&args);
}

static void
atombios_yuv_setup(struct drm_encoder *encoder, bool enable)
{
	struct drm_device *dev = encoder->dev;
	struct radeon_device *rdev = dev->dev_private;
	struct radeon_encoder *radeon_encoder = to_radeon_encoder(encoder);
	struct radeon_crtc *radeon_crtc = to_radeon_crtc(encoder->crtc);
	ENABLE_YUV_PS_ALLOCATION args;
	int index = GetIndexIntoMasterTable(COMMAND, EnableYUV);
	uint32_t temp, reg;

	memset(&args, 0, sizeof(args));

	if (rdev->family >= CHIP_R600)
		reg = R600_BIOS_3_SCRATCH;
	else
		reg = RADEON_BIOS_3_SCRATCH;

	/* XXX: fix up scratch reg handling */
	temp = RREG32(reg);
	if (radeon_encoder->active_device & (ATOM_DEVICE_TV_SUPPORT))
		WREG32(reg, (ATOM_S3_TV1_ACTIVE |
			     (radeon_crtc->crtc_id << 18)));
	else if (radeon_encoder->active_device & (ATOM_DEVICE_CV_SUPPORT))
		WREG32(reg, (ATOM_S3_CV_ACTIVE | (radeon_crtc->crtc_id << 24)));
	else
		WREG32(reg, 0);

	if (enable)
		args.ucEnable = ATOM_ENABLE;
	args.ucCRTC = radeon_crtc->crtc_id;

	atom_execute_table(rdev->mode_info.atom_context, index, (uint32_t *)&args);

	WREG32(reg, temp);
}

static void
radeon_atom_encoder_dpms_avivo(struct drm_encoder *encoder, int mode)
{
	struct drm_device *dev = encoder->dev;
	struct radeon_device *rdev = dev->dev_private;
	struct radeon_encoder *radeon_encoder = to_radeon_encoder(encoder);
	DISPLAY_DEVICE_OUTPUT_CONTROL_PS_ALLOCATION args;
	int index = 0;

	memset(&args, 0, sizeof(args));

	switch (radeon_encoder->encoder_id) {
	case ENCODER_OBJECT_ID_INTERNAL_TMDS1:
	case ENCODER_OBJECT_ID_INTERNAL_KLDSCP_TMDS1:
		index = GetIndexIntoMasterTable(COMMAND, TMDSAOutputControl);
		break;
	case ENCODER_OBJECT_ID_INTERNAL_DVO1:
	case ENCODER_OBJECT_ID_INTERNAL_DDI:
	case ENCODER_OBJECT_ID_INTERNAL_KLDSCP_DVO1:
		index = GetIndexIntoMasterTable(COMMAND, DVOOutputControl);
		break;
	case ENCODER_OBJECT_ID_INTERNAL_LVDS:
		index = GetIndexIntoMasterTable(COMMAND, LCD1OutputControl);
		break;
	case ENCODER_OBJECT_ID_INTERNAL_LVTM1:
		if (radeon_encoder->devices & (ATOM_DEVICE_LCD_SUPPORT))
			index = GetIndexIntoMasterTable(COMMAND, LCD1OutputControl);
		else
			index = GetIndexIntoMasterTable(COMMAND, LVTMAOutputControl);
		break;
	case ENCODER_OBJECT_ID_INTERNAL_DAC1:
	case ENCODER_OBJECT_ID_INTERNAL_KLDSCP_DAC1:
		if (radeon_encoder->active_device & (ATOM_DEVICE_TV_SUPPORT))
			index = GetIndexIntoMasterTable(COMMAND, TV1OutputControl);
		else if (radeon_encoder->active_device & (ATOM_DEVICE_CV_SUPPORT))
			index = GetIndexIntoMasterTable(COMMAND, CV1OutputControl);
		else
			index = GetIndexIntoMasterTable(COMMAND, DAC1OutputControl);
		break;
	case ENCODER_OBJECT_ID_INTERNAL_DAC2:
	case ENCODER_OBJECT_ID_INTERNAL_KLDSCP_DAC2:
		if (radeon_encoder->active_device & (ATOM_DEVICE_TV_SUPPORT))
			index = GetIndexIntoMasterTable(COMMAND, TV1OutputControl);
		else if (radeon_encoder->active_device & (ATOM_DEVICE_CV_SUPPORT))
			index = GetIndexIntoMasterTable(COMMAND, CV1OutputControl);
		else
			index = GetIndexIntoMasterTable(COMMAND, DAC2OutputControl);
		break;
	default:
		return;
	}

	switch (mode) {
	case DRM_MODE_DPMS_ON:
		args.ucAction = ATOM_ENABLE;
		/* workaround for DVOOutputControl on some RS690 systems */
		if (radeon_encoder->encoder_id == ENCODER_OBJECT_ID_INTERNAL_DDI) {
			u32 reg = RREG32(RADEON_BIOS_3_SCRATCH);
			WREG32(RADEON_BIOS_3_SCRATCH, reg & ~ATOM_S3_DFP2I_ACTIVE);
			atom_execute_table(rdev->mode_info.atom_context, index, (uint32_t *)&args);
			WREG32(RADEON_BIOS_3_SCRATCH, reg);
		} else
			atom_execute_table(rdev->mode_info.atom_context, index, (uint32_t *)&args);
		if (radeon_encoder->devices & (ATOM_DEVICE_LCD_SUPPORT)) {
			args.ucAction = ATOM_LCD_BLON;
			atom_execute_table(rdev->mode_info.atom_context, index, (uint32_t *)&args);
		}
		break;
	case DRM_MODE_DPMS_STANDBY:
	case DRM_MODE_DPMS_SUSPEND:
	case DRM_MODE_DPMS_OFF:
		args.ucAction = ATOM_DISABLE;
		atom_execute_table(rdev->mode_info.atom_context, index, (uint32_t *)&args);
		if (radeon_encoder->devices & (ATOM_DEVICE_LCD_SUPPORT)) {
			args.ucAction = ATOM_LCD_BLOFF;
			atom_execute_table(rdev->mode_info.atom_context, index, (uint32_t *)&args);
		}
		break;
	}
}

static void
radeon_atom_encoder_dpms_dig(struct drm_encoder *encoder, int mode)
{
	struct drm_device *dev = encoder->dev;
	struct radeon_device *rdev = dev->dev_private;
	struct radeon_encoder *radeon_encoder = to_radeon_encoder(encoder);
	struct drm_connector *connector = radeon_get_connector_for_encoder(encoder);
	struct radeon_connector *radeon_connector = NULL;
	struct radeon_connector_atom_dig *radeon_dig_connector = NULL;

	if (connector) {
		radeon_connector = to_radeon_connector(connector);
		radeon_dig_connector = radeon_connector->con_priv;
	}

	switch (mode) {
	case DRM_MODE_DPMS_ON:
		/* some early dce3.2 boards have a bug in their transmitter control table */
		if ((rdev->family == CHIP_RV710) || (rdev->family == CHIP_RV730) ||
		    ASIC_IS_DCE41(rdev) || ASIC_IS_DCE5(rdev))
			atombios_dig_transmitter_setup(encoder, ATOM_TRANSMITTER_ACTION_ENABLE, 0, 0);
		else
			atombios_dig_transmitter_setup(encoder, ATOM_TRANSMITTER_ACTION_ENABLE_OUTPUT, 0, 0);
		if (ENCODER_MODE_IS_DP(atombios_get_encoder_mode(encoder)) && connector) {
			if (connector->connector_type == DRM_MODE_CONNECTOR_eDP) {
				atombios_set_edp_panel_power(connector,
							     ATOM_TRANSMITTER_ACTION_POWER_ON);
				radeon_dig_connector->edp_on = true;
			}
			radeon_dp_link_train(encoder, connector);
			if (ASIC_IS_DCE4(rdev))
				atombios_dig_encoder_setup(encoder, ATOM_ENCODER_CMD_DP_VIDEO_ON, 0);
		}
		if (radeon_encoder->devices & (ATOM_DEVICE_LCD_SUPPORT))
			atombios_dig_transmitter_setup(encoder, ATOM_TRANSMITTER_ACTION_LCD_BLON, 0, 0);
		break;
	case DRM_MODE_DPMS_STANDBY:
	case DRM_MODE_DPMS_SUSPEND:
	case DRM_MODE_DPMS_OFF:
		if (ASIC_IS_DCE41(rdev) || ASIC_IS_DCE5(rdev))
			atombios_dig_transmitter_setup(encoder, ATOM_TRANSMITTER_ACTION_DISABLE, 0, 0);
		else
			atombios_dig_transmitter_setup(encoder, ATOM_TRANSMITTER_ACTION_DISABLE_OUTPUT, 0, 0);
		if (ENCODER_MODE_IS_DP(atombios_get_encoder_mode(encoder)) && connector) {
			if (ASIC_IS_DCE4(rdev))
				atombios_dig_encoder_setup(encoder, ATOM_ENCODER_CMD_DP_VIDEO_OFF, 0);
			if (connector->connector_type == DRM_MODE_CONNECTOR_eDP) {
				atombios_set_edp_panel_power(connector,
							     ATOM_TRANSMITTER_ACTION_POWER_OFF);
				radeon_dig_connector->edp_on = false;
			}
		}
		if (radeon_encoder->devices & (ATOM_DEVICE_LCD_SUPPORT))
			atombios_dig_transmitter_setup(encoder, ATOM_TRANSMITTER_ACTION_LCD_BLOFF, 0, 0);
		break;
	}
}

static void
radeon_atom_encoder_dpms_ext(struct drm_encoder *encoder,
			     struct drm_encoder *ext_encoder,
			     int mode)
{
	struct drm_device *dev = encoder->dev;
	struct radeon_device *rdev = dev->dev_private;

	switch (mode) {
	case DRM_MODE_DPMS_ON:
	default:
		if (ASIC_IS_DCE41(rdev) || ASIC_IS_DCE61(rdev)) {
			atombios_external_encoder_setup(encoder, ext_encoder,
							EXTERNAL_ENCODER_ACTION_V3_ENABLE_OUTPUT);
			atombios_external_encoder_setup(encoder, ext_encoder,
							EXTERNAL_ENCODER_ACTION_V3_ENCODER_BLANKING_OFF);
		} else
			atombios_external_encoder_setup(encoder, ext_encoder, ATOM_ENABLE);
		break;
	case DRM_MODE_DPMS_STANDBY:
	case DRM_MODE_DPMS_SUSPEND:
	case DRM_MODE_DPMS_OFF:
		if (ASIC_IS_DCE41(rdev) || ASIC_IS_DCE61(rdev)) {
			atombios_external_encoder_setup(encoder, ext_encoder,
							EXTERNAL_ENCODER_ACTION_V3_ENCODER_BLANKING);
			atombios_external_encoder_setup(encoder, ext_encoder,
							EXTERNAL_ENCODER_ACTION_V3_DISABLE_OUTPUT);
		} else
			atombios_external_encoder_setup(encoder, ext_encoder, ATOM_DISABLE);
		break;
	}
}

static void
radeon_atom_encoder_dpms(struct drm_encoder *encoder, int mode)
{
	struct drm_device *dev = encoder->dev;
	struct radeon_device *rdev = dev->dev_private;
	struct radeon_encoder *radeon_encoder = to_radeon_encoder(encoder);
	struct drm_encoder *ext_encoder = radeon_get_external_encoder(encoder);

	DRM_DEBUG_KMS("encoder dpms %d to mode %d, devices %08x, active_devices %08x\n",
		  radeon_encoder->encoder_id, mode, radeon_encoder->devices,
		  radeon_encoder->active_device);
	switch (radeon_encoder->encoder_id) {
	case ENCODER_OBJECT_ID_INTERNAL_TMDS1:
	case ENCODER_OBJECT_ID_INTERNAL_KLDSCP_TMDS1:
	case ENCODER_OBJECT_ID_INTERNAL_LVDS:
	case ENCODER_OBJECT_ID_INTERNAL_LVTM1:
	case ENCODER_OBJECT_ID_INTERNAL_DVO1:
	case ENCODER_OBJECT_ID_INTERNAL_DDI:
	case ENCODER_OBJECT_ID_INTERNAL_DAC2:
	case ENCODER_OBJECT_ID_INTERNAL_KLDSCP_DAC2:
		radeon_atom_encoder_dpms_avivo(encoder, mode);
		break;
	case ENCODER_OBJECT_ID_INTERNAL_UNIPHY:
	case ENCODER_OBJECT_ID_INTERNAL_UNIPHY1:
	case ENCODER_OBJECT_ID_INTERNAL_UNIPHY2:
	case ENCODER_OBJECT_ID_INTERNAL_KLDSCP_LVTMA:
		radeon_atom_encoder_dpms_dig(encoder, mode);
		break;
	case ENCODER_OBJECT_ID_INTERNAL_KLDSCP_DVO1:
		if (ASIC_IS_DCE5(rdev)) {
			switch (mode) {
			case DRM_MODE_DPMS_ON:
				atombios_dvo_setup(encoder, ATOM_ENABLE);
				break;
			case DRM_MODE_DPMS_STANDBY:
			case DRM_MODE_DPMS_SUSPEND:
			case DRM_MODE_DPMS_OFF:
				atombios_dvo_setup(encoder, ATOM_DISABLE);
				break;
			}
		} else if (ASIC_IS_DCE3(rdev))
			radeon_atom_encoder_dpms_dig(encoder, mode);
		else
			radeon_atom_encoder_dpms_avivo(encoder, mode);
		break;
	case ENCODER_OBJECT_ID_INTERNAL_DAC1:
	case ENCODER_OBJECT_ID_INTERNAL_KLDSCP_DAC1:
		if (ASIC_IS_DCE5(rdev)) {
			switch (mode) {
			case DRM_MODE_DPMS_ON:
				atombios_dac_setup(encoder, ATOM_ENABLE);
				break;
			case DRM_MODE_DPMS_STANDBY:
			case DRM_MODE_DPMS_SUSPEND:
			case DRM_MODE_DPMS_OFF:
				atombios_dac_setup(encoder, ATOM_DISABLE);
				break;
			}
		} else
			radeon_atom_encoder_dpms_avivo(encoder, mode);
		break;
	default:
		return;
	}

	if (ext_encoder)
		radeon_atom_encoder_dpms_ext(encoder, ext_encoder, mode);

	radeon_atombios_encoder_dpms_scratch_regs(encoder, (mode == DRM_MODE_DPMS_ON) ? true : false);

}

union crtc_source_param {
	SELECT_CRTC_SOURCE_PS_ALLOCATION v1;
	SELECT_CRTC_SOURCE_PARAMETERS_V2 v2;
};

static void
atombios_set_encoder_crtc_source(struct drm_encoder *encoder)
{
	struct drm_device *dev = encoder->dev;
	struct radeon_device *rdev = dev->dev_private;
	struct radeon_encoder *radeon_encoder = to_radeon_encoder(encoder);
	struct radeon_crtc *radeon_crtc = to_radeon_crtc(encoder->crtc);
	union crtc_source_param args;
	int index = GetIndexIntoMasterTable(COMMAND, SelectCRTC_Source);
	uint8_t frev, crev;
	struct radeon_encoder_atom_dig *dig;

	memset(&args, 0, sizeof(args));

	if (!atom_parse_cmd_header(rdev->mode_info.atom_context, index, &frev, &crev))
		return;

	switch (frev) {
	case 1:
		switch (crev) {
		case 1:
		default:
			if (ASIC_IS_AVIVO(rdev))
				args.v1.ucCRTC = radeon_crtc->crtc_id;
			else {
				if (radeon_encoder->encoder_id == ENCODER_OBJECT_ID_INTERNAL_DAC1) {
					args.v1.ucCRTC = radeon_crtc->crtc_id;
				} else {
					args.v1.ucCRTC = radeon_crtc->crtc_id << 2;
				}
			}
			switch (radeon_encoder->encoder_id) {
			case ENCODER_OBJECT_ID_INTERNAL_TMDS1:
			case ENCODER_OBJECT_ID_INTERNAL_KLDSCP_TMDS1:
				args.v1.ucDevice = ATOM_DEVICE_DFP1_INDEX;
				break;
			case ENCODER_OBJECT_ID_INTERNAL_LVDS:
			case ENCODER_OBJECT_ID_INTERNAL_LVTM1:
				if (radeon_encoder->devices & ATOM_DEVICE_LCD1_SUPPORT)
					args.v1.ucDevice = ATOM_DEVICE_LCD1_INDEX;
				else
					args.v1.ucDevice = ATOM_DEVICE_DFP3_INDEX;
				break;
			case ENCODER_OBJECT_ID_INTERNAL_DVO1:
			case ENCODER_OBJECT_ID_INTERNAL_DDI:
			case ENCODER_OBJECT_ID_INTERNAL_KLDSCP_DVO1:
				args.v1.ucDevice = ATOM_DEVICE_DFP2_INDEX;
				break;
			case ENCODER_OBJECT_ID_INTERNAL_DAC1:
			case ENCODER_OBJECT_ID_INTERNAL_KLDSCP_DAC1:
				if (radeon_encoder->active_device & (ATOM_DEVICE_TV_SUPPORT))
					args.v1.ucDevice = ATOM_DEVICE_TV1_INDEX;
				else if (radeon_encoder->active_device & (ATOM_DEVICE_CV_SUPPORT))
					args.v1.ucDevice = ATOM_DEVICE_CV_INDEX;
				else
					args.v1.ucDevice = ATOM_DEVICE_CRT1_INDEX;
				break;
			case ENCODER_OBJECT_ID_INTERNAL_DAC2:
			case ENCODER_OBJECT_ID_INTERNAL_KLDSCP_DAC2:
				if (radeon_encoder->active_device & (ATOM_DEVICE_TV_SUPPORT))
					args.v1.ucDevice = ATOM_DEVICE_TV1_INDEX;
				else if (radeon_encoder->active_device & (ATOM_DEVICE_CV_SUPPORT))
					args.v1.ucDevice = ATOM_DEVICE_CV_INDEX;
				else
					args.v1.ucDevice = ATOM_DEVICE_CRT2_INDEX;
				break;
			}
			break;
		case 2:
			args.v2.ucCRTC = radeon_crtc->crtc_id;
			if (radeon_encoder_get_dp_bridge_encoder_id(encoder) != ENCODER_OBJECT_ID_NONE) {
				struct drm_connector *connector = radeon_get_connector_for_encoder(encoder);

				if (connector->connector_type == DRM_MODE_CONNECTOR_LVDS)
					args.v2.ucEncodeMode = ATOM_ENCODER_MODE_LVDS;
				else if (connector->connector_type == DRM_MODE_CONNECTOR_VGA)
					args.v2.ucEncodeMode = ATOM_ENCODER_MODE_CRT;
				else
					args.v2.ucEncodeMode = atombios_get_encoder_mode(encoder);
			} else
				args.v2.ucEncodeMode = atombios_get_encoder_mode(encoder);
			switch (radeon_encoder->encoder_id) {
			case ENCODER_OBJECT_ID_INTERNAL_UNIPHY:
			case ENCODER_OBJECT_ID_INTERNAL_UNIPHY1:
			case ENCODER_OBJECT_ID_INTERNAL_UNIPHY2:
			case ENCODER_OBJECT_ID_INTERNAL_KLDSCP_LVTMA:
				dig = radeon_encoder->enc_priv;
				switch (dig->dig_encoder) {
				case 0:
					args.v2.ucEncoderID = ASIC_INT_DIG1_ENCODER_ID;
					break;
				case 1:
					args.v2.ucEncoderID = ASIC_INT_DIG2_ENCODER_ID;
					break;
				case 2:
					args.v2.ucEncoderID = ASIC_INT_DIG3_ENCODER_ID;
					break;
				case 3:
					args.v2.ucEncoderID = ASIC_INT_DIG4_ENCODER_ID;
					break;
				case 4:
					args.v2.ucEncoderID = ASIC_INT_DIG5_ENCODER_ID;
					break;
				case 5:
					args.v2.ucEncoderID = ASIC_INT_DIG6_ENCODER_ID;
					break;
				}
				break;
			case ENCODER_OBJECT_ID_INTERNAL_KLDSCP_DVO1:
				args.v2.ucEncoderID = ASIC_INT_DVO_ENCODER_ID;
				break;
			case ENCODER_OBJECT_ID_INTERNAL_KLDSCP_DAC1:
				if (radeon_encoder->active_device & (ATOM_DEVICE_TV_SUPPORT))
					args.v2.ucEncoderID = ASIC_INT_TV_ENCODER_ID;
				else if (radeon_encoder->active_device & (ATOM_DEVICE_CV_SUPPORT))
					args.v2.ucEncoderID = ASIC_INT_TV_ENCODER_ID;
				else
					args.v2.ucEncoderID = ASIC_INT_DAC1_ENCODER_ID;
				break;
			case ENCODER_OBJECT_ID_INTERNAL_KLDSCP_DAC2:
				if (radeon_encoder->active_device & (ATOM_DEVICE_TV_SUPPORT))
					args.v2.ucEncoderID = ASIC_INT_TV_ENCODER_ID;
				else if (radeon_encoder->active_device & (ATOM_DEVICE_CV_SUPPORT))
					args.v2.ucEncoderID = ASIC_INT_TV_ENCODER_ID;
				else
					args.v2.ucEncoderID = ASIC_INT_DAC2_ENCODER_ID;
				break;
			}
			break;
		}
		break;
	default:
		DRM_ERROR("Unknown table version: %d, %d\n", frev, crev);
		return;
	}

	atom_execute_table(rdev->mode_info.atom_context, index, (uint32_t *)&args);

	/* update scratch regs with new routing */
	radeon_atombios_encoder_crtc_scratch_regs(encoder, radeon_crtc->crtc_id);
}

static void
atombios_apply_encoder_quirks(struct drm_encoder *encoder,
			      struct drm_display_mode *mode)
{
	struct drm_device *dev = encoder->dev;
	struct radeon_device *rdev = dev->dev_private;
	struct radeon_encoder *radeon_encoder = to_radeon_encoder(encoder);
	struct radeon_crtc *radeon_crtc = to_radeon_crtc(encoder->crtc);

	/* Funky macbooks */
	if ((dev->pdev->device == 0x71C5) &&
	    (dev->pdev->subsystem_vendor == 0x106b) &&
	    (dev->pdev->subsystem_device == 0x0080)) {
		if (radeon_encoder->devices & ATOM_DEVICE_LCD1_SUPPORT) {
			uint32_t lvtma_bit_depth_control = RREG32(AVIVO_LVTMA_BIT_DEPTH_CONTROL);

			lvtma_bit_depth_control &= ~AVIVO_LVTMA_BIT_DEPTH_CONTROL_TRUNCATE_EN;
			lvtma_bit_depth_control &= ~AVIVO_LVTMA_BIT_DEPTH_CONTROL_SPATIAL_DITHER_EN;

			WREG32(AVIVO_LVTMA_BIT_DEPTH_CONTROL, lvtma_bit_depth_control);
		}
	}

	/* set scaler clears this on some chips */
	if (ASIC_IS_AVIVO(rdev) &&
	    (!(radeon_encoder->active_device & (ATOM_DEVICE_TV_SUPPORT)))) {
		if (ASIC_IS_DCE4(rdev)) {
			if (mode->flags & DRM_MODE_FLAG_INTERLACE)
				WREG32(EVERGREEN_DATA_FORMAT + radeon_crtc->crtc_offset,
				       EVERGREEN_INTERLEAVE_EN);
			else
				WREG32(EVERGREEN_DATA_FORMAT + radeon_crtc->crtc_offset, 0);
		} else {
			if (mode->flags & DRM_MODE_FLAG_INTERLACE)
				WREG32(AVIVO_D1MODE_DATA_FORMAT + radeon_crtc->crtc_offset,
				       AVIVO_D1MODE_INTERLEAVE_EN);
			else
				WREG32(AVIVO_D1MODE_DATA_FORMAT + radeon_crtc->crtc_offset, 0);
		}
	}
}

static int radeon_atom_pick_dig_encoder(struct drm_encoder *encoder)
{
	struct drm_device *dev = encoder->dev;
	struct radeon_device *rdev = dev->dev_private;
	struct radeon_crtc *radeon_crtc = to_radeon_crtc(encoder->crtc);
	struct radeon_encoder *radeon_encoder = to_radeon_encoder(encoder);
	struct drm_encoder *test_encoder;
	struct radeon_encoder_atom_dig *dig;
	uint32_t dig_enc_in_use = 0;

	/* DCE4/5 */
	if (ASIC_IS_DCE4(rdev)) {
		dig = radeon_encoder->enc_priv;
		if (ASIC_IS_DCE41(rdev)) {
			/* ontario follows DCE4 */
			if (rdev->family == CHIP_PALM) {
				if (dig->linkb)
					return 1;
				else
					return 0;
			} else
				/* llano follows DCE3.2 */
				return radeon_crtc->crtc_id;
		} else {
			switch (radeon_encoder->encoder_id) {
			case ENCODER_OBJECT_ID_INTERNAL_UNIPHY:
				if (dig->linkb)
					return 1;
				else
					return 0;
				break;
			case ENCODER_OBJECT_ID_INTERNAL_UNIPHY1:
				if (dig->linkb)
					return 3;
				else
					return 2;
				break;
			case ENCODER_OBJECT_ID_INTERNAL_UNIPHY2:
				if (dig->linkb)
					return 5;
				else
					return 4;
				break;
			}
		}
	}

	/* on DCE32 and encoder can driver any block so just crtc id */
	if (ASIC_IS_DCE32(rdev)) {
		return radeon_crtc->crtc_id;
	}

	/* on DCE3 - LVTMA can only be driven by DIGB */
	list_for_each_entry(test_encoder, &dev->mode_config.encoder_list, head) {
		struct radeon_encoder *radeon_test_encoder;

		if (encoder == test_encoder)
			continue;

		if (!radeon_encoder_is_digital(test_encoder))
			continue;

		radeon_test_encoder = to_radeon_encoder(test_encoder);
		dig = radeon_test_encoder->enc_priv;

		if (dig->dig_encoder >= 0)
			dig_enc_in_use |= (1 << dig->dig_encoder);
	}

	if (radeon_encoder->encoder_id == ENCODER_OBJECT_ID_INTERNAL_KLDSCP_LVTMA) {
		if (dig_enc_in_use & 0x2)
			DRM_ERROR("LVDS required digital encoder 2 but it was in use - stealing\n");
		return 1;
	}
	if (!(dig_enc_in_use & 1))
		return 0;
	return 1;
}

/* This only needs to be called once at startup */
void
radeon_atom_encoder_init(struct radeon_device *rdev)
{
	struct drm_device *dev = rdev->ddev;
	struct drm_encoder *encoder;

	list_for_each_entry(encoder, &dev->mode_config.encoder_list, head) {
		struct radeon_encoder *radeon_encoder = to_radeon_encoder(encoder);
		struct drm_encoder *ext_encoder = radeon_get_external_encoder(encoder);

		switch (radeon_encoder->encoder_id) {
		case ENCODER_OBJECT_ID_INTERNAL_UNIPHY:
		case ENCODER_OBJECT_ID_INTERNAL_UNIPHY1:
		case ENCODER_OBJECT_ID_INTERNAL_UNIPHY2:
		case ENCODER_OBJECT_ID_INTERNAL_KLDSCP_LVTMA:
			atombios_dig_transmitter_setup(encoder, ATOM_TRANSMITTER_ACTION_INIT, 0, 0);
			break;
		default:
			break;
		}

		if (ext_encoder && (ASIC_IS_DCE41(rdev) || ASIC_IS_DCE61(rdev)))
			atombios_external_encoder_setup(encoder, ext_encoder,
							EXTERNAL_ENCODER_ACTION_V3_ENCODER_INIT);
	}
}

static void
radeon_atom_encoder_mode_set(struct drm_encoder *encoder,
			     struct drm_display_mode *mode,
			     struct drm_display_mode *adjusted_mode)
{
	struct drm_device *dev = encoder->dev;
	struct radeon_device *rdev = dev->dev_private;
	struct radeon_encoder *radeon_encoder = to_radeon_encoder(encoder);
	struct drm_encoder *ext_encoder = radeon_get_external_encoder(encoder);

	radeon_encoder->pixel_clock = adjusted_mode->clock;

	if (ASIC_IS_AVIVO(rdev) && !ASIC_IS_DCE4(rdev)) {
		if (radeon_encoder->active_device & (ATOM_DEVICE_CV_SUPPORT | ATOM_DEVICE_TV_SUPPORT))
			atombios_yuv_setup(encoder, true);
		else
			atombios_yuv_setup(encoder, false);
	}

	switch (radeon_encoder->encoder_id) {
	case ENCODER_OBJECT_ID_INTERNAL_TMDS1:
	case ENCODER_OBJECT_ID_INTERNAL_KLDSCP_TMDS1:
	case ENCODER_OBJECT_ID_INTERNAL_LVDS:
	case ENCODER_OBJECT_ID_INTERNAL_LVTM1:
		atombios_digital_setup(encoder, PANEL_ENCODER_ACTION_ENABLE);
		break;
	case ENCODER_OBJECT_ID_INTERNAL_UNIPHY:
	case ENCODER_OBJECT_ID_INTERNAL_UNIPHY1:
	case ENCODER_OBJECT_ID_INTERNAL_UNIPHY2:
	case ENCODER_OBJECT_ID_INTERNAL_KLDSCP_LVTMA:
		if (ASIC_IS_DCE41(rdev) || ASIC_IS_DCE5(rdev)) {
			struct drm_connector *connector = radeon_get_connector_for_encoder(encoder);
			struct radeon_encoder_atom_dig *dig = radeon_encoder->enc_priv;

			if (!connector)
				dig->panel_mode = DP_PANEL_MODE_EXTERNAL_DP_MODE;
			else
				dig->panel_mode = radeon_dp_get_panel_mode(encoder, connector);

			/* setup and enable the encoder */
			atombios_dig_encoder_setup(encoder, ATOM_ENCODER_CMD_SETUP, 0);
			atombios_dig_encoder_setup(encoder,
						   ATOM_ENCODER_CMD_SETUP_PANEL_MODE,
						   dig->panel_mode);
		} else if (ASIC_IS_DCE4(rdev)) {
			/* disable the transmitter */
			atombios_dig_transmitter_setup(encoder, ATOM_TRANSMITTER_ACTION_DISABLE, 0, 0);
			/* setup and enable the encoder */
			atombios_dig_encoder_setup(encoder, ATOM_ENCODER_CMD_SETUP, 0);

			/* enable the transmitter */
			atombios_dig_transmitter_setup(encoder, ATOM_TRANSMITTER_ACTION_ENABLE, 0, 0);
		} else {
			/* disable the encoder and transmitter */
			atombios_dig_transmitter_setup(encoder, ATOM_TRANSMITTER_ACTION_DISABLE, 0, 0);
			atombios_dig_encoder_setup(encoder, ATOM_DISABLE, 0);

			/* setup and enable the encoder and transmitter */
			atombios_dig_encoder_setup(encoder, ATOM_ENABLE, 0);
			atombios_dig_transmitter_setup(encoder, ATOM_TRANSMITTER_ACTION_SETUP, 0, 0);
			atombios_dig_transmitter_setup(encoder, ATOM_TRANSMITTER_ACTION_ENABLE, 0, 0);
		}
		break;
	case ENCODER_OBJECT_ID_INTERNAL_DDI:
	case ENCODER_OBJECT_ID_INTERNAL_DVO1:
	case ENCODER_OBJECT_ID_INTERNAL_KLDSCP_DVO1:
		atombios_dvo_setup(encoder, ATOM_ENABLE);
		break;
	case ENCODER_OBJECT_ID_INTERNAL_DAC1:
	case ENCODER_OBJECT_ID_INTERNAL_KLDSCP_DAC1:
	case ENCODER_OBJECT_ID_INTERNAL_DAC2:
	case ENCODER_OBJECT_ID_INTERNAL_KLDSCP_DAC2:
		atombios_dac_setup(encoder, ATOM_ENABLE);
		if (radeon_encoder->devices & (ATOM_DEVICE_TV_SUPPORT | ATOM_DEVICE_CV_SUPPORT)) {
			if (radeon_encoder->active_device & (ATOM_DEVICE_TV_SUPPORT | ATOM_DEVICE_CV_SUPPORT))
				atombios_tv_setup(encoder, ATOM_ENABLE);
			else
				atombios_tv_setup(encoder, ATOM_DISABLE);
		}
		break;
	}

	if (ext_encoder) {
		if (ASIC_IS_DCE41(rdev) || ASIC_IS_DCE61(rdev))
			atombios_external_encoder_setup(encoder, ext_encoder,
							EXTERNAL_ENCODER_ACTION_V3_ENCODER_SETUP);
		else
			atombios_external_encoder_setup(encoder, ext_encoder, ATOM_ENABLE);
	}

	atombios_apply_encoder_quirks(encoder, adjusted_mode);

	if (atombios_get_encoder_mode(encoder) == ATOM_ENCODER_MODE_HDMI) {
		r600_hdmi_enable(encoder);
<<<<<<< HEAD
		if (ASIC_IS_DCE4(rdev))
=======
		if (ASIC_IS_DCE6(rdev))
			; /* TODO (use pointers instead of if-s?) */
		else if (ASIC_IS_DCE4(rdev))
>>>>>>> bd0a521e
			evergreen_hdmi_setmode(encoder, adjusted_mode);
		else
			r600_hdmi_setmode(encoder, adjusted_mode);
	}
}

static bool
atombios_dac_load_detect(struct drm_encoder *encoder, struct drm_connector *connector)
{
	struct drm_device *dev = encoder->dev;
	struct radeon_device *rdev = dev->dev_private;
	struct radeon_encoder *radeon_encoder = to_radeon_encoder(encoder);
	struct radeon_connector *radeon_connector = to_radeon_connector(connector);

	if (radeon_encoder->devices & (ATOM_DEVICE_TV_SUPPORT |
				       ATOM_DEVICE_CV_SUPPORT |
				       ATOM_DEVICE_CRT_SUPPORT)) {
		DAC_LOAD_DETECTION_PS_ALLOCATION args;
		int index = GetIndexIntoMasterTable(COMMAND, DAC_LoadDetection);
		uint8_t frev, crev;

		memset(&args, 0, sizeof(args));

		if (!atom_parse_cmd_header(rdev->mode_info.atom_context, index, &frev, &crev))
			return false;

		args.sDacload.ucMisc = 0;

		if ((radeon_encoder->encoder_id == ENCODER_OBJECT_ID_INTERNAL_DAC1) ||
		    (radeon_encoder->encoder_id == ENCODER_OBJECT_ID_INTERNAL_KLDSCP_DAC1))
			args.sDacload.ucDacType = ATOM_DAC_A;
		else
			args.sDacload.ucDacType = ATOM_DAC_B;

		if (radeon_connector->devices & ATOM_DEVICE_CRT1_SUPPORT)
			args.sDacload.usDeviceID = cpu_to_le16(ATOM_DEVICE_CRT1_SUPPORT);
		else if (radeon_connector->devices & ATOM_DEVICE_CRT2_SUPPORT)
			args.sDacload.usDeviceID = cpu_to_le16(ATOM_DEVICE_CRT2_SUPPORT);
		else if (radeon_connector->devices & ATOM_DEVICE_CV_SUPPORT) {
			args.sDacload.usDeviceID = cpu_to_le16(ATOM_DEVICE_CV_SUPPORT);
			if (crev >= 3)
				args.sDacload.ucMisc = DAC_LOAD_MISC_YPrPb;
		} else if (radeon_connector->devices & ATOM_DEVICE_TV1_SUPPORT) {
			args.sDacload.usDeviceID = cpu_to_le16(ATOM_DEVICE_TV1_SUPPORT);
			if (crev >= 3)
				args.sDacload.ucMisc = DAC_LOAD_MISC_YPrPb;
		}

		atom_execute_table(rdev->mode_info.atom_context, index, (uint32_t *)&args);

		return true;
	} else
		return false;
}

static enum drm_connector_status
radeon_atom_dac_detect(struct drm_encoder *encoder, struct drm_connector *connector)
{
	struct drm_device *dev = encoder->dev;
	struct radeon_device *rdev = dev->dev_private;
	struct radeon_encoder *radeon_encoder = to_radeon_encoder(encoder);
	struct radeon_connector *radeon_connector = to_radeon_connector(connector);
	uint32_t bios_0_scratch;

	if (!atombios_dac_load_detect(encoder, connector)) {
		DRM_DEBUG_KMS("detect returned false \n");
		return connector_status_unknown;
	}

	if (rdev->family >= CHIP_R600)
		bios_0_scratch = RREG32(R600_BIOS_0_SCRATCH);
	else
		bios_0_scratch = RREG32(RADEON_BIOS_0_SCRATCH);

	DRM_DEBUG_KMS("Bios 0 scratch %x %08x\n", bios_0_scratch, radeon_encoder->devices);
	if (radeon_connector->devices & ATOM_DEVICE_CRT1_SUPPORT) {
		if (bios_0_scratch & ATOM_S0_CRT1_MASK)
			return connector_status_connected;
	}
	if (radeon_connector->devices & ATOM_DEVICE_CRT2_SUPPORT) {
		if (bios_0_scratch & ATOM_S0_CRT2_MASK)
			return connector_status_connected;
	}
	if (radeon_connector->devices & ATOM_DEVICE_CV_SUPPORT) {
		if (bios_0_scratch & (ATOM_S0_CV_MASK|ATOM_S0_CV_MASK_A))
			return connector_status_connected;
	}
	if (radeon_connector->devices & ATOM_DEVICE_TV1_SUPPORT) {
		if (bios_0_scratch & (ATOM_S0_TV1_COMPOSITE | ATOM_S0_TV1_COMPOSITE_A))
			return connector_status_connected; /* CTV */
		else if (bios_0_scratch & (ATOM_S0_TV1_SVIDEO | ATOM_S0_TV1_SVIDEO_A))
			return connector_status_connected; /* STV */
	}
	return connector_status_disconnected;
}

static enum drm_connector_status
radeon_atom_dig_detect(struct drm_encoder *encoder, struct drm_connector *connector)
{
	struct drm_device *dev = encoder->dev;
	struct radeon_device *rdev = dev->dev_private;
	struct radeon_encoder *radeon_encoder = to_radeon_encoder(encoder);
	struct radeon_connector *radeon_connector = to_radeon_connector(connector);
	struct drm_encoder *ext_encoder = radeon_get_external_encoder(encoder);
	u32 bios_0_scratch;

	if (!ASIC_IS_DCE4(rdev))
		return connector_status_unknown;

	if (!ext_encoder)
		return connector_status_unknown;

	if ((radeon_connector->devices & ATOM_DEVICE_CRT_SUPPORT) == 0)
		return connector_status_unknown;

	/* load detect on the dp bridge */
	atombios_external_encoder_setup(encoder, ext_encoder,
					EXTERNAL_ENCODER_ACTION_V3_DACLOAD_DETECTION);

	bios_0_scratch = RREG32(R600_BIOS_0_SCRATCH);

	DRM_DEBUG_KMS("Bios 0 scratch %x %08x\n", bios_0_scratch, radeon_encoder->devices);
	if (radeon_connector->devices & ATOM_DEVICE_CRT1_SUPPORT) {
		if (bios_0_scratch & ATOM_S0_CRT1_MASK)
			return connector_status_connected;
	}
	if (radeon_connector->devices & ATOM_DEVICE_CRT2_SUPPORT) {
		if (bios_0_scratch & ATOM_S0_CRT2_MASK)
			return connector_status_connected;
	}
	if (radeon_connector->devices & ATOM_DEVICE_CV_SUPPORT) {
		if (bios_0_scratch & (ATOM_S0_CV_MASK|ATOM_S0_CV_MASK_A))
			return connector_status_connected;
	}
	if (radeon_connector->devices & ATOM_DEVICE_TV1_SUPPORT) {
		if (bios_0_scratch & (ATOM_S0_TV1_COMPOSITE | ATOM_S0_TV1_COMPOSITE_A))
			return connector_status_connected; /* CTV */
		else if (bios_0_scratch & (ATOM_S0_TV1_SVIDEO | ATOM_S0_TV1_SVIDEO_A))
			return connector_status_connected; /* STV */
	}
	return connector_status_disconnected;
}

void
radeon_atom_ext_encoder_setup_ddc(struct drm_encoder *encoder)
{
	struct drm_encoder *ext_encoder = radeon_get_external_encoder(encoder);

	if (ext_encoder)
		/* ddc_setup on the dp bridge */
		atombios_external_encoder_setup(encoder, ext_encoder,
						EXTERNAL_ENCODER_ACTION_V3_DDC_SETUP);

}

static void radeon_atom_encoder_prepare(struct drm_encoder *encoder)
{
	struct radeon_device *rdev = encoder->dev->dev_private;
	struct radeon_encoder *radeon_encoder = to_radeon_encoder(encoder);
	struct drm_connector *connector = radeon_get_connector_for_encoder(encoder);

	if ((radeon_encoder->active_device &
	     (ATOM_DEVICE_DFP_SUPPORT | ATOM_DEVICE_LCD_SUPPORT)) ||
	    (radeon_encoder_get_dp_bridge_encoder_id(encoder) !=
	     ENCODER_OBJECT_ID_NONE)) {
		struct radeon_encoder_atom_dig *dig = radeon_encoder->enc_priv;
		if (dig) {
			dig->dig_encoder = radeon_atom_pick_dig_encoder(encoder);
			if (radeon_encoder->active_device & ATOM_DEVICE_DFP_SUPPORT) {
				if (rdev->family >= CHIP_R600)
					dig->afmt = rdev->mode_info.afmt[dig->dig_encoder];
				else
					/* RS600/690/740 have only 1 afmt block */
					dig->afmt = rdev->mode_info.afmt[0];
			}
		}
	}

	radeon_atom_output_lock(encoder, true);
	radeon_atom_encoder_dpms(encoder, DRM_MODE_DPMS_OFF);

	if (connector) {
		struct radeon_connector *radeon_connector = to_radeon_connector(connector);

		/* select the clock/data port if it uses a router */
		if (radeon_connector->router.cd_valid)
			radeon_router_select_cd_port(radeon_connector);

		/* turn eDP panel on for mode set */
		if (connector->connector_type == DRM_MODE_CONNECTOR_eDP)
			atombios_set_edp_panel_power(connector,
						     ATOM_TRANSMITTER_ACTION_POWER_ON);
	}

	/* this is needed for the pll/ss setup to work correctly in some cases */
	atombios_set_encoder_crtc_source(encoder);
}

static void radeon_atom_encoder_commit(struct drm_encoder *encoder)
{
	radeon_atom_encoder_dpms(encoder, DRM_MODE_DPMS_ON);
	radeon_atom_output_lock(encoder, false);
}

static void radeon_atom_encoder_disable(struct drm_encoder *encoder)
{
	struct drm_device *dev = encoder->dev;
	struct radeon_device *rdev = dev->dev_private;
	struct radeon_encoder *radeon_encoder = to_radeon_encoder(encoder);
	struct radeon_encoder_atom_dig *dig;

	/* check for pre-DCE3 cards with shared encoders;
	 * can't really use the links individually, so don't disable
	 * the encoder if it's in use by another connector
	 */
	if (!ASIC_IS_DCE3(rdev)) {
		struct drm_encoder *other_encoder;
		struct radeon_encoder *other_radeon_encoder;

		list_for_each_entry(other_encoder, &dev->mode_config.encoder_list, head) {
			other_radeon_encoder = to_radeon_encoder(other_encoder);
			if ((radeon_encoder->encoder_id == other_radeon_encoder->encoder_id) &&
			    drm_helper_encoder_in_use(other_encoder))
				goto disable_done;
		}
	}

	radeon_atom_encoder_dpms(encoder, DRM_MODE_DPMS_OFF);

	switch (radeon_encoder->encoder_id) {
	case ENCODER_OBJECT_ID_INTERNAL_TMDS1:
	case ENCODER_OBJECT_ID_INTERNAL_KLDSCP_TMDS1:
	case ENCODER_OBJECT_ID_INTERNAL_LVDS:
	case ENCODER_OBJECT_ID_INTERNAL_LVTM1:
		atombios_digital_setup(encoder, PANEL_ENCODER_ACTION_DISABLE);
		break;
	case ENCODER_OBJECT_ID_INTERNAL_UNIPHY:
	case ENCODER_OBJECT_ID_INTERNAL_UNIPHY1:
	case ENCODER_OBJECT_ID_INTERNAL_UNIPHY2:
	case ENCODER_OBJECT_ID_INTERNAL_KLDSCP_LVTMA:
		if (ASIC_IS_DCE4(rdev))
			/* disable the transmitter */
			atombios_dig_transmitter_setup(encoder, ATOM_TRANSMITTER_ACTION_DISABLE, 0, 0);
		else {
			/* disable the encoder and transmitter */
			atombios_dig_transmitter_setup(encoder, ATOM_TRANSMITTER_ACTION_DISABLE, 0, 0);
			atombios_dig_encoder_setup(encoder, ATOM_DISABLE, 0);
		}
		break;
	case ENCODER_OBJECT_ID_INTERNAL_DDI:
	case ENCODER_OBJECT_ID_INTERNAL_DVO1:
	case ENCODER_OBJECT_ID_INTERNAL_KLDSCP_DVO1:
		atombios_dvo_setup(encoder, ATOM_DISABLE);
		break;
	case ENCODER_OBJECT_ID_INTERNAL_DAC1:
	case ENCODER_OBJECT_ID_INTERNAL_KLDSCP_DAC1:
	case ENCODER_OBJECT_ID_INTERNAL_DAC2:
	case ENCODER_OBJECT_ID_INTERNAL_KLDSCP_DAC2:
		atombios_dac_setup(encoder, ATOM_DISABLE);
		if (radeon_encoder->devices & (ATOM_DEVICE_TV_SUPPORT | ATOM_DEVICE_CV_SUPPORT))
			atombios_tv_setup(encoder, ATOM_DISABLE);
		break;
	}

disable_done:
	if (radeon_encoder_is_digital(encoder)) {
		if (atombios_get_encoder_mode(encoder) == ATOM_ENCODER_MODE_HDMI)
			r600_hdmi_disable(encoder);
		dig = radeon_encoder->enc_priv;
		dig->dig_encoder = -1;
	}
	radeon_encoder->active_device = 0;
}

/* these are handled by the primary encoders */
static void radeon_atom_ext_prepare(struct drm_encoder *encoder)
{

}

static void radeon_atom_ext_commit(struct drm_encoder *encoder)
{

}

static void
radeon_atom_ext_mode_set(struct drm_encoder *encoder,
			 struct drm_display_mode *mode,
			 struct drm_display_mode *adjusted_mode)
{

}

static void radeon_atom_ext_disable(struct drm_encoder *encoder)
{

}

static void
radeon_atom_ext_dpms(struct drm_encoder *encoder, int mode)
{

}

static bool radeon_atom_ext_mode_fixup(struct drm_encoder *encoder,
				       struct drm_display_mode *mode,
				       struct drm_display_mode *adjusted_mode)
{
	return true;
}

static const struct drm_encoder_helper_funcs radeon_atom_ext_helper_funcs = {
	.dpms = radeon_atom_ext_dpms,
	.mode_fixup = radeon_atom_ext_mode_fixup,
	.prepare = radeon_atom_ext_prepare,
	.mode_set = radeon_atom_ext_mode_set,
	.commit = radeon_atom_ext_commit,
	.disable = radeon_atom_ext_disable,
	/* no detect for TMDS/LVDS yet */
};

static const struct drm_encoder_helper_funcs radeon_atom_dig_helper_funcs = {
	.dpms = radeon_atom_encoder_dpms,
	.mode_fixup = radeon_atom_mode_fixup,
	.prepare = radeon_atom_encoder_prepare,
	.mode_set = radeon_atom_encoder_mode_set,
	.commit = radeon_atom_encoder_commit,
	.disable = radeon_atom_encoder_disable,
	.detect = radeon_atom_dig_detect,
};

static const struct drm_encoder_helper_funcs radeon_atom_dac_helper_funcs = {
	.dpms = radeon_atom_encoder_dpms,
	.mode_fixup = radeon_atom_mode_fixup,
	.prepare = radeon_atom_encoder_prepare,
	.mode_set = radeon_atom_encoder_mode_set,
	.commit = radeon_atom_encoder_commit,
	.detect = radeon_atom_dac_detect,
};

void radeon_enc_destroy(struct drm_encoder *encoder)
{
	struct radeon_encoder *radeon_encoder = to_radeon_encoder(encoder);
	kfree(radeon_encoder->enc_priv);
	drm_encoder_cleanup(encoder);
	kfree(radeon_encoder);
}

static const struct drm_encoder_funcs radeon_atom_enc_funcs = {
	.destroy = radeon_enc_destroy,
};

struct radeon_encoder_atom_dac *
radeon_atombios_set_dac_info(struct radeon_encoder *radeon_encoder)
{
	struct drm_device *dev = radeon_encoder->base.dev;
	struct radeon_device *rdev = dev->dev_private;
	struct radeon_encoder_atom_dac *dac = kzalloc(sizeof(struct radeon_encoder_atom_dac), GFP_KERNEL);

	if (!dac)
		return NULL;

	dac->tv_std = radeon_atombios_get_tv_info(rdev);
	return dac;
}

struct radeon_encoder_atom_dig *
radeon_atombios_set_dig_info(struct radeon_encoder *radeon_encoder)
{
	int encoder_enum = (radeon_encoder->encoder_enum & ENUM_ID_MASK) >> ENUM_ID_SHIFT;
	struct radeon_encoder_atom_dig *dig = kzalloc(sizeof(struct radeon_encoder_atom_dig), GFP_KERNEL);

	if (!dig)
		return NULL;

	/* coherent mode by default */
	dig->coherent_mode = true;
	dig->dig_encoder = -1;

	if (encoder_enum == 2)
		dig->linkb = true;
	else
		dig->linkb = false;

	return dig;
}

void
radeon_add_atom_encoder(struct drm_device *dev,
			uint32_t encoder_enum,
			uint32_t supported_device,
			u16 caps)
{
	struct radeon_device *rdev = dev->dev_private;
	struct drm_encoder *encoder;
	struct radeon_encoder *radeon_encoder;

	/* see if we already added it */
	list_for_each_entry(encoder, &dev->mode_config.encoder_list, head) {
		radeon_encoder = to_radeon_encoder(encoder);
		if (radeon_encoder->encoder_enum == encoder_enum) {
			radeon_encoder->devices |= supported_device;
			return;
		}

	}

	/* add a new one */
	radeon_encoder = kzalloc(sizeof(struct radeon_encoder), GFP_KERNEL);
	if (!radeon_encoder)
		return;

	encoder = &radeon_encoder->base;
	switch (rdev->num_crtc) {
	case 1:
		encoder->possible_crtcs = 0x1;
		break;
	case 2:
	default:
		encoder->possible_crtcs = 0x3;
		break;
	case 4:
		encoder->possible_crtcs = 0xf;
		break;
	case 6:
		encoder->possible_crtcs = 0x3f;
		break;
	}

	radeon_encoder->enc_priv = NULL;

	radeon_encoder->encoder_enum = encoder_enum;
	radeon_encoder->encoder_id = (encoder_enum & OBJECT_ID_MASK) >> OBJECT_ID_SHIFT;
	radeon_encoder->devices = supported_device;
	radeon_encoder->rmx_type = RMX_OFF;
	radeon_encoder->underscan_type = UNDERSCAN_OFF;
	radeon_encoder->is_ext_encoder = false;
	radeon_encoder->caps = caps;

	switch (radeon_encoder->encoder_id) {
	case ENCODER_OBJECT_ID_INTERNAL_LVDS:
	case ENCODER_OBJECT_ID_INTERNAL_TMDS1:
	case ENCODER_OBJECT_ID_INTERNAL_KLDSCP_TMDS1:
	case ENCODER_OBJECT_ID_INTERNAL_LVTM1:
		if (radeon_encoder->devices & (ATOM_DEVICE_LCD_SUPPORT)) {
			radeon_encoder->rmx_type = RMX_FULL;
			drm_encoder_init(dev, encoder, &radeon_atom_enc_funcs, DRM_MODE_ENCODER_LVDS);
			radeon_encoder->enc_priv = radeon_atombios_get_lvds_info(radeon_encoder);
		} else {
			drm_encoder_init(dev, encoder, &radeon_atom_enc_funcs, DRM_MODE_ENCODER_TMDS);
			radeon_encoder->enc_priv = radeon_atombios_set_dig_info(radeon_encoder);
		}
		drm_encoder_helper_add(encoder, &radeon_atom_dig_helper_funcs);
		break;
	case ENCODER_OBJECT_ID_INTERNAL_DAC1:
		drm_encoder_init(dev, encoder, &radeon_atom_enc_funcs, DRM_MODE_ENCODER_DAC);
		radeon_encoder->enc_priv = radeon_atombios_set_dac_info(radeon_encoder);
		drm_encoder_helper_add(encoder, &radeon_atom_dac_helper_funcs);
		break;
	case ENCODER_OBJECT_ID_INTERNAL_DAC2:
	case ENCODER_OBJECT_ID_INTERNAL_KLDSCP_DAC1:
	case ENCODER_OBJECT_ID_INTERNAL_KLDSCP_DAC2:
		drm_encoder_init(dev, encoder, &radeon_atom_enc_funcs, DRM_MODE_ENCODER_TVDAC);
		radeon_encoder->enc_priv = radeon_atombios_set_dac_info(radeon_encoder);
		drm_encoder_helper_add(encoder, &radeon_atom_dac_helper_funcs);
		break;
	case ENCODER_OBJECT_ID_INTERNAL_DVO1:
	case ENCODER_OBJECT_ID_INTERNAL_KLDSCP_DVO1:
	case ENCODER_OBJECT_ID_INTERNAL_DDI:
	case ENCODER_OBJECT_ID_INTERNAL_UNIPHY:
	case ENCODER_OBJECT_ID_INTERNAL_KLDSCP_LVTMA:
	case ENCODER_OBJECT_ID_INTERNAL_UNIPHY1:
	case ENCODER_OBJECT_ID_INTERNAL_UNIPHY2:
		if (radeon_encoder->devices & (ATOM_DEVICE_LCD_SUPPORT)) {
			radeon_encoder->rmx_type = RMX_FULL;
			drm_encoder_init(dev, encoder, &radeon_atom_enc_funcs, DRM_MODE_ENCODER_LVDS);
			radeon_encoder->enc_priv = radeon_atombios_get_lvds_info(radeon_encoder);
		} else if (radeon_encoder->devices & (ATOM_DEVICE_CRT_SUPPORT)) {
			drm_encoder_init(dev, encoder, &radeon_atom_enc_funcs, DRM_MODE_ENCODER_DAC);
			radeon_encoder->enc_priv = radeon_atombios_set_dig_info(radeon_encoder);
		} else {
			drm_encoder_init(dev, encoder, &radeon_atom_enc_funcs, DRM_MODE_ENCODER_TMDS);
			radeon_encoder->enc_priv = radeon_atombios_set_dig_info(radeon_encoder);
		}
		drm_encoder_helper_add(encoder, &radeon_atom_dig_helper_funcs);
		break;
	case ENCODER_OBJECT_ID_SI170B:
	case ENCODER_OBJECT_ID_CH7303:
	case ENCODER_OBJECT_ID_EXTERNAL_SDVOA:
	case ENCODER_OBJECT_ID_EXTERNAL_SDVOB:
	case ENCODER_OBJECT_ID_TITFP513:
	case ENCODER_OBJECT_ID_VT1623:
	case ENCODER_OBJECT_ID_HDMI_SI1930:
	case ENCODER_OBJECT_ID_TRAVIS:
	case ENCODER_OBJECT_ID_NUTMEG:
		/* these are handled by the primary encoders */
		radeon_encoder->is_ext_encoder = true;
		if (radeon_encoder->devices & (ATOM_DEVICE_LCD_SUPPORT))
			drm_encoder_init(dev, encoder, &radeon_atom_enc_funcs, DRM_MODE_ENCODER_LVDS);
		else if (radeon_encoder->devices & (ATOM_DEVICE_CRT_SUPPORT))
			drm_encoder_init(dev, encoder, &radeon_atom_enc_funcs, DRM_MODE_ENCODER_DAC);
		else
			drm_encoder_init(dev, encoder, &radeon_atom_enc_funcs, DRM_MODE_ENCODER_TMDS);
		drm_encoder_helper_add(encoder, &radeon_atom_ext_helper_funcs);
		break;
	}
}<|MERGE_RESOLUTION|>--- conflicted
+++ resolved
@@ -1926,13 +1926,9 @@
 
 	if (atombios_get_encoder_mode(encoder) == ATOM_ENCODER_MODE_HDMI) {
 		r600_hdmi_enable(encoder);
-<<<<<<< HEAD
-		if (ASIC_IS_DCE4(rdev))
-=======
 		if (ASIC_IS_DCE6(rdev))
 			; /* TODO (use pointers instead of if-s?) */
 		else if (ASIC_IS_DCE4(rdev))
->>>>>>> bd0a521e
 			evergreen_hdmi_setmode(encoder, adjusted_mode);
 		else
 			r600_hdmi_setmode(encoder, adjusted_mode);
