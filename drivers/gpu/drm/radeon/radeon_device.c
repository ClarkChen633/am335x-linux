--- conflicted
+++ resolved
@@ -199,11 +199,7 @@
 		mc->mc_vram_size = mc->aper_size;
 	}
 	mc->vram_end = mc->vram_start + mc->mc_vram_size - 1;
-<<<<<<< HEAD
-	if (rdev->flags & RADEON_IS_AGP && mc->vram_end > mc->gtt_start && mc->vram_end <= mc->gtt_end) {
-=======
 	if (rdev->flags & RADEON_IS_AGP && mc->vram_end > mc->gtt_start && mc->vram_start <= mc->gtt_end) {
->>>>>>> 062c1825
 		dev_warn(rdev->dev, "limiting VRAM to PCI aperture size\n");
 		mc->real_vram_size = mc->aper_size;
 		mc->mc_vram_size = mc->aper_size;
@@ -297,32 +293,6 @@
 void radeon_update_bandwidth_info(struct radeon_device *rdev)
 {
 	fixed20_12 a;
-<<<<<<< HEAD
-	u32 sclk, mclk;
-
-	if (rdev->flags & RADEON_IS_IGP) {
-		sclk = radeon_get_engine_clock(rdev);
-		mclk = rdev->clock.default_mclk;
-
-		a.full = dfixed_const(100);
-		rdev->pm.sclk.full = dfixed_const(sclk);
-		rdev->pm.sclk.full = dfixed_div(rdev->pm.sclk, a);
-		rdev->pm.mclk.full = dfixed_const(mclk);
-		rdev->pm.mclk.full = dfixed_div(rdev->pm.mclk, a);
-
-		a.full = dfixed_const(16);
-		/* core_bandwidth = sclk(Mhz) * 16 */
-		rdev->pm.core_bandwidth.full = dfixed_div(rdev->pm.sclk, a);
-	} else {
-		sclk = radeon_get_engine_clock(rdev);
-		mclk = radeon_get_memory_clock(rdev);
-
-		a.full = dfixed_const(100);
-		rdev->pm.sclk.full = dfixed_const(sclk);
-		rdev->pm.sclk.full = dfixed_div(rdev->pm.sclk, a);
-		rdev->pm.mclk.full = dfixed_const(mclk);
-		rdev->pm.mclk.full = dfixed_div(rdev->pm.mclk, a);
-=======
 	u32 sclk = rdev->pm.current_sclk;
 	u32 mclk = rdev->pm.current_mclk;
 
@@ -337,7 +307,6 @@
 		a.full = dfixed_const(16);
 		/* core_bandwidth = sclk(Mhz) * 16 */
 		rdev->pm.core_bandwidth.full = dfixed_div(rdev->pm.sclk, a);
->>>>>>> 062c1825
 	}
 }
 
