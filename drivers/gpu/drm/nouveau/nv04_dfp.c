--- conflicted
+++ resolved
@@ -637,11 +637,7 @@
 	    get_tmds_slave(encoder))
 		return;
 
-<<<<<<< HEAD
-	type = nouveau_i2c_identify(dev, "TMDS transmitter", info, 2);
-=======
 	type = nouveau_i2c_identify(dev, "TMDS transmitter", info, NULL, 2);
->>>>>>> 45f53cc9
 	if (type < 0)
 		return;
 
