/*
 * Copyright (C) 2007 Ben Skeggs.
 * All Rights Reserved.
 *
 * Permission is hereby granted, free of charge, to any person obtaining
 * a copy of this software and associated documentation files (the
 * "Software"), to deal in the Software without restriction, including
 * without limitation the rights to use, copy, modify, merge, publish,
 * distribute, sublicense, and/or sell copies of the Software, and to
 * permit persons to whom the Software is furnished to do so, subject to
 * the following conditions:
 *
 * The above copyright notice and this permission notice (including the
 * next paragraph) shall be included in all copies or substantial
 * portions of the Software.
 *
 * THE SOFTWARE IS PROVIDED "AS IS", WITHOUT WARRANTY OF ANY KIND,
 * EXPRESS OR IMPLIED, INCLUDING BUT NOT LIMITED TO THE WARRANTIES OF
 * MERCHANTABILITY, FITNESS FOR A PARTICULAR PURPOSE AND NONINFRINGEMENT.
 * IN NO EVENT SHALL THE COPYRIGHT OWNER(S) AND/OR ITS SUPPLIERS BE
 * LIABLE FOR ANY CLAIM, DAMAGES OR OTHER LIABILITY, WHETHER IN AN ACTION
 * OF CONTRACT, TORT OR OTHERWISE, ARISING FROM, OUT OF OR IN CONNECTION
 * WITH THE SOFTWARE OR THE USE OR OTHER DEALINGS IN THE SOFTWARE.
 *
 */

#include "drmP.h"
#include "drm.h"
#include "nouveau_drv.h"
<<<<<<< HEAD
=======
#include "nouveau_ramht.h"
>>>>>>> 45f53cc9

static void
nv50_fifo_playlist_update(struct drm_device *dev)
{
	struct drm_nouveau_private *dev_priv = dev->dev_private;
	struct nouveau_fifo_engine *pfifo = &dev_priv->engine.fifo;
<<<<<<< HEAD
	struct nouveau_gpuobj_ref *cur;
=======
	struct nouveau_gpuobj *cur;
>>>>>>> 45f53cc9
	int i, nr;

	NV_DEBUG(dev, "\n");

	cur = pfifo->playlist[pfifo->cur_playlist];
	pfifo->cur_playlist = !pfifo->cur_playlist;

	/* We never schedule channel 0 or 127 */
	for (i = 1, nr = 0; i < 127; i++) {
		if (dev_priv->fifos[i] && dev_priv->fifos[i]->ramfc) {
			nv_wo32(cur, (nr * 4), i);
			nr++;
		}
	}
	dev_priv->engine.instmem.flush(dev);

	nv_wr32(dev, 0x32f4, cur->vinst >> 12);
	nv_wr32(dev, 0x32ec, nr);
	nv_wr32(dev, 0x2500, 0x101);
}

static void
nv50_fifo_channel_enable(struct drm_device *dev, int channel)
{
	struct drm_nouveau_private *dev_priv = dev->dev_private;
	struct nouveau_channel *chan = dev_priv->fifos[channel];
	uint32_t inst;

	NV_DEBUG(dev, "ch%d\n", channel);

	if (dev_priv->chipset == 0x50)
<<<<<<< HEAD
		inst = chan->ramfc->instance >> 12;
	else
		inst = chan->ramfc->instance >> 8;
=======
		inst = chan->ramfc->vinst >> 12;
	else
		inst = chan->ramfc->vinst >> 8;
>>>>>>> 45f53cc9

	nv_wr32(dev, NV50_PFIFO_CTX_TABLE(channel), inst |
		     NV50_PFIFO_CTX_TABLE_CHANNEL_ENABLED);
}

static void
nv50_fifo_channel_disable(struct drm_device *dev, int channel)
{
	struct drm_nouveau_private *dev_priv = dev->dev_private;
	uint32_t inst;

	NV_DEBUG(dev, "ch%d\n", channel);

	if (dev_priv->chipset == 0x50)
		inst = NV50_PFIFO_CTX_TABLE_INSTANCE_MASK_G80;
	else
		inst = NV50_PFIFO_CTX_TABLE_INSTANCE_MASK_G84;
	nv_wr32(dev, NV50_PFIFO_CTX_TABLE(channel), inst);
}

static void
nv50_fifo_init_reset(struct drm_device *dev)
{
	uint32_t pmc_e = NV_PMC_ENABLE_PFIFO;

	NV_DEBUG(dev, "\n");

	nv_wr32(dev, NV03_PMC_ENABLE, nv_rd32(dev, NV03_PMC_ENABLE) & ~pmc_e);
	nv_wr32(dev, NV03_PMC_ENABLE, nv_rd32(dev, NV03_PMC_ENABLE) |  pmc_e);
}

static void
nv50_fifo_init_intr(struct drm_device *dev)
{
	NV_DEBUG(dev, "\n");

	nv_wr32(dev, NV03_PFIFO_INTR_0, 0xFFFFFFFF);
	nv_wr32(dev, NV03_PFIFO_INTR_EN_0, 0xFFFFFFFF);
}

static void
nv50_fifo_init_context_table(struct drm_device *dev)
{
	struct drm_nouveau_private *dev_priv = dev->dev_private;
	int i;

	NV_DEBUG(dev, "\n");

	for (i = 0; i < NV50_PFIFO_CTX_TABLE__SIZE; i++) {
		if (dev_priv->fifos[i])
			nv50_fifo_channel_enable(dev, i);
		else
			nv50_fifo_channel_disable(dev, i);
	}

	nv50_fifo_playlist_update(dev);
}

static void
nv50_fifo_init_regs__nv(struct drm_device *dev)
{
	NV_DEBUG(dev, "\n");

	nv_wr32(dev, 0x250c, 0x6f3cfc34);
}

static void
nv50_fifo_init_regs(struct drm_device *dev)
{
	NV_DEBUG(dev, "\n");

	nv_wr32(dev, 0x2500, 0);
	nv_wr32(dev, 0x3250, 0);
	nv_wr32(dev, 0x3220, 0);
	nv_wr32(dev, 0x3204, 0);
	nv_wr32(dev, 0x3210, 0);
	nv_wr32(dev, 0x3270, 0);

	/* Enable dummy channels setup by nv50_instmem.c */
	nv50_fifo_channel_enable(dev, 0);
	nv50_fifo_channel_enable(dev, 127);
}

int
nv50_fifo_init(struct drm_device *dev)
{
	struct drm_nouveau_private *dev_priv = dev->dev_private;
	struct nouveau_fifo_engine *pfifo = &dev_priv->engine.fifo;
	int ret;

	NV_DEBUG(dev, "\n");

	if (pfifo->playlist[0]) {
		pfifo->cur_playlist = !pfifo->cur_playlist;
		goto just_reset;
	}

<<<<<<< HEAD
	ret = nouveau_gpuobj_new_ref(dev, NULL, NULL, 0, 128*4, 0x1000,
				     NVOBJ_FLAG_ZERO_ALLOC,
				     &pfifo->playlist[0]);
=======
	ret = nouveau_gpuobj_new(dev, NULL, 128*4, 0x1000,
				 NVOBJ_FLAG_ZERO_ALLOC,
				 &pfifo->playlist[0]);
>>>>>>> 45f53cc9
	if (ret) {
		NV_ERROR(dev, "error creating playlist 0: %d\n", ret);
		return ret;
	}

<<<<<<< HEAD
	ret = nouveau_gpuobj_new_ref(dev, NULL, NULL, 0, 128*4, 0x1000,
				     NVOBJ_FLAG_ZERO_ALLOC,
				     &pfifo->playlist[1]);
	if (ret) {
		nouveau_gpuobj_ref_del(dev, &pfifo->playlist[0]);
=======
	ret = nouveau_gpuobj_new(dev, NULL, 128*4, 0x1000,
				 NVOBJ_FLAG_ZERO_ALLOC,
				 &pfifo->playlist[1]);
	if (ret) {
		nouveau_gpuobj_ref(NULL, &pfifo->playlist[0]);
>>>>>>> 45f53cc9
		NV_ERROR(dev, "error creating playlist 1: %d\n", ret);
		return ret;
	}

just_reset:
	nv50_fifo_init_reset(dev);
	nv50_fifo_init_intr(dev);
	nv50_fifo_init_context_table(dev);
	nv50_fifo_init_regs__nv(dev);
	nv50_fifo_init_regs(dev);
	dev_priv->engine.fifo.enable(dev);
	dev_priv->engine.fifo.reassign(dev, true);

	return 0;
}

void
nv50_fifo_takedown(struct drm_device *dev)
{
	struct drm_nouveau_private *dev_priv = dev->dev_private;
	struct nouveau_fifo_engine *pfifo = &dev_priv->engine.fifo;

	NV_DEBUG(dev, "\n");

	if (!pfifo->playlist[0])
		return;

<<<<<<< HEAD
	nouveau_gpuobj_ref_del(dev, &pfifo->playlist[0]);
	nouveau_gpuobj_ref_del(dev, &pfifo->playlist[1]);
=======
	nouveau_gpuobj_ref(NULL, &pfifo->playlist[0]);
	nouveau_gpuobj_ref(NULL, &pfifo->playlist[1]);
>>>>>>> 45f53cc9
}

int
nv50_fifo_channel_id(struct drm_device *dev)
{
	return nv_rd32(dev, NV03_PFIFO_CACHE1_PUSH1) &
			NV50_PFIFO_CACHE1_PUSH1_CHID_MASK;
}

int
nv50_fifo_create_context(struct nouveau_channel *chan)
{
	struct drm_device *dev = chan->dev;
	struct drm_nouveau_private *dev_priv = dev->dev_private;
	struct nouveau_gpuobj *ramfc = NULL;
	unsigned long flags;
	int ret;

	NV_DEBUG(dev, "ch%d\n", chan->id);

	if (dev_priv->chipset == 0x50) {
<<<<<<< HEAD
		uint32_t ramin_poffset = chan->ramin->gpuobj->im_pramin->start;
		uint32_t ramin_voffset = chan->ramin->gpuobj->im_backing_start;

		ret = nouveau_gpuobj_new_fake(dev, ramin_poffset, ramin_voffset,
					      0x100, NVOBJ_FLAG_ZERO_ALLOC |
					      NVOBJ_FLAG_ZERO_FREE, &ramfc,
=======
		ret = nouveau_gpuobj_new_fake(dev, chan->ramin->pinst,
					      chan->ramin->vinst, 0x100,
					      NVOBJ_FLAG_ZERO_ALLOC |
					      NVOBJ_FLAG_ZERO_FREE,
>>>>>>> 45f53cc9
					      &chan->ramfc);
		if (ret)
			return ret;

		ret = nouveau_gpuobj_new_fake(dev, chan->ramin->pinst + 0x0400,
					      chan->ramin->vinst + 0x0400,
					      4096, 0, &chan->cache);
		if (ret)
			return ret;
	} else {
		ret = nouveau_gpuobj_new(dev, chan, 0x100, 256,
					 NVOBJ_FLAG_ZERO_ALLOC |
					 NVOBJ_FLAG_ZERO_FREE, &chan->ramfc);
		if (ret)
			return ret;

		ret = nouveau_gpuobj_new(dev, chan, 4096, 1024,
					 0, &chan->cache);
		if (ret)
			return ret;
	}
	ramfc = chan->ramfc;

	spin_lock_irqsave(&dev_priv->context_switch_lock, flags);

<<<<<<< HEAD
	nv_wo32(dev, ramfc, 0x48/4, chan->pushbuf->instance >> 4);
	nv_wo32(dev, ramfc, 0x80/4, (0 << 27) /* 4KiB */ |
				    (4 << 24) /* SEARCH_FULL */ |
				    (chan->ramht->instance >> 4));
	nv_wo32(dev, ramfc, 0x44/4, 0x2101ffff);
	nv_wo32(dev, ramfc, 0x60/4, 0x7fffffff);
	nv_wo32(dev, ramfc, 0x40/4, 0x00000000);
	nv_wo32(dev, ramfc, 0x7c/4, 0x30000001);
	nv_wo32(dev, ramfc, 0x78/4, 0x00000000);
	nv_wo32(dev, ramfc, 0x3c/4, 0x403f6078);
	nv_wo32(dev, ramfc, 0x50/4, chan->pushbuf_base +
				    chan->dma.ib_base * 4);
	nv_wo32(dev, ramfc, 0x54/4, drm_order(chan->dma.ib_max + 1) << 16);

	if (dev_priv->chipset != 0x50) {
		nv_wo32(dev, chan->ramin->gpuobj, 0, chan->id);
		nv_wo32(dev, chan->ramin->gpuobj, 1,
						chan->ramfc->instance >> 8);

		nv_wo32(dev, ramfc, 0x88/4, chan->cache->instance >> 10);
		nv_wo32(dev, ramfc, 0x98/4, chan->ramin->instance >> 12);
=======
	nv_wo32(ramfc, 0x48, chan->pushbuf->cinst >> 4);
	nv_wo32(ramfc, 0x80, ((chan->ramht->bits - 9) << 27) |
			     (4 << 24) /* SEARCH_FULL */ |
			     (chan->ramht->gpuobj->cinst >> 4));
	nv_wo32(ramfc, 0x44, 0x2101ffff);
	nv_wo32(ramfc, 0x60, 0x7fffffff);
	nv_wo32(ramfc, 0x40, 0x00000000);
	nv_wo32(ramfc, 0x7c, 0x30000001);
	nv_wo32(ramfc, 0x78, 0x00000000);
	nv_wo32(ramfc, 0x3c, 0x403f6078);
	nv_wo32(ramfc, 0x50, chan->pushbuf_base + chan->dma.ib_base * 4);
	nv_wo32(ramfc, 0x54, drm_order(chan->dma.ib_max + 1) << 16);

	if (dev_priv->chipset != 0x50) {
		nv_wo32(chan->ramin, 0, chan->id);
		nv_wo32(chan->ramin, 4, chan->ramfc->vinst >> 8);

		nv_wo32(ramfc, 0x88, chan->cache->vinst >> 10);
		nv_wo32(ramfc, 0x98, chan->ramin->vinst >> 12);
>>>>>>> 45f53cc9
	}

	dev_priv->engine.instmem.flush(dev);

	nv50_fifo_channel_enable(dev, chan->id);
	nv50_fifo_playlist_update(dev);
	spin_unlock_irqrestore(&dev_priv->context_switch_lock, flags);
	return 0;
}

void
nv50_fifo_destroy_context(struct nouveau_channel *chan)
{
	struct drm_device *dev = chan->dev;
	struct nouveau_gpuobj *ramfc = NULL;

	NV_DEBUG(dev, "ch%d\n", chan->id);

	/* This will ensure the channel is seen as disabled. */
<<<<<<< HEAD
	chan->ramfc = NULL;
=======
	nouveau_gpuobj_ref(chan->ramfc, &ramfc);
	nouveau_gpuobj_ref(NULL, &chan->ramfc);
>>>>>>> 45f53cc9
	nv50_fifo_channel_disable(dev, chan->id);

	/* Dummy channel, also used on ch 127 */
	if (chan->id == 0)
		nv50_fifo_channel_disable(dev, 127);
	nv50_fifo_playlist_update(dev);

	nouveau_gpuobj_ref(NULL, &ramfc);
	nouveau_gpuobj_ref(NULL, &chan->cache);
}

int
nv50_fifo_load_context(struct nouveau_channel *chan)
{
	struct drm_device *dev = chan->dev;
	struct drm_nouveau_private *dev_priv = dev->dev_private;
	struct nouveau_gpuobj *ramfc = chan->ramfc;
	struct nouveau_gpuobj *cache = chan->cache;
	int ptr, cnt;

	NV_DEBUG(dev, "ch%d\n", chan->id);

<<<<<<< HEAD
	nv_wr32(dev, 0x3330, nv_ro32(dev, ramfc, 0x00/4));
	nv_wr32(dev, 0x3334, nv_ro32(dev, ramfc, 0x04/4));
	nv_wr32(dev, 0x3240, nv_ro32(dev, ramfc, 0x08/4));
	nv_wr32(dev, 0x3320, nv_ro32(dev, ramfc, 0x0c/4));
	nv_wr32(dev, 0x3244, nv_ro32(dev, ramfc, 0x10/4));
	nv_wr32(dev, 0x3328, nv_ro32(dev, ramfc, 0x14/4));
	nv_wr32(dev, 0x3368, nv_ro32(dev, ramfc, 0x18/4));
	nv_wr32(dev, 0x336c, nv_ro32(dev, ramfc, 0x1c/4));
	nv_wr32(dev, 0x3370, nv_ro32(dev, ramfc, 0x20/4));
	nv_wr32(dev, 0x3374, nv_ro32(dev, ramfc, 0x24/4));
	nv_wr32(dev, 0x3378, nv_ro32(dev, ramfc, 0x28/4));
	nv_wr32(dev, 0x337c, nv_ro32(dev, ramfc, 0x2c/4));
	nv_wr32(dev, 0x3228, nv_ro32(dev, ramfc, 0x30/4));
	nv_wr32(dev, 0x3364, nv_ro32(dev, ramfc, 0x34/4));
	nv_wr32(dev, 0x32a0, nv_ro32(dev, ramfc, 0x38/4));
	nv_wr32(dev, 0x3224, nv_ro32(dev, ramfc, 0x3c/4));
	nv_wr32(dev, 0x324c, nv_ro32(dev, ramfc, 0x40/4));
	nv_wr32(dev, 0x2044, nv_ro32(dev, ramfc, 0x44/4));
	nv_wr32(dev, 0x322c, nv_ro32(dev, ramfc, 0x48/4));
	nv_wr32(dev, 0x3234, nv_ro32(dev, ramfc, 0x4c/4));
	nv_wr32(dev, 0x3340, nv_ro32(dev, ramfc, 0x50/4));
	nv_wr32(dev, 0x3344, nv_ro32(dev, ramfc, 0x54/4));
	nv_wr32(dev, 0x3280, nv_ro32(dev, ramfc, 0x58/4));
	nv_wr32(dev, 0x3254, nv_ro32(dev, ramfc, 0x5c/4));
	nv_wr32(dev, 0x3260, nv_ro32(dev, ramfc, 0x60/4));
	nv_wr32(dev, 0x3264, nv_ro32(dev, ramfc, 0x64/4));
	nv_wr32(dev, 0x3268, nv_ro32(dev, ramfc, 0x68/4));
	nv_wr32(dev, 0x326c, nv_ro32(dev, ramfc, 0x6c/4));
	nv_wr32(dev, 0x32e4, nv_ro32(dev, ramfc, 0x70/4));
	nv_wr32(dev, 0x3248, nv_ro32(dev, ramfc, 0x74/4));
	nv_wr32(dev, 0x2088, nv_ro32(dev, ramfc, 0x78/4));
	nv_wr32(dev, 0x2058, nv_ro32(dev, ramfc, 0x7c/4));
	nv_wr32(dev, 0x2210, nv_ro32(dev, ramfc, 0x80/4));

	cnt = nv_ro32(dev, ramfc, 0x84/4);
=======
	nv_wr32(dev, 0x3330, nv_ro32(ramfc, 0x00));
	nv_wr32(dev, 0x3334, nv_ro32(ramfc, 0x04));
	nv_wr32(dev, 0x3240, nv_ro32(ramfc, 0x08));
	nv_wr32(dev, 0x3320, nv_ro32(ramfc, 0x0c));
	nv_wr32(dev, 0x3244, nv_ro32(ramfc, 0x10));
	nv_wr32(dev, 0x3328, nv_ro32(ramfc, 0x14));
	nv_wr32(dev, 0x3368, nv_ro32(ramfc, 0x18));
	nv_wr32(dev, 0x336c, nv_ro32(ramfc, 0x1c));
	nv_wr32(dev, 0x3370, nv_ro32(ramfc, 0x20));
	nv_wr32(dev, 0x3374, nv_ro32(ramfc, 0x24));
	nv_wr32(dev, 0x3378, nv_ro32(ramfc, 0x28));
	nv_wr32(dev, 0x337c, nv_ro32(ramfc, 0x2c));
	nv_wr32(dev, 0x3228, nv_ro32(ramfc, 0x30));
	nv_wr32(dev, 0x3364, nv_ro32(ramfc, 0x34));
	nv_wr32(dev, 0x32a0, nv_ro32(ramfc, 0x38));
	nv_wr32(dev, 0x3224, nv_ro32(ramfc, 0x3c));
	nv_wr32(dev, 0x324c, nv_ro32(ramfc, 0x40));
	nv_wr32(dev, 0x2044, nv_ro32(ramfc, 0x44));
	nv_wr32(dev, 0x322c, nv_ro32(ramfc, 0x48));
	nv_wr32(dev, 0x3234, nv_ro32(ramfc, 0x4c));
	nv_wr32(dev, 0x3340, nv_ro32(ramfc, 0x50));
	nv_wr32(dev, 0x3344, nv_ro32(ramfc, 0x54));
	nv_wr32(dev, 0x3280, nv_ro32(ramfc, 0x58));
	nv_wr32(dev, 0x3254, nv_ro32(ramfc, 0x5c));
	nv_wr32(dev, 0x3260, nv_ro32(ramfc, 0x60));
	nv_wr32(dev, 0x3264, nv_ro32(ramfc, 0x64));
	nv_wr32(dev, 0x3268, nv_ro32(ramfc, 0x68));
	nv_wr32(dev, 0x326c, nv_ro32(ramfc, 0x6c));
	nv_wr32(dev, 0x32e4, nv_ro32(ramfc, 0x70));
	nv_wr32(dev, 0x3248, nv_ro32(ramfc, 0x74));
	nv_wr32(dev, 0x2088, nv_ro32(ramfc, 0x78));
	nv_wr32(dev, 0x2058, nv_ro32(ramfc, 0x7c));
	nv_wr32(dev, 0x2210, nv_ro32(ramfc, 0x80));

	cnt = nv_ro32(ramfc, 0x84);
>>>>>>> 45f53cc9
	for (ptr = 0; ptr < cnt; ptr++) {
		nv_wr32(dev, NV40_PFIFO_CACHE1_METHOD(ptr),
			nv_ro32(cache, (ptr * 8) + 0));
		nv_wr32(dev, NV40_PFIFO_CACHE1_DATA(ptr),
			nv_ro32(cache, (ptr * 8) + 4));
	}
	nv_wr32(dev, NV03_PFIFO_CACHE1_PUT, cnt << 2);
	nv_wr32(dev, NV03_PFIFO_CACHE1_GET, 0);

	/* guessing that all the 0x34xx regs aren't on NV50 */
	if (dev_priv->chipset != 0x50) {
<<<<<<< HEAD
		nv_wr32(dev, 0x340c, nv_ro32(dev, ramfc, 0x88/4));
		nv_wr32(dev, 0x3400, nv_ro32(dev, ramfc, 0x8c/4));
		nv_wr32(dev, 0x3404, nv_ro32(dev, ramfc, 0x90/4));
		nv_wr32(dev, 0x3408, nv_ro32(dev, ramfc, 0x94/4));
		nv_wr32(dev, 0x3410, nv_ro32(dev, ramfc, 0x98/4));
=======
		nv_wr32(dev, 0x340c, nv_ro32(ramfc, 0x88));
		nv_wr32(dev, 0x3400, nv_ro32(ramfc, 0x8c));
		nv_wr32(dev, 0x3404, nv_ro32(ramfc, 0x90));
		nv_wr32(dev, 0x3408, nv_ro32(ramfc, 0x94));
		nv_wr32(dev, 0x3410, nv_ro32(ramfc, 0x98));
>>>>>>> 45f53cc9
	}

	nv_wr32(dev, NV03_PFIFO_CACHE1_PUSH1, chan->id | (1<<16));
	return 0;
}

int
nv50_fifo_unload_context(struct drm_device *dev)
{
	struct drm_nouveau_private *dev_priv = dev->dev_private;
	struct nouveau_fifo_engine *pfifo = &dev_priv->engine.fifo;
	struct nouveau_gpuobj *ramfc, *cache;
	struct nouveau_channel *chan = NULL;
	int chid, get, put, ptr;

	NV_DEBUG(dev, "\n");

	chid = pfifo->channel_id(dev);
	if (chid < 1 || chid >= dev_priv->engine.fifo.channels - 1)
		return 0;

	chan = dev_priv->fifos[chid];
	if (!chan) {
		NV_ERROR(dev, "Inactive channel on PFIFO: %d\n", chid);
		return -EINVAL;
	}
	NV_DEBUG(dev, "ch%d\n", chan->id);
<<<<<<< HEAD
	ramfc = chan->ramfc->gpuobj;
	cache = chan->cache->gpuobj;

	nv_wo32(dev, ramfc, 0x00/4, nv_rd32(dev, 0x3330));
	nv_wo32(dev, ramfc, 0x04/4, nv_rd32(dev, 0x3334));
	nv_wo32(dev, ramfc, 0x08/4, nv_rd32(dev, 0x3240));
	nv_wo32(dev, ramfc, 0x0c/4, nv_rd32(dev, 0x3320));
	nv_wo32(dev, ramfc, 0x10/4, nv_rd32(dev, 0x3244));
	nv_wo32(dev, ramfc, 0x14/4, nv_rd32(dev, 0x3328));
	nv_wo32(dev, ramfc, 0x18/4, nv_rd32(dev, 0x3368));
	nv_wo32(dev, ramfc, 0x1c/4, nv_rd32(dev, 0x336c));
	nv_wo32(dev, ramfc, 0x20/4, nv_rd32(dev, 0x3370));
	nv_wo32(dev, ramfc, 0x24/4, nv_rd32(dev, 0x3374));
	nv_wo32(dev, ramfc, 0x28/4, nv_rd32(dev, 0x3378));
	nv_wo32(dev, ramfc, 0x2c/4, nv_rd32(dev, 0x337c));
	nv_wo32(dev, ramfc, 0x30/4, nv_rd32(dev, 0x3228));
	nv_wo32(dev, ramfc, 0x34/4, nv_rd32(dev, 0x3364));
	nv_wo32(dev, ramfc, 0x38/4, nv_rd32(dev, 0x32a0));
	nv_wo32(dev, ramfc, 0x3c/4, nv_rd32(dev, 0x3224));
	nv_wo32(dev, ramfc, 0x40/4, nv_rd32(dev, 0x324c));
	nv_wo32(dev, ramfc, 0x44/4, nv_rd32(dev, 0x2044));
	nv_wo32(dev, ramfc, 0x48/4, nv_rd32(dev, 0x322c));
	nv_wo32(dev, ramfc, 0x4c/4, nv_rd32(dev, 0x3234));
	nv_wo32(dev, ramfc, 0x50/4, nv_rd32(dev, 0x3340));
	nv_wo32(dev, ramfc, 0x54/4, nv_rd32(dev, 0x3344));
	nv_wo32(dev, ramfc, 0x58/4, nv_rd32(dev, 0x3280));
	nv_wo32(dev, ramfc, 0x5c/4, nv_rd32(dev, 0x3254));
	nv_wo32(dev, ramfc, 0x60/4, nv_rd32(dev, 0x3260));
	nv_wo32(dev, ramfc, 0x64/4, nv_rd32(dev, 0x3264));
	nv_wo32(dev, ramfc, 0x68/4, nv_rd32(dev, 0x3268));
	nv_wo32(dev, ramfc, 0x6c/4, nv_rd32(dev, 0x326c));
	nv_wo32(dev, ramfc, 0x70/4, nv_rd32(dev, 0x32e4));
	nv_wo32(dev, ramfc, 0x74/4, nv_rd32(dev, 0x3248));
	nv_wo32(dev, ramfc, 0x78/4, nv_rd32(dev, 0x2088));
	nv_wo32(dev, ramfc, 0x7c/4, nv_rd32(dev, 0x2058));
	nv_wo32(dev, ramfc, 0x80/4, nv_rd32(dev, 0x2210));
=======
	ramfc = chan->ramfc;
	cache = chan->cache;

	nv_wo32(ramfc, 0x00, nv_rd32(dev, 0x3330));
	nv_wo32(ramfc, 0x04, nv_rd32(dev, 0x3334));
	nv_wo32(ramfc, 0x08, nv_rd32(dev, 0x3240));
	nv_wo32(ramfc, 0x0c, nv_rd32(dev, 0x3320));
	nv_wo32(ramfc, 0x10, nv_rd32(dev, 0x3244));
	nv_wo32(ramfc, 0x14, nv_rd32(dev, 0x3328));
	nv_wo32(ramfc, 0x18, nv_rd32(dev, 0x3368));
	nv_wo32(ramfc, 0x1c, nv_rd32(dev, 0x336c));
	nv_wo32(ramfc, 0x20, nv_rd32(dev, 0x3370));
	nv_wo32(ramfc, 0x24, nv_rd32(dev, 0x3374));
	nv_wo32(ramfc, 0x28, nv_rd32(dev, 0x3378));
	nv_wo32(ramfc, 0x2c, nv_rd32(dev, 0x337c));
	nv_wo32(ramfc, 0x30, nv_rd32(dev, 0x3228));
	nv_wo32(ramfc, 0x34, nv_rd32(dev, 0x3364));
	nv_wo32(ramfc, 0x38, nv_rd32(dev, 0x32a0));
	nv_wo32(ramfc, 0x3c, nv_rd32(dev, 0x3224));
	nv_wo32(ramfc, 0x40, nv_rd32(dev, 0x324c));
	nv_wo32(ramfc, 0x44, nv_rd32(dev, 0x2044));
	nv_wo32(ramfc, 0x48, nv_rd32(dev, 0x322c));
	nv_wo32(ramfc, 0x4c, nv_rd32(dev, 0x3234));
	nv_wo32(ramfc, 0x50, nv_rd32(dev, 0x3340));
	nv_wo32(ramfc, 0x54, nv_rd32(dev, 0x3344));
	nv_wo32(ramfc, 0x58, nv_rd32(dev, 0x3280));
	nv_wo32(ramfc, 0x5c, nv_rd32(dev, 0x3254));
	nv_wo32(ramfc, 0x60, nv_rd32(dev, 0x3260));
	nv_wo32(ramfc, 0x64, nv_rd32(dev, 0x3264));
	nv_wo32(ramfc, 0x68, nv_rd32(dev, 0x3268));
	nv_wo32(ramfc, 0x6c, nv_rd32(dev, 0x326c));
	nv_wo32(ramfc, 0x70, nv_rd32(dev, 0x32e4));
	nv_wo32(ramfc, 0x74, nv_rd32(dev, 0x3248));
	nv_wo32(ramfc, 0x78, nv_rd32(dev, 0x2088));
	nv_wo32(ramfc, 0x7c, nv_rd32(dev, 0x2058));
	nv_wo32(ramfc, 0x80, nv_rd32(dev, 0x2210));
>>>>>>> 45f53cc9

	put = (nv_rd32(dev, NV03_PFIFO_CACHE1_PUT) & 0x7ff) >> 2;
	get = (nv_rd32(dev, NV03_PFIFO_CACHE1_GET) & 0x7ff) >> 2;
	ptr = 0;
	while (put != get) {
		nv_wo32(cache, ptr + 0,
			nv_rd32(dev, NV40_PFIFO_CACHE1_METHOD(get)));
		nv_wo32(cache, ptr + 4,
			nv_rd32(dev, NV40_PFIFO_CACHE1_DATA(get)));
		get = (get + 1) & 0x1ff;
		ptr += 8;
	}

	/* guessing that all the 0x34xx regs aren't on NV50 */
	if (dev_priv->chipset != 0x50) {
<<<<<<< HEAD
		nv_wo32(dev, ramfc, 0x84/4, ptr >> 1);
		nv_wo32(dev, ramfc, 0x88/4, nv_rd32(dev, 0x340c));
		nv_wo32(dev, ramfc, 0x8c/4, nv_rd32(dev, 0x3400));
		nv_wo32(dev, ramfc, 0x90/4, nv_rd32(dev, 0x3404));
		nv_wo32(dev, ramfc, 0x94/4, nv_rd32(dev, 0x3408));
		nv_wo32(dev, ramfc, 0x98/4, nv_rd32(dev, 0x3410));
=======
		nv_wo32(ramfc, 0x84, ptr >> 3);
		nv_wo32(ramfc, 0x88, nv_rd32(dev, 0x340c));
		nv_wo32(ramfc, 0x8c, nv_rd32(dev, 0x3400));
		nv_wo32(ramfc, 0x90, nv_rd32(dev, 0x3404));
		nv_wo32(ramfc, 0x94, nv_rd32(dev, 0x3408));
		nv_wo32(ramfc, 0x98, nv_rd32(dev, 0x3410));
>>>>>>> 45f53cc9
	}

	dev_priv->engine.instmem.flush(dev);

	/*XXX: probably reload ch127 (NULL) state back too */
	nv_wr32(dev, NV03_PFIFO_CACHE1_PUSH1, 127);
	return 0;
}
<|MERGE_RESOLUTION|>--- conflicted
+++ resolved
@@ -27,21 +27,14 @@
 #include "drmP.h"
 #include "drm.h"
 #include "nouveau_drv.h"
-<<<<<<< HEAD
-=======
 #include "nouveau_ramht.h"
->>>>>>> 45f53cc9
 
 static void
 nv50_fifo_playlist_update(struct drm_device *dev)
 {
 	struct drm_nouveau_private *dev_priv = dev->dev_private;
 	struct nouveau_fifo_engine *pfifo = &dev_priv->engine.fifo;
-<<<<<<< HEAD
-	struct nouveau_gpuobj_ref *cur;
-=======
 	struct nouveau_gpuobj *cur;
->>>>>>> 45f53cc9
 	int i, nr;
 
 	NV_DEBUG(dev, "\n");
@@ -73,15 +66,9 @@
 	NV_DEBUG(dev, "ch%d\n", channel);
 
 	if (dev_priv->chipset == 0x50)
-<<<<<<< HEAD
-		inst = chan->ramfc->instance >> 12;
-	else
-		inst = chan->ramfc->instance >> 8;
-=======
 		inst = chan->ramfc->vinst >> 12;
 	else
 		inst = chan->ramfc->vinst >> 8;
->>>>>>> 45f53cc9
 
 	nv_wr32(dev, NV50_PFIFO_CTX_TABLE(channel), inst |
 		     NV50_PFIFO_CTX_TABLE_CHANNEL_ENABLED);
@@ -179,33 +166,19 @@
 		goto just_reset;
 	}
 
-<<<<<<< HEAD
-	ret = nouveau_gpuobj_new_ref(dev, NULL, NULL, 0, 128*4, 0x1000,
-				     NVOBJ_FLAG_ZERO_ALLOC,
-				     &pfifo->playlist[0]);
-=======
 	ret = nouveau_gpuobj_new(dev, NULL, 128*4, 0x1000,
 				 NVOBJ_FLAG_ZERO_ALLOC,
 				 &pfifo->playlist[0]);
->>>>>>> 45f53cc9
 	if (ret) {
 		NV_ERROR(dev, "error creating playlist 0: %d\n", ret);
 		return ret;
 	}
 
-<<<<<<< HEAD
-	ret = nouveau_gpuobj_new_ref(dev, NULL, NULL, 0, 128*4, 0x1000,
-				     NVOBJ_FLAG_ZERO_ALLOC,
-				     &pfifo->playlist[1]);
-	if (ret) {
-		nouveau_gpuobj_ref_del(dev, &pfifo->playlist[0]);
-=======
 	ret = nouveau_gpuobj_new(dev, NULL, 128*4, 0x1000,
 				 NVOBJ_FLAG_ZERO_ALLOC,
 				 &pfifo->playlist[1]);
 	if (ret) {
 		nouveau_gpuobj_ref(NULL, &pfifo->playlist[0]);
->>>>>>> 45f53cc9
 		NV_ERROR(dev, "error creating playlist 1: %d\n", ret);
 		return ret;
 	}
@@ -233,13 +206,8 @@
 	if (!pfifo->playlist[0])
 		return;
 
-<<<<<<< HEAD
-	nouveau_gpuobj_ref_del(dev, &pfifo->playlist[0]);
-	nouveau_gpuobj_ref_del(dev, &pfifo->playlist[1]);
-=======
 	nouveau_gpuobj_ref(NULL, &pfifo->playlist[0]);
 	nouveau_gpuobj_ref(NULL, &pfifo->playlist[1]);
->>>>>>> 45f53cc9
 }
 
 int
@@ -261,19 +229,10 @@
 	NV_DEBUG(dev, "ch%d\n", chan->id);
 
 	if (dev_priv->chipset == 0x50) {
-<<<<<<< HEAD
-		uint32_t ramin_poffset = chan->ramin->gpuobj->im_pramin->start;
-		uint32_t ramin_voffset = chan->ramin->gpuobj->im_backing_start;
-
-		ret = nouveau_gpuobj_new_fake(dev, ramin_poffset, ramin_voffset,
-					      0x100, NVOBJ_FLAG_ZERO_ALLOC |
-					      NVOBJ_FLAG_ZERO_FREE, &ramfc,
-=======
 		ret = nouveau_gpuobj_new_fake(dev, chan->ramin->pinst,
 					      chan->ramin->vinst, 0x100,
 					      NVOBJ_FLAG_ZERO_ALLOC |
 					      NVOBJ_FLAG_ZERO_FREE,
->>>>>>> 45f53cc9
 					      &chan->ramfc);
 		if (ret)
 			return ret;
@@ -299,29 +258,6 @@
 
 	spin_lock_irqsave(&dev_priv->context_switch_lock, flags);
 
-<<<<<<< HEAD
-	nv_wo32(dev, ramfc, 0x48/4, chan->pushbuf->instance >> 4);
-	nv_wo32(dev, ramfc, 0x80/4, (0 << 27) /* 4KiB */ |
-				    (4 << 24) /* SEARCH_FULL */ |
-				    (chan->ramht->instance >> 4));
-	nv_wo32(dev, ramfc, 0x44/4, 0x2101ffff);
-	nv_wo32(dev, ramfc, 0x60/4, 0x7fffffff);
-	nv_wo32(dev, ramfc, 0x40/4, 0x00000000);
-	nv_wo32(dev, ramfc, 0x7c/4, 0x30000001);
-	nv_wo32(dev, ramfc, 0x78/4, 0x00000000);
-	nv_wo32(dev, ramfc, 0x3c/4, 0x403f6078);
-	nv_wo32(dev, ramfc, 0x50/4, chan->pushbuf_base +
-				    chan->dma.ib_base * 4);
-	nv_wo32(dev, ramfc, 0x54/4, drm_order(chan->dma.ib_max + 1) << 16);
-
-	if (dev_priv->chipset != 0x50) {
-		nv_wo32(dev, chan->ramin->gpuobj, 0, chan->id);
-		nv_wo32(dev, chan->ramin->gpuobj, 1,
-						chan->ramfc->instance >> 8);
-
-		nv_wo32(dev, ramfc, 0x88/4, chan->cache->instance >> 10);
-		nv_wo32(dev, ramfc, 0x98/4, chan->ramin->instance >> 12);
-=======
 	nv_wo32(ramfc, 0x48, chan->pushbuf->cinst >> 4);
 	nv_wo32(ramfc, 0x80, ((chan->ramht->bits - 9) << 27) |
 			     (4 << 24) /* SEARCH_FULL */ |
@@ -341,7 +277,6 @@
 
 		nv_wo32(ramfc, 0x88, chan->cache->vinst >> 10);
 		nv_wo32(ramfc, 0x98, chan->ramin->vinst >> 12);
->>>>>>> 45f53cc9
 	}
 
 	dev_priv->engine.instmem.flush(dev);
@@ -361,12 +296,8 @@
 	NV_DEBUG(dev, "ch%d\n", chan->id);
 
 	/* This will ensure the channel is seen as disabled. */
-<<<<<<< HEAD
-	chan->ramfc = NULL;
-=======
 	nouveau_gpuobj_ref(chan->ramfc, &ramfc);
 	nouveau_gpuobj_ref(NULL, &chan->ramfc);
->>>>>>> 45f53cc9
 	nv50_fifo_channel_disable(dev, chan->id);
 
 	/* Dummy channel, also used on ch 127 */
@@ -389,43 +320,6 @@
 
 	NV_DEBUG(dev, "ch%d\n", chan->id);
 
-<<<<<<< HEAD
-	nv_wr32(dev, 0x3330, nv_ro32(dev, ramfc, 0x00/4));
-	nv_wr32(dev, 0x3334, nv_ro32(dev, ramfc, 0x04/4));
-	nv_wr32(dev, 0x3240, nv_ro32(dev, ramfc, 0x08/4));
-	nv_wr32(dev, 0x3320, nv_ro32(dev, ramfc, 0x0c/4));
-	nv_wr32(dev, 0x3244, nv_ro32(dev, ramfc, 0x10/4));
-	nv_wr32(dev, 0x3328, nv_ro32(dev, ramfc, 0x14/4));
-	nv_wr32(dev, 0x3368, nv_ro32(dev, ramfc, 0x18/4));
-	nv_wr32(dev, 0x336c, nv_ro32(dev, ramfc, 0x1c/4));
-	nv_wr32(dev, 0x3370, nv_ro32(dev, ramfc, 0x20/4));
-	nv_wr32(dev, 0x3374, nv_ro32(dev, ramfc, 0x24/4));
-	nv_wr32(dev, 0x3378, nv_ro32(dev, ramfc, 0x28/4));
-	nv_wr32(dev, 0x337c, nv_ro32(dev, ramfc, 0x2c/4));
-	nv_wr32(dev, 0x3228, nv_ro32(dev, ramfc, 0x30/4));
-	nv_wr32(dev, 0x3364, nv_ro32(dev, ramfc, 0x34/4));
-	nv_wr32(dev, 0x32a0, nv_ro32(dev, ramfc, 0x38/4));
-	nv_wr32(dev, 0x3224, nv_ro32(dev, ramfc, 0x3c/4));
-	nv_wr32(dev, 0x324c, nv_ro32(dev, ramfc, 0x40/4));
-	nv_wr32(dev, 0x2044, nv_ro32(dev, ramfc, 0x44/4));
-	nv_wr32(dev, 0x322c, nv_ro32(dev, ramfc, 0x48/4));
-	nv_wr32(dev, 0x3234, nv_ro32(dev, ramfc, 0x4c/4));
-	nv_wr32(dev, 0x3340, nv_ro32(dev, ramfc, 0x50/4));
-	nv_wr32(dev, 0x3344, nv_ro32(dev, ramfc, 0x54/4));
-	nv_wr32(dev, 0x3280, nv_ro32(dev, ramfc, 0x58/4));
-	nv_wr32(dev, 0x3254, nv_ro32(dev, ramfc, 0x5c/4));
-	nv_wr32(dev, 0x3260, nv_ro32(dev, ramfc, 0x60/4));
-	nv_wr32(dev, 0x3264, nv_ro32(dev, ramfc, 0x64/4));
-	nv_wr32(dev, 0x3268, nv_ro32(dev, ramfc, 0x68/4));
-	nv_wr32(dev, 0x326c, nv_ro32(dev, ramfc, 0x6c/4));
-	nv_wr32(dev, 0x32e4, nv_ro32(dev, ramfc, 0x70/4));
-	nv_wr32(dev, 0x3248, nv_ro32(dev, ramfc, 0x74/4));
-	nv_wr32(dev, 0x2088, nv_ro32(dev, ramfc, 0x78/4));
-	nv_wr32(dev, 0x2058, nv_ro32(dev, ramfc, 0x7c/4));
-	nv_wr32(dev, 0x2210, nv_ro32(dev, ramfc, 0x80/4));
-
-	cnt = nv_ro32(dev, ramfc, 0x84/4);
-=======
 	nv_wr32(dev, 0x3330, nv_ro32(ramfc, 0x00));
 	nv_wr32(dev, 0x3334, nv_ro32(ramfc, 0x04));
 	nv_wr32(dev, 0x3240, nv_ro32(ramfc, 0x08));
@@ -461,7 +355,6 @@
 	nv_wr32(dev, 0x2210, nv_ro32(ramfc, 0x80));
 
 	cnt = nv_ro32(ramfc, 0x84);
->>>>>>> 45f53cc9
 	for (ptr = 0; ptr < cnt; ptr++) {
 		nv_wr32(dev, NV40_PFIFO_CACHE1_METHOD(ptr),
 			nv_ro32(cache, (ptr * 8) + 0));
@@ -473,19 +366,11 @@
 
 	/* guessing that all the 0x34xx regs aren't on NV50 */
 	if (dev_priv->chipset != 0x50) {
-<<<<<<< HEAD
-		nv_wr32(dev, 0x340c, nv_ro32(dev, ramfc, 0x88/4));
-		nv_wr32(dev, 0x3400, nv_ro32(dev, ramfc, 0x8c/4));
-		nv_wr32(dev, 0x3404, nv_ro32(dev, ramfc, 0x90/4));
-		nv_wr32(dev, 0x3408, nv_ro32(dev, ramfc, 0x94/4));
-		nv_wr32(dev, 0x3410, nv_ro32(dev, ramfc, 0x98/4));
-=======
 		nv_wr32(dev, 0x340c, nv_ro32(ramfc, 0x88));
 		nv_wr32(dev, 0x3400, nv_ro32(ramfc, 0x8c));
 		nv_wr32(dev, 0x3404, nv_ro32(ramfc, 0x90));
 		nv_wr32(dev, 0x3408, nv_ro32(ramfc, 0x94));
 		nv_wr32(dev, 0x3410, nv_ro32(ramfc, 0x98));
->>>>>>> 45f53cc9
 	}
 
 	nv_wr32(dev, NV03_PFIFO_CACHE1_PUSH1, chan->id | (1<<16));
@@ -513,44 +398,6 @@
 		return -EINVAL;
 	}
 	NV_DEBUG(dev, "ch%d\n", chan->id);
-<<<<<<< HEAD
-	ramfc = chan->ramfc->gpuobj;
-	cache = chan->cache->gpuobj;
-
-	nv_wo32(dev, ramfc, 0x00/4, nv_rd32(dev, 0x3330));
-	nv_wo32(dev, ramfc, 0x04/4, nv_rd32(dev, 0x3334));
-	nv_wo32(dev, ramfc, 0x08/4, nv_rd32(dev, 0x3240));
-	nv_wo32(dev, ramfc, 0x0c/4, nv_rd32(dev, 0x3320));
-	nv_wo32(dev, ramfc, 0x10/4, nv_rd32(dev, 0x3244));
-	nv_wo32(dev, ramfc, 0x14/4, nv_rd32(dev, 0x3328));
-	nv_wo32(dev, ramfc, 0x18/4, nv_rd32(dev, 0x3368));
-	nv_wo32(dev, ramfc, 0x1c/4, nv_rd32(dev, 0x336c));
-	nv_wo32(dev, ramfc, 0x20/4, nv_rd32(dev, 0x3370));
-	nv_wo32(dev, ramfc, 0x24/4, nv_rd32(dev, 0x3374));
-	nv_wo32(dev, ramfc, 0x28/4, nv_rd32(dev, 0x3378));
-	nv_wo32(dev, ramfc, 0x2c/4, nv_rd32(dev, 0x337c));
-	nv_wo32(dev, ramfc, 0x30/4, nv_rd32(dev, 0x3228));
-	nv_wo32(dev, ramfc, 0x34/4, nv_rd32(dev, 0x3364));
-	nv_wo32(dev, ramfc, 0x38/4, nv_rd32(dev, 0x32a0));
-	nv_wo32(dev, ramfc, 0x3c/4, nv_rd32(dev, 0x3224));
-	nv_wo32(dev, ramfc, 0x40/4, nv_rd32(dev, 0x324c));
-	nv_wo32(dev, ramfc, 0x44/4, nv_rd32(dev, 0x2044));
-	nv_wo32(dev, ramfc, 0x48/4, nv_rd32(dev, 0x322c));
-	nv_wo32(dev, ramfc, 0x4c/4, nv_rd32(dev, 0x3234));
-	nv_wo32(dev, ramfc, 0x50/4, nv_rd32(dev, 0x3340));
-	nv_wo32(dev, ramfc, 0x54/4, nv_rd32(dev, 0x3344));
-	nv_wo32(dev, ramfc, 0x58/4, nv_rd32(dev, 0x3280));
-	nv_wo32(dev, ramfc, 0x5c/4, nv_rd32(dev, 0x3254));
-	nv_wo32(dev, ramfc, 0x60/4, nv_rd32(dev, 0x3260));
-	nv_wo32(dev, ramfc, 0x64/4, nv_rd32(dev, 0x3264));
-	nv_wo32(dev, ramfc, 0x68/4, nv_rd32(dev, 0x3268));
-	nv_wo32(dev, ramfc, 0x6c/4, nv_rd32(dev, 0x326c));
-	nv_wo32(dev, ramfc, 0x70/4, nv_rd32(dev, 0x32e4));
-	nv_wo32(dev, ramfc, 0x74/4, nv_rd32(dev, 0x3248));
-	nv_wo32(dev, ramfc, 0x78/4, nv_rd32(dev, 0x2088));
-	nv_wo32(dev, ramfc, 0x7c/4, nv_rd32(dev, 0x2058));
-	nv_wo32(dev, ramfc, 0x80/4, nv_rd32(dev, 0x2210));
-=======
 	ramfc = chan->ramfc;
 	cache = chan->cache;
 
@@ -587,7 +434,6 @@
 	nv_wo32(ramfc, 0x78, nv_rd32(dev, 0x2088));
 	nv_wo32(ramfc, 0x7c, nv_rd32(dev, 0x2058));
 	nv_wo32(ramfc, 0x80, nv_rd32(dev, 0x2210));
->>>>>>> 45f53cc9
 
 	put = (nv_rd32(dev, NV03_PFIFO_CACHE1_PUT) & 0x7ff) >> 2;
 	get = (nv_rd32(dev, NV03_PFIFO_CACHE1_GET) & 0x7ff) >> 2;
@@ -603,21 +449,12 @@
 
 	/* guessing that all the 0x34xx regs aren't on NV50 */
 	if (dev_priv->chipset != 0x50) {
-<<<<<<< HEAD
-		nv_wo32(dev, ramfc, 0x84/4, ptr >> 1);
-		nv_wo32(dev, ramfc, 0x88/4, nv_rd32(dev, 0x340c));
-		nv_wo32(dev, ramfc, 0x8c/4, nv_rd32(dev, 0x3400));
-		nv_wo32(dev, ramfc, 0x90/4, nv_rd32(dev, 0x3404));
-		nv_wo32(dev, ramfc, 0x94/4, nv_rd32(dev, 0x3408));
-		nv_wo32(dev, ramfc, 0x98/4, nv_rd32(dev, 0x3410));
-=======
 		nv_wo32(ramfc, 0x84, ptr >> 3);
 		nv_wo32(ramfc, 0x88, nv_rd32(dev, 0x340c));
 		nv_wo32(ramfc, 0x8c, nv_rd32(dev, 0x3400));
 		nv_wo32(ramfc, 0x90, nv_rd32(dev, 0x3404));
 		nv_wo32(ramfc, 0x94, nv_rd32(dev, 0x3408));
 		nv_wo32(ramfc, 0x98, nv_rd32(dev, 0x3410));
->>>>>>> 45f53cc9
 	}
 
 	dev_priv->engine.instmem.flush(dev);
