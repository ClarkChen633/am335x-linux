/*
 * Copyright (C) 2007 Ben Skeggs.
 * All Rights Reserved.
 *
 * Permission is hereby granted, free of charge, to any person obtaining
 * a copy of this software and associated documentation files (the
 * "Software"), to deal in the Software without restriction, including
 * without limitation the rights to use, copy, modify, merge, publish,
 * distribute, sublicense, and/or sell copies of the Software, and to
 * permit persons to whom the Software is furnished to do so, subject to
 * the following conditions:
 *
 * The above copyright notice and this permission notice (including the
 * next paragraph) shall be included in all copies or substantial
 * portions of the Software.
 *
 * THE SOFTWARE IS PROVIDED "AS IS", WITHOUT WARRANTY OF ANY KIND,
 * EXPRESS OR IMPLIED, INCLUDING BUT NOT LIMITED TO THE WARRANTIES OF
 * MERCHANTABILITY, FITNESS FOR A PARTICULAR PURPOSE AND NONINFRINGEMENT.
 * IN NO EVENT SHALL THE COPYRIGHT OWNER(S) AND/OR ITS SUPPLIERS BE
 * LIABLE FOR ANY CLAIM, DAMAGES OR OTHER LIABILITY, WHETHER IN AN ACTION
 * OF CONTRACT, TORT OR OTHERWISE, ARISING FROM, OUT OF OR IN CONNECTION
 * WITH THE SOFTWARE OR THE USE OR OTHER DEALINGS IN THE SOFTWARE.
 *
 */

#include "drmP.h"
#include "drm.h"
#include "nouveau_drv.h"
#include "nouveau_grctx.h"

struct nouveau_channel *
nv40_graph_channel(struct drm_device *dev)
{
	struct drm_nouveau_private *dev_priv = dev->dev_private;
	uint32_t inst;
	int i;

	inst = nv_rd32(dev, NV40_PGRAPH_CTXCTL_CUR);
	if (!(inst & NV40_PGRAPH_CTXCTL_CUR_LOADED))
		return NULL;
	inst = (inst & NV40_PGRAPH_CTXCTL_CUR_INSTANCE) << 4;

	for (i = 0; i < dev_priv->engine.fifo.channels; i++) {
		struct nouveau_channel *chan = dev_priv->fifos[i];

		if (chan && chan->ramin_grctx &&
		    chan->ramin_grctx->instance == inst)
			return chan;
	}

	return NULL;
}

int
nv40_graph_create_context(struct nouveau_channel *chan)
{
	struct drm_device *dev = chan->dev;
	struct drm_nouveau_private *dev_priv = dev->dev_private;
	struct nouveau_pgraph_engine *pgraph = &dev_priv->engine.graph;
	int ret;

	ret = nouveau_gpuobj_new_ref(dev, chan, NULL, 0, pgraph->grctx_size,
				     16, NVOBJ_FLAG_ZERO_ALLOC,
				     &chan->ramin_grctx);
	if (ret)
		return ret;

	/* Initialise default context values */
	dev_priv->engine.instmem.prepare_access(dev, true);
	if (!pgraph->ctxprog) {
		struct nouveau_grctx ctx = {};

		ctx.dev = chan->dev;
		ctx.mode = NOUVEAU_GRCTX_VALS;
		ctx.data = chan->ramin_grctx->gpuobj;
		nv40_grctx_init(&ctx);
	} else {
		nouveau_grctx_vals_load(dev, chan->ramin_grctx->gpuobj);
	}
	nv_wo32(dev, chan->ramin_grctx->gpuobj, 0,
		     chan->ramin_grctx->gpuobj->im_pramin->start);
	dev_priv->engine.instmem.finish_access(dev);
	return 0;
}

void
nv40_graph_destroy_context(struct nouveau_channel *chan)
{
	nouveau_gpuobj_ref_del(chan->dev, &chan->ramin_grctx);
}

static int
nv40_graph_transfer_context(struct drm_device *dev, uint32_t inst, int save)
{
	uint32_t old_cp, tv = 1000, tmp;
	int i;

	old_cp = nv_rd32(dev, NV20_PGRAPH_CHANNEL_CTX_POINTER);
	nv_wr32(dev, NV20_PGRAPH_CHANNEL_CTX_POINTER, inst);

	tmp  = nv_rd32(dev, NV40_PGRAPH_CTXCTL_0310);
	tmp |= save ? NV40_PGRAPH_CTXCTL_0310_XFER_SAVE :
		      NV40_PGRAPH_CTXCTL_0310_XFER_LOAD;
	nv_wr32(dev, NV40_PGRAPH_CTXCTL_0310, tmp);

	tmp  = nv_rd32(dev, NV40_PGRAPH_CTXCTL_0304);
	tmp |= NV40_PGRAPH_CTXCTL_0304_XFER_CTX;
	nv_wr32(dev, NV40_PGRAPH_CTXCTL_0304, tmp);

	nouveau_wait_for_idle(dev);

	for (i = 0; i < tv; i++) {
		if (nv_rd32(dev, NV40_PGRAPH_CTXCTL_030C) == 0)
			break;
	}

	nv_wr32(dev, NV20_PGRAPH_CHANNEL_CTX_POINTER, old_cp);

	if (i == tv) {
		uint32_t ucstat = nv_rd32(dev, NV40_PGRAPH_CTXCTL_UCODE_STAT);
		NV_ERROR(dev, "Failed: Instance=0x%08x Save=%d\n", inst, save);
		NV_ERROR(dev, "IP: 0x%02x, Opcode: 0x%08x\n",
			 ucstat >> NV40_PGRAPH_CTXCTL_UCODE_STAT_IP_SHIFT,
			 ucstat  & NV40_PGRAPH_CTXCTL_UCODE_STAT_OP_MASK);
		NV_ERROR(dev, "0x40030C = 0x%08x\n",
			 nv_rd32(dev, NV40_PGRAPH_CTXCTL_030C));
		return -EBUSY;
	}

	return 0;
}

/* Restore the context for a specific channel into PGRAPH */
int
nv40_graph_load_context(struct nouveau_channel *chan)
{
	struct drm_device *dev = chan->dev;
	uint32_t inst;
	int ret;

	if (!chan->ramin_grctx)
		return -EINVAL;
	inst = chan->ramin_grctx->instance >> 4;

	ret = nv40_graph_transfer_context(dev, inst, 0);
	if (ret)
		return ret;

	/* 0x40032C, no idea of it's exact function.  Could simply be a
	 * record of the currently active PGRAPH context.  It's currently
	 * unknown as to what bit 24 does.  The nv ddx has it set, so we will
	 * set it here too.
	 */
	nv_wr32(dev, NV20_PGRAPH_CHANNEL_CTX_POINTER, inst);
	nv_wr32(dev, NV40_PGRAPH_CTXCTL_CUR,
		 (inst & NV40_PGRAPH_CTXCTL_CUR_INSTANCE) |
		  NV40_PGRAPH_CTXCTL_CUR_LOADED);
	/* 0x32E0 records the instance address of the active FIFO's PGRAPH
	 * context.  If at any time this doesn't match 0x40032C, you will
	 * recieve PGRAPH_INTR_CONTEXT_SWITCH
	 */
	nv_wr32(dev, NV40_PFIFO_GRCTX_INSTANCE, inst);
	return 0;
}

int
nv40_graph_unload_context(struct drm_device *dev)
{
	uint32_t inst;
	int ret;

	inst = nv_rd32(dev, NV40_PGRAPH_CTXCTL_CUR);
	if (!(inst & NV40_PGRAPH_CTXCTL_CUR_LOADED))
		return 0;
	inst &= NV40_PGRAPH_CTXCTL_CUR_INSTANCE;

	ret = nv40_graph_transfer_context(dev, inst, 1);

	nv_wr32(dev, NV40_PGRAPH_CTXCTL_CUR, inst);
	return ret;
}

<<<<<<< HEAD
struct nouveau_ctxprog {
	uint32_t signature;
	uint8_t  version;
	uint16_t length;
	uint32_t data[];
} __attribute__ ((packed));

struct nouveau_ctxvals {
	uint32_t signature;
	uint8_t  version;
	uint32_t length;
	struct {
		uint32_t offset;
		uint32_t value;
	} data[];
} __attribute__ ((packed));

int
nv40_grctx_init(struct drm_device *dev)
{
	struct drm_nouveau_private *dev_priv = dev->dev_private;
	struct nouveau_pgraph_engine *pgraph = &dev_priv->engine.graph;
	const int chipset = dev_priv->chipset;
	const struct firmware *fw;
	const struct nouveau_ctxprog *cp;
	const struct nouveau_ctxvals *cv;
	char name[32];
	int ret, i;

	pgraph->accel_blocked = true;

	if (!pgraph->ctxprog) {
		sprintf(name, "nouveau/nv%02x.ctxprog", chipset);
		ret = request_firmware(&fw, name, &dev->pdev->dev);
		if (ret) {
			NV_ERROR(dev, "No ctxprog for NV%02x\n", chipset);
			return ret;
		}

		pgraph->ctxprog = kmalloc(fw->size, GFP_KERNEL);
		if (!pgraph->ctxprog) {
			NV_ERROR(dev, "OOM copying ctxprog\n");
			release_firmware(fw);
			return -ENOMEM;
		}
		memcpy(pgraph->ctxprog, fw->data, fw->size);

		cp = pgraph->ctxprog;
		if (le32_to_cpu(cp->signature) != 0x5043564e ||
		    cp->version != 0 ||
		    le16_to_cpu(cp->length) != ((fw->size - 7) / 4)) {
			NV_ERROR(dev, "ctxprog invalid\n");
			release_firmware(fw);
			nv40_grctx_fini(dev);
			return -EINVAL;
		}
		release_firmware(fw);
	}

	if (!pgraph->ctxvals) {
		sprintf(name, "nouveau/nv%02x.ctxvals", chipset);
		ret = request_firmware(&fw, name, &dev->pdev->dev);
		if (ret) {
			NV_ERROR(dev, "No ctxvals for NV%02x\n", chipset);
			nv40_grctx_fini(dev);
			return ret;
		}

		pgraph->ctxvals = kmalloc(fw->size, GFP_KERNEL);
		if (!pgraph->ctxprog) {
			NV_ERROR(dev, "OOM copying ctxprog\n");
			release_firmware(fw);
			nv40_grctx_fini(dev);
			return -ENOMEM;
		}
		memcpy(pgraph->ctxvals, fw->data, fw->size);

		cv = (void *)pgraph->ctxvals;
		if (le32_to_cpu(cv->signature) != 0x5643564e ||
		    cv->version != 0 ||
		    le32_to_cpu(cv->length) != ((fw->size - 9) / 8)) {
			NV_ERROR(dev, "ctxvals invalid\n");
			release_firmware(fw);
			nv40_grctx_fini(dev);
			return -EINVAL;
		}
		release_firmware(fw);
	}

	cp = pgraph->ctxprog;

	nv_wr32(dev, NV40_PGRAPH_CTXCTL_UCODE_INDEX, 0);
	for (i = 0; i < le16_to_cpu(cp->length); i++)
		nv_wr32(dev, NV40_PGRAPH_CTXCTL_UCODE_DATA,
			le32_to_cpu(cp->data[i]));

	pgraph->accel_blocked = false;
	return 0;
}

void
nv40_grctx_fini(struct drm_device *dev)
{
	struct drm_nouveau_private *dev_priv = dev->dev_private;
	struct nouveau_pgraph_engine *pgraph = &dev_priv->engine.graph;

	if (pgraph->ctxprog) {
		kfree(pgraph->ctxprog);
		pgraph->ctxprog = NULL;
	}

	if (pgraph->ctxvals) {
		kfree(pgraph->ctxprog);
		pgraph->ctxvals = NULL;
	}
}

void
nv40_grctx_vals_load(struct drm_device *dev, struct nouveau_gpuobj *ctx)
{
	struct drm_nouveau_private *dev_priv = dev->dev_private;
	struct nouveau_pgraph_engine *pgraph = &dev_priv->engine.graph;
	struct nouveau_ctxvals *cv = pgraph->ctxvals;
	int i;

	if (!cv)
		return;

	for (i = 0; i < le32_to_cpu(cv->length); i++)
		nv_wo32(dev, ctx, le32_to_cpu(cv->data[i].offset),
			le32_to_cpu(cv->data[i].value));
}

=======
>>>>>>> ef18bede
/*
 * G70		0x47
 * G71		0x49
 * NV45		0x48
 * G72[M]	0x46
 * G73		0x4b
 * C51_G7X	0x4c
 * C51		0x4e
 */
int
nv40_graph_init(struct drm_device *dev)
{
	struct drm_nouveau_private *dev_priv =
		(struct drm_nouveau_private *)dev->dev_private;
	uint32_t vramsz, tmp;
	int i, j;

	nv_wr32(dev, NV03_PMC_ENABLE, nv_rd32(dev, NV03_PMC_ENABLE) &
			~NV_PMC_ENABLE_PGRAPH);
	nv_wr32(dev, NV03_PMC_ENABLE, nv_rd32(dev, NV03_PMC_ENABLE) |
			 NV_PMC_ENABLE_PGRAPH);

	if (nouveau_ctxfw) {
		nouveau_grctx_prog_load(dev);
		dev_priv->engine.graph.grctx_size = 175 * 1024;
	}

	if (!dev_priv->engine.graph.ctxprog) {
		struct nouveau_grctx ctx = {};
		uint32_t cp[256];

		ctx.dev = dev;
		ctx.mode = NOUVEAU_GRCTX_PROG;
		ctx.data = cp;
		ctx.ctxprog_max = 256;
		nv40_grctx_init(&ctx);
		dev_priv->engine.graph.grctx_size = ctx.ctxvals_pos * 4;

		nv_wr32(dev, NV40_PGRAPH_CTXCTL_UCODE_INDEX, 0);
		for (i = 0; i < ctx.ctxprog_len; i++)
			nv_wr32(dev, NV40_PGRAPH_CTXCTL_UCODE_DATA, cp[i]);
	}

	/* No context present currently */
	nv_wr32(dev, NV40_PGRAPH_CTXCTL_CUR, 0x00000000);

	nv_wr32(dev, NV03_PGRAPH_INTR   , 0xFFFFFFFF);
	nv_wr32(dev, NV40_PGRAPH_INTR_EN, 0xFFFFFFFF);

	nv_wr32(dev, NV04_PGRAPH_DEBUG_0, 0xFFFFFFFF);
	nv_wr32(dev, NV04_PGRAPH_DEBUG_0, 0x00000000);
	nv_wr32(dev, NV04_PGRAPH_DEBUG_1, 0x401287c0);
	nv_wr32(dev, NV04_PGRAPH_DEBUG_3, 0xe0de8055);
	nv_wr32(dev, NV10_PGRAPH_DEBUG_4, 0x00008000);
	nv_wr32(dev, NV04_PGRAPH_LIMIT_VIOL_PIX, 0x00be3c5f);

	nv_wr32(dev, NV10_PGRAPH_CTX_CONTROL, 0x10010100);
	nv_wr32(dev, NV10_PGRAPH_STATE      , 0xFFFFFFFF);

	j = nv_rd32(dev, 0x1540) & 0xff;
	if (j) {
		for (i = 0; !(j & 1); j >>= 1, i++)
			;
		nv_wr32(dev, 0x405000, i);
	}

	if (dev_priv->chipset == 0x40) {
		nv_wr32(dev, 0x4009b0, 0x83280fff);
		nv_wr32(dev, 0x4009b4, 0x000000a0);
	} else {
		nv_wr32(dev, 0x400820, 0x83280eff);
		nv_wr32(dev, 0x400824, 0x000000a0);
	}

	switch (dev_priv->chipset) {
	case 0x40:
	case 0x45:
		nv_wr32(dev, 0x4009b8, 0x0078e366);
		nv_wr32(dev, 0x4009bc, 0x0000014c);
		break;
	case 0x41:
	case 0x42: /* pciid also 0x00Cx */
	/* case 0x0120: XXX (pciid) */
		nv_wr32(dev, 0x400828, 0x007596ff);
		nv_wr32(dev, 0x40082c, 0x00000108);
		break;
	case 0x43:
		nv_wr32(dev, 0x400828, 0x0072cb77);
		nv_wr32(dev, 0x40082c, 0x00000108);
		break;
	case 0x44:
	case 0x46: /* G72 */
	case 0x4a:
	case 0x4c: /* G7x-based C51 */
	case 0x4e:
		nv_wr32(dev, 0x400860, 0);
		nv_wr32(dev, 0x400864, 0);
		break;
	case 0x47: /* G70 */
	case 0x49: /* G71 */
	case 0x4b: /* G73 */
		nv_wr32(dev, 0x400828, 0x07830610);
		nv_wr32(dev, 0x40082c, 0x0000016A);
		break;
	default:
		break;
	}

	nv_wr32(dev, 0x400b38, 0x2ffff800);
	nv_wr32(dev, 0x400b3c, 0x00006000);

	/* copy tile info from PFB */
	switch (dev_priv->chipset) {
	case 0x40: /* vanilla NV40 */
		for (i = 0; i < NV10_PFB_TILE__SIZE; i++) {
			tmp = nv_rd32(dev, NV10_PFB_TILE(i));
			nv_wr32(dev, NV40_PGRAPH_TILE0(i), tmp);
			nv_wr32(dev, NV40_PGRAPH_TILE1(i), tmp);
			tmp = nv_rd32(dev, NV10_PFB_TLIMIT(i));
			nv_wr32(dev, NV40_PGRAPH_TLIMIT0(i), tmp);
			nv_wr32(dev, NV40_PGRAPH_TLIMIT1(i), tmp);
			tmp = nv_rd32(dev, NV10_PFB_TSIZE(i));
			nv_wr32(dev, NV40_PGRAPH_TSIZE0(i), tmp);
			nv_wr32(dev, NV40_PGRAPH_TSIZE1(i), tmp);
			tmp = nv_rd32(dev, NV10_PFB_TSTATUS(i));
			nv_wr32(dev, NV40_PGRAPH_TSTATUS0(i), tmp);
			nv_wr32(dev, NV40_PGRAPH_TSTATUS1(i), tmp);
		}
		break;
	case 0x44:
	case 0x4a:
	case 0x4e: /* NV44-based cores don't have 0x406900? */
		for (i = 0; i < NV40_PFB_TILE__SIZE_0; i++) {
			tmp = nv_rd32(dev, NV40_PFB_TILE(i));
			nv_wr32(dev, NV40_PGRAPH_TILE0(i), tmp);
			tmp = nv_rd32(dev, NV40_PFB_TLIMIT(i));
			nv_wr32(dev, NV40_PGRAPH_TLIMIT0(i), tmp);
			tmp = nv_rd32(dev, NV40_PFB_TSIZE(i));
			nv_wr32(dev, NV40_PGRAPH_TSIZE0(i), tmp);
			tmp = nv_rd32(dev, NV40_PFB_TSTATUS(i));
			nv_wr32(dev, NV40_PGRAPH_TSTATUS0(i), tmp);
		}
		break;
	case 0x46:
	case 0x47:
	case 0x49:
	case 0x4b: /* G7X-based cores */
		for (i = 0; i < NV40_PFB_TILE__SIZE_1; i++) {
			tmp = nv_rd32(dev, NV40_PFB_TILE(i));
			nv_wr32(dev, NV47_PGRAPH_TILE0(i), tmp);
			nv_wr32(dev, NV40_PGRAPH_TILE1(i), tmp);
			tmp = nv_rd32(dev, NV40_PFB_TLIMIT(i));
			nv_wr32(dev, NV47_PGRAPH_TLIMIT0(i), tmp);
			nv_wr32(dev, NV40_PGRAPH_TLIMIT1(i), tmp);
			tmp = nv_rd32(dev, NV40_PFB_TSIZE(i));
			nv_wr32(dev, NV47_PGRAPH_TSIZE0(i), tmp);
			nv_wr32(dev, NV40_PGRAPH_TSIZE1(i), tmp);
			tmp = nv_rd32(dev, NV40_PFB_TSTATUS(i));
			nv_wr32(dev, NV47_PGRAPH_TSTATUS0(i), tmp);
			nv_wr32(dev, NV40_PGRAPH_TSTATUS1(i), tmp);
		}
		break;
	default: /* everything else */
		for (i = 0; i < NV40_PFB_TILE__SIZE_0; i++) {
			tmp = nv_rd32(dev, NV40_PFB_TILE(i));
			nv_wr32(dev, NV40_PGRAPH_TILE0(i), tmp);
			nv_wr32(dev, NV40_PGRAPH_TILE1(i), tmp);
			tmp = nv_rd32(dev, NV40_PFB_TLIMIT(i));
			nv_wr32(dev, NV40_PGRAPH_TLIMIT0(i), tmp);
			nv_wr32(dev, NV40_PGRAPH_TLIMIT1(i), tmp);
			tmp = nv_rd32(dev, NV40_PFB_TSIZE(i));
			nv_wr32(dev, NV40_PGRAPH_TSIZE0(i), tmp);
			nv_wr32(dev, NV40_PGRAPH_TSIZE1(i), tmp);
			tmp = nv_rd32(dev, NV40_PFB_TSTATUS(i));
			nv_wr32(dev, NV40_PGRAPH_TSTATUS0(i), tmp);
			nv_wr32(dev, NV40_PGRAPH_TSTATUS1(i), tmp);
		}
		break;
	}

	/* begin RAM config */
	vramsz = drm_get_resource_len(dev, 0) - 1;
	switch (dev_priv->chipset) {
	case 0x40:
		nv_wr32(dev, 0x4009A4, nv_rd32(dev, NV04_PFB_CFG0));
		nv_wr32(dev, 0x4009A8, nv_rd32(dev, NV04_PFB_CFG1));
		nv_wr32(dev, 0x4069A4, nv_rd32(dev, NV04_PFB_CFG0));
		nv_wr32(dev, 0x4069A8, nv_rd32(dev, NV04_PFB_CFG1));
		nv_wr32(dev, 0x400820, 0);
		nv_wr32(dev, 0x400824, 0);
		nv_wr32(dev, 0x400864, vramsz);
		nv_wr32(dev, 0x400868, vramsz);
		break;
	default:
		switch (dev_priv->chipset) {
		case 0x46:
		case 0x47:
		case 0x49:
		case 0x4b:
			nv_wr32(dev, 0x400DF0, nv_rd32(dev, NV04_PFB_CFG0));
			nv_wr32(dev, 0x400DF4, nv_rd32(dev, NV04_PFB_CFG1));
			break;
		default:
			nv_wr32(dev, 0x4009F0, nv_rd32(dev, NV04_PFB_CFG0));
			nv_wr32(dev, 0x4009F4, nv_rd32(dev, NV04_PFB_CFG1));
			break;
		}
		nv_wr32(dev, 0x4069F0, nv_rd32(dev, NV04_PFB_CFG0));
		nv_wr32(dev, 0x4069F4, nv_rd32(dev, NV04_PFB_CFG1));
		nv_wr32(dev, 0x400840, 0);
		nv_wr32(dev, 0x400844, 0);
		nv_wr32(dev, 0x4008A0, vramsz);
		nv_wr32(dev, 0x4008A4, vramsz);
		break;
	}

	return 0;
}

void nv40_graph_takedown(struct drm_device *dev)
{
	nouveau_grctx_fini(dev);
}

struct nouveau_pgraph_object_class nv40_graph_grclass[] = {
	{ 0x0030, false, NULL }, /* null */
	{ 0x0039, false, NULL }, /* m2mf */
	{ 0x004a, false, NULL }, /* gdirect */
	{ 0x009f, false, NULL }, /* imageblit (nv12) */
	{ 0x008a, false, NULL }, /* ifc */
	{ 0x0089, false, NULL }, /* sifm */
	{ 0x3089, false, NULL }, /* sifm (nv40) */
	{ 0x0062, false, NULL }, /* surf2d */
	{ 0x3062, false, NULL }, /* surf2d (nv40) */
	{ 0x0043, false, NULL }, /* rop */
	{ 0x0012, false, NULL }, /* beta1 */
	{ 0x0072, false, NULL }, /* beta4 */
	{ 0x0019, false, NULL }, /* cliprect */
	{ 0x0044, false, NULL }, /* pattern */
	{ 0x309e, false, NULL }, /* swzsurf */
	{ 0x4097, false, NULL }, /* curie (nv40) */
	{ 0x4497, false, NULL }, /* curie (nv44) */
	{}
};
<|MERGE_RESOLUTION|>--- conflicted
+++ resolved
@@ -181,142 +181,6 @@
 	return ret;
 }
 
-<<<<<<< HEAD
-struct nouveau_ctxprog {
-	uint32_t signature;
-	uint8_t  version;
-	uint16_t length;
-	uint32_t data[];
-} __attribute__ ((packed));
-
-struct nouveau_ctxvals {
-	uint32_t signature;
-	uint8_t  version;
-	uint32_t length;
-	struct {
-		uint32_t offset;
-		uint32_t value;
-	} data[];
-} __attribute__ ((packed));
-
-int
-nv40_grctx_init(struct drm_device *dev)
-{
-	struct drm_nouveau_private *dev_priv = dev->dev_private;
-	struct nouveau_pgraph_engine *pgraph = &dev_priv->engine.graph;
-	const int chipset = dev_priv->chipset;
-	const struct firmware *fw;
-	const struct nouveau_ctxprog *cp;
-	const struct nouveau_ctxvals *cv;
-	char name[32];
-	int ret, i;
-
-	pgraph->accel_blocked = true;
-
-	if (!pgraph->ctxprog) {
-		sprintf(name, "nouveau/nv%02x.ctxprog", chipset);
-		ret = request_firmware(&fw, name, &dev->pdev->dev);
-		if (ret) {
-			NV_ERROR(dev, "No ctxprog for NV%02x\n", chipset);
-			return ret;
-		}
-
-		pgraph->ctxprog = kmalloc(fw->size, GFP_KERNEL);
-		if (!pgraph->ctxprog) {
-			NV_ERROR(dev, "OOM copying ctxprog\n");
-			release_firmware(fw);
-			return -ENOMEM;
-		}
-		memcpy(pgraph->ctxprog, fw->data, fw->size);
-
-		cp = pgraph->ctxprog;
-		if (le32_to_cpu(cp->signature) != 0x5043564e ||
-		    cp->version != 0 ||
-		    le16_to_cpu(cp->length) != ((fw->size - 7) / 4)) {
-			NV_ERROR(dev, "ctxprog invalid\n");
-			release_firmware(fw);
-			nv40_grctx_fini(dev);
-			return -EINVAL;
-		}
-		release_firmware(fw);
-	}
-
-	if (!pgraph->ctxvals) {
-		sprintf(name, "nouveau/nv%02x.ctxvals", chipset);
-		ret = request_firmware(&fw, name, &dev->pdev->dev);
-		if (ret) {
-			NV_ERROR(dev, "No ctxvals for NV%02x\n", chipset);
-			nv40_grctx_fini(dev);
-			return ret;
-		}
-
-		pgraph->ctxvals = kmalloc(fw->size, GFP_KERNEL);
-		if (!pgraph->ctxprog) {
-			NV_ERROR(dev, "OOM copying ctxprog\n");
-			release_firmware(fw);
-			nv40_grctx_fini(dev);
-			return -ENOMEM;
-		}
-		memcpy(pgraph->ctxvals, fw->data, fw->size);
-
-		cv = (void *)pgraph->ctxvals;
-		if (le32_to_cpu(cv->signature) != 0x5643564e ||
-		    cv->version != 0 ||
-		    le32_to_cpu(cv->length) != ((fw->size - 9) / 8)) {
-			NV_ERROR(dev, "ctxvals invalid\n");
-			release_firmware(fw);
-			nv40_grctx_fini(dev);
-			return -EINVAL;
-		}
-		release_firmware(fw);
-	}
-
-	cp = pgraph->ctxprog;
-
-	nv_wr32(dev, NV40_PGRAPH_CTXCTL_UCODE_INDEX, 0);
-	for (i = 0; i < le16_to_cpu(cp->length); i++)
-		nv_wr32(dev, NV40_PGRAPH_CTXCTL_UCODE_DATA,
-			le32_to_cpu(cp->data[i]));
-
-	pgraph->accel_blocked = false;
-	return 0;
-}
-
-void
-nv40_grctx_fini(struct drm_device *dev)
-{
-	struct drm_nouveau_private *dev_priv = dev->dev_private;
-	struct nouveau_pgraph_engine *pgraph = &dev_priv->engine.graph;
-
-	if (pgraph->ctxprog) {
-		kfree(pgraph->ctxprog);
-		pgraph->ctxprog = NULL;
-	}
-
-	if (pgraph->ctxvals) {
-		kfree(pgraph->ctxprog);
-		pgraph->ctxvals = NULL;
-	}
-}
-
-void
-nv40_grctx_vals_load(struct drm_device *dev, struct nouveau_gpuobj *ctx)
-{
-	struct drm_nouveau_private *dev_priv = dev->dev_private;
-	struct nouveau_pgraph_engine *pgraph = &dev_priv->engine.graph;
-	struct nouveau_ctxvals *cv = pgraph->ctxvals;
-	int i;
-
-	if (!cv)
-		return;
-
-	for (i = 0; i < le32_to_cpu(cv->length); i++)
-		nv_wo32(dev, ctx, le32_to_cpu(cv->data[i].offset),
-			le32_to_cpu(cv->data[i].value));
-}
-
-=======
->>>>>>> ef18bede
 /*
  * G70		0x47
  * G71		0x49
