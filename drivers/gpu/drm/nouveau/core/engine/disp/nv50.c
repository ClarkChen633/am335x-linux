--- conflicted
+++ resolved
@@ -22,14 +22,11 @@
  * Authors: Ben Skeggs
  */
 
-<<<<<<< HEAD
-#include <subdev/bar.h>
-=======
 #include <core/object.h>
 #include <core/parent.h>
 #include <core/handle.h>
 #include <core/class.h>
->>>>>>> 8de9e417
+#include <subdev/bar.h>
 
 #include <engine/software.h>
 #include <engine/disp.h>
