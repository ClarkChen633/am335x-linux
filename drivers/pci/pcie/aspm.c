--- conflicted
+++ resolved
@@ -69,10 +69,7 @@
 };
 
 static int aspm_disabled, aspm_force, aspm_clear_state;
-<<<<<<< HEAD
-=======
 static bool aspm_support_enabled = true;
->>>>>>> 105e53f8
 static DEFINE_MUTEX(aspm_lock);
 static LIST_HEAD(link_list);
 
