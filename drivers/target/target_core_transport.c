/*******************************************************************************
 * Filename:  target_core_transport.c
 *
 * This file contains the Generic Target Engine Core.
 *
 * Copyright (c) 2002, 2003, 2004, 2005 PyX Technologies, Inc.
 * Copyright (c) 2005, 2006, 2007 SBE, Inc.
 * Copyright (c) 2007-2010 Rising Tide Systems
 * Copyright (c) 2008-2010 Linux-iSCSI.org
 *
 * Nicholas A. Bellinger <nab@kernel.org>
 *
 * This program is free software; you can redistribute it and/or modify
 * it under the terms of the GNU General Public License as published by
 * the Free Software Foundation; either version 2 of the License, or
 * (at your option) any later version.
 *
 * This program is distributed in the hope that it will be useful,
 * but WITHOUT ANY WARRANTY; without even the implied warranty of
 * MERCHANTABILITY or FITNESS FOR A PARTICULAR PURPOSE.  See the
 * GNU General Public License for more details.
 *
 * You should have received a copy of the GNU General Public License
 * along with this program; if not, write to the Free Software
 * Foundation, Inc., 59 Temple Place - Suite 330, Boston, MA 02111-1307, USA.
 *
 ******************************************************************************/

#include <linux/net.h>
#include <linux/delay.h>
#include <linux/string.h>
#include <linux/timer.h>
#include <linux/slab.h>
#include <linux/blkdev.h>
#include <linux/spinlock.h>
#include <linux/kthread.h>
#include <linux/in.h>
#include <linux/cdrom.h>
#include <linux/module.h>
#include <linux/ratelimit.h>
#include <asm/unaligned.h>
#include <net/sock.h>
#include <net/tcp.h>
#include <scsi/scsi.h>
#include <scsi/scsi_cmnd.h>
#include <scsi/scsi_tcq.h>

#include <target/target_core_base.h>
#include <target/target_core_backend.h>
#include <target/target_core_fabric.h>
#include <target/target_core_configfs.h>

#include "target_core_internal.h"
#include "target_core_alua.h"
#include "target_core_pr.h"
#include "target_core_ua.h"

static struct workqueue_struct *target_completion_wq;
static struct kmem_cache *se_sess_cache;
struct kmem_cache *se_ua_cache;
struct kmem_cache *t10_pr_reg_cache;
struct kmem_cache *t10_alua_lu_gp_cache;
struct kmem_cache *t10_alua_lu_gp_mem_cache;
struct kmem_cache *t10_alua_tg_pt_gp_cache;
struct kmem_cache *t10_alua_tg_pt_gp_mem_cache;

static void transport_complete_task_attr(struct se_cmd *cmd);
static void transport_handle_queue_full(struct se_cmd *cmd,
		struct se_device *dev);
static int transport_generic_get_mem(struct se_cmd *cmd);
static int target_get_sess_cmd(struct se_session *, struct se_cmd *, bool);
static void transport_put_cmd(struct se_cmd *cmd);
static int transport_set_sense_codes(struct se_cmd *cmd, u8 asc, u8 ascq);
static void target_complete_ok_work(struct work_struct *work);

int init_se_kmem_caches(void)
{
	se_sess_cache = kmem_cache_create("se_sess_cache",
			sizeof(struct se_session), __alignof__(struct se_session),
			0, NULL);
	if (!se_sess_cache) {
		pr_err("kmem_cache_create() for struct se_session"
				" failed\n");
		goto out;
	}
	se_ua_cache = kmem_cache_create("se_ua_cache",
			sizeof(struct se_ua), __alignof__(struct se_ua),
			0, NULL);
	if (!se_ua_cache) {
		pr_err("kmem_cache_create() for struct se_ua failed\n");
		goto out_free_sess_cache;
	}
	t10_pr_reg_cache = kmem_cache_create("t10_pr_reg_cache",
			sizeof(struct t10_pr_registration),
			__alignof__(struct t10_pr_registration), 0, NULL);
	if (!t10_pr_reg_cache) {
		pr_err("kmem_cache_create() for struct t10_pr_registration"
				" failed\n");
		goto out_free_ua_cache;
	}
	t10_alua_lu_gp_cache = kmem_cache_create("t10_alua_lu_gp_cache",
			sizeof(struct t10_alua_lu_gp), __alignof__(struct t10_alua_lu_gp),
			0, NULL);
	if (!t10_alua_lu_gp_cache) {
		pr_err("kmem_cache_create() for t10_alua_lu_gp_cache"
				" failed\n");
		goto out_free_pr_reg_cache;
	}
	t10_alua_lu_gp_mem_cache = kmem_cache_create("t10_alua_lu_gp_mem_cache",
			sizeof(struct t10_alua_lu_gp_member),
			__alignof__(struct t10_alua_lu_gp_member), 0, NULL);
	if (!t10_alua_lu_gp_mem_cache) {
		pr_err("kmem_cache_create() for t10_alua_lu_gp_mem_"
				"cache failed\n");
		goto out_free_lu_gp_cache;
	}
	t10_alua_tg_pt_gp_cache = kmem_cache_create("t10_alua_tg_pt_gp_cache",
			sizeof(struct t10_alua_tg_pt_gp),
			__alignof__(struct t10_alua_tg_pt_gp), 0, NULL);
	if (!t10_alua_tg_pt_gp_cache) {
		pr_err("kmem_cache_create() for t10_alua_tg_pt_gp_"
				"cache failed\n");
		goto out_free_lu_gp_mem_cache;
	}
	t10_alua_tg_pt_gp_mem_cache = kmem_cache_create(
			"t10_alua_tg_pt_gp_mem_cache",
			sizeof(struct t10_alua_tg_pt_gp_member),
			__alignof__(struct t10_alua_tg_pt_gp_member),
			0, NULL);
	if (!t10_alua_tg_pt_gp_mem_cache) {
		pr_err("kmem_cache_create() for t10_alua_tg_pt_gp_"
				"mem_t failed\n");
		goto out_free_tg_pt_gp_cache;
	}

	target_completion_wq = alloc_workqueue("target_completion",
					       WQ_MEM_RECLAIM, 0);
	if (!target_completion_wq)
		goto out_free_tg_pt_gp_mem_cache;

	return 0;

out_free_tg_pt_gp_mem_cache:
	kmem_cache_destroy(t10_alua_tg_pt_gp_mem_cache);
out_free_tg_pt_gp_cache:
	kmem_cache_destroy(t10_alua_tg_pt_gp_cache);
out_free_lu_gp_mem_cache:
	kmem_cache_destroy(t10_alua_lu_gp_mem_cache);
out_free_lu_gp_cache:
	kmem_cache_destroy(t10_alua_lu_gp_cache);
out_free_pr_reg_cache:
	kmem_cache_destroy(t10_pr_reg_cache);
out_free_ua_cache:
	kmem_cache_destroy(se_ua_cache);
out_free_sess_cache:
	kmem_cache_destroy(se_sess_cache);
out:
	return -ENOMEM;
}

void release_se_kmem_caches(void)
{
	destroy_workqueue(target_completion_wq);
	kmem_cache_destroy(se_sess_cache);
	kmem_cache_destroy(se_ua_cache);
	kmem_cache_destroy(t10_pr_reg_cache);
	kmem_cache_destroy(t10_alua_lu_gp_cache);
	kmem_cache_destroy(t10_alua_lu_gp_mem_cache);
	kmem_cache_destroy(t10_alua_tg_pt_gp_cache);
	kmem_cache_destroy(t10_alua_tg_pt_gp_mem_cache);
}

/* This code ensures unique mib indexes are handed out. */
static DEFINE_SPINLOCK(scsi_mib_index_lock);
static u32 scsi_mib_index[SCSI_INDEX_TYPE_MAX];

/*
 * Allocate a new row index for the entry type specified
 */
u32 scsi_get_new_index(scsi_index_t type)
{
	u32 new_index;

	BUG_ON((type < 0) || (type >= SCSI_INDEX_TYPE_MAX));

	spin_lock(&scsi_mib_index_lock);
	new_index = ++scsi_mib_index[type];
	spin_unlock(&scsi_mib_index_lock);

	return new_index;
}

void transport_subsystem_check_init(void)
{
	int ret;
	static int sub_api_initialized;

	if (sub_api_initialized)
		return;

	ret = request_module("target_core_iblock");
	if (ret != 0)
		pr_err("Unable to load target_core_iblock\n");

	ret = request_module("target_core_file");
	if (ret != 0)
		pr_err("Unable to load target_core_file\n");

	ret = request_module("target_core_pscsi");
	if (ret != 0)
		pr_err("Unable to load target_core_pscsi\n");

	sub_api_initialized = 1;
}

struct se_session *transport_init_session(void)
{
	struct se_session *se_sess;

	se_sess = kmem_cache_zalloc(se_sess_cache, GFP_KERNEL);
	if (!se_sess) {
		pr_err("Unable to allocate struct se_session from"
				" se_sess_cache\n");
		return ERR_PTR(-ENOMEM);
	}
	INIT_LIST_HEAD(&se_sess->sess_list);
	INIT_LIST_HEAD(&se_sess->sess_acl_list);
	INIT_LIST_HEAD(&se_sess->sess_cmd_list);
	spin_lock_init(&se_sess->sess_cmd_lock);
	kref_init(&se_sess->sess_kref);

	return se_sess;
}
EXPORT_SYMBOL(transport_init_session);

/*
 * Called with spin_lock_irqsave(&struct se_portal_group->session_lock called.
 */
void __transport_register_session(
	struct se_portal_group *se_tpg,
	struct se_node_acl *se_nacl,
	struct se_session *se_sess,
	void *fabric_sess_ptr)
{
	unsigned char buf[PR_REG_ISID_LEN];

	se_sess->se_tpg = se_tpg;
	se_sess->fabric_sess_ptr = fabric_sess_ptr;
	/*
	 * Used by struct se_node_acl's under ConfigFS to locate active se_session-t
	 *
	 * Only set for struct se_session's that will actually be moving I/O.
	 * eg: *NOT* discovery sessions.
	 */
	if (se_nacl) {
		/*
		 * If the fabric module supports an ISID based TransportID,
		 * save this value in binary from the fabric I_T Nexus now.
		 */
		if (se_tpg->se_tpg_tfo->sess_get_initiator_sid != NULL) {
			memset(&buf[0], 0, PR_REG_ISID_LEN);
			se_tpg->se_tpg_tfo->sess_get_initiator_sid(se_sess,
					&buf[0], PR_REG_ISID_LEN);
			se_sess->sess_bin_isid = get_unaligned_be64(&buf[0]);
		}
		kref_get(&se_nacl->acl_kref);

		spin_lock_irq(&se_nacl->nacl_sess_lock);
		/*
		 * The se_nacl->nacl_sess pointer will be set to the
		 * last active I_T Nexus for each struct se_node_acl.
		 */
		se_nacl->nacl_sess = se_sess;

		list_add_tail(&se_sess->sess_acl_list,
			      &se_nacl->acl_sess_list);
		spin_unlock_irq(&se_nacl->nacl_sess_lock);
	}
	list_add_tail(&se_sess->sess_list, &se_tpg->tpg_sess_list);

	pr_debug("TARGET_CORE[%s]: Registered fabric_sess_ptr: %p\n",
		se_tpg->se_tpg_tfo->get_fabric_name(), se_sess->fabric_sess_ptr);
}
EXPORT_SYMBOL(__transport_register_session);

void transport_register_session(
	struct se_portal_group *se_tpg,
	struct se_node_acl *se_nacl,
	struct se_session *se_sess,
	void *fabric_sess_ptr)
{
	unsigned long flags;

	spin_lock_irqsave(&se_tpg->session_lock, flags);
	__transport_register_session(se_tpg, se_nacl, se_sess, fabric_sess_ptr);
	spin_unlock_irqrestore(&se_tpg->session_lock, flags);
}
EXPORT_SYMBOL(transport_register_session);

void target_release_session(struct kref *kref)
{
	struct se_session *se_sess = container_of(kref,
			struct se_session, sess_kref);
	struct se_portal_group *se_tpg = se_sess->se_tpg;

	se_tpg->se_tpg_tfo->close_session(se_sess);
}

void target_get_session(struct se_session *se_sess)
{
	kref_get(&se_sess->sess_kref);
}
EXPORT_SYMBOL(target_get_session);

void target_put_session(struct se_session *se_sess)
{
	struct se_portal_group *tpg = se_sess->se_tpg;

	if (tpg->se_tpg_tfo->put_session != NULL) {
		tpg->se_tpg_tfo->put_session(se_sess);
		return;
	}
	kref_put(&se_sess->sess_kref, target_release_session);
}
EXPORT_SYMBOL(target_put_session);

static void target_complete_nacl(struct kref *kref)
{
	struct se_node_acl *nacl = container_of(kref,
				struct se_node_acl, acl_kref);

	complete(&nacl->acl_free_comp);
}

void target_put_nacl(struct se_node_acl *nacl)
{
	kref_put(&nacl->acl_kref, target_complete_nacl);
}

void transport_deregister_session_configfs(struct se_session *se_sess)
{
	struct se_node_acl *se_nacl;
	unsigned long flags;
	/*
	 * Used by struct se_node_acl's under ConfigFS to locate active struct se_session
	 */
	se_nacl = se_sess->se_node_acl;
	if (se_nacl) {
		spin_lock_irqsave(&se_nacl->nacl_sess_lock, flags);
		if (se_nacl->acl_stop == 0)
			list_del(&se_sess->sess_acl_list);
		/*
		 * If the session list is empty, then clear the pointer.
		 * Otherwise, set the struct se_session pointer from the tail
		 * element of the per struct se_node_acl active session list.
		 */
		if (list_empty(&se_nacl->acl_sess_list))
			se_nacl->nacl_sess = NULL;
		else {
			se_nacl->nacl_sess = container_of(
					se_nacl->acl_sess_list.prev,
					struct se_session, sess_acl_list);
		}
		spin_unlock_irqrestore(&se_nacl->nacl_sess_lock, flags);
	}
}
EXPORT_SYMBOL(transport_deregister_session_configfs);

void transport_free_session(struct se_session *se_sess)
{
	kmem_cache_free(se_sess_cache, se_sess);
}
EXPORT_SYMBOL(transport_free_session);

void transport_deregister_session(struct se_session *se_sess)
{
	struct se_portal_group *se_tpg = se_sess->se_tpg;
	struct target_core_fabric_ops *se_tfo;
	struct se_node_acl *se_nacl;
	unsigned long flags;
	bool comp_nacl = true;

	if (!se_tpg) {
		transport_free_session(se_sess);
		return;
	}
	se_tfo = se_tpg->se_tpg_tfo;

	spin_lock_irqsave(&se_tpg->session_lock, flags);
	list_del(&se_sess->sess_list);
	se_sess->se_tpg = NULL;
	se_sess->fabric_sess_ptr = NULL;
	spin_unlock_irqrestore(&se_tpg->session_lock, flags);

	/*
	 * Determine if we need to do extra work for this initiator node's
	 * struct se_node_acl if it had been previously dynamically generated.
	 */
	se_nacl = se_sess->se_node_acl;

	spin_lock_irqsave(&se_tpg->acl_node_lock, flags);
	if (se_nacl && se_nacl->dynamic_node_acl) {
		if (!se_tfo->tpg_check_demo_mode_cache(se_tpg)) {
			list_del(&se_nacl->acl_list);
			se_tpg->num_node_acls--;
			spin_unlock_irqrestore(&se_tpg->acl_node_lock, flags);
			core_tpg_wait_for_nacl_pr_ref(se_nacl);
			core_free_device_list_for_node(se_nacl, se_tpg);
			se_tfo->tpg_release_fabric_acl(se_tpg, se_nacl);

			comp_nacl = false;
			spin_lock_irqsave(&se_tpg->acl_node_lock, flags);
		}
	}
	spin_unlock_irqrestore(&se_tpg->acl_node_lock, flags);

	pr_debug("TARGET_CORE[%s]: Deregistered fabric_sess\n",
		se_tpg->se_tpg_tfo->get_fabric_name());
	/*
	 * If last kref is dropping now for an explict NodeACL, awake sleeping
	 * ->acl_free_comp caller to wakeup configfs se_node_acl->acl_group
	 * removal context.
	 */
	if (se_nacl && comp_nacl == true)
		target_put_nacl(se_nacl);

	transport_free_session(se_sess);
}
EXPORT_SYMBOL(transport_deregister_session);

/*
 * Called with cmd->t_state_lock held.
 */
static void target_remove_from_state_list(struct se_cmd *cmd)
{
	struct se_device *dev = cmd->se_dev;
	unsigned long flags;

	if (!dev)
		return;

	if (cmd->transport_state & CMD_T_BUSY)
		return;

	spin_lock_irqsave(&dev->execute_task_lock, flags);
	if (cmd->state_active) {
		list_del(&cmd->state_list);
		cmd->state_active = false;
	}
	spin_unlock_irqrestore(&dev->execute_task_lock, flags);
}

static int transport_cmd_check_stop(struct se_cmd *cmd, bool remove_from_lists)
{
	unsigned long flags;

	spin_lock_irqsave(&cmd->t_state_lock, flags);
	/*
	 * Determine if IOCTL context caller in requesting the stopping of this
	 * command for LUN shutdown purposes.
	 */
	if (cmd->transport_state & CMD_T_LUN_STOP) {
		pr_debug("%s:%d CMD_T_LUN_STOP for ITT: 0x%08x\n",
			__func__, __LINE__, cmd->se_tfo->get_task_tag(cmd));

		cmd->transport_state &= ~CMD_T_ACTIVE;
		if (remove_from_lists)
			target_remove_from_state_list(cmd);
		spin_unlock_irqrestore(&cmd->t_state_lock, flags);

		complete(&cmd->transport_lun_stop_comp);
		return 1;
	}

	if (remove_from_lists) {
		target_remove_from_state_list(cmd);

		/*
		 * Clear struct se_cmd->se_lun before the handoff to FE.
		 */
		cmd->se_lun = NULL;
	}

	/*
	 * Determine if frontend context caller is requesting the stopping of
	 * this command for frontend exceptions.
	 */
	if (cmd->transport_state & CMD_T_STOP) {
		pr_debug("%s:%d CMD_T_STOP for ITT: 0x%08x\n",
			__func__, __LINE__,
			cmd->se_tfo->get_task_tag(cmd));

		spin_unlock_irqrestore(&cmd->t_state_lock, flags);

		complete(&cmd->t_transport_stop_comp);
		return 1;
	}

	cmd->transport_state &= ~CMD_T_ACTIVE;
	if (remove_from_lists) {
		/*
		 * Some fabric modules like tcm_loop can release
		 * their internally allocated I/O reference now and
		 * struct se_cmd now.
		 *
		 * Fabric modules are expected to return '1' here if the
		 * se_cmd being passed is released at this point,
		 * or zero if not being released.
		 */
		if (cmd->se_tfo->check_stop_free != NULL) {
			spin_unlock_irqrestore(&cmd->t_state_lock, flags);
			return cmd->se_tfo->check_stop_free(cmd);
		}
	}

	spin_unlock_irqrestore(&cmd->t_state_lock, flags);
	return 0;
}

static int transport_cmd_check_stop_to_fabric(struct se_cmd *cmd)
{
	return transport_cmd_check_stop(cmd, true);
}

static void transport_lun_remove_cmd(struct se_cmd *cmd)
{
	struct se_lun *lun = cmd->se_lun;
	unsigned long flags;

	if (!lun)
		return;

	spin_lock_irqsave(&cmd->t_state_lock, flags);
	if (cmd->transport_state & CMD_T_DEV_ACTIVE) {
		cmd->transport_state &= ~CMD_T_DEV_ACTIVE;
		target_remove_from_state_list(cmd);
	}
	spin_unlock_irqrestore(&cmd->t_state_lock, flags);

	spin_lock_irqsave(&lun->lun_cmd_lock, flags);
	if (!list_empty(&cmd->se_lun_node))
		list_del_init(&cmd->se_lun_node);
	spin_unlock_irqrestore(&lun->lun_cmd_lock, flags);
}

void transport_cmd_finish_abort(struct se_cmd *cmd, int remove)
{
	if (!(cmd->se_cmd_flags & SCF_SCSI_TMR_CDB))
		transport_lun_remove_cmd(cmd);

	if (transport_cmd_check_stop_to_fabric(cmd))
		return;
	if (remove)
		transport_put_cmd(cmd);
}

static void target_complete_failure_work(struct work_struct *work)
{
	struct se_cmd *cmd = container_of(work, struct se_cmd, work);

	transport_generic_request_failure(cmd);
}

/*
 * Used when asking transport to copy Sense Data from the underlying
 * Linux/SCSI struct scsi_cmnd
 */
static unsigned char *transport_get_sense_buffer(struct se_cmd *cmd)
{
<<<<<<< HEAD
	unsigned char *buffer = cmd->sense_buffer;
	struct se_device *dev = cmd->se_dev;
	u32 offset = 0;
=======
	struct se_device *dev = cmd->se_dev;
>>>>>>> ddffeb8c

	WARN_ON(!cmd->se_lun);

	if (!dev)
		return NULL;

	if (cmd->se_cmd_flags & SCF_SENT_CHECK_CONDITION)
		return NULL;

<<<<<<< HEAD
	offset = cmd->se_tfo->set_fabric_sense_len(cmd, TRANSPORT_SENSE_BUFFER);

	/* Automatically padded */
	cmd->scsi_sense_length = TRANSPORT_SENSE_BUFFER + offset;

	pr_debug("HBA_[%u]_PLUG[%s]: Requesting sense for SAM STATUS: 0x%02x\n",
		dev->se_hba->hba_id, dev->transport->name, cmd->scsi_status);
	return &buffer[offset];
=======
	cmd->scsi_sense_length = TRANSPORT_SENSE_BUFFER;

	pr_debug("HBA_[%u]_PLUG[%s]: Requesting sense for SAM STATUS: 0x%02x\n",
		dev->se_hba->hba_id, dev->transport->name, cmd->scsi_status);
	return cmd->sense_buffer;
>>>>>>> ddffeb8c
}

void target_complete_cmd(struct se_cmd *cmd, u8 scsi_status)
{
	struct se_device *dev = cmd->se_dev;
	int success = scsi_status == GOOD;
	unsigned long flags;

	cmd->scsi_status = scsi_status;


	spin_lock_irqsave(&cmd->t_state_lock, flags);
	cmd->transport_state &= ~CMD_T_BUSY;

	if (dev && dev->transport->transport_complete) {
		dev->transport->transport_complete(cmd,
				cmd->t_data_sg,
				transport_get_sense_buffer(cmd));
		if (cmd->se_cmd_flags & SCF_TRANSPORT_TASK_SENSE)
			success = 1;
	}

	/*
	 * See if we are waiting to complete for an exception condition.
	 */
	if (cmd->transport_state & CMD_T_REQUEST_STOP) {
		spin_unlock_irqrestore(&cmd->t_state_lock, flags);
		complete(&cmd->task_stop_comp);
		return;
	}

	if (!success)
		cmd->transport_state |= CMD_T_FAILED;

	/*
	 * Check for case where an explict ABORT_TASK has been received
	 * and transport_wait_for_tasks() will be waiting for completion..
	 */
	if (cmd->transport_state & CMD_T_ABORTED &&
	    cmd->transport_state & CMD_T_STOP) {
		spin_unlock_irqrestore(&cmd->t_state_lock, flags);
		complete(&cmd->t_transport_stop_comp);
		return;
	} else if (cmd->transport_state & CMD_T_FAILED) {
		cmd->scsi_sense_reason = TCM_LOGICAL_UNIT_COMMUNICATION_FAILURE;
		INIT_WORK(&cmd->work, target_complete_failure_work);
	} else {
		INIT_WORK(&cmd->work, target_complete_ok_work);
	}

	cmd->t_state = TRANSPORT_COMPLETE;
	cmd->transport_state |= (CMD_T_COMPLETE | CMD_T_ACTIVE);
	spin_unlock_irqrestore(&cmd->t_state_lock, flags);

	queue_work(target_completion_wq, &cmd->work);
}
EXPORT_SYMBOL(target_complete_cmd);

static void target_add_to_state_list(struct se_cmd *cmd)
{
	struct se_device *dev = cmd->se_dev;
	unsigned long flags;

	spin_lock_irqsave(&dev->execute_task_lock, flags);
	if (!cmd->state_active) {
		list_add_tail(&cmd->state_list, &dev->state_list);
		cmd->state_active = true;
	}
	spin_unlock_irqrestore(&dev->execute_task_lock, flags);
}

/*
 * Handle QUEUE_FULL / -EAGAIN and -ENOMEM status
 */
static void transport_write_pending_qf(struct se_cmd *cmd);
static void transport_complete_qf(struct se_cmd *cmd);

static void target_qf_do_work(struct work_struct *work)
{
	struct se_device *dev = container_of(work, struct se_device,
					qf_work_queue);
	LIST_HEAD(qf_cmd_list);
	struct se_cmd *cmd, *cmd_tmp;

	spin_lock_irq(&dev->qf_cmd_lock);
	list_splice_init(&dev->qf_cmd_list, &qf_cmd_list);
	spin_unlock_irq(&dev->qf_cmd_lock);

	list_for_each_entry_safe(cmd, cmd_tmp, &qf_cmd_list, se_qf_node) {
		list_del(&cmd->se_qf_node);
		atomic_dec(&dev->dev_qf_count);
		smp_mb__after_atomic_dec();

		pr_debug("Processing %s cmd: %p QUEUE_FULL in work queue"
			" context: %s\n", cmd->se_tfo->get_fabric_name(), cmd,
			(cmd->t_state == TRANSPORT_COMPLETE_QF_OK) ? "COMPLETE_OK" :
			(cmd->t_state == TRANSPORT_COMPLETE_QF_WP) ? "WRITE_PENDING"
			: "UNKNOWN");

		if (cmd->t_state == TRANSPORT_COMPLETE_QF_WP)
			transport_write_pending_qf(cmd);
		else if (cmd->t_state == TRANSPORT_COMPLETE_QF_OK)
			transport_complete_qf(cmd);
	}
}

unsigned char *transport_dump_cmd_direction(struct se_cmd *cmd)
{
	switch (cmd->data_direction) {
	case DMA_NONE:
		return "NONE";
	case DMA_FROM_DEVICE:
		return "READ";
	case DMA_TO_DEVICE:
		return "WRITE";
	case DMA_BIDIRECTIONAL:
		return "BIDI";
	default:
		break;
	}

	return "UNKNOWN";
}

void transport_dump_dev_state(
	struct se_device *dev,
	char *b,
	int *bl)
{
	*bl += sprintf(b + *bl, "Status: ");
	switch (dev->dev_status) {
	case TRANSPORT_DEVICE_ACTIVATED:
		*bl += sprintf(b + *bl, "ACTIVATED");
		break;
	case TRANSPORT_DEVICE_DEACTIVATED:
		*bl += sprintf(b + *bl, "DEACTIVATED");
		break;
	case TRANSPORT_DEVICE_SHUTDOWN:
		*bl += sprintf(b + *bl, "SHUTDOWN");
		break;
	case TRANSPORT_DEVICE_OFFLINE_ACTIVATED:
	case TRANSPORT_DEVICE_OFFLINE_DEACTIVATED:
		*bl += sprintf(b + *bl, "OFFLINE");
		break;
	default:
		*bl += sprintf(b + *bl, "UNKNOWN=%d", dev->dev_status);
		break;
	}

	*bl += sprintf(b + *bl, "  Max Queue Depth: %d", dev->queue_depth);
	*bl += sprintf(b + *bl, "  SectorSize: %u  HwMaxSectors: %u\n",
		dev->se_sub_dev->se_dev_attrib.block_size,
		dev->se_sub_dev->se_dev_attrib.hw_max_sectors);
	*bl += sprintf(b + *bl, "        ");
}

void transport_dump_vpd_proto_id(
	struct t10_vpd *vpd,
	unsigned char *p_buf,
	int p_buf_len)
{
	unsigned char buf[VPD_TMP_BUF_SIZE];
	int len;

	memset(buf, 0, VPD_TMP_BUF_SIZE);
	len = sprintf(buf, "T10 VPD Protocol Identifier: ");

	switch (vpd->protocol_identifier) {
	case 0x00:
		sprintf(buf+len, "Fibre Channel\n");
		break;
	case 0x10:
		sprintf(buf+len, "Parallel SCSI\n");
		break;
	case 0x20:
		sprintf(buf+len, "SSA\n");
		break;
	case 0x30:
		sprintf(buf+len, "IEEE 1394\n");
		break;
	case 0x40:
		sprintf(buf+len, "SCSI Remote Direct Memory Access"
				" Protocol\n");
		break;
	case 0x50:
		sprintf(buf+len, "Internet SCSI (iSCSI)\n");
		break;
	case 0x60:
		sprintf(buf+len, "SAS Serial SCSI Protocol\n");
		break;
	case 0x70:
		sprintf(buf+len, "Automation/Drive Interface Transport"
				" Protocol\n");
		break;
	case 0x80:
		sprintf(buf+len, "AT Attachment Interface ATA/ATAPI\n");
		break;
	default:
		sprintf(buf+len, "Unknown 0x%02x\n",
				vpd->protocol_identifier);
		break;
	}

	if (p_buf)
		strncpy(p_buf, buf, p_buf_len);
	else
		pr_debug("%s", buf);
}

void
transport_set_vpd_proto_id(struct t10_vpd *vpd, unsigned char *page_83)
{
	/*
	 * Check if the Protocol Identifier Valid (PIV) bit is set..
	 *
	 * from spc3r23.pdf section 7.5.1
	 */
	 if (page_83[1] & 0x80) {
		vpd->protocol_identifier = (page_83[0] & 0xf0);
		vpd->protocol_identifier_set = 1;
		transport_dump_vpd_proto_id(vpd, NULL, 0);
	}
}
EXPORT_SYMBOL(transport_set_vpd_proto_id);

int transport_dump_vpd_assoc(
	struct t10_vpd *vpd,
	unsigned char *p_buf,
	int p_buf_len)
{
	unsigned char buf[VPD_TMP_BUF_SIZE];
	int ret = 0;
	int len;

	memset(buf, 0, VPD_TMP_BUF_SIZE);
	len = sprintf(buf, "T10 VPD Identifier Association: ");

	switch (vpd->association) {
	case 0x00:
		sprintf(buf+len, "addressed logical unit\n");
		break;
	case 0x10:
		sprintf(buf+len, "target port\n");
		break;
	case 0x20:
		sprintf(buf+len, "SCSI target device\n");
		break;
	default:
		sprintf(buf+len, "Unknown 0x%02x\n", vpd->association);
		ret = -EINVAL;
		break;
	}

	if (p_buf)
		strncpy(p_buf, buf, p_buf_len);
	else
		pr_debug("%s", buf);

	return ret;
}

int transport_set_vpd_assoc(struct t10_vpd *vpd, unsigned char *page_83)
{
	/*
	 * The VPD identification association..
	 *
	 * from spc3r23.pdf Section 7.6.3.1 Table 297
	 */
	vpd->association = (page_83[1] & 0x30);
	return transport_dump_vpd_assoc(vpd, NULL, 0);
}
EXPORT_SYMBOL(transport_set_vpd_assoc);

int transport_dump_vpd_ident_type(
	struct t10_vpd *vpd,
	unsigned char *p_buf,
	int p_buf_len)
{
	unsigned char buf[VPD_TMP_BUF_SIZE];
	int ret = 0;
	int len;

	memset(buf, 0, VPD_TMP_BUF_SIZE);
	len = sprintf(buf, "T10 VPD Identifier Type: ");

	switch (vpd->device_identifier_type) {
	case 0x00:
		sprintf(buf+len, "Vendor specific\n");
		break;
	case 0x01:
		sprintf(buf+len, "T10 Vendor ID based\n");
		break;
	case 0x02:
		sprintf(buf+len, "EUI-64 based\n");
		break;
	case 0x03:
		sprintf(buf+len, "NAA\n");
		break;
	case 0x04:
		sprintf(buf+len, "Relative target port identifier\n");
		break;
	case 0x08:
		sprintf(buf+len, "SCSI name string\n");
		break;
	default:
		sprintf(buf+len, "Unsupported: 0x%02x\n",
				vpd->device_identifier_type);
		ret = -EINVAL;
		break;
	}

	if (p_buf) {
		if (p_buf_len < strlen(buf)+1)
			return -EINVAL;
		strncpy(p_buf, buf, p_buf_len);
	} else {
		pr_debug("%s", buf);
	}

	return ret;
}

int transport_set_vpd_ident_type(struct t10_vpd *vpd, unsigned char *page_83)
{
	/*
	 * The VPD identifier type..
	 *
	 * from spc3r23.pdf Section 7.6.3.1 Table 298
	 */
	vpd->device_identifier_type = (page_83[1] & 0x0f);
	return transport_dump_vpd_ident_type(vpd, NULL, 0);
}
EXPORT_SYMBOL(transport_set_vpd_ident_type);

int transport_dump_vpd_ident(
	struct t10_vpd *vpd,
	unsigned char *p_buf,
	int p_buf_len)
{
	unsigned char buf[VPD_TMP_BUF_SIZE];
	int ret = 0;

	memset(buf, 0, VPD_TMP_BUF_SIZE);

	switch (vpd->device_identifier_code_set) {
	case 0x01: /* Binary */
		sprintf(buf, "T10 VPD Binary Device Identifier: %s\n",
			&vpd->device_identifier[0]);
		break;
	case 0x02: /* ASCII */
		sprintf(buf, "T10 VPD ASCII Device Identifier: %s\n",
			&vpd->device_identifier[0]);
		break;
	case 0x03: /* UTF-8 */
		sprintf(buf, "T10 VPD UTF-8 Device Identifier: %s\n",
			&vpd->device_identifier[0]);
		break;
	default:
		sprintf(buf, "T10 VPD Device Identifier encoding unsupported:"
			" 0x%02x", vpd->device_identifier_code_set);
		ret = -EINVAL;
		break;
	}

	if (p_buf)
		strncpy(p_buf, buf, p_buf_len);
	else
		pr_debug("%s", buf);

	return ret;
}

int
transport_set_vpd_ident(struct t10_vpd *vpd, unsigned char *page_83)
{
	static const char hex_str[] = "0123456789abcdef";
	int j = 0, i = 4; /* offset to start of the identifier */

	/*
	 * The VPD Code Set (encoding)
	 *
	 * from spc3r23.pdf Section 7.6.3.1 Table 296
	 */
	vpd->device_identifier_code_set = (page_83[0] & 0x0f);
	switch (vpd->device_identifier_code_set) {
	case 0x01: /* Binary */
		vpd->device_identifier[j++] =
				hex_str[vpd->device_identifier_type];
		while (i < (4 + page_83[3])) {
			vpd->device_identifier[j++] =
				hex_str[(page_83[i] & 0xf0) >> 4];
			vpd->device_identifier[j++] =
				hex_str[page_83[i] & 0x0f];
			i++;
		}
		break;
	case 0x02: /* ASCII */
	case 0x03: /* UTF-8 */
		while (i < (4 + page_83[3]))
			vpd->device_identifier[j++] = page_83[i++];
		break;
	default:
		break;
	}

	return transport_dump_vpd_ident(vpd, NULL, 0);
}
EXPORT_SYMBOL(transport_set_vpd_ident);

static void core_setup_task_attr_emulation(struct se_device *dev)
{
	/*
	 * If this device is from Target_Core_Mod/pSCSI, disable the
	 * SAM Task Attribute emulation.
	 *
	 * This is currently not available in upsream Linux/SCSI Target
	 * mode code, and is assumed to be disabled while using TCM/pSCSI.
	 */
	if (dev->transport->transport_type == TRANSPORT_PLUGIN_PHBA_PDEV) {
		dev->dev_task_attr_type = SAM_TASK_ATTR_PASSTHROUGH;
		return;
	}

	dev->dev_task_attr_type = SAM_TASK_ATTR_EMULATED;
	pr_debug("%s: Using SAM_TASK_ATTR_EMULATED for SPC: 0x%02x"
		" device\n", dev->transport->name,
		dev->transport->get_device_rev(dev));
}

static void scsi_dump_inquiry(struct se_device *dev)
{
	struct t10_wwn *wwn = &dev->se_sub_dev->t10_wwn;
	char buf[17];
	int i, device_type;
	/*
	 * Print Linux/SCSI style INQUIRY formatting to the kernel ring buffer
	 */
	for (i = 0; i < 8; i++)
		if (wwn->vendor[i] >= 0x20)
			buf[i] = wwn->vendor[i];
		else
			buf[i] = ' ';
	buf[i] = '\0';
	pr_debug("  Vendor: %s\n", buf);

	for (i = 0; i < 16; i++)
		if (wwn->model[i] >= 0x20)
			buf[i] = wwn->model[i];
		else
			buf[i] = ' ';
	buf[i] = '\0';
	pr_debug("  Model: %s\n", buf);

	for (i = 0; i < 4; i++)
		if (wwn->revision[i] >= 0x20)
			buf[i] = wwn->revision[i];
		else
			buf[i] = ' ';
	buf[i] = '\0';
	pr_debug("  Revision: %s\n", buf);

	device_type = dev->transport->get_device_type(dev);
	pr_debug("  Type:   %s ", scsi_device_type(device_type));
	pr_debug("                 ANSI SCSI revision: %02x\n",
				dev->transport->get_device_rev(dev));
}

struct se_device *transport_add_device_to_core_hba(
	struct se_hba *hba,
	struct se_subsystem_api *transport,
	struct se_subsystem_dev *se_dev,
	u32 device_flags,
	void *transport_dev,
	struct se_dev_limits *dev_limits,
	const char *inquiry_prod,
	const char *inquiry_rev)
{
	int force_pt;
	struct se_device  *dev;

	dev = kzalloc(sizeof(struct se_device), GFP_KERNEL);
	if (!dev) {
		pr_err("Unable to allocate memory for se_dev_t\n");
		return NULL;
	}

	dev->dev_flags		= device_flags;
	dev->dev_status		|= TRANSPORT_DEVICE_DEACTIVATED;
	dev->dev_ptr		= transport_dev;
	dev->se_hba		= hba;
	dev->se_sub_dev		= se_dev;
	dev->transport		= transport;
	INIT_LIST_HEAD(&dev->dev_list);
	INIT_LIST_HEAD(&dev->dev_sep_list);
	INIT_LIST_HEAD(&dev->dev_tmr_list);
	INIT_LIST_HEAD(&dev->delayed_cmd_list);
	INIT_LIST_HEAD(&dev->state_list);
	INIT_LIST_HEAD(&dev->qf_cmd_list);
	spin_lock_init(&dev->execute_task_lock);
	spin_lock_init(&dev->delayed_cmd_lock);
	spin_lock_init(&dev->dev_reservation_lock);
	spin_lock_init(&dev->dev_status_lock);
	spin_lock_init(&dev->se_port_lock);
	spin_lock_init(&dev->se_tmr_lock);
	spin_lock_init(&dev->qf_cmd_lock);
	atomic_set(&dev->dev_ordered_id, 0);

	se_dev_set_default_attribs(dev, dev_limits);

	dev->dev_index = scsi_get_new_index(SCSI_DEVICE_INDEX);
	dev->creation_time = get_jiffies_64();
	spin_lock_init(&dev->stats_lock);

	spin_lock(&hba->device_lock);
	list_add_tail(&dev->dev_list, &hba->hba_dev_list);
	hba->dev_count++;
	spin_unlock(&hba->device_lock);
	/*
	 * Setup the SAM Task Attribute emulation for struct se_device
	 */
	core_setup_task_attr_emulation(dev);
	/*
	 * Force PR and ALUA passthrough emulation with internal object use.
	 */
	force_pt = (hba->hba_flags & HBA_FLAGS_INTERNAL_USE);
	/*
	 * Setup the Reservations infrastructure for struct se_device
	 */
	core_setup_reservations(dev, force_pt);
	/*
	 * Setup the Asymmetric Logical Unit Assignment for struct se_device
	 */
	if (core_setup_alua(dev, force_pt) < 0)
		goto err_dev_list;

	/*
	 * Startup the struct se_device processing thread
	 */
	dev->tmr_wq = alloc_workqueue("tmr-%s", WQ_MEM_RECLAIM | WQ_UNBOUND, 1,
				      dev->transport->name);
	if (!dev->tmr_wq) {
		pr_err("Unable to create tmr workqueue for %s\n",
			dev->transport->name);
		goto err_dev_list;
	}
	/*
	 * Setup work_queue for QUEUE_FULL
	 */
	INIT_WORK(&dev->qf_work_queue, target_qf_do_work);
	/*
	 * Preload the initial INQUIRY const values if we are doing
	 * anything virtual (IBLOCK, FILEIO, RAMDISK), but not for TCM/pSCSI
	 * passthrough because this is being provided by the backend LLD.
	 * This is required so that transport_get_inquiry() copies these
	 * originals once back into DEV_T10_WWN(dev) for the virtual device
	 * setup.
	 */
	if (dev->transport->transport_type != TRANSPORT_PLUGIN_PHBA_PDEV) {
		if (!inquiry_prod || !inquiry_rev) {
			pr_err("All non TCM/pSCSI plugins require"
				" INQUIRY consts\n");
			goto err_wq;
		}

		strncpy(&dev->se_sub_dev->t10_wwn.vendor[0], "LIO-ORG", 8);
		strncpy(&dev->se_sub_dev->t10_wwn.model[0], inquiry_prod, 16);
		strncpy(&dev->se_sub_dev->t10_wwn.revision[0], inquiry_rev, 4);
	}
	scsi_dump_inquiry(dev);

	return dev;

err_wq:
	destroy_workqueue(dev->tmr_wq);
err_dev_list:
	spin_lock(&hba->device_lock);
	list_del(&dev->dev_list);
	hba->dev_count--;
	spin_unlock(&hba->device_lock);

	se_release_vpd_for_dev(dev);

	kfree(dev);

	return NULL;
}
EXPORT_SYMBOL(transport_add_device_to_core_hba);

int target_cmd_size_check(struct se_cmd *cmd, unsigned int size)
{
	struct se_device *dev = cmd->se_dev;

	if (cmd->unknown_data_length) {
		cmd->data_length = size;
	} else if (size != cmd->data_length) {
		pr_warn("TARGET_CORE[%s]: Expected Transfer Length:"
			" %u does not match SCSI CDB Length: %u for SAM Opcode:"
			" 0x%02x\n", cmd->se_tfo->get_fabric_name(),
				cmd->data_length, size, cmd->t_task_cdb[0]);

		if (cmd->data_direction == DMA_TO_DEVICE) {
			pr_err("Rejecting underflow/overflow"
					" WRITE data\n");
			goto out_invalid_cdb_field;
		}
		/*
		 * Reject READ_* or WRITE_* with overflow/underflow for
		 * type SCF_SCSI_DATA_CDB.
		 */
		if (dev->se_sub_dev->se_dev_attrib.block_size != 512)  {
			pr_err("Failing OVERFLOW/UNDERFLOW for LBA op"
				" CDB on non 512-byte sector setup subsystem"
				" plugin: %s\n", dev->transport->name);
			/* Returns CHECK_CONDITION + INVALID_CDB_FIELD */
			goto out_invalid_cdb_field;
		}
		/*
		 * For the overflow case keep the existing fabric provided
		 * ->data_length.  Otherwise for the underflow case, reset
		 * ->data_length to the smaller SCSI expected data transfer
		 * length.
		 */
		if (size > cmd->data_length) {
			cmd->se_cmd_flags |= SCF_OVERFLOW_BIT;
			cmd->residual_count = (size - cmd->data_length);
		} else {
			cmd->se_cmd_flags |= SCF_UNDERFLOW_BIT;
			cmd->residual_count = (cmd->data_length - size);
			cmd->data_length = size;
		}
	}

	return 0;

out_invalid_cdb_field:
	cmd->se_cmd_flags |= SCF_SCSI_CDB_EXCEPTION;
	cmd->scsi_sense_reason = TCM_INVALID_CDB_FIELD;
	return -EINVAL;
}

/*
 * Used by fabric modules containing a local struct se_cmd within their
 * fabric dependent per I/O descriptor.
 */
void transport_init_se_cmd(
	struct se_cmd *cmd,
	struct target_core_fabric_ops *tfo,
	struct se_session *se_sess,
	u32 data_length,
	int data_direction,
	int task_attr,
	unsigned char *sense_buffer)
{
	INIT_LIST_HEAD(&cmd->se_lun_node);
	INIT_LIST_HEAD(&cmd->se_delayed_node);
	INIT_LIST_HEAD(&cmd->se_qf_node);
	INIT_LIST_HEAD(&cmd->se_cmd_list);
	INIT_LIST_HEAD(&cmd->state_list);
	init_completion(&cmd->transport_lun_fe_stop_comp);
	init_completion(&cmd->transport_lun_stop_comp);
	init_completion(&cmd->t_transport_stop_comp);
	init_completion(&cmd->cmd_wait_comp);
	init_completion(&cmd->task_stop_comp);
	spin_lock_init(&cmd->t_state_lock);
	cmd->transport_state = CMD_T_DEV_ACTIVE;

	cmd->se_tfo = tfo;
	cmd->se_sess = se_sess;
	cmd->data_length = data_length;
	cmd->data_direction = data_direction;
	cmd->sam_task_attr = task_attr;
	cmd->sense_buffer = sense_buffer;

	cmd->state_active = false;
}
EXPORT_SYMBOL(transport_init_se_cmd);

static int transport_check_alloc_task_attr(struct se_cmd *cmd)
{
	/*
	 * Check if SAM Task Attribute emulation is enabled for this
	 * struct se_device storage object
	 */
	if (cmd->se_dev->dev_task_attr_type != SAM_TASK_ATTR_EMULATED)
		return 0;

	if (cmd->sam_task_attr == MSG_ACA_TAG) {
		pr_debug("SAM Task Attribute ACA"
			" emulation is not supported\n");
		return -EINVAL;
	}
	/*
	 * Used to determine when ORDERED commands should go from
	 * Dormant to Active status.
	 */
	cmd->se_ordered_id = atomic_inc_return(&cmd->se_dev->dev_ordered_id);
	smp_mb__after_atomic_inc();
	pr_debug("Allocated se_ordered_id: %u for Task Attr: 0x%02x on %s\n",
			cmd->se_ordered_id, cmd->sam_task_attr,
			cmd->se_dev->transport->name);
	return 0;
}

/*	target_setup_cmd_from_cdb():
 *
 *	Called from fabric RX Thread.
 */
int target_setup_cmd_from_cdb(
	struct se_cmd *cmd,
	unsigned char *cdb)
{
	struct se_subsystem_dev *su_dev = cmd->se_dev->se_sub_dev;
	u32 pr_reg_type = 0;
	u8 alua_ascq = 0;
	unsigned long flags;
	int ret;

	/*
	 * Ensure that the received CDB is less than the max (252 + 8) bytes
	 * for VARIABLE_LENGTH_CMD
	 */
	if (scsi_command_size(cdb) > SCSI_MAX_VARLEN_CDB_SIZE) {
		pr_err("Received SCSI CDB with command_size: %d that"
			" exceeds SCSI_MAX_VARLEN_CDB_SIZE: %d\n",
			scsi_command_size(cdb), SCSI_MAX_VARLEN_CDB_SIZE);
		cmd->se_cmd_flags |= SCF_SCSI_CDB_EXCEPTION;
		cmd->scsi_sense_reason = TCM_INVALID_CDB_FIELD;
		return -EINVAL;
	}
	/*
	 * If the received CDB is larger than TCM_MAX_COMMAND_SIZE,
	 * allocate the additional extended CDB buffer now..  Otherwise
	 * setup the pointer from __t_task_cdb to t_task_cdb.
	 */
	if (scsi_command_size(cdb) > sizeof(cmd->__t_task_cdb)) {
		cmd->t_task_cdb = kzalloc(scsi_command_size(cdb),
						GFP_KERNEL);
		if (!cmd->t_task_cdb) {
			pr_err("Unable to allocate cmd->t_task_cdb"
				" %u > sizeof(cmd->__t_task_cdb): %lu ops\n",
				scsi_command_size(cdb),
				(unsigned long)sizeof(cmd->__t_task_cdb));
			cmd->se_cmd_flags |= SCF_SCSI_CDB_EXCEPTION;
			cmd->scsi_sense_reason =
					TCM_LOGICAL_UNIT_COMMUNICATION_FAILURE;
			return -ENOMEM;
		}
	} else
		cmd->t_task_cdb = &cmd->__t_task_cdb[0];
	/*
	 * Copy the original CDB into cmd->
	 */
	memcpy(cmd->t_task_cdb, cdb, scsi_command_size(cdb));

	/*
	 * Check for an existing UNIT ATTENTION condition
	 */
	if (core_scsi3_ua_check(cmd, cdb) < 0) {
		cmd->se_cmd_flags |= SCF_SCSI_CDB_EXCEPTION;
		cmd->scsi_sense_reason = TCM_CHECK_CONDITION_UNIT_ATTENTION;
		return -EINVAL;
	}

	ret = su_dev->t10_alua.alua_state_check(cmd, cdb, &alua_ascq);
	if (ret != 0) {
		/*
		 * Set SCSI additional sense code (ASC) to 'LUN Not Accessible';
		 * The ALUA additional sense code qualifier (ASCQ) is determined
		 * by the ALUA primary or secondary access state..
		 */
		if (ret > 0) {
			pr_debug("[%s]: ALUA TG Port not available, "
				"SenseKey: NOT_READY, ASC/ASCQ: "
				"0x04/0x%02x\n",
				cmd->se_tfo->get_fabric_name(), alua_ascq);

			transport_set_sense_codes(cmd, 0x04, alua_ascq);
			cmd->se_cmd_flags |= SCF_SCSI_CDB_EXCEPTION;
			cmd->scsi_sense_reason = TCM_CHECK_CONDITION_NOT_READY;
			return -EINVAL;
		}
		cmd->se_cmd_flags |= SCF_SCSI_CDB_EXCEPTION;
		cmd->scsi_sense_reason = TCM_INVALID_CDB_FIELD;
		return -EINVAL;
	}

	/*
	 * Check status for SPC-3 Persistent Reservations
	 */
	if (su_dev->t10_pr.pr_ops.t10_reservation_check(cmd, &pr_reg_type)) {
		if (su_dev->t10_pr.pr_ops.t10_seq_non_holder(
					cmd, cdb, pr_reg_type) != 0) {
			cmd->se_cmd_flags |= SCF_SCSI_CDB_EXCEPTION;
			cmd->se_cmd_flags |= SCF_SCSI_RESERVATION_CONFLICT;
			cmd->scsi_status = SAM_STAT_RESERVATION_CONFLICT;
			cmd->scsi_sense_reason = TCM_RESERVATION_CONFLICT;
			return -EBUSY;
		}
		/*
		 * This means the CDB is allowed for the SCSI Initiator port
		 * when said port is *NOT* holding the legacy SPC-2 or
		 * SPC-3 Persistent Reservation.
		 */
	}

	ret = cmd->se_dev->transport->parse_cdb(cmd);
	if (ret < 0)
		return ret;

	spin_lock_irqsave(&cmd->t_state_lock, flags);
	cmd->se_cmd_flags |= SCF_SUPPORTED_SAM_OPCODE;
	spin_unlock_irqrestore(&cmd->t_state_lock, flags);

	/*
	 * Check for SAM Task Attribute Emulation
	 */
	if (transport_check_alloc_task_attr(cmd) < 0) {
		cmd->se_cmd_flags |= SCF_SCSI_CDB_EXCEPTION;
		cmd->scsi_sense_reason = TCM_INVALID_CDB_FIELD;
		return -EINVAL;
	}
	spin_lock(&cmd->se_lun->lun_sep_lock);
	if (cmd->se_lun->lun_sep)
		cmd->se_lun->lun_sep->sep_stats.cmd_pdus++;
	spin_unlock(&cmd->se_lun->lun_sep_lock);
	return 0;
}
EXPORT_SYMBOL(target_setup_cmd_from_cdb);

/*
 * Used by fabric module frontends to queue tasks directly.
 * Many only be used from process context only
 */
int transport_handle_cdb_direct(
	struct se_cmd *cmd)
{
	int ret;

	if (!cmd->se_lun) {
		dump_stack();
		pr_err("cmd->se_lun is NULL\n");
		return -EINVAL;
	}
	if (in_interrupt()) {
		dump_stack();
		pr_err("transport_generic_handle_cdb cannot be called"
				" from interrupt context\n");
		return -EINVAL;
	}
	/*
	 * Set TRANSPORT_NEW_CMD state and CMD_T_ACTIVE to ensure that
	 * outstanding descriptors are handled correctly during shutdown via
	 * transport_wait_for_tasks()
	 *
	 * Also, we don't take cmd->t_state_lock here as we only expect
	 * this to be called for initial descriptor submission.
	 */
	cmd->t_state = TRANSPORT_NEW_CMD;
	cmd->transport_state |= CMD_T_ACTIVE;

	/*
	 * transport_generic_new_cmd() is already handling QUEUE_FULL,
	 * so follow TRANSPORT_NEW_CMD processing thread context usage
	 * and call transport_generic_request_failure() if necessary..
	 */
	ret = transport_generic_new_cmd(cmd);
	if (ret < 0)
		transport_generic_request_failure(cmd);

	return 0;
}
EXPORT_SYMBOL(transport_handle_cdb_direct);

/*
 * target_submit_cmd_map_sgls - lookup unpacked lun and submit uninitialized
 * 			 se_cmd + use pre-allocated SGL memory.
 *
 * @se_cmd: command descriptor to submit
 * @se_sess: associated se_sess for endpoint
 * @cdb: pointer to SCSI CDB
 * @sense: pointer to SCSI sense buffer
 * @unpacked_lun: unpacked LUN to reference for struct se_lun
 * @data_length: fabric expected data transfer length
 * @task_addr: SAM task attribute
 * @data_dir: DMA data direction
 * @flags: flags for command submission from target_sc_flags_tables
 * @sgl: struct scatterlist memory for unidirectional mapping
 * @sgl_count: scatterlist count for unidirectional mapping
 * @sgl_bidi: struct scatterlist memory for bidirectional READ mapping
 * @sgl_bidi_count: scatterlist count for bidirectional READ mapping
 *
 * Returns non zero to signal active I/O shutdown failure.  All other
 * setup exceptions will be returned as a SCSI CHECK_CONDITION response,
 * but still return zero here.
 *
 * This may only be called from process context, and also currently
 * assumes internal allocation of fabric payload buffer by target-core.
 */
int target_submit_cmd_map_sgls(struct se_cmd *se_cmd, struct se_session *se_sess,
		unsigned char *cdb, unsigned char *sense, u32 unpacked_lun,
		u32 data_length, int task_attr, int data_dir, int flags,
		struct scatterlist *sgl, u32 sgl_count,
		struct scatterlist *sgl_bidi, u32 sgl_bidi_count)
{
	struct se_portal_group *se_tpg;
	int rc;

	se_tpg = se_sess->se_tpg;
	BUG_ON(!se_tpg);
	BUG_ON(se_cmd->se_tfo || se_cmd->se_sess);
	BUG_ON(in_interrupt());
	/*
	 * Initialize se_cmd for target operation.  From this point
	 * exceptions are handled by sending exception status via
	 * target_core_fabric_ops->queue_status() callback
	 */
	transport_init_se_cmd(se_cmd, se_tpg->se_tpg_tfo, se_sess,
				data_length, data_dir, task_attr, sense);
	if (flags & TARGET_SCF_UNKNOWN_SIZE)
		se_cmd->unknown_data_length = 1;
	/*
	 * Obtain struct se_cmd->cmd_kref reference and add new cmd to
	 * se_sess->sess_cmd_list.  A second kref_get here is necessary
	 * for fabrics using TARGET_SCF_ACK_KREF that expect a second
	 * kref_put() to happen during fabric packet acknowledgement.
	 */
	rc = target_get_sess_cmd(se_sess, se_cmd, (flags & TARGET_SCF_ACK_KREF));
	if (rc)
		return rc;
	/*
	 * Signal bidirectional data payloads to target-core
	 */
	if (flags & TARGET_SCF_BIDI_OP)
		se_cmd->se_cmd_flags |= SCF_BIDI;
	/*
	 * Locate se_lun pointer and attach it to struct se_cmd
	 */
	if (transport_lookup_cmd_lun(se_cmd, unpacked_lun) < 0) {
		transport_send_check_condition_and_sense(se_cmd,
				se_cmd->scsi_sense_reason, 0);
		target_put_sess_cmd(se_sess, se_cmd);
		return 0;
	}

	rc = target_setup_cmd_from_cdb(se_cmd, cdb);
	if (rc != 0) {
		transport_generic_request_failure(se_cmd);
		return 0;
	}
	/*
	 * When a non zero sgl_count has been passed perform SGL passthrough
	 * mapping for pre-allocated fabric memory instead of having target
	 * core perform an internal SGL allocation..
	 */
	if (sgl_count != 0) {
		BUG_ON(!sgl);

		/*
		 * A work-around for tcm_loop as some userspace code via
		 * scsi-generic do not memset their associated read buffers,
		 * so go ahead and do that here for type non-data CDBs.  Also
		 * note that this is currently guaranteed to be a single SGL
		 * for this case by target core in target_setup_cmd_from_cdb()
		 * -> transport_generic_cmd_sequencer().
		 */
		if (!(se_cmd->se_cmd_flags & SCF_SCSI_DATA_CDB) &&
		     se_cmd->data_direction == DMA_FROM_DEVICE) {
			unsigned char *buf = NULL;

			if (sgl)
				buf = kmap(sg_page(sgl)) + sgl->offset;

			if (buf) {
				memset(buf, 0, sgl->length);
				kunmap(sg_page(sgl));
			}
		}

		rc = transport_generic_map_mem_to_cmd(se_cmd, sgl, sgl_count,
				sgl_bidi, sgl_bidi_count);
		if (rc != 0) {
			transport_generic_request_failure(se_cmd);
			return 0;
		}
	}
	/*
	 * Check if we need to delay processing because of ALUA
	 * Active/NonOptimized primary access state..
	 */
	core_alua_check_nonop_delay(se_cmd);

	transport_handle_cdb_direct(se_cmd);
	return 0;
}
EXPORT_SYMBOL(target_submit_cmd_map_sgls);

/*
 * target_submit_cmd - lookup unpacked lun and submit uninitialized se_cmd
 *
 * @se_cmd: command descriptor to submit
 * @se_sess: associated se_sess for endpoint
 * @cdb: pointer to SCSI CDB
 * @sense: pointer to SCSI sense buffer
 * @unpacked_lun: unpacked LUN to reference for struct se_lun
 * @data_length: fabric expected data transfer length
 * @task_addr: SAM task attribute
 * @data_dir: DMA data direction
 * @flags: flags for command submission from target_sc_flags_tables
 *
 * Returns non zero to signal active I/O shutdown failure.  All other
 * setup exceptions will be returned as a SCSI CHECK_CONDITION response,
 * but still return zero here.
 *
 * This may only be called from process context, and also currently
 * assumes internal allocation of fabric payload buffer by target-core.
 *
 * It also assumes interal target core SGL memory allocation.
 */
int target_submit_cmd(struct se_cmd *se_cmd, struct se_session *se_sess,
		unsigned char *cdb, unsigned char *sense, u32 unpacked_lun,
		u32 data_length, int task_attr, int data_dir, int flags)
{
	return target_submit_cmd_map_sgls(se_cmd, se_sess, cdb, sense,
			unpacked_lun, data_length, task_attr, data_dir,
			flags, NULL, 0, NULL, 0);
}
EXPORT_SYMBOL(target_submit_cmd);

static void target_complete_tmr_failure(struct work_struct *work)
{
	struct se_cmd *se_cmd = container_of(work, struct se_cmd, work);

	se_cmd->se_tmr_req->response = TMR_LUN_DOES_NOT_EXIST;
	se_cmd->se_tfo->queue_tm_rsp(se_cmd);
	transport_generic_free_cmd(se_cmd, 0);
}

/**
 * target_submit_tmr - lookup unpacked lun and submit uninitialized se_cmd
 *                     for TMR CDBs
 *
 * @se_cmd: command descriptor to submit
 * @se_sess: associated se_sess for endpoint
 * @sense: pointer to SCSI sense buffer
 * @unpacked_lun: unpacked LUN to reference for struct se_lun
 * @fabric_context: fabric context for TMR req
 * @tm_type: Type of TM request
 * @gfp: gfp type for caller
 * @tag: referenced task tag for TMR_ABORT_TASK
 * @flags: submit cmd flags
 *
 * Callable from all contexts.
 **/

int target_submit_tmr(struct se_cmd *se_cmd, struct se_session *se_sess,
		unsigned char *sense, u32 unpacked_lun,
		void *fabric_tmr_ptr, unsigned char tm_type,
		gfp_t gfp, unsigned int tag, int flags)
{
	struct se_portal_group *se_tpg;
	int ret;

	se_tpg = se_sess->se_tpg;
	BUG_ON(!se_tpg);

	transport_init_se_cmd(se_cmd, se_tpg->se_tpg_tfo, se_sess,
			      0, DMA_NONE, MSG_SIMPLE_TAG, sense);
	/*
	 * FIXME: Currently expect caller to handle se_cmd->se_tmr_req
	 * allocation failure.
	 */
	ret = core_tmr_alloc_req(se_cmd, fabric_tmr_ptr, tm_type, gfp);
	if (ret < 0)
		return -ENOMEM;

	if (tm_type == TMR_ABORT_TASK)
		se_cmd->se_tmr_req->ref_task_tag = tag;

	/* See target_submit_cmd for commentary */
	ret = target_get_sess_cmd(se_sess, se_cmd, (flags & TARGET_SCF_ACK_KREF));
	if (ret) {
		core_tmr_release_req(se_cmd->se_tmr_req);
		return ret;
	}

	ret = transport_lookup_tmr_lun(se_cmd, unpacked_lun);
	if (ret) {
		/*
		 * For callback during failure handling, push this work off
		 * to process context with TMR_LUN_DOES_NOT_EXIST status.
		 */
		INIT_WORK(&se_cmd->work, target_complete_tmr_failure);
		schedule_work(&se_cmd->work);
		return 0;
	}
	transport_generic_handle_tmr(se_cmd);
	return 0;
}
EXPORT_SYMBOL(target_submit_tmr);

/*
 * If the cmd is active, request it to be stopped and sleep until it
 * has completed.
 */
bool target_stop_cmd(struct se_cmd *cmd, unsigned long *flags)
{
	bool was_active = false;

	if (cmd->transport_state & CMD_T_BUSY) {
		cmd->transport_state |= CMD_T_REQUEST_STOP;
		spin_unlock_irqrestore(&cmd->t_state_lock, *flags);

		pr_debug("cmd %p waiting to complete\n", cmd);
		wait_for_completion(&cmd->task_stop_comp);
		pr_debug("cmd %p stopped successfully\n", cmd);

		spin_lock_irqsave(&cmd->t_state_lock, *flags);
		cmd->transport_state &= ~CMD_T_REQUEST_STOP;
		cmd->transport_state &= ~CMD_T_BUSY;
		was_active = true;
	}

	return was_active;
}

/*
 * Handle SAM-esque emulation for generic transport request failures.
 */
void transport_generic_request_failure(struct se_cmd *cmd)
{
	int ret = 0;

	pr_debug("-----[ Storage Engine Exception for cmd: %p ITT: 0x%08x"
		" CDB: 0x%02x\n", cmd, cmd->se_tfo->get_task_tag(cmd),
		cmd->t_task_cdb[0]);
	pr_debug("-----[ i_state: %d t_state: %d scsi_sense_reason: %d\n",
		cmd->se_tfo->get_cmd_state(cmd),
		cmd->t_state, cmd->scsi_sense_reason);
	pr_debug("-----[ CMD_T_ACTIVE: %d CMD_T_STOP: %d CMD_T_SENT: %d\n",
		(cmd->transport_state & CMD_T_ACTIVE) != 0,
		(cmd->transport_state & CMD_T_STOP) != 0,
		(cmd->transport_state & CMD_T_SENT) != 0);

	/*
	 * For SAM Task Attribute emulation for failed struct se_cmd
	 */
	if (cmd->se_dev->dev_task_attr_type == SAM_TASK_ATTR_EMULATED)
		transport_complete_task_attr(cmd);

	switch (cmd->scsi_sense_reason) {
	case TCM_NON_EXISTENT_LUN:
	case TCM_UNSUPPORTED_SCSI_OPCODE:
	case TCM_INVALID_CDB_FIELD:
	case TCM_INVALID_PARAMETER_LIST:
	case TCM_LOGICAL_UNIT_COMMUNICATION_FAILURE:
	case TCM_UNKNOWN_MODE_PAGE:
	case TCM_WRITE_PROTECTED:
	case TCM_ADDRESS_OUT_OF_RANGE:
	case TCM_CHECK_CONDITION_ABORT_CMD:
	case TCM_CHECK_CONDITION_UNIT_ATTENTION:
	case TCM_CHECK_CONDITION_NOT_READY:
		break;
	case TCM_RESERVATION_CONFLICT:
		/*
		 * No SENSE Data payload for this case, set SCSI Status
		 * and queue the response to $FABRIC_MOD.
		 *
		 * Uses linux/include/scsi/scsi.h SAM status codes defs
		 */
		cmd->scsi_status = SAM_STAT_RESERVATION_CONFLICT;
		/*
		 * For UA Interlock Code 11b, a RESERVATION CONFLICT will
		 * establish a UNIT ATTENTION with PREVIOUS RESERVATION
		 * CONFLICT STATUS.
		 *
		 * See spc4r17, section 7.4.6 Control Mode Page, Table 349
		 */
		if (cmd->se_sess &&
		    cmd->se_dev->se_sub_dev->se_dev_attrib.emulate_ua_intlck_ctrl == 2)
			core_scsi3_ua_allocate(cmd->se_sess->se_node_acl,
				cmd->orig_fe_lun, 0x2C,
				ASCQ_2CH_PREVIOUS_RESERVATION_CONFLICT_STATUS);

		ret = cmd->se_tfo->queue_status(cmd);
		if (ret == -EAGAIN || ret == -ENOMEM)
			goto queue_full;
		goto check_stop;
	default:
		pr_err("Unknown transport error for CDB 0x%02x: %d\n",
			cmd->t_task_cdb[0], cmd->scsi_sense_reason);
		cmd->scsi_sense_reason = TCM_UNSUPPORTED_SCSI_OPCODE;
		break;
	}

	ret = transport_send_check_condition_and_sense(cmd,
			cmd->scsi_sense_reason, 0);
	if (ret == -EAGAIN || ret == -ENOMEM)
		goto queue_full;

check_stop:
	transport_lun_remove_cmd(cmd);
	if (!transport_cmd_check_stop_to_fabric(cmd))
		;
	return;

queue_full:
	cmd->t_state = TRANSPORT_COMPLETE_QF_OK;
	transport_handle_queue_full(cmd, cmd->se_dev);
}
EXPORT_SYMBOL(transport_generic_request_failure);

static void __target_execute_cmd(struct se_cmd *cmd)
{
	int error = 0;

	spin_lock_irq(&cmd->t_state_lock);
	cmd->transport_state |= (CMD_T_BUSY|CMD_T_SENT);
	spin_unlock_irq(&cmd->t_state_lock);

	if (cmd->execute_cmd)
		error = cmd->execute_cmd(cmd);

	if (error) {
		spin_lock_irq(&cmd->t_state_lock);
		cmd->transport_state &= ~(CMD_T_BUSY|CMD_T_SENT);
		spin_unlock_irq(&cmd->t_state_lock);

		transport_generic_request_failure(cmd);
	}
}

void target_execute_cmd(struct se_cmd *cmd)
{
	struct se_device *dev = cmd->se_dev;

	/*
	 * If the received CDB has aleady been aborted stop processing it here.
	 */
	if (transport_check_aborted_status(cmd, 1))
		return;

	/*
	 * Determine if IOCTL context caller in requesting the stopping of this
	 * command for LUN shutdown purposes.
	 */
	spin_lock_irq(&cmd->t_state_lock);
	if (cmd->transport_state & CMD_T_LUN_STOP) {
		pr_debug("%s:%d CMD_T_LUN_STOP for ITT: 0x%08x\n",
			__func__, __LINE__, cmd->se_tfo->get_task_tag(cmd));

		cmd->transport_state &= ~CMD_T_ACTIVE;
		spin_unlock_irq(&cmd->t_state_lock);
		complete(&cmd->transport_lun_stop_comp);
		return;
	}
	/*
	 * Determine if frontend context caller is requesting the stopping of
	 * this command for frontend exceptions.
	 */
	if (cmd->transport_state & CMD_T_STOP) {
		pr_debug("%s:%d CMD_T_STOP for ITT: 0x%08x\n",
			__func__, __LINE__,
			cmd->se_tfo->get_task_tag(cmd));

		spin_unlock_irq(&cmd->t_state_lock);
		complete(&cmd->t_transport_stop_comp);
		return;
	}

	cmd->t_state = TRANSPORT_PROCESSING;
	spin_unlock_irq(&cmd->t_state_lock);

	if (dev->dev_task_attr_type != SAM_TASK_ATTR_EMULATED)
		goto execute;

	/*
	 * Check for the existence of HEAD_OF_QUEUE, and if true return 1
	 * to allow the passed struct se_cmd list of tasks to the front of the list.
	 */
	switch (cmd->sam_task_attr) {
	case MSG_HEAD_TAG:
		pr_debug("Added HEAD_OF_QUEUE for CDB: 0x%02x, "
			 "se_ordered_id: %u\n",
			 cmd->t_task_cdb[0], cmd->se_ordered_id);
		goto execute;
	case MSG_ORDERED_TAG:
		atomic_inc(&dev->dev_ordered_sync);
		smp_mb__after_atomic_inc();

		pr_debug("Added ORDERED for CDB: 0x%02x to ordered list, "
			 " se_ordered_id: %u\n",
			 cmd->t_task_cdb[0], cmd->se_ordered_id);

		/*
		 * Execute an ORDERED command if no other older commands
		 * exist that need to be completed first.
		 */
		if (!atomic_read(&dev->simple_cmds))
			goto execute;
		break;
	default:
		/*
		 * For SIMPLE and UNTAGGED Task Attribute commands
		 */
		atomic_inc(&dev->simple_cmds);
		smp_mb__after_atomic_inc();
		break;
	}

	if (atomic_read(&dev->dev_ordered_sync) != 0) {
		spin_lock(&dev->delayed_cmd_lock);
		list_add_tail(&cmd->se_delayed_node, &dev->delayed_cmd_list);
		spin_unlock(&dev->delayed_cmd_lock);

		pr_debug("Added CDB: 0x%02x Task Attr: 0x%02x to"
			" delayed CMD list, se_ordered_id: %u\n",
			cmd->t_task_cdb[0], cmd->sam_task_attr,
			cmd->se_ordered_id);
		return;
	}

execute:
	/*
	 * Otherwise, no ORDERED task attributes exist..
	 */
	__target_execute_cmd(cmd);
}
EXPORT_SYMBOL(target_execute_cmd);

/*
 * Process all commands up to the last received ORDERED task attribute which
 * requires another blocking boundary
 */
static void target_restart_delayed_cmds(struct se_device *dev)
{
	for (;;) {
		struct se_cmd *cmd;

		spin_lock(&dev->delayed_cmd_lock);
		if (list_empty(&dev->delayed_cmd_list)) {
			spin_unlock(&dev->delayed_cmd_lock);
			break;
		}

		cmd = list_entry(dev->delayed_cmd_list.next,
				 struct se_cmd, se_delayed_node);
		list_del(&cmd->se_delayed_node);
		spin_unlock(&dev->delayed_cmd_lock);

		__target_execute_cmd(cmd);

		if (cmd->sam_task_attr == MSG_ORDERED_TAG)
			break;
	}
}

/*
 * Called from I/O completion to determine which dormant/delayed
 * and ordered cmds need to have their tasks added to the execution queue.
 */
static void transport_complete_task_attr(struct se_cmd *cmd)
{
	struct se_device *dev = cmd->se_dev;

	if (cmd->sam_task_attr == MSG_SIMPLE_TAG) {
		atomic_dec(&dev->simple_cmds);
		smp_mb__after_atomic_dec();
		dev->dev_cur_ordered_id++;
		pr_debug("Incremented dev->dev_cur_ordered_id: %u for"
			" SIMPLE: %u\n", dev->dev_cur_ordered_id,
			cmd->se_ordered_id);
	} else if (cmd->sam_task_attr == MSG_HEAD_TAG) {
		dev->dev_cur_ordered_id++;
		pr_debug("Incremented dev_cur_ordered_id: %u for"
			" HEAD_OF_QUEUE: %u\n", dev->dev_cur_ordered_id,
			cmd->se_ordered_id);
	} else if (cmd->sam_task_attr == MSG_ORDERED_TAG) {
		atomic_dec(&dev->dev_ordered_sync);
		smp_mb__after_atomic_dec();

		dev->dev_cur_ordered_id++;
		pr_debug("Incremented dev_cur_ordered_id: %u for ORDERED:"
			" %u\n", dev->dev_cur_ordered_id, cmd->se_ordered_id);
	}

	target_restart_delayed_cmds(dev);
}

static void transport_complete_qf(struct se_cmd *cmd)
{
	int ret = 0;

	if (cmd->se_dev->dev_task_attr_type == SAM_TASK_ATTR_EMULATED)
		transport_complete_task_attr(cmd);

	if (cmd->se_cmd_flags & SCF_TRANSPORT_TASK_SENSE) {
		ret = cmd->se_tfo->queue_status(cmd);
		if (ret)
			goto out;
	}

	switch (cmd->data_direction) {
	case DMA_FROM_DEVICE:
		ret = cmd->se_tfo->queue_data_in(cmd);
		break;
	case DMA_TO_DEVICE:
		if (cmd->t_bidi_data_sg) {
			ret = cmd->se_tfo->queue_data_in(cmd);
			if (ret < 0)
				break;
		}
		/* Fall through for DMA_TO_DEVICE */
	case DMA_NONE:
		ret = cmd->se_tfo->queue_status(cmd);
		break;
	default:
		break;
	}

out:
	if (ret < 0) {
		transport_handle_queue_full(cmd, cmd->se_dev);
		return;
	}
	transport_lun_remove_cmd(cmd);
	transport_cmd_check_stop_to_fabric(cmd);
}

static void transport_handle_queue_full(
	struct se_cmd *cmd,
	struct se_device *dev)
{
	spin_lock_irq(&dev->qf_cmd_lock);
	list_add_tail(&cmd->se_qf_node, &cmd->se_dev->qf_cmd_list);
	atomic_inc(&dev->dev_qf_count);
	smp_mb__after_atomic_inc();
	spin_unlock_irq(&cmd->se_dev->qf_cmd_lock);

	schedule_work(&cmd->se_dev->qf_work_queue);
}

static void target_complete_ok_work(struct work_struct *work)
{
	struct se_cmd *cmd = container_of(work, struct se_cmd, work);
	int ret;

	/*
	 * Check if we need to move delayed/dormant tasks from cmds on the
	 * delayed execution list after a HEAD_OF_QUEUE or ORDERED Task
	 * Attribute.
	 */
	if (cmd->se_dev->dev_task_attr_type == SAM_TASK_ATTR_EMULATED)
		transport_complete_task_attr(cmd);
	/*
	 * Check to schedule QUEUE_FULL work, or execute an existing
	 * cmd->transport_qf_callback()
	 */
	if (atomic_read(&cmd->se_dev->dev_qf_count) != 0)
		schedule_work(&cmd->se_dev->qf_work_queue);

	/*
	 * Check if we need to send a sense buffer from
	 * the struct se_cmd in question.
	 */
	if (cmd->se_cmd_flags & SCF_TRANSPORT_TASK_SENSE) {
		WARN_ON(!cmd->scsi_status);
		ret = transport_send_check_condition_and_sense(
					cmd, 0, 1);
		if (ret == -EAGAIN || ret == -ENOMEM)
			goto queue_full;

		transport_lun_remove_cmd(cmd);
		transport_cmd_check_stop_to_fabric(cmd);
		return;
	}
	/*
	 * Check for a callback, used by amongst other things
	 * XDWRITE_READ_10 emulation.
	 */
	if (cmd->transport_complete_callback)
		cmd->transport_complete_callback(cmd);

	switch (cmd->data_direction) {
	case DMA_FROM_DEVICE:
		spin_lock(&cmd->se_lun->lun_sep_lock);
		if (cmd->se_lun->lun_sep) {
			cmd->se_lun->lun_sep->sep_stats.tx_data_octets +=
					cmd->data_length;
		}
		spin_unlock(&cmd->se_lun->lun_sep_lock);

		ret = cmd->se_tfo->queue_data_in(cmd);
		if (ret == -EAGAIN || ret == -ENOMEM)
			goto queue_full;
		break;
	case DMA_TO_DEVICE:
		spin_lock(&cmd->se_lun->lun_sep_lock);
		if (cmd->se_lun->lun_sep) {
			cmd->se_lun->lun_sep->sep_stats.rx_data_octets +=
				cmd->data_length;
		}
		spin_unlock(&cmd->se_lun->lun_sep_lock);
		/*
		 * Check if we need to send READ payload for BIDI-COMMAND
		 */
		if (cmd->t_bidi_data_sg) {
			spin_lock(&cmd->se_lun->lun_sep_lock);
			if (cmd->se_lun->lun_sep) {
				cmd->se_lun->lun_sep->sep_stats.tx_data_octets +=
					cmd->data_length;
			}
			spin_unlock(&cmd->se_lun->lun_sep_lock);
			ret = cmd->se_tfo->queue_data_in(cmd);
			if (ret == -EAGAIN || ret == -ENOMEM)
				goto queue_full;
			break;
		}
		/* Fall through for DMA_TO_DEVICE */
	case DMA_NONE:
		ret = cmd->se_tfo->queue_status(cmd);
		if (ret == -EAGAIN || ret == -ENOMEM)
			goto queue_full;
		break;
	default:
		break;
	}

	transport_lun_remove_cmd(cmd);
	transport_cmd_check_stop_to_fabric(cmd);
	return;

queue_full:
	pr_debug("Handling complete_ok QUEUE_FULL: se_cmd: %p,"
		" data_direction: %d\n", cmd, cmd->data_direction);
	cmd->t_state = TRANSPORT_COMPLETE_QF_OK;
	transport_handle_queue_full(cmd, cmd->se_dev);
}

static inline void transport_free_sgl(struct scatterlist *sgl, int nents)
{
	struct scatterlist *sg;
	int count;

	for_each_sg(sgl, sg, nents, count)
		__free_page(sg_page(sg));

	kfree(sgl);
}

static inline void transport_free_pages(struct se_cmd *cmd)
{
	if (cmd->se_cmd_flags & SCF_PASSTHROUGH_SG_TO_MEM_NOALLOC)
		return;

	transport_free_sgl(cmd->t_data_sg, cmd->t_data_nents);
	cmd->t_data_sg = NULL;
	cmd->t_data_nents = 0;

	transport_free_sgl(cmd->t_bidi_data_sg, cmd->t_bidi_data_nents);
	cmd->t_bidi_data_sg = NULL;
	cmd->t_bidi_data_nents = 0;
}

/**
 * transport_release_cmd - free a command
 * @cmd:       command to free
 *
 * This routine unconditionally frees a command, and reference counting
 * or list removal must be done in the caller.
 */
static void transport_release_cmd(struct se_cmd *cmd)
{
	BUG_ON(!cmd->se_tfo);

	if (cmd->se_cmd_flags & SCF_SCSI_TMR_CDB)
		core_tmr_release_req(cmd->se_tmr_req);
	if (cmd->t_task_cdb != cmd->__t_task_cdb)
		kfree(cmd->t_task_cdb);
	/*
	 * If this cmd has been setup with target_get_sess_cmd(), drop
	 * the kref and call ->release_cmd() in kref callback.
	 */
	 if (cmd->check_release != 0) {
		target_put_sess_cmd(cmd->se_sess, cmd);
		return;
	}
	cmd->se_tfo->release_cmd(cmd);
}

/**
 * transport_put_cmd - release a reference to a command
 * @cmd:       command to release
 *
 * This routine releases our reference to the command and frees it if possible.
 */
static void transport_put_cmd(struct se_cmd *cmd)
{
	unsigned long flags;

	spin_lock_irqsave(&cmd->t_state_lock, flags);
	if (atomic_read(&cmd->t_fe_count)) {
		if (!atomic_dec_and_test(&cmd->t_fe_count))
			goto out_busy;
	}

	if (cmd->transport_state & CMD_T_DEV_ACTIVE) {
		cmd->transport_state &= ~CMD_T_DEV_ACTIVE;
		target_remove_from_state_list(cmd);
	}
	spin_unlock_irqrestore(&cmd->t_state_lock, flags);

	transport_free_pages(cmd);
	transport_release_cmd(cmd);
	return;
out_busy:
	spin_unlock_irqrestore(&cmd->t_state_lock, flags);
}

/*
 * transport_generic_map_mem_to_cmd - Use fabric-alloced pages instead of
 * allocating in the core.
 * @cmd:  Associated se_cmd descriptor
 * @mem:  SGL style memory for TCM WRITE / READ
 * @sg_mem_num: Number of SGL elements
 * @mem_bidi_in: SGL style memory for TCM BIDI READ
 * @sg_mem_bidi_num: Number of BIDI READ SGL elements
 *
 * Return: nonzero return cmd was rejected for -ENOMEM or inproper usage
 * of parameters.
 */
int transport_generic_map_mem_to_cmd(
	struct se_cmd *cmd,
	struct scatterlist *sgl,
	u32 sgl_count,
	struct scatterlist *sgl_bidi,
	u32 sgl_bidi_count)
{
	if (!sgl || !sgl_count)
		return 0;

	/*
	 * Reject SCSI data overflow with map_mem_to_cmd() as incoming
	 * scatterlists already have been set to follow what the fabric
	 * passes for the original expected data transfer length.
	 */
	if (cmd->se_cmd_flags & SCF_OVERFLOW_BIT) {
		pr_warn("Rejecting SCSI DATA overflow for fabric using"
			" SCF_PASSTHROUGH_SG_TO_MEM_NOALLOC\n");
		cmd->se_cmd_flags |= SCF_SCSI_CDB_EXCEPTION;
		cmd->scsi_sense_reason = TCM_INVALID_CDB_FIELD;
		return -EINVAL;
	}

	cmd->t_data_sg = sgl;
	cmd->t_data_nents = sgl_count;

	if (sgl_bidi && sgl_bidi_count) {
		cmd->t_bidi_data_sg = sgl_bidi;
		cmd->t_bidi_data_nents = sgl_bidi_count;
	}
	cmd->se_cmd_flags |= SCF_PASSTHROUGH_SG_TO_MEM_NOALLOC;
	return 0;
}
EXPORT_SYMBOL(transport_generic_map_mem_to_cmd);

void *transport_kmap_data_sg(struct se_cmd *cmd)
{
	struct scatterlist *sg = cmd->t_data_sg;
	struct page **pages;
	int i;

	/*
	 * We need to take into account a possible offset here for fabrics like
	 * tcm_loop who may be using a contig buffer from the SCSI midlayer for
	 * control CDBs passed as SGLs via transport_generic_map_mem_to_cmd()
	 */
	if (!cmd->t_data_nents)
		return NULL;

	BUG_ON(!sg);
	if (cmd->t_data_nents == 1)
		return kmap(sg_page(sg)) + sg->offset;

	/* >1 page. use vmap */
	pages = kmalloc(sizeof(*pages) * cmd->t_data_nents, GFP_KERNEL);
	if (!pages) {
		cmd->scsi_sense_reason = TCM_LOGICAL_UNIT_COMMUNICATION_FAILURE;
		return NULL;
	}

	/* convert sg[] to pages[] */
	for_each_sg(cmd->t_data_sg, sg, cmd->t_data_nents, i) {
		pages[i] = sg_page(sg);
	}

	cmd->t_data_vmap = vmap(pages, cmd->t_data_nents,  VM_MAP, PAGE_KERNEL);
	kfree(pages);
	if (!cmd->t_data_vmap) {
		cmd->scsi_sense_reason = TCM_LOGICAL_UNIT_COMMUNICATION_FAILURE;
		return NULL;
	}

	return cmd->t_data_vmap + cmd->t_data_sg[0].offset;
}
EXPORT_SYMBOL(transport_kmap_data_sg);

void transport_kunmap_data_sg(struct se_cmd *cmd)
{
	if (!cmd->t_data_nents) {
		return;
	} else if (cmd->t_data_nents == 1) {
		kunmap(sg_page(cmd->t_data_sg));
		return;
	}

	vunmap(cmd->t_data_vmap);
	cmd->t_data_vmap = NULL;
}
EXPORT_SYMBOL(transport_kunmap_data_sg);

static int
transport_generic_get_mem(struct se_cmd *cmd)
{
	u32 length = cmd->data_length;
	unsigned int nents;
	struct page *page;
	gfp_t zero_flag;
	int i = 0;

	nents = DIV_ROUND_UP(length, PAGE_SIZE);
	cmd->t_data_sg = kmalloc(sizeof(struct scatterlist) * nents, GFP_KERNEL);
	if (!cmd->t_data_sg)
		return -ENOMEM;

	cmd->t_data_nents = nents;
	sg_init_table(cmd->t_data_sg, nents);

	zero_flag = cmd->se_cmd_flags & SCF_SCSI_DATA_CDB ? 0 : __GFP_ZERO;

	while (length) {
		u32 page_len = min_t(u32, length, PAGE_SIZE);
		page = alloc_page(GFP_KERNEL | zero_flag);
		if (!page)
			goto out;

		sg_set_page(&cmd->t_data_sg[i], page, page_len, 0);
		length -= page_len;
		i++;
	}
	return 0;

out:
	while (i > 0) {
		i--;
		__free_page(sg_page(&cmd->t_data_sg[i]));
	}
	kfree(cmd->t_data_sg);
	cmd->t_data_sg = NULL;
	return -ENOMEM;
}

/*
 * Allocate any required resources to execute the command.  For writes we
 * might not have the payload yet, so notify the fabric via a call to
 * ->write_pending instead. Otherwise place it on the execution queue.
 */
int transport_generic_new_cmd(struct se_cmd *cmd)
{
	int ret = 0;

	/*
	 * Determine is the TCM fabric module has already allocated physical
	 * memory, and is directly calling transport_generic_map_mem_to_cmd()
	 * beforehand.
	 */
	if (!(cmd->se_cmd_flags & SCF_PASSTHROUGH_SG_TO_MEM_NOALLOC) &&
	    cmd->data_length) {
		ret = transport_generic_get_mem(cmd);
		if (ret < 0)
			goto out_fail;
	}
<<<<<<< HEAD
	/*
	 * If this command doesn't have any payload and we don't have to call
	 * into the fabric for data transfers, go ahead and complete it right
	 * away.
	 */
	if (!cmd->data_length &&
	    cmd->t_task_cdb[0] != REQUEST_SENSE &&
	    cmd->se_dev->transport->transport_type != TRANSPORT_PLUGIN_PHBA_PDEV) {
		spin_lock_irq(&cmd->t_state_lock);
		cmd->t_state = TRANSPORT_COMPLETE;
		cmd->transport_state |= CMD_T_ACTIVE;
		spin_unlock_irq(&cmd->t_state_lock);

		INIT_WORK(&cmd->work, target_complete_ok_work);
		queue_work(target_completion_wq, &cmd->work);
		return 0;
	}
=======
>>>>>>> ddffeb8c

	atomic_inc(&cmd->t_fe_count);

	/*
	 * If this command is not a write we can execute it right here,
	 * for write buffers we need to notify the fabric driver first
	 * and let it call back once the write buffers are ready.
	 */
	target_add_to_state_list(cmd);
	if (cmd->data_direction != DMA_TO_DEVICE) {
		target_execute_cmd(cmd);
		return 0;
	}

	spin_lock_irq(&cmd->t_state_lock);
	cmd->t_state = TRANSPORT_WRITE_PENDING;
	spin_unlock_irq(&cmd->t_state_lock);

	transport_cmd_check_stop(cmd, false);

	ret = cmd->se_tfo->write_pending(cmd);
	if (ret == -EAGAIN || ret == -ENOMEM)
		goto queue_full;

	if (ret < 0)
		return ret;
	return 1;

out_fail:
	cmd->se_cmd_flags |= SCF_SCSI_CDB_EXCEPTION;
	cmd->scsi_sense_reason = TCM_LOGICAL_UNIT_COMMUNICATION_FAILURE;
	return -EINVAL;
queue_full:
	pr_debug("Handling write_pending QUEUE__FULL: se_cmd: %p\n", cmd);
	cmd->t_state = TRANSPORT_COMPLETE_QF_WP;
	transport_handle_queue_full(cmd, cmd->se_dev);
	return 0;
}
EXPORT_SYMBOL(transport_generic_new_cmd);

static void transport_write_pending_qf(struct se_cmd *cmd)
{
	int ret;

	ret = cmd->se_tfo->write_pending(cmd);
	if (ret == -EAGAIN || ret == -ENOMEM) {
		pr_debug("Handling write_pending QUEUE__FULL: se_cmd: %p\n",
			 cmd);
		transport_handle_queue_full(cmd, cmd->se_dev);
	}
}

void transport_generic_free_cmd(struct se_cmd *cmd, int wait_for_tasks)
{
	if (!(cmd->se_cmd_flags & SCF_SE_LUN_CMD)) {
		if (wait_for_tasks && (cmd->se_cmd_flags & SCF_SCSI_TMR_CDB))
			 transport_wait_for_tasks(cmd);

		transport_release_cmd(cmd);
	} else {
		if (wait_for_tasks)
			transport_wait_for_tasks(cmd);

		core_dec_lacl_count(cmd->se_sess->se_node_acl, cmd);

		if (cmd->se_lun)
			transport_lun_remove_cmd(cmd);

		transport_put_cmd(cmd);
	}
}
EXPORT_SYMBOL(transport_generic_free_cmd);

/* target_get_sess_cmd - Add command to active ->sess_cmd_list
 * @se_sess:	session to reference
 * @se_cmd:	command descriptor to add
 * @ack_kref:	Signal that fabric will perform an ack target_put_sess_cmd()
 */
static int target_get_sess_cmd(struct se_session *se_sess, struct se_cmd *se_cmd,
			       bool ack_kref)
{
	unsigned long flags;
	int ret = 0;

	kref_init(&se_cmd->cmd_kref);
	/*
	 * Add a second kref if the fabric caller is expecting to handle
	 * fabric acknowledgement that requires two target_put_sess_cmd()
	 * invocations before se_cmd descriptor release.
	 */
	if (ack_kref == true) {
		kref_get(&se_cmd->cmd_kref);
		se_cmd->se_cmd_flags |= SCF_ACK_KREF;
	}

	spin_lock_irqsave(&se_sess->sess_cmd_lock, flags);
	if (se_sess->sess_tearing_down) {
		ret = -ESHUTDOWN;
		goto out;
	}
	list_add_tail(&se_cmd->se_cmd_list, &se_sess->sess_cmd_list);
	se_cmd->check_release = 1;

out:
	spin_unlock_irqrestore(&se_sess->sess_cmd_lock, flags);
	return ret;
}

static void target_release_cmd_kref(struct kref *kref)
{
	struct se_cmd *se_cmd = container_of(kref, struct se_cmd, cmd_kref);
	struct se_session *se_sess = se_cmd->se_sess;
	unsigned long flags;

	spin_lock_irqsave(&se_sess->sess_cmd_lock, flags);
	if (list_empty(&se_cmd->se_cmd_list)) {
		spin_unlock_irqrestore(&se_sess->sess_cmd_lock, flags);
		se_cmd->se_tfo->release_cmd(se_cmd);
		return;
	}
	if (se_sess->sess_tearing_down && se_cmd->cmd_wait_set) {
		spin_unlock_irqrestore(&se_sess->sess_cmd_lock, flags);
		complete(&se_cmd->cmd_wait_comp);
		return;
	}
	list_del(&se_cmd->se_cmd_list);
	spin_unlock_irqrestore(&se_sess->sess_cmd_lock, flags);

	se_cmd->se_tfo->release_cmd(se_cmd);
}

/* target_put_sess_cmd - Check for active I/O shutdown via kref_put
 * @se_sess:	session to reference
 * @se_cmd:	command descriptor to drop
 */
int target_put_sess_cmd(struct se_session *se_sess, struct se_cmd *se_cmd)
{
	return kref_put(&se_cmd->cmd_kref, target_release_cmd_kref);
}
EXPORT_SYMBOL(target_put_sess_cmd);

/* target_sess_cmd_list_set_waiting - Flag all commands in
 *         sess_cmd_list to complete cmd_wait_comp.  Set
 *         sess_tearing_down so no more commands are queued.
 * @se_sess:	session to flag
 */
void target_sess_cmd_list_set_waiting(struct se_session *se_sess)
{
	struct se_cmd *se_cmd;
	unsigned long flags;

	spin_lock_irqsave(&se_sess->sess_cmd_lock, flags);

	WARN_ON(se_sess->sess_tearing_down);
	se_sess->sess_tearing_down = 1;

	list_for_each_entry(se_cmd, &se_sess->sess_cmd_list, se_cmd_list)
		se_cmd->cmd_wait_set = 1;

	spin_unlock_irqrestore(&se_sess->sess_cmd_lock, flags);
}
EXPORT_SYMBOL(target_sess_cmd_list_set_waiting);

/* target_wait_for_sess_cmds - Wait for outstanding descriptors
 * @se_sess:    session to wait for active I/O
 * @wait_for_tasks:	Make extra transport_wait_for_tasks call
 */
void target_wait_for_sess_cmds(
	struct se_session *se_sess,
	int wait_for_tasks)
{
	struct se_cmd *se_cmd, *tmp_cmd;
	bool rc = false;

	list_for_each_entry_safe(se_cmd, tmp_cmd,
				&se_sess->sess_cmd_list, se_cmd_list) {
		list_del(&se_cmd->se_cmd_list);

		pr_debug("Waiting for se_cmd: %p t_state: %d, fabric state:"
			" %d\n", se_cmd, se_cmd->t_state,
			se_cmd->se_tfo->get_cmd_state(se_cmd));

		if (wait_for_tasks) {
			pr_debug("Calling transport_wait_for_tasks se_cmd: %p t_state: %d,"
				" fabric state: %d\n", se_cmd, se_cmd->t_state,
				se_cmd->se_tfo->get_cmd_state(se_cmd));

			rc = transport_wait_for_tasks(se_cmd);

			pr_debug("After transport_wait_for_tasks se_cmd: %p t_state: %d,"
				" fabric state: %d\n", se_cmd, se_cmd->t_state,
				se_cmd->se_tfo->get_cmd_state(se_cmd));
		}

		if (!rc) {
			wait_for_completion(&se_cmd->cmd_wait_comp);
			pr_debug("After cmd_wait_comp: se_cmd: %p t_state: %d"
				" fabric state: %d\n", se_cmd, se_cmd->t_state,
				se_cmd->se_tfo->get_cmd_state(se_cmd));
		}

		se_cmd->se_tfo->release_cmd(se_cmd);
	}
}
EXPORT_SYMBOL(target_wait_for_sess_cmds);

/*	transport_lun_wait_for_tasks():
 *
 *	Called from ConfigFS context to stop the passed struct se_cmd to allow
 *	an struct se_lun to be successfully shutdown.
 */
static int transport_lun_wait_for_tasks(struct se_cmd *cmd, struct se_lun *lun)
{
	unsigned long flags;
	int ret = 0;

	/*
	 * If the frontend has already requested this struct se_cmd to
	 * be stopped, we can safely ignore this struct se_cmd.
	 */
	spin_lock_irqsave(&cmd->t_state_lock, flags);
	if (cmd->transport_state & CMD_T_STOP) {
		cmd->transport_state &= ~CMD_T_LUN_STOP;

		pr_debug("ConfigFS ITT[0x%08x] - CMD_T_STOP, skipping\n",
			 cmd->se_tfo->get_task_tag(cmd));
		spin_unlock_irqrestore(&cmd->t_state_lock, flags);
		transport_cmd_check_stop(cmd, false);
		return -EPERM;
	}
	cmd->transport_state |= CMD_T_LUN_FE_STOP;
	spin_unlock_irqrestore(&cmd->t_state_lock, flags);

	// XXX: audit task_flags checks.
	spin_lock_irqsave(&cmd->t_state_lock, flags);
	if ((cmd->transport_state & CMD_T_BUSY) &&
	    (cmd->transport_state & CMD_T_SENT)) {
		if (!target_stop_cmd(cmd, &flags))
			ret++;
	}
	spin_unlock_irqrestore(&cmd->t_state_lock, flags);

	pr_debug("ConfigFS: cmd: %p stop tasks ret:"
			" %d\n", cmd, ret);
	if (!ret) {
		pr_debug("ConfigFS: ITT[0x%08x] - stopping cmd....\n",
				cmd->se_tfo->get_task_tag(cmd));
		wait_for_completion(&cmd->transport_lun_stop_comp);
		pr_debug("ConfigFS: ITT[0x%08x] - stopped cmd....\n",
				cmd->se_tfo->get_task_tag(cmd));
	}

	return 0;
}

static void __transport_clear_lun_from_sessions(struct se_lun *lun)
{
	struct se_cmd *cmd = NULL;
	unsigned long lun_flags, cmd_flags;
	/*
	 * Do exception processing and return CHECK_CONDITION status to the
	 * Initiator Port.
	 */
	spin_lock_irqsave(&lun->lun_cmd_lock, lun_flags);
	while (!list_empty(&lun->lun_cmd_list)) {
		cmd = list_first_entry(&lun->lun_cmd_list,
		       struct se_cmd, se_lun_node);
		list_del_init(&cmd->se_lun_node);

		spin_lock(&cmd->t_state_lock);
		pr_debug("SE_LUN[%d] - Setting cmd->transport"
			"_lun_stop for  ITT: 0x%08x\n",
			cmd->se_lun->unpacked_lun,
			cmd->se_tfo->get_task_tag(cmd));
		cmd->transport_state |= CMD_T_LUN_STOP;
		spin_unlock(&cmd->t_state_lock);

		spin_unlock_irqrestore(&lun->lun_cmd_lock, lun_flags);

		if (!cmd->se_lun) {
			pr_err("ITT: 0x%08x, [i,t]_state: %u/%u\n",
				cmd->se_tfo->get_task_tag(cmd),
				cmd->se_tfo->get_cmd_state(cmd), cmd->t_state);
			BUG();
		}
		/*
		 * If the Storage engine still owns the iscsi_cmd_t, determine
		 * and/or stop its context.
		 */
		pr_debug("SE_LUN[%d] - ITT: 0x%08x before transport"
			"_lun_wait_for_tasks()\n", cmd->se_lun->unpacked_lun,
			cmd->se_tfo->get_task_tag(cmd));

		if (transport_lun_wait_for_tasks(cmd, cmd->se_lun) < 0) {
			spin_lock_irqsave(&lun->lun_cmd_lock, lun_flags);
			continue;
		}

		pr_debug("SE_LUN[%d] - ITT: 0x%08x after transport_lun"
			"_wait_for_tasks(): SUCCESS\n",
			cmd->se_lun->unpacked_lun,
			cmd->se_tfo->get_task_tag(cmd));

		spin_lock_irqsave(&cmd->t_state_lock, cmd_flags);
		if (!(cmd->transport_state & CMD_T_DEV_ACTIVE)) {
			spin_unlock_irqrestore(&cmd->t_state_lock, cmd_flags);
			goto check_cond;
		}
		cmd->transport_state &= ~CMD_T_DEV_ACTIVE;
		target_remove_from_state_list(cmd);
		spin_unlock_irqrestore(&cmd->t_state_lock, cmd_flags);

		/*
		 * The Storage engine stopped this struct se_cmd before it was
		 * send to the fabric frontend for delivery back to the
		 * Initiator Node.  Return this SCSI CDB back with an
		 * CHECK_CONDITION status.
		 */
check_cond:
		transport_send_check_condition_and_sense(cmd,
				TCM_NON_EXISTENT_LUN, 0);
		/*
		 *  If the fabric frontend is waiting for this iscsi_cmd_t to
		 * be released, notify the waiting thread now that LU has
		 * finished accessing it.
		 */
		spin_lock_irqsave(&cmd->t_state_lock, cmd_flags);
		if (cmd->transport_state & CMD_T_LUN_FE_STOP) {
			pr_debug("SE_LUN[%d] - Detected FE stop for"
				" struct se_cmd: %p ITT: 0x%08x\n",
				lun->unpacked_lun,
				cmd, cmd->se_tfo->get_task_tag(cmd));

			spin_unlock_irqrestore(&cmd->t_state_lock,
					cmd_flags);
			transport_cmd_check_stop(cmd, false);
			complete(&cmd->transport_lun_fe_stop_comp);
			spin_lock_irqsave(&lun->lun_cmd_lock, lun_flags);
			continue;
		}
		pr_debug("SE_LUN[%d] - ITT: 0x%08x finished processing\n",
			lun->unpacked_lun, cmd->se_tfo->get_task_tag(cmd));

		spin_unlock_irqrestore(&cmd->t_state_lock, cmd_flags);
		spin_lock_irqsave(&lun->lun_cmd_lock, lun_flags);
	}
	spin_unlock_irqrestore(&lun->lun_cmd_lock, lun_flags);
}

static int transport_clear_lun_thread(void *p)
{
	struct se_lun *lun = p;

	__transport_clear_lun_from_sessions(lun);
	complete(&lun->lun_shutdown_comp);

	return 0;
}

int transport_clear_lun_from_sessions(struct se_lun *lun)
{
	struct task_struct *kt;

	kt = kthread_run(transport_clear_lun_thread, lun,
			"tcm_cl_%u", lun->unpacked_lun);
	if (IS_ERR(kt)) {
		pr_err("Unable to start clear_lun thread\n");
		return PTR_ERR(kt);
	}
	wait_for_completion(&lun->lun_shutdown_comp);

	return 0;
}

/**
 * transport_wait_for_tasks - wait for completion to occur
 * @cmd:	command to wait
 *
 * Called from frontend fabric context to wait for storage engine
 * to pause and/or release frontend generated struct se_cmd.
 */
bool transport_wait_for_tasks(struct se_cmd *cmd)
{
	unsigned long flags;

	spin_lock_irqsave(&cmd->t_state_lock, flags);
	if (!(cmd->se_cmd_flags & SCF_SE_LUN_CMD) &&
	    !(cmd->se_cmd_flags & SCF_SCSI_TMR_CDB)) {
		spin_unlock_irqrestore(&cmd->t_state_lock, flags);
		return false;
	}

	if (!(cmd->se_cmd_flags & SCF_SUPPORTED_SAM_OPCODE) &&
	    !(cmd->se_cmd_flags & SCF_SCSI_TMR_CDB)) {
		spin_unlock_irqrestore(&cmd->t_state_lock, flags);
		return false;
	}
	/*
	 * If we are already stopped due to an external event (ie: LUN shutdown)
	 * sleep until the connection can have the passed struct se_cmd back.
	 * The cmd->transport_lun_stopped_sem will be upped by
	 * transport_clear_lun_from_sessions() once the ConfigFS context caller
	 * has completed its operation on the struct se_cmd.
	 */
	if (cmd->transport_state & CMD_T_LUN_STOP) {
		pr_debug("wait_for_tasks: Stopping"
			" wait_for_completion(&cmd->t_tasktransport_lun_fe"
			"_stop_comp); for ITT: 0x%08x\n",
			cmd->se_tfo->get_task_tag(cmd));
		/*
		 * There is a special case for WRITES where a FE exception +
		 * LUN shutdown means ConfigFS context is still sleeping on
		 * transport_lun_stop_comp in transport_lun_wait_for_tasks().
		 * We go ahead and up transport_lun_stop_comp just to be sure
		 * here.
		 */
		spin_unlock_irqrestore(&cmd->t_state_lock, flags);
		complete(&cmd->transport_lun_stop_comp);
		wait_for_completion(&cmd->transport_lun_fe_stop_comp);
		spin_lock_irqsave(&cmd->t_state_lock, flags);

		target_remove_from_state_list(cmd);
		/*
		 * At this point, the frontend who was the originator of this
		 * struct se_cmd, now owns the structure and can be released through
		 * normal means below.
		 */
		pr_debug("wait_for_tasks: Stopped"
			" wait_for_completion(&cmd->t_tasktransport_lun_fe_"
			"stop_comp); for ITT: 0x%08x\n",
			cmd->se_tfo->get_task_tag(cmd));

		cmd->transport_state &= ~CMD_T_LUN_STOP;
	}

	if (!(cmd->transport_state & CMD_T_ACTIVE)) {
		spin_unlock_irqrestore(&cmd->t_state_lock, flags);
		return false;
	}

	cmd->transport_state |= CMD_T_STOP;

	pr_debug("wait_for_tasks: Stopping %p ITT: 0x%08x"
		" i_state: %d, t_state: %d, CMD_T_STOP\n",
		cmd, cmd->se_tfo->get_task_tag(cmd),
		cmd->se_tfo->get_cmd_state(cmd), cmd->t_state);

	spin_unlock_irqrestore(&cmd->t_state_lock, flags);

	wait_for_completion(&cmd->t_transport_stop_comp);

	spin_lock_irqsave(&cmd->t_state_lock, flags);
	cmd->transport_state &= ~(CMD_T_ACTIVE | CMD_T_STOP);

	pr_debug("wait_for_tasks: Stopped wait_for_completion("
		"&cmd->t_transport_stop_comp) for ITT: 0x%08x\n",
		cmd->se_tfo->get_task_tag(cmd));

	spin_unlock_irqrestore(&cmd->t_state_lock, flags);

	return true;
}
EXPORT_SYMBOL(transport_wait_for_tasks);

static int transport_get_sense_codes(
	struct se_cmd *cmd,
	u8 *asc,
	u8 *ascq)
{
	*asc = cmd->scsi_asc;
	*ascq = cmd->scsi_ascq;

	return 0;
}

static int transport_set_sense_codes(
	struct se_cmd *cmd,
	u8 asc,
	u8 ascq)
{
	cmd->scsi_asc = asc;
	cmd->scsi_ascq = ascq;

	return 0;
}

int transport_send_check_condition_and_sense(
	struct se_cmd *cmd,
	u8 reason,
	int from_transport)
{
	unsigned char *buffer = cmd->sense_buffer;
	unsigned long flags;
	u8 asc = 0, ascq = 0;

	spin_lock_irqsave(&cmd->t_state_lock, flags);
	if (cmd->se_cmd_flags & SCF_SENT_CHECK_CONDITION) {
		spin_unlock_irqrestore(&cmd->t_state_lock, flags);
		return 0;
	}
	cmd->se_cmd_flags |= SCF_SENT_CHECK_CONDITION;
	spin_unlock_irqrestore(&cmd->t_state_lock, flags);

	if (!reason && from_transport)
		goto after_reason;

	if (!from_transport)
		cmd->se_cmd_flags |= SCF_EMULATED_TASK_SENSE;

	/*
	 * Actual SENSE DATA, see SPC-3 7.23.2  SPC_SENSE_KEY_OFFSET uses
	 * SENSE KEY values from include/scsi/scsi.h
	 */
	switch (reason) {
	case TCM_NON_EXISTENT_LUN:
		/* CURRENT ERROR */
		buffer[0] = 0x70;
		buffer[SPC_ADD_SENSE_LEN_OFFSET] = 10;
		/* ILLEGAL REQUEST */
		buffer[SPC_SENSE_KEY_OFFSET] = ILLEGAL_REQUEST;
		/* LOGICAL UNIT NOT SUPPORTED */
		buffer[SPC_ASC_KEY_OFFSET] = 0x25;
		break;
	case TCM_UNSUPPORTED_SCSI_OPCODE:
	case TCM_SECTOR_COUNT_TOO_MANY:
		/* CURRENT ERROR */
		buffer[0] = 0x70;
		buffer[SPC_ADD_SENSE_LEN_OFFSET] = 10;
		/* ILLEGAL REQUEST */
		buffer[SPC_SENSE_KEY_OFFSET] = ILLEGAL_REQUEST;
		/* INVALID COMMAND OPERATION CODE */
		buffer[SPC_ASC_KEY_OFFSET] = 0x20;
		break;
	case TCM_UNKNOWN_MODE_PAGE:
		/* CURRENT ERROR */
		buffer[0] = 0x70;
		buffer[SPC_ADD_SENSE_LEN_OFFSET] = 10;
		/* ILLEGAL REQUEST */
		buffer[SPC_SENSE_KEY_OFFSET] = ILLEGAL_REQUEST;
		/* INVALID FIELD IN CDB */
		buffer[SPC_ASC_KEY_OFFSET] = 0x24;
		break;
	case TCM_CHECK_CONDITION_ABORT_CMD:
		/* CURRENT ERROR */
		buffer[0] = 0x70;
		buffer[SPC_ADD_SENSE_LEN_OFFSET] = 10;
		/* ABORTED COMMAND */
		buffer[SPC_SENSE_KEY_OFFSET] = ABORTED_COMMAND;
		/* BUS DEVICE RESET FUNCTION OCCURRED */
		buffer[SPC_ASC_KEY_OFFSET] = 0x29;
		buffer[SPC_ASCQ_KEY_OFFSET] = 0x03;
		break;
	case TCM_INCORRECT_AMOUNT_OF_DATA:
		/* CURRENT ERROR */
		buffer[0] = 0x70;
		buffer[SPC_ADD_SENSE_LEN_OFFSET] = 10;
		/* ABORTED COMMAND */
		buffer[SPC_SENSE_KEY_OFFSET] = ABORTED_COMMAND;
		/* WRITE ERROR */
		buffer[SPC_ASC_KEY_OFFSET] = 0x0c;
		/* NOT ENOUGH UNSOLICITED DATA */
		buffer[SPC_ASCQ_KEY_OFFSET] = 0x0d;
		break;
	case TCM_INVALID_CDB_FIELD:
		/* CURRENT ERROR */
		buffer[0] = 0x70;
		buffer[SPC_ADD_SENSE_LEN_OFFSET] = 10;
		/* ILLEGAL REQUEST */
		buffer[SPC_SENSE_KEY_OFFSET] = ILLEGAL_REQUEST;
		/* INVALID FIELD IN CDB */
		buffer[SPC_ASC_KEY_OFFSET] = 0x24;
		break;
	case TCM_INVALID_PARAMETER_LIST:
		/* CURRENT ERROR */
		buffer[0] = 0x70;
		buffer[SPC_ADD_SENSE_LEN_OFFSET] = 10;
		/* ILLEGAL REQUEST */
		buffer[SPC_SENSE_KEY_OFFSET] = ILLEGAL_REQUEST;
		/* INVALID FIELD IN PARAMETER LIST */
		buffer[SPC_ASC_KEY_OFFSET] = 0x26;
		break;
	case TCM_UNEXPECTED_UNSOLICITED_DATA:
		/* CURRENT ERROR */
		buffer[0] = 0x70;
		buffer[SPC_ADD_SENSE_LEN_OFFSET] = 10;
		/* ABORTED COMMAND */
		buffer[SPC_SENSE_KEY_OFFSET] = ABORTED_COMMAND;
		/* WRITE ERROR */
		buffer[SPC_ASC_KEY_OFFSET] = 0x0c;
		/* UNEXPECTED_UNSOLICITED_DATA */
		buffer[SPC_ASCQ_KEY_OFFSET] = 0x0c;
		break;
	case TCM_SERVICE_CRC_ERROR:
		/* CURRENT ERROR */
		buffer[0] = 0x70;
		buffer[SPC_ADD_SENSE_LEN_OFFSET] = 10;
		/* ABORTED COMMAND */
		buffer[SPC_SENSE_KEY_OFFSET] = ABORTED_COMMAND;
		/* PROTOCOL SERVICE CRC ERROR */
		buffer[SPC_ASC_KEY_OFFSET] = 0x47;
		/* N/A */
		buffer[SPC_ASCQ_KEY_OFFSET] = 0x05;
		break;
	case TCM_SNACK_REJECTED:
		/* CURRENT ERROR */
		buffer[0] = 0x70;
		buffer[SPC_ADD_SENSE_LEN_OFFSET] = 10;
		/* ABORTED COMMAND */
		buffer[SPC_SENSE_KEY_OFFSET] = ABORTED_COMMAND;
		/* READ ERROR */
		buffer[SPC_ASC_KEY_OFFSET] = 0x11;
		/* FAILED RETRANSMISSION REQUEST */
		buffer[SPC_ASCQ_KEY_OFFSET] = 0x13;
		break;
	case TCM_WRITE_PROTECTED:
		/* CURRENT ERROR */
		buffer[0] = 0x70;
		buffer[SPC_ADD_SENSE_LEN_OFFSET] = 10;
		/* DATA PROTECT */
		buffer[SPC_SENSE_KEY_OFFSET] = DATA_PROTECT;
		/* WRITE PROTECTED */
		buffer[SPC_ASC_KEY_OFFSET] = 0x27;
		break;
	case TCM_ADDRESS_OUT_OF_RANGE:
		/* CURRENT ERROR */
		buffer[0] = 0x70;
		buffer[SPC_ADD_SENSE_LEN_OFFSET] = 10;
		/* ILLEGAL REQUEST */
		buffer[SPC_SENSE_KEY_OFFSET] = ILLEGAL_REQUEST;
		/* LOGICAL BLOCK ADDRESS OUT OF RANGE */
		buffer[SPC_ASC_KEY_OFFSET] = 0x21;
		break;
	case TCM_CHECK_CONDITION_UNIT_ATTENTION:
		/* CURRENT ERROR */
		buffer[0] = 0x70;
		buffer[SPC_ADD_SENSE_LEN_OFFSET] = 10;
		/* UNIT ATTENTION */
		buffer[SPC_SENSE_KEY_OFFSET] = UNIT_ATTENTION;
		core_scsi3_ua_for_check_condition(cmd, &asc, &ascq);
		buffer[SPC_ASC_KEY_OFFSET] = asc;
		buffer[SPC_ASCQ_KEY_OFFSET] = ascq;
		break;
	case TCM_CHECK_CONDITION_NOT_READY:
		/* CURRENT ERROR */
		buffer[0] = 0x70;
		buffer[SPC_ADD_SENSE_LEN_OFFSET] = 10;
		/* Not Ready */
		buffer[SPC_SENSE_KEY_OFFSET] = NOT_READY;
		transport_get_sense_codes(cmd, &asc, &ascq);
		buffer[SPC_ASC_KEY_OFFSET] = asc;
		buffer[SPC_ASCQ_KEY_OFFSET] = ascq;
		break;
	case TCM_LOGICAL_UNIT_COMMUNICATION_FAILURE:
	default:
		/* CURRENT ERROR */
		buffer[0] = 0x70;
		buffer[SPC_ADD_SENSE_LEN_OFFSET] = 10;
		/* ILLEGAL REQUEST */
		buffer[SPC_SENSE_KEY_OFFSET] = ILLEGAL_REQUEST;
		/* LOGICAL UNIT COMMUNICATION FAILURE */
		buffer[SPC_ASC_KEY_OFFSET] = 0x80;
		break;
	}
	/*
	 * This code uses linux/include/scsi/scsi.h SAM status codes!
	 */
	cmd->scsi_status = SAM_STAT_CHECK_CONDITION;
	/*
	 * Automatically padded, this value is encoded in the fabric's
	 * data_length response PDU containing the SCSI defined sense data.
	 */
	cmd->scsi_sense_length  = TRANSPORT_SENSE_BUFFER;

after_reason:
	return cmd->se_tfo->queue_status(cmd);
}
EXPORT_SYMBOL(transport_send_check_condition_and_sense);

int transport_check_aborted_status(struct se_cmd *cmd, int send_status)
{
	int ret = 0;

	if (cmd->transport_state & CMD_T_ABORTED) {
		if (!send_status ||
		     (cmd->se_cmd_flags & SCF_SENT_DELAYED_TAS))
			return 1;

		pr_debug("Sending delayed SAM_STAT_TASK_ABORTED"
			" status for CDB: 0x%02x ITT: 0x%08x\n",
			cmd->t_task_cdb[0],
			cmd->se_tfo->get_task_tag(cmd));

		cmd->se_cmd_flags |= SCF_SENT_DELAYED_TAS;
		cmd->se_tfo->queue_status(cmd);
		ret = 1;
	}
	return ret;
}
EXPORT_SYMBOL(transport_check_aborted_status);

void transport_send_task_abort(struct se_cmd *cmd)
{
	unsigned long flags;

	spin_lock_irqsave(&cmd->t_state_lock, flags);
	if (cmd->se_cmd_flags & SCF_SENT_CHECK_CONDITION) {
		spin_unlock_irqrestore(&cmd->t_state_lock, flags);
		return;
	}
	spin_unlock_irqrestore(&cmd->t_state_lock, flags);

	/*
	 * If there are still expected incoming fabric WRITEs, we wait
	 * until until they have completed before sending a TASK_ABORTED
	 * response.  This response with TASK_ABORTED status will be
	 * queued back to fabric module by transport_check_aborted_status().
	 */
	if (cmd->data_direction == DMA_TO_DEVICE) {
		if (cmd->se_tfo->write_pending_status(cmd) != 0) {
			cmd->transport_state |= CMD_T_ABORTED;
			smp_mb__after_atomic_inc();
		}
	}
	cmd->scsi_status = SAM_STAT_TASK_ABORTED;

	pr_debug("Setting SAM_STAT_TASK_ABORTED status for CDB: 0x%02x,"
		" ITT: 0x%08x\n", cmd->t_task_cdb[0],
		cmd->se_tfo->get_task_tag(cmd));

	cmd->se_tfo->queue_status(cmd);
}

static void target_tmr_work(struct work_struct *work)
{
	struct se_cmd *cmd = container_of(work, struct se_cmd, work);
	struct se_device *dev = cmd->se_dev;
	struct se_tmr_req *tmr = cmd->se_tmr_req;
	int ret;

	switch (tmr->function) {
	case TMR_ABORT_TASK:
		core_tmr_abort_task(dev, tmr, cmd->se_sess);
		break;
	case TMR_ABORT_TASK_SET:
	case TMR_CLEAR_ACA:
	case TMR_CLEAR_TASK_SET:
		tmr->response = TMR_TASK_MGMT_FUNCTION_NOT_SUPPORTED;
		break;
	case TMR_LUN_RESET:
		ret = core_tmr_lun_reset(dev, tmr, NULL, NULL);
		tmr->response = (!ret) ? TMR_FUNCTION_COMPLETE :
					 TMR_FUNCTION_REJECTED;
		break;
	case TMR_TARGET_WARM_RESET:
		tmr->response = TMR_FUNCTION_REJECTED;
		break;
	case TMR_TARGET_COLD_RESET:
		tmr->response = TMR_FUNCTION_REJECTED;
		break;
	default:
		pr_err("Uknown TMR function: 0x%02x.\n",
				tmr->function);
		tmr->response = TMR_FUNCTION_REJECTED;
		break;
	}

	cmd->t_state = TRANSPORT_ISTATE_PROCESSING;
	cmd->se_tfo->queue_tm_rsp(cmd);

	transport_cmd_check_stop_to_fabric(cmd);
}

int transport_generic_handle_tmr(
	struct se_cmd *cmd)
{
	INIT_WORK(&cmd->work, target_tmr_work);
	queue_work(cmd->se_dev->tmr_wq, &cmd->work);
	return 0;
}
EXPORT_SYMBOL(transport_generic_handle_tmr);<|MERGE_RESOLUTION|>--- conflicted
+++ resolved
@@ -567,13 +567,7 @@
  */
 static unsigned char *transport_get_sense_buffer(struct se_cmd *cmd)
 {
-<<<<<<< HEAD
-	unsigned char *buffer = cmd->sense_buffer;
 	struct se_device *dev = cmd->se_dev;
-	u32 offset = 0;
-=======
-	struct se_device *dev = cmd->se_dev;
->>>>>>> ddffeb8c
 
 	WARN_ON(!cmd->se_lun);
 
@@ -583,22 +577,11 @@
 	if (cmd->se_cmd_flags & SCF_SENT_CHECK_CONDITION)
 		return NULL;
 
-<<<<<<< HEAD
-	offset = cmd->se_tfo->set_fabric_sense_len(cmd, TRANSPORT_SENSE_BUFFER);
-
-	/* Automatically padded */
-	cmd->scsi_sense_length = TRANSPORT_SENSE_BUFFER + offset;
-
-	pr_debug("HBA_[%u]_PLUG[%s]: Requesting sense for SAM STATUS: 0x%02x\n",
-		dev->se_hba->hba_id, dev->transport->name, cmd->scsi_status);
-	return &buffer[offset];
-=======
 	cmd->scsi_sense_length = TRANSPORT_SENSE_BUFFER;
 
 	pr_debug("HBA_[%u]_PLUG[%s]: Requesting sense for SAM STATUS: 0x%02x\n",
 		dev->se_hba->hba_id, dev->transport->name, cmd->scsi_status);
 	return cmd->sense_buffer;
->>>>>>> ddffeb8c
 }
 
 void target_complete_cmd(struct se_cmd *cmd, u8 scsi_status)
@@ -2380,26 +2363,6 @@
 		if (ret < 0)
 			goto out_fail;
 	}
-<<<<<<< HEAD
-	/*
-	 * If this command doesn't have any payload and we don't have to call
-	 * into the fabric for data transfers, go ahead and complete it right
-	 * away.
-	 */
-	if (!cmd->data_length &&
-	    cmd->t_task_cdb[0] != REQUEST_SENSE &&
-	    cmd->se_dev->transport->transport_type != TRANSPORT_PLUGIN_PHBA_PDEV) {
-		spin_lock_irq(&cmd->t_state_lock);
-		cmd->t_state = TRANSPORT_COMPLETE;
-		cmd->transport_state |= CMD_T_ACTIVE;
-		spin_unlock_irq(&cmd->t_state_lock);
-
-		INIT_WORK(&cmd->work, target_complete_ok_work);
-		queue_work(target_completion_wq, &cmd->work);
-		return 0;
-	}
-=======
->>>>>>> ddffeb8c
 
 	atomic_inc(&cmd->t_fe_count);
 
