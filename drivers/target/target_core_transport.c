--- conflicted
+++ resolved
@@ -332,15 +332,12 @@
 
 void target_put_session(struct se_session *se_sess)
 {
-<<<<<<< HEAD
-=======
 	struct se_portal_group *tpg = se_sess->se_tpg;
 
 	if (tpg->se_tpg_tfo->put_session != NULL) {
 		tpg->se_tpg_tfo->put_session(se_sess);
 		return;
 	}
->>>>>>> bd0a521e
 	kref_put(&se_sess->sess_kref, target_release_session);
 }
 EXPORT_SYMBOL(target_put_session);
