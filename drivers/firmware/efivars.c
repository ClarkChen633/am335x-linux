--- conflicted
+++ resolved
@@ -967,13 +967,8 @@
 	if (len < GUID_LEN + 2)
 		return false;
 
-<<<<<<< HEAD
-	/* GUID should be right after the first '-' */
-	if (s - 1 != strchr(str, '-'))
-=======
 	/* GUID must be preceded by a '-' */
 	if (*(s - 1) != '-')
->>>>>>> 0911319e
 		return false;
 
 	/*
@@ -1161,23 +1156,13 @@
 
 static struct dentry *efivarfs_alloc_dentry(struct dentry *parent, char *name)
 {
-<<<<<<< HEAD
-	struct qstr q;
-=======
 	struct dentry *d;
 	struct qstr q;
 	int err;
->>>>>>> 0911319e
 
 	q.name = name;
 	q.len = strlen(name);
 
-<<<<<<< HEAD
-	if (efivarfs_d_hash(NULL, NULL, &q))
-		return NULL;
-
-	return d_alloc(parent, &q);
-=======
 	err = efivarfs_d_hash(NULL, NULL, &q);
 	if (err)
 		return ERR_PTR(err);
@@ -1187,7 +1172,6 @@
 		return d;
 
 	return ERR_PTR(-ENOMEM);
->>>>>>> 0911319e
 }
 
 static int efivarfs_fill_super(struct super_block *sb, void *data, int silent)
@@ -1248,12 +1232,8 @@
 			goto fail_name;
 
 		dentry = efivarfs_alloc_dentry(root, name);
-<<<<<<< HEAD
-		if (!dentry)
-=======
 		if (IS_ERR(dentry)) {
 			err = PTR_ERR(dentry);
->>>>>>> 0911319e
 			goto fail_inode;
 		}
 
