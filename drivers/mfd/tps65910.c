/*
 * tps65910.c  --  TI TPS6591x
 *
 * Copyright 2010 Texas Instruments Inc.
 *
 * Author: Graeme Gregory <gg@slimlogic.co.uk>
 * Author: Jorge Eduardo Candelaria <jedu@slimlogic.co.uk>
 *
 *  This program is free software; you can redistribute it and/or modify it
 *  under  the terms of the GNU General  Public License as published by the
 *  Free Software Foundation;  either version 2 of the License, or (at your
 *  option) any later version.
 *
 */

#include <linux/module.h>
#include <linux/moduleparam.h>
#include <linux/init.h>
#include <linux/err.h>
#include <linux/slab.h>
#include <linux/i2c.h>
#include <linux/gpio.h>
#include <linux/mfd/core.h>
#include <linux/regmap.h>
#include <linux/mfd/tps65910.h>

static struct mfd_cell tps65910s[] = {
	{
		.name = "tps65910-pmic",
	},
	{
		.name = "tps65910-rtc",
	},
	{
		.name = "tps65910-power",
	},
};


static int tps65910_i2c_read(struct tps65910 *tps65910, u8 reg,
				  int bytes, void *dest)
{
	return regmap_bulk_read(tps65910->regmap, reg, dest, bytes);
}

static int tps65910_i2c_write(struct tps65910 *tps65910, u8 reg,
				  int bytes, void *src)
{
	return regmap_bulk_write(tps65910->regmap, reg, src, bytes);
}

int tps65910_set_bits(struct tps65910 *tps65910, u8 reg, u8 mask)
{
	return regmap_update_bits(tps65910->regmap, reg, mask, mask);
}
EXPORT_SYMBOL_GPL(tps65910_set_bits);

int tps65910_clear_bits(struct tps65910 *tps65910, u8 reg, u8 mask)
{
	return regmap_update_bits(tps65910->regmap, reg, mask, 0);
}
EXPORT_SYMBOL_GPL(tps65910_clear_bits);

static bool is_volatile_reg(struct device *dev, unsigned int reg)
{
	struct tps65910 *tps65910 = dev_get_drvdata(dev);

	/*
	 * Caching all regulator registers.
	 * All regualator register address range is same for
	 * TPS65910 and TPS65911
	 */
	if ((reg >= TPS65910_VIO) && (reg <= TPS65910_VDAC)) {
		/* Check for non-existing register */
		if (tps65910_chip_id(tps65910) == TPS65910)
			if ((reg == TPS65911_VDDCTRL_OP) ||
				(reg == TPS65911_VDDCTRL_SR))
				return true;
		return false;
	}
	return true;
}

static const struct regmap_config tps65910_regmap_config = {
	.reg_bits = 8,
	.val_bits = 8,
	.volatile_reg = is_volatile_reg,
	.max_register = TPS65910_MAX_REGISTER,
	.num_reg_defaults_raw = TPS65910_MAX_REGISTER,
	.cache_type = REGCACHE_RBTREE,
};

static int tps65910_i2c_probe(struct i2c_client *i2c,
			    const struct i2c_device_id *id)
{
	struct tps65910 *tps65910;
	struct tps65910_board *pmic_plat_data;
	struct tps65910_platform_data *init_data;
	int ret = 0;

	pmic_plat_data = dev_get_platdata(&i2c->dev);
	if (!pmic_plat_data)
		return -EINVAL;

	init_data = kzalloc(sizeof(struct tps65910_platform_data), GFP_KERNEL);
	if (init_data == NULL)
		return -ENOMEM;

	tps65910 = kzalloc(sizeof(struct tps65910), GFP_KERNEL);
	if (tps65910 == NULL) {
		kfree(init_data);
		return -ENOMEM;
	}

	i2c_set_clientdata(i2c, tps65910);
	tps65910->dev = &i2c->dev;
	tps65910->i2c_client = i2c;
	tps65910->id = id->driver_data;
	tps65910->read = tps65910_i2c_read;
	tps65910->write = tps65910_i2c_write;
	mutex_init(&tps65910->io_mutex);

	tps65910->regmap = regmap_init_i2c(i2c, &tps65910_regmap_config);
	if (IS_ERR(tps65910->regmap)) {
		ret = PTR_ERR(tps65910->regmap);
		dev_err(&i2c->dev, "regmap initialization failed: %d\n", ret);
		goto regmap_err;
	}

	ret = mfd_add_devices(tps65910->dev, -1,
			      tps65910s, ARRAY_SIZE(tps65910s),
			      NULL, 0);
	if (ret < 0)
		goto err;

	init_data->irq = pmic_plat_data->irq;
	init_data->irq_base = pmic_plat_data->irq_base;

	tps65910_gpio_init(tps65910, pmic_plat_data->gpio_base);

	tps65910_irq_init(tps65910, init_data->irq, init_data);

	kfree(init_data);
	return ret;

err:
<<<<<<< HEAD
=======
	regmap_exit(tps65910->regmap);
regmap_err:
>>>>>>> e816b57a
	kfree(tps65910);
	kfree(init_data);
	return ret;
}

static int tps65910_i2c_remove(struct i2c_client *i2c)
{
	struct tps65910 *tps65910 = i2c_get_clientdata(i2c);

	tps65910_irq_exit(tps65910);
	mfd_remove_devices(tps65910->dev);
<<<<<<< HEAD
=======
	regmap_exit(tps65910->regmap);
>>>>>>> e816b57a
	kfree(tps65910);

	return 0;
}

static const struct i2c_device_id tps65910_i2c_id[] = {
       { "tps65910", TPS65910 },
       { "tps65911", TPS65911 },
       { }
};
MODULE_DEVICE_TABLE(i2c, tps65910_i2c_id);


static struct i2c_driver tps65910_i2c_driver = {
	.driver = {
		   .name = "tps65910",
		   .owner = THIS_MODULE,
	},
	.probe = tps65910_i2c_probe,
	.remove = tps65910_i2c_remove,
	.id_table = tps65910_i2c_id,
};

static int __init tps65910_i2c_init(void)
{
	return i2c_add_driver(&tps65910_i2c_driver);
}
/* init early so consumer devices can complete system boot */
subsys_initcall(tps65910_i2c_init);

static void __exit tps65910_i2c_exit(void)
{
	i2c_del_driver(&tps65910_i2c_driver);
}
module_exit(tps65910_i2c_exit);

MODULE_AUTHOR("Graeme Gregory <gg@slimlogic.co.uk>");
MODULE_AUTHOR("Jorge Eduardo Candelaria <jedu@slimlogic.co.uk>");
MODULE_DESCRIPTION("TPS6591x chip family multi-function driver");
MODULE_LICENSE("GPL");<|MERGE_RESOLUTION|>--- conflicted
+++ resolved
@@ -144,11 +144,8 @@
 	return ret;
 
 err:
-<<<<<<< HEAD
-=======
 	regmap_exit(tps65910->regmap);
 regmap_err:
->>>>>>> e816b57a
 	kfree(tps65910);
 	kfree(init_data);
 	return ret;
@@ -160,10 +157,7 @@
 
 	tps65910_irq_exit(tps65910);
 	mfd_remove_devices(tps65910->dev);
-<<<<<<< HEAD
-=======
 	regmap_exit(tps65910->regmap);
->>>>>>> e816b57a
 	kfree(tps65910);
 
 	return 0;
