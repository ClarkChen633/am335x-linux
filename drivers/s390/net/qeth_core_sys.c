--- conflicted
+++ resolved
@@ -372,11 +372,7 @@
 	i = simple_strtoul(buf, &tmp, 16);
 	if ((i == 0) || (i == 1)) {
 		if (i == card->options.performance_stats)
-<<<<<<< HEAD
-			goto out;;
-=======
 			goto out;
->>>>>>> 3cbea436
 		card->options.performance_stats = i;
 		if (i == 0)
 			memset(&card->perf_stats, 0,
