--- conflicted
+++ resolved
@@ -110,10 +110,6 @@
 	union {
 		struct {
 			u64 cmnd;
-<<<<<<< HEAD
-			u64 serial;
-=======
->>>>>>> 45f53cc9
 			u32 data_dir;
 		} fcp;
 		struct {
