--- conflicted
+++ resolved
@@ -297,16 +297,7 @@
 	if (zfcp_unit_add(port, fcp_lun))
 		return -EINVAL;
 
-<<<<<<< HEAD
-	zfcp_erp_unit_reopen(unit, 0, "syuas_1", NULL);
-	zfcp_erp_wait(unit->port->adapter);
-	zfcp_scsi_scan(unit);
-out:
-	put_device(&port->dev);
-	return retval ? retval : (ssize_t) count;
-=======
 	return count;
->>>>>>> 45f53cc9
 }
 static DEVICE_ATTR(unit_add, S_IWUSR, NULL, zfcp_sysfs_unit_add_store);
 
@@ -316,34 +307,9 @@
 {
 	struct zfcp_port *port = container_of(dev, struct zfcp_port, dev);
 	u64 fcp_lun;
-<<<<<<< HEAD
-	int retval = -EINVAL;
-	struct scsi_device *sdev;
-
-	if (!(port && get_device(&port->dev)))
-		return -EBUSY;
-
-	if (strict_strtoull(buf, 0, (unsigned long long *) &fcp_lun))
-		goto out;
-
-	unit = zfcp_get_unit_by_lun(port, fcp_lun);
-	if (!unit)
-		goto out;
-	else
-		retval = 0;
-
-	sdev = scsi_device_lookup(port->adapter->scsi_host, 0,
-				  port->starget_id,
-				  scsilun_to_int((struct scsi_lun *)&fcp_lun));
-	if (sdev) {
-		scsi_remove_device(sdev);
-		scsi_device_put(sdev);
-	}
-=======
 
 	if (strict_strtoull(buf, 0, (unsigned long long *) &fcp_lun))
 		return -EINVAL;
->>>>>>> 45f53cc9
 
 	if (zfcp_unit_remove(port, fcp_lun))
 		return -EINVAL;
