--- conflicted
+++ resolved
@@ -316,9 +316,6 @@
 if it's zero is not *and* *never* *had* *been* enough.  Final unlink() and iput()
 may happen while the inode is in the middle of ->write_inode(); e.g. if you blindly
 free the on-disk inode, you may end up doing that while ->write_inode() is writing
-<<<<<<< HEAD
-to it.
-=======
 to it.
 
 ---
@@ -396,5 +393,4 @@
 file) you must return -EOPNOTSUPP if FALLOC_FL_PUNCH_HOLE is set in mode.
 Currently you can only have FALLOC_FL_PUNCH_HOLE with FALLOC_FL_KEEP_SIZE set,
 so the i_size should not change when hole punching, even when puching the end of
-a file off.
->>>>>>> 3cbea436
+a file off.