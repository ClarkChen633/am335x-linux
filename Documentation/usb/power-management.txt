--- conflicted
+++ resolved
@@ -2,11 +2,7 @@
 
 		 Alan Stern <stern@rowland.harvard.edu>
 
-<<<<<<< HEAD
-			    December 11, 2009
-=======
 			    October 28, 2010
->>>>>>> 3cbea436
 
 
 
@@ -111,11 +107,6 @@
 The user interface for controlling dynamic PM is located in the power/
 subdirectory of each USB device's sysfs directory, that is, in
 /sys/bus/usb/devices/.../power/ where "..." is the device's ID.  The
-<<<<<<< HEAD
-relevant attribute files are: wakeup, control, and autosuspend.
-(There may also be a file named "level"; this file was deprecated
-as of the 2.6.35 kernel and replaced by the "control" file.)
-=======
 relevant attribute files are: wakeup, control, and
 autosuspend_delay_ms.  (There may also be a file named "level"; this
 file was deprecated as of the 2.6.35 kernel and replaced by the
@@ -124,7 +115,6 @@
 is that the newer file expresses the delay in milliseconds whereas the
 older file uses seconds.  Confusingly, both files are present in 2.6.37
 but only "autosuspend" works.)
->>>>>>> 3cbea436
 
 	power/wakeup
 
@@ -158,18 +148,6 @@
 	power/autosuspend_delay_ms
 
 		This file contains an integer value, which is the
-<<<<<<< HEAD
-		number of seconds the device should remain idle before
-		the kernel will autosuspend it (the idle-delay time).
-		The default is 2.  0 means to autosuspend as soon as
-		the device becomes idle, and negative values mean
-		never to autosuspend.  You can write a number to the
-		file to change the autosuspend idle-delay time.
-
-Writing "-1" to power/autosuspend and writing "on" to power/control do
-essentially the same thing -- they both prevent the device from being
-autosuspended.  Yes, this is a redundancy in the API.
-=======
 		number of milliseconds the device should remain idle
 		before the kernel will autosuspend it (the idle-delay
 		time).  The default is 2000.  0 means to autosuspend
@@ -182,18 +160,13 @@
 power/control do essentially the same thing -- they both prevent the
 device from being autosuspended.  Yes, this is a redundancy in the
 API.
->>>>>>> 3cbea436
 
 (In 2.6.21 writing "0" to power/autosuspend would prevent the device
 from being autosuspended; the behavior was changed in 2.6.22.  The
 power/autosuspend attribute did not exist prior to 2.6.21, and the
 power/level attribute did not exist prior to 2.6.22.  power/control
-<<<<<<< HEAD
-was added in 2.6.34.)
-=======
 was added in 2.6.34, and power/autosuspend_delay_ms was added in
 2.6.37 but did not become functional until 2.6.38.)
->>>>>>> 3cbea436
 
 
 	Changing the default idle-delay time
@@ -269,14 +242,9 @@
 
 If a driver knows that its device has proper suspend/resume support,
 it can enable autosuspend all by itself.  For example, the video
-<<<<<<< HEAD
-driver for a laptop's webcam might do this, since these devices are
-rarely used and so should normally be autosuspended.
-=======
 driver for a laptop's webcam might do this (in recent kernels they
 do), since these devices are rarely used and so should normally be
 autosuspended.
->>>>>>> 3cbea436
 
 Sometimes it turns out that even when a device does work okay with
 autosuspend there are still problems.  For example, the usbhid driver,
@@ -374,13 +342,6 @@
 then the interface is considered to be idle, and the kernel may
 autosuspend the device.
 
-<<<<<<< HEAD
-(There is a similar usage counter field in struct usb_device,
-associated with the device itself rather than any of its interfaces.
-This counter is used only by the USB core.)
-
-=======
->>>>>>> 3cbea436
 Drivers need not be concerned about balancing changes to the usage
 counter; the USB core will undo any remaining "get"s when a driver
 is unbound from its interface.  As a corollary, drivers must not call
@@ -450,19 +411,11 @@
 autosuspending a keyboard if the user can't cause the keyboard to do a
 remote wakeup by typing on it.  If the driver sets
 intf->needs_remote_wakeup to 1, the kernel won't autosuspend the
-<<<<<<< HEAD
-device if remote wakeup isn't available or has been disabled through
-the power/wakeup attribute.  (If the device is already autosuspended,
-though, setting this flag won't cause the kernel to autoresume it.
-Normally a driver would set this flag in its probe method, at which
-time the device is guaranteed not to be autosuspended.)
-=======
 device if remote wakeup isn't available.  (If the device is already
 autosuspended, though, setting this flag won't cause the kernel to
 autoresume it.  Normally a driver would set this flag in its probe
 method, at which time the device is guaranteed not to be
 autosuspended.)
->>>>>>> 3cbea436
 
 If a driver does its I/O asynchronously in interrupt context, it
 should call usb_autopm_get_interface_async() before starting output and
@@ -471,22 +424,6 @@
 
 	usb_mark_last_busy(struct usb_device *udev);
 
-<<<<<<< HEAD
-in the event handler.  This sets udev->last_busy to the current time.
-udev->last_busy is the field used for idle-delay calculations;
-updating it will cause any pending autosuspend to be moved back.  Most
-of the usb_autopm_* routines will also set the last_busy field to the
-current time.
-
-Asynchronous operation is always subject to races.  For example, a
-driver may call one of the usb_autopm_*_interface_async() routines at
-a time when the core has just finished deciding the device has been
-idle for long enough but not yet gotten around to calling the driver's
-suspend method.  The suspend method must be responsible for
-synchronizing with the output request routine and the URB completion
-handler; it should cause autosuspends to fail with -EBUSY if the
-driver needs to use the device.
-=======
 in the event handler.  This tells the PM core that the device was just
 busy and therefore the next autosuspend idle-delay expiration should
 be pushed back.  Many of the usb_autopm_* routines also make this call,
@@ -500,7 +437,6 @@
 the I/O request routine and the URB completion handler; it should
 cause autosuspends to fail with -EBUSY if the driver needs to use the
 device.
->>>>>>> 3cbea436
 
 External suspend calls should never be allowed to fail in this way,
 only autosuspend calls.  The driver can tell them apart by checking
@@ -508,17 +444,10 @@
 method; this bit will be set for internal PM events (autosuspend) and
 clear for external PM events.
 
-<<<<<<< HEAD
 
 	Mutual exclusion
 	----------------
 
-=======
-
-	Mutual exclusion
-	----------------
-
->>>>>>> 3cbea436
 For external events -- but not necessarily for autosuspend or
 autoresume -- the device semaphore (udev->dev.sem) will be held when a
 suspend or resume method is called.  This implies that external
@@ -544,13 +473,9 @@
 occurs.  Since system suspends are supposed to be as transparent as
 possible, the device should remain suspended following the system
 resume.  But this theory may not work out well in practice; over time
-<<<<<<< HEAD
-the kernel's behavior in this regard has changed.
-=======
 the kernel's behavior in this regard has changed.  As of 2.6.37 the
 policy is to resume all devices during a system resume and let them
 handle their own runtime suspends afterward.
->>>>>>> 3cbea436
 
 Secondly, a dynamic power-management event may occur as a system
 suspend is underway.  The window for this is short, since system
