--- conflicted
+++ resolved
@@ -134,12 +134,8 @@
 	been registered in absence of CPU-hotplug activity.
 
 o	"co" is the number of RCU callbacks that have been orphaned due to
-<<<<<<< HEAD
-	this CPU going offline.
-=======
 	this CPU going offline.  These orphaned callbacks have been moved
 	to an arbitrarily chosen online CPU.
->>>>>>> 3cbea436
 
 o	"ca" is the number of RCU callbacks that have been adopted due to
 	other CPUs going offline.  Note that ci+co-ca+ql is the number of
