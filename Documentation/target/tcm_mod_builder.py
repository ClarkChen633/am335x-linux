#!/usr/bin/python
# The TCM v4 multi-protocol fabric module generation script for drivers/target/$NEW_MOD
#
# Copyright (c) 2010 Rising Tide Systems
# Copyright (c) 2010 Linux-iSCSI.org
#
# Author: nab@kernel.org
#
import os, sys
import subprocess as sub
import string
import re
import optparse

tcm_dir = ""

fabric_ops = []
fabric_mod_dir = ""
fabric_mod_port = ""
fabric_mod_init_port = ""

def tcm_mod_err(msg):
	print msg
	sys.exit(1)

def tcm_mod_create_module_subdir(fabric_mod_dir_var):

	if os.path.isdir(fabric_mod_dir_var) == True:
		return 1

	print "Creating fabric_mod_dir: " + fabric_mod_dir_var
	ret = os.mkdir(fabric_mod_dir_var)
	if ret:
		tcm_mod_err("Unable to mkdir " + fabric_mod_dir_var)

	return

def tcm_mod_build_FC_include(fabric_mod_dir_var, fabric_mod_name):
	global fabric_mod_port
	global fabric_mod_init_port
	buf = ""

	f = fabric_mod_dir_var + "/" + fabric_mod_name + "_base.h"
	print "Writing file: " + f

	p = open(f, 'w');
	if not p:
		tcm_mod_err("Unable to open file: " + f)

	buf = "#define " + fabric_mod_name.upper() + "_VERSION	\"v0.1\"\n"
	buf += "#define " + fabric_mod_name.upper() + "_NAMELEN	32\n"
	buf += "\n"
	buf += "struct " + fabric_mod_name + "_nacl {\n"
	buf += "	/* Binary World Wide unique Port Name for FC Initiator Nport */\n"
	buf += "	u64 nport_wwpn;\n"
	buf += "	/* ASCII formatted WWPN for FC Initiator Nport */\n"
	buf += "	char nport_name[" + fabric_mod_name.upper() + "_NAMELEN];\n"
	buf += "	/* Returned by " + fabric_mod_name + "_make_nodeacl() */\n"
	buf += "	struct se_node_acl se_node_acl;\n"
	buf += "};\n"
	buf += "\n"
	buf += "struct " + fabric_mod_name + "_tpg {\n"
	buf += "	/* FC lport target portal group tag for TCM */\n"
	buf += "	u16 lport_tpgt;\n"
	buf += "	/* Pointer back to " + fabric_mod_name + "_lport */\n"
	buf += "	struct " + fabric_mod_name + "_lport *lport;\n"
	buf += "	/* Returned by " + fabric_mod_name + "_make_tpg() */\n"
	buf += "	struct se_portal_group se_tpg;\n"
	buf += "};\n"
	buf += "\n"
	buf += "struct " + fabric_mod_name + "_lport {\n"
	buf += "	/* SCSI protocol the lport is providing */\n"
	buf += "	u8 lport_proto_id;\n"
	buf += "	/* Binary World Wide unique Port Name for FC Target Lport */\n"
	buf += "	u64 lport_wwpn;\n"
	buf += "	/* ASCII formatted WWPN for FC Target Lport */\n"
	buf += "	char lport_name[" + fabric_mod_name.upper() + "_NAMELEN];\n"
	buf += "	/* Returned by " + fabric_mod_name + "_make_lport() */\n"
	buf += "	struct se_wwn lport_wwn;\n"
	buf += "};\n"

	ret = p.write(buf)
	if ret:
		tcm_mod_err("Unable to write f: " + f)

	p.close()

	fabric_mod_port = "lport"
	fabric_mod_init_port = "nport"

	return

def tcm_mod_build_SAS_include(fabric_mod_dir_var, fabric_mod_name):
	global fabric_mod_port
	global fabric_mod_init_port
	buf = ""

	f = fabric_mod_dir_var + "/" + fabric_mod_name + "_base.h"
	print "Writing file: " + f

	p = open(f, 'w');
	if not p:
		tcm_mod_err("Unable to open file: " + f)

	buf = "#define " + fabric_mod_name.upper() + "_VERSION  \"v0.1\"\n"
	buf += "#define " + fabric_mod_name.upper() + "_NAMELEN 32\n"
	buf += "\n"
	buf += "struct " + fabric_mod_name + "_nacl {\n"
	buf += "	/* Binary World Wide unique Port Name for SAS Initiator port */\n"
	buf += "	u64 iport_wwpn;\n"
	buf += "	/* ASCII formatted WWPN for Sas Initiator port */\n"
	buf += "	char iport_name[" + fabric_mod_name.upper() + "_NAMELEN];\n"
	buf += "	/* Returned by " + fabric_mod_name + "_make_nodeacl() */\n"
	buf += "	struct se_node_acl se_node_acl;\n"
	buf += "};\n\n"
	buf += "struct " + fabric_mod_name + "_tpg {\n"
	buf += "	/* SAS port target portal group tag for TCM */\n"
	buf += "	u16 tport_tpgt;\n"
	buf += "	/* Pointer back to " + fabric_mod_name + "_tport */\n"
	buf += "	struct " + fabric_mod_name + "_tport *tport;\n"
	buf += "	/* Returned by " + fabric_mod_name + "_make_tpg() */\n"
	buf += "	struct se_portal_group se_tpg;\n"
	buf += "};\n\n"
	buf += "struct " + fabric_mod_name + "_tport {\n"
	buf += "	/* SCSI protocol the tport is providing */\n"
	buf += "	u8 tport_proto_id;\n"
	buf += "	/* Binary World Wide unique Port Name for SAS Target port */\n"
	buf += "	u64 tport_wwpn;\n"
	buf += "	/* ASCII formatted WWPN for SAS Target port */\n"
	buf += "	char tport_name[" + fabric_mod_name.upper() + "_NAMELEN];\n"
	buf += "	/* Returned by " + fabric_mod_name + "_make_tport() */\n"
	buf += "	struct se_wwn tport_wwn;\n"
	buf += "};\n"

	ret = p.write(buf)
	if ret:
		tcm_mod_err("Unable to write f: " + f)

	p.close()

	fabric_mod_port = "tport"
	fabric_mod_init_port = "iport"

	return

def tcm_mod_build_iSCSI_include(fabric_mod_dir_var, fabric_mod_name):
	global fabric_mod_port
	global fabric_mod_init_port
	buf = ""

	f = fabric_mod_dir_var + "/" + fabric_mod_name + "_base.h"
	print "Writing file: " + f

	p = open(f, 'w');
	if not p:
		tcm_mod_err("Unable to open file: " + f)

	buf = "#define " + fabric_mod_name.upper() + "_VERSION  \"v0.1\"\n"
	buf += "#define " + fabric_mod_name.upper() + "_NAMELEN 32\n"
	buf += "\n"
	buf += "struct " + fabric_mod_name + "_nacl {\n"
	buf += "	/* ASCII formatted InitiatorName */\n"
	buf += "	char iport_name[" + fabric_mod_name.upper() + "_NAMELEN];\n"
	buf += "	/* Returned by " + fabric_mod_name + "_make_nodeacl() */\n"
	buf += "	struct se_node_acl se_node_acl;\n"
	buf += "};\n\n"
	buf += "struct " + fabric_mod_name + "_tpg {\n"
	buf += "	/* iSCSI target portal group tag for TCM */\n"
	buf += "	u16 tport_tpgt;\n"
	buf += "	/* Pointer back to " + fabric_mod_name + "_tport */\n"
	buf += "	struct " + fabric_mod_name + "_tport *tport;\n"
	buf += "	/* Returned by " + fabric_mod_name + "_make_tpg() */\n"
	buf += "	struct se_portal_group se_tpg;\n"
	buf += "};\n\n"
	buf += "struct " + fabric_mod_name + "_tport {\n"
	buf += "	/* SCSI protocol the tport is providing */\n"
	buf += "	u8 tport_proto_id;\n"
	buf += "	/* ASCII formatted TargetName for IQN */\n"
	buf += "	char tport_name[" + fabric_mod_name.upper() + "_NAMELEN];\n"
	buf += "	/* Returned by " + fabric_mod_name + "_make_tport() */\n"
	buf += "	struct se_wwn tport_wwn;\n"
	buf += "};\n"

	ret = p.write(buf)
	if ret:
		tcm_mod_err("Unable to write f: " + f)

	p.close()

	fabric_mod_port = "tport"
	fabric_mod_init_port = "iport"

	return

def tcm_mod_build_base_includes(proto_ident, fabric_mod_dir_val, fabric_mod_name):

	if proto_ident == "FC":
		tcm_mod_build_FC_include(fabric_mod_dir_val, fabric_mod_name)
	elif proto_ident == "SAS":
		tcm_mod_build_SAS_include(fabric_mod_dir_val, fabric_mod_name)
	elif proto_ident == "iSCSI":
		tcm_mod_build_iSCSI_include(fabric_mod_dir_val, fabric_mod_name)
	else:
		print "Unsupported proto_ident: " + proto_ident
		sys.exit(1)

	return

def tcm_mod_build_configfs(proto_ident, fabric_mod_dir_var, fabric_mod_name):
	buf = ""

	f = fabric_mod_dir_var + "/" + fabric_mod_name + "_configfs.c"
	print "Writing file: " + f

        p = open(f, 'w');
        if not p:
                tcm_mod_err("Unable to open file: " + f)

	buf = "#include <linux/module.h>\n"
	buf += "#include <linux/moduleparam.h>\n"
	buf += "#include <linux/version.h>\n"
	buf += "#include <generated/utsrelease.h>\n"
	buf += "#include <linux/utsname.h>\n"
	buf += "#include <linux/init.h>\n"
	buf += "#include <linux/slab.h>\n"
	buf += "#include <linux/kthread.h>\n"
	buf += "#include <linux/types.h>\n"
	buf += "#include <linux/string.h>\n"
	buf += "#include <linux/configfs.h>\n"
	buf += "#include <linux/ctype.h>\n"
	buf += "#include <asm/unaligned.h>\n\n"
	buf += "#include <target/target_core_base.h>\n"
	buf += "#include <target/target_core_fabric.h>\n"
	buf += "#include <target/target_core_fabric_configfs.h>\n"
	buf += "#include <target/target_core_configfs.h>\n"
	buf += "#include <target/configfs_macros.h>\n\n"
	buf += "#include \"" + fabric_mod_name + "_base.h\"\n"
	buf += "#include \"" + fabric_mod_name + "_fabric.h\"\n\n"

	buf += "/* Local pointer to allocated TCM configfs fabric module */\n"
	buf += "struct target_fabric_configfs *" + fabric_mod_name + "_fabric_configfs;\n\n"

	buf += "static struct se_node_acl *" + fabric_mod_name + "_make_nodeacl(\n"
	buf += "	struct se_portal_group *se_tpg,\n"
	buf += "	struct config_group *group,\n"
	buf += "	const char *name)\n"
	buf += "{\n"
	buf += "	struct se_node_acl *se_nacl, *se_nacl_new;\n"
	buf += "	struct " + fabric_mod_name + "_nacl *nacl;\n"

	if proto_ident == "FC" or proto_ident == "SAS":
		buf += "	u64 wwpn = 0;\n"

	buf += "	u32 nexus_depth;\n\n"
	buf += "	/* " + fabric_mod_name + "_parse_wwn(name, &wwpn, 1) < 0)\n"
	buf += "		return ERR_PTR(-EINVAL); */\n"
	buf += "	se_nacl_new = " + fabric_mod_name + "_alloc_fabric_acl(se_tpg);\n"
	buf += "	if (!se_nacl_new)\n"
	buf += "		return ERR_PTR(-ENOMEM);\n"
	buf += "//#warning FIXME: Hardcoded nexus depth in " + fabric_mod_name + "_make_nodeacl()\n"
	buf += "	nexus_depth = 1;\n"
	buf += "	/*\n"
	buf += "	 * se_nacl_new may be released by core_tpg_add_initiator_node_acl()\n"
	buf += "	 * when converting a NodeACL from demo mode -> explict\n"
	buf += "	 */\n"
	buf += "	se_nacl = core_tpg_add_initiator_node_acl(se_tpg, se_nacl_new,\n"
	buf += "				name, nexus_depth);\n"
	buf += "	if (IS_ERR(se_nacl)) {\n"
	buf += "		" + fabric_mod_name + "_release_fabric_acl(se_tpg, se_nacl_new);\n"
	buf += "		return se_nacl;\n"
	buf += "	}\n"
	buf += "	/*\n"
	buf += "	 * Locate our struct " + fabric_mod_name + "_nacl and set the FC Nport WWPN\n"
	buf += "	 */\n"
	buf += "	nacl = container_of(se_nacl, struct " + fabric_mod_name + "_nacl, se_node_acl);\n"

	if proto_ident == "FC" or proto_ident == "SAS":
		buf += "	nacl->" + fabric_mod_init_port + "_wwpn = wwpn;\n"

	buf += "	/* " + fabric_mod_name + "_format_wwn(&nacl->" + fabric_mod_init_port + "_name[0], " + fabric_mod_name.upper() + "_NAMELEN, wwpn); */\n\n"
	buf += "	return se_nacl;\n"
	buf += "}\n\n"
	buf += "static void " + fabric_mod_name + "_drop_nodeacl(struct se_node_acl *se_acl)\n"
	buf += "{\n"
	buf += "	struct " + fabric_mod_name + "_nacl *nacl = container_of(se_acl,\n"
	buf += "				struct " + fabric_mod_name + "_nacl, se_node_acl);\n"
	buf += "	core_tpg_del_initiator_node_acl(se_acl->se_tpg, se_acl, 1);\n"
	buf += "	kfree(nacl);\n"
	buf += "}\n\n"

	buf += "static struct se_portal_group *" + fabric_mod_name + "_make_tpg(\n"
	buf += "	struct se_wwn *wwn,\n"
	buf += "	struct config_group *group,\n"
	buf += "	const char *name)\n"
	buf += "{\n"
	buf += "	struct " + fabric_mod_name + "_" + fabric_mod_port + "*" + fabric_mod_port + " = container_of(wwn,\n"
	buf += "			struct " + fabric_mod_name + "_" + fabric_mod_port + ", " + fabric_mod_port + "_wwn);\n\n"
	buf += "	struct " + fabric_mod_name + "_tpg *tpg;\n"
	buf += "	unsigned long tpgt;\n"
	buf += "	int ret;\n\n"
	buf += "	if (strstr(name, \"tpgt_\") != name)\n"
	buf += "		return ERR_PTR(-EINVAL);\n"
	buf += "	if (strict_strtoul(name + 5, 10, &tpgt) || tpgt > UINT_MAX)\n"
	buf += "		return ERR_PTR(-EINVAL);\n\n"
	buf += "	tpg = kzalloc(sizeof(struct " + fabric_mod_name + "_tpg), GFP_KERNEL);\n"
	buf += "	if (!tpg) {\n"
	buf += "		printk(KERN_ERR \"Unable to allocate struct " + fabric_mod_name + "_tpg\");\n"
	buf += "		return ERR_PTR(-ENOMEM);\n"
	buf += "	}\n"
	buf += "	tpg->" + fabric_mod_port + " = " + fabric_mod_port + ";\n"
	buf += "	tpg->" + fabric_mod_port + "_tpgt = tpgt;\n\n"
	buf += "	ret = core_tpg_register(&" + fabric_mod_name + "_fabric_configfs->tf_ops, wwn,\n"
	buf += "				&tpg->se_tpg, (void *)tpg,\n"
	buf += "				TRANSPORT_TPG_TYPE_NORMAL);\n"
	buf += "	if (ret < 0) {\n"
	buf += "		kfree(tpg);\n"
	buf += "		return NULL;\n"
	buf += "	}\n"
	buf += "	return &tpg->se_tpg;\n"
	buf += "}\n\n"
	buf += "static void " + fabric_mod_name + "_drop_tpg(struct se_portal_group *se_tpg)\n"
	buf += "{\n"
	buf += "	struct " + fabric_mod_name + "_tpg *tpg = container_of(se_tpg,\n"
	buf += "				struct " + fabric_mod_name + "_tpg, se_tpg);\n\n"
	buf += "	core_tpg_deregister(se_tpg);\n"
	buf += "	kfree(tpg);\n"
	buf += "}\n\n"

	buf += "static struct se_wwn *" + fabric_mod_name + "_make_" + fabric_mod_port + "(\n"
	buf += "	struct target_fabric_configfs *tf,\n"
	buf += "	struct config_group *group,\n"
	buf += "	const char *name)\n"
	buf += "{\n"
	buf += "	struct " + fabric_mod_name + "_" + fabric_mod_port + " *" + fabric_mod_port + ";\n"

	if proto_ident == "FC" or proto_ident == "SAS":
		buf += "	u64 wwpn = 0;\n\n"

	buf += "	/* if (" + fabric_mod_name + "_parse_wwn(name, &wwpn, 1) < 0)\n"
	buf += "		return ERR_PTR(-EINVAL); */\n\n"
	buf += "	" + fabric_mod_port + " = kzalloc(sizeof(struct " + fabric_mod_name + "_" + fabric_mod_port + "), GFP_KERNEL);\n"
	buf += "	if (!" + fabric_mod_port + ") {\n"
	buf += "		printk(KERN_ERR \"Unable to allocate struct " + fabric_mod_name + "_" + fabric_mod_port + "\");\n"
	buf += "		return ERR_PTR(-ENOMEM);\n"
	buf += "	}\n"

	if proto_ident == "FC" or proto_ident == "SAS":
		buf += "	" + fabric_mod_port + "->" + fabric_mod_port + "_wwpn = wwpn;\n"

	buf += "	/* " + fabric_mod_name + "_format_wwn(&" + fabric_mod_port + "->" + fabric_mod_port + "_name[0], " + fabric_mod_name.upper() + "_NAMELEN, wwpn); */\n\n"
	buf += "	return &" + fabric_mod_port + "->" + fabric_mod_port + "_wwn;\n"
	buf += "}\n\n"
	buf += "static void " + fabric_mod_name + "_drop_" + fabric_mod_port + "(struct se_wwn *wwn)\n"
	buf += "{\n"
	buf += "	struct " + fabric_mod_name + "_" + fabric_mod_port + " *" + fabric_mod_port + " = container_of(wwn,\n"
	buf += "				struct " + fabric_mod_name + "_" + fabric_mod_port + ", " + fabric_mod_port + "_wwn);\n"
	buf += "	kfree(" + fabric_mod_port + ");\n"
	buf += "}\n\n"
	buf += "static ssize_t " + fabric_mod_name + "_wwn_show_attr_version(\n"
	buf += "	struct target_fabric_configfs *tf,\n"
	buf += "	char *page)\n"
	buf += "{\n"
	buf += "	return sprintf(page, \"" + fabric_mod_name.upper() + " fabric module %s on %s/%s\"\n"
	buf += "		\"on \"UTS_RELEASE\"\\n\", " + fabric_mod_name.upper() + "_VERSION, utsname()->sysname,\n"
	buf += "		utsname()->machine);\n"
	buf += "}\n\n"
	buf += "TF_WWN_ATTR_RO(" + fabric_mod_name + ", version);\n\n"
	buf += "static struct configfs_attribute *" + fabric_mod_name + "_wwn_attrs[] = {\n"
	buf += "	&" + fabric_mod_name + "_wwn_version.attr,\n"
	buf += "	NULL,\n"
	buf += "};\n\n"

	buf += "static struct target_core_fabric_ops " + fabric_mod_name + "_ops = {\n"
	buf += "	.get_fabric_name		= " + fabric_mod_name + "_get_fabric_name,\n"
	buf += "	.get_fabric_proto_ident		= " + fabric_mod_name + "_get_fabric_proto_ident,\n"
	buf += "	.tpg_get_wwn			= " + fabric_mod_name + "_get_fabric_wwn,\n"
	buf += "	.tpg_get_tag			= " + fabric_mod_name + "_get_tag,\n"
	buf += "	.tpg_get_default_depth		= " + fabric_mod_name + "_get_default_depth,\n"
	buf += "	.tpg_get_pr_transport_id	= " + fabric_mod_name + "_get_pr_transport_id,\n"
	buf += "	.tpg_get_pr_transport_id_len	= " + fabric_mod_name + "_get_pr_transport_id_len,\n"
	buf += "	.tpg_parse_pr_out_transport_id	= " + fabric_mod_name + "_parse_pr_out_transport_id,\n"
	buf += "	.tpg_check_demo_mode		= " + fabric_mod_name + "_check_false,\n"
	buf += "	.tpg_check_demo_mode_cache	= " + fabric_mod_name + "_check_true,\n"
	buf += "	.tpg_check_demo_mode_write_protect = " + fabric_mod_name + "_check_true,\n"
	buf += "	.tpg_check_prod_mode_write_protect = " + fabric_mod_name + "_check_false,\n"
	buf += "	.tpg_alloc_fabric_acl		= " + fabric_mod_name + "_alloc_fabric_acl,\n"
	buf += "	.tpg_release_fabric_acl		= " + fabric_mod_name + "_release_fabric_acl,\n"
	buf += "	.tpg_get_inst_index		= " + fabric_mod_name + "_tpg_get_inst_index,\n"
	buf += "	.release_cmd			= " + fabric_mod_name + "_release_cmd,\n"
	buf += "	.shutdown_session		= " + fabric_mod_name + "_shutdown_session,\n"
	buf += "	.close_session			= " + fabric_mod_name + "_close_session,\n"
	buf += "	.stop_session			= " + fabric_mod_name + "_stop_session,\n"
	buf += "	.fall_back_to_erl0		= " + fabric_mod_name + "_reset_nexus,\n"
	buf += "	.sess_logged_in			= " + fabric_mod_name + "_sess_logged_in,\n"
	buf += "	.sess_get_index			= " + fabric_mod_name + "_sess_get_index,\n"
	buf += "	.sess_get_initiator_sid		= NULL,\n"
	buf += "	.write_pending			= " + fabric_mod_name + "_write_pending,\n"
	buf += "	.write_pending_status		= " + fabric_mod_name + "_write_pending_status,\n"
	buf += "	.set_default_node_attributes	= " + fabric_mod_name + "_set_default_node_attrs,\n"
	buf += "	.get_task_tag			= " + fabric_mod_name + "_get_task_tag,\n"
	buf += "	.get_cmd_state			= " + fabric_mod_name + "_get_cmd_state,\n"
	buf += "	.queue_data_in			= " + fabric_mod_name + "_queue_data_in,\n"
	buf += "	.queue_status			= " + fabric_mod_name + "_queue_status,\n"
	buf += "	.queue_tm_rsp			= " + fabric_mod_name + "_queue_tm_rsp,\n"
	buf += "	.get_fabric_sense_len		= " + fabric_mod_name + "_get_fabric_sense_len,\n"
	buf += "	.set_fabric_sense_len		= " + fabric_mod_name + "_set_fabric_sense_len,\n"
	buf += "	.is_state_remove		= " + fabric_mod_name + "_is_state_remove,\n"
	buf += "	/*\n"
	buf += "	 * Setup function pointers for generic logic in target_core_fabric_configfs.c\n"
	buf += "	 */\n"
	buf += "	.fabric_make_wwn		= " + fabric_mod_name + "_make_" + fabric_mod_port + ",\n"
	buf += "	.fabric_drop_wwn		= " + fabric_mod_name + "_drop_" + fabric_mod_port + ",\n"
	buf += "	.fabric_make_tpg		= " + fabric_mod_name + "_make_tpg,\n"
	buf += "	.fabric_drop_tpg		= " + fabric_mod_name + "_drop_tpg,\n"
	buf += "	.fabric_post_link		= NULL,\n"
	buf += "	.fabric_pre_unlink		= NULL,\n"
	buf += "	.fabric_make_np			= NULL,\n"
	buf += "	.fabric_drop_np			= NULL,\n"
	buf += "	.fabric_make_nodeacl		= " + fabric_mod_name + "_make_nodeacl,\n"
	buf += "	.fabric_drop_nodeacl		= " + fabric_mod_name + "_drop_nodeacl,\n"
	buf += "};\n\n"

	buf += "static int " + fabric_mod_name + "_register_configfs(void)\n"
	buf += "{\n"
	buf += "	struct target_fabric_configfs *fabric;\n"
	buf += "	int ret;\n\n"
	buf += "	printk(KERN_INFO \"" + fabric_mod_name.upper() + " fabric module %s on %s/%s\"\n"
	buf += "		\" on \"UTS_RELEASE\"\\n\"," + fabric_mod_name.upper() + "_VERSION, utsname()->sysname,\n"
	buf += "		utsname()->machine);\n"
	buf += "	/*\n"
	buf += "	 * Register the top level struct config_item_type with TCM core\n"
	buf += "	 */\n"
	buf += "	fabric = target_fabric_configfs_init(THIS_MODULE, \"" + fabric_mod_name[4:] + "\");\n"
	buf += "	if (IS_ERR(fabric)) {\n"
	buf += "		printk(KERN_ERR \"target_fabric_configfs_init() failed\\n\");\n"
	buf += "		return PTR_ERR(fabric);\n"
	buf += "	}\n"
	buf += "	/*\n"
	buf += "	 * Setup fabric->tf_ops from our local " + fabric_mod_name + "_ops\n"
	buf += "	 */\n"
	buf += "	fabric->tf_ops = " + fabric_mod_name + "_ops;\n"
	buf += "	/*\n"
	buf += "	 * Setup default attribute lists for various fabric->tf_cit_tmpl\n"
	buf += "	 */\n"
	buf += "	TF_CIT_TMPL(fabric)->tfc_wwn_cit.ct_attrs = " + fabric_mod_name + "_wwn_attrs;\n"
	buf += "	TF_CIT_TMPL(fabric)->tfc_tpg_base_cit.ct_attrs = NULL;\n"
	buf += "	TF_CIT_TMPL(fabric)->tfc_tpg_attrib_cit.ct_attrs = NULL;\n"
	buf += "	TF_CIT_TMPL(fabric)->tfc_tpg_param_cit.ct_attrs = NULL;\n"
	buf += "	TF_CIT_TMPL(fabric)->tfc_tpg_np_base_cit.ct_attrs = NULL;\n"
	buf += "	TF_CIT_TMPL(fabric)->tfc_tpg_nacl_base_cit.ct_attrs = NULL;\n"
	buf += "	TF_CIT_TMPL(fabric)->tfc_tpg_nacl_attrib_cit.ct_attrs = NULL;\n"
	buf += "	TF_CIT_TMPL(fabric)->tfc_tpg_nacl_auth_cit.ct_attrs = NULL;\n"
	buf += "	TF_CIT_TMPL(fabric)->tfc_tpg_nacl_param_cit.ct_attrs = NULL;\n"
	buf += "	/*\n"
	buf += "	 * Register the fabric for use within TCM\n"
	buf += "	 */\n"
	buf += "	ret = target_fabric_configfs_register(fabric);\n"
	buf += "	if (ret < 0) {\n"
	buf += "		printk(KERN_ERR \"target_fabric_configfs_register() failed\"\n"
	buf += "				\" for " + fabric_mod_name.upper() + "\\n\");\n"
	buf += "		return ret;\n"
	buf += "	}\n"
	buf += "	/*\n"
	buf += "	 * Setup our local pointer to *fabric\n"
	buf += "	 */\n"
	buf += "	" + fabric_mod_name + "_fabric_configfs = fabric;\n"
	buf += "	printk(KERN_INFO \"" +  fabric_mod_name.upper() + "[0] - Set fabric -> " + fabric_mod_name + "_fabric_configfs\\n\");\n"
	buf += "	return 0;\n"
	buf += "};\n\n"
	buf += "static void __exit " + fabric_mod_name + "_deregister_configfs(void)\n"
	buf += "{\n"
	buf += "	if (!" + fabric_mod_name + "_fabric_configfs)\n"
	buf += "		return;\n\n"
	buf += "	target_fabric_configfs_deregister(" + fabric_mod_name + "_fabric_configfs);\n"
	buf += "	" + fabric_mod_name + "_fabric_configfs = NULL;\n"
	buf += "	printk(KERN_INFO \"" +  fabric_mod_name.upper() + "[0] - Cleared " + fabric_mod_name + "_fabric_configfs\\n\");\n"
	buf += "};\n\n"

	buf += "static int __init " + fabric_mod_name + "_init(void)\n"
	buf += "{\n"
	buf += "	int ret;\n\n"
	buf += "	ret = " + fabric_mod_name + "_register_configfs();\n"
	buf += "	if (ret < 0)\n"
	buf += "		return ret;\n\n"
	buf += "	return 0;\n"
	buf += "};\n\n"
	buf += "static void __exit " + fabric_mod_name + "_exit(void)\n"
	buf += "{\n"
	buf += "	" + fabric_mod_name + "_deregister_configfs();\n"
	buf += "};\n\n"

	buf += "MODULE_DESCRIPTION(\"" + fabric_mod_name.upper() + " series fabric driver\");\n"
	buf += "MODULE_LICENSE(\"GPL\");\n"
	buf += "module_init(" + fabric_mod_name + "_init);\n"
	buf += "module_exit(" + fabric_mod_name + "_exit);\n"

	ret = p.write(buf)
	if ret:
		tcm_mod_err("Unable to write f: " + f)

	p.close()

	return

def tcm_mod_scan_fabric_ops(tcm_dir):

	fabric_ops_api = tcm_dir + "include/target/target_core_fabric.h"

	print "Using tcm_mod_scan_fabric_ops: " + fabric_ops_api
	process_fo = 0;

	p = open(fabric_ops_api, 'r')

	line = p.readline()
	while line:
		if process_fo == 0 and re.search('struct target_core_fabric_ops {', line):
			line = p.readline()
			continue

		if process_fo == 0:
			process_fo = 1;
			line = p.readline()
			# Search for function pointer
			if not re.search('\(\*', line):
				continue

			fabric_ops.append(line.rstrip())
			continue

		line = p.readline()
		# Search for function pointer
		if not re.search('\(\*', line):
			continue

		fabric_ops.append(line.rstrip())

	p.close()
	return

def tcm_mod_dump_fabric_ops(proto_ident, fabric_mod_dir_var, fabric_mod_name):
	buf = ""
	bufi = ""

	f = fabric_mod_dir_var + "/" + fabric_mod_name + "_fabric.c"
	print "Writing file: " + f

	p = open(f, 'w')
	if not p:
		tcm_mod_err("Unable to open file: " + f)

	fi = fabric_mod_dir_var + "/" + fabric_mod_name + "_fabric.h"
	print "Writing file: " + fi

	pi = open(fi, 'w')
	if not pi:
		tcm_mod_err("Unable to open file: " + fi)

	buf = "#include <linux/slab.h>\n"
	buf += "#include <linux/kthread.h>\n"
	buf += "#include <linux/types.h>\n"
	buf += "#include <linux/list.h>\n"
	buf += "#include <linux/types.h>\n"
	buf += "#include <linux/string.h>\n"
	buf += "#include <linux/ctype.h>\n"
	buf += "#include <asm/unaligned.h>\n"
	buf += "#include <scsi/scsi.h>\n"
	buf += "#include <scsi/scsi_host.h>\n"
	buf += "#include <scsi/scsi_device.h>\n"
	buf += "#include <scsi/scsi_cmnd.h>\n"
	buf += "#include <scsi/libfc.h>\n\n"
	buf += "#include <target/target_core_base.h>\n"
	buf += "#include <target/target_core_fabric.h>\n"
	buf += "#include <target/target_core_configfs.h>\n\n"
	buf += "#include \"" + fabric_mod_name + "_base.h\"\n"
	buf += "#include \"" + fabric_mod_name + "_fabric.h\"\n\n"

	buf += "int " + fabric_mod_name + "_check_true(struct se_portal_group *se_tpg)\n"
	buf += "{\n"
	buf += "	return 1;\n"
	buf += "}\n\n"
	bufi += "int " + fabric_mod_name + "_check_true(struct se_portal_group *);\n"

	buf += "int " + fabric_mod_name + "_check_false(struct se_portal_group *se_tpg)\n"
	buf += "{\n"
	buf += "	return 0;\n"
	buf += "}\n\n"
	bufi += "int " + fabric_mod_name + "_check_false(struct se_portal_group *);\n"

	total_fabric_ops = len(fabric_ops)
	i = 0

	while i < total_fabric_ops:
		fo = fabric_ops[i]
		i += 1
#		print "fabric_ops: " + fo

		if re.search('get_fabric_name', fo):
			buf += "char *" + fabric_mod_name + "_get_fabric_name(void)\n"
			buf += "{\n"
			buf += "	return \"" + fabric_mod_name[4:] + "\";\n"
			buf += "}\n\n"
			bufi += "char *" + fabric_mod_name + "_get_fabric_name(void);\n"
			continue

		if re.search('get_fabric_proto_ident', fo):
			buf += "u8 " + fabric_mod_name + "_get_fabric_proto_ident(struct se_portal_group *se_tpg)\n"
			buf += "{\n"
			buf += "	struct " + fabric_mod_name + "_tpg *tpg = container_of(se_tpg,\n"
			buf += "				struct " + fabric_mod_name + "_tpg, se_tpg);\n"
			buf += "	struct " + fabric_mod_name + "_" + fabric_mod_port + " *" + fabric_mod_port + " = tpg->" + fabric_mod_port + ";\n"
			buf += "	u8 proto_id;\n\n"
			buf += "	switch (" + fabric_mod_port + "->" + fabric_mod_port + "_proto_id) {\n"
			if proto_ident == "FC":
				buf += "	case SCSI_PROTOCOL_FCP:\n"
				buf += "	default:\n"
				buf += "		proto_id = fc_get_fabric_proto_ident(se_tpg);\n"
				buf += "		break;\n"
			elif proto_ident == "SAS":
				buf += "	case SCSI_PROTOCOL_SAS:\n"
				buf += "	default:\n"
				buf += "		proto_id = sas_get_fabric_proto_ident(se_tpg);\n"
				buf += "		break;\n"
			elif proto_ident == "iSCSI":
				buf += "	case SCSI_PROTOCOL_ISCSI:\n"
				buf += "	default:\n"
				buf += "		proto_id = iscsi_get_fabric_proto_ident(se_tpg);\n"
				buf += "		break;\n"

			buf += "	}\n\n"
			buf += "	return proto_id;\n"
			buf += "}\n\n"
			bufi += "u8 " + fabric_mod_name + "_get_fabric_proto_ident(struct se_portal_group *);\n"

		if re.search('get_wwn', fo):
			buf += "char *" + fabric_mod_name + "_get_fabric_wwn(struct se_portal_group *se_tpg)\n"
			buf += "{\n"
			buf += "	struct " + fabric_mod_name + "_tpg *tpg = container_of(se_tpg,\n"
			buf += "				struct " + fabric_mod_name + "_tpg, se_tpg);\n"
			buf += "	struct " + fabric_mod_name + "_" + fabric_mod_port + " *" + fabric_mod_port + " = tpg->" + fabric_mod_port + ";\n\n"
			buf += "	return &" + fabric_mod_port + "->" + fabric_mod_port + "_name[0];\n"
			buf += "}\n\n"
			bufi += "char *" + fabric_mod_name + "_get_fabric_wwn(struct se_portal_group *);\n"

		if re.search('get_tag', fo):
			buf += "u16 " + fabric_mod_name + "_get_tag(struct se_portal_group *se_tpg)\n"
			buf += "{\n"
			buf += "	struct " + fabric_mod_name + "_tpg *tpg = container_of(se_tpg,\n"
			buf += "				struct " + fabric_mod_name + "_tpg, se_tpg);\n"
			buf += "	return tpg->" + fabric_mod_port + "_tpgt;\n"
			buf += "}\n\n"
			bufi += "u16 " + fabric_mod_name + "_get_tag(struct se_portal_group *);\n"

		if re.search('get_default_depth', fo):
			buf += "u32 " + fabric_mod_name + "_get_default_depth(struct se_portal_group *se_tpg)\n"
			buf += "{\n"
			buf += "	return 1;\n"
			buf += "}\n\n"
			bufi += "u32 " + fabric_mod_name + "_get_default_depth(struct se_portal_group *);\n"

		if re.search('get_pr_transport_id\)\(', fo):
			buf += "u32 " + fabric_mod_name + "_get_pr_transport_id(\n"
			buf += "	struct se_portal_group *se_tpg,\n"
			buf += "	struct se_node_acl *se_nacl,\n"
			buf += "	struct t10_pr_registration *pr_reg,\n"
			buf += "	int *format_code,\n"
			buf += "	unsigned char *buf)\n"
			buf += "{\n"
			buf += "	struct " + fabric_mod_name + "_tpg *tpg = container_of(se_tpg,\n"
			buf += "				struct " + fabric_mod_name + "_tpg, se_tpg);\n"
			buf += "	struct " + fabric_mod_name + "_" + fabric_mod_port + " *" + fabric_mod_port + " = tpg->" + fabric_mod_port + ";\n"
			buf += "	int ret = 0;\n\n"
			buf += "	switch (" + fabric_mod_port + "->" + fabric_mod_port + "_proto_id) {\n"
			if proto_ident == "FC":
				buf += "	case SCSI_PROTOCOL_FCP:\n"
				buf += "	default:\n"
				buf += "		ret = fc_get_pr_transport_id(se_tpg, se_nacl, pr_reg,\n"
				buf += "					format_code, buf);\n"
				buf += "		break;\n"
			elif proto_ident == "SAS":
				buf += "	case SCSI_PROTOCOL_SAS:\n"
				buf += "	default:\n"
				buf += "		ret = sas_get_pr_transport_id(se_tpg, se_nacl, pr_reg,\n"
				buf += "					format_code, buf);\n"
				buf += "		break;\n"
			elif proto_ident == "iSCSI":
				buf += "	case SCSI_PROTOCOL_ISCSI:\n"
				buf += "	default:\n"
				buf += "		ret = iscsi_get_pr_transport_id(se_tpg, se_nacl, pr_reg,\n"
				buf += "					format_code, buf);\n"
				buf += "		break;\n"

			buf += "	}\n\n"
			buf += "	return ret;\n"
			buf += "}\n\n"
			bufi += "u32 " + fabric_mod_name + "_get_pr_transport_id(struct se_portal_group *,\n"
			bufi += "			struct se_node_acl *, struct t10_pr_registration *,\n"
			bufi += "			int *, unsigned char *);\n"

		if re.search('get_pr_transport_id_len\)\(', fo):
			buf += "u32 " + fabric_mod_name + "_get_pr_transport_id_len(\n"
			buf += "	struct se_portal_group *se_tpg,\n"
			buf += "	struct se_node_acl *se_nacl,\n"
			buf += "	struct t10_pr_registration *pr_reg,\n"
			buf += "	int *format_code)\n"
			buf += "{\n"
			buf += "	struct " + fabric_mod_name + "_tpg *tpg = container_of(se_tpg,\n"
			buf += "				struct " + fabric_mod_name + "_tpg, se_tpg);\n"
			buf += "	struct " + fabric_mod_name + "_" + fabric_mod_port + " *" + fabric_mod_port + " = tpg->" + fabric_mod_port + ";\n"
			buf += "	int ret = 0;\n\n"
			buf += "	switch (" + fabric_mod_port + "->" + fabric_mod_port + "_proto_id) {\n"
			if proto_ident == "FC":
				buf += "	case SCSI_PROTOCOL_FCP:\n"
				buf += "	default:\n"
				buf += "		ret = fc_get_pr_transport_id_len(se_tpg, se_nacl, pr_reg,\n"
				buf += "					format_code);\n"
				buf += "		break;\n"
			elif proto_ident == "SAS":
				buf += "	case SCSI_PROTOCOL_SAS:\n"
				buf += "	default:\n"
				buf += "		ret = sas_get_pr_transport_id_len(se_tpg, se_nacl, pr_reg,\n"
				buf += "					format_code);\n"
				buf += "		break;\n"
			elif proto_ident == "iSCSI":
				buf += "	case SCSI_PROTOCOL_ISCSI:\n"
				buf += "	default:\n"
				buf += "		ret = iscsi_get_pr_transport_id_len(se_tpg, se_nacl, pr_reg,\n"
				buf += "					format_code);\n"
				buf += "		break;\n"


			buf += "	}\n\n"
			buf += "	return ret;\n"
			buf += "}\n\n"
			bufi += "u32 " + fabric_mod_name + "_get_pr_transport_id_len(struct se_portal_group *,\n"
			bufi += "			struct se_node_acl *, struct t10_pr_registration *,\n"
			bufi += "			int *);\n"

		if re.search('parse_pr_out_transport_id\)\(', fo):
			buf += "char *" + fabric_mod_name + "_parse_pr_out_transport_id(\n"
			buf += "	struct se_portal_group *se_tpg,\n"
			buf += "	const char *buf,\n"
			buf += "	u32 *out_tid_len,\n"
			buf += "	char **port_nexus_ptr)\n"
			buf += "{\n"
			buf += "	struct " + fabric_mod_name + "_tpg *tpg = container_of(se_tpg,\n"
			buf += "				struct " + fabric_mod_name + "_tpg, se_tpg);\n"
			buf += "	struct " + fabric_mod_name + "_" + fabric_mod_port + " *" + fabric_mod_port + " = tpg->" + fabric_mod_port + ";\n"
			buf += "	char *tid = NULL;\n\n"
			buf += "	switch (" + fabric_mod_port + "->" + fabric_mod_port + "_proto_id) {\n"
			if proto_ident == "FC":
				buf += "	case SCSI_PROTOCOL_FCP:\n"
				buf += "	default:\n"
				buf += "		tid = fc_parse_pr_out_transport_id(se_tpg, buf, out_tid_len,\n"
				buf += "					port_nexus_ptr);\n"
			elif proto_ident == "SAS":
				buf += "	case SCSI_PROTOCOL_SAS:\n"
				buf += "	default:\n"
				buf += "		tid = sas_parse_pr_out_transport_id(se_tpg, buf, out_tid_len,\n"
				buf += "					port_nexus_ptr);\n"
			elif proto_ident == "iSCSI":
				buf += "	case SCSI_PROTOCOL_ISCSI:\n"
				buf += "	default:\n"
				buf += "		tid = iscsi_parse_pr_out_transport_id(se_tpg, buf, out_tid_len,\n"
				buf += "					port_nexus_ptr);\n"

			buf += "	}\n\n"
			buf += "	return tid;\n"
			buf += "}\n\n"
			bufi += "char *" + fabric_mod_name + "_parse_pr_out_transport_id(struct se_portal_group *,\n"
			bufi +=	"			const char *, u32 *, char **);\n"

		if re.search('alloc_fabric_acl\)\(', fo):
			buf += "struct se_node_acl *" + fabric_mod_name + "_alloc_fabric_acl(struct se_portal_group *se_tpg)\n"
			buf += "{\n"
			buf += "	struct " + fabric_mod_name + "_nacl *nacl;\n\n"
			buf += "	nacl = kzalloc(sizeof(struct " + fabric_mod_name + "_nacl), GFP_KERNEL);\n"
			buf += "	if (!nacl) {\n"
<<<<<<< HEAD
			buf += "		printk(KERN_ERR \"Unable to alocate struct " + fabric_mod_name + "_nacl\\n\");\n"
=======
			buf += "		printk(KERN_ERR \"Unable to allocate struct " + fabric_mod_name + "_nacl\\n\");\n"
>>>>>>> e816b57a
			buf += "		return NULL;\n"
			buf += "	}\n\n"
			buf += "	return &nacl->se_node_acl;\n"
			buf += "}\n\n"
			bufi += "struct se_node_acl *" + fabric_mod_name + "_alloc_fabric_acl(struct se_portal_group *);\n"

		if re.search('release_fabric_acl\)\(', fo):
			buf += "void " + fabric_mod_name + "_release_fabric_acl(\n"
			buf += "	struct se_portal_group *se_tpg,\n"
			buf += "	struct se_node_acl *se_nacl)\n"
			buf += "{\n"
			buf += "	struct " + fabric_mod_name + "_nacl *nacl = container_of(se_nacl,\n"
			buf += "			struct " + fabric_mod_name + "_nacl, se_node_acl);\n"
			buf += "	kfree(nacl);\n"
			buf += "}\n\n"
			bufi += "void " + fabric_mod_name + "_release_fabric_acl(struct se_portal_group *,\n"
			bufi +=	"			struct se_node_acl *);\n"

		if re.search('tpg_get_inst_index\)\(', fo):
			buf += "u32 " + fabric_mod_name + "_tpg_get_inst_index(struct se_portal_group *se_tpg)\n"
			buf += "{\n"
			buf += "	return 1;\n"
			buf += "}\n\n"
			bufi += "u32 " + fabric_mod_name + "_tpg_get_inst_index(struct se_portal_group *);\n"

		if re.search('\*release_cmd\)\(', fo):
			buf += "void " + fabric_mod_name + "_release_cmd(struct se_cmd *se_cmd)\n"
			buf += "{\n"
			buf += "	return;\n"
			buf += "}\n\n"
			bufi += "void " + fabric_mod_name + "_release_cmd(struct se_cmd *);\n"

		if re.search('shutdown_session\)\(', fo):
			buf += "int " + fabric_mod_name + "_shutdown_session(struct se_session *se_sess)\n"
			buf += "{\n"
			buf += "	return 0;\n"
			buf += "}\n\n"
			bufi += "int " + fabric_mod_name + "_shutdown_session(struct se_session *);\n"

		if re.search('close_session\)\(', fo):
			buf += "void " + fabric_mod_name + "_close_session(struct se_session *se_sess)\n"
			buf += "{\n"
			buf += "	return;\n"
			buf += "}\n\n"
			bufi += "void " + fabric_mod_name + "_close_session(struct se_session *);\n"

		if re.search('stop_session\)\(', fo):
			buf += "void " + fabric_mod_name + "_stop_session(struct se_session *se_sess, int sess_sleep , int conn_sleep)\n"
			buf += "{\n"
			buf += "	return;\n"
			buf += "}\n\n"
			bufi += "void " + fabric_mod_name + "_stop_session(struct se_session *, int, int);\n"

		if re.search('fall_back_to_erl0\)\(', fo):
			buf += "void " + fabric_mod_name + "_reset_nexus(struct se_session *se_sess)\n"
			buf += "{\n"
			buf += "	return;\n"
			buf += "}\n\n"
			bufi += "void " + fabric_mod_name + "_reset_nexus(struct se_session *);\n"

		if re.search('sess_logged_in\)\(', fo):
			buf += "int " + fabric_mod_name + "_sess_logged_in(struct se_session *se_sess)\n"
			buf += "{\n"
			buf += "	return 0;\n"
			buf += "}\n\n"
			bufi += "int " + fabric_mod_name + "_sess_logged_in(struct se_session *);\n"

		if re.search('sess_get_index\)\(', fo):
			buf += "u32 " + fabric_mod_name + "_sess_get_index(struct se_session *se_sess)\n"
			buf += "{\n"
			buf += "	return 0;\n"
			buf += "}\n\n"
			bufi += "u32 " + fabric_mod_name + "_sess_get_index(struct se_session *);\n"

		if re.search('write_pending\)\(', fo):
			buf += "int " + fabric_mod_name + "_write_pending(struct se_cmd *se_cmd)\n"
			buf += "{\n"
			buf += "	return 0;\n"
			buf += "}\n\n"
			bufi += "int " + fabric_mod_name + "_write_pending(struct se_cmd *);\n"

		if re.search('write_pending_status\)\(', fo):
			buf += "int " + fabric_mod_name + "_write_pending_status(struct se_cmd *se_cmd)\n"
			buf += "{\n"
			buf += "	return 0;\n"
			buf += "}\n\n"
			bufi += "int " + fabric_mod_name + "_write_pending_status(struct se_cmd *);\n"

		if re.search('set_default_node_attributes\)\(', fo):
			buf += "void " + fabric_mod_name + "_set_default_node_attrs(struct se_node_acl *nacl)\n"
			buf += "{\n"
			buf += "	return;\n"
			buf += "}\n\n"
			bufi += "void " + fabric_mod_name + "_set_default_node_attrs(struct se_node_acl *);\n"

		if re.search('get_task_tag\)\(', fo):
			buf += "u32 " + fabric_mod_name + "_get_task_tag(struct se_cmd *se_cmd)\n"
			buf += "{\n"
			buf += "	return 0;\n"
			buf += "}\n\n"
			bufi += "u32 " + fabric_mod_name + "_get_task_tag(struct se_cmd *);\n"

		if re.search('get_cmd_state\)\(', fo):
			buf += "int " + fabric_mod_name + "_get_cmd_state(struct se_cmd *se_cmd)\n"
			buf += "{\n"
			buf += "	return 0;\n"
			buf += "}\n\n"
			bufi += "int " + fabric_mod_name + "_get_cmd_state(struct se_cmd *);\n"

		if re.search('queue_data_in\)\(', fo):
			buf += "int " + fabric_mod_name + "_queue_data_in(struct se_cmd *se_cmd)\n"
			buf += "{\n"
			buf += "	return 0;\n"
			buf += "}\n\n"
			bufi += "int " + fabric_mod_name + "_queue_data_in(struct se_cmd *);\n"

		if re.search('queue_status\)\(', fo):
			buf += "int " + fabric_mod_name + "_queue_status(struct se_cmd *se_cmd)\n"
			buf += "{\n"
			buf += "	return 0;\n"
			buf += "}\n\n"
			bufi += "int " + fabric_mod_name + "_queue_status(struct se_cmd *);\n"

		if re.search('queue_tm_rsp\)\(', fo):
			buf += "int " + fabric_mod_name + "_queue_tm_rsp(struct se_cmd *se_cmd)\n"
			buf += "{\n"
			buf += "	return 0;\n"
			buf += "}\n\n"
			bufi += "int " + fabric_mod_name + "_queue_tm_rsp(struct se_cmd *);\n"

		if re.search('get_fabric_sense_len\)\(', fo):
			buf += "u16 " + fabric_mod_name + "_get_fabric_sense_len(void)\n"
			buf += "{\n"
			buf += "	return 0;\n"
			buf += "}\n\n"
			bufi += "u16 " + fabric_mod_name + "_get_fabric_sense_len(void);\n"

		if re.search('set_fabric_sense_len\)\(', fo):
			buf += "u16 " + fabric_mod_name + "_set_fabric_sense_len(struct se_cmd *se_cmd, u32 sense_length)\n"
			buf += "{\n"
			buf += "	return 0;\n"
			buf += "}\n\n"
			bufi += "u16 " + fabric_mod_name + "_set_fabric_sense_len(struct se_cmd *, u32);\n"

		if re.search('is_state_remove\)\(', fo):
			buf += "int " + fabric_mod_name + "_is_state_remove(struct se_cmd *se_cmd)\n"
			buf += "{\n"
			buf += "	return 0;\n"
			buf += "}\n\n"
			bufi += "int " + fabric_mod_name + "_is_state_remove(struct se_cmd *);\n"


	ret = p.write(buf)
	if ret:
		tcm_mod_err("Unable to write f: " + f)

	p.close()

	ret = pi.write(bufi)
	if ret:
		tcm_mod_err("Unable to write fi: " + fi)

	pi.close()
	return

def tcm_mod_build_kbuild(fabric_mod_dir_var, fabric_mod_name):

	buf = ""
	f = fabric_mod_dir_var + "/Makefile"
	print "Writing file: " + f

	p = open(f, 'w')
	if not p:
		tcm_mod_err("Unable to open file: " + f)

	buf += fabric_mod_name + "-objs			:= " + fabric_mod_name + "_fabric.o \\\n"
	buf += "					   " + fabric_mod_name + "_configfs.o\n"
	buf += "obj-$(CONFIG_" + fabric_mod_name.upper() + ")		+= " + fabric_mod_name + ".o\n"

	ret = p.write(buf)
	if ret:
		tcm_mod_err("Unable to write f: " + f)

	p.close()
	return

def tcm_mod_build_kconfig(fabric_mod_dir_var, fabric_mod_name):

	buf = ""
	f = fabric_mod_dir_var + "/Kconfig"
	print "Writing file: " + f

	p = open(f, 'w')
	if not p:
		tcm_mod_err("Unable to open file: " + f)

	buf = "config " + fabric_mod_name.upper() + "\n"
	buf += "	tristate \"" + fabric_mod_name.upper() + " fabric module\"\n"
	buf += "	depends on TARGET_CORE && CONFIGFS_FS\n"
	buf += "	default n\n"
	buf += "	---help---\n"
	buf += "	Say Y here to enable the " + fabric_mod_name.upper() + " fabric module\n"

	ret = p.write(buf)
	if ret:
		tcm_mod_err("Unable to write f: " + f)

	p.close()
	return

def tcm_mod_add_kbuild(tcm_dir, fabric_mod_name):
	buf = "obj-$(CONFIG_" + fabric_mod_name.upper() + ")	+= " + fabric_mod_name.lower() + "/\n"
	kbuild = tcm_dir + "/drivers/target/Makefile"

	f = open(kbuild, 'a')
	f.write(buf)
	f.close()
	return

def tcm_mod_add_kconfig(tcm_dir, fabric_mod_name):
	buf = "source \"drivers/target/" + fabric_mod_name.lower() + "/Kconfig\"\n"
	kconfig = tcm_dir + "/drivers/target/Kconfig"

	f = open(kconfig, 'a')
	f.write(buf)
	f.close()
	return

def main(modname, proto_ident):
#	proto_ident = "FC"
#	proto_ident = "SAS"
#	proto_ident = "iSCSI"

	tcm_dir = os.getcwd();
	tcm_dir += "/../../"
	print "tcm_dir: " + tcm_dir
	fabric_mod_name = modname
	fabric_mod_dir = tcm_dir + "drivers/target/" + fabric_mod_name
	print "Set fabric_mod_name: " + fabric_mod_name
	print "Set fabric_mod_dir: " + fabric_mod_dir
	print "Using proto_ident: " + proto_ident

	if proto_ident != "FC" and proto_ident != "SAS" and proto_ident != "iSCSI":
		print "Unsupported proto_ident: " + proto_ident
		sys.exit(1)

	ret = tcm_mod_create_module_subdir(fabric_mod_dir)
	if ret:
		print "tcm_mod_create_module_subdir() failed because module already exists!"
		sys.exit(1)

	tcm_mod_build_base_includes(proto_ident, fabric_mod_dir, fabric_mod_name)
	tcm_mod_scan_fabric_ops(tcm_dir)
	tcm_mod_dump_fabric_ops(proto_ident, fabric_mod_dir, fabric_mod_name)
	tcm_mod_build_configfs(proto_ident, fabric_mod_dir, fabric_mod_name)
	tcm_mod_build_kbuild(fabric_mod_dir, fabric_mod_name)
	tcm_mod_build_kconfig(fabric_mod_dir, fabric_mod_name)

	input = raw_input("Would you like to add " + fabric_mod_name + "to drivers/target/Makefile..? [yes,no]: ")
	if input == "yes" or input == "y":
		tcm_mod_add_kbuild(tcm_dir, fabric_mod_name)

	input = raw_input("Would you like to add " + fabric_mod_name + "to drivers/target/Kconfig..? [yes,no]: ")
	if input == "yes" or input == "y":
		tcm_mod_add_kconfig(tcm_dir, fabric_mod_name)

	return

parser = optparse.OptionParser()
parser.add_option('-m', '--modulename', help='Module name', dest='modname',
		action='store', nargs=1, type='string')
parser.add_option('-p', '--protoident', help='Protocol Ident', dest='protoident',
		action='store', nargs=1, type='string')

(opts, args) = parser.parse_args()

mandatories = ['modname', 'protoident']
for m in mandatories:
	if not opts.__dict__[m]:
		print "mandatory option is missing\n"
		parser.print_help()
		exit(-1)

if __name__ == "__main__":

	main(str(opts.modname), opts.protoident)<|MERGE_RESOLUTION|>--- conflicted
+++ resolved
@@ -775,11 +775,7 @@
 			buf += "	struct " + fabric_mod_name + "_nacl *nacl;\n\n"
 			buf += "	nacl = kzalloc(sizeof(struct " + fabric_mod_name + "_nacl), GFP_KERNEL);\n"
 			buf += "	if (!nacl) {\n"
-<<<<<<< HEAD
-			buf += "		printk(KERN_ERR \"Unable to alocate struct " + fabric_mod_name + "_nacl\\n\");\n"
-=======
 			buf += "		printk(KERN_ERR \"Unable to allocate struct " + fabric_mod_name + "_nacl\\n\");\n"
->>>>>>> e816b57a
 			buf += "		return NULL;\n"
 			buf += "	}\n\n"
 			buf += "	return &nacl->se_node_acl;\n"
