/* audit -- definition of audit_context structure and supporting types 
 *
 * Copyright 2003-2004 Red Hat, Inc.
 * Copyright 2005 Hewlett-Packard Development Company, L.P.
 * Copyright 2005 IBM Corporation
 *
 * This program is free software; you can redistribute it and/or modify
 * it under the terms of the GNU General Public License as published by
 * the Free Software Foundation; either version 2 of the License, or
 * (at your option) any later version.
 *
 * This program is distributed in the hope that it will be useful,
 * but WITHOUT ANY WARRANTY; without even the implied warranty of
 * MERCHANTABILITY or FITNESS FOR A PARTICULAR PURPOSE.  See the
 * GNU General Public License for more details.
 *
 * You should have received a copy of the GNU General Public License
 * along with this program; if not, write to the Free Software
 * Foundation, Inc., 59 Temple Place, Suite 330, Boston, MA  02111-1307  USA
 */

#include <linux/fs.h>
#include <linux/audit.h>
#include <linux/skbuff.h>

/* 0 = no checking
   1 = put_count checking
   2 = verbose put_count checking
*/
#define AUDIT_DEBUG 0

/* At task start time, the audit_state is set in the audit_context using
   a per-task filter.  At syscall entry, the audit_state is augmented by
   the syscall filter. */
enum audit_state {
	AUDIT_DISABLED,		/* Do not create per-task audit_context.
				 * No syscall-specific audit records can
				 * be generated. */
	AUDIT_BUILD_CONTEXT,	/* Create the per-task audit_context,
				 * and fill it in at syscall
				 * entry time.  This makes a full
				 * syscall record available if some
				 * other part of the kernel decides it
				 * should be recorded. */
	AUDIT_RECORD_CONTEXT	/* Create the per-task audit_context,
				 * always fill it in at syscall entry
				 * time, and always write out the audit
				 * record at syscall exit time.  */
};

/* Rule lists */
struct audit_watch;
struct audit_tree;
struct audit_chunk;

struct audit_entry {
	struct list_head	list;
	struct rcu_head		rcu;
	struct audit_krule	rule;
};

#ifdef CONFIG_AUDIT
extern int audit_enabled;
extern int audit_ever_enabled;
#endif

extern int audit_pid;

#define AUDIT_INODE_BUCKETS	32
extern struct list_head audit_inode_hash[AUDIT_INODE_BUCKETS];

static inline int audit_hash_ino(u32 ino)
{
	return (ino & (AUDIT_INODE_BUCKETS-1));
}

/* Indicates that audit should log the full pathname. */
#define AUDIT_NAME_FULL -1

extern int audit_match_class(int class, unsigned syscall);
extern int audit_comparator(const u32 left, const u32 op, const u32 right);
extern int audit_uid_comparator(kuid_t left, u32 op, kuid_t right);
extern int audit_gid_comparator(kgid_t left, u32 op, kgid_t right);
<<<<<<< HEAD
extern int audit_compare_dname_path(const char *dname, const char *path,
				    int *dirlen);
=======
extern int parent_len(const char *path);
extern int audit_compare_dname_path(const char *dname, const char *path, int plen);
>>>>>>> ddffeb8c
extern struct sk_buff *	    audit_make_reply(int pid, int seq, int type,
					     int done, int multi,
					     const void *payload, int size);
extern void		    audit_panic(const char *message);

struct audit_netlink_list {
	int pid;
	struct sk_buff_head q;
};

int audit_send_list(void *);

extern int selinux_audit_rule_update(void);

extern struct mutex audit_filter_mutex;
extern void audit_free_rule_rcu(struct rcu_head *);
extern struct list_head audit_filter_list[];

extern struct audit_entry *audit_dupe_rule(struct audit_krule *old);

/* audit watch functions */
#ifdef CONFIG_AUDIT_WATCH
extern void audit_put_watch(struct audit_watch *watch);
extern void audit_get_watch(struct audit_watch *watch);
extern int audit_to_watch(struct audit_krule *krule, char *path, int len, u32 op);
extern int audit_add_watch(struct audit_krule *krule, struct list_head **list);
extern void audit_remove_watch_rule(struct audit_krule *krule);
extern char *audit_watch_path(struct audit_watch *watch);
extern int audit_watch_compare(struct audit_watch *watch, unsigned long ino, dev_t dev);
#else
#define audit_put_watch(w) {}
#define audit_get_watch(w) {}
#define audit_to_watch(k, p, l, o) (-EINVAL)
#define audit_add_watch(k, l) (-EINVAL)
#define audit_remove_watch_rule(k) BUG()
#define audit_watch_path(w) ""
#define audit_watch_compare(w, i, d) 0

#endif /* CONFIG_AUDIT_WATCH */

#ifdef CONFIG_AUDIT_TREE
extern struct audit_chunk *audit_tree_lookup(const struct inode *);
extern void audit_put_chunk(struct audit_chunk *);
extern int audit_tree_match(struct audit_chunk *, struct audit_tree *);
extern int audit_make_tree(struct audit_krule *, char *, u32);
extern int audit_add_tree_rule(struct audit_krule *);
extern int audit_remove_tree_rule(struct audit_krule *);
extern void audit_trim_trees(void);
extern int audit_tag_tree(char *old, char *new);
extern const char *audit_tree_path(struct audit_tree *);
extern void audit_put_tree(struct audit_tree *);
extern void audit_kill_trees(struct list_head *);
#else
#define audit_remove_tree_rule(rule) BUG()
#define audit_add_tree_rule(rule) -EINVAL
#define audit_make_tree(rule, str, op) -EINVAL
#define audit_trim_trees() (void)0
#define audit_put_tree(tree) (void)0
#define audit_tag_tree(old, new) -EINVAL
#define audit_tree_path(rule) ""	/* never called */
#define audit_kill_trees(list) BUG()
#endif

extern char *audit_unpack_string(void **, size_t *, size_t);

extern pid_t audit_sig_pid;
extern kuid_t audit_sig_uid;
extern u32 audit_sig_sid;

#ifdef CONFIG_AUDITSYSCALL
extern int __audit_signal_info(int sig, struct task_struct *t);
static inline int audit_signal_info(int sig, struct task_struct *t)
{
	if (unlikely((audit_pid && t->tgid == audit_pid) ||
		     (audit_signals && !audit_dummy_context())))
		return __audit_signal_info(sig, t);
	return 0;
}
extern void audit_filter_inodes(struct task_struct *, struct audit_context *);
extern struct list_head *audit_killed_trees(void);
#else
#define audit_signal_info(s,t) AUDIT_DISABLED
#define audit_filter_inodes(t,c) AUDIT_DISABLED
#endif

extern struct mutex audit_cmd_mutex;<|MERGE_RESOLUTION|>--- conflicted
+++ resolved
@@ -81,13 +81,8 @@
 extern int audit_comparator(const u32 left, const u32 op, const u32 right);
 extern int audit_uid_comparator(kuid_t left, u32 op, kuid_t right);
 extern int audit_gid_comparator(kgid_t left, u32 op, kgid_t right);
-<<<<<<< HEAD
-extern int audit_compare_dname_path(const char *dname, const char *path,
-				    int *dirlen);
-=======
 extern int parent_len(const char *path);
 extern int audit_compare_dname_path(const char *dname, const char *path, int plen);
->>>>>>> ddffeb8c
 extern struct sk_buff *	    audit_make_reply(int pid, int seq, int type,
 					     int done, int multi,
 					     const void *payload, int size);
