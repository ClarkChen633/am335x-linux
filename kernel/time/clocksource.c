/*
 * linux/kernel/time/clocksource.c
 *
 * This file contains the functions which manage clocksource drivers.
 *
 * Copyright (C) 2004, 2005 IBM, John Stultz (johnstul@us.ibm.com)
 *
 * This program is free software; you can redistribute it and/or modify
 * it under the terms of the GNU General Public License as published by
 * the Free Software Foundation; either version 2 of the License, or
 * (at your option) any later version.
 *
 * This program is distributed in the hope that it will be useful,
 * but WITHOUT ANY WARRANTY; without even the implied warranty of
 * MERCHANTABILITY or FITNESS FOR A PARTICULAR PURPOSE.  See the
 * GNU General Public License for more details.
 *
 * You should have received a copy of the GNU General Public License
 * along with this program; if not, write to the Free Software
 * Foundation, Inc., 675 Mass Ave, Cambridge, MA 02139, USA.
 *
 * TODO WishList:
 *   o Allow clocksource drivers to be unregistered
 */

#include <linux/clocksource.h>
#include <linux/sysdev.h>
#include <linux/init.h>
#include <linux/module.h>
#include <linux/sched.h> /* for spin_unlock_irq() using preempt_count() m68k */
#include <linux/tick.h>
#include <linux/kthread.h>

void timecounter_init(struct timecounter *tc,
		      const struct cyclecounter *cc,
		      u64 start_tstamp)
{
	tc->cc = cc;
	tc->cycle_last = cc->read(cc);
	tc->nsec = start_tstamp;
}
EXPORT_SYMBOL_GPL(timecounter_init);

/**
 * timecounter_read_delta - get nanoseconds since last call of this function
 * @tc:         Pointer to time counter
 *
 * When the underlying cycle counter runs over, this will be handled
 * correctly as long as it does not run over more than once between
 * calls.
 *
 * The first call to this function for a new time counter initializes
 * the time tracking and returns an undefined result.
 */
static u64 timecounter_read_delta(struct timecounter *tc)
{
	cycle_t cycle_now, cycle_delta;
	u64 ns_offset;

	/* read cycle counter: */
	cycle_now = tc->cc->read(tc->cc);

	/* calculate the delta since the last timecounter_read_delta(): */
	cycle_delta = (cycle_now - tc->cycle_last) & tc->cc->mask;

	/* convert to nanoseconds: */
	ns_offset = cyclecounter_cyc2ns(tc->cc, cycle_delta);

	/* update time stamp of timecounter_read_delta() call: */
	tc->cycle_last = cycle_now;

	return ns_offset;
}

u64 timecounter_read(struct timecounter *tc)
{
	u64 nsec;

	/* increment time by nanoseconds since last call */
	nsec = timecounter_read_delta(tc);
	nsec += tc->nsec;
	tc->nsec = nsec;

	return nsec;
}
EXPORT_SYMBOL_GPL(timecounter_read);

u64 timecounter_cyc2time(struct timecounter *tc,
			 cycle_t cycle_tstamp)
{
	u64 cycle_delta = (cycle_tstamp - tc->cycle_last) & tc->cc->mask;
	u64 nsec;

	/*
	 * Instead of always treating cycle_tstamp as more recent
	 * than tc->cycle_last, detect when it is too far in the
	 * future and treat it as old time stamp instead.
	 */
	if (cycle_delta > tc->cc->mask / 2) {
		cycle_delta = (tc->cycle_last - cycle_tstamp) & tc->cc->mask;
		nsec = tc->nsec - cyclecounter_cyc2ns(tc->cc, cycle_delta);
	} else {
		nsec = cyclecounter_cyc2ns(tc->cc, cycle_delta) + tc->nsec;
	}

	return nsec;
}
EXPORT_SYMBOL_GPL(timecounter_cyc2time);

/**
 * clocks_calc_mult_shift - calculate mult/shift factors for scaled math of clocks
 * @mult:	pointer to mult variable
 * @shift:	pointer to shift variable
 * @from:	frequency to convert from
 * @to:		frequency to convert to
 * @maxsec:	guaranteed runtime conversion range in seconds
 *
 * The function evaluates the shift/mult pair for the scaled math
 * operations of clocksources and clockevents.
 *
 * @to and @from are frequency values in HZ. For clock sources @to is
 * NSEC_PER_SEC == 1GHz and @from is the counter frequency. For clock
 * event @to is the counter frequency and @from is NSEC_PER_SEC.
 *
 * The @maxsec conversion range argument controls the time frame in
 * seconds which must be covered by the runtime conversion with the
 * calculated mult and shift factors. This guarantees that no 64bit
 * overflow happens when the input value of the conversion is
 * multiplied with the calculated mult factor. Larger ranges may
 * reduce the conversion accuracy by chosing smaller mult and shift
 * factors.
 */
void
clocks_calc_mult_shift(u32 *mult, u32 *shift, u32 from, u32 to, u32 maxsec)
{
	u64 tmp;
	u32 sft, sftacc= 32;

	/*
	 * Calculate the shift factor which is limiting the conversion
	 * range:
	 */
	tmp = ((u64)maxsec * from) >> 32;
	while (tmp) {
		tmp >>=1;
		sftacc--;
	}

	/*
	 * Find the conversion shift/mult pair which has the best
	 * accuracy and fits the maxsec conversion range:
	 */
	for (sft = 32; sft > 0; sft--) {
		tmp = (u64) to << sft;
		tmp += from / 2;
		do_div(tmp, from);
		if ((tmp >> sftacc) == 0)
			break;
	}
	*mult = tmp;
	*shift = sft;
}

/*[Clocksource internal variables]---------
 * curr_clocksource:
 *	currently selected clocksource.
 * clocksource_list:
 *	linked list with the registered clocksources
 * clocksource_mutex:
 *	protects manipulations to curr_clocksource and the clocksource_list
 * override_name:
 *	Name of the user-specified clocksource.
 */
static struct clocksource *curr_clocksource;
static LIST_HEAD(clocksource_list);
static DEFINE_MUTEX(clocksource_mutex);
static char override_name[32];
static int finished_booting;

#ifdef CONFIG_CLOCKSOURCE_WATCHDOG
static void clocksource_watchdog_work(struct work_struct *work);

static LIST_HEAD(watchdog_list);
static struct clocksource *watchdog;
static struct timer_list watchdog_timer;
static DECLARE_WORK(watchdog_work, clocksource_watchdog_work);
static DEFINE_SPINLOCK(watchdog_lock);
static cycle_t watchdog_last;
static int watchdog_running;

static int clocksource_watchdog_kthread(void *data);
static void __clocksource_change_rating(struct clocksource *cs, int rating);

/*
 * Interval: 0.5sec Threshold: 0.0625s
 */
#define WATCHDOG_INTERVAL (HZ >> 1)
#define WATCHDOG_THRESHOLD (NSEC_PER_SEC >> 4)

static void clocksource_watchdog_work(struct work_struct *work)
{
	/*
	 * If kthread_run fails the next watchdog scan over the
	 * watchdog_list will find the unstable clock again.
	 */
	kthread_run(clocksource_watchdog_kthread, NULL, "kwatchdog");
}

static void __clocksource_unstable(struct clocksource *cs)
{
	cs->flags &= ~(CLOCK_SOURCE_VALID_FOR_HRES | CLOCK_SOURCE_WATCHDOG);
	cs->flags |= CLOCK_SOURCE_UNSTABLE;
	if (finished_booting)
		schedule_work(&watchdog_work);
}

static void clocksource_unstable(struct clocksource *cs, int64_t delta)
{
	printk(KERN_WARNING "Clocksource %s unstable (delta = %Ld ns)\n",
	       cs->name, delta);
	__clocksource_unstable(cs);
}

/**
 * clocksource_mark_unstable - mark clocksource unstable via watchdog
 * @cs:		clocksource to be marked unstable
 *
 * This function is called instead of clocksource_change_rating from
 * cpu hotplug code to avoid a deadlock between the clocksource mutex
 * and the cpu hotplug mutex. It defers the update of the clocksource
 * to the watchdog thread.
 */
void clocksource_mark_unstable(struct clocksource *cs)
{
	unsigned long flags;

	spin_lock_irqsave(&watchdog_lock, flags);
	if (!(cs->flags & CLOCK_SOURCE_UNSTABLE)) {
		if (list_empty(&cs->wd_list))
			list_add(&cs->wd_list, &watchdog_list);
		__clocksource_unstable(cs);
	}
	spin_unlock_irqrestore(&watchdog_lock, flags);
}

static void clocksource_watchdog(unsigned long data)
{
	struct clocksource *cs;
	cycle_t csnow, wdnow;
	int64_t wd_nsec, cs_nsec;
	int next_cpu;

	spin_lock(&watchdog_lock);
	if (!watchdog_running)
		goto out;

	wdnow = watchdog->read(watchdog);
	wd_nsec = clocksource_cyc2ns((wdnow - watchdog_last) & watchdog->mask,
				     watchdog->mult, watchdog->shift);
	watchdog_last = wdnow;

	list_for_each_entry(cs, &watchdog_list, wd_list) {

		/* Clocksource already marked unstable? */
		if (cs->flags & CLOCK_SOURCE_UNSTABLE) {
			if (finished_booting)
				schedule_work(&watchdog_work);
			continue;
		}

		csnow = cs->read(cs);

		/* Clocksource initialized ? */
		if (!(cs->flags & CLOCK_SOURCE_WATCHDOG)) {
			cs->flags |= CLOCK_SOURCE_WATCHDOG;
			cs->wd_last = csnow;
			continue;
		}

		/* Check the deviation from the watchdog clocksource. */
		cs_nsec = clocksource_cyc2ns((csnow - cs->wd_last) &
					     cs->mask, cs->mult, cs->shift);
		cs->wd_last = csnow;
		if (abs(cs_nsec - wd_nsec) > WATCHDOG_THRESHOLD) {
			clocksource_unstable(cs, cs_nsec - wd_nsec);
			continue;
		}

		if (!(cs->flags & CLOCK_SOURCE_VALID_FOR_HRES) &&
		    (cs->flags & CLOCK_SOURCE_IS_CONTINUOUS) &&
		    (watchdog->flags & CLOCK_SOURCE_IS_CONTINUOUS)) {
			cs->flags |= CLOCK_SOURCE_VALID_FOR_HRES;
			/*
			 * We just marked the clocksource as highres-capable,
			 * notify the rest of the system as well so that we
			 * transition into high-res mode:
			 */
			tick_clock_notify();
		}
	}

	/*
	 * Cycle through CPUs to check if the CPUs stay synchronized
	 * to each other.
	 */
	next_cpu = cpumask_next(raw_smp_processor_id(), cpu_online_mask);
	if (next_cpu >= nr_cpu_ids)
		next_cpu = cpumask_first(cpu_online_mask);
	watchdog_timer.expires += WATCHDOG_INTERVAL;
	add_timer_on(&watchdog_timer, next_cpu);
out:
	spin_unlock(&watchdog_lock);
}

static inline void clocksource_start_watchdog(void)
{
	if (watchdog_running || !watchdog || list_empty(&watchdog_list))
		return;
	init_timer(&watchdog_timer);
	watchdog_timer.function = clocksource_watchdog;
	watchdog_last = watchdog->read(watchdog);
	watchdog_timer.expires = jiffies + WATCHDOG_INTERVAL;
	add_timer_on(&watchdog_timer, cpumask_first(cpu_online_mask));
	watchdog_running = 1;
}

static inline void clocksource_stop_watchdog(void)
{
	if (!watchdog_running || (watchdog && !list_empty(&watchdog_list)))
		return;
	del_timer(&watchdog_timer);
	watchdog_running = 0;
}

static inline void clocksource_reset_watchdog(void)
{
	struct clocksource *cs;

	list_for_each_entry(cs, &watchdog_list, wd_list)
		cs->flags &= ~CLOCK_SOURCE_WATCHDOG;
}

static void clocksource_resume_watchdog(void)
{
	unsigned long flags;

	/*
	 * We use trylock here to avoid a potential dead lock when
	 * kgdb calls this code after the kernel has been stopped with
	 * watchdog_lock held. When watchdog_lock is held we just
	 * return and accept, that the watchdog might trigger and mark
	 * the monitored clock source (usually TSC) unstable.
	 *
	 * This does not affect the other caller clocksource_resume()
	 * because at this point the kernel is UP, interrupts are
	 * disabled and nothing can hold watchdog_lock.
	 */
	if (!spin_trylock_irqsave(&watchdog_lock, flags))
		return;
	clocksource_reset_watchdog();
	spin_unlock_irqrestore(&watchdog_lock, flags);
}

static void clocksource_enqueue_watchdog(struct clocksource *cs)
{
	unsigned long flags;

	spin_lock_irqsave(&watchdog_lock, flags);
	if (cs->flags & CLOCK_SOURCE_MUST_VERIFY) {
		/* cs is a clocksource to be watched. */
		list_add(&cs->wd_list, &watchdog_list);
		cs->flags &= ~CLOCK_SOURCE_WATCHDOG;
	} else {
		/* cs is a watchdog. */
		if (cs->flags & CLOCK_SOURCE_IS_CONTINUOUS)
			cs->flags |= CLOCK_SOURCE_VALID_FOR_HRES;
		/* Pick the best watchdog. */
		if (!watchdog || cs->rating > watchdog->rating) {
			watchdog = cs;
			/* Reset watchdog cycles */
			clocksource_reset_watchdog();
		}
	}
	/* Check if the watchdog timer needs to be started. */
	clocksource_start_watchdog();
	spin_unlock_irqrestore(&watchdog_lock, flags);
}

static void clocksource_dequeue_watchdog(struct clocksource *cs)
{
	struct clocksource *tmp;
	unsigned long flags;

	spin_lock_irqsave(&watchdog_lock, flags);
	if (cs->flags & CLOCK_SOURCE_MUST_VERIFY) {
		/* cs is a watched clocksource. */
		list_del_init(&cs->wd_list);
	} else if (cs == watchdog) {
		/* Reset watchdog cycles */
		clocksource_reset_watchdog();
		/* Current watchdog is removed. Find an alternative. */
		watchdog = NULL;
		list_for_each_entry(tmp, &clocksource_list, list) {
			if (tmp == cs || tmp->flags & CLOCK_SOURCE_MUST_VERIFY)
				continue;
			if (!watchdog || tmp->rating > watchdog->rating)
				watchdog = tmp;
		}
	}
	cs->flags &= ~CLOCK_SOURCE_WATCHDOG;
	/* Check if the watchdog timer needs to be stopped. */
	clocksource_stop_watchdog();
	spin_unlock_irqrestore(&watchdog_lock, flags);
}

static int clocksource_watchdog_kthread(void *data)
{
	struct clocksource *cs, *tmp;
	unsigned long flags;
	LIST_HEAD(unstable);

	mutex_lock(&clocksource_mutex);
	spin_lock_irqsave(&watchdog_lock, flags);
	list_for_each_entry_safe(cs, tmp, &watchdog_list, wd_list)
		if (cs->flags & CLOCK_SOURCE_UNSTABLE) {
			list_del_init(&cs->wd_list);
			list_add(&cs->wd_list, &unstable);
		}
	/* Check if the watchdog timer needs to be stopped. */
	clocksource_stop_watchdog();
	spin_unlock_irqrestore(&watchdog_lock, flags);

	/* Needs to be done outside of watchdog lock */
	list_for_each_entry_safe(cs, tmp, &unstable, wd_list) {
		list_del_init(&cs->wd_list);
		__clocksource_change_rating(cs, 0);
	}
	mutex_unlock(&clocksource_mutex);
	return 0;
}

#else /* CONFIG_CLOCKSOURCE_WATCHDOG */

static void clocksource_enqueue_watchdog(struct clocksource *cs)
{
	if (cs->flags & CLOCK_SOURCE_IS_CONTINUOUS)
		cs->flags |= CLOCK_SOURCE_VALID_FOR_HRES;
}

static inline void clocksource_dequeue_watchdog(struct clocksource *cs) { }
static inline void clocksource_resume_watchdog(void) { }
static inline int clocksource_watchdog_kthread(void *data) { return 0; }

#endif /* CONFIG_CLOCKSOURCE_WATCHDOG */

/**
 * clocksource_suspend - suspend the clocksource(s)
 */
void clocksource_suspend(void)
{
	struct clocksource *cs;

	list_for_each_entry_reverse(cs, &clocksource_list, list)
		if (cs->suspend)
			cs->suspend(cs);
}

/**
 * clocksource_resume - resume the clocksource(s)
 */
void clocksource_resume(void)
{
	struct clocksource *cs;

	list_for_each_entry(cs, &clocksource_list, list)
		if (cs->resume)
			cs->resume(cs);

	clocksource_resume_watchdog();
}

/**
 * clocksource_touch_watchdog - Update watchdog
 *
 * Update the watchdog after exception contexts such as kgdb so as not
 * to incorrectly trip the watchdog. This might fail when the kernel
 * was stopped in code which holds watchdog_lock.
 */
void clocksource_touch_watchdog(void)
{
	clocksource_resume_watchdog();
}

/**
 * clocksource_max_deferment - Returns max time the clocksource can be deferred
 * @cs:         Pointer to clocksource
 *
 */
static u64 clocksource_max_deferment(struct clocksource *cs)
{
	u64 max_nsecs, max_cycles;

	/*
	 * Calculate the maximum number of cycles that we can pass to the
	 * cyc2ns function without overflowing a 64-bit signed result. The
	 * maximum number of cycles is equal to ULLONG_MAX/cs->mult which
	 * is equivalent to the below.
	 * max_cycles < (2^63)/cs->mult
	 * max_cycles < 2^(log2((2^63)/cs->mult))
	 * max_cycles < 2^(log2(2^63) - log2(cs->mult))
	 * max_cycles < 2^(63 - log2(cs->mult))
	 * max_cycles < 1 << (63 - log2(cs->mult))
	 * Please note that we add 1 to the result of the log2 to account for
	 * any rounding errors, ensure the above inequality is satisfied and
	 * no overflow will occur.
	 */
	max_cycles = 1ULL << (63 - (ilog2(cs->mult) + 1));

	/*
	 * The actual maximum number of cycles we can defer the clocksource is
	 * determined by the minimum of max_cycles and cs->mask.
	 */
	max_cycles = min_t(u64, max_cycles, (u64) cs->mask);
	max_nsecs = clocksource_cyc2ns(max_cycles, cs->mult, cs->shift);

	/*
	 * To ensure that the clocksource does not wrap whilst we are idle,
	 * limit the time the clocksource can be deferred by 12.5%. Please
	 * note a margin of 12.5% is used because this can be computed with
	 * a shift, versus say 10% which would require division.
	 */
	return max_nsecs - (max_nsecs >> 5);
}

#ifndef CONFIG_ARCH_USES_GETTIMEOFFSET

/**
 * clocksource_select - Select the best clocksource available
 *
 * Private function. Must hold clocksource_mutex when called.
 *
 * Select the clocksource with the best rating, or the clocksource,
 * which is selected by userspace override.
 */
static void clocksource_select(void)
{
	struct clocksource *best, *cs;

	if (!finished_booting || list_empty(&clocksource_list))
		return;
	/* First clocksource on the list has the best rating. */
	best = list_first_entry(&clocksource_list, struct clocksource, list);
	/* Check for the override clocksource. */
	list_for_each_entry(cs, &clocksource_list, list) {
		if (strcmp(cs->name, override_name) != 0)
			continue;
		/*
		 * Check to make sure we don't switch to a non-highres
		 * capable clocksource if the tick code is in oneshot
		 * mode (highres or nohz)
		 */
		if (!(cs->flags & CLOCK_SOURCE_VALID_FOR_HRES) &&
		    tick_oneshot_mode_active()) {
			/* Override clocksource cannot be used. */
			printk(KERN_WARNING "Override clocksource %s is not "
			       "HRT compatible. Cannot switch while in "
			       "HRT/NOHZ mode\n", cs->name);
			override_name[0] = 0;
		} else
			/* Override clocksource can be used. */
			best = cs;
		break;
	}
	if (curr_clocksource != best) {
		printk(KERN_INFO "Switching to clocksource %s\n", best->name);
		curr_clocksource = best;
		timekeeping_notify(curr_clocksource);
	}
}

#else /* !CONFIG_ARCH_USES_GETTIMEOFFSET */

static inline void clocksource_select(void) { }

#endif

/*
 * clocksource_done_booting - Called near the end of core bootup
 *
 * Hack to avoid lots of clocksource churn at boot time.
 * We use fs_initcall because we want this to start before
 * device_initcall but after subsys_initcall.
 */
static int __init clocksource_done_booting(void)
{
	mutex_lock(&clocksource_mutex);
	curr_clocksource = clocksource_default_clock();
	mutex_unlock(&clocksource_mutex);

	finished_booting = 1;

	/*
	 * Run the watchdog first to eliminate unstable clock sources
	 */
	clocksource_watchdog_kthread(NULL);

	mutex_lock(&clocksource_mutex);
	clocksource_select();
	mutex_unlock(&clocksource_mutex);
	return 0;
}
fs_initcall(clocksource_done_booting);

/*
 * Enqueue the clocksource sorted by rating
 */
static void clocksource_enqueue(struct clocksource *cs)
{
	struct list_head *entry = &clocksource_list;
	struct clocksource *tmp;

	list_for_each_entry(tmp, &clocksource_list, list)
		/* Keep track of the place, where to insert */
		if (tmp->rating >= cs->rating)
			entry = &tmp->list;
	list_add(&cs->list, entry);
}


/*
 * Maximum time we expect to go between ticks. This includes idle
 * tickless time. It provides the trade off between selecting a
 * mult/shift pair that is very precise but can only handle a short
 * period of time, vs. a mult/shift pair that can handle long periods
 * of time but isn't as precise.
 *
 * This is a subsystem constant, and actual hardware limitations
 * may override it (ie: clocksources that wrap every 3 seconds).
 */
#define MAX_UPDATE_LENGTH 5 /* Seconds */

/**
 * __clocksource_updatefreq_scale - Used update clocksource with new freq
 * @t:		clocksource to be registered
 * @scale:	Scale factor multiplied against freq to get clocksource hz
 * @freq:	clocksource frequency (cycles per second) divided by scale
 *
 * This should only be called from the clocksource->enable() method.
 *
 * This *SHOULD NOT* be called directly! Please use the
 * clocksource_updatefreq_hz() or clocksource_updatefreq_khz helper functions.
 */
void __clocksource_updatefreq_scale(struct clocksource *cs, u32 scale, u32 freq)
{
	/*
	 * Ideally we want to use  some of the limits used in
	 * clocksource_max_deferment, to provide a more informed
	 * MAX_UPDATE_LENGTH. But for now this just gets the
	 * register interface working properly.
	 */
	clocks_calc_mult_shift(&cs->mult, &cs->shift, freq,
				      NSEC_PER_SEC/scale,
				      MAX_UPDATE_LENGTH*scale);
	cs->max_idle_ns = clocksource_max_deferment(cs);
}
EXPORT_SYMBOL_GPL(__clocksource_updatefreq_scale);

/**
 * __clocksource_register_scale - Used to install new clocksources
 * @t:		clocksource to be registered
 * @scale:	Scale factor multiplied against freq to get clocksource hz
 * @freq:	clocksource frequency (cycles per second) divided by scale
 *
 * Returns -EBUSY if registration fails, zero otherwise.
 *
 * This *SHOULD NOT* be called directly! Please use the
 * clocksource_register_hz() or clocksource_register_khz helper functions.
 */
int __clocksource_register_scale(struct clocksource *cs, u32 scale, u32 freq)
{

<<<<<<< HEAD
	/* Intialize mult/shift and max_idle_ns */
=======
	/* Initialize mult/shift and max_idle_ns */
>>>>>>> 3cbea436
	__clocksource_updatefreq_scale(cs, scale, freq);

	/* Add clocksource to the clcoksource list */
	mutex_lock(&clocksource_mutex);
	clocksource_enqueue(cs);
	clocksource_select();
	clocksource_enqueue_watchdog(cs);
	mutex_unlock(&clocksource_mutex);
	return 0;
}
EXPORT_SYMBOL_GPL(__clocksource_register_scale);


/**
 * clocksource_register - Used to install new clocksources
 * @t:		clocksource to be registered
 *
 * Returns -EBUSY if registration fails, zero otherwise.
 */
int clocksource_register(struct clocksource *cs)
{
	/* calculate max idle time permitted for this clocksource */
	cs->max_idle_ns = clocksource_max_deferment(cs);

	mutex_lock(&clocksource_mutex);
	clocksource_enqueue(cs);
	clocksource_select();
	clocksource_enqueue_watchdog(cs);
	mutex_unlock(&clocksource_mutex);
	return 0;
}
EXPORT_SYMBOL(clocksource_register);

static void __clocksource_change_rating(struct clocksource *cs, int rating)
{
	list_del(&cs->list);
	cs->rating = rating;
	clocksource_enqueue(cs);
	clocksource_select();
}

/**
 * clocksource_change_rating - Change the rating of a registered clocksource
 */
void clocksource_change_rating(struct clocksource *cs, int rating)
{
	mutex_lock(&clocksource_mutex);
	__clocksource_change_rating(cs, rating);
	mutex_unlock(&clocksource_mutex);
}
EXPORT_SYMBOL(clocksource_change_rating);

/**
 * clocksource_unregister - remove a registered clocksource
 */
void clocksource_unregister(struct clocksource *cs)
{
	mutex_lock(&clocksource_mutex);
	clocksource_dequeue_watchdog(cs);
	list_del(&cs->list);
	clocksource_select();
	mutex_unlock(&clocksource_mutex);
}
EXPORT_SYMBOL(clocksource_unregister);

#ifdef CONFIG_SYSFS
/**
 * sysfs_show_current_clocksources - sysfs interface for current clocksource
 * @dev:	unused
 * @buf:	char buffer to be filled with clocksource list
 *
 * Provides sysfs interface for listing current clocksource.
 */
static ssize_t
sysfs_show_current_clocksources(struct sys_device *dev,
				struct sysdev_attribute *attr, char *buf)
{
	ssize_t count = 0;

	mutex_lock(&clocksource_mutex);
	count = snprintf(buf, PAGE_SIZE, "%s\n", curr_clocksource->name);
	mutex_unlock(&clocksource_mutex);

	return count;
}

/**
 * sysfs_override_clocksource - interface for manually overriding clocksource
 * @dev:	unused
 * @buf:	name of override clocksource
 * @count:	length of buffer
 *
 * Takes input from sysfs interface for manually overriding the default
 * clocksource selection.
 */
static ssize_t sysfs_override_clocksource(struct sys_device *dev,
					  struct sysdev_attribute *attr,
					  const char *buf, size_t count)
{
	size_t ret = count;

	/* strings from sysfs write are not 0 terminated! */
	if (count >= sizeof(override_name))
		return -EINVAL;

	/* strip of \n: */
	if (buf[count-1] == '\n')
		count--;

	mutex_lock(&clocksource_mutex);

	if (count > 0)
		memcpy(override_name, buf, count);
	override_name[count] = 0;
	clocksource_select();

	mutex_unlock(&clocksource_mutex);

	return ret;
}

/**
 * sysfs_show_available_clocksources - sysfs interface for listing clocksource
 * @dev:	unused
 * @buf:	char buffer to be filled with clocksource list
 *
 * Provides sysfs interface for listing registered clocksources
 */
static ssize_t
sysfs_show_available_clocksources(struct sys_device *dev,
				  struct sysdev_attribute *attr,
				  char *buf)
{
	struct clocksource *src;
	ssize_t count = 0;

	mutex_lock(&clocksource_mutex);
	list_for_each_entry(src, &clocksource_list, list) {
		/*
		 * Don't show non-HRES clocksource if the tick code is
		 * in one shot mode (highres=on or nohz=on)
		 */
		if (!tick_oneshot_mode_active() ||
		    (src->flags & CLOCK_SOURCE_VALID_FOR_HRES))
			count += snprintf(buf + count,
				  max((ssize_t)PAGE_SIZE - count, (ssize_t)0),
				  "%s ", src->name);
	}
	mutex_unlock(&clocksource_mutex);

	count += snprintf(buf + count,
			  max((ssize_t)PAGE_SIZE - count, (ssize_t)0), "\n");

	return count;
}

/*
 * Sysfs setup bits:
 */
static SYSDEV_ATTR(current_clocksource, 0644, sysfs_show_current_clocksources,
		   sysfs_override_clocksource);

static SYSDEV_ATTR(available_clocksource, 0444,
		   sysfs_show_available_clocksources, NULL);

static struct sysdev_class clocksource_sysclass = {
	.name = "clocksource",
};

static struct sys_device device_clocksource = {
	.id	= 0,
	.cls	= &clocksource_sysclass,
};

static int __init init_clocksource_sysfs(void)
{
	int error = sysdev_class_register(&clocksource_sysclass);

	if (!error)
		error = sysdev_register(&device_clocksource);
	if (!error)
		error = sysdev_create_file(
				&device_clocksource,
				&attr_current_clocksource);
	if (!error)
		error = sysdev_create_file(
				&device_clocksource,
				&attr_available_clocksource);
	return error;
}

device_initcall(init_clocksource_sysfs);
#endif /* CONFIG_SYSFS */

/**
 * boot_override_clocksource - boot clock override
 * @str:	override name
 *
 * Takes a clocksource= boot argument and uses it
 * as the clocksource override name.
 */
static int __init boot_override_clocksource(char* str)
{
	mutex_lock(&clocksource_mutex);
	if (str)
		strlcpy(override_name, str, sizeof(override_name));
	mutex_unlock(&clocksource_mutex);
	return 1;
}

__setup("clocksource=", boot_override_clocksource);

/**
 * boot_override_clock - Compatibility layer for deprecated boot option
 * @str:	override name
 *
 * DEPRECATED! Takes a clock= boot argument and uses it
 * as the clocksource override name
 */
static int __init boot_override_clock(char* str)
{
	if (!strcmp(str, "pmtmr")) {
		printk("Warning: clock=pmtmr is deprecated. "
			"Use clocksource=acpi_pm.\n");
		return boot_override_clocksource("acpi_pm");
	}
	printk("Warning! clock= boot option is deprecated. "
		"Use clocksource=xyz\n");
	return boot_override_clocksource(str);
}

__setup("clock=", boot_override_clock);<|MERGE_RESOLUTION|>--- conflicted
+++ resolved
@@ -679,11 +679,7 @@
 int __clocksource_register_scale(struct clocksource *cs, u32 scale, u32 freq)
 {
 
-<<<<<<< HEAD
-	/* Intialize mult/shift and max_idle_ns */
-=======
 	/* Initialize mult/shift and max_idle_ns */
->>>>>>> 3cbea436
 	__clocksource_updatefreq_scale(cs, scale, freq);
 
 	/* Add clocksource to the clcoksource list */
