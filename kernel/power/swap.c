--- conflicted
+++ resolved
@@ -370,14 +370,6 @@
 		clear_page(handle->cur);
 		handle->cur_swap = offset;
 		handle->k = 0;
-<<<<<<< HEAD
-	}
-	if (bio_chain && low_free_pages() <= handle->reqd_free_pages) {
-		error = hib_wait_on_bio_chain(bio_chain);
-		if (error)
-			goto out;
-		handle->reqd_free_pages = reqd_free_pages();
-=======
 
 		if (bio_chain && low_free_pages() <= handle->reqd_free_pages) {
 			error = hib_wait_on_bio_chain(bio_chain);
@@ -389,7 +381,6 @@
 			 */
 			handle->reqd_free_pages = reqd_free_pages();
 		}
->>>>>>> cfaf0251
 	}
  out:
 	return error;
@@ -649,15 +640,6 @@
 	}
 
 	/*
-<<<<<<< HEAD
-	 * Adjust number of free pages after all allocations have been done.
-	 * We don't want to run out of pages when writing.
-	 */
-	handle->reqd_free_pages = reqd_free_pages();
-
-	/*
-=======
->>>>>>> cfaf0251
 	 * Start the CRC32 thread.
 	 */
 	init_waitqueue_head(&crc->go);
