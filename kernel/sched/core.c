/*
 *  kernel/sched/core.c
 *
 *  Kernel scheduler and related syscalls
 *
 *  Copyright (C) 1991-2002  Linus Torvalds
 *
 *  1996-12-23  Modified by Dave Grothe to fix bugs in semaphores and
 *		make semaphores SMP safe
 *  1998-11-19	Implemented schedule_timeout() and related stuff
 *		by Andrea Arcangeli
 *  2002-01-04	New ultra-scalable O(1) scheduler by Ingo Molnar:
 *		hybrid priority-list and round-robin design with
 *		an array-switch method of distributing timeslices
 *		and per-CPU runqueues.  Cleanups and useful suggestions
 *		by Davide Libenzi, preemptible kernel bits by Robert Love.
 *  2003-09-03	Interactivity tuning by Con Kolivas.
 *  2004-04-02	Scheduler domains code by Nick Piggin
 *  2007-04-15  Work begun on replacing all interactivity tuning with a
 *              fair scheduling design by Con Kolivas.
 *  2007-05-05  Load balancing (smp-nice) and other improvements
 *              by Peter Williams
 *  2007-05-06  Interactivity improvements to CFS by Mike Galbraith
 *  2007-07-01  Group scheduling enhancements by Srivatsa Vaddagiri
 *  2007-11-29  RT balancing improvements by Steven Rostedt, Gregory Haskins,
 *              Thomas Gleixner, Mike Kravetz
 */

#include <linux/mm.h>
#include <linux/module.h>
#include <linux/nmi.h>
#include <linux/init.h>
#include <linux/uaccess.h>
#include <linux/highmem.h>
#include <asm/mmu_context.h>
#include <linux/interrupt.h>
#include <linux/capability.h>
#include <linux/completion.h>
#include <linux/kernel_stat.h>
#include <linux/debug_locks.h>
#include <linux/perf_event.h>
#include <linux/security.h>
#include <linux/notifier.h>
#include <linux/profile.h>
#include <linux/freezer.h>
#include <linux/vmalloc.h>
#include <linux/blkdev.h>
#include <linux/delay.h>
#include <linux/pid_namespace.h>
#include <linux/smp.h>
#include <linux/threads.h>
#include <linux/timer.h>
#include <linux/rcupdate.h>
#include <linux/cpu.h>
#include <linux/cpuset.h>
#include <linux/percpu.h>
#include <linux/proc_fs.h>
#include <linux/seq_file.h>
#include <linux/sysctl.h>
#include <linux/syscalls.h>
#include <linux/times.h>
#include <linux/tsacct_kern.h>
#include <linux/kprobes.h>
#include <linux/delayacct.h>
#include <linux/unistd.h>
#include <linux/pagemap.h>
#include <linux/hrtimer.h>
#include <linux/tick.h>
#include <linux/debugfs.h>
#include <linux/ctype.h>
#include <linux/ftrace.h>
#include <linux/slab.h>
#include <linux/init_task.h>
#include <linux/binfmts.h>

#include <asm/switch_to.h>
#include <asm/tlb.h>
#include <asm/irq_regs.h>
#include <asm/mutex.h>
#ifdef CONFIG_PARAVIRT
#include <asm/paravirt.h>
#endif

#include "sched.h"
#include "../workqueue_sched.h"

#define CREATE_TRACE_POINTS
#include <trace/events/sched.h>

void start_bandwidth_timer(struct hrtimer *period_timer, ktime_t period)
{
	unsigned long delta;
	ktime_t soft, hard, now;

	for (;;) {
		if (hrtimer_active(period_timer))
			break;

		now = hrtimer_cb_get_time(period_timer);
		hrtimer_forward(period_timer, now, period);

		soft = hrtimer_get_softexpires(period_timer);
		hard = hrtimer_get_expires(period_timer);
		delta = ktime_to_ns(ktime_sub(hard, soft));
		__hrtimer_start_range_ns(period_timer, soft, delta,
					 HRTIMER_MODE_ABS_PINNED, 0);
	}
}

DEFINE_MUTEX(sched_domains_mutex);
DEFINE_PER_CPU_SHARED_ALIGNED(struct rq, runqueues);

static void update_rq_clock_task(struct rq *rq, s64 delta);

void update_rq_clock(struct rq *rq)
{
	s64 delta;

	if (rq->skip_clock_update > 0)
		return;

	delta = sched_clock_cpu(cpu_of(rq)) - rq->clock;
	rq->clock += delta;
	update_rq_clock_task(rq, delta);
}

/*
 * Debugging: various feature bits
 */

#define SCHED_FEAT(name, enabled)	\
	(1UL << __SCHED_FEAT_##name) * enabled |

const_debug unsigned int sysctl_sched_features =
#include "features.h"
	0;

#undef SCHED_FEAT

#ifdef CONFIG_SCHED_DEBUG
#define SCHED_FEAT(name, enabled)	\
	#name ,

static __read_mostly char *sched_feat_names[] = {
#include "features.h"
	NULL
};

#undef SCHED_FEAT

static int sched_feat_show(struct seq_file *m, void *v)
{
	int i;

	for (i = 0; i < __SCHED_FEAT_NR; i++) {
		if (!(sysctl_sched_features & (1UL << i)))
			seq_puts(m, "NO_");
		seq_printf(m, "%s ", sched_feat_names[i]);
	}
	seq_puts(m, "\n");

	return 0;
}

#ifdef HAVE_JUMP_LABEL

#define jump_label_key__true  STATIC_KEY_INIT_TRUE
#define jump_label_key__false STATIC_KEY_INIT_FALSE

#define SCHED_FEAT(name, enabled)	\
	jump_label_key__##enabled ,

struct static_key sched_feat_keys[__SCHED_FEAT_NR] = {
#include "features.h"
};

#undef SCHED_FEAT

static void sched_feat_disable(int i)
{
	if (static_key_enabled(&sched_feat_keys[i]))
		static_key_slow_dec(&sched_feat_keys[i]);
}

static void sched_feat_enable(int i)
{
	if (!static_key_enabled(&sched_feat_keys[i]))
		static_key_slow_inc(&sched_feat_keys[i]);
}
#else
static void sched_feat_disable(int i) { };
static void sched_feat_enable(int i) { };
#endif /* HAVE_JUMP_LABEL */

static ssize_t
sched_feat_write(struct file *filp, const char __user *ubuf,
		size_t cnt, loff_t *ppos)
{
	char buf[64];
	char *cmp;
	int neg = 0;
	int i;

	if (cnt > 63)
		cnt = 63;

	if (copy_from_user(&buf, ubuf, cnt))
		return -EFAULT;

	buf[cnt] = 0;
	cmp = strstrip(buf);

	if (strncmp(cmp, "NO_", 3) == 0) {
		neg = 1;
		cmp += 3;
	}

	for (i = 0; i < __SCHED_FEAT_NR; i++) {
		if (strcmp(cmp, sched_feat_names[i]) == 0) {
			if (neg) {
				sysctl_sched_features &= ~(1UL << i);
				sched_feat_disable(i);
			} else {
				sysctl_sched_features |= (1UL << i);
				sched_feat_enable(i);
			}
			break;
		}
	}

	if (i == __SCHED_FEAT_NR)
		return -EINVAL;

	*ppos += cnt;

	return cnt;
}

static int sched_feat_open(struct inode *inode, struct file *filp)
{
	return single_open(filp, sched_feat_show, NULL);
}

static const struct file_operations sched_feat_fops = {
	.open		= sched_feat_open,
	.write		= sched_feat_write,
	.read		= seq_read,
	.llseek		= seq_lseek,
	.release	= single_release,
};

static __init int sched_init_debug(void)
{
	debugfs_create_file("sched_features", 0644, NULL, NULL,
			&sched_feat_fops);

	return 0;
}
late_initcall(sched_init_debug);
#endif /* CONFIG_SCHED_DEBUG */

/*
 * Number of tasks to iterate in a single balance run.
 * Limited because this is done with IRQs disabled.
 */
const_debug unsigned int sysctl_sched_nr_migrate = 32;

/*
 * period over which we average the RT time consumption, measured
 * in ms.
 *
 * default: 1s
 */
const_debug unsigned int sysctl_sched_time_avg = MSEC_PER_SEC;

/*
 * period over which we measure -rt task cpu usage in us.
 * default: 1s
 */
unsigned int sysctl_sched_rt_period = 1000000;

__read_mostly int scheduler_running;

/*
 * part of the period that we allow rt tasks to run in us.
 * default: 0.95s
 */
int sysctl_sched_rt_runtime = 950000;



/*
 * __task_rq_lock - lock the rq @p resides on.
 */
static inline struct rq *__task_rq_lock(struct task_struct *p)
	__acquires(rq->lock)
{
	struct rq *rq;

	lockdep_assert_held(&p->pi_lock);

	for (;;) {
		rq = task_rq(p);
		raw_spin_lock(&rq->lock);
		if (likely(rq == task_rq(p)))
			return rq;
		raw_spin_unlock(&rq->lock);
	}
}

/*
 * task_rq_lock - lock p->pi_lock and lock the rq @p resides on.
 */
static struct rq *task_rq_lock(struct task_struct *p, unsigned long *flags)
	__acquires(p->pi_lock)
	__acquires(rq->lock)
{
	struct rq *rq;

	for (;;) {
		raw_spin_lock_irqsave(&p->pi_lock, *flags);
		rq = task_rq(p);
		raw_spin_lock(&rq->lock);
		if (likely(rq == task_rq(p)))
			return rq;
		raw_spin_unlock(&rq->lock);
		raw_spin_unlock_irqrestore(&p->pi_lock, *flags);
	}
}

static void __task_rq_unlock(struct rq *rq)
	__releases(rq->lock)
{
	raw_spin_unlock(&rq->lock);
}

static inline void
task_rq_unlock(struct rq *rq, struct task_struct *p, unsigned long *flags)
	__releases(rq->lock)
	__releases(p->pi_lock)
{
	raw_spin_unlock(&rq->lock);
	raw_spin_unlock_irqrestore(&p->pi_lock, *flags);
}

/*
 * this_rq_lock - lock this runqueue and disable interrupts.
 */
static struct rq *this_rq_lock(void)
	__acquires(rq->lock)
{
	struct rq *rq;

	local_irq_disable();
	rq = this_rq();
	raw_spin_lock(&rq->lock);

	return rq;
}

#ifdef CONFIG_SCHED_HRTICK
/*
 * Use HR-timers to deliver accurate preemption points.
 *
 * Its all a bit involved since we cannot program an hrt while holding the
 * rq->lock. So what we do is store a state in in rq->hrtick_* and ask for a
 * reschedule event.
 *
 * When we get rescheduled we reprogram the hrtick_timer outside of the
 * rq->lock.
 */

static void hrtick_clear(struct rq *rq)
{
	if (hrtimer_active(&rq->hrtick_timer))
		hrtimer_cancel(&rq->hrtick_timer);
}

/*
 * High-resolution timer tick.
 * Runs from hardirq context with interrupts disabled.
 */
static enum hrtimer_restart hrtick(struct hrtimer *timer)
{
	struct rq *rq = container_of(timer, struct rq, hrtick_timer);

	WARN_ON_ONCE(cpu_of(rq) != smp_processor_id());

	raw_spin_lock(&rq->lock);
	update_rq_clock(rq);
	rq->curr->sched_class->task_tick(rq, rq->curr, 1);
	raw_spin_unlock(&rq->lock);

	return HRTIMER_NORESTART;
}

#ifdef CONFIG_SMP
/*
 * called from hardirq (IPI) context
 */
static void __hrtick_start(void *arg)
{
	struct rq *rq = arg;

	raw_spin_lock(&rq->lock);
	hrtimer_restart(&rq->hrtick_timer);
	rq->hrtick_csd_pending = 0;
	raw_spin_unlock(&rq->lock);
}

/*
 * Called to set the hrtick timer state.
 *
 * called with rq->lock held and irqs disabled
 */
void hrtick_start(struct rq *rq, u64 delay)
{
	struct hrtimer *timer = &rq->hrtick_timer;
	ktime_t time = ktime_add_ns(timer->base->get_time(), delay);

	hrtimer_set_expires(timer, time);

	if (rq == this_rq()) {
		hrtimer_restart(timer);
	} else if (!rq->hrtick_csd_pending) {
		__smp_call_function_single(cpu_of(rq), &rq->hrtick_csd, 0);
		rq->hrtick_csd_pending = 1;
	}
}

static int
hotplug_hrtick(struct notifier_block *nfb, unsigned long action, void *hcpu)
{
	int cpu = (int)(long)hcpu;

	switch (action) {
	case CPU_UP_CANCELED:
	case CPU_UP_CANCELED_FROZEN:
	case CPU_DOWN_PREPARE:
	case CPU_DOWN_PREPARE_FROZEN:
	case CPU_DEAD:
	case CPU_DEAD_FROZEN:
		hrtick_clear(cpu_rq(cpu));
		return NOTIFY_OK;
	}

	return NOTIFY_DONE;
}

static __init void init_hrtick(void)
{
	hotcpu_notifier(hotplug_hrtick, 0);
}
#else
/*
 * Called to set the hrtick timer state.
 *
 * called with rq->lock held and irqs disabled
 */
void hrtick_start(struct rq *rq, u64 delay)
{
	__hrtimer_start_range_ns(&rq->hrtick_timer, ns_to_ktime(delay), 0,
			HRTIMER_MODE_REL_PINNED, 0);
}

static inline void init_hrtick(void)
{
}
#endif /* CONFIG_SMP */

static void init_rq_hrtick(struct rq *rq)
{
#ifdef CONFIG_SMP
	rq->hrtick_csd_pending = 0;

	rq->hrtick_csd.flags = 0;
	rq->hrtick_csd.func = __hrtick_start;
	rq->hrtick_csd.info = rq;
#endif

	hrtimer_init(&rq->hrtick_timer, CLOCK_MONOTONIC, HRTIMER_MODE_REL);
	rq->hrtick_timer.function = hrtick;
}
#else	/* CONFIG_SCHED_HRTICK */
static inline void hrtick_clear(struct rq *rq)
{
}

static inline void init_rq_hrtick(struct rq *rq)
{
}

static inline void init_hrtick(void)
{
}
#endif	/* CONFIG_SCHED_HRTICK */

/*
 * resched_task - mark a task 'to be rescheduled now'.
 *
 * On UP this means the setting of the need_resched flag, on SMP it
 * might also involve a cross-CPU call to trigger the scheduler on
 * the target CPU.
 */
#ifdef CONFIG_SMP

#ifndef tsk_is_polling
#define tsk_is_polling(t) test_tsk_thread_flag(t, TIF_POLLING_NRFLAG)
#endif

void resched_task(struct task_struct *p)
{
	int cpu;

	assert_raw_spin_locked(&task_rq(p)->lock);

	if (test_tsk_need_resched(p))
		return;

	set_tsk_need_resched(p);

	cpu = task_cpu(p);
	if (cpu == smp_processor_id())
		return;

	/* NEED_RESCHED must be visible before we test polling */
	smp_mb();
	if (!tsk_is_polling(p))
		smp_send_reschedule(cpu);
}

void resched_cpu(int cpu)
{
	struct rq *rq = cpu_rq(cpu);
	unsigned long flags;

	if (!raw_spin_trylock_irqsave(&rq->lock, flags))
		return;
	resched_task(cpu_curr(cpu));
	raw_spin_unlock_irqrestore(&rq->lock, flags);
}

#ifdef CONFIG_NO_HZ
/*
 * In the semi idle case, use the nearest busy cpu for migrating timers
 * from an idle cpu.  This is good for power-savings.
 *
 * We don't do similar optimization for completely idle system, as
 * selecting an idle cpu will add more delays to the timers than intended
 * (as that cpu's timer base may not be uptodate wrt jiffies etc).
 */
int get_nohz_timer_target(void)
{
	int cpu = smp_processor_id();
	int i;
	struct sched_domain *sd;

	rcu_read_lock();
	for_each_domain(cpu, sd) {
		for_each_cpu(i, sched_domain_span(sd)) {
			if (!idle_cpu(i)) {
				cpu = i;
				goto unlock;
			}
		}
	}
unlock:
	rcu_read_unlock();
	return cpu;
}
/*
 * When add_timer_on() enqueues a timer into the timer wheel of an
 * idle CPU then this timer might expire before the next timer event
 * which is scheduled to wake up that CPU. In case of a completely
 * idle system the next event might even be infinite time into the
 * future. wake_up_idle_cpu() ensures that the CPU is woken up and
 * leaves the inner idle loop so the newly added timer is taken into
 * account when the CPU goes back to idle and evaluates the timer
 * wheel for the next timer event.
 */
void wake_up_idle_cpu(int cpu)
{
	struct rq *rq = cpu_rq(cpu);

	if (cpu == smp_processor_id())
		return;

	/*
	 * This is safe, as this function is called with the timer
	 * wheel base lock of (cpu) held. When the CPU is on the way
	 * to idle and has not yet set rq->curr to idle then it will
	 * be serialized on the timer wheel base lock and take the new
	 * timer into account automatically.
	 */
	if (rq->curr != rq->idle)
		return;

	/*
	 * We can set TIF_RESCHED on the idle task of the other CPU
	 * lockless. The worst case is that the other CPU runs the
	 * idle task through an additional NOOP schedule()
	 */
	set_tsk_need_resched(rq->idle);

	/* NEED_RESCHED must be visible before we test polling */
	smp_mb();
	if (!tsk_is_polling(rq->idle))
		smp_send_reschedule(cpu);
}

static inline bool got_nohz_idle_kick(void)
{
	int cpu = smp_processor_id();
	return idle_cpu(cpu) && test_bit(NOHZ_BALANCE_KICK, nohz_flags(cpu));
}

#else /* CONFIG_NO_HZ */

static inline bool got_nohz_idle_kick(void)
{
	return false;
}

#endif /* CONFIG_NO_HZ */

void sched_avg_update(struct rq *rq)
{
	s64 period = sched_avg_period();

	while ((s64)(rq->clock - rq->age_stamp) > period) {
		/*
		 * Inline assembly required to prevent the compiler
		 * optimising this loop into a divmod call.
		 * See __iter_div_u64_rem() for another example of this.
		 */
		asm("" : "+rm" (rq->age_stamp));
		rq->age_stamp += period;
		rq->rt_avg /= 2;
	}
}

#else /* !CONFIG_SMP */
void resched_task(struct task_struct *p)
{
	assert_raw_spin_locked(&task_rq(p)->lock);
	set_tsk_need_resched(p);
}
#endif /* CONFIG_SMP */

#if defined(CONFIG_RT_GROUP_SCHED) || (defined(CONFIG_FAIR_GROUP_SCHED) && \
			(defined(CONFIG_SMP) || defined(CONFIG_CFS_BANDWIDTH)))
/*
 * Iterate task_group tree rooted at *from, calling @down when first entering a
 * node and @up when leaving it for the final time.
 *
 * Caller must hold rcu_lock or sufficient equivalent.
 */
int walk_tg_tree_from(struct task_group *from,
			     tg_visitor down, tg_visitor up, void *data)
{
	struct task_group *parent, *child;
	int ret;

	parent = from;

down:
	ret = (*down)(parent, data);
	if (ret)
		goto out;
	list_for_each_entry_rcu(child, &parent->children, siblings) {
		parent = child;
		goto down;

up:
		continue;
	}
	ret = (*up)(parent, data);
	if (ret || parent == from)
		goto out;

	child = parent;
	parent = parent->parent;
	if (parent)
		goto up;
out:
	return ret;
}

int tg_nop(struct task_group *tg, void *data)
{
	return 0;
}
#endif

void update_cpu_load(struct rq *this_rq);

static void set_load_weight(struct task_struct *p)
{
	int prio = p->static_prio - MAX_RT_PRIO;
	struct load_weight *load = &p->se.load;

	/*
	 * SCHED_IDLE tasks get minimal weight:
	 */
	if (p->policy == SCHED_IDLE) {
		load->weight = scale_load(WEIGHT_IDLEPRIO);
		load->inv_weight = WMULT_IDLEPRIO;
		return;
	}

	load->weight = scale_load(prio_to_weight[prio]);
	load->inv_weight = prio_to_wmult[prio];
}

static void enqueue_task(struct rq *rq, struct task_struct *p, int flags)
{
	update_rq_clock(rq);
	sched_info_queued(p);
	p->sched_class->enqueue_task(rq, p, flags);
}

static void dequeue_task(struct rq *rq, struct task_struct *p, int flags)
{
	update_rq_clock(rq);
	sched_info_dequeued(p);
	p->sched_class->dequeue_task(rq, p, flags);
}

void activate_task(struct rq *rq, struct task_struct *p, int flags)
{
	if (task_contributes_to_load(p))
		rq->nr_uninterruptible--;

	enqueue_task(rq, p, flags);
}

void deactivate_task(struct rq *rq, struct task_struct *p, int flags)
{
	if (task_contributes_to_load(p))
		rq->nr_uninterruptible++;

	dequeue_task(rq, p, flags);
}

#ifdef CONFIG_IRQ_TIME_ACCOUNTING

/*
 * There are no locks covering percpu hardirq/softirq time.
 * They are only modified in account_system_vtime, on corresponding CPU
 * with interrupts disabled. So, writes are safe.
 * They are read and saved off onto struct rq in update_rq_clock().
 * This may result in other CPU reading this CPU's irq time and can
 * race with irq/account_system_vtime on this CPU. We would either get old
 * or new value with a side effect of accounting a slice of irq time to wrong
 * task when irq is in progress while we read rq->clock. That is a worthy
 * compromise in place of having locks on each irq in account_system_time.
 */
static DEFINE_PER_CPU(u64, cpu_hardirq_time);
static DEFINE_PER_CPU(u64, cpu_softirq_time);

static DEFINE_PER_CPU(u64, irq_start_time);
static int sched_clock_irqtime;

void enable_sched_clock_irqtime(void)
{
	sched_clock_irqtime = 1;
}

void disable_sched_clock_irqtime(void)
{
	sched_clock_irqtime = 0;
}

#ifndef CONFIG_64BIT
static DEFINE_PER_CPU(seqcount_t, irq_time_seq);

static inline void irq_time_write_begin(void)
{
	__this_cpu_inc(irq_time_seq.sequence);
	smp_wmb();
}

static inline void irq_time_write_end(void)
{
	smp_wmb();
	__this_cpu_inc(irq_time_seq.sequence);
}

static inline u64 irq_time_read(int cpu)
{
	u64 irq_time;
	unsigned seq;

	do {
		seq = read_seqcount_begin(&per_cpu(irq_time_seq, cpu));
		irq_time = per_cpu(cpu_softirq_time, cpu) +
			   per_cpu(cpu_hardirq_time, cpu);
	} while (read_seqcount_retry(&per_cpu(irq_time_seq, cpu), seq));

	return irq_time;
}
#else /* CONFIG_64BIT */
static inline void irq_time_write_begin(void)
{
}

static inline void irq_time_write_end(void)
{
}

static inline u64 irq_time_read(int cpu)
{
	return per_cpu(cpu_softirq_time, cpu) + per_cpu(cpu_hardirq_time, cpu);
}
#endif /* CONFIG_64BIT */

/*
 * Called before incrementing preempt_count on {soft,}irq_enter
 * and before decrementing preempt_count on {soft,}irq_exit.
 */
void account_system_vtime(struct task_struct *curr)
{
	unsigned long flags;
	s64 delta;
	int cpu;

	if (!sched_clock_irqtime)
		return;

	local_irq_save(flags);

	cpu = smp_processor_id();
	delta = sched_clock_cpu(cpu) - __this_cpu_read(irq_start_time);
	__this_cpu_add(irq_start_time, delta);

	irq_time_write_begin();
	/*
	 * We do not account for softirq time from ksoftirqd here.
	 * We want to continue accounting softirq time to ksoftirqd thread
	 * in that case, so as not to confuse scheduler with a special task
	 * that do not consume any time, but still wants to run.
	 */
	if (hardirq_count())
		__this_cpu_add(cpu_hardirq_time, delta);
	else if (in_serving_softirq() && curr != this_cpu_ksoftirqd())
		__this_cpu_add(cpu_softirq_time, delta);

	irq_time_write_end();
	local_irq_restore(flags);
}
EXPORT_SYMBOL_GPL(account_system_vtime);

#endif /* CONFIG_IRQ_TIME_ACCOUNTING */

#ifdef CONFIG_PARAVIRT
static inline u64 steal_ticks(u64 steal)
{
	if (unlikely(steal > NSEC_PER_SEC))
		return div_u64(steal, TICK_NSEC);

	return __iter_div_u64_rem(steal, TICK_NSEC, &steal);
}
#endif

static void update_rq_clock_task(struct rq *rq, s64 delta)
{
/*
 * In theory, the compile should just see 0 here, and optimize out the call
 * to sched_rt_avg_update. But I don't trust it...
 */
#if defined(CONFIG_IRQ_TIME_ACCOUNTING) || defined(CONFIG_PARAVIRT_TIME_ACCOUNTING)
	s64 steal = 0, irq_delta = 0;
#endif
#ifdef CONFIG_IRQ_TIME_ACCOUNTING
	irq_delta = irq_time_read(cpu_of(rq)) - rq->prev_irq_time;

	/*
	 * Since irq_time is only updated on {soft,}irq_exit, we might run into
	 * this case when a previous update_rq_clock() happened inside a
	 * {soft,}irq region.
	 *
	 * When this happens, we stop ->clock_task and only update the
	 * prev_irq_time stamp to account for the part that fit, so that a next
	 * update will consume the rest. This ensures ->clock_task is
	 * monotonic.
	 *
	 * It does however cause some slight miss-attribution of {soft,}irq
	 * time, a more accurate solution would be to update the irq_time using
	 * the current rq->clock timestamp, except that would require using
	 * atomic ops.
	 */
	if (irq_delta > delta)
		irq_delta = delta;

	rq->prev_irq_time += irq_delta;
	delta -= irq_delta;
#endif
#ifdef CONFIG_PARAVIRT_TIME_ACCOUNTING
	if (static_key_false((&paravirt_steal_rq_enabled))) {
		u64 st;

		steal = paravirt_steal_clock(cpu_of(rq));
		steal -= rq->prev_steal_time_rq;

		if (unlikely(steal > delta))
			steal = delta;

		st = steal_ticks(steal);
		steal = st * TICK_NSEC;

		rq->prev_steal_time_rq += steal;

		delta -= steal;
	}
#endif

	rq->clock_task += delta;

#if defined(CONFIG_IRQ_TIME_ACCOUNTING) || defined(CONFIG_PARAVIRT_TIME_ACCOUNTING)
	if ((irq_delta + steal) && sched_feat(NONTASK_POWER))
		sched_rt_avg_update(rq, irq_delta + steal);
#endif
}

#ifdef CONFIG_IRQ_TIME_ACCOUNTING
static int irqtime_account_hi_update(void)
{
	u64 *cpustat = kcpustat_this_cpu->cpustat;
	unsigned long flags;
	u64 latest_ns;
	int ret = 0;

	local_irq_save(flags);
	latest_ns = this_cpu_read(cpu_hardirq_time);
	if (nsecs_to_cputime64(latest_ns) > cpustat[CPUTIME_IRQ])
		ret = 1;
	local_irq_restore(flags);
	return ret;
}

static int irqtime_account_si_update(void)
{
	u64 *cpustat = kcpustat_this_cpu->cpustat;
	unsigned long flags;
	u64 latest_ns;
	int ret = 0;

	local_irq_save(flags);
	latest_ns = this_cpu_read(cpu_softirq_time);
	if (nsecs_to_cputime64(latest_ns) > cpustat[CPUTIME_SOFTIRQ])
		ret = 1;
	local_irq_restore(flags);
	return ret;
}

#else /* CONFIG_IRQ_TIME_ACCOUNTING */

#define sched_clock_irqtime	(0)

#endif

void sched_set_stop_task(int cpu, struct task_struct *stop)
{
	struct sched_param param = { .sched_priority = MAX_RT_PRIO - 1 };
	struct task_struct *old_stop = cpu_rq(cpu)->stop;

	if (stop) {
		/*
		 * Make it appear like a SCHED_FIFO task, its something
		 * userspace knows about and won't get confused about.
		 *
		 * Also, it will make PI more or less work without too
		 * much confusion -- but then, stop work should not
		 * rely on PI working anyway.
		 */
		sched_setscheduler_nocheck(stop, SCHED_FIFO, &param);

		stop->sched_class = &stop_sched_class;
	}

	cpu_rq(cpu)->stop = stop;

	if (old_stop) {
		/*
		 * Reset it back to a normal scheduling class so that
		 * it can die in pieces.
		 */
		old_stop->sched_class = &rt_sched_class;
	}
}

/*
 * __normal_prio - return the priority that is based on the static prio
 */
static inline int __normal_prio(struct task_struct *p)
{
	return p->static_prio;
}

/*
 * Calculate the expected normal priority: i.e. priority
 * without taking RT-inheritance into account. Might be
 * boosted by interactivity modifiers. Changes upon fork,
 * setprio syscalls, and whenever the interactivity
 * estimator recalculates.
 */
static inline int normal_prio(struct task_struct *p)
{
	int prio;

	if (task_has_rt_policy(p))
		prio = MAX_RT_PRIO-1 - p->rt_priority;
	else
		prio = __normal_prio(p);
	return prio;
}

/*
 * Calculate the current priority, i.e. the priority
 * taken into account by the scheduler. This value might
 * be boosted by RT tasks, or might be boosted by
 * interactivity modifiers. Will be RT if the task got
 * RT-boosted. If not then it returns p->normal_prio.
 */
static int effective_prio(struct task_struct *p)
{
	p->normal_prio = normal_prio(p);
	/*
	 * If we are RT tasks or we were boosted to RT priority,
	 * keep the priority unchanged. Otherwise, update priority
	 * to the normal priority:
	 */
	if (!rt_prio(p->prio))
		return p->normal_prio;
	return p->prio;
}

/**
 * task_curr - is this task currently executing on a CPU?
 * @p: the task in question.
 */
inline int task_curr(const struct task_struct *p)
{
	return cpu_curr(task_cpu(p)) == p;
}

static inline void check_class_changed(struct rq *rq, struct task_struct *p,
				       const struct sched_class *prev_class,
				       int oldprio)
{
	if (prev_class != p->sched_class) {
		if (prev_class->switched_from)
			prev_class->switched_from(rq, p);
		p->sched_class->switched_to(rq, p);
	} else if (oldprio != p->prio)
		p->sched_class->prio_changed(rq, p, oldprio);
}

void check_preempt_curr(struct rq *rq, struct task_struct *p, int flags)
{
	const struct sched_class *class;

	if (p->sched_class == rq->curr->sched_class) {
		rq->curr->sched_class->check_preempt_curr(rq, p, flags);
	} else {
		for_each_class(class) {
			if (class == rq->curr->sched_class)
				break;
			if (class == p->sched_class) {
				resched_task(rq->curr);
				break;
			}
		}
	}

	/*
	 * A queue event has occurred, and we're going to schedule.  In
	 * this case, we can save a useless back to back clock update.
	 */
	if (rq->curr->on_rq && test_tsk_need_resched(rq->curr))
		rq->skip_clock_update = 1;
}

#ifdef CONFIG_SMP
void set_task_cpu(struct task_struct *p, unsigned int new_cpu)
{
#ifdef CONFIG_SCHED_DEBUG
	/*
	 * We should never call set_task_cpu() on a blocked task,
	 * ttwu() will sort out the placement.
	 */
	WARN_ON_ONCE(p->state != TASK_RUNNING && p->state != TASK_WAKING &&
			!(task_thread_info(p)->preempt_count & PREEMPT_ACTIVE));

#ifdef CONFIG_LOCKDEP
	/*
	 * The caller should hold either p->pi_lock or rq->lock, when changing
	 * a task's CPU. ->pi_lock for waking tasks, rq->lock for runnable tasks.
	 *
	 * sched_move_task() holds both and thus holding either pins the cgroup,
	 * see set_task_rq().
	 *
	 * Furthermore, all task_rq users should acquire both locks, see
	 * task_rq_lock().
	 */
	WARN_ON_ONCE(debug_locks && !(lockdep_is_held(&p->pi_lock) ||
				      lockdep_is_held(&task_rq(p)->lock)));
#endif
#endif

	trace_sched_migrate_task(p, new_cpu);

	if (task_cpu(p) != new_cpu) {
		p->se.nr_migrations++;
		perf_sw_event(PERF_COUNT_SW_CPU_MIGRATIONS, 1, NULL, 0);
	}

	__set_task_cpu(p, new_cpu);
}

struct migration_arg {
	struct task_struct *task;
	int dest_cpu;
};

static int migration_cpu_stop(void *data);

/*
 * wait_task_inactive - wait for a thread to unschedule.
 *
 * If @match_state is nonzero, it's the @p->state value just checked and
 * not expected to change.  If it changes, i.e. @p might have woken up,
 * then return zero.  When we succeed in waiting for @p to be off its CPU,
 * we return a positive number (its total switch count).  If a second call
 * a short while later returns the same number, the caller can be sure that
 * @p has remained unscheduled the whole time.
 *
 * The caller must ensure that the task *will* unschedule sometime soon,
 * else this function might spin for a *long* time. This function can't
 * be called with interrupts off, or it may introduce deadlock with
 * smp_call_function() if an IPI is sent by the same process we are
 * waiting to become inactive.
 */
unsigned long wait_task_inactive(struct task_struct *p, long match_state)
{
	unsigned long flags;
	int running, on_rq;
	unsigned long ncsw;
	struct rq *rq;

	for (;;) {
		/*
		 * We do the initial early heuristics without holding
		 * any task-queue locks at all. We'll only try to get
		 * the runqueue lock when things look like they will
		 * work out!
		 */
		rq = task_rq(p);

		/*
		 * If the task is actively running on another CPU
		 * still, just relax and busy-wait without holding
		 * any locks.
		 *
		 * NOTE! Since we don't hold any locks, it's not
		 * even sure that "rq" stays as the right runqueue!
		 * But we don't care, since "task_running()" will
		 * return false if the runqueue has changed and p
		 * is actually now running somewhere else!
		 */
		while (task_running(rq, p)) {
			if (match_state && unlikely(p->state != match_state))
				return 0;
			cpu_relax();
		}

		/*
		 * Ok, time to look more closely! We need the rq
		 * lock now, to be *sure*. If we're wrong, we'll
		 * just go back and repeat.
		 */
		rq = task_rq_lock(p, &flags);
		trace_sched_wait_task(p);
		running = task_running(rq, p);
		on_rq = p->on_rq;
		ncsw = 0;
		if (!match_state || p->state == match_state)
			ncsw = p->nvcsw | LONG_MIN; /* sets MSB */
		task_rq_unlock(rq, p, &flags);

		/*
		 * If it changed from the expected state, bail out now.
		 */
		if (unlikely(!ncsw))
			break;

		/*
		 * Was it really running after all now that we
		 * checked with the proper locks actually held?
		 *
		 * Oops. Go back and try again..
		 */
		if (unlikely(running)) {
			cpu_relax();
			continue;
		}

		/*
		 * It's not enough that it's not actively running,
		 * it must be off the runqueue _entirely_, and not
		 * preempted!
		 *
		 * So if it was still runnable (but just not actively
		 * running right now), it's preempted, and we should
		 * yield - it could be a while.
		 */
		if (unlikely(on_rq)) {
			ktime_t to = ktime_set(0, NSEC_PER_SEC/HZ);

			set_current_state(TASK_UNINTERRUPTIBLE);
			schedule_hrtimeout(&to, HRTIMER_MODE_REL);
			continue;
		}

		/*
		 * Ahh, all good. It wasn't running, and it wasn't
		 * runnable, which means that it will never become
		 * running in the future either. We're all done!
		 */
		break;
	}

	return ncsw;
}

/***
 * kick_process - kick a running thread to enter/exit the kernel
 * @p: the to-be-kicked thread
 *
 * Cause a process which is running on another CPU to enter
 * kernel-mode, without any delay. (to get signals handled.)
 *
 * NOTE: this function doesn't have to take the runqueue lock,
 * because all it wants to ensure is that the remote task enters
 * the kernel. If the IPI races and the task has been migrated
 * to another CPU then no harm is done and the purpose has been
 * achieved as well.
 */
void kick_process(struct task_struct *p)
{
	int cpu;

	preempt_disable();
	cpu = task_cpu(p);
	if ((cpu != smp_processor_id()) && task_curr(p))
		smp_send_reschedule(cpu);
	preempt_enable();
}
EXPORT_SYMBOL_GPL(kick_process);
#endif /* CONFIG_SMP */

#ifdef CONFIG_SMP
/*
 * ->cpus_allowed is protected by both rq->lock and p->pi_lock
 */
static int select_fallback_rq(int cpu, struct task_struct *p)
{
	const struct cpumask *nodemask = cpumask_of_node(cpu_to_node(cpu));
	enum { cpuset, possible, fail } state = cpuset;
	int dest_cpu;

	/* Look for allowed, online CPU in same node. */
	for_each_cpu(dest_cpu, nodemask) {
		if (!cpu_online(dest_cpu))
			continue;
		if (!cpu_active(dest_cpu))
			continue;
		if (cpumask_test_cpu(dest_cpu, tsk_cpus_allowed(p)))
			return dest_cpu;
	}

	for (;;) {
		/* Any allowed, online CPU? */
		for_each_cpu(dest_cpu, tsk_cpus_allowed(p)) {
			if (!cpu_online(dest_cpu))
				continue;
			if (!cpu_active(dest_cpu))
				continue;
			goto out;
		}

		switch (state) {
		case cpuset:
			/* No more Mr. Nice Guy. */
			cpuset_cpus_allowed_fallback(p);
			state = possible;
			break;

		case possible:
			do_set_cpus_allowed(p, cpu_possible_mask);
			state = fail;
			break;

		case fail:
			BUG();
			break;
		}
	}

out:
	if (state != cpuset) {
		/*
		 * Don't tell them about moving exiting tasks or
		 * kernel threads (both mm NULL), since they never
		 * leave kernel.
		 */
		if (p->mm && printk_ratelimit()) {
			printk_sched("process %d (%s) no longer affine to cpu%d\n",
					task_pid_nr(p), p->comm, cpu);
		}
	}

	return dest_cpu;
}

/*
 * The caller (fork, wakeup) owns p->pi_lock, ->cpus_allowed is stable.
 */
static inline
int select_task_rq(struct task_struct *p, int sd_flags, int wake_flags)
{
	int cpu = p->sched_class->select_task_rq(p, sd_flags, wake_flags);

	/*
	 * In order not to call set_task_cpu() on a blocking task we need
	 * to rely on ttwu() to place the task on a valid ->cpus_allowed
	 * cpu.
	 *
	 * Since this is common to all placement strategies, this lives here.
	 *
	 * [ this allows ->select_task() to simply return task_cpu(p) and
	 *   not worry about this generic constraint ]
	 */
	if (unlikely(!cpumask_test_cpu(cpu, tsk_cpus_allowed(p)) ||
		     !cpu_online(cpu)))
		cpu = select_fallback_rq(task_cpu(p), p);

	return cpu;
}

static void update_avg(u64 *avg, u64 sample)
{
	s64 diff = sample - *avg;
	*avg += diff >> 3;
}
#endif

static void
ttwu_stat(struct task_struct *p, int cpu, int wake_flags)
{
#ifdef CONFIG_SCHEDSTATS
	struct rq *rq = this_rq();

#ifdef CONFIG_SMP
	int this_cpu = smp_processor_id();

	if (cpu == this_cpu) {
		schedstat_inc(rq, ttwu_local);
		schedstat_inc(p, se.statistics.nr_wakeups_local);
	} else {
		struct sched_domain *sd;

		schedstat_inc(p, se.statistics.nr_wakeups_remote);
		rcu_read_lock();
		for_each_domain(this_cpu, sd) {
			if (cpumask_test_cpu(cpu, sched_domain_span(sd))) {
				schedstat_inc(sd, ttwu_wake_remote);
				break;
			}
		}
		rcu_read_unlock();
	}

	if (wake_flags & WF_MIGRATED)
		schedstat_inc(p, se.statistics.nr_wakeups_migrate);

#endif /* CONFIG_SMP */

	schedstat_inc(rq, ttwu_count);
	schedstat_inc(p, se.statistics.nr_wakeups);

	if (wake_flags & WF_SYNC)
		schedstat_inc(p, se.statistics.nr_wakeups_sync);

#endif /* CONFIG_SCHEDSTATS */
}

static void ttwu_activate(struct rq *rq, struct task_struct *p, int en_flags)
{
	activate_task(rq, p, en_flags);
	p->on_rq = 1;

	/* if a worker is waking up, notify workqueue */
	if (p->flags & PF_WQ_WORKER)
		wq_worker_waking_up(p, cpu_of(rq));
}

/*
 * Mark the task runnable and perform wakeup-preemption.
 */
static void
ttwu_do_wakeup(struct rq *rq, struct task_struct *p, int wake_flags)
{
	trace_sched_wakeup(p, true);
	check_preempt_curr(rq, p, wake_flags);

	p->state = TASK_RUNNING;
#ifdef CONFIG_SMP
	if (p->sched_class->task_woken)
		p->sched_class->task_woken(rq, p);

	if (rq->idle_stamp) {
		u64 delta = rq->clock - rq->idle_stamp;
		u64 max = 2*sysctl_sched_migration_cost;

		if (delta > max)
			rq->avg_idle = max;
		else
			update_avg(&rq->avg_idle, delta);
		rq->idle_stamp = 0;
	}
#endif
}

static void
ttwu_do_activate(struct rq *rq, struct task_struct *p, int wake_flags)
{
#ifdef CONFIG_SMP
	if (p->sched_contributes_to_load)
		rq->nr_uninterruptible--;
#endif

	ttwu_activate(rq, p, ENQUEUE_WAKEUP | ENQUEUE_WAKING);
	ttwu_do_wakeup(rq, p, wake_flags);
}

/*
 * Called in case the task @p isn't fully descheduled from its runqueue,
 * in this case we must do a remote wakeup. Its a 'light' wakeup though,
 * since all we need to do is flip p->state to TASK_RUNNING, since
 * the task is still ->on_rq.
 */
static int ttwu_remote(struct task_struct *p, int wake_flags)
{
	struct rq *rq;
	int ret = 0;

	rq = __task_rq_lock(p);
	if (p->on_rq) {
		ttwu_do_wakeup(rq, p, wake_flags);
		ret = 1;
	}
	__task_rq_unlock(rq);

	return ret;
}

#ifdef CONFIG_SMP
static void sched_ttwu_pending(void)
{
	struct rq *rq = this_rq();
	struct llist_node *llist = llist_del_all(&rq->wake_list);
	struct task_struct *p;

	raw_spin_lock(&rq->lock);

	while (llist) {
		p = llist_entry(llist, struct task_struct, wake_entry);
		llist = llist_next(llist);
		ttwu_do_activate(rq, p, 0);
	}

	raw_spin_unlock(&rq->lock);
}

void scheduler_ipi(void)
{
	if (llist_empty(&this_rq()->wake_list) && !got_nohz_idle_kick())
		return;

	/*
	 * Not all reschedule IPI handlers call irq_enter/irq_exit, since
	 * traditionally all their work was done from the interrupt return
	 * path. Now that we actually do some work, we need to make sure
	 * we do call them.
	 *
	 * Some archs already do call them, luckily irq_enter/exit nest
	 * properly.
	 *
	 * Arguably we should visit all archs and update all handlers,
	 * however a fair share of IPIs are still resched only so this would
	 * somewhat pessimize the simple resched case.
	 */
	irq_enter();
	sched_ttwu_pending();

	/*
	 * Check if someone kicked us for doing the nohz idle load balance.
	 */
	if (unlikely(got_nohz_idle_kick() && !need_resched())) {
		this_rq()->idle_balance = 1;
		raise_softirq_irqoff(SCHED_SOFTIRQ);
	}
	irq_exit();
}

static void ttwu_queue_remote(struct task_struct *p, int cpu)
{
	if (llist_add(&p->wake_entry, &cpu_rq(cpu)->wake_list))
		smp_send_reschedule(cpu);
}

#ifdef __ARCH_WANT_INTERRUPTS_ON_CTXSW
static int ttwu_activate_remote(struct task_struct *p, int wake_flags)
{
	struct rq *rq;
	int ret = 0;

	rq = __task_rq_lock(p);
	if (p->on_cpu) {
		ttwu_activate(rq, p, ENQUEUE_WAKEUP);
		ttwu_do_wakeup(rq, p, wake_flags);
		ret = 1;
	}
	__task_rq_unlock(rq);

	return ret;

}
#endif /* __ARCH_WANT_INTERRUPTS_ON_CTXSW */

bool cpus_share_cache(int this_cpu, int that_cpu)
{
	return per_cpu(sd_llc_id, this_cpu) == per_cpu(sd_llc_id, that_cpu);
}
#endif /* CONFIG_SMP */

static void ttwu_queue(struct task_struct *p, int cpu)
{
	struct rq *rq = cpu_rq(cpu);

#if defined(CONFIG_SMP)
	if (sched_feat(TTWU_QUEUE) && !cpus_share_cache(smp_processor_id(), cpu)) {
		sched_clock_cpu(cpu); /* sync clocks x-cpu */
		ttwu_queue_remote(p, cpu);
		return;
	}
#endif

	raw_spin_lock(&rq->lock);
	ttwu_do_activate(rq, p, 0);
	raw_spin_unlock(&rq->lock);
}

/**
 * try_to_wake_up - wake up a thread
 * @p: the thread to be awakened
 * @state: the mask of task states that can be woken
 * @wake_flags: wake modifier flags (WF_*)
 *
 * Put it on the run-queue if it's not already there. The "current"
 * thread is always on the run-queue (except when the actual
 * re-schedule is in progress), and as such you're allowed to do
 * the simpler "current->state = TASK_RUNNING" to mark yourself
 * runnable without the overhead of this.
 *
 * Returns %true if @p was woken up, %false if it was already running
 * or @state didn't match @p's state.
 */
static int
try_to_wake_up(struct task_struct *p, unsigned int state, int wake_flags)
{
	unsigned long flags;
	int cpu, success = 0;

	smp_wmb();
	raw_spin_lock_irqsave(&p->pi_lock, flags);
	if (!(p->state & state))
		goto out;

	success = 1; /* we're going to change ->state */
	cpu = task_cpu(p);

	if (p->on_rq && ttwu_remote(p, wake_flags))
		goto stat;

#ifdef CONFIG_SMP
	/*
	 * If the owning (remote) cpu is still in the middle of schedule() with
	 * this task as prev, wait until its done referencing the task.
	 */
	while (p->on_cpu) {
#ifdef __ARCH_WANT_INTERRUPTS_ON_CTXSW
		/*
		 * In case the architecture enables interrupts in
		 * context_switch(), we cannot busy wait, since that
		 * would lead to deadlocks when an interrupt hits and
		 * tries to wake up @prev. So bail and do a complete
		 * remote wakeup.
		 */
		if (ttwu_activate_remote(p, wake_flags))
			goto stat;
#else
		cpu_relax();
#endif
	}
	/*
	 * Pairs with the smp_wmb() in finish_lock_switch().
	 */
	smp_rmb();

	p->sched_contributes_to_load = !!task_contributes_to_load(p);
	p->state = TASK_WAKING;

	if (p->sched_class->task_waking)
		p->sched_class->task_waking(p);

	cpu = select_task_rq(p, SD_BALANCE_WAKE, wake_flags);
	if (task_cpu(p) != cpu) {
		wake_flags |= WF_MIGRATED;
		set_task_cpu(p, cpu);
	}
#endif /* CONFIG_SMP */

	ttwu_queue(p, cpu);
stat:
	ttwu_stat(p, cpu, wake_flags);
out:
	raw_spin_unlock_irqrestore(&p->pi_lock, flags);

	return success;
}

/**
 * try_to_wake_up_local - try to wake up a local task with rq lock held
 * @p: the thread to be awakened
 *
 * Put @p on the run-queue if it's not already there. The caller must
 * ensure that this_rq() is locked, @p is bound to this_rq() and not
 * the current task.
 */
static void try_to_wake_up_local(struct task_struct *p)
{
	struct rq *rq = task_rq(p);

	BUG_ON(rq != this_rq());
	BUG_ON(p == current);
	lockdep_assert_held(&rq->lock);

	if (!raw_spin_trylock(&p->pi_lock)) {
		raw_spin_unlock(&rq->lock);
		raw_spin_lock(&p->pi_lock);
		raw_spin_lock(&rq->lock);
	}

	if (!(p->state & TASK_NORMAL))
		goto out;

	if (!p->on_rq)
		ttwu_activate(rq, p, ENQUEUE_WAKEUP);

	ttwu_do_wakeup(rq, p, 0);
	ttwu_stat(p, smp_processor_id(), 0);
out:
	raw_spin_unlock(&p->pi_lock);
}

/**
 * wake_up_process - Wake up a specific process
 * @p: The process to be woken up.
 *
 * Attempt to wake up the nominated process and move it to the set of runnable
 * processes.  Returns 1 if the process was woken up, 0 if it was already
 * running.
 *
 * It may be assumed that this function implies a write memory barrier before
 * changing the task state if and only if any tasks are woken up.
 */
int wake_up_process(struct task_struct *p)
{
	return try_to_wake_up(p, TASK_ALL, 0);
}
EXPORT_SYMBOL(wake_up_process);

int wake_up_state(struct task_struct *p, unsigned int state)
{
	return try_to_wake_up(p, state, 0);
}

/*
 * Perform scheduler related setup for a newly forked process p.
 * p is forked by current.
 *
 * __sched_fork() is basic setup used by init_idle() too:
 */
static void __sched_fork(struct task_struct *p)
{
	p->on_rq			= 0;

	p->se.on_rq			= 0;
	p->se.exec_start		= 0;
	p->se.sum_exec_runtime		= 0;
	p->se.prev_sum_exec_runtime	= 0;
	p->se.nr_migrations		= 0;
	p->se.vruntime			= 0;
	INIT_LIST_HEAD(&p->se.group_node);

#ifdef CONFIG_SCHEDSTATS
	memset(&p->se.statistics, 0, sizeof(p->se.statistics));
#endif

	INIT_LIST_HEAD(&p->rt.run_list);

#ifdef CONFIG_PREEMPT_NOTIFIERS
	INIT_HLIST_HEAD(&p->preempt_notifiers);
#endif
}

/*
 * fork()/clone()-time setup:
 */
void sched_fork(struct task_struct *p)
{
	unsigned long flags;
	int cpu = get_cpu();

	__sched_fork(p);
	/*
	 * We mark the process as running here. This guarantees that
	 * nobody will actually run it, and a signal or other external
	 * event cannot wake it up and insert it on the runqueue either.
	 */
	p->state = TASK_RUNNING;

	/*
	 * Make sure we do not leak PI boosting priority to the child.
	 */
	p->prio = current->normal_prio;

	/*
	 * Revert to default priority/policy on fork if requested.
	 */
	if (unlikely(p->sched_reset_on_fork)) {
		if (task_has_rt_policy(p)) {
			p->policy = SCHED_NORMAL;
			p->static_prio = NICE_TO_PRIO(0);
			p->rt_priority = 0;
		} else if (PRIO_TO_NICE(p->static_prio) < 0)
			p->static_prio = NICE_TO_PRIO(0);

		p->prio = p->normal_prio = __normal_prio(p);
		set_load_weight(p);

		/*
		 * We don't need the reset flag anymore after the fork. It has
		 * fulfilled its duty:
		 */
		p->sched_reset_on_fork = 0;
	}

	if (!rt_prio(p->prio))
		p->sched_class = &fair_sched_class;

	if (p->sched_class->task_fork)
		p->sched_class->task_fork(p);

	/*
	 * The child is not yet in the pid-hash so no cgroup attach races,
	 * and the cgroup is pinned to this child due to cgroup_fork()
	 * is ran before sched_fork().
	 *
	 * Silence PROVE_RCU.
	 */
	raw_spin_lock_irqsave(&p->pi_lock, flags);
	set_task_cpu(p, cpu);
	raw_spin_unlock_irqrestore(&p->pi_lock, flags);

#if defined(CONFIG_SCHEDSTATS) || defined(CONFIG_TASK_DELAY_ACCT)
	if (likely(sched_info_on()))
		memset(&p->sched_info, 0, sizeof(p->sched_info));
#endif
#if defined(CONFIG_SMP)
	p->on_cpu = 0;
#endif
#ifdef CONFIG_PREEMPT_COUNT
	/* Want to start with kernel preemption disabled. */
	task_thread_info(p)->preempt_count = 1;
#endif
#ifdef CONFIG_SMP
	plist_node_init(&p->pushable_tasks, MAX_PRIO);
#endif

	put_cpu();
}

/*
 * wake_up_new_task - wake up a newly created task for the first time.
 *
 * This function will do some initial scheduler statistics housekeeping
 * that must be done for every newly created context, then puts the task
 * on the runqueue and wakes it.
 */
void wake_up_new_task(struct task_struct *p)
{
	unsigned long flags;
	struct rq *rq;

	raw_spin_lock_irqsave(&p->pi_lock, flags);
#ifdef CONFIG_SMP
	/*
	 * Fork balancing, do it here and not earlier because:
	 *  - cpus_allowed can change in the fork path
	 *  - any previously selected cpu might disappear through hotplug
	 */
	set_task_cpu(p, select_task_rq(p, SD_BALANCE_FORK, 0));
#endif

	rq = __task_rq_lock(p);
	activate_task(rq, p, 0);
	p->on_rq = 1;
	trace_sched_wakeup_new(p, true);
	check_preempt_curr(rq, p, WF_FORK);
#ifdef CONFIG_SMP
	if (p->sched_class->task_woken)
		p->sched_class->task_woken(rq, p);
#endif
	task_rq_unlock(rq, p, &flags);
}

#ifdef CONFIG_PREEMPT_NOTIFIERS

/**
 * preempt_notifier_register - tell me when current is being preempted & rescheduled
 * @notifier: notifier struct to register
 */
void preempt_notifier_register(struct preempt_notifier *notifier)
{
	hlist_add_head(&notifier->link, &current->preempt_notifiers);
}
EXPORT_SYMBOL_GPL(preempt_notifier_register);

/**
 * preempt_notifier_unregister - no longer interested in preemption notifications
 * @notifier: notifier struct to unregister
 *
 * This is safe to call from within a preemption notifier.
 */
void preempt_notifier_unregister(struct preempt_notifier *notifier)
{
	hlist_del(&notifier->link);
}
EXPORT_SYMBOL_GPL(preempt_notifier_unregister);

static void fire_sched_in_preempt_notifiers(struct task_struct *curr)
{
	struct preempt_notifier *notifier;
	struct hlist_node *node;

	hlist_for_each_entry(notifier, node, &curr->preempt_notifiers, link)
		notifier->ops->sched_in(notifier, raw_smp_processor_id());
}

static void
fire_sched_out_preempt_notifiers(struct task_struct *curr,
				 struct task_struct *next)
{
	struct preempt_notifier *notifier;
	struct hlist_node *node;

	hlist_for_each_entry(notifier, node, &curr->preempt_notifiers, link)
		notifier->ops->sched_out(notifier, next);
}

#else /* !CONFIG_PREEMPT_NOTIFIERS */

static void fire_sched_in_preempt_notifiers(struct task_struct *curr)
{
}

static void
fire_sched_out_preempt_notifiers(struct task_struct *curr,
				 struct task_struct *next)
{
}

#endif /* CONFIG_PREEMPT_NOTIFIERS */

/**
 * prepare_task_switch - prepare to switch tasks
 * @rq: the runqueue preparing to switch
 * @prev: the current task that is being switched out
 * @next: the task we are going to switch to.
 *
 * This is called with the rq lock held and interrupts off. It must
 * be paired with a subsequent finish_task_switch after the context
 * switch.
 *
 * prepare_task_switch sets up locking and calls architecture specific
 * hooks.
 */
static inline void
prepare_task_switch(struct rq *rq, struct task_struct *prev,
		    struct task_struct *next)
{
	sched_info_switch(prev, next);
	perf_event_task_sched_out(prev, next);
	fire_sched_out_preempt_notifiers(prev, next);
	prepare_lock_switch(rq, next);
	prepare_arch_switch(next);
	trace_sched_switch(prev, next);
}

/**
 * finish_task_switch - clean up after a task-switch
 * @rq: runqueue associated with task-switch
 * @prev: the thread we just switched away from.
 *
 * finish_task_switch must be called after the context switch, paired
 * with a prepare_task_switch call before the context switch.
 * finish_task_switch will reconcile locking set up by prepare_task_switch,
 * and do any other architecture-specific cleanup actions.
 *
 * Note that we may have delayed dropping an mm in context_switch(). If
 * so, we finish that here outside of the runqueue lock. (Doing it
 * with the lock held can cause deadlocks; see schedule() for
 * details.)
 */
static void finish_task_switch(struct rq *rq, struct task_struct *prev)
	__releases(rq->lock)
{
	struct mm_struct *mm = rq->prev_mm;
	long prev_state;

	rq->prev_mm = NULL;

	/*
	 * A task struct has one reference for the use as "current".
	 * If a task dies, then it sets TASK_DEAD in tsk->state and calls
	 * schedule one last time. The schedule call will never return, and
	 * the scheduled task must drop that reference.
	 * The test for TASK_DEAD must occur while the runqueue locks are
	 * still held, otherwise prev could be scheduled on another cpu, die
	 * there before we look at prev->state, and then the reference would
	 * be dropped twice.
	 *		Manfred Spraul <manfred@colorfullife.com>
	 */
	prev_state = prev->state;
	finish_arch_switch(prev);
#ifdef __ARCH_WANT_INTERRUPTS_ON_CTXSW
	local_irq_disable();
#endif /* __ARCH_WANT_INTERRUPTS_ON_CTXSW */
	perf_event_task_sched_in(prev, current);
#ifdef __ARCH_WANT_INTERRUPTS_ON_CTXSW
	local_irq_enable();
#endif /* __ARCH_WANT_INTERRUPTS_ON_CTXSW */
	finish_lock_switch(rq, prev);
<<<<<<< HEAD
=======
	finish_arch_post_lock_switch();
>>>>>>> 942d34bd

	fire_sched_in_preempt_notifiers(current);
	if (mm)
		mmdrop(mm);
	if (unlikely(prev_state == TASK_DEAD)) {
		/*
		 * Remove function-return probe instances associated with this
		 * task and put them back on the free list.
		 */
		kprobe_flush_task(prev);
		put_task_struct(prev);
	}
}

#ifdef CONFIG_SMP

/* assumes rq->lock is held */
static inline void pre_schedule(struct rq *rq, struct task_struct *prev)
{
	if (prev->sched_class->pre_schedule)
		prev->sched_class->pre_schedule(rq, prev);
}

/* rq->lock is NOT held, but preemption is disabled */
static inline void post_schedule(struct rq *rq)
{
	if (rq->post_schedule) {
		unsigned long flags;

		raw_spin_lock_irqsave(&rq->lock, flags);
		if (rq->curr->sched_class->post_schedule)
			rq->curr->sched_class->post_schedule(rq);
		raw_spin_unlock_irqrestore(&rq->lock, flags);

		rq->post_schedule = 0;
	}
}

#else

static inline void pre_schedule(struct rq *rq, struct task_struct *p)
{
}

static inline void post_schedule(struct rq *rq)
{
}

#endif

/**
 * schedule_tail - first thing a freshly forked thread must call.
 * @prev: the thread we just switched away from.
 */
asmlinkage void schedule_tail(struct task_struct *prev)
	__releases(rq->lock)
{
	struct rq *rq = this_rq();

	finish_task_switch(rq, prev);

	/*
	 * FIXME: do we need to worry about rq being invalidated by the
	 * task_switch?
	 */
	post_schedule(rq);

#ifdef __ARCH_WANT_UNLOCKED_CTXSW
	/* In this case, finish_task_switch does not reenable preemption */
	preempt_enable();
#endif
	if (current->set_child_tid)
		put_user(task_pid_vnr(current), current->set_child_tid);
}

/*
 * context_switch - switch to the new MM and the new
 * thread's register state.
 */
static inline void
context_switch(struct rq *rq, struct task_struct *prev,
	       struct task_struct *next)
{
	struct mm_struct *mm, *oldmm;

	prepare_task_switch(rq, prev, next);

	mm = next->mm;
	oldmm = prev->active_mm;
	/*
	 * For paravirt, this is coupled with an exit in switch_to to
	 * combine the page table reload and the switch backend into
	 * one hypercall.
	 */
	arch_start_context_switch(prev);

	if (!mm) {
		next->active_mm = oldmm;
		atomic_inc(&oldmm->mm_count);
		enter_lazy_tlb(oldmm, next);
	} else
		switch_mm(oldmm, mm, next);

	if (!prev->mm) {
		prev->active_mm = NULL;
		rq->prev_mm = oldmm;
	}
	/*
	 * Since the runqueue lock will be released by the next
	 * task (which is an invalid locking op but in the case
	 * of the scheduler it's an obvious special-case), so we
	 * do an early lockdep release here:
	 */
#ifndef __ARCH_WANT_UNLOCKED_CTXSW
	spin_release(&rq->lock.dep_map, 1, _THIS_IP_);
#endif

	/* Here we just switch the register state and the stack. */
	switch_to(prev, next, prev);

	barrier();
	/*
	 * this_rq must be evaluated again because prev may have moved
	 * CPUs since it called schedule(), thus the 'rq' on its stack
	 * frame will be invalid.
	 */
	finish_task_switch(this_rq(), prev);
}

/*
 * nr_running, nr_uninterruptible and nr_context_switches:
 *
 * externally visible scheduler statistics: current number of runnable
 * threads, current number of uninterruptible-sleeping threads, total
 * number of context switches performed since bootup.
 */
unsigned long nr_running(void)
{
	unsigned long i, sum = 0;

	for_each_online_cpu(i)
		sum += cpu_rq(i)->nr_running;

	return sum;
}

unsigned long nr_uninterruptible(void)
{
	unsigned long i, sum = 0;

	for_each_possible_cpu(i)
		sum += cpu_rq(i)->nr_uninterruptible;

	/*
	 * Since we read the counters lockless, it might be slightly
	 * inaccurate. Do not allow it to go below zero though:
	 */
	if (unlikely((long)sum < 0))
		sum = 0;

	return sum;
}

unsigned long long nr_context_switches(void)
{
	int i;
	unsigned long long sum = 0;

	for_each_possible_cpu(i)
		sum += cpu_rq(i)->nr_switches;

	return sum;
}

unsigned long nr_iowait(void)
{
	unsigned long i, sum = 0;

	for_each_possible_cpu(i)
		sum += atomic_read(&cpu_rq(i)->nr_iowait);

	return sum;
}

unsigned long nr_iowait_cpu(int cpu)
{
	struct rq *this = cpu_rq(cpu);
	return atomic_read(&this->nr_iowait);
}

unsigned long this_cpu_load(void)
{
	struct rq *this = this_rq();
	return this->cpu_load[0];
}


/* Variables and functions for calc_load */
static atomic_long_t calc_load_tasks;
static unsigned long calc_load_update;
unsigned long avenrun[3];
EXPORT_SYMBOL(avenrun);

static long calc_load_fold_active(struct rq *this_rq)
{
	long nr_active, delta = 0;

	nr_active = this_rq->nr_running;
	nr_active += (long) this_rq->nr_uninterruptible;

	if (nr_active != this_rq->calc_load_active) {
		delta = nr_active - this_rq->calc_load_active;
		this_rq->calc_load_active = nr_active;
	}

	return delta;
}

static unsigned long
calc_load(unsigned long load, unsigned long exp, unsigned long active)
{
	load *= exp;
	load += active * (FIXED_1 - exp);
	load += 1UL << (FSHIFT - 1);
	return load >> FSHIFT;
}

#ifdef CONFIG_NO_HZ
/*
 * For NO_HZ we delay the active fold to the next LOAD_FREQ update.
 *
 * When making the ILB scale, we should try to pull this in as well.
 */
static atomic_long_t calc_load_tasks_idle;

void calc_load_account_idle(struct rq *this_rq)
{
	long delta;

	delta = calc_load_fold_active(this_rq);
	if (delta)
		atomic_long_add(delta, &calc_load_tasks_idle);
}

static long calc_load_fold_idle(void)
{
	long delta = 0;

	/*
	 * Its got a race, we don't care...
	 */
	if (atomic_long_read(&calc_load_tasks_idle))
		delta = atomic_long_xchg(&calc_load_tasks_idle, 0);

	return delta;
}

/**
 * fixed_power_int - compute: x^n, in O(log n) time
 *
 * @x:         base of the power
 * @frac_bits: fractional bits of @x
 * @n:         power to raise @x to.
 *
 * By exploiting the relation between the definition of the natural power
 * function: x^n := x*x*...*x (x multiplied by itself for n times), and
 * the binary encoding of numbers used by computers: n := \Sum n_i * 2^i,
 * (where: n_i \elem {0, 1}, the binary vector representing n),
 * we find: x^n := x^(\Sum n_i * 2^i) := \Prod x^(n_i * 2^i), which is
 * of course trivially computable in O(log_2 n), the length of our binary
 * vector.
 */
static unsigned long
fixed_power_int(unsigned long x, unsigned int frac_bits, unsigned int n)
{
	unsigned long result = 1UL << frac_bits;

	if (n) for (;;) {
		if (n & 1) {
			result *= x;
			result += 1UL << (frac_bits - 1);
			result >>= frac_bits;
		}
		n >>= 1;
		if (!n)
			break;
		x *= x;
		x += 1UL << (frac_bits - 1);
		x >>= frac_bits;
	}

	return result;
}

/*
 * a1 = a0 * e + a * (1 - e)
 *
 * a2 = a1 * e + a * (1 - e)
 *    = (a0 * e + a * (1 - e)) * e + a * (1 - e)
 *    = a0 * e^2 + a * (1 - e) * (1 + e)
 *
 * a3 = a2 * e + a * (1 - e)
 *    = (a0 * e^2 + a * (1 - e) * (1 + e)) * e + a * (1 - e)
 *    = a0 * e^3 + a * (1 - e) * (1 + e + e^2)
 *
 *  ...
 *
 * an = a0 * e^n + a * (1 - e) * (1 + e + ... + e^n-1) [1]
 *    = a0 * e^n + a * (1 - e) * (1 - e^n)/(1 - e)
 *    = a0 * e^n + a * (1 - e^n)
 *
 * [1] application of the geometric series:
 *
 *              n         1 - x^(n+1)
 *     S_n := \Sum x^i = -------------
 *             i=0          1 - x
 */
static unsigned long
calc_load_n(unsigned long load, unsigned long exp,
	    unsigned long active, unsigned int n)
{

	return calc_load(load, fixed_power_int(exp, FSHIFT, n), active);
}

/*
 * NO_HZ can leave us missing all per-cpu ticks calling
 * calc_load_account_active(), but since an idle CPU folds its delta into
 * calc_load_tasks_idle per calc_load_account_idle(), all we need to do is fold
 * in the pending idle delta if our idle period crossed a load cycle boundary.
 *
 * Once we've updated the global active value, we need to apply the exponential
 * weights adjusted to the number of cycles missed.
 */
static void calc_global_nohz(void)
{
	long delta, active, n;

	/*
	 * If we crossed a calc_load_update boundary, make sure to fold
	 * any pending idle changes, the respective CPUs might have
	 * missed the tick driven calc_load_account_active() update
	 * due to NO_HZ.
	 */
	delta = calc_load_fold_idle();
	if (delta)
		atomic_long_add(delta, &calc_load_tasks);

	/*
	 * It could be the one fold was all it took, we done!
	 */
	if (time_before(jiffies, calc_load_update + 10))
		return;

	/*
	 * Catch-up, fold however many we are behind still
	 */
	delta = jiffies - calc_load_update - 10;
	n = 1 + (delta / LOAD_FREQ);

	active = atomic_long_read(&calc_load_tasks);
	active = active > 0 ? active * FIXED_1 : 0;

	avenrun[0] = calc_load_n(avenrun[0], EXP_1, active, n);
	avenrun[1] = calc_load_n(avenrun[1], EXP_5, active, n);
	avenrun[2] = calc_load_n(avenrun[2], EXP_15, active, n);

	calc_load_update += n * LOAD_FREQ;
}
#else
void calc_load_account_idle(struct rq *this_rq)
{
}

static inline long calc_load_fold_idle(void)
{
	return 0;
}

static void calc_global_nohz(void)
{
}
#endif

/**
 * get_avenrun - get the load average array
 * @loads:	pointer to dest load array
 * @offset:	offset to add
 * @shift:	shift count to shift the result left
 *
 * These values are estimates at best, so no need for locking.
 */
void get_avenrun(unsigned long *loads, unsigned long offset, int shift)
{
	loads[0] = (avenrun[0] + offset) << shift;
	loads[1] = (avenrun[1] + offset) << shift;
	loads[2] = (avenrun[2] + offset) << shift;
}

/*
 * calc_load - update the avenrun load estimates 10 ticks after the
 * CPUs have updated calc_load_tasks.
 */
void calc_global_load(unsigned long ticks)
{
	long active;

	if (time_before(jiffies, calc_load_update + 10))
		return;

	active = atomic_long_read(&calc_load_tasks);
	active = active > 0 ? active * FIXED_1 : 0;

	avenrun[0] = calc_load(avenrun[0], EXP_1, active);
	avenrun[1] = calc_load(avenrun[1], EXP_5, active);
	avenrun[2] = calc_load(avenrun[2], EXP_15, active);

	calc_load_update += LOAD_FREQ;

	/*
	 * Account one period with whatever state we found before
	 * folding in the nohz state and ageing the entire idle period.
	 *
	 * This avoids loosing a sample when we go idle between 
	 * calc_load_account_active() (10 ticks ago) and now and thus
	 * under-accounting.
	 */
	calc_global_nohz();
}

/*
 * Called from update_cpu_load() to periodically update this CPU's
 * active count.
 */
static void calc_load_account_active(struct rq *this_rq)
{
	long delta;

	if (time_before(jiffies, this_rq->calc_load_update))
		return;

	delta  = calc_load_fold_active(this_rq);
	delta += calc_load_fold_idle();
	if (delta)
		atomic_long_add(delta, &calc_load_tasks);

	this_rq->calc_load_update += LOAD_FREQ;
}

/*
 * The exact cpuload at various idx values, calculated at every tick would be
 * load = (2^idx - 1) / 2^idx * load + 1 / 2^idx * cur_load
 *
 * If a cpu misses updates for n-1 ticks (as it was idle) and update gets called
 * on nth tick when cpu may be busy, then we have:
 * load = ((2^idx - 1) / 2^idx)^(n-1) * load
 * load = (2^idx - 1) / 2^idx) * load + 1 / 2^idx * cur_load
 *
 * decay_load_missed() below does efficient calculation of
 * load = ((2^idx - 1) / 2^idx)^(n-1) * load
 * avoiding 0..n-1 loop doing load = ((2^idx - 1) / 2^idx) * load
 *
 * The calculation is approximated on a 128 point scale.
 * degrade_zero_ticks is the number of ticks after which load at any
 * particular idx is approximated to be zero.
 * degrade_factor is a precomputed table, a row for each load idx.
 * Each column corresponds to degradation factor for a power of two ticks,
 * based on 128 point scale.
 * Example:
 * row 2, col 3 (=12) says that the degradation at load idx 2 after
 * 8 ticks is 12/128 (which is an approximation of exact factor 3^8/4^8).
 *
 * With this power of 2 load factors, we can degrade the load n times
 * by looking at 1 bits in n and doing as many mult/shift instead of
 * n mult/shifts needed by the exact degradation.
 */
#define DEGRADE_SHIFT		7
static const unsigned char
		degrade_zero_ticks[CPU_LOAD_IDX_MAX] = {0, 8, 32, 64, 128};
static const unsigned char
		degrade_factor[CPU_LOAD_IDX_MAX][DEGRADE_SHIFT + 1] = {
					{0, 0, 0, 0, 0, 0, 0, 0},
					{64, 32, 8, 0, 0, 0, 0, 0},
					{96, 72, 40, 12, 1, 0, 0},
					{112, 98, 75, 43, 15, 1, 0},
					{120, 112, 98, 76, 45, 16, 2} };

/*
 * Update cpu_load for any missed ticks, due to tickless idle. The backlog
 * would be when CPU is idle and so we just decay the old load without
 * adding any new load.
 */
static unsigned long
decay_load_missed(unsigned long load, unsigned long missed_updates, int idx)
{
	int j = 0;

	if (!missed_updates)
		return load;

	if (missed_updates >= degrade_zero_ticks[idx])
		return 0;

	if (idx == 1)
		return load >> missed_updates;

	while (missed_updates) {
		if (missed_updates % 2)
			load = (load * degrade_factor[idx][j]) >> DEGRADE_SHIFT;

		missed_updates >>= 1;
		j++;
	}
	return load;
}

/*
 * Update rq->cpu_load[] statistics. This function is usually called every
 * scheduler tick (TICK_NSEC). With tickless idle this will not be called
 * every tick. We fix it up based on jiffies.
 */
void update_cpu_load(struct rq *this_rq)
{
	unsigned long this_load = this_rq->load.weight;
	unsigned long curr_jiffies = jiffies;
	unsigned long pending_updates;
	int i, scale;

	this_rq->nr_load_updates++;

	/* Avoid repeated calls on same jiffy, when moving in and out of idle */
	if (curr_jiffies == this_rq->last_load_update_tick)
		return;

	pending_updates = curr_jiffies - this_rq->last_load_update_tick;
	this_rq->last_load_update_tick = curr_jiffies;

	/* Update our load: */
	this_rq->cpu_load[0] = this_load; /* Fasttrack for idx 0 */
	for (i = 1, scale = 2; i < CPU_LOAD_IDX_MAX; i++, scale += scale) {
		unsigned long old_load, new_load;

		/* scale is effectively 1 << i now, and >> i divides by scale */

		old_load = this_rq->cpu_load[i];
		old_load = decay_load_missed(old_load, pending_updates - 1, i);
		new_load = this_load;
		/*
		 * Round up the averaging division if load is increasing. This
		 * prevents us from getting stuck on 9 if the load is 10, for
		 * example.
		 */
		if (new_load > old_load)
			new_load += scale - 1;

		this_rq->cpu_load[i] = (old_load * (scale - 1) + new_load) >> i;
	}

	sched_avg_update(this_rq);
}

static void update_cpu_load_active(struct rq *this_rq)
{
	update_cpu_load(this_rq);

	calc_load_account_active(this_rq);
}

#ifdef CONFIG_SMP

/*
 * sched_exec - execve() is a valuable balancing opportunity, because at
 * this point the task has the smallest effective memory and cache footprint.
 */
void sched_exec(void)
{
	struct task_struct *p = current;
	unsigned long flags;
	int dest_cpu;

	raw_spin_lock_irqsave(&p->pi_lock, flags);
	dest_cpu = p->sched_class->select_task_rq(p, SD_BALANCE_EXEC, 0);
	if (dest_cpu == smp_processor_id())
		goto unlock;

	if (likely(cpu_active(dest_cpu))) {
		struct migration_arg arg = { p, dest_cpu };

		raw_spin_unlock_irqrestore(&p->pi_lock, flags);
		stop_one_cpu(task_cpu(p), migration_cpu_stop, &arg);
		return;
	}
unlock:
	raw_spin_unlock_irqrestore(&p->pi_lock, flags);
}

#endif

DEFINE_PER_CPU(struct kernel_stat, kstat);
DEFINE_PER_CPU(struct kernel_cpustat, kernel_cpustat);

EXPORT_PER_CPU_SYMBOL(kstat);
EXPORT_PER_CPU_SYMBOL(kernel_cpustat);

/*
 * Return any ns on the sched_clock that have not yet been accounted in
 * @p in case that task is currently running.
 *
 * Called with task_rq_lock() held on @rq.
 */
static u64 do_task_delta_exec(struct task_struct *p, struct rq *rq)
{
	u64 ns = 0;

	if (task_current(rq, p)) {
		update_rq_clock(rq);
		ns = rq->clock_task - p->se.exec_start;
		if ((s64)ns < 0)
			ns = 0;
	}

	return ns;
}

unsigned long long task_delta_exec(struct task_struct *p)
{
	unsigned long flags;
	struct rq *rq;
	u64 ns = 0;

	rq = task_rq_lock(p, &flags);
	ns = do_task_delta_exec(p, rq);
	task_rq_unlock(rq, p, &flags);

	return ns;
}

/*
 * Return accounted runtime for the task.
 * In case the task is currently running, return the runtime plus current's
 * pending runtime that have not been accounted yet.
 */
unsigned long long task_sched_runtime(struct task_struct *p)
{
	unsigned long flags;
	struct rq *rq;
	u64 ns = 0;

	rq = task_rq_lock(p, &flags);
	ns = p->se.sum_exec_runtime + do_task_delta_exec(p, rq);
	task_rq_unlock(rq, p, &flags);

	return ns;
}

#ifdef CONFIG_CGROUP_CPUACCT
struct cgroup_subsys cpuacct_subsys;
struct cpuacct root_cpuacct;
#endif

static inline void task_group_account_field(struct task_struct *p, int index,
					    u64 tmp)
{
#ifdef CONFIG_CGROUP_CPUACCT
	struct kernel_cpustat *kcpustat;
	struct cpuacct *ca;
#endif
	/*
	 * Since all updates are sure to touch the root cgroup, we
	 * get ourselves ahead and touch it first. If the root cgroup
	 * is the only cgroup, then nothing else should be necessary.
	 *
	 */
	__get_cpu_var(kernel_cpustat).cpustat[index] += tmp;

#ifdef CONFIG_CGROUP_CPUACCT
	if (unlikely(!cpuacct_subsys.active))
		return;

	rcu_read_lock();
	ca = task_ca(p);
	while (ca && (ca != &root_cpuacct)) {
		kcpustat = this_cpu_ptr(ca->cpustat);
		kcpustat->cpustat[index] += tmp;
		ca = parent_ca(ca);
	}
	rcu_read_unlock();
#endif
}


/*
 * Account user cpu time to a process.
 * @p: the process that the cpu time gets accounted to
 * @cputime: the cpu time spent in user space since the last update
 * @cputime_scaled: cputime scaled by cpu frequency
 */
void account_user_time(struct task_struct *p, cputime_t cputime,
		       cputime_t cputime_scaled)
{
	int index;

	/* Add user time to process. */
	p->utime += cputime;
	p->utimescaled += cputime_scaled;
	account_group_user_time(p, cputime);

	index = (TASK_NICE(p) > 0) ? CPUTIME_NICE : CPUTIME_USER;

	/* Add user time to cpustat. */
	task_group_account_field(p, index, (__force u64) cputime);

	/* Account for user time used */
	acct_update_integrals(p);
}

/*
 * Account guest cpu time to a process.
 * @p: the process that the cpu time gets accounted to
 * @cputime: the cpu time spent in virtual machine since the last update
 * @cputime_scaled: cputime scaled by cpu frequency
 */
static void account_guest_time(struct task_struct *p, cputime_t cputime,
			       cputime_t cputime_scaled)
{
	u64 *cpustat = kcpustat_this_cpu->cpustat;

	/* Add guest time to process. */
	p->utime += cputime;
	p->utimescaled += cputime_scaled;
	account_group_user_time(p, cputime);
	p->gtime += cputime;

	/* Add guest time to cpustat. */
	if (TASK_NICE(p) > 0) {
		cpustat[CPUTIME_NICE] += (__force u64) cputime;
		cpustat[CPUTIME_GUEST_NICE] += (__force u64) cputime;
	} else {
		cpustat[CPUTIME_USER] += (__force u64) cputime;
		cpustat[CPUTIME_GUEST] += (__force u64) cputime;
	}
}

/*
 * Account system cpu time to a process and desired cpustat field
 * @p: the process that the cpu time gets accounted to
 * @cputime: the cpu time spent in kernel space since the last update
 * @cputime_scaled: cputime scaled by cpu frequency
 * @target_cputime64: pointer to cpustat field that has to be updated
 */
static inline
void __account_system_time(struct task_struct *p, cputime_t cputime,
			cputime_t cputime_scaled, int index)
{
	/* Add system time to process. */
	p->stime += cputime;
	p->stimescaled += cputime_scaled;
	account_group_system_time(p, cputime);

	/* Add system time to cpustat. */
	task_group_account_field(p, index, (__force u64) cputime);

	/* Account for system time used */
	acct_update_integrals(p);
}

/*
 * Account system cpu time to a process.
 * @p: the process that the cpu time gets accounted to
 * @hardirq_offset: the offset to subtract from hardirq_count()
 * @cputime: the cpu time spent in kernel space since the last update
 * @cputime_scaled: cputime scaled by cpu frequency
 */
void account_system_time(struct task_struct *p, int hardirq_offset,
			 cputime_t cputime, cputime_t cputime_scaled)
{
	int index;

	if ((p->flags & PF_VCPU) && (irq_count() - hardirq_offset == 0)) {
		account_guest_time(p, cputime, cputime_scaled);
		return;
	}

	if (hardirq_count() - hardirq_offset)
		index = CPUTIME_IRQ;
	else if (in_serving_softirq())
		index = CPUTIME_SOFTIRQ;
	else
		index = CPUTIME_SYSTEM;

	__account_system_time(p, cputime, cputime_scaled, index);
}

/*
 * Account for involuntary wait time.
 * @cputime: the cpu time spent in involuntary wait
 */
void account_steal_time(cputime_t cputime)
{
	u64 *cpustat = kcpustat_this_cpu->cpustat;

	cpustat[CPUTIME_STEAL] += (__force u64) cputime;
}

/*
 * Account for idle time.
 * @cputime: the cpu time spent in idle wait
 */
void account_idle_time(cputime_t cputime)
{
	u64 *cpustat = kcpustat_this_cpu->cpustat;
	struct rq *rq = this_rq();

	if (atomic_read(&rq->nr_iowait) > 0)
		cpustat[CPUTIME_IOWAIT] += (__force u64) cputime;
	else
		cpustat[CPUTIME_IDLE] += (__force u64) cputime;
}

static __always_inline bool steal_account_process_tick(void)
{
#ifdef CONFIG_PARAVIRT
	if (static_key_false(&paravirt_steal_enabled)) {
		u64 steal, st = 0;

		steal = paravirt_steal_clock(smp_processor_id());
		steal -= this_rq()->prev_steal_time;

		st = steal_ticks(steal);
		this_rq()->prev_steal_time += st * TICK_NSEC;

		account_steal_time(st);
		return st;
	}
#endif
	return false;
}

#ifndef CONFIG_VIRT_CPU_ACCOUNTING

#ifdef CONFIG_IRQ_TIME_ACCOUNTING
/*
 * Account a tick to a process and cpustat
 * @p: the process that the cpu time gets accounted to
 * @user_tick: is the tick from userspace
 * @rq: the pointer to rq
 *
 * Tick demultiplexing follows the order
 * - pending hardirq update
 * - pending softirq update
 * - user_time
 * - idle_time
 * - system time
 *   - check for guest_time
 *   - else account as system_time
 *
 * Check for hardirq is done both for system and user time as there is
 * no timer going off while we are on hardirq and hence we may never get an
 * opportunity to update it solely in system time.
 * p->stime and friends are only updated on system time and not on irq
 * softirq as those do not count in task exec_runtime any more.
 */
static void irqtime_account_process_tick(struct task_struct *p, int user_tick,
						struct rq *rq)
{
	cputime_t one_jiffy_scaled = cputime_to_scaled(cputime_one_jiffy);
	u64 *cpustat = kcpustat_this_cpu->cpustat;

	if (steal_account_process_tick())
		return;

	if (irqtime_account_hi_update()) {
		cpustat[CPUTIME_IRQ] += (__force u64) cputime_one_jiffy;
	} else if (irqtime_account_si_update()) {
		cpustat[CPUTIME_SOFTIRQ] += (__force u64) cputime_one_jiffy;
	} else if (this_cpu_ksoftirqd() == p) {
		/*
		 * ksoftirqd time do not get accounted in cpu_softirq_time.
		 * So, we have to handle it separately here.
		 * Also, p->stime needs to be updated for ksoftirqd.
		 */
		__account_system_time(p, cputime_one_jiffy, one_jiffy_scaled,
					CPUTIME_SOFTIRQ);
	} else if (user_tick) {
		account_user_time(p, cputime_one_jiffy, one_jiffy_scaled);
	} else if (p == rq->idle) {
		account_idle_time(cputime_one_jiffy);
	} else if (p->flags & PF_VCPU) { /* System time or guest time */
		account_guest_time(p, cputime_one_jiffy, one_jiffy_scaled);
	} else {
		__account_system_time(p, cputime_one_jiffy, one_jiffy_scaled,
					CPUTIME_SYSTEM);
	}
}

static void irqtime_account_idle_ticks(int ticks)
{
	int i;
	struct rq *rq = this_rq();

	for (i = 0; i < ticks; i++)
		irqtime_account_process_tick(current, 0, rq);
}
#else /* CONFIG_IRQ_TIME_ACCOUNTING */
static void irqtime_account_idle_ticks(int ticks) {}
static void irqtime_account_process_tick(struct task_struct *p, int user_tick,
						struct rq *rq) {}
#endif /* CONFIG_IRQ_TIME_ACCOUNTING */

/*
 * Account a single tick of cpu time.
 * @p: the process that the cpu time gets accounted to
 * @user_tick: indicates if the tick is a user or a system tick
 */
void account_process_tick(struct task_struct *p, int user_tick)
{
	cputime_t one_jiffy_scaled = cputime_to_scaled(cputime_one_jiffy);
	struct rq *rq = this_rq();

	if (sched_clock_irqtime) {
		irqtime_account_process_tick(p, user_tick, rq);
		return;
	}

	if (steal_account_process_tick())
		return;

	if (user_tick)
		account_user_time(p, cputime_one_jiffy, one_jiffy_scaled);
	else if ((p != rq->idle) || (irq_count() != HARDIRQ_OFFSET))
		account_system_time(p, HARDIRQ_OFFSET, cputime_one_jiffy,
				    one_jiffy_scaled);
	else
		account_idle_time(cputime_one_jiffy);
}

/*
 * Account multiple ticks of steal time.
 * @p: the process from which the cpu time has been stolen
 * @ticks: number of stolen ticks
 */
void account_steal_ticks(unsigned long ticks)
{
	account_steal_time(jiffies_to_cputime(ticks));
}

/*
 * Account multiple ticks of idle time.
 * @ticks: number of stolen ticks
 */
void account_idle_ticks(unsigned long ticks)
{

	if (sched_clock_irqtime) {
		irqtime_account_idle_ticks(ticks);
		return;
	}

	account_idle_time(jiffies_to_cputime(ticks));
}

#endif

/*
 * Use precise platform statistics if available:
 */
#ifdef CONFIG_VIRT_CPU_ACCOUNTING
void task_times(struct task_struct *p, cputime_t *ut, cputime_t *st)
{
	*ut = p->utime;
	*st = p->stime;
}

void thread_group_times(struct task_struct *p, cputime_t *ut, cputime_t *st)
{
	struct task_cputime cputime;

	thread_group_cputime(p, &cputime);

	*ut = cputime.utime;
	*st = cputime.stime;
}
#else

#ifndef nsecs_to_cputime
# define nsecs_to_cputime(__nsecs)	nsecs_to_jiffies(__nsecs)
#endif

void task_times(struct task_struct *p, cputime_t *ut, cputime_t *st)
{
	cputime_t rtime, utime = p->utime, total = utime + p->stime;

	/*
	 * Use CFS's precise accounting:
	 */
	rtime = nsecs_to_cputime(p->se.sum_exec_runtime);

	if (total) {
		u64 temp = (__force u64) rtime;

		temp *= (__force u64) utime;
		do_div(temp, (__force u32) total);
		utime = (__force cputime_t) temp;
	} else
		utime = rtime;

	/*
	 * Compare with previous values, to keep monotonicity:
	 */
	p->prev_utime = max(p->prev_utime, utime);
	p->prev_stime = max(p->prev_stime, rtime - p->prev_utime);

	*ut = p->prev_utime;
	*st = p->prev_stime;
}

/*
 * Must be called with siglock held.
 */
void thread_group_times(struct task_struct *p, cputime_t *ut, cputime_t *st)
{
	struct signal_struct *sig = p->signal;
	struct task_cputime cputime;
	cputime_t rtime, utime, total;

	thread_group_cputime(p, &cputime);

	total = cputime.utime + cputime.stime;
	rtime = nsecs_to_cputime(cputime.sum_exec_runtime);

	if (total) {
		u64 temp = (__force u64) rtime;

		temp *= (__force u64) cputime.utime;
		do_div(temp, (__force u32) total);
		utime = (__force cputime_t) temp;
	} else
		utime = rtime;

	sig->prev_utime = max(sig->prev_utime, utime);
	sig->prev_stime = max(sig->prev_stime, rtime - sig->prev_utime);

	*ut = sig->prev_utime;
	*st = sig->prev_stime;
}
#endif

/*
 * This function gets called by the timer code, with HZ frequency.
 * We call it with interrupts disabled.
 */
void scheduler_tick(void)
{
	int cpu = smp_processor_id();
	struct rq *rq = cpu_rq(cpu);
	struct task_struct *curr = rq->curr;

	sched_clock_tick();

	raw_spin_lock(&rq->lock);
	update_rq_clock(rq);
	update_cpu_load_active(rq);
	curr->sched_class->task_tick(rq, curr, 0);
	raw_spin_unlock(&rq->lock);

	perf_event_task_tick();

#ifdef CONFIG_SMP
	rq->idle_balance = idle_cpu(cpu);
	trigger_load_balance(rq, cpu);
#endif
}

notrace unsigned long get_parent_ip(unsigned long addr)
{
	if (in_lock_functions(addr)) {
		addr = CALLER_ADDR2;
		if (in_lock_functions(addr))
			addr = CALLER_ADDR3;
	}
	return addr;
}

#if defined(CONFIG_PREEMPT) && (defined(CONFIG_DEBUG_PREEMPT) || \
				defined(CONFIG_PREEMPT_TRACER))

void __kprobes add_preempt_count(int val)
{
#ifdef CONFIG_DEBUG_PREEMPT
	/*
	 * Underflow?
	 */
	if (DEBUG_LOCKS_WARN_ON((preempt_count() < 0)))
		return;
#endif
	preempt_count() += val;
#ifdef CONFIG_DEBUG_PREEMPT
	/*
	 * Spinlock count overflowing soon?
	 */
	DEBUG_LOCKS_WARN_ON((preempt_count() & PREEMPT_MASK) >=
				PREEMPT_MASK - 10);
#endif
	if (preempt_count() == val)
		trace_preempt_off(CALLER_ADDR0, get_parent_ip(CALLER_ADDR1));
}
EXPORT_SYMBOL(add_preempt_count);

void __kprobes sub_preempt_count(int val)
{
#ifdef CONFIG_DEBUG_PREEMPT
	/*
	 * Underflow?
	 */
	if (DEBUG_LOCKS_WARN_ON(val > preempt_count()))
		return;
	/*
	 * Is the spinlock portion underflowing?
	 */
	if (DEBUG_LOCKS_WARN_ON((val < PREEMPT_MASK) &&
			!(preempt_count() & PREEMPT_MASK)))
		return;
#endif

	if (preempt_count() == val)
		trace_preempt_on(CALLER_ADDR0, get_parent_ip(CALLER_ADDR1));
	preempt_count() -= val;
}
EXPORT_SYMBOL(sub_preempt_count);

#endif

/*
 * Print scheduling while atomic bug:
 */
static noinline void __schedule_bug(struct task_struct *prev)
{
	if (oops_in_progress)
		return;

	printk(KERN_ERR "BUG: scheduling while atomic: %s/%d/0x%08x\n",
		prev->comm, prev->pid, preempt_count());

	debug_show_held_locks(prev);
	print_modules();
	if (irqs_disabled())
		print_irqtrace_events(prev);
	dump_stack();
}

/*
 * Various schedule()-time debugging checks and statistics:
 */
static inline void schedule_debug(struct task_struct *prev)
{
	/*
	 * Test if we are atomic. Since do_exit() needs to call into
	 * schedule() atomically, we ignore that path for now.
	 * Otherwise, whine if we are scheduling when we should not be.
	 */
	if (unlikely(in_atomic_preempt_off() && !prev->exit_state))
		__schedule_bug(prev);
	rcu_sleep_check();

	profile_hit(SCHED_PROFILING, __builtin_return_address(0));

	schedstat_inc(this_rq(), sched_count);
}

static void put_prev_task(struct rq *rq, struct task_struct *prev)
{
	if (prev->on_rq || rq->skip_clock_update < 0)
		update_rq_clock(rq);
	prev->sched_class->put_prev_task(rq, prev);
}

/*
 * Pick up the highest-prio task:
 */
static inline struct task_struct *
pick_next_task(struct rq *rq)
{
	const struct sched_class *class;
	struct task_struct *p;

	/*
	 * Optimization: we know that if all tasks are in
	 * the fair class we can call that function directly:
	 */
	if (likely(rq->nr_running == rq->cfs.h_nr_running)) {
		p = fair_sched_class.pick_next_task(rq);
		if (likely(p))
			return p;
	}

	for_each_class(class) {
		p = class->pick_next_task(rq);
		if (p)
			return p;
	}

	BUG(); /* the idle class will always have a runnable task */
}

/*
 * __schedule() is the main scheduler function.
 */
static void __sched __schedule(void)
{
	struct task_struct *prev, *next;
	unsigned long *switch_count;
	struct rq *rq;
	int cpu;

need_resched:
	preempt_disable();
	cpu = smp_processor_id();
	rq = cpu_rq(cpu);
	rcu_note_context_switch(cpu);
	prev = rq->curr;

	schedule_debug(prev);

	if (sched_feat(HRTICK))
		hrtick_clear(rq);

	raw_spin_lock_irq(&rq->lock);

	switch_count = &prev->nivcsw;
	if (prev->state && !(preempt_count() & PREEMPT_ACTIVE)) {
		if (unlikely(signal_pending_state(prev->state, prev))) {
			prev->state = TASK_RUNNING;
		} else {
			deactivate_task(rq, prev, DEQUEUE_SLEEP);
			prev->on_rq = 0;

			/*
			 * If a worker went to sleep, notify and ask workqueue
			 * whether it wants to wake up a task to maintain
			 * concurrency.
			 */
			if (prev->flags & PF_WQ_WORKER) {
				struct task_struct *to_wakeup;

				to_wakeup = wq_worker_sleeping(prev, cpu);
				if (to_wakeup)
					try_to_wake_up_local(to_wakeup);
			}
		}
		switch_count = &prev->nvcsw;
	}

	pre_schedule(rq, prev);

	if (unlikely(!rq->nr_running))
		idle_balance(cpu, rq);

	put_prev_task(rq, prev);
	next = pick_next_task(rq);
	clear_tsk_need_resched(prev);
	rq->skip_clock_update = 0;

	if (likely(prev != next)) {
		rq->nr_switches++;
		rq->curr = next;
		++*switch_count;

		context_switch(rq, prev, next); /* unlocks the rq */
		/*
		 * The context switch have flipped the stack from under us
		 * and restored the local variables which were saved when
		 * this task called schedule() in the past. prev == current
		 * is still correct, but it can be moved to another cpu/rq.
		 */
		cpu = smp_processor_id();
		rq = cpu_rq(cpu);
	} else
		raw_spin_unlock_irq(&rq->lock);

	post_schedule(rq);

	sched_preempt_enable_no_resched();
	if (need_resched())
		goto need_resched;
}

static inline void sched_submit_work(struct task_struct *tsk)
{
	if (!tsk->state || tsk_is_pi_blocked(tsk))
		return;
	/*
	 * If we are going to sleep and we have plugged IO queued,
	 * make sure to submit it to avoid deadlocks.
	 */
	if (blk_needs_flush_plug(tsk))
		blk_schedule_flush_plug(tsk);
}

asmlinkage void __sched schedule(void)
{
	struct task_struct *tsk = current;

	sched_submit_work(tsk);
	__schedule();
}
EXPORT_SYMBOL(schedule);

/**
 * schedule_preempt_disabled - called with preemption disabled
 *
 * Returns with preemption disabled. Note: preempt_count must be 1
 */
void __sched schedule_preempt_disabled(void)
{
	sched_preempt_enable_no_resched();
	schedule();
	preempt_disable();
}

#ifdef CONFIG_MUTEX_SPIN_ON_OWNER

static inline bool owner_running(struct mutex *lock, struct task_struct *owner)
{
	if (lock->owner != owner)
		return false;

	/*
	 * Ensure we emit the owner->on_cpu, dereference _after_ checking
	 * lock->owner still matches owner, if that fails, owner might
	 * point to free()d memory, if it still matches, the rcu_read_lock()
	 * ensures the memory stays valid.
	 */
	barrier();

	return owner->on_cpu;
}

/*
 * Look out! "owner" is an entirely speculative pointer
 * access and not reliable.
 */
int mutex_spin_on_owner(struct mutex *lock, struct task_struct *owner)
{
	if (!sched_feat(OWNER_SPIN))
		return 0;

	rcu_read_lock();
	while (owner_running(lock, owner)) {
		if (need_resched())
			break;

		arch_mutex_cpu_relax();
	}
	rcu_read_unlock();

	/*
	 * We break out the loop above on need_resched() and when the
	 * owner changed, which is a sign for heavy contention. Return
	 * success only when lock->owner is NULL.
	 */
	return lock->owner == NULL;
}
#endif

#ifdef CONFIG_PREEMPT
/*
 * this is the entry point to schedule() from in-kernel preemption
 * off of preempt_enable. Kernel preemptions off return from interrupt
 * occur there and call schedule directly.
 */
asmlinkage void __sched notrace preempt_schedule(void)
{
	struct thread_info *ti = current_thread_info();

	/*
	 * If there is a non-zero preempt_count or interrupts are disabled,
	 * we do not want to preempt the current task. Just return..
	 */
	if (likely(ti->preempt_count || irqs_disabled()))
		return;

	do {
		add_preempt_count_notrace(PREEMPT_ACTIVE);
		__schedule();
		sub_preempt_count_notrace(PREEMPT_ACTIVE);

		/*
		 * Check again in case we missed a preemption opportunity
		 * between schedule and now.
		 */
		barrier();
	} while (need_resched());
}
EXPORT_SYMBOL(preempt_schedule);

/*
 * this is the entry point to schedule() from kernel preemption
 * off of irq context.
 * Note, that this is called and return with irqs disabled. This will
 * protect us against recursive calling from irq.
 */
asmlinkage void __sched preempt_schedule_irq(void)
{
	struct thread_info *ti = current_thread_info();

	/* Catch callers which need to be fixed */
	BUG_ON(ti->preempt_count || !irqs_disabled());

	do {
		add_preempt_count(PREEMPT_ACTIVE);
		local_irq_enable();
		__schedule();
		local_irq_disable();
		sub_preempt_count(PREEMPT_ACTIVE);

		/*
		 * Check again in case we missed a preemption opportunity
		 * between schedule and now.
		 */
		barrier();
	} while (need_resched());
}

#endif /* CONFIG_PREEMPT */

int default_wake_function(wait_queue_t *curr, unsigned mode, int wake_flags,
			  void *key)
{
	return try_to_wake_up(curr->private, mode, wake_flags);
}
EXPORT_SYMBOL(default_wake_function);

/*
 * The core wakeup function. Non-exclusive wakeups (nr_exclusive == 0) just
 * wake everything up. If it's an exclusive wakeup (nr_exclusive == small +ve
 * number) then we wake all the non-exclusive tasks and one exclusive task.
 *
 * There are circumstances in which we can try to wake a task which has already
 * started to run but is not in state TASK_RUNNING. try_to_wake_up() returns
 * zero in this (rare) case, and we handle it by continuing to scan the queue.
 */
static void __wake_up_common(wait_queue_head_t *q, unsigned int mode,
			int nr_exclusive, int wake_flags, void *key)
{
	wait_queue_t *curr, *next;

	list_for_each_entry_safe(curr, next, &q->task_list, task_list) {
		unsigned flags = curr->flags;

		if (curr->func(curr, mode, wake_flags, key) &&
				(flags & WQ_FLAG_EXCLUSIVE) && !--nr_exclusive)
			break;
	}
}

/**
 * __wake_up - wake up threads blocked on a waitqueue.
 * @q: the waitqueue
 * @mode: which threads
 * @nr_exclusive: how many wake-one or wake-many threads to wake up
 * @key: is directly passed to the wakeup function
 *
 * It may be assumed that this function implies a write memory barrier before
 * changing the task state if and only if any tasks are woken up.
 */
void __wake_up(wait_queue_head_t *q, unsigned int mode,
			int nr_exclusive, void *key)
{
	unsigned long flags;

	spin_lock_irqsave(&q->lock, flags);
	__wake_up_common(q, mode, nr_exclusive, 0, key);
	spin_unlock_irqrestore(&q->lock, flags);
}
EXPORT_SYMBOL(__wake_up);

/*
 * Same as __wake_up but called with the spinlock in wait_queue_head_t held.
 */
void __wake_up_locked(wait_queue_head_t *q, unsigned int mode, int nr)
{
	__wake_up_common(q, mode, nr, 0, NULL);
}
EXPORT_SYMBOL_GPL(__wake_up_locked);

void __wake_up_locked_key(wait_queue_head_t *q, unsigned int mode, void *key)
{
	__wake_up_common(q, mode, 1, 0, key);
}
EXPORT_SYMBOL_GPL(__wake_up_locked_key);

/**
 * __wake_up_sync_key - wake up threads blocked on a waitqueue.
 * @q: the waitqueue
 * @mode: which threads
 * @nr_exclusive: how many wake-one or wake-many threads to wake up
 * @key: opaque value to be passed to wakeup targets
 *
 * The sync wakeup differs that the waker knows that it will schedule
 * away soon, so while the target thread will be woken up, it will not
 * be migrated to another CPU - ie. the two threads are 'synchronized'
 * with each other. This can prevent needless bouncing between CPUs.
 *
 * On UP it can prevent extra preemption.
 *
 * It may be assumed that this function implies a write memory barrier before
 * changing the task state if and only if any tasks are woken up.
 */
void __wake_up_sync_key(wait_queue_head_t *q, unsigned int mode,
			int nr_exclusive, void *key)
{
	unsigned long flags;
	int wake_flags = WF_SYNC;

	if (unlikely(!q))
		return;

	if (unlikely(!nr_exclusive))
		wake_flags = 0;

	spin_lock_irqsave(&q->lock, flags);
	__wake_up_common(q, mode, nr_exclusive, wake_flags, key);
	spin_unlock_irqrestore(&q->lock, flags);
}
EXPORT_SYMBOL_GPL(__wake_up_sync_key);

/*
 * __wake_up_sync - see __wake_up_sync_key()
 */
void __wake_up_sync(wait_queue_head_t *q, unsigned int mode, int nr_exclusive)
{
	__wake_up_sync_key(q, mode, nr_exclusive, NULL);
}
EXPORT_SYMBOL_GPL(__wake_up_sync);	/* For internal use only */

/**
 * complete: - signals a single thread waiting on this completion
 * @x:  holds the state of this particular completion
 *
 * This will wake up a single thread waiting on this completion. Threads will be
 * awakened in the same order in which they were queued.
 *
 * See also complete_all(), wait_for_completion() and related routines.
 *
 * It may be assumed that this function implies a write memory barrier before
 * changing the task state if and only if any tasks are woken up.
 */
void complete(struct completion *x)
{
	unsigned long flags;

	spin_lock_irqsave(&x->wait.lock, flags);
	x->done++;
	__wake_up_common(&x->wait, TASK_NORMAL, 1, 0, NULL);
	spin_unlock_irqrestore(&x->wait.lock, flags);
}
EXPORT_SYMBOL(complete);

/**
 * complete_all: - signals all threads waiting on this completion
 * @x:  holds the state of this particular completion
 *
 * This will wake up all threads waiting on this particular completion event.
 *
 * It may be assumed that this function implies a write memory barrier before
 * changing the task state if and only if any tasks are woken up.
 */
void complete_all(struct completion *x)
{
	unsigned long flags;

	spin_lock_irqsave(&x->wait.lock, flags);
	x->done += UINT_MAX/2;
	__wake_up_common(&x->wait, TASK_NORMAL, 0, 0, NULL);
	spin_unlock_irqrestore(&x->wait.lock, flags);
}
EXPORT_SYMBOL(complete_all);

static inline long __sched
do_wait_for_common(struct completion *x, long timeout, int state)
{
	if (!x->done) {
		DECLARE_WAITQUEUE(wait, current);

		__add_wait_queue_tail_exclusive(&x->wait, &wait);
		do {
			if (signal_pending_state(state, current)) {
				timeout = -ERESTARTSYS;
				break;
			}
			__set_current_state(state);
			spin_unlock_irq(&x->wait.lock);
			timeout = schedule_timeout(timeout);
			spin_lock_irq(&x->wait.lock);
		} while (!x->done && timeout);
		__remove_wait_queue(&x->wait, &wait);
		if (!x->done)
			return timeout;
	}
	x->done--;
	return timeout ?: 1;
}

static long __sched
wait_for_common(struct completion *x, long timeout, int state)
{
	might_sleep();

	spin_lock_irq(&x->wait.lock);
	timeout = do_wait_for_common(x, timeout, state);
	spin_unlock_irq(&x->wait.lock);
	return timeout;
}

/**
 * wait_for_completion: - waits for completion of a task
 * @x:  holds the state of this particular completion
 *
 * This waits to be signaled for completion of a specific task. It is NOT
 * interruptible and there is no timeout.
 *
 * See also similar routines (i.e. wait_for_completion_timeout()) with timeout
 * and interrupt capability. Also see complete().
 */
void __sched wait_for_completion(struct completion *x)
{
	wait_for_common(x, MAX_SCHEDULE_TIMEOUT, TASK_UNINTERRUPTIBLE);
}
EXPORT_SYMBOL(wait_for_completion);

/**
 * wait_for_completion_timeout: - waits for completion of a task (w/timeout)
 * @x:  holds the state of this particular completion
 * @timeout:  timeout value in jiffies
 *
 * This waits for either a completion of a specific task to be signaled or for a
 * specified timeout to expire. The timeout is in jiffies. It is not
 * interruptible.
 *
 * The return value is 0 if timed out, and positive (at least 1, or number of
 * jiffies left till timeout) if completed.
 */
unsigned long __sched
wait_for_completion_timeout(struct completion *x, unsigned long timeout)
{
	return wait_for_common(x, timeout, TASK_UNINTERRUPTIBLE);
}
EXPORT_SYMBOL(wait_for_completion_timeout);

/**
 * wait_for_completion_interruptible: - waits for completion of a task (w/intr)
 * @x:  holds the state of this particular completion
 *
 * This waits for completion of a specific task to be signaled. It is
 * interruptible.
 *
 * The return value is -ERESTARTSYS if interrupted, 0 if completed.
 */
int __sched wait_for_completion_interruptible(struct completion *x)
{
	long t = wait_for_common(x, MAX_SCHEDULE_TIMEOUT, TASK_INTERRUPTIBLE);
	if (t == -ERESTARTSYS)
		return t;
	return 0;
}
EXPORT_SYMBOL(wait_for_completion_interruptible);

/**
 * wait_for_completion_interruptible_timeout: - waits for completion (w/(to,intr))
 * @x:  holds the state of this particular completion
 * @timeout:  timeout value in jiffies
 *
 * This waits for either a completion of a specific task to be signaled or for a
 * specified timeout to expire. It is interruptible. The timeout is in jiffies.
 *
 * The return value is -ERESTARTSYS if interrupted, 0 if timed out,
 * positive (at least 1, or number of jiffies left till timeout) if completed.
 */
long __sched
wait_for_completion_interruptible_timeout(struct completion *x,
					  unsigned long timeout)
{
	return wait_for_common(x, timeout, TASK_INTERRUPTIBLE);
}
EXPORT_SYMBOL(wait_for_completion_interruptible_timeout);

/**
 * wait_for_completion_killable: - waits for completion of a task (killable)
 * @x:  holds the state of this particular completion
 *
 * This waits to be signaled for completion of a specific task. It can be
 * interrupted by a kill signal.
 *
 * The return value is -ERESTARTSYS if interrupted, 0 if completed.
 */
int __sched wait_for_completion_killable(struct completion *x)
{
	long t = wait_for_common(x, MAX_SCHEDULE_TIMEOUT, TASK_KILLABLE);
	if (t == -ERESTARTSYS)
		return t;
	return 0;
}
EXPORT_SYMBOL(wait_for_completion_killable);

/**
 * wait_for_completion_killable_timeout: - waits for completion of a task (w/(to,killable))
 * @x:  holds the state of this particular completion
 * @timeout:  timeout value in jiffies
 *
 * This waits for either a completion of a specific task to be
 * signaled or for a specified timeout to expire. It can be
 * interrupted by a kill signal. The timeout is in jiffies.
 *
 * The return value is -ERESTARTSYS if interrupted, 0 if timed out,
 * positive (at least 1, or number of jiffies left till timeout) if completed.
 */
long __sched
wait_for_completion_killable_timeout(struct completion *x,
				     unsigned long timeout)
{
	return wait_for_common(x, timeout, TASK_KILLABLE);
}
EXPORT_SYMBOL(wait_for_completion_killable_timeout);

/**
 *	try_wait_for_completion - try to decrement a completion without blocking
 *	@x:	completion structure
 *
 *	Returns: 0 if a decrement cannot be done without blocking
 *		 1 if a decrement succeeded.
 *
 *	If a completion is being used as a counting completion,
 *	attempt to decrement the counter without blocking. This
 *	enables us to avoid waiting if the resource the completion
 *	is protecting is not available.
 */
bool try_wait_for_completion(struct completion *x)
{
	unsigned long flags;
	int ret = 1;

	spin_lock_irqsave(&x->wait.lock, flags);
	if (!x->done)
		ret = 0;
	else
		x->done--;
	spin_unlock_irqrestore(&x->wait.lock, flags);
	return ret;
}
EXPORT_SYMBOL(try_wait_for_completion);

/**
 *	completion_done - Test to see if a completion has any waiters
 *	@x:	completion structure
 *
 *	Returns: 0 if there are waiters (wait_for_completion() in progress)
 *		 1 if there are no waiters.
 *
 */
bool completion_done(struct completion *x)
{
	unsigned long flags;
	int ret = 1;

	spin_lock_irqsave(&x->wait.lock, flags);
	if (!x->done)
		ret = 0;
	spin_unlock_irqrestore(&x->wait.lock, flags);
	return ret;
}
EXPORT_SYMBOL(completion_done);

static long __sched
sleep_on_common(wait_queue_head_t *q, int state, long timeout)
{
	unsigned long flags;
	wait_queue_t wait;

	init_waitqueue_entry(&wait, current);

	__set_current_state(state);

	spin_lock_irqsave(&q->lock, flags);
	__add_wait_queue(q, &wait);
	spin_unlock(&q->lock);
	timeout = schedule_timeout(timeout);
	spin_lock_irq(&q->lock);
	__remove_wait_queue(q, &wait);
	spin_unlock_irqrestore(&q->lock, flags);

	return timeout;
}

void __sched interruptible_sleep_on(wait_queue_head_t *q)
{
	sleep_on_common(q, TASK_INTERRUPTIBLE, MAX_SCHEDULE_TIMEOUT);
}
EXPORT_SYMBOL(interruptible_sleep_on);

long __sched
interruptible_sleep_on_timeout(wait_queue_head_t *q, long timeout)
{
	return sleep_on_common(q, TASK_INTERRUPTIBLE, timeout);
}
EXPORT_SYMBOL(interruptible_sleep_on_timeout);

void __sched sleep_on(wait_queue_head_t *q)
{
	sleep_on_common(q, TASK_UNINTERRUPTIBLE, MAX_SCHEDULE_TIMEOUT);
}
EXPORT_SYMBOL(sleep_on);

long __sched sleep_on_timeout(wait_queue_head_t *q, long timeout)
{
	return sleep_on_common(q, TASK_UNINTERRUPTIBLE, timeout);
}
EXPORT_SYMBOL(sleep_on_timeout);

#ifdef CONFIG_RT_MUTEXES

/*
 * rt_mutex_setprio - set the current priority of a task
 * @p: task
 * @prio: prio value (kernel-internal form)
 *
 * This function changes the 'effective' priority of a task. It does
 * not touch ->normal_prio like __setscheduler().
 *
 * Used by the rt_mutex code to implement priority inheritance logic.
 */
void rt_mutex_setprio(struct task_struct *p, int prio)
{
	int oldprio, on_rq, running;
	struct rq *rq;
	const struct sched_class *prev_class;

	BUG_ON(prio < 0 || prio > MAX_PRIO);

	rq = __task_rq_lock(p);

	/*
	 * Idle task boosting is a nono in general. There is one
	 * exception, when PREEMPT_RT and NOHZ is active:
	 *
	 * The idle task calls get_next_timer_interrupt() and holds
	 * the timer wheel base->lock on the CPU and another CPU wants
	 * to access the timer (probably to cancel it). We can safely
	 * ignore the boosting request, as the idle CPU runs this code
	 * with interrupts disabled and will complete the lock
	 * protected section without being interrupted. So there is no
	 * real need to boost.
	 */
	if (unlikely(p == rq->idle)) {
		WARN_ON(p != rq->curr);
		WARN_ON(p->pi_blocked_on);
		goto out_unlock;
	}

	trace_sched_pi_setprio(p, prio);
	oldprio = p->prio;
	prev_class = p->sched_class;
	on_rq = p->on_rq;
	running = task_current(rq, p);
	if (on_rq)
		dequeue_task(rq, p, 0);
	if (running)
		p->sched_class->put_prev_task(rq, p);

	if (rt_prio(prio))
		p->sched_class = &rt_sched_class;
	else
		p->sched_class = &fair_sched_class;

	p->prio = prio;

	if (running)
		p->sched_class->set_curr_task(rq);
	if (on_rq)
		enqueue_task(rq, p, oldprio < prio ? ENQUEUE_HEAD : 0);

	check_class_changed(rq, p, prev_class, oldprio);
out_unlock:
	__task_rq_unlock(rq);
}
#endif
void set_user_nice(struct task_struct *p, long nice)
{
	int old_prio, delta, on_rq;
	unsigned long flags;
	struct rq *rq;

	if (TASK_NICE(p) == nice || nice < -20 || nice > 19)
		return;
	/*
	 * We have to be careful, if called from sys_setpriority(),
	 * the task might be in the middle of scheduling on another CPU.
	 */
	rq = task_rq_lock(p, &flags);
	/*
	 * The RT priorities are set via sched_setscheduler(), but we still
	 * allow the 'normal' nice value to be set - but as expected
	 * it wont have any effect on scheduling until the task is
	 * SCHED_FIFO/SCHED_RR:
	 */
	if (task_has_rt_policy(p)) {
		p->static_prio = NICE_TO_PRIO(nice);
		goto out_unlock;
	}
	on_rq = p->on_rq;
	if (on_rq)
		dequeue_task(rq, p, 0);

	p->static_prio = NICE_TO_PRIO(nice);
	set_load_weight(p);
	old_prio = p->prio;
	p->prio = effective_prio(p);
	delta = p->prio - old_prio;

	if (on_rq) {
		enqueue_task(rq, p, 0);
		/*
		 * If the task increased its priority or is running and
		 * lowered its priority, then reschedule its CPU:
		 */
		if (delta < 0 || (delta > 0 && task_running(rq, p)))
			resched_task(rq->curr);
	}
out_unlock:
	task_rq_unlock(rq, p, &flags);
}
EXPORT_SYMBOL(set_user_nice);

/*
 * can_nice - check if a task can reduce its nice value
 * @p: task
 * @nice: nice value
 */
int can_nice(const struct task_struct *p, const int nice)
{
	/* convert nice value [19,-20] to rlimit style value [1,40] */
	int nice_rlim = 20 - nice;

	return (nice_rlim <= task_rlimit(p, RLIMIT_NICE) ||
		capable(CAP_SYS_NICE));
}

#ifdef __ARCH_WANT_SYS_NICE

/*
 * sys_nice - change the priority of the current process.
 * @increment: priority increment
 *
 * sys_setpriority is a more generic, but much slower function that
 * does similar things.
 */
SYSCALL_DEFINE1(nice, int, increment)
{
	long nice, retval;

	/*
	 * Setpriority might change our priority at the same moment.
	 * We don't have to worry. Conceptually one call occurs first
	 * and we have a single winner.
	 */
	if (increment < -40)
		increment = -40;
	if (increment > 40)
		increment = 40;

	nice = TASK_NICE(current) + increment;
	if (nice < -20)
		nice = -20;
	if (nice > 19)
		nice = 19;

	if (increment < 0 && !can_nice(current, nice))
		return -EPERM;

	retval = security_task_setnice(current, nice);
	if (retval)
		return retval;

	set_user_nice(current, nice);
	return 0;
}

#endif

/**
 * task_prio - return the priority value of a given task.
 * @p: the task in question.
 *
 * This is the priority value as seen by users in /proc.
 * RT tasks are offset by -200. Normal tasks are centered
 * around 0, value goes from -16 to +15.
 */
int task_prio(const struct task_struct *p)
{
	return p->prio - MAX_RT_PRIO;
}

/**
 * task_nice - return the nice value of a given task.
 * @p: the task in question.
 */
int task_nice(const struct task_struct *p)
{
	return TASK_NICE(p);
}
EXPORT_SYMBOL(task_nice);

/**
 * idle_cpu - is a given cpu idle currently?
 * @cpu: the processor in question.
 */
int idle_cpu(int cpu)
{
	struct rq *rq = cpu_rq(cpu);

	if (rq->curr != rq->idle)
		return 0;

	if (rq->nr_running)
		return 0;

#ifdef CONFIG_SMP
	if (!llist_empty(&rq->wake_list))
		return 0;
#endif

	return 1;
}

/**
 * idle_task - return the idle task for a given cpu.
 * @cpu: the processor in question.
 */
struct task_struct *idle_task(int cpu)
{
	return cpu_rq(cpu)->idle;
}

/**
 * find_process_by_pid - find a process with a matching PID value.
 * @pid: the pid in question.
 */
static struct task_struct *find_process_by_pid(pid_t pid)
{
	return pid ? find_task_by_vpid(pid) : current;
}

/* Actually do priority change: must hold rq lock. */
static void
__setscheduler(struct rq *rq, struct task_struct *p, int policy, int prio)
{
	p->policy = policy;
	p->rt_priority = prio;
	p->normal_prio = normal_prio(p);
	/* we are holding p->pi_lock already */
	p->prio = rt_mutex_getprio(p);
	if (rt_prio(p->prio))
		p->sched_class = &rt_sched_class;
	else
		p->sched_class = &fair_sched_class;
	set_load_weight(p);
}

/*
 * check the target process has a UID that matches the current process's
 */
static bool check_same_owner(struct task_struct *p)
{
	const struct cred *cred = current_cred(), *pcred;
	bool match;

	rcu_read_lock();
	pcred = __task_cred(p);
	if (cred->user->user_ns == pcred->user->user_ns)
		match = (cred->euid == pcred->euid ||
			 cred->euid == pcred->uid);
	else
		match = false;
	rcu_read_unlock();
	return match;
}

static int __sched_setscheduler(struct task_struct *p, int policy,
				const struct sched_param *param, bool user)
{
	int retval, oldprio, oldpolicy = -1, on_rq, running;
	unsigned long flags;
	const struct sched_class *prev_class;
	struct rq *rq;
	int reset_on_fork;

	/* may grab non-irq protected spin_locks */
	BUG_ON(in_interrupt());
recheck:
	/* double check policy once rq lock held */
	if (policy < 0) {
		reset_on_fork = p->sched_reset_on_fork;
		policy = oldpolicy = p->policy;
	} else {
		reset_on_fork = !!(policy & SCHED_RESET_ON_FORK);
		policy &= ~SCHED_RESET_ON_FORK;

		if (policy != SCHED_FIFO && policy != SCHED_RR &&
				policy != SCHED_NORMAL && policy != SCHED_BATCH &&
				policy != SCHED_IDLE)
			return -EINVAL;
	}

	/*
	 * Valid priorities for SCHED_FIFO and SCHED_RR are
	 * 1..MAX_USER_RT_PRIO-1, valid priority for SCHED_NORMAL,
	 * SCHED_BATCH and SCHED_IDLE is 0.
	 */
	if (param->sched_priority < 0 ||
	    (p->mm && param->sched_priority > MAX_USER_RT_PRIO-1) ||
	    (!p->mm && param->sched_priority > MAX_RT_PRIO-1))
		return -EINVAL;
	if (rt_policy(policy) != (param->sched_priority != 0))
		return -EINVAL;

	/*
	 * Allow unprivileged RT tasks to decrease priority:
	 */
	if (user && !capable(CAP_SYS_NICE)) {
		if (rt_policy(policy)) {
			unsigned long rlim_rtprio =
					task_rlimit(p, RLIMIT_RTPRIO);

			/* can't set/change the rt policy */
			if (policy != p->policy && !rlim_rtprio)
				return -EPERM;

			/* can't increase priority */
			if (param->sched_priority > p->rt_priority &&
			    param->sched_priority > rlim_rtprio)
				return -EPERM;
		}

		/*
		 * Treat SCHED_IDLE as nice 20. Only allow a switch to
		 * SCHED_NORMAL if the RLIMIT_NICE would normally permit it.
		 */
		if (p->policy == SCHED_IDLE && policy != SCHED_IDLE) {
			if (!can_nice(p, TASK_NICE(p)))
				return -EPERM;
		}

		/* can't change other user's priorities */
		if (!check_same_owner(p))
			return -EPERM;

		/* Normal users shall not reset the sched_reset_on_fork flag */
		if (p->sched_reset_on_fork && !reset_on_fork)
			return -EPERM;
	}

	if (user) {
		retval = security_task_setscheduler(p);
		if (retval)
			return retval;
	}

	/*
	 * make sure no PI-waiters arrive (or leave) while we are
	 * changing the priority of the task:
	 *
	 * To be able to change p->policy safely, the appropriate
	 * runqueue lock must be held.
	 */
	rq = task_rq_lock(p, &flags);

	/*
	 * Changing the policy of the stop threads its a very bad idea
	 */
	if (p == rq->stop) {
		task_rq_unlock(rq, p, &flags);
		return -EINVAL;
	}

	/*
	 * If not changing anything there's no need to proceed further:
	 */
	if (unlikely(policy == p->policy && (!rt_policy(policy) ||
			param->sched_priority == p->rt_priority))) {

		__task_rq_unlock(rq);
		raw_spin_unlock_irqrestore(&p->pi_lock, flags);
		return 0;
	}

#ifdef CONFIG_RT_GROUP_SCHED
	if (user) {
		/*
		 * Do not allow realtime tasks into groups that have no runtime
		 * assigned.
		 */
		if (rt_bandwidth_enabled() && rt_policy(policy) &&
				task_group(p)->rt_bandwidth.rt_runtime == 0 &&
				!task_group_is_autogroup(task_group(p))) {
			task_rq_unlock(rq, p, &flags);
			return -EPERM;
		}
	}
#endif

	/* recheck policy now with rq lock held */
	if (unlikely(oldpolicy != -1 && oldpolicy != p->policy)) {
		policy = oldpolicy = -1;
		task_rq_unlock(rq, p, &flags);
		goto recheck;
	}
	on_rq = p->on_rq;
	running = task_current(rq, p);
	if (on_rq)
		dequeue_task(rq, p, 0);
	if (running)
		p->sched_class->put_prev_task(rq, p);

	p->sched_reset_on_fork = reset_on_fork;

	oldprio = p->prio;
	prev_class = p->sched_class;
	__setscheduler(rq, p, policy, param->sched_priority);

	if (running)
		p->sched_class->set_curr_task(rq);
	if (on_rq)
		enqueue_task(rq, p, 0);

	check_class_changed(rq, p, prev_class, oldprio);
	task_rq_unlock(rq, p, &flags);

	rt_mutex_adjust_pi(p);

	return 0;
}

/**
 * sched_setscheduler - change the scheduling policy and/or RT priority of a thread.
 * @p: the task in question.
 * @policy: new policy.
 * @param: structure containing the new RT priority.
 *
 * NOTE that the task may be already dead.
 */
int sched_setscheduler(struct task_struct *p, int policy,
		       const struct sched_param *param)
{
	return __sched_setscheduler(p, policy, param, true);
}
EXPORT_SYMBOL_GPL(sched_setscheduler);

/**
 * sched_setscheduler_nocheck - change the scheduling policy and/or RT priority of a thread from kernelspace.
 * @p: the task in question.
 * @policy: new policy.
 * @param: structure containing the new RT priority.
 *
 * Just like sched_setscheduler, only don't bother checking if the
 * current context has permission.  For example, this is needed in
 * stop_machine(): we create temporary high priority worker threads,
 * but our caller might not have that capability.
 */
int sched_setscheduler_nocheck(struct task_struct *p, int policy,
			       const struct sched_param *param)
{
	return __sched_setscheduler(p, policy, param, false);
}

static int
do_sched_setscheduler(pid_t pid, int policy, struct sched_param __user *param)
{
	struct sched_param lparam;
	struct task_struct *p;
	int retval;

	if (!param || pid < 0)
		return -EINVAL;
	if (copy_from_user(&lparam, param, sizeof(struct sched_param)))
		return -EFAULT;

	rcu_read_lock();
	retval = -ESRCH;
	p = find_process_by_pid(pid);
	if (p != NULL)
		retval = sched_setscheduler(p, policy, &lparam);
	rcu_read_unlock();

	return retval;
}

/**
 * sys_sched_setscheduler - set/change the scheduler policy and RT priority
 * @pid: the pid in question.
 * @policy: new policy.
 * @param: structure containing the new RT priority.
 */
SYSCALL_DEFINE3(sched_setscheduler, pid_t, pid, int, policy,
		struct sched_param __user *, param)
{
	/* negative values for policy are not valid */
	if (policy < 0)
		return -EINVAL;

	return do_sched_setscheduler(pid, policy, param);
}

/**
 * sys_sched_setparam - set/change the RT priority of a thread
 * @pid: the pid in question.
 * @param: structure containing the new RT priority.
 */
SYSCALL_DEFINE2(sched_setparam, pid_t, pid, struct sched_param __user *, param)
{
	return do_sched_setscheduler(pid, -1, param);
}

/**
 * sys_sched_getscheduler - get the policy (scheduling class) of a thread
 * @pid: the pid in question.
 */
SYSCALL_DEFINE1(sched_getscheduler, pid_t, pid)
{
	struct task_struct *p;
	int retval;

	if (pid < 0)
		return -EINVAL;

	retval = -ESRCH;
	rcu_read_lock();
	p = find_process_by_pid(pid);
	if (p) {
		retval = security_task_getscheduler(p);
		if (!retval)
			retval = p->policy
				| (p->sched_reset_on_fork ? SCHED_RESET_ON_FORK : 0);
	}
	rcu_read_unlock();
	return retval;
}

/**
 * sys_sched_getparam - get the RT priority of a thread
 * @pid: the pid in question.
 * @param: structure containing the RT priority.
 */
SYSCALL_DEFINE2(sched_getparam, pid_t, pid, struct sched_param __user *, param)
{
	struct sched_param lp;
	struct task_struct *p;
	int retval;

	if (!param || pid < 0)
		return -EINVAL;

	rcu_read_lock();
	p = find_process_by_pid(pid);
	retval = -ESRCH;
	if (!p)
		goto out_unlock;

	retval = security_task_getscheduler(p);
	if (retval)
		goto out_unlock;

	lp.sched_priority = p->rt_priority;
	rcu_read_unlock();

	/*
	 * This one might sleep, we cannot do it with a spinlock held ...
	 */
	retval = copy_to_user(param, &lp, sizeof(*param)) ? -EFAULT : 0;

	return retval;

out_unlock:
	rcu_read_unlock();
	return retval;
}

long sched_setaffinity(pid_t pid, const struct cpumask *in_mask)
{
	cpumask_var_t cpus_allowed, new_mask;
	struct task_struct *p;
	int retval;

	get_online_cpus();
	rcu_read_lock();

	p = find_process_by_pid(pid);
	if (!p) {
		rcu_read_unlock();
		put_online_cpus();
		return -ESRCH;
	}

	/* Prevent p going away */
	get_task_struct(p);
	rcu_read_unlock();

	if (!alloc_cpumask_var(&cpus_allowed, GFP_KERNEL)) {
		retval = -ENOMEM;
		goto out_put_task;
	}
	if (!alloc_cpumask_var(&new_mask, GFP_KERNEL)) {
		retval = -ENOMEM;
		goto out_free_cpus_allowed;
	}
	retval = -EPERM;
	if (!check_same_owner(p) && !ns_capable(task_user_ns(p), CAP_SYS_NICE))
		goto out_unlock;

	retval = security_task_setscheduler(p);
	if (retval)
		goto out_unlock;

	cpuset_cpus_allowed(p, cpus_allowed);
	cpumask_and(new_mask, in_mask, cpus_allowed);
again:
	retval = set_cpus_allowed_ptr(p, new_mask);

	if (!retval) {
		cpuset_cpus_allowed(p, cpus_allowed);
		if (!cpumask_subset(new_mask, cpus_allowed)) {
			/*
			 * We must have raced with a concurrent cpuset
			 * update. Just reset the cpus_allowed to the
			 * cpuset's cpus_allowed
			 */
			cpumask_copy(new_mask, cpus_allowed);
			goto again;
		}
	}
out_unlock:
	free_cpumask_var(new_mask);
out_free_cpus_allowed:
	free_cpumask_var(cpus_allowed);
out_put_task:
	put_task_struct(p);
	put_online_cpus();
	return retval;
}

static int get_user_cpu_mask(unsigned long __user *user_mask_ptr, unsigned len,
			     struct cpumask *new_mask)
{
	if (len < cpumask_size())
		cpumask_clear(new_mask);
	else if (len > cpumask_size())
		len = cpumask_size();

	return copy_from_user(new_mask, user_mask_ptr, len) ? -EFAULT : 0;
}

/**
 * sys_sched_setaffinity - set the cpu affinity of a process
 * @pid: pid of the process
 * @len: length in bytes of the bitmask pointed to by user_mask_ptr
 * @user_mask_ptr: user-space pointer to the new cpu mask
 */
SYSCALL_DEFINE3(sched_setaffinity, pid_t, pid, unsigned int, len,
		unsigned long __user *, user_mask_ptr)
{
	cpumask_var_t new_mask;
	int retval;

	if (!alloc_cpumask_var(&new_mask, GFP_KERNEL))
		return -ENOMEM;

	retval = get_user_cpu_mask(user_mask_ptr, len, new_mask);
	if (retval == 0)
		retval = sched_setaffinity(pid, new_mask);
	free_cpumask_var(new_mask);
	return retval;
}

long sched_getaffinity(pid_t pid, struct cpumask *mask)
{
	struct task_struct *p;
	unsigned long flags;
	int retval;

	get_online_cpus();
	rcu_read_lock();

	retval = -ESRCH;
	p = find_process_by_pid(pid);
	if (!p)
		goto out_unlock;

	retval = security_task_getscheduler(p);
	if (retval)
		goto out_unlock;

	raw_spin_lock_irqsave(&p->pi_lock, flags);
	cpumask_and(mask, &p->cpus_allowed, cpu_online_mask);
	raw_spin_unlock_irqrestore(&p->pi_lock, flags);

out_unlock:
	rcu_read_unlock();
	put_online_cpus();

	return retval;
}

/**
 * sys_sched_getaffinity - get the cpu affinity of a process
 * @pid: pid of the process
 * @len: length in bytes of the bitmask pointed to by user_mask_ptr
 * @user_mask_ptr: user-space pointer to hold the current cpu mask
 */
SYSCALL_DEFINE3(sched_getaffinity, pid_t, pid, unsigned int, len,
		unsigned long __user *, user_mask_ptr)
{
	int ret;
	cpumask_var_t mask;

	if ((len * BITS_PER_BYTE) < nr_cpu_ids)
		return -EINVAL;
	if (len & (sizeof(unsigned long)-1))
		return -EINVAL;

	if (!alloc_cpumask_var(&mask, GFP_KERNEL))
		return -ENOMEM;

	ret = sched_getaffinity(pid, mask);
	if (ret == 0) {
		size_t retlen = min_t(size_t, len, cpumask_size());

		if (copy_to_user(user_mask_ptr, mask, retlen))
			ret = -EFAULT;
		else
			ret = retlen;
	}
	free_cpumask_var(mask);

	return ret;
}

/**
 * sys_sched_yield - yield the current processor to other threads.
 *
 * This function yields the current CPU to other tasks. If there are no
 * other threads running on this CPU then this function will return.
 */
SYSCALL_DEFINE0(sched_yield)
{
	struct rq *rq = this_rq_lock();

	schedstat_inc(rq, yld_count);
	current->sched_class->yield_task(rq);

	/*
	 * Since we are going to call schedule() anyway, there's
	 * no need to preempt or enable interrupts:
	 */
	__release(rq->lock);
	spin_release(&rq->lock.dep_map, 1, _THIS_IP_);
	do_raw_spin_unlock(&rq->lock);
	sched_preempt_enable_no_resched();

	schedule();

	return 0;
}

static inline int should_resched(void)
{
	return need_resched() && !(preempt_count() & PREEMPT_ACTIVE);
}

static void __cond_resched(void)
{
	add_preempt_count(PREEMPT_ACTIVE);
	__schedule();
	sub_preempt_count(PREEMPT_ACTIVE);
}

int __sched _cond_resched(void)
{
	if (should_resched()) {
		__cond_resched();
		return 1;
	}
	return 0;
}
EXPORT_SYMBOL(_cond_resched);

/*
 * __cond_resched_lock() - if a reschedule is pending, drop the given lock,
 * call schedule, and on return reacquire the lock.
 *
 * This works OK both with and without CONFIG_PREEMPT. We do strange low-level
 * operations here to prevent schedule() from being called twice (once via
 * spin_unlock(), once by hand).
 */
int __cond_resched_lock(spinlock_t *lock)
{
	int resched = should_resched();
	int ret = 0;

	lockdep_assert_held(lock);

	if (spin_needbreak(lock) || resched) {
		spin_unlock(lock);
		if (resched)
			__cond_resched();
		else
			cpu_relax();
		ret = 1;
		spin_lock(lock);
	}
	return ret;
}
EXPORT_SYMBOL(__cond_resched_lock);

int __sched __cond_resched_softirq(void)
{
	BUG_ON(!in_softirq());

	if (should_resched()) {
		local_bh_enable();
		__cond_resched();
		local_bh_disable();
		return 1;
	}
	return 0;
}
EXPORT_SYMBOL(__cond_resched_softirq);

/**
 * yield - yield the current processor to other threads.
 *
 * Do not ever use this function, there's a 99% chance you're doing it wrong.
 *
 * The scheduler is at all times free to pick the calling task as the most
 * eligible task to run, if removing the yield() call from your code breaks
 * it, its already broken.
 *
 * Typical broken usage is:
 *
 * while (!event)
 * 	yield();
 *
 * where one assumes that yield() will let 'the other' process run that will
 * make event true. If the current task is a SCHED_FIFO task that will never
 * happen. Never use yield() as a progress guarantee!!
 *
 * If you want to use yield() to wait for something, use wait_event().
 * If you want to use yield() to be 'nice' for others, use cond_resched().
 * If you still want to use yield(), do not!
 */
void __sched yield(void)
{
	set_current_state(TASK_RUNNING);
	sys_sched_yield();
}
EXPORT_SYMBOL(yield);

/**
 * yield_to - yield the current processor to another thread in
 * your thread group, or accelerate that thread toward the
 * processor it's on.
 * @p: target task
 * @preempt: whether task preemption is allowed or not
 *
 * It's the caller's job to ensure that the target task struct
 * can't go away on us before we can do any checks.
 *
 * Returns true if we indeed boosted the target task.
 */
bool __sched yield_to(struct task_struct *p, bool preempt)
{
	struct task_struct *curr = current;
	struct rq *rq, *p_rq;
	unsigned long flags;
	bool yielded = 0;

	local_irq_save(flags);
	rq = this_rq();

again:
	p_rq = task_rq(p);
	double_rq_lock(rq, p_rq);
	while (task_rq(p) != p_rq) {
		double_rq_unlock(rq, p_rq);
		goto again;
	}

	if (!curr->sched_class->yield_to_task)
		goto out;

	if (curr->sched_class != p->sched_class)
		goto out;

	if (task_running(p_rq, p) || p->state)
		goto out;

	yielded = curr->sched_class->yield_to_task(rq, p, preempt);
	if (yielded) {
		schedstat_inc(rq, yld_count);
		/*
		 * Make p's CPU reschedule; pick_next_entity takes care of
		 * fairness.
		 */
		if (preempt && rq != p_rq)
			resched_task(p_rq->curr);
	} else {
		/*
		 * We might have set it in task_yield_fair(), but are
		 * not going to schedule(), so don't want to skip
		 * the next update.
		 */
		rq->skip_clock_update = 0;
	}

out:
	double_rq_unlock(rq, p_rq);
	local_irq_restore(flags);

	if (yielded)
		schedule();

	return yielded;
}
EXPORT_SYMBOL_GPL(yield_to);

/*
 * This task is about to go to sleep on IO. Increment rq->nr_iowait so
 * that process accounting knows that this is a task in IO wait state.
 */
void __sched io_schedule(void)
{
	struct rq *rq = raw_rq();

	delayacct_blkio_start();
	atomic_inc(&rq->nr_iowait);
	blk_flush_plug(current);
	current->in_iowait = 1;
	schedule();
	current->in_iowait = 0;
	atomic_dec(&rq->nr_iowait);
	delayacct_blkio_end();
}
EXPORT_SYMBOL(io_schedule);

long __sched io_schedule_timeout(long timeout)
{
	struct rq *rq = raw_rq();
	long ret;

	delayacct_blkio_start();
	atomic_inc(&rq->nr_iowait);
	blk_flush_plug(current);
	current->in_iowait = 1;
	ret = schedule_timeout(timeout);
	current->in_iowait = 0;
	atomic_dec(&rq->nr_iowait);
	delayacct_blkio_end();
	return ret;
}

/**
 * sys_sched_get_priority_max - return maximum RT priority.
 * @policy: scheduling class.
 *
 * this syscall returns the maximum rt_priority that can be used
 * by a given scheduling class.
 */
SYSCALL_DEFINE1(sched_get_priority_max, int, policy)
{
	int ret = -EINVAL;

	switch (policy) {
	case SCHED_FIFO:
	case SCHED_RR:
		ret = MAX_USER_RT_PRIO-1;
		break;
	case SCHED_NORMAL:
	case SCHED_BATCH:
	case SCHED_IDLE:
		ret = 0;
		break;
	}
	return ret;
}

/**
 * sys_sched_get_priority_min - return minimum RT priority.
 * @policy: scheduling class.
 *
 * this syscall returns the minimum rt_priority that can be used
 * by a given scheduling class.
 */
SYSCALL_DEFINE1(sched_get_priority_min, int, policy)
{
	int ret = -EINVAL;

	switch (policy) {
	case SCHED_FIFO:
	case SCHED_RR:
		ret = 1;
		break;
	case SCHED_NORMAL:
	case SCHED_BATCH:
	case SCHED_IDLE:
		ret = 0;
	}
	return ret;
}

/**
 * sys_sched_rr_get_interval - return the default timeslice of a process.
 * @pid: pid of the process.
 * @interval: userspace pointer to the timeslice value.
 *
 * this syscall writes the default timeslice value of a given process
 * into the user-space timespec buffer. A value of '0' means infinity.
 */
SYSCALL_DEFINE2(sched_rr_get_interval, pid_t, pid,
		struct timespec __user *, interval)
{
	struct task_struct *p;
	unsigned int time_slice;
	unsigned long flags;
	struct rq *rq;
	int retval;
	struct timespec t;

	if (pid < 0)
		return -EINVAL;

	retval = -ESRCH;
	rcu_read_lock();
	p = find_process_by_pid(pid);
	if (!p)
		goto out_unlock;

	retval = security_task_getscheduler(p);
	if (retval)
		goto out_unlock;

	rq = task_rq_lock(p, &flags);
	time_slice = p->sched_class->get_rr_interval(rq, p);
	task_rq_unlock(rq, p, &flags);

	rcu_read_unlock();
	jiffies_to_timespec(time_slice, &t);
	retval = copy_to_user(interval, &t, sizeof(t)) ? -EFAULT : 0;
	return retval;

out_unlock:
	rcu_read_unlock();
	return retval;
}

static const char stat_nam[] = TASK_STATE_TO_CHAR_STR;

void sched_show_task(struct task_struct *p)
{
	unsigned long free = 0;
	unsigned state;

	state = p->state ? __ffs(p->state) + 1 : 0;
	printk(KERN_INFO "%-15.15s %c", p->comm,
		state < sizeof(stat_nam) - 1 ? stat_nam[state] : '?');
#if BITS_PER_LONG == 32
	if (state == TASK_RUNNING)
		printk(KERN_CONT " running  ");
	else
		printk(KERN_CONT " %08lx ", thread_saved_pc(p));
#else
	if (state == TASK_RUNNING)
		printk(KERN_CONT "  running task    ");
	else
		printk(KERN_CONT " %016lx ", thread_saved_pc(p));
#endif
#ifdef CONFIG_DEBUG_STACK_USAGE
	free = stack_not_used(p);
#endif
	printk(KERN_CONT "%5lu %5d %6d 0x%08lx\n", free,
		task_pid_nr(p), task_pid_nr(rcu_dereference(p->real_parent)),
		(unsigned long)task_thread_info(p)->flags);

	show_stack(p, NULL);
}

void show_state_filter(unsigned long state_filter)
{
	struct task_struct *g, *p;

#if BITS_PER_LONG == 32
	printk(KERN_INFO
		"  task                PC stack   pid father\n");
#else
	printk(KERN_INFO
		"  task                        PC stack   pid father\n");
#endif
	rcu_read_lock();
	do_each_thread(g, p) {
		/*
		 * reset the NMI-timeout, listing all files on a slow
		 * console might take a lot of time:
		 */
		touch_nmi_watchdog();
		if (!state_filter || (p->state & state_filter))
			sched_show_task(p);
	} while_each_thread(g, p);

	touch_all_softlockup_watchdogs();

#ifdef CONFIG_SCHED_DEBUG
	sysrq_sched_debug_show();
#endif
	rcu_read_unlock();
	/*
	 * Only show locks if all tasks are dumped:
	 */
	if (!state_filter)
		debug_show_all_locks();
}

void __cpuinit init_idle_bootup_task(struct task_struct *idle)
{
	idle->sched_class = &idle_sched_class;
}

/**
 * init_idle - set up an idle thread for a given CPU
 * @idle: task in question
 * @cpu: cpu the idle task belongs to
 *
 * NOTE: this function does not set the idle thread's NEED_RESCHED
 * flag, to make booting more robust.
 */
void __cpuinit init_idle(struct task_struct *idle, int cpu)
{
	struct rq *rq = cpu_rq(cpu);
	unsigned long flags;

	raw_spin_lock_irqsave(&rq->lock, flags);

	__sched_fork(idle);
	idle->state = TASK_RUNNING;
	idle->se.exec_start = sched_clock();

	do_set_cpus_allowed(idle, cpumask_of(cpu));
	/*
	 * We're having a chicken and egg problem, even though we are
	 * holding rq->lock, the cpu isn't yet set to this cpu so the
	 * lockdep check in task_group() will fail.
	 *
	 * Similar case to sched_fork(). / Alternatively we could
	 * use task_rq_lock() here and obtain the other rq->lock.
	 *
	 * Silence PROVE_RCU
	 */
	rcu_read_lock();
	__set_task_cpu(idle, cpu);
	rcu_read_unlock();

	rq->curr = rq->idle = idle;
#if defined(CONFIG_SMP)
	idle->on_cpu = 1;
#endif
	raw_spin_unlock_irqrestore(&rq->lock, flags);

	/* Set the preempt count _outside_ the spinlocks! */
	task_thread_info(idle)->preempt_count = 0;

	/*
	 * The idle tasks have their own, simple scheduling class:
	 */
	idle->sched_class = &idle_sched_class;
	ftrace_graph_init_idle_task(idle, cpu);
#if defined(CONFIG_SMP)
	sprintf(idle->comm, "%s/%d", INIT_TASK_COMM, cpu);
#endif
}

#ifdef CONFIG_SMP
void do_set_cpus_allowed(struct task_struct *p, const struct cpumask *new_mask)
{
	if (p->sched_class && p->sched_class->set_cpus_allowed)
		p->sched_class->set_cpus_allowed(p, new_mask);

	cpumask_copy(&p->cpus_allowed, new_mask);
	p->rt.nr_cpus_allowed = cpumask_weight(new_mask);
}

/*
 * This is how migration works:
 *
 * 1) we invoke migration_cpu_stop() on the target CPU using
 *    stop_one_cpu().
 * 2) stopper starts to run (implicitly forcing the migrated thread
 *    off the CPU)
 * 3) it checks whether the migrated task is still in the wrong runqueue.
 * 4) if it's in the wrong runqueue then the migration thread removes
 *    it and puts it into the right queue.
 * 5) stopper completes and stop_one_cpu() returns and the migration
 *    is done.
 */

/*
 * Change a given task's CPU affinity. Migrate the thread to a
 * proper CPU and schedule it away if the CPU it's executing on
 * is removed from the allowed bitmask.
 *
 * NOTE: the caller must have a valid reference to the task, the
 * task must not exit() & deallocate itself prematurely. The
 * call is not atomic; no spinlocks may be held.
 */
int set_cpus_allowed_ptr(struct task_struct *p, const struct cpumask *new_mask)
{
	unsigned long flags;
	struct rq *rq;
	unsigned int dest_cpu;
	int ret = 0;

	rq = task_rq_lock(p, &flags);

	if (cpumask_equal(&p->cpus_allowed, new_mask))
		goto out;

	if (!cpumask_intersects(new_mask, cpu_active_mask)) {
		ret = -EINVAL;
		goto out;
	}

	if (unlikely((p->flags & PF_THREAD_BOUND) && p != current)) {
		ret = -EINVAL;
		goto out;
	}

	do_set_cpus_allowed(p, new_mask);

	/* Can the task run on the task's current CPU? If so, we're done */
	if (cpumask_test_cpu(task_cpu(p), new_mask))
		goto out;

	dest_cpu = cpumask_any_and(cpu_active_mask, new_mask);
	if (p->on_rq) {
		struct migration_arg arg = { p, dest_cpu };
		/* Need help from migration thread: drop lock and wait. */
		task_rq_unlock(rq, p, &flags);
		stop_one_cpu(cpu_of(rq), migration_cpu_stop, &arg);
		tlb_migrate_finish(p->mm);
		return 0;
	}
out:
	task_rq_unlock(rq, p, &flags);

	return ret;
}
EXPORT_SYMBOL_GPL(set_cpus_allowed_ptr);

/*
 * Move (not current) task off this cpu, onto dest cpu. We're doing
 * this because either it can't run here any more (set_cpus_allowed()
 * away from this CPU, or CPU going down), or because we're
 * attempting to rebalance this task on exec (sched_exec).
 *
 * So we race with normal scheduler movements, but that's OK, as long
 * as the task is no longer on this CPU.
 *
 * Returns non-zero if task was successfully migrated.
 */
static int __migrate_task(struct task_struct *p, int src_cpu, int dest_cpu)
{
	struct rq *rq_dest, *rq_src;
	int ret = 0;

	if (unlikely(!cpu_active(dest_cpu)))
		return ret;

	rq_src = cpu_rq(src_cpu);
	rq_dest = cpu_rq(dest_cpu);

	raw_spin_lock(&p->pi_lock);
	double_rq_lock(rq_src, rq_dest);
	/* Already moved. */
	if (task_cpu(p) != src_cpu)
		goto done;
	/* Affinity changed (again). */
	if (!cpumask_test_cpu(dest_cpu, tsk_cpus_allowed(p)))
		goto fail;

	/*
	 * If we're not on a rq, the next wake-up will ensure we're
	 * placed properly.
	 */
	if (p->on_rq) {
		dequeue_task(rq_src, p, 0);
		set_task_cpu(p, dest_cpu);
		enqueue_task(rq_dest, p, 0);
		check_preempt_curr(rq_dest, p, 0);
	}
done:
	ret = 1;
fail:
	double_rq_unlock(rq_src, rq_dest);
	raw_spin_unlock(&p->pi_lock);
	return ret;
}

/*
 * migration_cpu_stop - this will be executed by a highprio stopper thread
 * and performs thread migration by bumping thread off CPU then
 * 'pushing' onto another runqueue.
 */
static int migration_cpu_stop(void *data)
{
	struct migration_arg *arg = data;

	/*
	 * The original target cpu might have gone down and we might
	 * be on another cpu but it doesn't matter.
	 */
	local_irq_disable();
	__migrate_task(arg->task, raw_smp_processor_id(), arg->dest_cpu);
	local_irq_enable();
	return 0;
}

#ifdef CONFIG_HOTPLUG_CPU

/*
 * Ensures that the idle task is using init_mm right before its cpu goes
 * offline.
 */
void idle_task_exit(void)
{
	struct mm_struct *mm = current->active_mm;

	BUG_ON(cpu_online(smp_processor_id()));

	if (mm != &init_mm)
		switch_mm(mm, &init_mm, current);
	mmdrop(mm);
}

/*
 * While a dead CPU has no uninterruptible tasks queued at this point,
 * it might still have a nonzero ->nr_uninterruptible counter, because
 * for performance reasons the counter is not stricly tracking tasks to
 * their home CPUs. So we just add the counter to another CPU's counter,
 * to keep the global sum constant after CPU-down:
 */
static void migrate_nr_uninterruptible(struct rq *rq_src)
{
	struct rq *rq_dest = cpu_rq(cpumask_any(cpu_active_mask));

	rq_dest->nr_uninterruptible += rq_src->nr_uninterruptible;
	rq_src->nr_uninterruptible = 0;
}

/*
 * remove the tasks which were accounted by rq from calc_load_tasks.
 */
static void calc_global_load_remove(struct rq *rq)
{
	atomic_long_sub(rq->calc_load_active, &calc_load_tasks);
	rq->calc_load_active = 0;
}

/*
 * Migrate all tasks from the rq, sleeping tasks will be migrated by
 * try_to_wake_up()->select_task_rq().
 *
 * Called with rq->lock held even though we'er in stop_machine() and
 * there's no concurrency possible, we hold the required locks anyway
 * because of lock validation efforts.
 */
static void migrate_tasks(unsigned int dead_cpu)
{
	struct rq *rq = cpu_rq(dead_cpu);
	struct task_struct *next, *stop = rq->stop;
	int dest_cpu;

	/*
	 * Fudge the rq selection such that the below task selection loop
	 * doesn't get stuck on the currently eligible stop task.
	 *
	 * We're currently inside stop_machine() and the rq is either stuck
	 * in the stop_machine_cpu_stop() loop, or we're executing this code,
	 * either way we should never end up calling schedule() until we're
	 * done here.
	 */
	rq->stop = NULL;

	/* Ensure any throttled groups are reachable by pick_next_task */
	unthrottle_offline_cfs_rqs(rq);

	for ( ; ; ) {
		/*
		 * There's this thread running, bail when that's the only
		 * remaining thread.
		 */
		if (rq->nr_running == 1)
			break;

		next = pick_next_task(rq);
		BUG_ON(!next);
		next->sched_class->put_prev_task(rq, next);

		/* Find suitable destination for @next, with force if needed. */
		dest_cpu = select_fallback_rq(dead_cpu, next);
		raw_spin_unlock(&rq->lock);

		__migrate_task(next, dead_cpu, dest_cpu);

		raw_spin_lock(&rq->lock);
	}

	rq->stop = stop;
}

#endif /* CONFIG_HOTPLUG_CPU */

#if defined(CONFIG_SCHED_DEBUG) && defined(CONFIG_SYSCTL)

static struct ctl_table sd_ctl_dir[] = {
	{
		.procname	= "sched_domain",
		.mode		= 0555,
	},
	{}
};

static struct ctl_table sd_ctl_root[] = {
	{
		.procname	= "kernel",
		.mode		= 0555,
		.child		= sd_ctl_dir,
	},
	{}
};

static struct ctl_table *sd_alloc_ctl_entry(int n)
{
	struct ctl_table *entry =
		kcalloc(n, sizeof(struct ctl_table), GFP_KERNEL);

	return entry;
}

static void sd_free_ctl_entry(struct ctl_table **tablep)
{
	struct ctl_table *entry;

	/*
	 * In the intermediate directories, both the child directory and
	 * procname are dynamically allocated and could fail but the mode
	 * will always be set. In the lowest directory the names are
	 * static strings and all have proc handlers.
	 */
	for (entry = *tablep; entry->mode; entry++) {
		if (entry->child)
			sd_free_ctl_entry(&entry->child);
		if (entry->proc_handler == NULL)
			kfree(entry->procname);
	}

	kfree(*tablep);
	*tablep = NULL;
}

static void
set_table_entry(struct ctl_table *entry,
		const char *procname, void *data, int maxlen,
		umode_t mode, proc_handler *proc_handler)
{
	entry->procname = procname;
	entry->data = data;
	entry->maxlen = maxlen;
	entry->mode = mode;
	entry->proc_handler = proc_handler;
}

static struct ctl_table *
sd_alloc_ctl_domain_table(struct sched_domain *sd)
{
	struct ctl_table *table = sd_alloc_ctl_entry(13);

	if (table == NULL)
		return NULL;

	set_table_entry(&table[0], "min_interval", &sd->min_interval,
		sizeof(long), 0644, proc_doulongvec_minmax);
	set_table_entry(&table[1], "max_interval", &sd->max_interval,
		sizeof(long), 0644, proc_doulongvec_minmax);
	set_table_entry(&table[2], "busy_idx", &sd->busy_idx,
		sizeof(int), 0644, proc_dointvec_minmax);
	set_table_entry(&table[3], "idle_idx", &sd->idle_idx,
		sizeof(int), 0644, proc_dointvec_minmax);
	set_table_entry(&table[4], "newidle_idx", &sd->newidle_idx,
		sizeof(int), 0644, proc_dointvec_minmax);
	set_table_entry(&table[5], "wake_idx", &sd->wake_idx,
		sizeof(int), 0644, proc_dointvec_minmax);
	set_table_entry(&table[6], "forkexec_idx", &sd->forkexec_idx,
		sizeof(int), 0644, proc_dointvec_minmax);
	set_table_entry(&table[7], "busy_factor", &sd->busy_factor,
		sizeof(int), 0644, proc_dointvec_minmax);
	set_table_entry(&table[8], "imbalance_pct", &sd->imbalance_pct,
		sizeof(int), 0644, proc_dointvec_minmax);
	set_table_entry(&table[9], "cache_nice_tries",
		&sd->cache_nice_tries,
		sizeof(int), 0644, proc_dointvec_minmax);
	set_table_entry(&table[10], "flags", &sd->flags,
		sizeof(int), 0644, proc_dointvec_minmax);
	set_table_entry(&table[11], "name", sd->name,
		CORENAME_MAX_SIZE, 0444, proc_dostring);
	/* &table[12] is terminator */

	return table;
}

static ctl_table *sd_alloc_ctl_cpu_table(int cpu)
{
	struct ctl_table *entry, *table;
	struct sched_domain *sd;
	int domain_num = 0, i;
	char buf[32];

	for_each_domain(cpu, sd)
		domain_num++;
	entry = table = sd_alloc_ctl_entry(domain_num + 1);
	if (table == NULL)
		return NULL;

	i = 0;
	for_each_domain(cpu, sd) {
		snprintf(buf, 32, "domain%d", i);
		entry->procname = kstrdup(buf, GFP_KERNEL);
		entry->mode = 0555;
		entry->child = sd_alloc_ctl_domain_table(sd);
		entry++;
		i++;
	}
	return table;
}

static struct ctl_table_header *sd_sysctl_header;
static void register_sched_domain_sysctl(void)
{
	int i, cpu_num = num_possible_cpus();
	struct ctl_table *entry = sd_alloc_ctl_entry(cpu_num + 1);
	char buf[32];

	WARN_ON(sd_ctl_dir[0].child);
	sd_ctl_dir[0].child = entry;

	if (entry == NULL)
		return;

	for_each_possible_cpu(i) {
		snprintf(buf, 32, "cpu%d", i);
		entry->procname = kstrdup(buf, GFP_KERNEL);
		entry->mode = 0555;
		entry->child = sd_alloc_ctl_cpu_table(i);
		entry++;
	}

	WARN_ON(sd_sysctl_header);
	sd_sysctl_header = register_sysctl_table(sd_ctl_root);
}

/* may be called multiple times per register */
static void unregister_sched_domain_sysctl(void)
{
	if (sd_sysctl_header)
		unregister_sysctl_table(sd_sysctl_header);
	sd_sysctl_header = NULL;
	if (sd_ctl_dir[0].child)
		sd_free_ctl_entry(&sd_ctl_dir[0].child);
}
#else
static void register_sched_domain_sysctl(void)
{
}
static void unregister_sched_domain_sysctl(void)
{
}
#endif

static void set_rq_online(struct rq *rq)
{
	if (!rq->online) {
		const struct sched_class *class;

		cpumask_set_cpu(rq->cpu, rq->rd->online);
		rq->online = 1;

		for_each_class(class) {
			if (class->rq_online)
				class->rq_online(rq);
		}
	}
}

static void set_rq_offline(struct rq *rq)
{
	if (rq->online) {
		const struct sched_class *class;

		for_each_class(class) {
			if (class->rq_offline)
				class->rq_offline(rq);
		}

		cpumask_clear_cpu(rq->cpu, rq->rd->online);
		rq->online = 0;
	}
}

/*
 * migration_call - callback that gets triggered when a CPU is added.
 * Here we can start up the necessary migration thread for the new CPU.
 */
static int __cpuinit
migration_call(struct notifier_block *nfb, unsigned long action, void *hcpu)
{
	int cpu = (long)hcpu;
	unsigned long flags;
	struct rq *rq = cpu_rq(cpu);

	switch (action & ~CPU_TASKS_FROZEN) {

	case CPU_UP_PREPARE:
		rq->calc_load_update = calc_load_update;
		break;

	case CPU_ONLINE:
		/* Update our root-domain */
		raw_spin_lock_irqsave(&rq->lock, flags);
		if (rq->rd) {
			BUG_ON(!cpumask_test_cpu(cpu, rq->rd->span));

			set_rq_online(rq);
		}
		raw_spin_unlock_irqrestore(&rq->lock, flags);
		break;

#ifdef CONFIG_HOTPLUG_CPU
	case CPU_DYING:
		sched_ttwu_pending();
		/* Update our root-domain */
		raw_spin_lock_irqsave(&rq->lock, flags);
		if (rq->rd) {
			BUG_ON(!cpumask_test_cpu(cpu, rq->rd->span));
			set_rq_offline(rq);
		}
		migrate_tasks(cpu);
		BUG_ON(rq->nr_running != 1); /* the migration thread */
		raw_spin_unlock_irqrestore(&rq->lock, flags);

		migrate_nr_uninterruptible(rq);
		calc_global_load_remove(rq);
		break;
#endif
	}

	update_max_interval();

	return NOTIFY_OK;
}

/*
 * Register at high priority so that task migration (migrate_all_tasks)
 * happens before everything else.  This has to be lower priority than
 * the notifier in the perf_event subsystem, though.
 */
static struct notifier_block __cpuinitdata migration_notifier = {
	.notifier_call = migration_call,
	.priority = CPU_PRI_MIGRATION,
};

static int __cpuinit sched_cpu_active(struct notifier_block *nfb,
				      unsigned long action, void *hcpu)
{
	switch (action & ~CPU_TASKS_FROZEN) {
	case CPU_STARTING:
	case CPU_DOWN_FAILED:
		set_cpu_active((long)hcpu, true);
		return NOTIFY_OK;
	default:
		return NOTIFY_DONE;
	}
}

static int __cpuinit sched_cpu_inactive(struct notifier_block *nfb,
					unsigned long action, void *hcpu)
{
	switch (action & ~CPU_TASKS_FROZEN) {
	case CPU_DOWN_PREPARE:
		set_cpu_active((long)hcpu, false);
		return NOTIFY_OK;
	default:
		return NOTIFY_DONE;
	}
}

static int __init migration_init(void)
{
	void *cpu = (void *)(long)smp_processor_id();
	int err;

	/* Initialize migration for the boot CPU */
	err = migration_call(&migration_notifier, CPU_UP_PREPARE, cpu);
	BUG_ON(err == NOTIFY_BAD);
	migration_call(&migration_notifier, CPU_ONLINE, cpu);
	register_cpu_notifier(&migration_notifier);

	/* Register cpu active notifiers */
	cpu_notifier(sched_cpu_active, CPU_PRI_SCHED_ACTIVE);
	cpu_notifier(sched_cpu_inactive, CPU_PRI_SCHED_INACTIVE);

	return 0;
}
early_initcall(migration_init);
#endif

#ifdef CONFIG_SMP

static cpumask_var_t sched_domains_tmpmask; /* sched_domains_mutex */

#ifdef CONFIG_SCHED_DEBUG

static __read_mostly int sched_domain_debug_enabled;

static int __init sched_domain_debug_setup(char *str)
{
	sched_domain_debug_enabled = 1;

	return 0;
}
early_param("sched_debug", sched_domain_debug_setup);

static int sched_domain_debug_one(struct sched_domain *sd, int cpu, int level,
				  struct cpumask *groupmask)
{
	struct sched_group *group = sd->groups;
	char str[256];

	cpulist_scnprintf(str, sizeof(str), sched_domain_span(sd));
	cpumask_clear(groupmask);

	printk(KERN_DEBUG "%*s domain %d: ", level, "", level);

	if (!(sd->flags & SD_LOAD_BALANCE)) {
		printk("does not load-balance\n");
		if (sd->parent)
			printk(KERN_ERR "ERROR: !SD_LOAD_BALANCE domain"
					" has parent");
		return -1;
	}

	printk(KERN_CONT "span %s level %s\n", str, sd->name);

	if (!cpumask_test_cpu(cpu, sched_domain_span(sd))) {
		printk(KERN_ERR "ERROR: domain->span does not contain "
				"CPU%d\n", cpu);
	}
	if (!cpumask_test_cpu(cpu, sched_group_cpus(group))) {
		printk(KERN_ERR "ERROR: domain->groups does not contain"
				" CPU%d\n", cpu);
	}

	printk(KERN_DEBUG "%*s groups:", level + 1, "");
	do {
		if (!group) {
			printk("\n");
			printk(KERN_ERR "ERROR: group is NULL\n");
			break;
		}

		if (!group->sgp->power) {
			printk(KERN_CONT "\n");
			printk(KERN_ERR "ERROR: domain->cpu_power not "
					"set\n");
			break;
		}

		if (!cpumask_weight(sched_group_cpus(group))) {
			printk(KERN_CONT "\n");
			printk(KERN_ERR "ERROR: empty group\n");
			break;
		}

		if (cpumask_intersects(groupmask, sched_group_cpus(group))) {
			printk(KERN_CONT "\n");
			printk(KERN_ERR "ERROR: repeated CPUs\n");
			break;
		}

		cpumask_or(groupmask, groupmask, sched_group_cpus(group));

		cpulist_scnprintf(str, sizeof(str), sched_group_cpus(group));

		printk(KERN_CONT " %s", str);
		if (group->sgp->power != SCHED_POWER_SCALE) {
			printk(KERN_CONT " (cpu_power = %d)",
				group->sgp->power);
		}

		group = group->next;
	} while (group != sd->groups);
	printk(KERN_CONT "\n");

	if (!cpumask_equal(sched_domain_span(sd), groupmask))
		printk(KERN_ERR "ERROR: groups don't span domain->span\n");

	if (sd->parent &&
	    !cpumask_subset(groupmask, sched_domain_span(sd->parent)))
		printk(KERN_ERR "ERROR: parent span is not a superset "
			"of domain->span\n");
	return 0;
}

static void sched_domain_debug(struct sched_domain *sd, int cpu)
{
	int level = 0;

	if (!sched_domain_debug_enabled)
		return;

	if (!sd) {
		printk(KERN_DEBUG "CPU%d attaching NULL sched-domain.\n", cpu);
		return;
	}

	printk(KERN_DEBUG "CPU%d attaching sched-domain:\n", cpu);

	for (;;) {
		if (sched_domain_debug_one(sd, cpu, level, sched_domains_tmpmask))
			break;
		level++;
		sd = sd->parent;
		if (!sd)
			break;
	}
}
#else /* !CONFIG_SCHED_DEBUG */
# define sched_domain_debug(sd, cpu) do { } while (0)
#endif /* CONFIG_SCHED_DEBUG */

static int sd_degenerate(struct sched_domain *sd)
{
	if (cpumask_weight(sched_domain_span(sd)) == 1)
		return 1;

	/* Following flags need at least 2 groups */
	if (sd->flags & (SD_LOAD_BALANCE |
			 SD_BALANCE_NEWIDLE |
			 SD_BALANCE_FORK |
			 SD_BALANCE_EXEC |
			 SD_SHARE_CPUPOWER |
			 SD_SHARE_PKG_RESOURCES)) {
		if (sd->groups != sd->groups->next)
			return 0;
	}

	/* Following flags don't use groups */
	if (sd->flags & (SD_WAKE_AFFINE))
		return 0;

	return 1;
}

static int
sd_parent_degenerate(struct sched_domain *sd, struct sched_domain *parent)
{
	unsigned long cflags = sd->flags, pflags = parent->flags;

	if (sd_degenerate(parent))
		return 1;

	if (!cpumask_equal(sched_domain_span(sd), sched_domain_span(parent)))
		return 0;

	/* Flags needing groups don't count if only 1 group in parent */
	if (parent->groups == parent->groups->next) {
		pflags &= ~(SD_LOAD_BALANCE |
				SD_BALANCE_NEWIDLE |
				SD_BALANCE_FORK |
				SD_BALANCE_EXEC |
				SD_SHARE_CPUPOWER |
				SD_SHARE_PKG_RESOURCES);
		if (nr_node_ids == 1)
			pflags &= ~SD_SERIALIZE;
	}
	if (~cflags & pflags)
		return 0;

	return 1;
}

static void free_rootdomain(struct rcu_head *rcu)
{
	struct root_domain *rd = container_of(rcu, struct root_domain, rcu);

	cpupri_cleanup(&rd->cpupri);
	free_cpumask_var(rd->rto_mask);
	free_cpumask_var(rd->online);
	free_cpumask_var(rd->span);
	kfree(rd);
}

static void rq_attach_root(struct rq *rq, struct root_domain *rd)
{
	struct root_domain *old_rd = NULL;
	unsigned long flags;

	raw_spin_lock_irqsave(&rq->lock, flags);

	if (rq->rd) {
		old_rd = rq->rd;

		if (cpumask_test_cpu(rq->cpu, old_rd->online))
			set_rq_offline(rq);

		cpumask_clear_cpu(rq->cpu, old_rd->span);

		/*
		 * If we dont want to free the old_rt yet then
		 * set old_rd to NULL to skip the freeing later
		 * in this function:
		 */
		if (!atomic_dec_and_test(&old_rd->refcount))
			old_rd = NULL;
	}

	atomic_inc(&rd->refcount);
	rq->rd = rd;

	cpumask_set_cpu(rq->cpu, rd->span);
	if (cpumask_test_cpu(rq->cpu, cpu_active_mask))
		set_rq_online(rq);

	raw_spin_unlock_irqrestore(&rq->lock, flags);

	if (old_rd)
		call_rcu_sched(&old_rd->rcu, free_rootdomain);
}

static int init_rootdomain(struct root_domain *rd)
{
	memset(rd, 0, sizeof(*rd));

	if (!alloc_cpumask_var(&rd->span, GFP_KERNEL))
		goto out;
	if (!alloc_cpumask_var(&rd->online, GFP_KERNEL))
		goto free_span;
	if (!alloc_cpumask_var(&rd->rto_mask, GFP_KERNEL))
		goto free_online;

	if (cpupri_init(&rd->cpupri) != 0)
		goto free_rto_mask;
	return 0;

free_rto_mask:
	free_cpumask_var(rd->rto_mask);
free_online:
	free_cpumask_var(rd->online);
free_span:
	free_cpumask_var(rd->span);
out:
	return -ENOMEM;
}

/*
 * By default the system creates a single root-domain with all cpus as
 * members (mimicking the global state we have today).
 */
struct root_domain def_root_domain;

static void init_defrootdomain(void)
{
	init_rootdomain(&def_root_domain);

	atomic_set(&def_root_domain.refcount, 1);
}

static struct root_domain *alloc_rootdomain(void)
{
	struct root_domain *rd;

	rd = kmalloc(sizeof(*rd), GFP_KERNEL);
	if (!rd)
		return NULL;

	if (init_rootdomain(rd) != 0) {
		kfree(rd);
		return NULL;
	}

	return rd;
}

static void free_sched_groups(struct sched_group *sg, int free_sgp)
{
	struct sched_group *tmp, *first;

	if (!sg)
		return;

	first = sg;
	do {
		tmp = sg->next;

		if (free_sgp && atomic_dec_and_test(&sg->sgp->ref))
			kfree(sg->sgp);

		kfree(sg);
		sg = tmp;
	} while (sg != first);
}

static void free_sched_domain(struct rcu_head *rcu)
{
	struct sched_domain *sd = container_of(rcu, struct sched_domain, rcu);

	/*
	 * If its an overlapping domain it has private groups, iterate and
	 * nuke them all.
	 */
	if (sd->flags & SD_OVERLAP) {
		free_sched_groups(sd->groups, 1);
	} else if (atomic_dec_and_test(&sd->groups->ref)) {
		kfree(sd->groups->sgp);
		kfree(sd->groups);
	}
	kfree(sd);
}

static void destroy_sched_domain(struct sched_domain *sd, int cpu)
{
	call_rcu(&sd->rcu, free_sched_domain);
}

static void destroy_sched_domains(struct sched_domain *sd, int cpu)
{
	for (; sd; sd = sd->parent)
		destroy_sched_domain(sd, cpu);
}

/*
 * Keep a special pointer to the highest sched_domain that has
 * SD_SHARE_PKG_RESOURCE set (Last Level Cache Domain) for this
 * allows us to avoid some pointer chasing select_idle_sibling().
 *
 * Also keep a unique ID per domain (we use the first cpu number in
 * the cpumask of the domain), this allows us to quickly tell if
 * two cpus are in the same cache domain, see cpus_share_cache().
 */
DEFINE_PER_CPU(struct sched_domain *, sd_llc);
DEFINE_PER_CPU(int, sd_llc_id);

static void update_top_cache_domain(int cpu)
{
	struct sched_domain *sd;
	int id = cpu;

	sd = highest_flag_domain(cpu, SD_SHARE_PKG_RESOURCES);
	if (sd)
		id = cpumask_first(sched_domain_span(sd));

	rcu_assign_pointer(per_cpu(sd_llc, cpu), sd);
	per_cpu(sd_llc_id, cpu) = id;
}

/*
 * Attach the domain 'sd' to 'cpu' as its base domain. Callers must
 * hold the hotplug lock.
 */
static void
cpu_attach_domain(struct sched_domain *sd, struct root_domain *rd, int cpu)
{
	struct rq *rq = cpu_rq(cpu);
	struct sched_domain *tmp;

	/* Remove the sched domains which do not contribute to scheduling. */
	for (tmp = sd; tmp; ) {
		struct sched_domain *parent = tmp->parent;
		if (!parent)
			break;

		if (sd_parent_degenerate(tmp, parent)) {
			tmp->parent = parent->parent;
			if (parent->parent)
				parent->parent->child = tmp;
			destroy_sched_domain(parent, cpu);
		} else
			tmp = tmp->parent;
	}

	if (sd && sd_degenerate(sd)) {
		tmp = sd;
		sd = sd->parent;
		destroy_sched_domain(tmp, cpu);
		if (sd)
			sd->child = NULL;
	}

	sched_domain_debug(sd, cpu);

	rq_attach_root(rq, rd);
	tmp = rq->sd;
	rcu_assign_pointer(rq->sd, sd);
	destroy_sched_domains(tmp, cpu);

	update_top_cache_domain(cpu);
}

/* cpus with isolated domains */
static cpumask_var_t cpu_isolated_map;

/* Setup the mask of cpus configured for isolated domains */
static int __init isolated_cpu_setup(char *str)
{
	alloc_bootmem_cpumask_var(&cpu_isolated_map);
	cpulist_parse(str, cpu_isolated_map);
	return 1;
}

__setup("isolcpus=", isolated_cpu_setup);

#ifdef CONFIG_NUMA

/**
 * find_next_best_node - find the next node to include in a sched_domain
 * @node: node whose sched_domain we're building
 * @used_nodes: nodes already in the sched_domain
 *
 * Find the next node to include in a given scheduling domain. Simply
 * finds the closest node not already in the @used_nodes map.
 *
 * Should use nodemask_t.
 */
static int find_next_best_node(int node, nodemask_t *used_nodes)
{
	int i, n, val, min_val, best_node = -1;

	min_val = INT_MAX;

	for (i = 0; i < nr_node_ids; i++) {
		/* Start at @node */
		n = (node + i) % nr_node_ids;

		if (!nr_cpus_node(n))
			continue;

		/* Skip already used nodes */
		if (node_isset(n, *used_nodes))
			continue;

		/* Simple min distance search */
		val = node_distance(node, n);

		if (val < min_val) {
			min_val = val;
			best_node = n;
		}
	}

	if (best_node != -1)
		node_set(best_node, *used_nodes);
	return best_node;
}

/**
 * sched_domain_node_span - get a cpumask for a node's sched_domain
 * @node: node whose cpumask we're constructing
 * @span: resulting cpumask
 *
 * Given a node, construct a good cpumask for its sched_domain to span. It
 * should be one that prevents unnecessary balancing, but also spreads tasks
 * out optimally.
 */
static void sched_domain_node_span(int node, struct cpumask *span)
{
	nodemask_t used_nodes;
	int i;

	cpumask_clear(span);
	nodes_clear(used_nodes);

	cpumask_or(span, span, cpumask_of_node(node));
	node_set(node, used_nodes);

	for (i = 1; i < SD_NODES_PER_DOMAIN; i++) {
		int next_node = find_next_best_node(node, &used_nodes);
		if (next_node < 0)
			break;
		cpumask_or(span, span, cpumask_of_node(next_node));
	}
}

static const struct cpumask *cpu_node_mask(int cpu)
{
	lockdep_assert_held(&sched_domains_mutex);

	sched_domain_node_span(cpu_to_node(cpu), sched_domains_tmpmask);

	return sched_domains_tmpmask;
}

static const struct cpumask *cpu_allnodes_mask(int cpu)
{
	return cpu_possible_mask;
}
#endif /* CONFIG_NUMA */

static const struct cpumask *cpu_cpu_mask(int cpu)
{
	return cpumask_of_node(cpu_to_node(cpu));
}

int sched_smt_power_savings = 0, sched_mc_power_savings = 0;

struct sd_data {
	struct sched_domain **__percpu sd;
	struct sched_group **__percpu sg;
	struct sched_group_power **__percpu sgp;
};

struct s_data {
	struct sched_domain ** __percpu sd;
	struct root_domain	*rd;
};

enum s_alloc {
	sa_rootdomain,
	sa_sd,
	sa_sd_storage,
	sa_none,
};

struct sched_domain_topology_level;

typedef struct sched_domain *(*sched_domain_init_f)(struct sched_domain_topology_level *tl, int cpu);
typedef const struct cpumask *(*sched_domain_mask_f)(int cpu);

#define SDTL_OVERLAP	0x01

struct sched_domain_topology_level {
	sched_domain_init_f init;
	sched_domain_mask_f mask;
	int		    flags;
	struct sd_data      data;
};

static int
build_overlap_sched_groups(struct sched_domain *sd, int cpu)
{
	struct sched_group *first = NULL, *last = NULL, *groups = NULL, *sg;
	const struct cpumask *span = sched_domain_span(sd);
	struct cpumask *covered = sched_domains_tmpmask;
	struct sd_data *sdd = sd->private;
	struct sched_domain *child;
	int i;

	cpumask_clear(covered);

	for_each_cpu(i, span) {
		struct cpumask *sg_span;

		if (cpumask_test_cpu(i, covered))
			continue;

		sg = kzalloc_node(sizeof(struct sched_group) + cpumask_size(),
				GFP_KERNEL, cpu_to_node(cpu));

		if (!sg)
			goto fail;

		sg_span = sched_group_cpus(sg);

		child = *per_cpu_ptr(sdd->sd, i);
		if (child->child) {
			child = child->child;
			cpumask_copy(sg_span, sched_domain_span(child));
		} else
			cpumask_set_cpu(i, sg_span);

		cpumask_or(covered, covered, sg_span);

		sg->sgp = *per_cpu_ptr(sdd->sgp, cpumask_first(sg_span));
		atomic_inc(&sg->sgp->ref);

		if (cpumask_test_cpu(cpu, sg_span))
			groups = sg;

		if (!first)
			first = sg;
		if (last)
			last->next = sg;
		last = sg;
		last->next = first;
	}
	sd->groups = groups;

	return 0;

fail:
	free_sched_groups(first, 0);

	return -ENOMEM;
}

static int get_group(int cpu, struct sd_data *sdd, struct sched_group **sg)
{
	struct sched_domain *sd = *per_cpu_ptr(sdd->sd, cpu);
	struct sched_domain *child = sd->child;

	if (child)
		cpu = cpumask_first(sched_domain_span(child));

	if (sg) {
		*sg = *per_cpu_ptr(sdd->sg, cpu);
		(*sg)->sgp = *per_cpu_ptr(sdd->sgp, cpu);
		atomic_set(&(*sg)->sgp->ref, 1); /* for claim_allocations */
	}

	return cpu;
}

/*
 * build_sched_groups will build a circular linked list of the groups
 * covered by the given span, and will set each group's ->cpumask correctly,
 * and ->cpu_power to 0.
 *
 * Assumes the sched_domain tree is fully constructed
 */
static int
build_sched_groups(struct sched_domain *sd, int cpu)
{
	struct sched_group *first = NULL, *last = NULL;
	struct sd_data *sdd = sd->private;
	const struct cpumask *span = sched_domain_span(sd);
	struct cpumask *covered;
	int i;

	get_group(cpu, sdd, &sd->groups);
	atomic_inc(&sd->groups->ref);

	if (cpu != cpumask_first(sched_domain_span(sd)))
		return 0;

	lockdep_assert_held(&sched_domains_mutex);
	covered = sched_domains_tmpmask;

	cpumask_clear(covered);

	for_each_cpu(i, span) {
		struct sched_group *sg;
		int group = get_group(i, sdd, &sg);
		int j;

		if (cpumask_test_cpu(i, covered))
			continue;

		cpumask_clear(sched_group_cpus(sg));
		sg->sgp->power = 0;

		for_each_cpu(j, span) {
			if (get_group(j, sdd, NULL) != group)
				continue;

			cpumask_set_cpu(j, covered);
			cpumask_set_cpu(j, sched_group_cpus(sg));
		}

		if (!first)
			first = sg;
		if (last)
			last->next = sg;
		last = sg;
	}
	last->next = first;

	return 0;
}

/*
 * Initialize sched groups cpu_power.
 *
 * cpu_power indicates the capacity of sched group, which is used while
 * distributing the load between different sched groups in a sched domain.
 * Typically cpu_power for all the groups in a sched domain will be same unless
 * there are asymmetries in the topology. If there are asymmetries, group
 * having more cpu_power will pickup more load compared to the group having
 * less cpu_power.
 */
static void init_sched_groups_power(int cpu, struct sched_domain *sd)
{
	struct sched_group *sg = sd->groups;

	WARN_ON(!sd || !sg);

	do {
		sg->group_weight = cpumask_weight(sched_group_cpus(sg));
		sg = sg->next;
	} while (sg != sd->groups);

	if (cpu != group_first_cpu(sg))
		return;

	update_group_power(sd, cpu);
	atomic_set(&sg->sgp->nr_busy_cpus, sg->group_weight);
}

int __weak arch_sd_sibling_asym_packing(void)
{
       return 0*SD_ASYM_PACKING;
}

/*
 * Initializers for schedule domains
 * Non-inlined to reduce accumulated stack pressure in build_sched_domains()
 */

#ifdef CONFIG_SCHED_DEBUG
# define SD_INIT_NAME(sd, type)		sd->name = #type
#else
# define SD_INIT_NAME(sd, type)		do { } while (0)
#endif

#define SD_INIT_FUNC(type)						\
static noinline struct sched_domain *					\
sd_init_##type(struct sched_domain_topology_level *tl, int cpu) 	\
{									\
	struct sched_domain *sd = *per_cpu_ptr(tl->data.sd, cpu);	\
	*sd = SD_##type##_INIT;						\
	SD_INIT_NAME(sd, type);						\
	sd->private = &tl->data;					\
	return sd;							\
}

SD_INIT_FUNC(CPU)
#ifdef CONFIG_NUMA
 SD_INIT_FUNC(ALLNODES)
 SD_INIT_FUNC(NODE)
#endif
#ifdef CONFIG_SCHED_SMT
 SD_INIT_FUNC(SIBLING)
#endif
#ifdef CONFIG_SCHED_MC
 SD_INIT_FUNC(MC)
#endif
#ifdef CONFIG_SCHED_BOOK
 SD_INIT_FUNC(BOOK)
#endif

static int default_relax_domain_level = -1;
int sched_domain_level_max;

static int __init setup_relax_domain_level(char *str)
{
	unsigned long val;

	val = simple_strtoul(str, NULL, 0);
	if (val < sched_domain_level_max)
		default_relax_domain_level = val;

	return 1;
}
__setup("relax_domain_level=", setup_relax_domain_level);

static void set_domain_attribute(struct sched_domain *sd,
				 struct sched_domain_attr *attr)
{
	int request;

	if (!attr || attr->relax_domain_level < 0) {
		if (default_relax_domain_level < 0)
			return;
		else
			request = default_relax_domain_level;
	} else
		request = attr->relax_domain_level;
	if (request < sd->level) {
		/* turn off idle balance on this domain */
		sd->flags &= ~(SD_BALANCE_WAKE|SD_BALANCE_NEWIDLE);
	} else {
		/* turn on idle balance on this domain */
		sd->flags |= (SD_BALANCE_WAKE|SD_BALANCE_NEWIDLE);
	}
}

static void __sdt_free(const struct cpumask *cpu_map);
static int __sdt_alloc(const struct cpumask *cpu_map);

static void __free_domain_allocs(struct s_data *d, enum s_alloc what,
				 const struct cpumask *cpu_map)
{
	switch (what) {
	case sa_rootdomain:
		if (!atomic_read(&d->rd->refcount))
			free_rootdomain(&d->rd->rcu); /* fall through */
	case sa_sd:
		free_percpu(d->sd); /* fall through */
	case sa_sd_storage:
		__sdt_free(cpu_map); /* fall through */
	case sa_none:
		break;
	}
}

static enum s_alloc __visit_domain_allocation_hell(struct s_data *d,
						   const struct cpumask *cpu_map)
{
	memset(d, 0, sizeof(*d));

	if (__sdt_alloc(cpu_map))
		return sa_sd_storage;
	d->sd = alloc_percpu(struct sched_domain *);
	if (!d->sd)
		return sa_sd_storage;
	d->rd = alloc_rootdomain();
	if (!d->rd)
		return sa_sd;
	return sa_rootdomain;
}

/*
 * NULL the sd_data elements we've used to build the sched_domain and
 * sched_group structure so that the subsequent __free_domain_allocs()
 * will not free the data we're using.
 */
static void claim_allocations(int cpu, struct sched_domain *sd)
{
	struct sd_data *sdd = sd->private;

	WARN_ON_ONCE(*per_cpu_ptr(sdd->sd, cpu) != sd);
	*per_cpu_ptr(sdd->sd, cpu) = NULL;

	if (atomic_read(&(*per_cpu_ptr(sdd->sg, cpu))->ref))
		*per_cpu_ptr(sdd->sg, cpu) = NULL;

	if (atomic_read(&(*per_cpu_ptr(sdd->sgp, cpu))->ref))
		*per_cpu_ptr(sdd->sgp, cpu) = NULL;
}

#ifdef CONFIG_SCHED_SMT
static const struct cpumask *cpu_smt_mask(int cpu)
{
	return topology_thread_cpumask(cpu);
}
#endif

/*
 * Topology list, bottom-up.
 */
static struct sched_domain_topology_level default_topology[] = {
#ifdef CONFIG_SCHED_SMT
	{ sd_init_SIBLING, cpu_smt_mask, },
#endif
#ifdef CONFIG_SCHED_MC
	{ sd_init_MC, cpu_coregroup_mask, },
#endif
#ifdef CONFIG_SCHED_BOOK
	{ sd_init_BOOK, cpu_book_mask, },
#endif
	{ sd_init_CPU, cpu_cpu_mask, },
#ifdef CONFIG_NUMA
	{ sd_init_NODE, cpu_node_mask, SDTL_OVERLAP, },
	{ sd_init_ALLNODES, cpu_allnodes_mask, },
#endif
	{ NULL, },
};

static struct sched_domain_topology_level *sched_domain_topology = default_topology;

static int __sdt_alloc(const struct cpumask *cpu_map)
{
	struct sched_domain_topology_level *tl;
	int j;

	for (tl = sched_domain_topology; tl->init; tl++) {
		struct sd_data *sdd = &tl->data;

		sdd->sd = alloc_percpu(struct sched_domain *);
		if (!sdd->sd)
			return -ENOMEM;

		sdd->sg = alloc_percpu(struct sched_group *);
		if (!sdd->sg)
			return -ENOMEM;

		sdd->sgp = alloc_percpu(struct sched_group_power *);
		if (!sdd->sgp)
			return -ENOMEM;

		for_each_cpu(j, cpu_map) {
			struct sched_domain *sd;
			struct sched_group *sg;
			struct sched_group_power *sgp;

		       	sd = kzalloc_node(sizeof(struct sched_domain) + cpumask_size(),
					GFP_KERNEL, cpu_to_node(j));
			if (!sd)
				return -ENOMEM;

			*per_cpu_ptr(sdd->sd, j) = sd;

			sg = kzalloc_node(sizeof(struct sched_group) + cpumask_size(),
					GFP_KERNEL, cpu_to_node(j));
			if (!sg)
				return -ENOMEM;

			*per_cpu_ptr(sdd->sg, j) = sg;

			sgp = kzalloc_node(sizeof(struct sched_group_power),
					GFP_KERNEL, cpu_to_node(j));
			if (!sgp)
				return -ENOMEM;

			*per_cpu_ptr(sdd->sgp, j) = sgp;
		}
	}

	return 0;
}

static void __sdt_free(const struct cpumask *cpu_map)
{
	struct sched_domain_topology_level *tl;
	int j;

	for (tl = sched_domain_topology; tl->init; tl++) {
		struct sd_data *sdd = &tl->data;

		for_each_cpu(j, cpu_map) {
			struct sched_domain *sd = *per_cpu_ptr(sdd->sd, j);
			if (sd && (sd->flags & SD_OVERLAP))
				free_sched_groups(sd->groups, 0);
			kfree(*per_cpu_ptr(sdd->sd, j));
			kfree(*per_cpu_ptr(sdd->sg, j));
			kfree(*per_cpu_ptr(sdd->sgp, j));
		}
		free_percpu(sdd->sd);
		free_percpu(sdd->sg);
		free_percpu(sdd->sgp);
	}
}

struct sched_domain *build_sched_domain(struct sched_domain_topology_level *tl,
		struct s_data *d, const struct cpumask *cpu_map,
		struct sched_domain_attr *attr, struct sched_domain *child,
		int cpu)
{
	struct sched_domain *sd = tl->init(tl, cpu);
	if (!sd)
		return child;

	set_domain_attribute(sd, attr);
	cpumask_and(sched_domain_span(sd), cpu_map, tl->mask(cpu));
	if (child) {
		sd->level = child->level + 1;
		sched_domain_level_max = max(sched_domain_level_max, sd->level);
		child->parent = sd;
	}
	sd->child = child;

	return sd;
}

/*
 * Build sched domains for a given set of cpus and attach the sched domains
 * to the individual cpus
 */
static int build_sched_domains(const struct cpumask *cpu_map,
			       struct sched_domain_attr *attr)
{
	enum s_alloc alloc_state = sa_none;
	struct sched_domain *sd;
	struct s_data d;
	int i, ret = -ENOMEM;

	alloc_state = __visit_domain_allocation_hell(&d, cpu_map);
	if (alloc_state != sa_rootdomain)
		goto error;

	/* Set up domains for cpus specified by the cpu_map. */
	for_each_cpu(i, cpu_map) {
		struct sched_domain_topology_level *tl;

		sd = NULL;
		for (tl = sched_domain_topology; tl->init; tl++) {
			sd = build_sched_domain(tl, &d, cpu_map, attr, sd, i);
			if (tl->flags & SDTL_OVERLAP || sched_feat(FORCE_SD_OVERLAP))
				sd->flags |= SD_OVERLAP;
			if (cpumask_equal(cpu_map, sched_domain_span(sd)))
				break;
		}

		while (sd->child)
			sd = sd->child;

		*per_cpu_ptr(d.sd, i) = sd;
	}

	/* Build the groups for the domains */
	for_each_cpu(i, cpu_map) {
		for (sd = *per_cpu_ptr(d.sd, i); sd; sd = sd->parent) {
			sd->span_weight = cpumask_weight(sched_domain_span(sd));
			if (sd->flags & SD_OVERLAP) {
				if (build_overlap_sched_groups(sd, i))
					goto error;
			} else {
				if (build_sched_groups(sd, i))
					goto error;
			}
		}
	}

	/* Calculate CPU power for physical packages and nodes */
	for (i = nr_cpumask_bits-1; i >= 0; i--) {
		if (!cpumask_test_cpu(i, cpu_map))
			continue;

		for (sd = *per_cpu_ptr(d.sd, i); sd; sd = sd->parent) {
			claim_allocations(i, sd);
			init_sched_groups_power(i, sd);
		}
	}

	/* Attach the domains */
	rcu_read_lock();
	for_each_cpu(i, cpu_map) {
		sd = *per_cpu_ptr(d.sd, i);
		cpu_attach_domain(sd, d.rd, i);
	}
	rcu_read_unlock();

	ret = 0;
error:
	__free_domain_allocs(&d, alloc_state, cpu_map);
	return ret;
}

static cpumask_var_t *doms_cur;	/* current sched domains */
static int ndoms_cur;		/* number of sched domains in 'doms_cur' */
static struct sched_domain_attr *dattr_cur;
				/* attribues of custom domains in 'doms_cur' */

/*
 * Special case: If a kmalloc of a doms_cur partition (array of
 * cpumask) fails, then fallback to a single sched domain,
 * as determined by the single cpumask fallback_doms.
 */
static cpumask_var_t fallback_doms;

/*
 * arch_update_cpu_topology lets virtualized architectures update the
 * cpu core maps. It is supposed to return 1 if the topology changed
 * or 0 if it stayed the same.
 */
int __attribute__((weak)) arch_update_cpu_topology(void)
{
	return 0;
}

cpumask_var_t *alloc_sched_domains(unsigned int ndoms)
{
	int i;
	cpumask_var_t *doms;

	doms = kmalloc(sizeof(*doms) * ndoms, GFP_KERNEL);
	if (!doms)
		return NULL;
	for (i = 0; i < ndoms; i++) {
		if (!alloc_cpumask_var(&doms[i], GFP_KERNEL)) {
			free_sched_domains(doms, i);
			return NULL;
		}
	}
	return doms;
}

void free_sched_domains(cpumask_var_t doms[], unsigned int ndoms)
{
	unsigned int i;
	for (i = 0; i < ndoms; i++)
		free_cpumask_var(doms[i]);
	kfree(doms);
}

/*
 * Set up scheduler domains and groups. Callers must hold the hotplug lock.
 * For now this just excludes isolated cpus, but could be used to
 * exclude other special cases in the future.
 */
static int init_sched_domains(const struct cpumask *cpu_map)
{
	int err;

	arch_update_cpu_topology();
	ndoms_cur = 1;
	doms_cur = alloc_sched_domains(ndoms_cur);
	if (!doms_cur)
		doms_cur = &fallback_doms;
	cpumask_andnot(doms_cur[0], cpu_map, cpu_isolated_map);
	dattr_cur = NULL;
	err = build_sched_domains(doms_cur[0], NULL);
	register_sched_domain_sysctl();

	return err;
}

/*
 * Detach sched domains from a group of cpus specified in cpu_map
 * These cpus will now be attached to the NULL domain
 */
static void detach_destroy_domains(const struct cpumask *cpu_map)
{
	int i;

	rcu_read_lock();
	for_each_cpu(i, cpu_map)
		cpu_attach_domain(NULL, &def_root_domain, i);
	rcu_read_unlock();
}

/* handle null as "default" */
static int dattrs_equal(struct sched_domain_attr *cur, int idx_cur,
			struct sched_domain_attr *new, int idx_new)
{
	struct sched_domain_attr tmp;

	/* fast path */
	if (!new && !cur)
		return 1;

	tmp = SD_ATTR_INIT;
	return !memcmp(cur ? (cur + idx_cur) : &tmp,
			new ? (new + idx_new) : &tmp,
			sizeof(struct sched_domain_attr));
}

/*
 * Partition sched domains as specified by the 'ndoms_new'
 * cpumasks in the array doms_new[] of cpumasks. This compares
 * doms_new[] to the current sched domain partitioning, doms_cur[].
 * It destroys each deleted domain and builds each new domain.
 *
 * 'doms_new' is an array of cpumask_var_t's of length 'ndoms_new'.
 * The masks don't intersect (don't overlap.) We should setup one
 * sched domain for each mask. CPUs not in any of the cpumasks will
 * not be load balanced. If the same cpumask appears both in the
 * current 'doms_cur' domains and in the new 'doms_new', we can leave
 * it as it is.
 *
 * The passed in 'doms_new' should be allocated using
 * alloc_sched_domains.  This routine takes ownership of it and will
 * free_sched_domains it when done with it. If the caller failed the
 * alloc call, then it can pass in doms_new == NULL && ndoms_new == 1,
 * and partition_sched_domains() will fallback to the single partition
 * 'fallback_doms', it also forces the domains to be rebuilt.
 *
 * If doms_new == NULL it will be replaced with cpu_online_mask.
 * ndoms_new == 0 is a special case for destroying existing domains,
 * and it will not create the default domain.
 *
 * Call with hotplug lock held
 */
void partition_sched_domains(int ndoms_new, cpumask_var_t doms_new[],
			     struct sched_domain_attr *dattr_new)
{
	int i, j, n;
	int new_topology;

	mutex_lock(&sched_domains_mutex);

	/* always unregister in case we don't destroy any domains */
	unregister_sched_domain_sysctl();

	/* Let architecture update cpu core mappings. */
	new_topology = arch_update_cpu_topology();

	n = doms_new ? ndoms_new : 0;

	/* Destroy deleted domains */
	for (i = 0; i < ndoms_cur; i++) {
		for (j = 0; j < n && !new_topology; j++) {
			if (cpumask_equal(doms_cur[i], doms_new[j])
			    && dattrs_equal(dattr_cur, i, dattr_new, j))
				goto match1;
		}
		/* no match - a current sched domain not in new doms_new[] */
		detach_destroy_domains(doms_cur[i]);
match1:
		;
	}

	if (doms_new == NULL) {
		ndoms_cur = 0;
		doms_new = &fallback_doms;
		cpumask_andnot(doms_new[0], cpu_active_mask, cpu_isolated_map);
		WARN_ON_ONCE(dattr_new);
	}

	/* Build new domains */
	for (i = 0; i < ndoms_new; i++) {
		for (j = 0; j < ndoms_cur && !new_topology; j++) {
			if (cpumask_equal(doms_new[i], doms_cur[j])
			    && dattrs_equal(dattr_new, i, dattr_cur, j))
				goto match2;
		}
		/* no match - add a new doms_new */
		build_sched_domains(doms_new[i], dattr_new ? dattr_new + i : NULL);
match2:
		;
	}

	/* Remember the new sched domains */
	if (doms_cur != &fallback_doms)
		free_sched_domains(doms_cur, ndoms_cur);
	kfree(dattr_cur);	/* kfree(NULL) is safe */
	doms_cur = doms_new;
	dattr_cur = dattr_new;
	ndoms_cur = ndoms_new;

	register_sched_domain_sysctl();

	mutex_unlock(&sched_domains_mutex);
}

#if defined(CONFIG_SCHED_MC) || defined(CONFIG_SCHED_SMT)
static void reinit_sched_domains(void)
{
	get_online_cpus();

	/* Destroy domains first to force the rebuild */
	partition_sched_domains(0, NULL, NULL);

	rebuild_sched_domains();
	put_online_cpus();
}

static ssize_t sched_power_savings_store(const char *buf, size_t count, int smt)
{
	unsigned int level = 0;

	if (sscanf(buf, "%u", &level) != 1)
		return -EINVAL;

	/*
	 * level is always be positive so don't check for
	 * level < POWERSAVINGS_BALANCE_NONE which is 0
	 * What happens on 0 or 1 byte write,
	 * need to check for count as well?
	 */

	if (level >= MAX_POWERSAVINGS_BALANCE_LEVELS)
		return -EINVAL;

	if (smt)
		sched_smt_power_savings = level;
	else
		sched_mc_power_savings = level;

	reinit_sched_domains();

	return count;
}

#ifdef CONFIG_SCHED_MC
static ssize_t sched_mc_power_savings_show(struct device *dev,
					   struct device_attribute *attr,
					   char *buf)
{
	return sprintf(buf, "%u\n", sched_mc_power_savings);
}
static ssize_t sched_mc_power_savings_store(struct device *dev,
					    struct device_attribute *attr,
					    const char *buf, size_t count)
{
	return sched_power_savings_store(buf, count, 0);
}
static DEVICE_ATTR(sched_mc_power_savings, 0644,
		   sched_mc_power_savings_show,
		   sched_mc_power_savings_store);
#endif

#ifdef CONFIG_SCHED_SMT
static ssize_t sched_smt_power_savings_show(struct device *dev,
					    struct device_attribute *attr,
					    char *buf)
{
	return sprintf(buf, "%u\n", sched_smt_power_savings);
}
static ssize_t sched_smt_power_savings_store(struct device *dev,
					    struct device_attribute *attr,
					     const char *buf, size_t count)
{
	return sched_power_savings_store(buf, count, 1);
}
static DEVICE_ATTR(sched_smt_power_savings, 0644,
		   sched_smt_power_savings_show,
		   sched_smt_power_savings_store);
#endif

int __init sched_create_sysfs_power_savings_entries(struct device *dev)
{
	int err = 0;

#ifdef CONFIG_SCHED_SMT
	if (smt_capable())
		err = device_create_file(dev, &dev_attr_sched_smt_power_savings);
#endif
#ifdef CONFIG_SCHED_MC
	if (!err && mc_capable())
		err = device_create_file(dev, &dev_attr_sched_mc_power_savings);
#endif
	return err;
}
#endif /* CONFIG_SCHED_MC || CONFIG_SCHED_SMT */

/*
 * Update cpusets according to cpu_active mask.  If cpusets are
 * disabled, cpuset_update_active_cpus() becomes a simple wrapper
 * around partition_sched_domains().
 */
static int cpuset_cpu_active(struct notifier_block *nfb, unsigned long action,
			     void *hcpu)
{
	switch (action) {
	case CPU_ONLINE:
	case CPU_DOWN_FAILED:
		cpuset_update_active_cpus();
		return NOTIFY_OK;
	default:
		return NOTIFY_DONE;
	}
}

static int cpuset_cpu_inactive(struct notifier_block *nfb, unsigned long action,
			       void *hcpu)
{
	switch (action) {
	case CPU_DOWN_PREPARE:
		cpuset_update_active_cpus();
		return NOTIFY_OK;
	default:
		return NOTIFY_DONE;
	}
}

void __init sched_init_smp(void)
{
	cpumask_var_t non_isolated_cpus;

	alloc_cpumask_var(&non_isolated_cpus, GFP_KERNEL);
	alloc_cpumask_var(&fallback_doms, GFP_KERNEL);

	get_online_cpus();
	mutex_lock(&sched_domains_mutex);
	init_sched_domains(cpu_active_mask);
	cpumask_andnot(non_isolated_cpus, cpu_possible_mask, cpu_isolated_map);
	if (cpumask_empty(non_isolated_cpus))
		cpumask_set_cpu(smp_processor_id(), non_isolated_cpus);
	mutex_unlock(&sched_domains_mutex);
	put_online_cpus();

	hotcpu_notifier(cpuset_cpu_active, CPU_PRI_CPUSET_ACTIVE);
	hotcpu_notifier(cpuset_cpu_inactive, CPU_PRI_CPUSET_INACTIVE);

	/* RT runtime code needs to handle some hotplug events */
	hotcpu_notifier(update_runtime, 0);

	init_hrtick();

	/* Move init over to a non-isolated CPU */
	if (set_cpus_allowed_ptr(current, non_isolated_cpus) < 0)
		BUG();
	sched_init_granularity();
	free_cpumask_var(non_isolated_cpus);

	init_sched_rt_class();
}
#else
void __init sched_init_smp(void)
{
	sched_init_granularity();
}
#endif /* CONFIG_SMP */

const_debug unsigned int sysctl_timer_migration = 1;

int in_sched_functions(unsigned long addr)
{
	return in_lock_functions(addr) ||
		(addr >= (unsigned long)__sched_text_start
		&& addr < (unsigned long)__sched_text_end);
}

#ifdef CONFIG_CGROUP_SCHED
struct task_group root_task_group;
#endif

DECLARE_PER_CPU(cpumask_var_t, load_balance_tmpmask);

void __init sched_init(void)
{
	int i, j;
	unsigned long alloc_size = 0, ptr;

#ifdef CONFIG_FAIR_GROUP_SCHED
	alloc_size += 2 * nr_cpu_ids * sizeof(void **);
#endif
#ifdef CONFIG_RT_GROUP_SCHED
	alloc_size += 2 * nr_cpu_ids * sizeof(void **);
#endif
#ifdef CONFIG_CPUMASK_OFFSTACK
	alloc_size += num_possible_cpus() * cpumask_size();
#endif
	if (alloc_size) {
		ptr = (unsigned long)kzalloc(alloc_size, GFP_NOWAIT);

#ifdef CONFIG_FAIR_GROUP_SCHED
		root_task_group.se = (struct sched_entity **)ptr;
		ptr += nr_cpu_ids * sizeof(void **);

		root_task_group.cfs_rq = (struct cfs_rq **)ptr;
		ptr += nr_cpu_ids * sizeof(void **);

#endif /* CONFIG_FAIR_GROUP_SCHED */
#ifdef CONFIG_RT_GROUP_SCHED
		root_task_group.rt_se = (struct sched_rt_entity **)ptr;
		ptr += nr_cpu_ids * sizeof(void **);

		root_task_group.rt_rq = (struct rt_rq **)ptr;
		ptr += nr_cpu_ids * sizeof(void **);

#endif /* CONFIG_RT_GROUP_SCHED */
#ifdef CONFIG_CPUMASK_OFFSTACK
		for_each_possible_cpu(i) {
			per_cpu(load_balance_tmpmask, i) = (void *)ptr;
			ptr += cpumask_size();
		}
#endif /* CONFIG_CPUMASK_OFFSTACK */
	}

#ifdef CONFIG_SMP
	init_defrootdomain();
#endif

	init_rt_bandwidth(&def_rt_bandwidth,
			global_rt_period(), global_rt_runtime());

#ifdef CONFIG_RT_GROUP_SCHED
	init_rt_bandwidth(&root_task_group.rt_bandwidth,
			global_rt_period(), global_rt_runtime());
#endif /* CONFIG_RT_GROUP_SCHED */

#ifdef CONFIG_CGROUP_SCHED
	list_add(&root_task_group.list, &task_groups);
	INIT_LIST_HEAD(&root_task_group.children);
	INIT_LIST_HEAD(&root_task_group.siblings);
	autogroup_init(&init_task);

#endif /* CONFIG_CGROUP_SCHED */

#ifdef CONFIG_CGROUP_CPUACCT
	root_cpuacct.cpustat = &kernel_cpustat;
	root_cpuacct.cpuusage = alloc_percpu(u64);
	/* Too early, not expected to fail */
	BUG_ON(!root_cpuacct.cpuusage);
#endif
	for_each_possible_cpu(i) {
		struct rq *rq;

		rq = cpu_rq(i);
		raw_spin_lock_init(&rq->lock);
		rq->nr_running = 0;
		rq->calc_load_active = 0;
		rq->calc_load_update = jiffies + LOAD_FREQ;
		init_cfs_rq(&rq->cfs);
		init_rt_rq(&rq->rt, rq);
#ifdef CONFIG_FAIR_GROUP_SCHED
		root_task_group.shares = ROOT_TASK_GROUP_LOAD;
		INIT_LIST_HEAD(&rq->leaf_cfs_rq_list);
		/*
		 * How much cpu bandwidth does root_task_group get?
		 *
		 * In case of task-groups formed thr' the cgroup filesystem, it
		 * gets 100% of the cpu resources in the system. This overall
		 * system cpu resource is divided among the tasks of
		 * root_task_group and its child task-groups in a fair manner,
		 * based on each entity's (task or task-group's) weight
		 * (se->load.weight).
		 *
		 * In other words, if root_task_group has 10 tasks of weight
		 * 1024) and two child groups A0 and A1 (of weight 1024 each),
		 * then A0's share of the cpu resource is:
		 *
		 *	A0's bandwidth = 1024 / (10*1024 + 1024 + 1024) = 8.33%
		 *
		 * We achieve this by letting root_task_group's tasks sit
		 * directly in rq->cfs (i.e root_task_group->se[] = NULL).
		 */
		init_cfs_bandwidth(&root_task_group.cfs_bandwidth);
		init_tg_cfs_entry(&root_task_group, &rq->cfs, NULL, i, NULL);
#endif /* CONFIG_FAIR_GROUP_SCHED */

		rq->rt.rt_runtime = def_rt_bandwidth.rt_runtime;
#ifdef CONFIG_RT_GROUP_SCHED
		INIT_LIST_HEAD(&rq->leaf_rt_rq_list);
		init_tg_rt_entry(&root_task_group, &rq->rt, NULL, i, NULL);
#endif

		for (j = 0; j < CPU_LOAD_IDX_MAX; j++)
			rq->cpu_load[j] = 0;

		rq->last_load_update_tick = jiffies;

#ifdef CONFIG_SMP
		rq->sd = NULL;
		rq->rd = NULL;
		rq->cpu_power = SCHED_POWER_SCALE;
		rq->post_schedule = 0;
		rq->active_balance = 0;
		rq->next_balance = jiffies;
		rq->push_cpu = 0;
		rq->cpu = i;
		rq->online = 0;
		rq->idle_stamp = 0;
		rq->avg_idle = 2*sysctl_sched_migration_cost;

		INIT_LIST_HEAD(&rq->cfs_tasks);

		rq_attach_root(rq, &def_root_domain);
#ifdef CONFIG_NO_HZ
		rq->nohz_flags = 0;
#endif
#endif
		init_rq_hrtick(rq);
		atomic_set(&rq->nr_iowait, 0);
	}

	set_load_weight(&init_task);

#ifdef CONFIG_PREEMPT_NOTIFIERS
	INIT_HLIST_HEAD(&init_task.preempt_notifiers);
#endif

#ifdef CONFIG_RT_MUTEXES
	plist_head_init(&init_task.pi_waiters);
#endif

	/*
	 * The boot idle thread does lazy MMU switching as well:
	 */
	atomic_inc(&init_mm.mm_count);
	enter_lazy_tlb(&init_mm, current);

	/*
	 * Make us the idle thread. Technically, schedule() should not be
	 * called from this thread, however somewhere below it might be,
	 * but because we are the idle thread, we just pick up running again
	 * when this runqueue becomes "idle".
	 */
	init_idle(current, smp_processor_id());

	calc_load_update = jiffies + LOAD_FREQ;

	/*
	 * During early bootup we pretend to be a normal task:
	 */
	current->sched_class = &fair_sched_class;

#ifdef CONFIG_SMP
	zalloc_cpumask_var(&sched_domains_tmpmask, GFP_NOWAIT);
	/* May be allocated at isolcpus cmdline parse time */
	if (cpu_isolated_map == NULL)
		zalloc_cpumask_var(&cpu_isolated_map, GFP_NOWAIT);
#endif
	init_sched_fair_class();

	scheduler_running = 1;
}

#ifdef CONFIG_DEBUG_ATOMIC_SLEEP
static inline int preempt_count_equals(int preempt_offset)
{
	int nested = (preempt_count() & ~PREEMPT_ACTIVE) + rcu_preempt_depth();

	return (nested == preempt_offset);
}

void __might_sleep(const char *file, int line, int preempt_offset)
{
	static unsigned long prev_jiffy;	/* ratelimiting */

	rcu_sleep_check(); /* WARN_ON_ONCE() by default, no rate limit reqd. */
	if ((preempt_count_equals(preempt_offset) && !irqs_disabled()) ||
	    system_state != SYSTEM_RUNNING || oops_in_progress)
		return;
	if (time_before(jiffies, prev_jiffy + HZ) && prev_jiffy)
		return;
	prev_jiffy = jiffies;

	printk(KERN_ERR
		"BUG: sleeping function called from invalid context at %s:%d\n",
			file, line);
	printk(KERN_ERR
		"in_atomic(): %d, irqs_disabled(): %d, pid: %d, name: %s\n",
			in_atomic(), irqs_disabled(),
			current->pid, current->comm);

	debug_show_held_locks(current);
	if (irqs_disabled())
		print_irqtrace_events(current);
	dump_stack();
}
EXPORT_SYMBOL(__might_sleep);
#endif

#ifdef CONFIG_MAGIC_SYSRQ
static void normalize_task(struct rq *rq, struct task_struct *p)
{
	const struct sched_class *prev_class = p->sched_class;
	int old_prio = p->prio;
	int on_rq;

	on_rq = p->on_rq;
	if (on_rq)
		dequeue_task(rq, p, 0);
	__setscheduler(rq, p, SCHED_NORMAL, 0);
	if (on_rq) {
		enqueue_task(rq, p, 0);
		resched_task(rq->curr);
	}

	check_class_changed(rq, p, prev_class, old_prio);
}

void normalize_rt_tasks(void)
{
	struct task_struct *g, *p;
	unsigned long flags;
	struct rq *rq;

	read_lock_irqsave(&tasklist_lock, flags);
	do_each_thread(g, p) {
		/*
		 * Only normalize user tasks:
		 */
		if (!p->mm)
			continue;

		p->se.exec_start		= 0;
#ifdef CONFIG_SCHEDSTATS
		p->se.statistics.wait_start	= 0;
		p->se.statistics.sleep_start	= 0;
		p->se.statistics.block_start	= 0;
#endif

		if (!rt_task(p)) {
			/*
			 * Renice negative nice level userspace
			 * tasks back to 0:
			 */
			if (TASK_NICE(p) < 0 && p->mm)
				set_user_nice(p, 0);
			continue;
		}

		raw_spin_lock(&p->pi_lock);
		rq = __task_rq_lock(p);

		normalize_task(rq, p);

		__task_rq_unlock(rq);
		raw_spin_unlock(&p->pi_lock);
	} while_each_thread(g, p);

	read_unlock_irqrestore(&tasklist_lock, flags);
}

#endif /* CONFIG_MAGIC_SYSRQ */

#if defined(CONFIG_IA64) || defined(CONFIG_KGDB_KDB)
/*
 * These functions are only useful for the IA64 MCA handling, or kdb.
 *
 * They can only be called when the whole system has been
 * stopped - every CPU needs to be quiescent, and no scheduling
 * activity can take place. Using them for anything else would
 * be a serious bug, and as a result, they aren't even visible
 * under any other configuration.
 */

/**
 * curr_task - return the current task for a given cpu.
 * @cpu: the processor in question.
 *
 * ONLY VALID WHEN THE WHOLE SYSTEM IS STOPPED!
 */
struct task_struct *curr_task(int cpu)
{
	return cpu_curr(cpu);
}

#endif /* defined(CONFIG_IA64) || defined(CONFIG_KGDB_KDB) */

#ifdef CONFIG_IA64
/**
 * set_curr_task - set the current task for a given cpu.
 * @cpu: the processor in question.
 * @p: the task pointer to set.
 *
 * Description: This function must only be used when non-maskable interrupts
 * are serviced on a separate stack. It allows the architecture to switch the
 * notion of the current task on a cpu in a non-blocking manner. This function
 * must be called with all CPU's synchronized, and interrupts disabled, the
 * and caller must save the original value of the current task (see
 * curr_task() above) and restore that value before reenabling interrupts and
 * re-starting the system.
 *
 * ONLY VALID WHEN THE WHOLE SYSTEM IS STOPPED!
 */
void set_curr_task(int cpu, struct task_struct *p)
{
	cpu_curr(cpu) = p;
}

#endif

#ifdef CONFIG_CGROUP_SCHED
/* task_group_lock serializes the addition/removal of task groups */
static DEFINE_SPINLOCK(task_group_lock);

static void free_sched_group(struct task_group *tg)
{
	free_fair_sched_group(tg);
	free_rt_sched_group(tg);
	autogroup_free(tg);
	kfree(tg);
}

/* allocate runqueue etc for a new task group */
struct task_group *sched_create_group(struct task_group *parent)
{
	struct task_group *tg;
	unsigned long flags;

	tg = kzalloc(sizeof(*tg), GFP_KERNEL);
	if (!tg)
		return ERR_PTR(-ENOMEM);

	if (!alloc_fair_sched_group(tg, parent))
		goto err;

	if (!alloc_rt_sched_group(tg, parent))
		goto err;

	spin_lock_irqsave(&task_group_lock, flags);
	list_add_rcu(&tg->list, &task_groups);

	WARN_ON(!parent); /* root should already exist */

	tg->parent = parent;
	INIT_LIST_HEAD(&tg->children);
	list_add_rcu(&tg->siblings, &parent->children);
	spin_unlock_irqrestore(&task_group_lock, flags);

	return tg;

err:
	free_sched_group(tg);
	return ERR_PTR(-ENOMEM);
}

/* rcu callback to free various structures associated with a task group */
static void free_sched_group_rcu(struct rcu_head *rhp)
{
	/* now it should be safe to free those cfs_rqs */
	free_sched_group(container_of(rhp, struct task_group, rcu));
}

/* Destroy runqueue etc associated with a task group */
void sched_destroy_group(struct task_group *tg)
{
	unsigned long flags;
	int i;

	/* end participation in shares distribution */
	for_each_possible_cpu(i)
		unregister_fair_sched_group(tg, i);

	spin_lock_irqsave(&task_group_lock, flags);
	list_del_rcu(&tg->list);
	list_del_rcu(&tg->siblings);
	spin_unlock_irqrestore(&task_group_lock, flags);

	/* wait for possible concurrent references to cfs_rqs complete */
	call_rcu(&tg->rcu, free_sched_group_rcu);
}

/* change task's runqueue when it moves between groups.
 *	The caller of this function should have put the task in its new group
 *	by now. This function just updates tsk->se.cfs_rq and tsk->se.parent to
 *	reflect its new group.
 */
void sched_move_task(struct task_struct *tsk)
{
	int on_rq, running;
	unsigned long flags;
	struct rq *rq;

	rq = task_rq_lock(tsk, &flags);

	running = task_current(rq, tsk);
	on_rq = tsk->on_rq;

	if (on_rq)
		dequeue_task(rq, tsk, 0);
	if (unlikely(running))
		tsk->sched_class->put_prev_task(rq, tsk);

#ifdef CONFIG_FAIR_GROUP_SCHED
	if (tsk->sched_class->task_move_group)
		tsk->sched_class->task_move_group(tsk, on_rq);
	else
#endif
		set_task_rq(tsk, task_cpu(tsk));

	if (unlikely(running))
		tsk->sched_class->set_curr_task(rq);
	if (on_rq)
		enqueue_task(rq, tsk, 0);

	task_rq_unlock(rq, tsk, &flags);
}
#endif /* CONFIG_CGROUP_SCHED */

#if defined(CONFIG_RT_GROUP_SCHED) || defined(CONFIG_CFS_BANDWIDTH)
static unsigned long to_ratio(u64 period, u64 runtime)
{
	if (runtime == RUNTIME_INF)
		return 1ULL << 20;

	return div64_u64(runtime << 20, period);
}
#endif

#ifdef CONFIG_RT_GROUP_SCHED
/*
 * Ensure that the real time constraints are schedulable.
 */
static DEFINE_MUTEX(rt_constraints_mutex);

/* Must be called with tasklist_lock held */
static inline int tg_has_rt_tasks(struct task_group *tg)
{
	struct task_struct *g, *p;

	do_each_thread(g, p) {
		if (rt_task(p) && task_rq(p)->rt.tg == tg)
			return 1;
	} while_each_thread(g, p);

	return 0;
}

struct rt_schedulable_data {
	struct task_group *tg;
	u64 rt_period;
	u64 rt_runtime;
};

static int tg_rt_schedulable(struct task_group *tg, void *data)
{
	struct rt_schedulable_data *d = data;
	struct task_group *child;
	unsigned long total, sum = 0;
	u64 period, runtime;

	period = ktime_to_ns(tg->rt_bandwidth.rt_period);
	runtime = tg->rt_bandwidth.rt_runtime;

	if (tg == d->tg) {
		period = d->rt_period;
		runtime = d->rt_runtime;
	}

	/*
	 * Cannot have more runtime than the period.
	 */
	if (runtime > period && runtime != RUNTIME_INF)
		return -EINVAL;

	/*
	 * Ensure we don't starve existing RT tasks.
	 */
	if (rt_bandwidth_enabled() && !runtime && tg_has_rt_tasks(tg))
		return -EBUSY;

	total = to_ratio(period, runtime);

	/*
	 * Nobody can have more than the global setting allows.
	 */
	if (total > to_ratio(global_rt_period(), global_rt_runtime()))
		return -EINVAL;

	/*
	 * The sum of our children's runtime should not exceed our own.
	 */
	list_for_each_entry_rcu(child, &tg->children, siblings) {
		period = ktime_to_ns(child->rt_bandwidth.rt_period);
		runtime = child->rt_bandwidth.rt_runtime;

		if (child == d->tg) {
			period = d->rt_period;
			runtime = d->rt_runtime;
		}

		sum += to_ratio(period, runtime);
	}

	if (sum > total)
		return -EINVAL;

	return 0;
}

static int __rt_schedulable(struct task_group *tg, u64 period, u64 runtime)
{
	int ret;

	struct rt_schedulable_data data = {
		.tg = tg,
		.rt_period = period,
		.rt_runtime = runtime,
	};

	rcu_read_lock();
	ret = walk_tg_tree(tg_rt_schedulable, tg_nop, &data);
	rcu_read_unlock();

	return ret;
}

static int tg_set_rt_bandwidth(struct task_group *tg,
		u64 rt_period, u64 rt_runtime)
{
	int i, err = 0;

	mutex_lock(&rt_constraints_mutex);
	read_lock(&tasklist_lock);
	err = __rt_schedulable(tg, rt_period, rt_runtime);
	if (err)
		goto unlock;

	raw_spin_lock_irq(&tg->rt_bandwidth.rt_runtime_lock);
	tg->rt_bandwidth.rt_period = ns_to_ktime(rt_period);
	tg->rt_bandwidth.rt_runtime = rt_runtime;

	for_each_possible_cpu(i) {
		struct rt_rq *rt_rq = tg->rt_rq[i];

		raw_spin_lock(&rt_rq->rt_runtime_lock);
		rt_rq->rt_runtime = rt_runtime;
		raw_spin_unlock(&rt_rq->rt_runtime_lock);
	}
	raw_spin_unlock_irq(&tg->rt_bandwidth.rt_runtime_lock);
unlock:
	read_unlock(&tasklist_lock);
	mutex_unlock(&rt_constraints_mutex);

	return err;
}

int sched_group_set_rt_runtime(struct task_group *tg, long rt_runtime_us)
{
	u64 rt_runtime, rt_period;

	rt_period = ktime_to_ns(tg->rt_bandwidth.rt_period);
	rt_runtime = (u64)rt_runtime_us * NSEC_PER_USEC;
	if (rt_runtime_us < 0)
		rt_runtime = RUNTIME_INF;

	return tg_set_rt_bandwidth(tg, rt_period, rt_runtime);
}

long sched_group_rt_runtime(struct task_group *tg)
{
	u64 rt_runtime_us;

	if (tg->rt_bandwidth.rt_runtime == RUNTIME_INF)
		return -1;

	rt_runtime_us = tg->rt_bandwidth.rt_runtime;
	do_div(rt_runtime_us, NSEC_PER_USEC);
	return rt_runtime_us;
}

int sched_group_set_rt_period(struct task_group *tg, long rt_period_us)
{
	u64 rt_runtime, rt_period;

	rt_period = (u64)rt_period_us * NSEC_PER_USEC;
	rt_runtime = tg->rt_bandwidth.rt_runtime;

	if (rt_period == 0)
		return -EINVAL;

	return tg_set_rt_bandwidth(tg, rt_period, rt_runtime);
}

long sched_group_rt_period(struct task_group *tg)
{
	u64 rt_period_us;

	rt_period_us = ktime_to_ns(tg->rt_bandwidth.rt_period);
	do_div(rt_period_us, NSEC_PER_USEC);
	return rt_period_us;
}

static int sched_rt_global_constraints(void)
{
	u64 runtime, period;
	int ret = 0;

	if (sysctl_sched_rt_period <= 0)
		return -EINVAL;

	runtime = global_rt_runtime();
	period = global_rt_period();

	/*
	 * Sanity check on the sysctl variables.
	 */
	if (runtime > period && runtime != RUNTIME_INF)
		return -EINVAL;

	mutex_lock(&rt_constraints_mutex);
	read_lock(&tasklist_lock);
	ret = __rt_schedulable(NULL, 0, 0);
	read_unlock(&tasklist_lock);
	mutex_unlock(&rt_constraints_mutex);

	return ret;
}

int sched_rt_can_attach(struct task_group *tg, struct task_struct *tsk)
{
	/* Don't accept realtime tasks when there is no way for them to run */
	if (rt_task(tsk) && tg->rt_bandwidth.rt_runtime == 0)
		return 0;

	return 1;
}

#else /* !CONFIG_RT_GROUP_SCHED */
static int sched_rt_global_constraints(void)
{
	unsigned long flags;
	int i;

	if (sysctl_sched_rt_period <= 0)
		return -EINVAL;

	/*
	 * There's always some RT tasks in the root group
	 * -- migration, kstopmachine etc..
	 */
	if (sysctl_sched_rt_runtime == 0)
		return -EBUSY;

	raw_spin_lock_irqsave(&def_rt_bandwidth.rt_runtime_lock, flags);
	for_each_possible_cpu(i) {
		struct rt_rq *rt_rq = &cpu_rq(i)->rt;

		raw_spin_lock(&rt_rq->rt_runtime_lock);
		rt_rq->rt_runtime = global_rt_runtime();
		raw_spin_unlock(&rt_rq->rt_runtime_lock);
	}
	raw_spin_unlock_irqrestore(&def_rt_bandwidth.rt_runtime_lock, flags);

	return 0;
}
#endif /* CONFIG_RT_GROUP_SCHED */

int sched_rt_handler(struct ctl_table *table, int write,
		void __user *buffer, size_t *lenp,
		loff_t *ppos)
{
	int ret;
	int old_period, old_runtime;
	static DEFINE_MUTEX(mutex);

	mutex_lock(&mutex);
	old_period = sysctl_sched_rt_period;
	old_runtime = sysctl_sched_rt_runtime;

	ret = proc_dointvec(table, write, buffer, lenp, ppos);

	if (!ret && write) {
		ret = sched_rt_global_constraints();
		if (ret) {
			sysctl_sched_rt_period = old_period;
			sysctl_sched_rt_runtime = old_runtime;
		} else {
			def_rt_bandwidth.rt_runtime = global_rt_runtime();
			def_rt_bandwidth.rt_period =
				ns_to_ktime(global_rt_period());
		}
	}
	mutex_unlock(&mutex);

	return ret;
}

#ifdef CONFIG_CGROUP_SCHED

/* return corresponding task_group object of a cgroup */
static inline struct task_group *cgroup_tg(struct cgroup *cgrp)
{
	return container_of(cgroup_subsys_state(cgrp, cpu_cgroup_subsys_id),
			    struct task_group, css);
}

static struct cgroup_subsys_state *cpu_cgroup_create(struct cgroup *cgrp)
{
	struct task_group *tg, *parent;

	if (!cgrp->parent) {
		/* This is early initialization for the top cgroup */
		return &root_task_group.css;
	}

	parent = cgroup_tg(cgrp->parent);
	tg = sched_create_group(parent);
	if (IS_ERR(tg))
		return ERR_PTR(-ENOMEM);

	return &tg->css;
}

static void cpu_cgroup_destroy(struct cgroup *cgrp)
{
	struct task_group *tg = cgroup_tg(cgrp);

	sched_destroy_group(tg);
}

static int cpu_cgroup_can_attach(struct cgroup *cgrp,
				 struct cgroup_taskset *tset)
{
	struct task_struct *task;

	cgroup_taskset_for_each(task, cgrp, tset) {
#ifdef CONFIG_RT_GROUP_SCHED
		if (!sched_rt_can_attach(cgroup_tg(cgrp), task))
			return -EINVAL;
#else
		/* We don't support RT-tasks being in separate groups */
		if (task->sched_class != &fair_sched_class)
			return -EINVAL;
#endif
	}
	return 0;
}

static void cpu_cgroup_attach(struct cgroup *cgrp,
			      struct cgroup_taskset *tset)
{
	struct task_struct *task;

	cgroup_taskset_for_each(task, cgrp, tset)
		sched_move_task(task);
}

static void
cpu_cgroup_exit(struct cgroup *cgrp, struct cgroup *old_cgrp,
		struct task_struct *task)
{
	/*
	 * cgroup_exit() is called in the copy_process() failure path.
	 * Ignore this case since the task hasn't ran yet, this avoids
	 * trying to poke a half freed task state from generic code.
	 */
	if (!(task->flags & PF_EXITING))
		return;

	sched_move_task(task);
}

#ifdef CONFIG_FAIR_GROUP_SCHED
static int cpu_shares_write_u64(struct cgroup *cgrp, struct cftype *cftype,
				u64 shareval)
{
	return sched_group_set_shares(cgroup_tg(cgrp), scale_load(shareval));
}

static u64 cpu_shares_read_u64(struct cgroup *cgrp, struct cftype *cft)
{
	struct task_group *tg = cgroup_tg(cgrp);

	return (u64) scale_load_down(tg->shares);
}

#ifdef CONFIG_CFS_BANDWIDTH
static DEFINE_MUTEX(cfs_constraints_mutex);

const u64 max_cfs_quota_period = 1 * NSEC_PER_SEC; /* 1s */
const u64 min_cfs_quota_period = 1 * NSEC_PER_MSEC; /* 1ms */

static int __cfs_schedulable(struct task_group *tg, u64 period, u64 runtime);

static int tg_set_cfs_bandwidth(struct task_group *tg, u64 period, u64 quota)
{
	int i, ret = 0, runtime_enabled, runtime_was_enabled;
	struct cfs_bandwidth *cfs_b = &tg->cfs_bandwidth;

	if (tg == &root_task_group)
		return -EINVAL;

	/*
	 * Ensure we have at some amount of bandwidth every period.  This is
	 * to prevent reaching a state of large arrears when throttled via
	 * entity_tick() resulting in prolonged exit starvation.
	 */
	if (quota < min_cfs_quota_period || period < min_cfs_quota_period)
		return -EINVAL;

	/*
	 * Likewise, bound things on the otherside by preventing insane quota
	 * periods.  This also allows us to normalize in computing quota
	 * feasibility.
	 */
	if (period > max_cfs_quota_period)
		return -EINVAL;

	mutex_lock(&cfs_constraints_mutex);
	ret = __cfs_schedulable(tg, period, quota);
	if (ret)
		goto out_unlock;

	runtime_enabled = quota != RUNTIME_INF;
	runtime_was_enabled = cfs_b->quota != RUNTIME_INF;
	account_cfs_bandwidth_used(runtime_enabled, runtime_was_enabled);
	raw_spin_lock_irq(&cfs_b->lock);
	cfs_b->period = ns_to_ktime(period);
	cfs_b->quota = quota;

	__refill_cfs_bandwidth_runtime(cfs_b);
	/* restart the period timer (if active) to handle new period expiry */
	if (runtime_enabled && cfs_b->timer_active) {
		/* force a reprogram */
		cfs_b->timer_active = 0;
		__start_cfs_bandwidth(cfs_b);
	}
	raw_spin_unlock_irq(&cfs_b->lock);

	for_each_possible_cpu(i) {
		struct cfs_rq *cfs_rq = tg->cfs_rq[i];
		struct rq *rq = cfs_rq->rq;

		raw_spin_lock_irq(&rq->lock);
		cfs_rq->runtime_enabled = runtime_enabled;
		cfs_rq->runtime_remaining = 0;

		if (cfs_rq->throttled)
			unthrottle_cfs_rq(cfs_rq);
		raw_spin_unlock_irq(&rq->lock);
	}
out_unlock:
	mutex_unlock(&cfs_constraints_mutex);

	return ret;
}

int tg_set_cfs_quota(struct task_group *tg, long cfs_quota_us)
{
	u64 quota, period;

	period = ktime_to_ns(tg->cfs_bandwidth.period);
	if (cfs_quota_us < 0)
		quota = RUNTIME_INF;
	else
		quota = (u64)cfs_quota_us * NSEC_PER_USEC;

	return tg_set_cfs_bandwidth(tg, period, quota);
}

long tg_get_cfs_quota(struct task_group *tg)
{
	u64 quota_us;

	if (tg->cfs_bandwidth.quota == RUNTIME_INF)
		return -1;

	quota_us = tg->cfs_bandwidth.quota;
	do_div(quota_us, NSEC_PER_USEC);

	return quota_us;
}

int tg_set_cfs_period(struct task_group *tg, long cfs_period_us)
{
	u64 quota, period;

	period = (u64)cfs_period_us * NSEC_PER_USEC;
	quota = tg->cfs_bandwidth.quota;

	return tg_set_cfs_bandwidth(tg, period, quota);
}

long tg_get_cfs_period(struct task_group *tg)
{
	u64 cfs_period_us;

	cfs_period_us = ktime_to_ns(tg->cfs_bandwidth.period);
	do_div(cfs_period_us, NSEC_PER_USEC);

	return cfs_period_us;
}

static s64 cpu_cfs_quota_read_s64(struct cgroup *cgrp, struct cftype *cft)
{
	return tg_get_cfs_quota(cgroup_tg(cgrp));
}

static int cpu_cfs_quota_write_s64(struct cgroup *cgrp, struct cftype *cftype,
				s64 cfs_quota_us)
{
	return tg_set_cfs_quota(cgroup_tg(cgrp), cfs_quota_us);
}

static u64 cpu_cfs_period_read_u64(struct cgroup *cgrp, struct cftype *cft)
{
	return tg_get_cfs_period(cgroup_tg(cgrp));
}

static int cpu_cfs_period_write_u64(struct cgroup *cgrp, struct cftype *cftype,
				u64 cfs_period_us)
{
	return tg_set_cfs_period(cgroup_tg(cgrp), cfs_period_us);
}

struct cfs_schedulable_data {
	struct task_group *tg;
	u64 period, quota;
};

/*
 * normalize group quota/period to be quota/max_period
 * note: units are usecs
 */
static u64 normalize_cfs_quota(struct task_group *tg,
			       struct cfs_schedulable_data *d)
{
	u64 quota, period;

	if (tg == d->tg) {
		period = d->period;
		quota = d->quota;
	} else {
		period = tg_get_cfs_period(tg);
		quota = tg_get_cfs_quota(tg);
	}

	/* note: these should typically be equivalent */
	if (quota == RUNTIME_INF || quota == -1)
		return RUNTIME_INF;

	return to_ratio(period, quota);
}

static int tg_cfs_schedulable_down(struct task_group *tg, void *data)
{
	struct cfs_schedulable_data *d = data;
	struct cfs_bandwidth *cfs_b = &tg->cfs_bandwidth;
	s64 quota = 0, parent_quota = -1;

	if (!tg->parent) {
		quota = RUNTIME_INF;
	} else {
		struct cfs_bandwidth *parent_b = &tg->parent->cfs_bandwidth;

		quota = normalize_cfs_quota(tg, d);
		parent_quota = parent_b->hierarchal_quota;

		/*
		 * ensure max(child_quota) <= parent_quota, inherit when no
		 * limit is set
		 */
		if (quota == RUNTIME_INF)
			quota = parent_quota;
		else if (parent_quota != RUNTIME_INF && quota > parent_quota)
			return -EINVAL;
	}
	cfs_b->hierarchal_quota = quota;

	return 0;
}

static int __cfs_schedulable(struct task_group *tg, u64 period, u64 quota)
{
	int ret;
	struct cfs_schedulable_data data = {
		.tg = tg,
		.period = period,
		.quota = quota,
	};

	if (quota != RUNTIME_INF) {
		do_div(data.period, NSEC_PER_USEC);
		do_div(data.quota, NSEC_PER_USEC);
	}

	rcu_read_lock();
	ret = walk_tg_tree(tg_cfs_schedulable_down, tg_nop, &data);
	rcu_read_unlock();

	return ret;
}

static int cpu_stats_show(struct cgroup *cgrp, struct cftype *cft,
		struct cgroup_map_cb *cb)
{
	struct task_group *tg = cgroup_tg(cgrp);
	struct cfs_bandwidth *cfs_b = &tg->cfs_bandwidth;

	cb->fill(cb, "nr_periods", cfs_b->nr_periods);
	cb->fill(cb, "nr_throttled", cfs_b->nr_throttled);
	cb->fill(cb, "throttled_time", cfs_b->throttled_time);

	return 0;
}
#endif /* CONFIG_CFS_BANDWIDTH */
#endif /* CONFIG_FAIR_GROUP_SCHED */

#ifdef CONFIG_RT_GROUP_SCHED
static int cpu_rt_runtime_write(struct cgroup *cgrp, struct cftype *cft,
				s64 val)
{
	return sched_group_set_rt_runtime(cgroup_tg(cgrp), val);
}

static s64 cpu_rt_runtime_read(struct cgroup *cgrp, struct cftype *cft)
{
	return sched_group_rt_runtime(cgroup_tg(cgrp));
}

static int cpu_rt_period_write_uint(struct cgroup *cgrp, struct cftype *cftype,
		u64 rt_period_us)
{
	return sched_group_set_rt_period(cgroup_tg(cgrp), rt_period_us);
}

static u64 cpu_rt_period_read_uint(struct cgroup *cgrp, struct cftype *cft)
{
	return sched_group_rt_period(cgroup_tg(cgrp));
}
#endif /* CONFIG_RT_GROUP_SCHED */

static struct cftype cpu_files[] = {
#ifdef CONFIG_FAIR_GROUP_SCHED
	{
		.name = "shares",
		.read_u64 = cpu_shares_read_u64,
		.write_u64 = cpu_shares_write_u64,
	},
#endif
#ifdef CONFIG_CFS_BANDWIDTH
	{
		.name = "cfs_quota_us",
		.read_s64 = cpu_cfs_quota_read_s64,
		.write_s64 = cpu_cfs_quota_write_s64,
	},
	{
		.name = "cfs_period_us",
		.read_u64 = cpu_cfs_period_read_u64,
		.write_u64 = cpu_cfs_period_write_u64,
	},
	{
		.name = "stat",
		.read_map = cpu_stats_show,
	},
#endif
#ifdef CONFIG_RT_GROUP_SCHED
	{
		.name = "rt_runtime_us",
		.read_s64 = cpu_rt_runtime_read,
		.write_s64 = cpu_rt_runtime_write,
	},
	{
		.name = "rt_period_us",
		.read_u64 = cpu_rt_period_read_uint,
		.write_u64 = cpu_rt_period_write_uint,
	},
#endif
};

static int cpu_cgroup_populate(struct cgroup_subsys *ss, struct cgroup *cont)
{
	return cgroup_add_files(cont, ss, cpu_files, ARRAY_SIZE(cpu_files));
}

struct cgroup_subsys cpu_cgroup_subsys = {
	.name		= "cpu",
	.create		= cpu_cgroup_create,
	.destroy	= cpu_cgroup_destroy,
	.can_attach	= cpu_cgroup_can_attach,
	.attach		= cpu_cgroup_attach,
	.exit		= cpu_cgroup_exit,
	.populate	= cpu_cgroup_populate,
	.subsys_id	= cpu_cgroup_subsys_id,
	.early_init	= 1,
};

#endif	/* CONFIG_CGROUP_SCHED */

#ifdef CONFIG_CGROUP_CPUACCT

/*
 * CPU accounting code for task groups.
 *
 * Based on the work by Paul Menage (menage@google.com) and Balbir Singh
 * (balbir@in.ibm.com).
 */

/* create a new cpu accounting group */
static struct cgroup_subsys_state *cpuacct_create(struct cgroup *cgrp)
{
	struct cpuacct *ca;

	if (!cgrp->parent)
		return &root_cpuacct.css;

	ca = kzalloc(sizeof(*ca), GFP_KERNEL);
	if (!ca)
		goto out;

	ca->cpuusage = alloc_percpu(u64);
	if (!ca->cpuusage)
		goto out_free_ca;

	ca->cpustat = alloc_percpu(struct kernel_cpustat);
	if (!ca->cpustat)
		goto out_free_cpuusage;

	return &ca->css;

out_free_cpuusage:
	free_percpu(ca->cpuusage);
out_free_ca:
	kfree(ca);
out:
	return ERR_PTR(-ENOMEM);
}

/* destroy an existing cpu accounting group */
static void cpuacct_destroy(struct cgroup *cgrp)
{
	struct cpuacct *ca = cgroup_ca(cgrp);

	free_percpu(ca->cpustat);
	free_percpu(ca->cpuusage);
	kfree(ca);
}

static u64 cpuacct_cpuusage_read(struct cpuacct *ca, int cpu)
{
	u64 *cpuusage = per_cpu_ptr(ca->cpuusage, cpu);
	u64 data;

#ifndef CONFIG_64BIT
	/*
	 * Take rq->lock to make 64-bit read safe on 32-bit platforms.
	 */
	raw_spin_lock_irq(&cpu_rq(cpu)->lock);
	data = *cpuusage;
	raw_spin_unlock_irq(&cpu_rq(cpu)->lock);
#else
	data = *cpuusage;
#endif

	return data;
}

static void cpuacct_cpuusage_write(struct cpuacct *ca, int cpu, u64 val)
{
	u64 *cpuusage = per_cpu_ptr(ca->cpuusage, cpu);

#ifndef CONFIG_64BIT
	/*
	 * Take rq->lock to make 64-bit write safe on 32-bit platforms.
	 */
	raw_spin_lock_irq(&cpu_rq(cpu)->lock);
	*cpuusage = val;
	raw_spin_unlock_irq(&cpu_rq(cpu)->lock);
#else
	*cpuusage = val;
#endif
}

/* return total cpu usage (in nanoseconds) of a group */
static u64 cpuusage_read(struct cgroup *cgrp, struct cftype *cft)
{
	struct cpuacct *ca = cgroup_ca(cgrp);
	u64 totalcpuusage = 0;
	int i;

	for_each_present_cpu(i)
		totalcpuusage += cpuacct_cpuusage_read(ca, i);

	return totalcpuusage;
}

static int cpuusage_write(struct cgroup *cgrp, struct cftype *cftype,
								u64 reset)
{
	struct cpuacct *ca = cgroup_ca(cgrp);
	int err = 0;
	int i;

	if (reset) {
		err = -EINVAL;
		goto out;
	}

	for_each_present_cpu(i)
		cpuacct_cpuusage_write(ca, i, 0);

out:
	return err;
}

static int cpuacct_percpu_seq_read(struct cgroup *cgroup, struct cftype *cft,
				   struct seq_file *m)
{
	struct cpuacct *ca = cgroup_ca(cgroup);
	u64 percpu;
	int i;

	for_each_present_cpu(i) {
		percpu = cpuacct_cpuusage_read(ca, i);
		seq_printf(m, "%llu ", (unsigned long long) percpu);
	}
	seq_printf(m, "\n");
	return 0;
}

static const char *cpuacct_stat_desc[] = {
	[CPUACCT_STAT_USER] = "user",
	[CPUACCT_STAT_SYSTEM] = "system",
};

static int cpuacct_stats_show(struct cgroup *cgrp, struct cftype *cft,
			      struct cgroup_map_cb *cb)
{
	struct cpuacct *ca = cgroup_ca(cgrp);
	int cpu;
	s64 val = 0;

	for_each_online_cpu(cpu) {
		struct kernel_cpustat *kcpustat = per_cpu_ptr(ca->cpustat, cpu);
		val += kcpustat->cpustat[CPUTIME_USER];
		val += kcpustat->cpustat[CPUTIME_NICE];
	}
	val = cputime64_to_clock_t(val);
	cb->fill(cb, cpuacct_stat_desc[CPUACCT_STAT_USER], val);

	val = 0;
	for_each_online_cpu(cpu) {
		struct kernel_cpustat *kcpustat = per_cpu_ptr(ca->cpustat, cpu);
		val += kcpustat->cpustat[CPUTIME_SYSTEM];
		val += kcpustat->cpustat[CPUTIME_IRQ];
		val += kcpustat->cpustat[CPUTIME_SOFTIRQ];
	}

	val = cputime64_to_clock_t(val);
	cb->fill(cb, cpuacct_stat_desc[CPUACCT_STAT_SYSTEM], val);

	return 0;
}

static struct cftype files[] = {
	{
		.name = "usage",
		.read_u64 = cpuusage_read,
		.write_u64 = cpuusage_write,
	},
	{
		.name = "usage_percpu",
		.read_seq_string = cpuacct_percpu_seq_read,
	},
	{
		.name = "stat",
		.read_map = cpuacct_stats_show,
	},
};

static int cpuacct_populate(struct cgroup_subsys *ss, struct cgroup *cgrp)
{
	return cgroup_add_files(cgrp, ss, files, ARRAY_SIZE(files));
}

/*
 * charge this task's execution time to its accounting group.
 *
 * called with rq->lock held.
 */
void cpuacct_charge(struct task_struct *tsk, u64 cputime)
{
	struct cpuacct *ca;
	int cpu;

	if (unlikely(!cpuacct_subsys.active))
		return;

	cpu = task_cpu(tsk);

	rcu_read_lock();

	ca = task_ca(tsk);

	for (; ca; ca = parent_ca(ca)) {
		u64 *cpuusage = per_cpu_ptr(ca->cpuusage, cpu);
		*cpuusage += cputime;
	}

	rcu_read_unlock();
}

struct cgroup_subsys cpuacct_subsys = {
	.name = "cpuacct",
	.create = cpuacct_create,
	.destroy = cpuacct_destroy,
	.populate = cpuacct_populate,
	.subsys_id = cpuacct_subsys_id,
};
#endif	/* CONFIG_CGROUP_CPUACCT */<|MERGE_RESOLUTION|>--- conflicted
+++ resolved
@@ -1964,10 +1964,7 @@
 	local_irq_enable();
 #endif /* __ARCH_WANT_INTERRUPTS_ON_CTXSW */
 	finish_lock_switch(rq, prev);
-<<<<<<< HEAD
-=======
 	finish_arch_post_lock_switch();
->>>>>>> 942d34bd
 
 	fire_sched_in_preempt_notifiers(current);
 	if (mm)
@@ -6802,7 +6799,7 @@
 static int cpuset_cpu_active(struct notifier_block *nfb, unsigned long action,
 			     void *hcpu)
 {
-	switch (action) {
+	switch (action & ~CPU_TASKS_FROZEN) {
 	case CPU_ONLINE:
 	case CPU_DOWN_FAILED:
 		cpuset_update_active_cpus();
@@ -6815,7 +6812,7 @@
 static int cpuset_cpu_inactive(struct notifier_block *nfb, unsigned long action,
 			       void *hcpu)
 {
-	switch (action) {
+	switch (action & ~CPU_TASKS_FROZEN) {
 	case CPU_DOWN_PREPARE:
 		cpuset_update_active_cpus();
 		return NOTIFY_OK;
