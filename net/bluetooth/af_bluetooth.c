/*
   BlueZ - Bluetooth protocol stack for Linux
   Copyright (C) 2000-2001 Qualcomm Incorporated

   Written 2000,2001 by Maxim Krasnyansky <maxk@qualcomm.com>

   This program is free software; you can redistribute it and/or modify
   it under the terms of the GNU General Public License version 2 as
   published by the Free Software Foundation;

   THE SOFTWARE IS PROVIDED "AS IS", WITHOUT WARRANTY OF ANY KIND, EXPRESS
   OR IMPLIED, INCLUDING BUT NOT LIMITED TO THE WARRANTIES OF MERCHANTABILITY,
   FITNESS FOR A PARTICULAR PURPOSE AND NONINFRINGEMENT OF THIRD PARTY RIGHTS.
   IN NO EVENT SHALL THE COPYRIGHT HOLDER(S) AND AUTHOR(S) BE LIABLE FOR ANY
   CLAIM, OR ANY SPECIAL INDIRECT OR CONSEQUENTIAL DAMAGES, OR ANY DAMAGES
   WHATSOEVER RESULTING FROM LOSS OF USE, DATA OR PROFITS, WHETHER IN AN
   ACTION OF CONTRACT, NEGLIGENCE OR OTHER TORTIOUS ACTION, ARISING OUT OF
   OR IN CONNECTION WITH THE USE OR PERFORMANCE OF THIS SOFTWARE.

   ALL LIABILITY, INCLUDING LIABILITY FOR INFRINGEMENT OF ANY PATENTS,
   COPYRIGHTS, TRADEMARKS OR OTHER RIGHTS, RELATING TO USE OF THIS
   SOFTWARE IS DISCLAIMED.
*/

/* Bluetooth address family and sockets. */

#include <linux/module.h>

#include <linux/types.h>
#include <linux/list.h>
#include <linux/errno.h>
#include <linux/kernel.h>
#include <linux/sched.h>
#include <linux/skbuff.h>
#include <linux/init.h>
#include <linux/poll.h>
#include <net/sock.h>
#include <asm/ioctls.h>
#include <linux/kmod.h>

#include <net/bluetooth/bluetooth.h>

#define VERSION "2.16"

/* Bluetooth sockets */
#define BT_MAX_PROTO	8
static const struct net_proto_family *bt_proto[BT_MAX_PROTO];
static DEFINE_RWLOCK(bt_proto_lock);

static struct lock_class_key bt_lock_key[BT_MAX_PROTO];
static const char *const bt_key_strings[BT_MAX_PROTO] = {
	"sk_lock-AF_BLUETOOTH-BTPROTO_L2CAP",
	"sk_lock-AF_BLUETOOTH-BTPROTO_HCI",
	"sk_lock-AF_BLUETOOTH-BTPROTO_SCO",
	"sk_lock-AF_BLUETOOTH-BTPROTO_RFCOMM",
	"sk_lock-AF_BLUETOOTH-BTPROTO_BNEP",
	"sk_lock-AF_BLUETOOTH-BTPROTO_CMTP",
	"sk_lock-AF_BLUETOOTH-BTPROTO_HIDP",
	"sk_lock-AF_BLUETOOTH-BTPROTO_AVDTP",
};

static struct lock_class_key bt_slock_key[BT_MAX_PROTO];
static const char *const bt_slock_key_strings[BT_MAX_PROTO] = {
	"slock-AF_BLUETOOTH-BTPROTO_L2CAP",
	"slock-AF_BLUETOOTH-BTPROTO_HCI",
	"slock-AF_BLUETOOTH-BTPROTO_SCO",
	"slock-AF_BLUETOOTH-BTPROTO_RFCOMM",
	"slock-AF_BLUETOOTH-BTPROTO_BNEP",
	"slock-AF_BLUETOOTH-BTPROTO_CMTP",
	"slock-AF_BLUETOOTH-BTPROTO_HIDP",
	"slock-AF_BLUETOOTH-BTPROTO_AVDTP",
};

void bt_sock_reclassify_lock(struct sock *sk, int proto)
{
	BUG_ON(!sk);
	BUG_ON(sock_owned_by_user(sk));

	sock_lock_init_class_and_name(sk,
			bt_slock_key_strings[proto], &bt_slock_key[proto],
				bt_key_strings[proto], &bt_lock_key[proto]);
}
EXPORT_SYMBOL(bt_sock_reclassify_lock);

int bt_sock_register(int proto, const struct net_proto_family *ops)
{
	int err = 0;

	if (proto < 0 || proto >= BT_MAX_PROTO)
		return -EINVAL;

	write_lock(&bt_proto_lock);

	if (bt_proto[proto])
		err = -EEXIST;
	else
		bt_proto[proto] = ops;

	write_unlock(&bt_proto_lock);

	return err;
}
EXPORT_SYMBOL(bt_sock_register);

int bt_sock_unregister(int proto)
{
	int err = 0;

	if (proto < 0 || proto >= BT_MAX_PROTO)
		return -EINVAL;

	write_lock(&bt_proto_lock);

	if (!bt_proto[proto])
		err = -ENOENT;
	else
		bt_proto[proto] = NULL;

	write_unlock(&bt_proto_lock);

	return err;
}
EXPORT_SYMBOL(bt_sock_unregister);

static int bt_sock_create(struct net *net, struct socket *sock, int proto,
			  int kern)
{
	int err;

	if (net != &init_net)
		return -EAFNOSUPPORT;

	if (proto < 0 || proto >= BT_MAX_PROTO)
		return -EINVAL;

	if (!bt_proto[proto])
		request_module("bt-proto-%d", proto);

	err = -EPROTONOSUPPORT;

	read_lock(&bt_proto_lock);

	if (bt_proto[proto] && try_module_get(bt_proto[proto]->owner)) {
		err = bt_proto[proto]->create(net, sock, proto, kern);
		if (!err)
			bt_sock_reclassify_lock(sock->sk, proto);
		module_put(bt_proto[proto]->owner);
	}

	read_unlock(&bt_proto_lock);

	return err;
}

void bt_sock_link(struct bt_sock_list *l, struct sock *sk)
{
	write_lock(&l->lock);
	sk_add_node(sk, &l->head);
	write_unlock(&l->lock);
}
EXPORT_SYMBOL(bt_sock_link);

void bt_sock_unlink(struct bt_sock_list *l, struct sock *sk)
{
	write_lock(&l->lock);
	sk_del_node_init(sk);
	write_unlock(&l->lock);
}
EXPORT_SYMBOL(bt_sock_unlink);

void bt_accept_enqueue(struct sock *parent, struct sock *sk)
{
	BT_DBG("parent %p, sk %p", parent, sk);

	sock_hold(sk);
	list_add_tail(&bt_sk(sk)->accept_q, &bt_sk(parent)->accept_q);
	bt_sk(sk)->parent = parent;
	parent->sk_ack_backlog++;
}
EXPORT_SYMBOL(bt_accept_enqueue);

void bt_accept_unlink(struct sock *sk)
{
	BT_DBG("sk %p state %d", sk, sk->sk_state);

	list_del_init(&bt_sk(sk)->accept_q);
	bt_sk(sk)->parent->sk_ack_backlog--;
	bt_sk(sk)->parent = NULL;
	sock_put(sk);
}
EXPORT_SYMBOL(bt_accept_unlink);

struct sock *bt_accept_dequeue(struct sock *parent, struct socket *newsock)
{
	struct list_head *p, *n;
	struct sock *sk;

	BT_DBG("parent %p", parent);

	list_for_each_safe(p, n, &bt_sk(parent)->accept_q) {
		sk = (struct sock *) list_entry(p, struct bt_sock, accept_q);

		lock_sock(sk);

		/* FIXME: Is this check still needed */
		if (sk->sk_state == BT_CLOSED) {
			release_sock(sk);
			bt_accept_unlink(sk);
			continue;
		}

		if (sk->sk_state == BT_CONNECTED || !newsock ||
<<<<<<< HEAD
		    test_bit(BT_DEFER_SETUP, &bt_sk(parent)->flags)) {
=======
		    test_bit(BT_SK_DEFER_SETUP, &bt_sk(parent)->flags)) {
>>>>>>> bd0a521e
			bt_accept_unlink(sk);
			if (newsock)
				sock_graft(sk, newsock);

			release_sock(sk);
			return sk;
		}

		release_sock(sk);
	}

	return NULL;
}
EXPORT_SYMBOL(bt_accept_dequeue);

int bt_sock_recvmsg(struct kiocb *iocb, struct socket *sock,
				struct msghdr *msg, size_t len, int flags)
{
	int noblock = flags & MSG_DONTWAIT;
	struct sock *sk = sock->sk;
	struct sk_buff *skb;
	size_t copied;
	int err;

	BT_DBG("sock %p sk %p len %zu", sock, sk, len);

	if (flags & (MSG_OOB))
		return -EOPNOTSUPP;

	skb = skb_recv_datagram(sk, flags, noblock, &err);
	if (!skb) {
		if (sk->sk_shutdown & RCV_SHUTDOWN)
			return 0;
		return err;
	}

	msg->msg_namelen = 0;

	copied = skb->len;
	if (len < copied) {
		msg->msg_flags |= MSG_TRUNC;
		copied = len;
	}

	skb_reset_transport_header(skb);
	err = skb_copy_datagram_iovec(skb, 0, msg->msg_iov, copied);
	if (err == 0)
		sock_recv_ts_and_drops(msg, sk, skb);

	skb_free_datagram(sk, skb);

	return err ? : copied;
}
EXPORT_SYMBOL(bt_sock_recvmsg);

static long bt_sock_data_wait(struct sock *sk, long timeo)
{
	DECLARE_WAITQUEUE(wait, current);

	add_wait_queue(sk_sleep(sk), &wait);
	for (;;) {
		set_current_state(TASK_INTERRUPTIBLE);

		if (!skb_queue_empty(&sk->sk_receive_queue))
			break;

		if (sk->sk_err || (sk->sk_shutdown & RCV_SHUTDOWN))
			break;

		if (signal_pending(current) || !timeo)
			break;

		set_bit(SOCK_ASYNC_WAITDATA, &sk->sk_socket->flags);
		release_sock(sk);
		timeo = schedule_timeout(timeo);
		lock_sock(sk);
		clear_bit(SOCK_ASYNC_WAITDATA, &sk->sk_socket->flags);
	}

	__set_current_state(TASK_RUNNING);
	remove_wait_queue(sk_sleep(sk), &wait);
	return timeo;
}

int bt_sock_stream_recvmsg(struct kiocb *iocb, struct socket *sock,
			       struct msghdr *msg, size_t size, int flags)
{
	struct sock *sk = sock->sk;
	int err = 0;
	size_t target, copied = 0;
	long timeo;

	if (flags & MSG_OOB)
		return -EOPNOTSUPP;

	msg->msg_namelen = 0;

	BT_DBG("sk %p size %zu", sk, size);

	lock_sock(sk);

	target = sock_rcvlowat(sk, flags & MSG_WAITALL, size);
	timeo  = sock_rcvtimeo(sk, flags & MSG_DONTWAIT);

	do {
		struct sk_buff *skb;
		int chunk;

		skb = skb_dequeue(&sk->sk_receive_queue);
		if (!skb) {
			if (copied >= target)
				break;

			err = sock_error(sk);
			if (err)
				break;
			if (sk->sk_shutdown & RCV_SHUTDOWN)
				break;

			err = -EAGAIN;
			if (!timeo)
				break;

			timeo = bt_sock_data_wait(sk, timeo);

			if (signal_pending(current)) {
				err = sock_intr_errno(timeo);
				goto out;
			}
			continue;
		}

		chunk = min_t(unsigned int, skb->len, size);
		if (skb_copy_datagram_iovec(skb, 0, msg->msg_iov, chunk)) {
			skb_queue_head(&sk->sk_receive_queue, skb);
			if (!copied)
				copied = -EFAULT;
			break;
		}
		copied += chunk;
		size   -= chunk;

		sock_recv_ts_and_drops(msg, sk, skb);

		if (!(flags & MSG_PEEK)) {
			int skb_len = skb_headlen(skb);

			if (chunk <= skb_len) {
				__skb_pull(skb, chunk);
			} else {
				struct sk_buff *frag;

				__skb_pull(skb, skb_len);
				chunk -= skb_len;

				skb_walk_frags(skb, frag) {
					if (chunk <= frag->len) {
						/* Pulling partial data */
						skb->len -= chunk;
						skb->data_len -= chunk;
						__skb_pull(frag, chunk);
						break;
					} else if (frag->len) {
						/* Pulling all frag data */
						chunk -= frag->len;
						skb->len -= frag->len;
						skb->data_len -= frag->len;
						__skb_pull(frag, frag->len);
					}
				}
			}

			if (skb->len) {
				skb_queue_head(&sk->sk_receive_queue, skb);
				break;
			}
			kfree_skb(skb);

		} else {
			/* put message back and return */
			skb_queue_head(&sk->sk_receive_queue, skb);
			break;
		}
	} while (size);

out:
	release_sock(sk);
	return copied ? : err;
}
EXPORT_SYMBOL(bt_sock_stream_recvmsg);

static inline unsigned int bt_accept_poll(struct sock *parent)
{
	struct list_head *p, *n;
	struct sock *sk;

	list_for_each_safe(p, n, &bt_sk(parent)->accept_q) {
		sk = (struct sock *) list_entry(p, struct bt_sock, accept_q);
		if (sk->sk_state == BT_CONNECTED ||
		    (test_bit(BT_SK_DEFER_SETUP, &bt_sk(parent)->flags) &&
		     sk->sk_state == BT_CONNECT2))
			return POLLIN | POLLRDNORM;
	}

	return 0;
}

unsigned int bt_sock_poll(struct file *file, struct socket *sock, poll_table *wait)
{
	struct sock *sk = sock->sk;
	unsigned int mask = 0;

	BT_DBG("sock %p, sk %p", sock, sk);

	poll_wait(file, sk_sleep(sk), wait);

	if (sk->sk_state == BT_LISTEN)
		return bt_accept_poll(sk);

	if (sk->sk_err || !skb_queue_empty(&sk->sk_error_queue))
		mask |= POLLERR;

	if (sk->sk_shutdown & RCV_SHUTDOWN)
		mask |= POLLRDHUP | POLLIN | POLLRDNORM;

	if (sk->sk_shutdown == SHUTDOWN_MASK)
		mask |= POLLHUP;

	if (!skb_queue_empty(&sk->sk_receive_queue))
		mask |= POLLIN | POLLRDNORM;

	if (sk->sk_state == BT_CLOSED)
		mask |= POLLHUP;

	if (sk->sk_state == BT_CONNECT ||
			sk->sk_state == BT_CONNECT2 ||
			sk->sk_state == BT_CONFIG)
		return mask;

	if (!test_bit(BT_SK_SUSPEND, &bt_sk(sk)->flags) && sock_writeable(sk))
		mask |= POLLOUT | POLLWRNORM | POLLWRBAND;
	else
		set_bit(SOCK_ASYNC_NOSPACE, &sk->sk_socket->flags);

	return mask;
}
EXPORT_SYMBOL(bt_sock_poll);

int bt_sock_ioctl(struct socket *sock, unsigned int cmd, unsigned long arg)
{
	struct sock *sk = sock->sk;
	struct sk_buff *skb;
	long amount;
	int err;

	BT_DBG("sk %p cmd %x arg %lx", sk, cmd, arg);

	switch (cmd) {
	case TIOCOUTQ:
		if (sk->sk_state == BT_LISTEN)
			return -EINVAL;

		amount = sk->sk_sndbuf - sk_wmem_alloc_get(sk);
		if (amount < 0)
			amount = 0;
		err = put_user(amount, (int __user *) arg);
		break;

	case TIOCINQ:
		if (sk->sk_state == BT_LISTEN)
			return -EINVAL;

		lock_sock(sk);
		skb = skb_peek(&sk->sk_receive_queue);
		amount = skb ? skb->len : 0;
		release_sock(sk);
		err = put_user(amount, (int __user *) arg);
		break;

	case SIOCGSTAMP:
		err = sock_get_timestamp(sk, (struct timeval __user *) arg);
		break;

	case SIOCGSTAMPNS:
		err = sock_get_timestampns(sk, (struct timespec __user *) arg);
		break;

	default:
		err = -ENOIOCTLCMD;
		break;
	}

	return err;
}
EXPORT_SYMBOL(bt_sock_ioctl);

int bt_sock_wait_state(struct sock *sk, int state, unsigned long timeo)
{
	DECLARE_WAITQUEUE(wait, current);
	int err = 0;

	BT_DBG("sk %p", sk);

	add_wait_queue(sk_sleep(sk), &wait);
	set_current_state(TASK_INTERRUPTIBLE);
	while (sk->sk_state != state) {
		if (!timeo) {
			err = -EINPROGRESS;
			break;
		}

		if (signal_pending(current)) {
			err = sock_intr_errno(timeo);
			break;
		}

		release_sock(sk);
		timeo = schedule_timeout(timeo);
		lock_sock(sk);
		set_current_state(TASK_INTERRUPTIBLE);

		err = sock_error(sk);
		if (err)
			break;
	}
	__set_current_state(TASK_RUNNING);
	remove_wait_queue(sk_sleep(sk), &wait);
	return err;
}
EXPORT_SYMBOL(bt_sock_wait_state);

static struct net_proto_family bt_sock_family_ops = {
	.owner	= THIS_MODULE,
	.family	= PF_BLUETOOTH,
	.create	= bt_sock_create,
};

static int __init bt_init(void)
{
	int err;

	BT_INFO("Core ver %s", VERSION);

	err = bt_sysfs_init();
	if (err < 0)
		return err;

	err = sock_register(&bt_sock_family_ops);
	if (err < 0) {
		bt_sysfs_cleanup();
		return err;
	}

	BT_INFO("HCI device and connection manager initialized");

	err = hci_sock_init();
	if (err < 0)
		goto error;

	err = l2cap_init();
	if (err < 0)
		goto sock_err;

	err = sco_init();
	if (err < 0) {
		l2cap_exit();
		goto sock_err;
	}

	return 0;

sock_err:
	hci_sock_cleanup();

error:
	sock_unregister(PF_BLUETOOTH);
	bt_sysfs_cleanup();

	return err;
}

static void __exit bt_exit(void)
{

	sco_exit();

	l2cap_exit();

	hci_sock_cleanup();

	sock_unregister(PF_BLUETOOTH);

	bt_sysfs_cleanup();
}

subsys_initcall(bt_init);
module_exit(bt_exit);

MODULE_AUTHOR("Marcel Holtmann <marcel@holtmann.org>");
MODULE_DESCRIPTION("Bluetooth Core ver " VERSION);
MODULE_VERSION(VERSION);
MODULE_LICENSE("GPL");
MODULE_ALIAS_NETPROTO(PF_BLUETOOTH);<|MERGE_RESOLUTION|>--- conflicted
+++ resolved
@@ -210,11 +210,7 @@
 		}
 
 		if (sk->sk_state == BT_CONNECTED || !newsock ||
-<<<<<<< HEAD
-		    test_bit(BT_DEFER_SETUP, &bt_sk(parent)->flags)) {
-=======
 		    test_bit(BT_SK_DEFER_SETUP, &bt_sk(parent)->flags)) {
->>>>>>> bd0a521e
 			bt_accept_unlink(sk);
 			if (newsock)
 				sock_graft(sk, newsock);
