/*
   BlueZ - Bluetooth protocol stack for Linux
   Copyright (c) 2000-2001, 2010, Code Aurora Forum. All rights reserved.

   Written 2000,2001 by Maxim Krasnyansky <maxk@qualcomm.com>

   This program is free software; you can redistribute it and/or modify
   it under the terms of the GNU General Public License version 2 as
   published by the Free Software Foundation;

   THE SOFTWARE IS PROVIDED "AS IS", WITHOUT WARRANTY OF ANY KIND, EXPRESS
   OR IMPLIED, INCLUDING BUT NOT LIMITED TO THE WARRANTIES OF MERCHANTABILITY,
   FITNESS FOR A PARTICULAR PURPOSE AND NONINFRINGEMENT OF THIRD PARTY RIGHTS.
   IN NO EVENT SHALL THE COPYRIGHT HOLDER(S) AND AUTHOR(S) BE LIABLE FOR ANY
   CLAIM, OR ANY SPECIAL INDIRECT OR CONSEQUENTIAL DAMAGES, OR ANY DAMAGES
   WHATSOEVER RESULTING FROM LOSS OF USE, DATA OR PROFITS, WHETHER IN AN
   ACTION OF CONTRACT, NEGLIGENCE OR OTHER TORTIOUS ACTION, ARISING OUT OF
   OR IN CONNECTION WITH THE USE OR PERFORMANCE OF THIS SOFTWARE.

   ALL LIABILITY, INCLUDING LIABILITY FOR INFRINGEMENT OF ANY PATENTS,
   COPYRIGHTS, TRADEMARKS OR OTHER RIGHTS, RELATING TO USE OF THIS
   SOFTWARE IS DISCLAIMED.
*/

/* Bluetooth HCI event handling. */

#include <linux/module.h>

#include <linux/types.h>
#include <linux/errno.h>
#include <linux/kernel.h>
#include <linux/slab.h>
#include <linux/poll.h>
#include <linux/fcntl.h>
#include <linux/init.h>
#include <linux/skbuff.h>
#include <linux/interrupt.h>
#include <net/sock.h>

#include <linux/uaccess.h>
#include <asm/unaligned.h>

#include <net/bluetooth/bluetooth.h>
#include <net/bluetooth/hci_core.h>

/* Handle HCI Event packets */

static void hci_cc_inquiry_cancel(struct hci_dev *hdev, struct sk_buff *skb)
{
	__u8 status = *((__u8 *) skb->data);

	BT_DBG("%s status 0x%x", hdev->name, status);

	if (status) {
		hci_dev_lock(hdev);
		mgmt_stop_discovery_failed(hdev, status);
		hci_dev_unlock(hdev);
		return;
	}

	clear_bit(HCI_INQUIRY, &hdev->flags);

	hci_dev_lock(hdev);
	hci_discovery_set_state(hdev, DISCOVERY_STOPPED);
	hci_dev_unlock(hdev);

	hci_req_complete(hdev, HCI_OP_INQUIRY_CANCEL, status);

	hci_conn_check_pending(hdev);
}

static void hci_cc_periodic_inq(struct hci_dev *hdev, struct sk_buff *skb)
{
	__u8 status = *((__u8 *) skb->data);

	BT_DBG("%s status 0x%x", hdev->name, status);

	if (status)
		return;

	set_bit(HCI_PERIODIC_INQ, &hdev->dev_flags);
}

static void hci_cc_exit_periodic_inq(struct hci_dev *hdev, struct sk_buff *skb)
{
	__u8 status = *((__u8 *) skb->data);

	BT_DBG("%s status 0x%x", hdev->name, status);

	if (status)
		return;

	clear_bit(HCI_PERIODIC_INQ, &hdev->dev_flags);

	hci_conn_check_pending(hdev);
}

static void hci_cc_remote_name_req_cancel(struct hci_dev *hdev, struct sk_buff *skb)
{
	BT_DBG("%s", hdev->name);
}

static void hci_cc_role_discovery(struct hci_dev *hdev, struct sk_buff *skb)
{
	struct hci_rp_role_discovery *rp = (void *) skb->data;
	struct hci_conn *conn;

	BT_DBG("%s status 0x%x", hdev->name, rp->status);

	if (rp->status)
		return;

	hci_dev_lock(hdev);

	conn = hci_conn_hash_lookup_handle(hdev, __le16_to_cpu(rp->handle));
	if (conn) {
		if (rp->role)
			conn->link_mode &= ~HCI_LM_MASTER;
		else
			conn->link_mode |= HCI_LM_MASTER;
	}

	hci_dev_unlock(hdev);
}

static void hci_cc_read_link_policy(struct hci_dev *hdev, struct sk_buff *skb)
{
	struct hci_rp_read_link_policy *rp = (void *) skb->data;
	struct hci_conn *conn;

	BT_DBG("%s status 0x%x", hdev->name, rp->status);

	if (rp->status)
		return;

	hci_dev_lock(hdev);

	conn = hci_conn_hash_lookup_handle(hdev, __le16_to_cpu(rp->handle));
	if (conn)
		conn->link_policy = __le16_to_cpu(rp->policy);

	hci_dev_unlock(hdev);
}

static void hci_cc_write_link_policy(struct hci_dev *hdev, struct sk_buff *skb)
{
	struct hci_rp_write_link_policy *rp = (void *) skb->data;
	struct hci_conn *conn;
	void *sent;

	BT_DBG("%s status 0x%x", hdev->name, rp->status);

	if (rp->status)
		return;

	sent = hci_sent_cmd_data(hdev, HCI_OP_WRITE_LINK_POLICY);
	if (!sent)
		return;

	hci_dev_lock(hdev);

	conn = hci_conn_hash_lookup_handle(hdev, __le16_to_cpu(rp->handle));
	if (conn)
		conn->link_policy = get_unaligned_le16(sent + 2);

	hci_dev_unlock(hdev);
}

static void hci_cc_read_def_link_policy(struct hci_dev *hdev, struct sk_buff *skb)
{
	struct hci_rp_read_def_link_policy *rp = (void *) skb->data;

	BT_DBG("%s status 0x%x", hdev->name, rp->status);

	if (rp->status)
		return;

	hdev->link_policy = __le16_to_cpu(rp->policy);
}

static void hci_cc_write_def_link_policy(struct hci_dev *hdev, struct sk_buff *skb)
{
	__u8 status = *((__u8 *) skb->data);
	void *sent;

	BT_DBG("%s status 0x%x", hdev->name, status);

	sent = hci_sent_cmd_data(hdev, HCI_OP_WRITE_DEF_LINK_POLICY);
	if (!sent)
		return;

	if (!status)
		hdev->link_policy = get_unaligned_le16(sent);

	hci_req_complete(hdev, HCI_OP_WRITE_DEF_LINK_POLICY, status);
}

static void hci_cc_reset(struct hci_dev *hdev, struct sk_buff *skb)
{
	__u8 status = *((__u8 *) skb->data);

	BT_DBG("%s status 0x%x", hdev->name, status);

	clear_bit(HCI_RESET, &hdev->flags);

	hci_req_complete(hdev, HCI_OP_RESET, status);

	/* Reset all non-persistent flags */
	hdev->dev_flags &= ~(BIT(HCI_LE_SCAN) | BIT(HCI_PENDING_CLASS) |
			     BIT(HCI_PERIODIC_INQ));

	hdev->discovery.state = DISCOVERY_STOPPED;
}

static void hci_cc_write_local_name(struct hci_dev *hdev, struct sk_buff *skb)
{
	__u8 status = *((__u8 *) skb->data);
	void *sent;

	BT_DBG("%s status 0x%x", hdev->name, status);

	sent = hci_sent_cmd_data(hdev, HCI_OP_WRITE_LOCAL_NAME);
	if (!sent)
		return;

	hci_dev_lock(hdev);

	if (test_bit(HCI_MGMT, &hdev->dev_flags))
		mgmt_set_local_name_complete(hdev, sent, status);
	else if (!status)
		memcpy(hdev->dev_name, sent, HCI_MAX_NAME_LENGTH);

	hci_dev_unlock(hdev);

	hci_req_complete(hdev, HCI_OP_WRITE_LOCAL_NAME, status);
}

static void hci_cc_read_local_name(struct hci_dev *hdev, struct sk_buff *skb)
{
	struct hci_rp_read_local_name *rp = (void *) skb->data;

	BT_DBG("%s status 0x%x", hdev->name, rp->status);

	if (rp->status)
		return;

	if (test_bit(HCI_SETUP, &hdev->dev_flags))
		memcpy(hdev->dev_name, rp->name, HCI_MAX_NAME_LENGTH);
}

static void hci_cc_write_auth_enable(struct hci_dev *hdev, struct sk_buff *skb)
{
	__u8 status = *((__u8 *) skb->data);
	void *sent;

	BT_DBG("%s status 0x%x", hdev->name, status);

	sent = hci_sent_cmd_data(hdev, HCI_OP_WRITE_AUTH_ENABLE);
	if (!sent)
		return;

	if (!status) {
		__u8 param = *((__u8 *) sent);

		if (param == AUTH_ENABLED)
			set_bit(HCI_AUTH, &hdev->flags);
		else
			clear_bit(HCI_AUTH, &hdev->flags);
	}

	if (test_bit(HCI_MGMT, &hdev->dev_flags))
		mgmt_auth_enable_complete(hdev, status);

	hci_req_complete(hdev, HCI_OP_WRITE_AUTH_ENABLE, status);
}

static void hci_cc_write_encrypt_mode(struct hci_dev *hdev, struct sk_buff *skb)
{
	__u8 status = *((__u8 *) skb->data);
	void *sent;

	BT_DBG("%s status 0x%x", hdev->name, status);

	sent = hci_sent_cmd_data(hdev, HCI_OP_WRITE_ENCRYPT_MODE);
	if (!sent)
		return;

	if (!status) {
		__u8 param = *((__u8 *) sent);

		if (param)
			set_bit(HCI_ENCRYPT, &hdev->flags);
		else
			clear_bit(HCI_ENCRYPT, &hdev->flags);
	}

	hci_req_complete(hdev, HCI_OP_WRITE_ENCRYPT_MODE, status);
}

static void hci_cc_write_scan_enable(struct hci_dev *hdev, struct sk_buff *skb)
{
	__u8 param, status = *((__u8 *) skb->data);
	int old_pscan, old_iscan;
	void *sent;

	BT_DBG("%s status 0x%x", hdev->name, status);

	sent = hci_sent_cmd_data(hdev, HCI_OP_WRITE_SCAN_ENABLE);
	if (!sent)
		return;

	param = *((__u8 *) sent);

	hci_dev_lock(hdev);

	if (status != 0) {
		mgmt_write_scan_failed(hdev, param, status);
		hdev->discov_timeout = 0;
		goto done;
	}

	old_pscan = test_and_clear_bit(HCI_PSCAN, &hdev->flags);
	old_iscan = test_and_clear_bit(HCI_ISCAN, &hdev->flags);

	if (param & SCAN_INQUIRY) {
		set_bit(HCI_ISCAN, &hdev->flags);
		if (!old_iscan)
			mgmt_discoverable(hdev, 1);
		if (hdev->discov_timeout > 0) {
			int to = msecs_to_jiffies(hdev->discov_timeout * 1000);
			queue_delayed_work(hdev->workqueue, &hdev->discov_off,
									to);
		}
	} else if (old_iscan)
		mgmt_discoverable(hdev, 0);

	if (param & SCAN_PAGE) {
		set_bit(HCI_PSCAN, &hdev->flags);
		if (!old_pscan)
			mgmt_connectable(hdev, 1);
	} else if (old_pscan)
		mgmt_connectable(hdev, 0);

done:
	hci_dev_unlock(hdev);
	hci_req_complete(hdev, HCI_OP_WRITE_SCAN_ENABLE, status);
}

static void hci_cc_read_class_of_dev(struct hci_dev *hdev, struct sk_buff *skb)
{
	struct hci_rp_read_class_of_dev *rp = (void *) skb->data;

	BT_DBG("%s status 0x%x", hdev->name, rp->status);

	if (rp->status)
		return;

	memcpy(hdev->dev_class, rp->dev_class, 3);

	BT_DBG("%s class 0x%.2x%.2x%.2x", hdev->name,
		hdev->dev_class[2], hdev->dev_class[1], hdev->dev_class[0]);
}

static void hci_cc_write_class_of_dev(struct hci_dev *hdev, struct sk_buff *skb)
{
	__u8 status = *((__u8 *) skb->data);
	void *sent;

	BT_DBG("%s status 0x%x", hdev->name, status);

	sent = hci_sent_cmd_data(hdev, HCI_OP_WRITE_CLASS_OF_DEV);
	if (!sent)
		return;

	hci_dev_lock(hdev);

	if (status == 0)
		memcpy(hdev->dev_class, sent, 3);

	if (test_bit(HCI_MGMT, &hdev->dev_flags))
		mgmt_set_class_of_dev_complete(hdev, sent, status);

	hci_dev_unlock(hdev);
}

static void hci_cc_read_voice_setting(struct hci_dev *hdev, struct sk_buff *skb)
{
	struct hci_rp_read_voice_setting *rp = (void *) skb->data;
	__u16 setting;

	BT_DBG("%s status 0x%x", hdev->name, rp->status);

	if (rp->status)
		return;

	setting = __le16_to_cpu(rp->voice_setting);

	if (hdev->voice_setting == setting)
		return;

	hdev->voice_setting = setting;

	BT_DBG("%s voice setting 0x%04x", hdev->name, setting);

	if (hdev->notify)
		hdev->notify(hdev, HCI_NOTIFY_VOICE_SETTING);
}

static void hci_cc_write_voice_setting(struct hci_dev *hdev, struct sk_buff *skb)
{
	__u8 status = *((__u8 *) skb->data);
	__u16 setting;
	void *sent;

	BT_DBG("%s status 0x%x", hdev->name, status);

	if (status)
		return;

	sent = hci_sent_cmd_data(hdev, HCI_OP_WRITE_VOICE_SETTING);
	if (!sent)
		return;

	setting = get_unaligned_le16(sent);

	if (hdev->voice_setting == setting)
		return;

	hdev->voice_setting = setting;

	BT_DBG("%s voice setting 0x%04x", hdev->name, setting);

	if (hdev->notify)
		hdev->notify(hdev, HCI_NOTIFY_VOICE_SETTING);
}

static void hci_cc_host_buffer_size(struct hci_dev *hdev, struct sk_buff *skb)
{
	__u8 status = *((__u8 *) skb->data);

	BT_DBG("%s status 0x%x", hdev->name, status);

	hci_req_complete(hdev, HCI_OP_HOST_BUFFER_SIZE, status);
}

static void hci_cc_write_ssp_mode(struct hci_dev *hdev, struct sk_buff *skb)
{
	__u8 status = *((__u8 *) skb->data);
	void *sent;

	BT_DBG("%s status 0x%x", hdev->name, status);

	sent = hci_sent_cmd_data(hdev, HCI_OP_WRITE_SSP_MODE);
	if (!sent)
		return;

	if (test_bit(HCI_MGMT, &hdev->dev_flags))
		mgmt_ssp_enable_complete(hdev, *((u8 *) sent), status);
	else if (!status) {
		if (*((u8 *) sent))
			set_bit(HCI_SSP_ENABLED, &hdev->dev_flags);
		else
			clear_bit(HCI_SSP_ENABLED, &hdev->dev_flags);
	}
}

static u8 hci_get_inquiry_mode(struct hci_dev *hdev)
{
	if (hdev->features[6] & LMP_EXT_INQ)
		return 2;

	if (hdev->features[3] & LMP_RSSI_INQ)
		return 1;

	if (hdev->manufacturer == 11 && hdev->hci_rev == 0x00 &&
						hdev->lmp_subver == 0x0757)
		return 1;

	if (hdev->manufacturer == 15) {
		if (hdev->hci_rev == 0x03 && hdev->lmp_subver == 0x6963)
			return 1;
		if (hdev->hci_rev == 0x09 && hdev->lmp_subver == 0x6963)
			return 1;
		if (hdev->hci_rev == 0x00 && hdev->lmp_subver == 0x6965)
			return 1;
	}

	if (hdev->manufacturer == 31 && hdev->hci_rev == 0x2005 &&
						hdev->lmp_subver == 0x1805)
		return 1;

	return 0;
}

static void hci_setup_inquiry_mode(struct hci_dev *hdev)
{
	u8 mode;

	mode = hci_get_inquiry_mode(hdev);

	hci_send_cmd(hdev, HCI_OP_WRITE_INQUIRY_MODE, 1, &mode);
}

static void hci_setup_event_mask(struct hci_dev *hdev)
{
	/* The second byte is 0xff instead of 0x9f (two reserved bits
	 * disabled) since a Broadcom 1.2 dongle doesn't respond to the
	 * command otherwise */
	u8 events[8] = { 0xff, 0xff, 0xfb, 0xff, 0x00, 0x00, 0x00, 0x00 };

	/* CSR 1.1 dongles does not accept any bitfield so don't try to set
	 * any event mask for pre 1.2 devices */
	if (hdev->hci_ver < BLUETOOTH_VER_1_2)
		return;

	events[4] |= 0x01; /* Flow Specification Complete */
	events[4] |= 0x02; /* Inquiry Result with RSSI */
	events[4] |= 0x04; /* Read Remote Extended Features Complete */
	events[5] |= 0x08; /* Synchronous Connection Complete */
	events[5] |= 0x10; /* Synchronous Connection Changed */

	if (hdev->features[3] & LMP_RSSI_INQ)
		events[4] |= 0x02; /* Inquiry Result with RSSI */

	if (hdev->features[5] & LMP_SNIFF_SUBR)
		events[5] |= 0x20; /* Sniff Subrating */

	if (hdev->features[5] & LMP_PAUSE_ENC)
		events[5] |= 0x80; /* Encryption Key Refresh Complete */

	if (hdev->features[6] & LMP_EXT_INQ)
		events[5] |= 0x40; /* Extended Inquiry Result */

	if (hdev->features[6] & LMP_NO_FLUSH)
		events[7] |= 0x01; /* Enhanced Flush Complete */

	if (hdev->features[7] & LMP_LSTO)
		events[6] |= 0x80; /* Link Supervision Timeout Changed */

	if (hdev->features[6] & LMP_SIMPLE_PAIR) {
		events[6] |= 0x01;	/* IO Capability Request */
		events[6] |= 0x02;	/* IO Capability Response */
		events[6] |= 0x04;	/* User Confirmation Request */
		events[6] |= 0x08;	/* User Passkey Request */
		events[6] |= 0x10;	/* Remote OOB Data Request */
		events[6] |= 0x20;	/* Simple Pairing Complete */
		events[7] |= 0x04;	/* User Passkey Notification */
		events[7] |= 0x08;	/* Keypress Notification */
		events[7] |= 0x10;	/* Remote Host Supported
					 * Features Notification */
	}

	if (hdev->features[4] & LMP_LE)
		events[7] |= 0x20;	/* LE Meta-Event */

	hci_send_cmd(hdev, HCI_OP_SET_EVENT_MASK, sizeof(events), events);
}

static void hci_setup(struct hci_dev *hdev)
{
	if (hdev->dev_type != HCI_BREDR)
		return;

	hci_setup_event_mask(hdev);

	if (hdev->hci_ver > BLUETOOTH_VER_1_1)
		hci_send_cmd(hdev, HCI_OP_READ_LOCAL_COMMANDS, 0, NULL);

	if (hdev->features[6] & LMP_SIMPLE_PAIR) {
		if (test_bit(HCI_SSP_ENABLED, &hdev->dev_flags)) {
			u8 mode = 0x01;
			hci_send_cmd(hdev, HCI_OP_WRITE_SSP_MODE,
				     sizeof(mode), &mode);
		} else {
			struct hci_cp_write_eir cp;

			memset(hdev->eir, 0, sizeof(hdev->eir));
			memset(&cp, 0, sizeof(cp));

			hci_send_cmd(hdev, HCI_OP_WRITE_EIR, sizeof(cp), &cp);
		}
	}

	if (hdev->features[3] & LMP_RSSI_INQ)
		hci_setup_inquiry_mode(hdev);

	if (hdev->features[7] & LMP_INQ_TX_PWR)
		hci_send_cmd(hdev, HCI_OP_READ_INQ_RSP_TX_POWER, 0, NULL);

	if (hdev->features[7] & LMP_EXTFEATURES) {
		struct hci_cp_read_local_ext_features cp;

		cp.page = 0x01;
		hci_send_cmd(hdev, HCI_OP_READ_LOCAL_EXT_FEATURES, sizeof(cp),
			     &cp);
	}

	if (test_bit(HCI_LINK_SECURITY, &hdev->dev_flags)) {
		u8 enable = 1;
		hci_send_cmd(hdev, HCI_OP_WRITE_AUTH_ENABLE, sizeof(enable),
			     &enable);
	}
}

static void hci_cc_read_local_version(struct hci_dev *hdev, struct sk_buff *skb)
{
	struct hci_rp_read_local_version *rp = (void *) skb->data;

	BT_DBG("%s status 0x%x", hdev->name, rp->status);

	if (rp->status)
		goto done;

	hdev->hci_ver = rp->hci_ver;
	hdev->hci_rev = __le16_to_cpu(rp->hci_rev);
	hdev->lmp_ver = rp->lmp_ver;
	hdev->manufacturer = __le16_to_cpu(rp->manufacturer);
	hdev->lmp_subver = __le16_to_cpu(rp->lmp_subver);

	BT_DBG("%s manufacturer %d hci ver %d:%d", hdev->name,
					hdev->manufacturer,
					hdev->hci_ver, hdev->hci_rev);

	if (test_bit(HCI_INIT, &hdev->flags))
		hci_setup(hdev);

done:
	hci_req_complete(hdev, HCI_OP_READ_LOCAL_VERSION, rp->status);
}

static void hci_setup_link_policy(struct hci_dev *hdev)
{
	struct hci_cp_write_def_link_policy cp;
	u16 link_policy = 0;

	if (hdev->features[0] & LMP_RSWITCH)
		link_policy |= HCI_LP_RSWITCH;
	if (hdev->features[0] & LMP_HOLD)
		link_policy |= HCI_LP_HOLD;
	if (hdev->features[0] & LMP_SNIFF)
		link_policy |= HCI_LP_SNIFF;
	if (hdev->features[1] & LMP_PARK)
		link_policy |= HCI_LP_PARK;

	cp.policy = cpu_to_le16(link_policy);
	hci_send_cmd(hdev, HCI_OP_WRITE_DEF_LINK_POLICY, sizeof(cp), &cp);
}

static void hci_cc_read_local_commands(struct hci_dev *hdev, struct sk_buff *skb)
{
	struct hci_rp_read_local_commands *rp = (void *) skb->data;

	BT_DBG("%s status 0x%x", hdev->name, rp->status);

	if (rp->status)
		goto done;

	memcpy(hdev->commands, rp->commands, sizeof(hdev->commands));

	if (test_bit(HCI_INIT, &hdev->flags) && (hdev->commands[5] & 0x10))
		hci_setup_link_policy(hdev);

done:
	hci_req_complete(hdev, HCI_OP_READ_LOCAL_COMMANDS, rp->status);
}

static void hci_cc_read_local_features(struct hci_dev *hdev, struct sk_buff *skb)
{
	struct hci_rp_read_local_features *rp = (void *) skb->data;

	BT_DBG("%s status 0x%x", hdev->name, rp->status);

	if (rp->status)
		return;

	memcpy(hdev->features, rp->features, 8);

	/* Adjust default settings according to features
	 * supported by device. */

	if (hdev->features[0] & LMP_3SLOT)
		hdev->pkt_type |= (HCI_DM3 | HCI_DH3);

	if (hdev->features[0] & LMP_5SLOT)
		hdev->pkt_type |= (HCI_DM5 | HCI_DH5);

	if (hdev->features[1] & LMP_HV2) {
		hdev->pkt_type  |= (HCI_HV2);
		hdev->esco_type |= (ESCO_HV2);
	}

	if (hdev->features[1] & LMP_HV3) {
		hdev->pkt_type  |= (HCI_HV3);
		hdev->esco_type |= (ESCO_HV3);
	}

	if (hdev->features[3] & LMP_ESCO)
		hdev->esco_type |= (ESCO_EV3);

	if (hdev->features[4] & LMP_EV4)
		hdev->esco_type |= (ESCO_EV4);

	if (hdev->features[4] & LMP_EV5)
		hdev->esco_type |= (ESCO_EV5);

	if (hdev->features[5] & LMP_EDR_ESCO_2M)
		hdev->esco_type |= (ESCO_2EV3);

	if (hdev->features[5] & LMP_EDR_ESCO_3M)
		hdev->esco_type |= (ESCO_3EV3);

	if (hdev->features[5] & LMP_EDR_3S_ESCO)
		hdev->esco_type |= (ESCO_2EV5 | ESCO_3EV5);

	BT_DBG("%s features 0x%.2x%.2x%.2x%.2x%.2x%.2x%.2x%.2x", hdev->name,
					hdev->features[0], hdev->features[1],
					hdev->features[2], hdev->features[3],
					hdev->features[4], hdev->features[5],
					hdev->features[6], hdev->features[7]);
}

static void hci_set_le_support(struct hci_dev *hdev)
{
	struct hci_cp_write_le_host_supported cp;

	memset(&cp, 0, sizeof(cp));

	if (test_bit(HCI_LE_ENABLED, &hdev->dev_flags)) {
		cp.le = 1;
		cp.simul = !!(hdev->features[6] & LMP_SIMUL_LE_BR);
	}

	if (cp.le != !!(hdev->host_features[0] & LMP_HOST_LE))
		hci_send_cmd(hdev, HCI_OP_WRITE_LE_HOST_SUPPORTED, sizeof(cp),
			     &cp);
}

static void hci_cc_read_local_ext_features(struct hci_dev *hdev,
							struct sk_buff *skb)
{
	struct hci_rp_read_local_ext_features *rp = (void *) skb->data;

	BT_DBG("%s status 0x%x", hdev->name, rp->status);

	if (rp->status)
		goto done;

	switch (rp->page) {
	case 0:
		memcpy(hdev->features, rp->features, 8);
		break;
	case 1:
		memcpy(hdev->host_features, rp->features, 8);
		break;
	}

	if (test_bit(HCI_INIT, &hdev->flags) && hdev->features[4] & LMP_LE)
		hci_set_le_support(hdev);

done:
	hci_req_complete(hdev, HCI_OP_READ_LOCAL_EXT_FEATURES, rp->status);
}

static void hci_cc_read_flow_control_mode(struct hci_dev *hdev,
						struct sk_buff *skb)
{
	struct hci_rp_read_flow_control_mode *rp = (void *) skb->data;

	BT_DBG("%s status 0x%x", hdev->name, rp->status);

	if (rp->status)
		return;

	hdev->flow_ctl_mode = rp->mode;

	hci_req_complete(hdev, HCI_OP_READ_FLOW_CONTROL_MODE, rp->status);
}

static void hci_cc_read_buffer_size(struct hci_dev *hdev, struct sk_buff *skb)
{
	struct hci_rp_read_buffer_size *rp = (void *) skb->data;

	BT_DBG("%s status 0x%x", hdev->name, rp->status);

	if (rp->status)
		return;

	hdev->acl_mtu  = __le16_to_cpu(rp->acl_mtu);
	hdev->sco_mtu  = rp->sco_mtu;
	hdev->acl_pkts = __le16_to_cpu(rp->acl_max_pkt);
	hdev->sco_pkts = __le16_to_cpu(rp->sco_max_pkt);

	if (test_bit(HCI_QUIRK_FIXUP_BUFFER_SIZE, &hdev->quirks)) {
		hdev->sco_mtu  = 64;
		hdev->sco_pkts = 8;
	}

	hdev->acl_cnt = hdev->acl_pkts;
	hdev->sco_cnt = hdev->sco_pkts;

	BT_DBG("%s acl mtu %d:%d sco mtu %d:%d", hdev->name,
					hdev->acl_mtu, hdev->acl_pkts,
					hdev->sco_mtu, hdev->sco_pkts);
}

static void hci_cc_read_bd_addr(struct hci_dev *hdev, struct sk_buff *skb)
{
	struct hci_rp_read_bd_addr *rp = (void *) skb->data;

	BT_DBG("%s status 0x%x", hdev->name, rp->status);

	if (!rp->status)
		bacpy(&hdev->bdaddr, &rp->bdaddr);

	hci_req_complete(hdev, HCI_OP_READ_BD_ADDR, rp->status);
}

static void hci_cc_read_data_block_size(struct hci_dev *hdev,
							struct sk_buff *skb)
{
	struct hci_rp_read_data_block_size *rp = (void *) skb->data;

	BT_DBG("%s status 0x%x", hdev->name, rp->status);

	if (rp->status)
		return;

	hdev->block_mtu = __le16_to_cpu(rp->max_acl_len);
	hdev->block_len = __le16_to_cpu(rp->block_len);
	hdev->num_blocks = __le16_to_cpu(rp->num_blocks);

	hdev->block_cnt = hdev->num_blocks;

	BT_DBG("%s blk mtu %d cnt %d len %d", hdev->name, hdev->block_mtu,
					hdev->block_cnt, hdev->block_len);

	hci_req_complete(hdev, HCI_OP_READ_DATA_BLOCK_SIZE, rp->status);
}

static void hci_cc_write_ca_timeout(struct hci_dev *hdev, struct sk_buff *skb)
{
	__u8 status = *((__u8 *) skb->data);

	BT_DBG("%s status 0x%x", hdev->name, status);

	hci_req_complete(hdev, HCI_OP_WRITE_CA_TIMEOUT, status);
}

static void hci_cc_read_local_amp_info(struct hci_dev *hdev,
		struct sk_buff *skb)
{
	struct hci_rp_read_local_amp_info *rp = (void *) skb->data;

	BT_DBG("%s status 0x%x", hdev->name, rp->status);

	if (rp->status)
		return;

	hdev->amp_status = rp->amp_status;
	hdev->amp_total_bw = __le32_to_cpu(rp->total_bw);
	hdev->amp_max_bw = __le32_to_cpu(rp->max_bw);
	hdev->amp_min_latency = __le32_to_cpu(rp->min_latency);
	hdev->amp_max_pdu = __le32_to_cpu(rp->max_pdu);
	hdev->amp_type = rp->amp_type;
	hdev->amp_pal_cap = __le16_to_cpu(rp->pal_cap);
	hdev->amp_assoc_size = __le16_to_cpu(rp->max_assoc_size);
	hdev->amp_be_flush_to = __le32_to_cpu(rp->be_flush_to);
	hdev->amp_max_flush_to = __le32_to_cpu(rp->max_flush_to);

	hci_req_complete(hdev, HCI_OP_READ_LOCAL_AMP_INFO, rp->status);
}

static void hci_cc_delete_stored_link_key(struct hci_dev *hdev,
							struct sk_buff *skb)
{
	__u8 status = *((__u8 *) skb->data);

	BT_DBG("%s status 0x%x", hdev->name, status);

	hci_req_complete(hdev, HCI_OP_DELETE_STORED_LINK_KEY, status);
}

static void hci_cc_set_event_mask(struct hci_dev *hdev, struct sk_buff *skb)
{
	__u8 status = *((__u8 *) skb->data);

	BT_DBG("%s status 0x%x", hdev->name, status);

	hci_req_complete(hdev, HCI_OP_SET_EVENT_MASK, status);
}

static void hci_cc_write_inquiry_mode(struct hci_dev *hdev,
							struct sk_buff *skb)
{
	__u8 status = *((__u8 *) skb->data);

	BT_DBG("%s status 0x%x", hdev->name, status);

	hci_req_complete(hdev, HCI_OP_WRITE_INQUIRY_MODE, status);
}

static void hci_cc_read_inq_rsp_tx_power(struct hci_dev *hdev,
							struct sk_buff *skb)
{
	struct hci_rp_read_inq_rsp_tx_power *rp = (void *) skb->data;

	BT_DBG("%s status 0x%x", hdev->name, rp->status);
<<<<<<< HEAD

	if (!rp->status)
		hdev->inq_tx_power = rp->tx_power;

=======

	if (!rp->status)
		hdev->inq_tx_power = rp->tx_power;

>>>>>>> bd0a521e
	hci_req_complete(hdev, HCI_OP_READ_INQ_RSP_TX_POWER, rp->status);
}

static void hci_cc_set_event_flt(struct hci_dev *hdev, struct sk_buff *skb)
{
	__u8 status = *((__u8 *) skb->data);

	BT_DBG("%s status 0x%x", hdev->name, status);

	hci_req_complete(hdev, HCI_OP_SET_EVENT_FLT, status);
}

static void hci_cc_pin_code_reply(struct hci_dev *hdev, struct sk_buff *skb)
{
	struct hci_rp_pin_code_reply *rp = (void *) skb->data;
	struct hci_cp_pin_code_reply *cp;
	struct hci_conn *conn;

	BT_DBG("%s status 0x%x", hdev->name, rp->status);

	hci_dev_lock(hdev);

	if (test_bit(HCI_MGMT, &hdev->dev_flags))
		mgmt_pin_code_reply_complete(hdev, &rp->bdaddr, rp->status);

	if (rp->status != 0)
		goto unlock;

	cp = hci_sent_cmd_data(hdev, HCI_OP_PIN_CODE_REPLY);
	if (!cp)
		goto unlock;

	conn = hci_conn_hash_lookup_ba(hdev, ACL_LINK, &cp->bdaddr);
	if (conn)
		conn->pin_length = cp->pin_len;

unlock:
	hci_dev_unlock(hdev);
}

static void hci_cc_pin_code_neg_reply(struct hci_dev *hdev, struct sk_buff *skb)
{
	struct hci_rp_pin_code_neg_reply *rp = (void *) skb->data;

	BT_DBG("%s status 0x%x", hdev->name, rp->status);

	hci_dev_lock(hdev);

	if (test_bit(HCI_MGMT, &hdev->dev_flags))
		mgmt_pin_code_neg_reply_complete(hdev, &rp->bdaddr,
								rp->status);

	hci_dev_unlock(hdev);
}

static void hci_cc_le_read_buffer_size(struct hci_dev *hdev,
				       struct sk_buff *skb)
{
	struct hci_rp_le_read_buffer_size *rp = (void *) skb->data;

	BT_DBG("%s status 0x%x", hdev->name, rp->status);

	if (rp->status)
		return;

	hdev->le_mtu = __le16_to_cpu(rp->le_mtu);
	hdev->le_pkts = rp->le_max_pkt;

	hdev->le_cnt = hdev->le_pkts;

	BT_DBG("%s le mtu %d:%d", hdev->name, hdev->le_mtu, hdev->le_pkts);

	hci_req_complete(hdev, HCI_OP_LE_READ_BUFFER_SIZE, rp->status);
}

static void hci_cc_user_confirm_reply(struct hci_dev *hdev, struct sk_buff *skb)
{
	struct hci_rp_user_confirm_reply *rp = (void *) skb->data;

	BT_DBG("%s status 0x%x", hdev->name, rp->status);

	hci_dev_lock(hdev);

	if (test_bit(HCI_MGMT, &hdev->dev_flags))
		mgmt_user_confirm_reply_complete(hdev, &rp->bdaddr, ACL_LINK, 0,
						 rp->status);

	hci_dev_unlock(hdev);
}

static void hci_cc_user_confirm_neg_reply(struct hci_dev *hdev,
							struct sk_buff *skb)
{
	struct hci_rp_user_confirm_reply *rp = (void *) skb->data;

	BT_DBG("%s status 0x%x", hdev->name, rp->status);

	hci_dev_lock(hdev);

	if (test_bit(HCI_MGMT, &hdev->dev_flags))
		mgmt_user_confirm_neg_reply_complete(hdev, &rp->bdaddr,
						     ACL_LINK, 0, rp->status);

	hci_dev_unlock(hdev);
}

static void hci_cc_user_passkey_reply(struct hci_dev *hdev, struct sk_buff *skb)
{
	struct hci_rp_user_confirm_reply *rp = (void *) skb->data;

	BT_DBG("%s status 0x%x", hdev->name, rp->status);

	hci_dev_lock(hdev);

	if (test_bit(HCI_MGMT, &hdev->dev_flags))
		mgmt_user_passkey_reply_complete(hdev, &rp->bdaddr, ACL_LINK,
						 0, rp->status);

	hci_dev_unlock(hdev);
}

static void hci_cc_user_passkey_neg_reply(struct hci_dev *hdev,
							struct sk_buff *skb)
{
	struct hci_rp_user_confirm_reply *rp = (void *) skb->data;

	BT_DBG("%s status 0x%x", hdev->name, rp->status);

	hci_dev_lock(hdev);

	if (test_bit(HCI_MGMT, &hdev->dev_flags))
		mgmt_user_passkey_neg_reply_complete(hdev, &rp->bdaddr,
						     ACL_LINK, 0, rp->status);

	hci_dev_unlock(hdev);
}

static void hci_cc_read_local_oob_data_reply(struct hci_dev *hdev,
							struct sk_buff *skb)
{
	struct hci_rp_read_local_oob_data *rp = (void *) skb->data;

	BT_DBG("%s status 0x%x", hdev->name, rp->status);

	hci_dev_lock(hdev);
	mgmt_read_local_oob_data_reply_complete(hdev, rp->hash,
						rp->randomizer, rp->status);
	hci_dev_unlock(hdev);
}

static void hci_cc_le_set_scan_param(struct hci_dev *hdev, struct sk_buff *skb)
{
	__u8 status = *((__u8 *) skb->data);

	BT_DBG("%s status 0x%x", hdev->name, status);

	hci_req_complete(hdev, HCI_OP_LE_SET_SCAN_PARAM, status);

	if (status) {
		hci_dev_lock(hdev);
		mgmt_start_discovery_failed(hdev, status);
		hci_dev_unlock(hdev);
		return;
	}
}

static void hci_cc_le_set_scan_enable(struct hci_dev *hdev,
					struct sk_buff *skb)
{
	struct hci_cp_le_set_scan_enable *cp;
	__u8 status = *((__u8 *) skb->data);

	BT_DBG("%s status 0x%x", hdev->name, status);

	cp = hci_sent_cmd_data(hdev, HCI_OP_LE_SET_SCAN_ENABLE);
	if (!cp)
		return;

	switch (cp->enable) {
	case LE_SCANNING_ENABLED:
		hci_req_complete(hdev, HCI_OP_LE_SET_SCAN_ENABLE, status);

		if (status) {
			hci_dev_lock(hdev);
			mgmt_start_discovery_failed(hdev, status);
			hci_dev_unlock(hdev);
			return;
		}

		set_bit(HCI_LE_SCAN, &hdev->dev_flags);

		hci_dev_lock(hdev);
		hci_discovery_set_state(hdev, DISCOVERY_FINDING);
		hci_dev_unlock(hdev);
		break;

	case LE_SCANNING_DISABLED:
		if (status) {
			hci_dev_lock(hdev);
			mgmt_stop_discovery_failed(hdev, status);
			hci_dev_unlock(hdev);
			return;
		}

		clear_bit(HCI_LE_SCAN, &hdev->dev_flags);

		if (hdev->discovery.type == DISCOV_TYPE_INTERLEAVED &&
		    hdev->discovery.state == DISCOVERY_FINDING) {
			mgmt_interleaved_discovery(hdev);
		} else {
			hci_dev_lock(hdev);
			hci_discovery_set_state(hdev, DISCOVERY_STOPPED);
			hci_dev_unlock(hdev);
		}

		break;

	default:
		BT_ERR("Used reserved LE_Scan_Enable param %d", cp->enable);
		break;
	}
}

static void hci_cc_le_ltk_reply(struct hci_dev *hdev, struct sk_buff *skb)
{
	struct hci_rp_le_ltk_reply *rp = (void *) skb->data;

	BT_DBG("%s status 0x%x", hdev->name, rp->status);

	if (rp->status)
		return;

	hci_req_complete(hdev, HCI_OP_LE_LTK_REPLY, rp->status);
}

static void hci_cc_le_ltk_neg_reply(struct hci_dev *hdev, struct sk_buff *skb)
{
	struct hci_rp_le_ltk_neg_reply *rp = (void *) skb->data;

	BT_DBG("%s status 0x%x", hdev->name, rp->status);

	if (rp->status)
		return;

	hci_req_complete(hdev, HCI_OP_LE_LTK_NEG_REPLY, rp->status);
}

static inline void hci_cc_write_le_host_supported(struct hci_dev *hdev,
							struct sk_buff *skb)
{
	struct hci_cp_write_le_host_supported *sent;
	__u8 status = *((__u8 *) skb->data);

	BT_DBG("%s status 0x%x", hdev->name, status);

	sent = hci_sent_cmd_data(hdev, HCI_OP_WRITE_LE_HOST_SUPPORTED);
	if (!sent)
		return;

	if (!status) {
		if (sent->le)
			hdev->host_features[0] |= LMP_HOST_LE;
		else
			hdev->host_features[0] &= ~LMP_HOST_LE;
	}

	if (test_bit(HCI_MGMT, &hdev->dev_flags) &&
					!test_bit(HCI_INIT, &hdev->flags))
		mgmt_le_enable_complete(hdev, sent->le, status);

	hci_req_complete(hdev, HCI_OP_WRITE_LE_HOST_SUPPORTED, status);
}

static inline void hci_cs_inquiry(struct hci_dev *hdev, __u8 status)
{
	BT_DBG("%s status 0x%x", hdev->name, status);

	if (status) {
		hci_req_complete(hdev, HCI_OP_INQUIRY, status);
		hci_conn_check_pending(hdev);
		hci_dev_lock(hdev);
		if (test_bit(HCI_MGMT, &hdev->dev_flags))
			mgmt_start_discovery_failed(hdev, status);
		hci_dev_unlock(hdev);
		return;
	}

	set_bit(HCI_INQUIRY, &hdev->flags);

	hci_dev_lock(hdev);
	hci_discovery_set_state(hdev, DISCOVERY_FINDING);
	hci_dev_unlock(hdev);
}

static inline void hci_cs_create_conn(struct hci_dev *hdev, __u8 status)
{
	struct hci_cp_create_conn *cp;
	struct hci_conn *conn;

	BT_DBG("%s status 0x%x", hdev->name, status);

	cp = hci_sent_cmd_data(hdev, HCI_OP_CREATE_CONN);
	if (!cp)
		return;

	hci_dev_lock(hdev);

	conn = hci_conn_hash_lookup_ba(hdev, ACL_LINK, &cp->bdaddr);

	BT_DBG("%s bdaddr %s conn %p", hdev->name, batostr(&cp->bdaddr), conn);

	if (status) {
		if (conn && conn->state == BT_CONNECT) {
			if (status != 0x0c || conn->attempt > 2) {
				conn->state = BT_CLOSED;
				hci_proto_connect_cfm(conn, status);
				hci_conn_del(conn);
			} else
				conn->state = BT_CONNECT2;
		}
	} else {
		if (!conn) {
			conn = hci_conn_add(hdev, ACL_LINK, &cp->bdaddr);
			if (conn) {
				conn->out = true;
				conn->link_mode |= HCI_LM_MASTER;
			} else
				BT_ERR("No memory for new connection");
		}
	}

	hci_dev_unlock(hdev);
}

static void hci_cs_add_sco(struct hci_dev *hdev, __u8 status)
{
	struct hci_cp_add_sco *cp;
	struct hci_conn *acl, *sco;
	__u16 handle;

	BT_DBG("%s status 0x%x", hdev->name, status);

	if (!status)
		return;

	cp = hci_sent_cmd_data(hdev, HCI_OP_ADD_SCO);
	if (!cp)
		return;

	handle = __le16_to_cpu(cp->handle);

	BT_DBG("%s handle %d", hdev->name, handle);

	hci_dev_lock(hdev);

	acl = hci_conn_hash_lookup_handle(hdev, handle);
	if (acl) {
		sco = acl->link;
		if (sco) {
			sco->state = BT_CLOSED;

			hci_proto_connect_cfm(sco, status);
			hci_conn_del(sco);
		}
	}

	hci_dev_unlock(hdev);
}

static void hci_cs_auth_requested(struct hci_dev *hdev, __u8 status)
{
	struct hci_cp_auth_requested *cp;
	struct hci_conn *conn;

	BT_DBG("%s status 0x%x", hdev->name, status);

	if (!status)
		return;

	cp = hci_sent_cmd_data(hdev, HCI_OP_AUTH_REQUESTED);
	if (!cp)
		return;

	hci_dev_lock(hdev);

	conn = hci_conn_hash_lookup_handle(hdev, __le16_to_cpu(cp->handle));
	if (conn) {
		if (conn->state == BT_CONFIG) {
			hci_proto_connect_cfm(conn, status);
			hci_conn_put(conn);
		}
	}

	hci_dev_unlock(hdev);
}

static void hci_cs_set_conn_encrypt(struct hci_dev *hdev, __u8 status)
{
	struct hci_cp_set_conn_encrypt *cp;
	struct hci_conn *conn;

	BT_DBG("%s status 0x%x", hdev->name, status);

	if (!status)
		return;

	cp = hci_sent_cmd_data(hdev, HCI_OP_SET_CONN_ENCRYPT);
	if (!cp)
		return;

	hci_dev_lock(hdev);

	conn = hci_conn_hash_lookup_handle(hdev, __le16_to_cpu(cp->handle));
	if (conn) {
		if (conn->state == BT_CONFIG) {
			hci_proto_connect_cfm(conn, status);
			hci_conn_put(conn);
		}
	}

	hci_dev_unlock(hdev);
}

static int hci_outgoing_auth_needed(struct hci_dev *hdev,
							struct hci_conn *conn)
{
	if (conn->state != BT_CONFIG || !conn->out)
		return 0;

	if (conn->pending_sec_level == BT_SECURITY_SDP)
		return 0;

	/* Only request authentication for SSP connections or non-SSP
	 * devices with sec_level HIGH or if MITM protection is requested */
	if (!hci_conn_ssp_enabled(conn) &&
				conn->pending_sec_level != BT_SECURITY_HIGH &&
				!(conn->auth_type & 0x01))
		return 0;

	return 1;
}

static inline int hci_resolve_name(struct hci_dev *hdev,
				   struct inquiry_entry *e)
{
	struct hci_cp_remote_name_req cp;

	memset(&cp, 0, sizeof(cp));

	bacpy(&cp.bdaddr, &e->data.bdaddr);
	cp.pscan_rep_mode = e->data.pscan_rep_mode;
	cp.pscan_mode = e->data.pscan_mode;
	cp.clock_offset = e->data.clock_offset;

	return hci_send_cmd(hdev, HCI_OP_REMOTE_NAME_REQ, sizeof(cp), &cp);
}

static bool hci_resolve_next_name(struct hci_dev *hdev)
{
	struct discovery_state *discov = &hdev->discovery;
	struct inquiry_entry *e;

	if (list_empty(&discov->resolve))
		return false;

	e = hci_inquiry_cache_lookup_resolve(hdev, BDADDR_ANY, NAME_NEEDED);
	if (hci_resolve_name(hdev, e) == 0) {
		e->name_state = NAME_PENDING;
		return true;
	}

	return false;
}

static void hci_check_pending_name(struct hci_dev *hdev, struct hci_conn *conn,
				   bdaddr_t *bdaddr, u8 *name, u8 name_len)
{
	struct discovery_state *discov = &hdev->discovery;
	struct inquiry_entry *e;

	if (conn && !test_and_set_bit(HCI_CONN_MGMT_CONNECTED, &conn->flags))
		mgmt_device_connected(hdev, bdaddr, ACL_LINK, 0x00, 0, name,
				      name_len, conn->dev_class);

	if (discov->state == DISCOVERY_STOPPED)
		return;

	if (discov->state == DISCOVERY_STOPPING)
		goto discov_complete;

	if (discov->state != DISCOVERY_RESOLVING)
		return;

	e = hci_inquiry_cache_lookup_resolve(hdev, bdaddr, NAME_PENDING);
	if (e) {
		e->name_state = NAME_KNOWN;
		list_del(&e->list);
		if (name)
			mgmt_remote_name(hdev, bdaddr, ACL_LINK, 0x00,
					 e->data.rssi, name, name_len);
	}

	if (hci_resolve_next_name(hdev))
		return;

discov_complete:
	hci_discovery_set_state(hdev, DISCOVERY_STOPPED);
}

static void hci_cs_remote_name_req(struct hci_dev *hdev, __u8 status)
{
	struct hci_cp_remote_name_req *cp;
	struct hci_conn *conn;

	BT_DBG("%s status 0x%x", hdev->name, status);

	/* If successful wait for the name req complete event before
	 * checking for the need to do authentication */
	if (!status)
		return;

	cp = hci_sent_cmd_data(hdev, HCI_OP_REMOTE_NAME_REQ);
	if (!cp)
		return;

	hci_dev_lock(hdev);

	conn = hci_conn_hash_lookup_ba(hdev, ACL_LINK, &cp->bdaddr);

	if (test_bit(HCI_MGMT, &hdev->dev_flags))
		hci_check_pending_name(hdev, conn, &cp->bdaddr, NULL, 0);

	if (!conn)
		goto unlock;

	if (!hci_outgoing_auth_needed(hdev, conn))
		goto unlock;

	if (!test_and_set_bit(HCI_CONN_AUTH_PEND, &conn->flags)) {
		struct hci_cp_auth_requested cp;
		cp.handle = __cpu_to_le16(conn->handle);
		hci_send_cmd(hdev, HCI_OP_AUTH_REQUESTED, sizeof(cp), &cp);
	}

unlock:
	hci_dev_unlock(hdev);
}

static void hci_cs_read_remote_features(struct hci_dev *hdev, __u8 status)
{
	struct hci_cp_read_remote_features *cp;
	struct hci_conn *conn;

	BT_DBG("%s status 0x%x", hdev->name, status);

	if (!status)
		return;

	cp = hci_sent_cmd_data(hdev, HCI_OP_READ_REMOTE_FEATURES);
	if (!cp)
		return;

	hci_dev_lock(hdev);

	conn = hci_conn_hash_lookup_handle(hdev, __le16_to_cpu(cp->handle));
	if (conn) {
		if (conn->state == BT_CONFIG) {
			hci_proto_connect_cfm(conn, status);
			hci_conn_put(conn);
		}
	}

	hci_dev_unlock(hdev);
}

static void hci_cs_read_remote_ext_features(struct hci_dev *hdev, __u8 status)
{
	struct hci_cp_read_remote_ext_features *cp;
	struct hci_conn *conn;

	BT_DBG("%s status 0x%x", hdev->name, status);

	if (!status)
		return;

	cp = hci_sent_cmd_data(hdev, HCI_OP_READ_REMOTE_EXT_FEATURES);
	if (!cp)
		return;

	hci_dev_lock(hdev);

	conn = hci_conn_hash_lookup_handle(hdev, __le16_to_cpu(cp->handle));
	if (conn) {
		if (conn->state == BT_CONFIG) {
			hci_proto_connect_cfm(conn, status);
			hci_conn_put(conn);
		}
	}

	hci_dev_unlock(hdev);
}

static void hci_cs_setup_sync_conn(struct hci_dev *hdev, __u8 status)
{
	struct hci_cp_setup_sync_conn *cp;
	struct hci_conn *acl, *sco;
	__u16 handle;

	BT_DBG("%s status 0x%x", hdev->name, status);

	if (!status)
		return;

	cp = hci_sent_cmd_data(hdev, HCI_OP_SETUP_SYNC_CONN);
	if (!cp)
		return;

	handle = __le16_to_cpu(cp->handle);

	BT_DBG("%s handle %d", hdev->name, handle);

	hci_dev_lock(hdev);

	acl = hci_conn_hash_lookup_handle(hdev, handle);
	if (acl) {
		sco = acl->link;
		if (sco) {
			sco->state = BT_CLOSED;

			hci_proto_connect_cfm(sco, status);
			hci_conn_del(sco);
		}
	}

	hci_dev_unlock(hdev);
}

static void hci_cs_sniff_mode(struct hci_dev *hdev, __u8 status)
{
	struct hci_cp_sniff_mode *cp;
	struct hci_conn *conn;

	BT_DBG("%s status 0x%x", hdev->name, status);

	if (!status)
		return;

	cp = hci_sent_cmd_data(hdev, HCI_OP_SNIFF_MODE);
	if (!cp)
		return;

	hci_dev_lock(hdev);

	conn = hci_conn_hash_lookup_handle(hdev, __le16_to_cpu(cp->handle));
	if (conn) {
		clear_bit(HCI_CONN_MODE_CHANGE_PEND, &conn->flags);

		if (test_and_clear_bit(HCI_CONN_SCO_SETUP_PEND, &conn->flags))
			hci_sco_setup(conn, status);
	}

	hci_dev_unlock(hdev);
}

static void hci_cs_exit_sniff_mode(struct hci_dev *hdev, __u8 status)
{
	struct hci_cp_exit_sniff_mode *cp;
	struct hci_conn *conn;

	BT_DBG("%s status 0x%x", hdev->name, status);

	if (!status)
		return;

	cp = hci_sent_cmd_data(hdev, HCI_OP_EXIT_SNIFF_MODE);
	if (!cp)
		return;

	hci_dev_lock(hdev);

	conn = hci_conn_hash_lookup_handle(hdev, __le16_to_cpu(cp->handle));
	if (conn) {
		clear_bit(HCI_CONN_MODE_CHANGE_PEND, &conn->flags);

		if (test_and_clear_bit(HCI_CONN_SCO_SETUP_PEND, &conn->flags))
			hci_sco_setup(conn, status);
	}

	hci_dev_unlock(hdev);
}

static void hci_cs_disconnect(struct hci_dev *hdev, u8 status)
{
	struct hci_cp_disconnect *cp;
	struct hci_conn *conn;

	if (!status)
		return;

	cp = hci_sent_cmd_data(hdev, HCI_OP_DISCONNECT);
	if (!cp)
		return;

	hci_dev_lock(hdev);

	conn = hci_conn_hash_lookup_handle(hdev, __le16_to_cpu(cp->handle));
	if (conn)
		mgmt_disconnect_failed(hdev, &conn->dst, conn->type,
				       conn->dst_type, status);

	hci_dev_unlock(hdev);
}

static void hci_cs_le_create_conn(struct hci_dev *hdev, __u8 status)
{
	struct hci_cp_le_create_conn *cp;
	struct hci_conn *conn;

	BT_DBG("%s status 0x%x", hdev->name, status);

	cp = hci_sent_cmd_data(hdev, HCI_OP_LE_CREATE_CONN);
	if (!cp)
		return;

	hci_dev_lock(hdev);

	conn = hci_conn_hash_lookup_ba(hdev, LE_LINK, &cp->peer_addr);

	BT_DBG("%s bdaddr %s conn %p", hdev->name, batostr(&cp->peer_addr),
		conn);

	if (status) {
		if (conn && conn->state == BT_CONNECT) {
			conn->state = BT_CLOSED;
			mgmt_connect_failed(hdev, &cp->peer_addr, conn->type,
					    conn->dst_type, status);
			hci_proto_connect_cfm(conn, status);
			hci_conn_del(conn);
		}
	} else {
		if (!conn) {
			conn = hci_conn_add(hdev, LE_LINK, &cp->peer_addr);
			if (conn) {
				conn->dst_type = cp->peer_addr_type;
				conn->out = true;
			} else {
				BT_ERR("No memory for new connection");
			}
		}
	}

	hci_dev_unlock(hdev);
}

static void hci_cs_le_start_enc(struct hci_dev *hdev, u8 status)
{
	BT_DBG("%s status 0x%x", hdev->name, status);
}

static inline void hci_inquiry_complete_evt(struct hci_dev *hdev, struct sk_buff *skb)
{
	__u8 status = *((__u8 *) skb->data);
	struct discovery_state *discov = &hdev->discovery;
	struct inquiry_entry *e;

	BT_DBG("%s status %d", hdev->name, status);

	hci_req_complete(hdev, HCI_OP_INQUIRY, status);

	hci_conn_check_pending(hdev);

	if (!test_and_clear_bit(HCI_INQUIRY, &hdev->flags))
		return;

	if (!test_bit(HCI_MGMT, &hdev->dev_flags))
		return;

	hci_dev_lock(hdev);

	if (discov->state != DISCOVERY_FINDING)
		goto unlock;

	if (list_empty(&discov->resolve)) {
		hci_discovery_set_state(hdev, DISCOVERY_STOPPED);
		goto unlock;
	}

	e = hci_inquiry_cache_lookup_resolve(hdev, BDADDR_ANY, NAME_NEEDED);
	if (e && hci_resolve_name(hdev, e) == 0) {
		e->name_state = NAME_PENDING;
		hci_discovery_set_state(hdev, DISCOVERY_RESOLVING);
	} else {
		hci_discovery_set_state(hdev, DISCOVERY_STOPPED);
	}

unlock:
	hci_dev_unlock(hdev);
}

static inline void hci_inquiry_result_evt(struct hci_dev *hdev, struct sk_buff *skb)
{
	struct inquiry_data data;
	struct inquiry_info *info = (void *) (skb->data + 1);
	int num_rsp = *((__u8 *) skb->data);

	BT_DBG("%s num_rsp %d", hdev->name, num_rsp);

	if (!num_rsp)
		return;

	if (test_bit(HCI_PERIODIC_INQ, &hdev->dev_flags))
		return;

	hci_dev_lock(hdev);

	for (; num_rsp; num_rsp--, info++) {
		bool name_known, ssp;

		bacpy(&data.bdaddr, &info->bdaddr);
		data.pscan_rep_mode	= info->pscan_rep_mode;
		data.pscan_period_mode	= info->pscan_period_mode;
		data.pscan_mode		= info->pscan_mode;
		memcpy(data.dev_class, info->dev_class, 3);
		data.clock_offset	= info->clock_offset;
		data.rssi		= 0x00;
		data.ssp_mode		= 0x00;

		name_known = hci_inquiry_cache_update(hdev, &data, false, &ssp);
		mgmt_device_found(hdev, &info->bdaddr, ACL_LINK, 0x00,
				  info->dev_class, 0, !name_known, ssp, NULL,
				  0);
	}

	hci_dev_unlock(hdev);
}

static inline void hci_conn_complete_evt(struct hci_dev *hdev, struct sk_buff *skb)
{
	struct hci_ev_conn_complete *ev = (void *) skb->data;
	struct hci_conn *conn;

	BT_DBG("%s", hdev->name);

	hci_dev_lock(hdev);

	conn = hci_conn_hash_lookup_ba(hdev, ev->link_type, &ev->bdaddr);
	if (!conn) {
		if (ev->link_type != SCO_LINK)
			goto unlock;

		conn = hci_conn_hash_lookup_ba(hdev, ESCO_LINK, &ev->bdaddr);
		if (!conn)
			goto unlock;

		conn->type = SCO_LINK;
	}

	if (!ev->status) {
		conn->handle = __le16_to_cpu(ev->handle);

		if (conn->type == ACL_LINK) {
			conn->state = BT_CONFIG;
			hci_conn_hold(conn);
			conn->disc_timeout = HCI_DISCONN_TIMEOUT;
		} else
			conn->state = BT_CONNECTED;

		hci_conn_hold_device(conn);
		hci_conn_add_sysfs(conn);

		if (test_bit(HCI_AUTH, &hdev->flags))
			conn->link_mode |= HCI_LM_AUTH;

		if (test_bit(HCI_ENCRYPT, &hdev->flags))
			conn->link_mode |= HCI_LM_ENCRYPT;

		/* Get remote features */
		if (conn->type == ACL_LINK) {
			struct hci_cp_read_remote_features cp;
			cp.handle = ev->handle;
			hci_send_cmd(hdev, HCI_OP_READ_REMOTE_FEATURES,
				     sizeof(cp), &cp);
		}

		/* Set packet type for incoming connection */
		if (!conn->out && hdev->hci_ver < BLUETOOTH_VER_2_0) {
			struct hci_cp_change_conn_ptype cp;
			cp.handle = ev->handle;
			cp.pkt_type = cpu_to_le16(conn->pkt_type);
			hci_send_cmd(hdev, HCI_OP_CHANGE_CONN_PTYPE, sizeof(cp),
				     &cp);
		}
	} else {
		conn->state = BT_CLOSED;
		if (conn->type == ACL_LINK)
			mgmt_connect_failed(hdev, &ev->bdaddr, conn->type,
					    conn->dst_type, ev->status);
	}

	if (conn->type == ACL_LINK)
		hci_sco_setup(conn, ev->status);

	if (ev->status) {
		hci_proto_connect_cfm(conn, ev->status);
		hci_conn_del(conn);
	} else if (ev->link_type != ACL_LINK)
		hci_proto_connect_cfm(conn, ev->status);

unlock:
	hci_dev_unlock(hdev);

	hci_conn_check_pending(hdev);
}

static inline void hci_conn_request_evt(struct hci_dev *hdev, struct sk_buff *skb)
{
	struct hci_ev_conn_request *ev = (void *) skb->data;
	int mask = hdev->link_mode;

	BT_DBG("%s bdaddr %s type 0x%x", hdev->name,
					batostr(&ev->bdaddr), ev->link_type);

	mask |= hci_proto_connect_ind(hdev, &ev->bdaddr, ev->link_type);

	if ((mask & HCI_LM_ACCEPT) &&
			!hci_blacklist_lookup(hdev, &ev->bdaddr)) {
		/* Connection accepted */
		struct inquiry_entry *ie;
		struct hci_conn *conn;

		hci_dev_lock(hdev);

		ie = hci_inquiry_cache_lookup(hdev, &ev->bdaddr);
		if (ie)
			memcpy(ie->data.dev_class, ev->dev_class, 3);

		conn = hci_conn_hash_lookup_ba(hdev, ev->link_type, &ev->bdaddr);
		if (!conn) {
			conn = hci_conn_add(hdev, ev->link_type, &ev->bdaddr);
			if (!conn) {
				BT_ERR("No memory for new connection");
				hci_dev_unlock(hdev);
				return;
			}
		}

		memcpy(conn->dev_class, ev->dev_class, 3);
		conn->state = BT_CONNECT;

		hci_dev_unlock(hdev);

		if (ev->link_type == ACL_LINK || !lmp_esco_capable(hdev)) {
			struct hci_cp_accept_conn_req cp;

			bacpy(&cp.bdaddr, &ev->bdaddr);

			if (lmp_rswitch_capable(hdev) && (mask & HCI_LM_MASTER))
				cp.role = 0x00; /* Become master */
			else
				cp.role = 0x01; /* Remain slave */

			hci_send_cmd(hdev, HCI_OP_ACCEPT_CONN_REQ, sizeof(cp),
				     &cp);
		} else {
			struct hci_cp_accept_sync_conn_req cp;

			bacpy(&cp.bdaddr, &ev->bdaddr);
			cp.pkt_type = cpu_to_le16(conn->pkt_type);

			cp.tx_bandwidth   = cpu_to_le32(0x00001f40);
			cp.rx_bandwidth   = cpu_to_le32(0x00001f40);
			cp.max_latency    = cpu_to_le16(0xffff);
			cp.content_format = cpu_to_le16(hdev->voice_setting);
			cp.retrans_effort = 0xff;

			hci_send_cmd(hdev, HCI_OP_ACCEPT_SYNC_CONN_REQ,
				     sizeof(cp), &cp);
		}
	} else {
		/* Connection rejected */
		struct hci_cp_reject_conn_req cp;

		bacpy(&cp.bdaddr, &ev->bdaddr);
		cp.reason = HCI_ERROR_REJ_BAD_ADDR;
		hci_send_cmd(hdev, HCI_OP_REJECT_CONN_REQ, sizeof(cp), &cp);
	}
}

static inline void hci_disconn_complete_evt(struct hci_dev *hdev, struct sk_buff *skb)
{
	struct hci_ev_disconn_complete *ev = (void *) skb->data;
	struct hci_conn *conn;

	BT_DBG("%s status %d", hdev->name, ev->status);

	hci_dev_lock(hdev);

	conn = hci_conn_hash_lookup_handle(hdev, __le16_to_cpu(ev->handle));
	if (!conn)
		goto unlock;

	if (ev->status == 0)
		conn->state = BT_CLOSED;

	if (test_and_clear_bit(HCI_CONN_MGMT_CONNECTED, &conn->flags) &&
			(conn->type == ACL_LINK || conn->type == LE_LINK)) {
		if (ev->status != 0)
			mgmt_disconnect_failed(hdev, &conn->dst, conn->type,
						conn->dst_type, ev->status);
		else
			mgmt_device_disconnected(hdev, &conn->dst, conn->type,
						 conn->dst_type);
	}

	if (ev->status == 0) {
		if (conn->type == ACL_LINK && conn->flush_key)
			hci_remove_link_key(hdev, &conn->dst);
		hci_proto_disconn_cfm(conn, ev->reason);
		hci_conn_del(conn);
	}

unlock:
	hci_dev_unlock(hdev);
}

static inline void hci_auth_complete_evt(struct hci_dev *hdev, struct sk_buff *skb)
{
	struct hci_ev_auth_complete *ev = (void *) skb->data;
	struct hci_conn *conn;

	BT_DBG("%s status %d", hdev->name, ev->status);

	hci_dev_lock(hdev);

	conn = hci_conn_hash_lookup_handle(hdev, __le16_to_cpu(ev->handle));
	if (!conn)
		goto unlock;

	if (!ev->status) {
		if (!hci_conn_ssp_enabled(conn) &&
				test_bit(HCI_CONN_REAUTH_PEND, &conn->flags)) {
			BT_INFO("re-auth of legacy device is not possible.");
		} else {
			conn->link_mode |= HCI_LM_AUTH;
			conn->sec_level = conn->pending_sec_level;
		}
	} else {
		mgmt_auth_failed(hdev, &conn->dst, conn->type, conn->dst_type,
				 ev->status);
	}

	clear_bit(HCI_CONN_AUTH_PEND, &conn->flags);
	clear_bit(HCI_CONN_REAUTH_PEND, &conn->flags);

	if (conn->state == BT_CONFIG) {
		if (!ev->status && hci_conn_ssp_enabled(conn)) {
			struct hci_cp_set_conn_encrypt cp;
			cp.handle  = ev->handle;
			cp.encrypt = 0x01;
			hci_send_cmd(hdev, HCI_OP_SET_CONN_ENCRYPT, sizeof(cp),
									&cp);
		} else {
			conn->state = BT_CONNECTED;
			hci_proto_connect_cfm(conn, ev->status);
			hci_conn_put(conn);
		}
	} else {
		hci_auth_cfm(conn, ev->status);

		hci_conn_hold(conn);
		conn->disc_timeout = HCI_DISCONN_TIMEOUT;
		hci_conn_put(conn);
	}

	if (test_bit(HCI_CONN_ENCRYPT_PEND, &conn->flags)) {
		if (!ev->status) {
			struct hci_cp_set_conn_encrypt cp;
			cp.handle  = ev->handle;
			cp.encrypt = 0x01;
			hci_send_cmd(hdev, HCI_OP_SET_CONN_ENCRYPT, sizeof(cp),
									&cp);
		} else {
			clear_bit(HCI_CONN_ENCRYPT_PEND, &conn->flags);
			hci_encrypt_cfm(conn, ev->status, 0x00);
		}
	}

unlock:
	hci_dev_unlock(hdev);
}

static inline void hci_remote_name_evt(struct hci_dev *hdev, struct sk_buff *skb)
{
	struct hci_ev_remote_name *ev = (void *) skb->data;
	struct hci_conn *conn;

	BT_DBG("%s", hdev->name);

	hci_conn_check_pending(hdev);

	hci_dev_lock(hdev);

	conn = hci_conn_hash_lookup_ba(hdev, ACL_LINK, &ev->bdaddr);

	if (!test_bit(HCI_MGMT, &hdev->dev_flags))
		goto check_auth;

	if (ev->status == 0)
		hci_check_pending_name(hdev, conn, &ev->bdaddr, ev->name,
				       strnlen(ev->name, HCI_MAX_NAME_LENGTH));
	else
		hci_check_pending_name(hdev, conn, &ev->bdaddr, NULL, 0);

check_auth:
	if (!conn)
		goto unlock;

	if (!hci_outgoing_auth_needed(hdev, conn))
		goto unlock;

	if (!test_and_set_bit(HCI_CONN_AUTH_PEND, &conn->flags)) {
		struct hci_cp_auth_requested cp;
		cp.handle = __cpu_to_le16(conn->handle);
		hci_send_cmd(hdev, HCI_OP_AUTH_REQUESTED, sizeof(cp), &cp);
	}

unlock:
	hci_dev_unlock(hdev);
}

static inline void hci_encrypt_change_evt(struct hci_dev *hdev, struct sk_buff *skb)
{
	struct hci_ev_encrypt_change *ev = (void *) skb->data;
	struct hci_conn *conn;

	BT_DBG("%s status %d", hdev->name, ev->status);

	hci_dev_lock(hdev);

	conn = hci_conn_hash_lookup_handle(hdev, __le16_to_cpu(ev->handle));
	if (conn) {
		if (!ev->status) {
			if (ev->encrypt) {
				/* Encryption implies authentication */
				conn->link_mode |= HCI_LM_AUTH;
				conn->link_mode |= HCI_LM_ENCRYPT;
				conn->sec_level = conn->pending_sec_level;
			} else
				conn->link_mode &= ~HCI_LM_ENCRYPT;
		}

		clear_bit(HCI_CONN_ENCRYPT_PEND, &conn->flags);

		if (ev->status && conn->state == BT_CONNECTED) {
			hci_acl_disconn(conn, HCI_ERROR_AUTH_FAILURE);
			hci_conn_put(conn);
			goto unlock;
		}

		if (conn->state == BT_CONFIG) {
			if (!ev->status)
				conn->state = BT_CONNECTED;

			hci_proto_connect_cfm(conn, ev->status);
			hci_conn_put(conn);
		} else
			hci_encrypt_cfm(conn, ev->status, ev->encrypt);
	}

unlock:
	hci_dev_unlock(hdev);
}

static inline void hci_change_link_key_complete_evt(struct hci_dev *hdev, struct sk_buff *skb)
{
	struct hci_ev_change_link_key_complete *ev = (void *) skb->data;
	struct hci_conn *conn;

	BT_DBG("%s status %d", hdev->name, ev->status);

	hci_dev_lock(hdev);

	conn = hci_conn_hash_lookup_handle(hdev, __le16_to_cpu(ev->handle));
	if (conn) {
		if (!ev->status)
			conn->link_mode |= HCI_LM_SECURE;

		clear_bit(HCI_CONN_AUTH_PEND, &conn->flags);

		hci_key_change_cfm(conn, ev->status);
	}

	hci_dev_unlock(hdev);
}

static inline void hci_remote_features_evt(struct hci_dev *hdev, struct sk_buff *skb)
{
	struct hci_ev_remote_features *ev = (void *) skb->data;
	struct hci_conn *conn;

	BT_DBG("%s status %d", hdev->name, ev->status);

	hci_dev_lock(hdev);

	conn = hci_conn_hash_lookup_handle(hdev, __le16_to_cpu(ev->handle));
	if (!conn)
		goto unlock;

	if (!ev->status)
		memcpy(conn->features, ev->features, 8);

	if (conn->state != BT_CONFIG)
		goto unlock;

	if (!ev->status && lmp_ssp_capable(hdev) && lmp_ssp_capable(conn)) {
		struct hci_cp_read_remote_ext_features cp;
		cp.handle = ev->handle;
		cp.page = 0x01;
		hci_send_cmd(hdev, HCI_OP_READ_REMOTE_EXT_FEATURES,
							sizeof(cp), &cp);
		goto unlock;
	}

	if (!ev->status && !test_bit(HCI_CONN_MGMT_CONNECTED, &conn->flags)) {
		struct hci_cp_remote_name_req cp;
		memset(&cp, 0, sizeof(cp));
		bacpy(&cp.bdaddr, &conn->dst);
		cp.pscan_rep_mode = 0x02;
		hci_send_cmd(hdev, HCI_OP_REMOTE_NAME_REQ, sizeof(cp), &cp);
	} else if (!test_and_set_bit(HCI_CONN_MGMT_CONNECTED, &conn->flags))
		mgmt_device_connected(hdev, &conn->dst, conn->type,
				      conn->dst_type, 0, NULL, 0,
				      conn->dev_class);

	if (!hci_outgoing_auth_needed(hdev, conn)) {
		conn->state = BT_CONNECTED;
		hci_proto_connect_cfm(conn, ev->status);
		hci_conn_put(conn);
	}

unlock:
	hci_dev_unlock(hdev);
}

static inline void hci_remote_version_evt(struct hci_dev *hdev, struct sk_buff *skb)
{
	BT_DBG("%s", hdev->name);
}

static inline void hci_qos_setup_complete_evt(struct hci_dev *hdev, struct sk_buff *skb)
{
	BT_DBG("%s", hdev->name);
}

static inline void hci_cmd_complete_evt(struct hci_dev *hdev, struct sk_buff *skb)
{
	struct hci_ev_cmd_complete *ev = (void *) skb->data;
	__u16 opcode;

	skb_pull(skb, sizeof(*ev));

	opcode = __le16_to_cpu(ev->opcode);

	switch (opcode) {
	case HCI_OP_INQUIRY_CANCEL:
		hci_cc_inquiry_cancel(hdev, skb);
		break;

	case HCI_OP_PERIODIC_INQ:
		hci_cc_periodic_inq(hdev, skb);
		break;

	case HCI_OP_EXIT_PERIODIC_INQ:
		hci_cc_exit_periodic_inq(hdev, skb);
		break;

	case HCI_OP_REMOTE_NAME_REQ_CANCEL:
		hci_cc_remote_name_req_cancel(hdev, skb);
		break;

	case HCI_OP_ROLE_DISCOVERY:
		hci_cc_role_discovery(hdev, skb);
		break;

	case HCI_OP_READ_LINK_POLICY:
		hci_cc_read_link_policy(hdev, skb);
		break;

	case HCI_OP_WRITE_LINK_POLICY:
		hci_cc_write_link_policy(hdev, skb);
		break;

	case HCI_OP_READ_DEF_LINK_POLICY:
		hci_cc_read_def_link_policy(hdev, skb);
		break;

	case HCI_OP_WRITE_DEF_LINK_POLICY:
		hci_cc_write_def_link_policy(hdev, skb);
		break;

	case HCI_OP_RESET:
		hci_cc_reset(hdev, skb);
		break;

	case HCI_OP_WRITE_LOCAL_NAME:
		hci_cc_write_local_name(hdev, skb);
		break;

	case HCI_OP_READ_LOCAL_NAME:
		hci_cc_read_local_name(hdev, skb);
		break;

	case HCI_OP_WRITE_AUTH_ENABLE:
		hci_cc_write_auth_enable(hdev, skb);
		break;

	case HCI_OP_WRITE_ENCRYPT_MODE:
		hci_cc_write_encrypt_mode(hdev, skb);
		break;

	case HCI_OP_WRITE_SCAN_ENABLE:
		hci_cc_write_scan_enable(hdev, skb);
		break;

	case HCI_OP_READ_CLASS_OF_DEV:
		hci_cc_read_class_of_dev(hdev, skb);
		break;

	case HCI_OP_WRITE_CLASS_OF_DEV:
		hci_cc_write_class_of_dev(hdev, skb);
		break;

	case HCI_OP_READ_VOICE_SETTING:
		hci_cc_read_voice_setting(hdev, skb);
		break;

	case HCI_OP_WRITE_VOICE_SETTING:
		hci_cc_write_voice_setting(hdev, skb);
		break;

	case HCI_OP_HOST_BUFFER_SIZE:
		hci_cc_host_buffer_size(hdev, skb);
		break;

	case HCI_OP_WRITE_SSP_MODE:
		hci_cc_write_ssp_mode(hdev, skb);
		break;

	case HCI_OP_READ_LOCAL_VERSION:
		hci_cc_read_local_version(hdev, skb);
		break;

	case HCI_OP_READ_LOCAL_COMMANDS:
		hci_cc_read_local_commands(hdev, skb);
		break;

	case HCI_OP_READ_LOCAL_FEATURES:
		hci_cc_read_local_features(hdev, skb);
		break;

	case HCI_OP_READ_LOCAL_EXT_FEATURES:
		hci_cc_read_local_ext_features(hdev, skb);
		break;

	case HCI_OP_READ_BUFFER_SIZE:
		hci_cc_read_buffer_size(hdev, skb);
		break;

	case HCI_OP_READ_BD_ADDR:
		hci_cc_read_bd_addr(hdev, skb);
		break;

	case HCI_OP_READ_DATA_BLOCK_SIZE:
		hci_cc_read_data_block_size(hdev, skb);
		break;

	case HCI_OP_WRITE_CA_TIMEOUT:
		hci_cc_write_ca_timeout(hdev, skb);
		break;

	case HCI_OP_READ_FLOW_CONTROL_MODE:
		hci_cc_read_flow_control_mode(hdev, skb);
		break;

	case HCI_OP_READ_LOCAL_AMP_INFO:
		hci_cc_read_local_amp_info(hdev, skb);
		break;

	case HCI_OP_DELETE_STORED_LINK_KEY:
		hci_cc_delete_stored_link_key(hdev, skb);
		break;

	case HCI_OP_SET_EVENT_MASK:
		hci_cc_set_event_mask(hdev, skb);
		break;

	case HCI_OP_WRITE_INQUIRY_MODE:
		hci_cc_write_inquiry_mode(hdev, skb);
		break;

	case HCI_OP_READ_INQ_RSP_TX_POWER:
		hci_cc_read_inq_rsp_tx_power(hdev, skb);
		break;

	case HCI_OP_SET_EVENT_FLT:
		hci_cc_set_event_flt(hdev, skb);
		break;

	case HCI_OP_PIN_CODE_REPLY:
		hci_cc_pin_code_reply(hdev, skb);
		break;

	case HCI_OP_PIN_CODE_NEG_REPLY:
		hci_cc_pin_code_neg_reply(hdev, skb);
		break;

	case HCI_OP_READ_LOCAL_OOB_DATA:
		hci_cc_read_local_oob_data_reply(hdev, skb);
		break;

	case HCI_OP_LE_READ_BUFFER_SIZE:
		hci_cc_le_read_buffer_size(hdev, skb);
		break;

	case HCI_OP_USER_CONFIRM_REPLY:
		hci_cc_user_confirm_reply(hdev, skb);
		break;

	case HCI_OP_USER_CONFIRM_NEG_REPLY:
		hci_cc_user_confirm_neg_reply(hdev, skb);
		break;

	case HCI_OP_USER_PASSKEY_REPLY:
		hci_cc_user_passkey_reply(hdev, skb);
		break;

	case HCI_OP_USER_PASSKEY_NEG_REPLY:
		hci_cc_user_passkey_neg_reply(hdev, skb);
		break;

	case HCI_OP_LE_SET_SCAN_PARAM:
		hci_cc_le_set_scan_param(hdev, skb);
		break;

	case HCI_OP_LE_SET_SCAN_ENABLE:
		hci_cc_le_set_scan_enable(hdev, skb);
		break;

	case HCI_OP_LE_LTK_REPLY:
		hci_cc_le_ltk_reply(hdev, skb);
		break;

	case HCI_OP_LE_LTK_NEG_REPLY:
		hci_cc_le_ltk_neg_reply(hdev, skb);
		break;

	case HCI_OP_WRITE_LE_HOST_SUPPORTED:
		hci_cc_write_le_host_supported(hdev, skb);
		break;

	default:
		BT_DBG("%s opcode 0x%x", hdev->name, opcode);
		break;
	}

	if (ev->opcode != HCI_OP_NOP)
		del_timer(&hdev->cmd_timer);

	if (ev->ncmd) {
		atomic_set(&hdev->cmd_cnt, 1);
		if (!skb_queue_empty(&hdev->cmd_q))
			queue_work(hdev->workqueue, &hdev->cmd_work);
	}
}

static inline void hci_cmd_status_evt(struct hci_dev *hdev, struct sk_buff *skb)
{
	struct hci_ev_cmd_status *ev = (void *) skb->data;
	__u16 opcode;

	skb_pull(skb, sizeof(*ev));

	opcode = __le16_to_cpu(ev->opcode);

	switch (opcode) {
	case HCI_OP_INQUIRY:
		hci_cs_inquiry(hdev, ev->status);
		break;

	case HCI_OP_CREATE_CONN:
		hci_cs_create_conn(hdev, ev->status);
		break;

	case HCI_OP_ADD_SCO:
		hci_cs_add_sco(hdev, ev->status);
		break;

	case HCI_OP_AUTH_REQUESTED:
		hci_cs_auth_requested(hdev, ev->status);
		break;

	case HCI_OP_SET_CONN_ENCRYPT:
		hci_cs_set_conn_encrypt(hdev, ev->status);
		break;

	case HCI_OP_REMOTE_NAME_REQ:
		hci_cs_remote_name_req(hdev, ev->status);
		break;

	case HCI_OP_READ_REMOTE_FEATURES:
		hci_cs_read_remote_features(hdev, ev->status);
		break;

	case HCI_OP_READ_REMOTE_EXT_FEATURES:
		hci_cs_read_remote_ext_features(hdev, ev->status);
		break;

	case HCI_OP_SETUP_SYNC_CONN:
		hci_cs_setup_sync_conn(hdev, ev->status);
		break;

	case HCI_OP_SNIFF_MODE:
		hci_cs_sniff_mode(hdev, ev->status);
		break;

	case HCI_OP_EXIT_SNIFF_MODE:
		hci_cs_exit_sniff_mode(hdev, ev->status);
		break;

	case HCI_OP_DISCONNECT:
		hci_cs_disconnect(hdev, ev->status);
		break;

	case HCI_OP_LE_CREATE_CONN:
		hci_cs_le_create_conn(hdev, ev->status);
		break;

	case HCI_OP_LE_START_ENC:
		hci_cs_le_start_enc(hdev, ev->status);
		break;

	default:
		BT_DBG("%s opcode 0x%x", hdev->name, opcode);
		break;
	}

	if (ev->opcode != HCI_OP_NOP)
		del_timer(&hdev->cmd_timer);

	if (ev->ncmd && !test_bit(HCI_RESET, &hdev->flags)) {
		atomic_set(&hdev->cmd_cnt, 1);
		if (!skb_queue_empty(&hdev->cmd_q))
			queue_work(hdev->workqueue, &hdev->cmd_work);
	}
}

static inline void hci_role_change_evt(struct hci_dev *hdev, struct sk_buff *skb)
{
	struct hci_ev_role_change *ev = (void *) skb->data;
	struct hci_conn *conn;

	BT_DBG("%s status %d", hdev->name, ev->status);

	hci_dev_lock(hdev);

	conn = hci_conn_hash_lookup_ba(hdev, ACL_LINK, &ev->bdaddr);
	if (conn) {
		if (!ev->status) {
			if (ev->role)
				conn->link_mode &= ~HCI_LM_MASTER;
			else
				conn->link_mode |= HCI_LM_MASTER;
		}

		clear_bit(HCI_CONN_RSWITCH_PEND, &conn->flags);

		hci_role_switch_cfm(conn, ev->status, ev->role);
	}

	hci_dev_unlock(hdev);
}

static inline void hci_num_comp_pkts_evt(struct hci_dev *hdev, struct sk_buff *skb)
{
	struct hci_ev_num_comp_pkts *ev = (void *) skb->data;
	int i;

	if (hdev->flow_ctl_mode != HCI_FLOW_CTL_MODE_PACKET_BASED) {
		BT_ERR("Wrong event for mode %d", hdev->flow_ctl_mode);
		return;
	}

	if (skb->len < sizeof(*ev) || skb->len < sizeof(*ev) +
			ev->num_hndl * sizeof(struct hci_comp_pkts_info)) {
		BT_DBG("%s bad parameters", hdev->name);
		return;
	}

	BT_DBG("%s num_hndl %d", hdev->name, ev->num_hndl);

	for (i = 0; i < ev->num_hndl; i++) {
		struct hci_comp_pkts_info *info = &ev->handles[i];
		struct hci_conn *conn;
		__u16  handle, count;

		handle = __le16_to_cpu(info->handle);
		count  = __le16_to_cpu(info->count);

		conn = hci_conn_hash_lookup_handle(hdev, handle);
		if (!conn)
			continue;

		conn->sent -= count;

		switch (conn->type) {
		case ACL_LINK:
			hdev->acl_cnt += count;
			if (hdev->acl_cnt > hdev->acl_pkts)
				hdev->acl_cnt = hdev->acl_pkts;
			break;

		case LE_LINK:
			if (hdev->le_pkts) {
				hdev->le_cnt += count;
				if (hdev->le_cnt > hdev->le_pkts)
					hdev->le_cnt = hdev->le_pkts;
			} else {
				hdev->acl_cnt += count;
				if (hdev->acl_cnt > hdev->acl_pkts)
					hdev->acl_cnt = hdev->acl_pkts;
			}
			break;

		case SCO_LINK:
			hdev->sco_cnt += count;
			if (hdev->sco_cnt > hdev->sco_pkts)
				hdev->sco_cnt = hdev->sco_pkts;
			break;

		default:
			BT_ERR("Unknown type %d conn %p", conn->type, conn);
			break;
		}
	}

	queue_work(hdev->workqueue, &hdev->tx_work);
}

static inline void hci_num_comp_blocks_evt(struct hci_dev *hdev,
					   struct sk_buff *skb)
{
	struct hci_ev_num_comp_blocks *ev = (void *) skb->data;
	int i;

	if (hdev->flow_ctl_mode != HCI_FLOW_CTL_MODE_BLOCK_BASED) {
		BT_ERR("Wrong event for mode %d", hdev->flow_ctl_mode);
		return;
	}

	if (skb->len < sizeof(*ev) || skb->len < sizeof(*ev) +
			ev->num_hndl * sizeof(struct hci_comp_blocks_info)) {
		BT_DBG("%s bad parameters", hdev->name);
		return;
	}

	BT_DBG("%s num_blocks %d num_hndl %d", hdev->name, ev->num_blocks,
								ev->num_hndl);

	for (i = 0; i < ev->num_hndl; i++) {
		struct hci_comp_blocks_info *info = &ev->handles[i];
		struct hci_conn *conn;
		__u16  handle, block_count;

		handle = __le16_to_cpu(info->handle);
		block_count = __le16_to_cpu(info->blocks);

		conn = hci_conn_hash_lookup_handle(hdev, handle);
		if (!conn)
			continue;

		conn->sent -= block_count;

		switch (conn->type) {
		case ACL_LINK:
			hdev->block_cnt += block_count;
			if (hdev->block_cnt > hdev->num_blocks)
				hdev->block_cnt = hdev->num_blocks;
			break;

		default:
			BT_ERR("Unknown type %d conn %p", conn->type, conn);
			break;
		}
	}

	queue_work(hdev->workqueue, &hdev->tx_work);
}

static inline void hci_mode_change_evt(struct hci_dev *hdev, struct sk_buff *skb)
{
	struct hci_ev_mode_change *ev = (void *) skb->data;
	struct hci_conn *conn;

	BT_DBG("%s status %d", hdev->name, ev->status);

	hci_dev_lock(hdev);

	conn = hci_conn_hash_lookup_handle(hdev, __le16_to_cpu(ev->handle));
	if (conn) {
		conn->mode = ev->mode;
		conn->interval = __le16_to_cpu(ev->interval);

		if (!test_and_clear_bit(HCI_CONN_MODE_CHANGE_PEND, &conn->flags)) {
			if (conn->mode == HCI_CM_ACTIVE)
				set_bit(HCI_CONN_POWER_SAVE, &conn->flags);
			else
				clear_bit(HCI_CONN_POWER_SAVE, &conn->flags);
		}

		if (test_and_clear_bit(HCI_CONN_SCO_SETUP_PEND, &conn->flags))
			hci_sco_setup(conn, ev->status);
	}

	hci_dev_unlock(hdev);
}

static inline void hci_pin_code_request_evt(struct hci_dev *hdev, struct sk_buff *skb)
{
	struct hci_ev_pin_code_req *ev = (void *) skb->data;
	struct hci_conn *conn;

	BT_DBG("%s", hdev->name);

	hci_dev_lock(hdev);

	conn = hci_conn_hash_lookup_ba(hdev, ACL_LINK, &ev->bdaddr);
	if (!conn)
		goto unlock;

	if (conn->state == BT_CONNECTED) {
		hci_conn_hold(conn);
		conn->disc_timeout = HCI_PAIRING_TIMEOUT;
		hci_conn_put(conn);
	}

	if (!test_bit(HCI_PAIRABLE, &hdev->dev_flags))
		hci_send_cmd(hdev, HCI_OP_PIN_CODE_NEG_REPLY,
					sizeof(ev->bdaddr), &ev->bdaddr);
	else if (test_bit(HCI_MGMT, &hdev->dev_flags)) {
		u8 secure;

		if (conn->pending_sec_level == BT_SECURITY_HIGH)
			secure = 1;
		else
			secure = 0;

		mgmt_pin_code_request(hdev, &ev->bdaddr, secure);
	}

unlock:
	hci_dev_unlock(hdev);
}

static inline void hci_link_key_request_evt(struct hci_dev *hdev, struct sk_buff *skb)
{
	struct hci_ev_link_key_req *ev = (void *) skb->data;
	struct hci_cp_link_key_reply cp;
	struct hci_conn *conn;
	struct link_key *key;

	BT_DBG("%s", hdev->name);

	if (!test_bit(HCI_LINK_KEYS, &hdev->dev_flags))
		return;

	hci_dev_lock(hdev);

	key = hci_find_link_key(hdev, &ev->bdaddr);
	if (!key) {
		BT_DBG("%s link key not found for %s", hdev->name,
							batostr(&ev->bdaddr));
		goto not_found;
	}

	BT_DBG("%s found key type %u for %s", hdev->name, key->type,
							batostr(&ev->bdaddr));

	if (!test_bit(HCI_DEBUG_KEYS, &hdev->dev_flags) &&
				key->type == HCI_LK_DEBUG_COMBINATION) {
		BT_DBG("%s ignoring debug key", hdev->name);
		goto not_found;
	}

	conn = hci_conn_hash_lookup_ba(hdev, ACL_LINK, &ev->bdaddr);
	if (conn) {
		if (key->type == HCI_LK_UNAUTH_COMBINATION &&
				conn->auth_type != 0xff &&
				(conn->auth_type & 0x01)) {
			BT_DBG("%s ignoring unauthenticated key", hdev->name);
			goto not_found;
		}

		if (key->type == HCI_LK_COMBINATION && key->pin_len < 16 &&
				conn->pending_sec_level == BT_SECURITY_HIGH) {
			BT_DBG("%s ignoring key unauthenticated for high \
							security", hdev->name);
			goto not_found;
		}

		conn->key_type = key->type;
		conn->pin_length = key->pin_len;
	}

	bacpy(&cp.bdaddr, &ev->bdaddr);
	memcpy(cp.link_key, key->val, 16);

	hci_send_cmd(hdev, HCI_OP_LINK_KEY_REPLY, sizeof(cp), &cp);

	hci_dev_unlock(hdev);

	return;

not_found:
	hci_send_cmd(hdev, HCI_OP_LINK_KEY_NEG_REPLY, 6, &ev->bdaddr);
	hci_dev_unlock(hdev);
}

static inline void hci_link_key_notify_evt(struct hci_dev *hdev, struct sk_buff *skb)
{
	struct hci_ev_link_key_notify *ev = (void *) skb->data;
	struct hci_conn *conn;
	u8 pin_len = 0;

	BT_DBG("%s", hdev->name);

	hci_dev_lock(hdev);

	conn = hci_conn_hash_lookup_ba(hdev, ACL_LINK, &ev->bdaddr);
	if (conn) {
		hci_conn_hold(conn);
		conn->disc_timeout = HCI_DISCONN_TIMEOUT;
		pin_len = conn->pin_length;

		if (ev->key_type != HCI_LK_CHANGED_COMBINATION)
			conn->key_type = ev->key_type;

		hci_conn_put(conn);
	}

	if (test_bit(HCI_LINK_KEYS, &hdev->dev_flags))
		hci_add_link_key(hdev, conn, 1, &ev->bdaddr, ev->link_key,
							ev->key_type, pin_len);

	hci_dev_unlock(hdev);
}

static inline void hci_clock_offset_evt(struct hci_dev *hdev, struct sk_buff *skb)
{
	struct hci_ev_clock_offset *ev = (void *) skb->data;
	struct hci_conn *conn;

	BT_DBG("%s status %d", hdev->name, ev->status);

	hci_dev_lock(hdev);

	conn = hci_conn_hash_lookup_handle(hdev, __le16_to_cpu(ev->handle));
	if (conn && !ev->status) {
		struct inquiry_entry *ie;

		ie = hci_inquiry_cache_lookup(hdev, &conn->dst);
		if (ie) {
			ie->data.clock_offset = ev->clock_offset;
			ie->timestamp = jiffies;
		}
	}

	hci_dev_unlock(hdev);
}

static inline void hci_pkt_type_change_evt(struct hci_dev *hdev, struct sk_buff *skb)
{
	struct hci_ev_pkt_type_change *ev = (void *) skb->data;
	struct hci_conn *conn;

	BT_DBG("%s status %d", hdev->name, ev->status);

	hci_dev_lock(hdev);

	conn = hci_conn_hash_lookup_handle(hdev, __le16_to_cpu(ev->handle));
	if (conn && !ev->status)
		conn->pkt_type = __le16_to_cpu(ev->pkt_type);

	hci_dev_unlock(hdev);
}

static inline void hci_pscan_rep_mode_evt(struct hci_dev *hdev, struct sk_buff *skb)
{
	struct hci_ev_pscan_rep_mode *ev = (void *) skb->data;
	struct inquiry_entry *ie;

	BT_DBG("%s", hdev->name);

	hci_dev_lock(hdev);

	ie = hci_inquiry_cache_lookup(hdev, &ev->bdaddr);
	if (ie) {
		ie->data.pscan_rep_mode = ev->pscan_rep_mode;
		ie->timestamp = jiffies;
	}

	hci_dev_unlock(hdev);
}

static inline void hci_inquiry_result_with_rssi_evt(struct hci_dev *hdev, struct sk_buff *skb)
{
	struct inquiry_data data;
	int num_rsp = *((__u8 *) skb->data);
	bool name_known, ssp;

	BT_DBG("%s num_rsp %d", hdev->name, num_rsp);

	if (!num_rsp)
		return;

	if (test_bit(HCI_PERIODIC_INQ, &hdev->dev_flags))
		return;

	hci_dev_lock(hdev);

	if ((skb->len - 1) / num_rsp != sizeof(struct inquiry_info_with_rssi)) {
		struct inquiry_info_with_rssi_and_pscan_mode *info;
		info = (void *) (skb->data + 1);

		for (; num_rsp; num_rsp--, info++) {
			bacpy(&data.bdaddr, &info->bdaddr);
			data.pscan_rep_mode	= info->pscan_rep_mode;
			data.pscan_period_mode	= info->pscan_period_mode;
			data.pscan_mode		= info->pscan_mode;
			memcpy(data.dev_class, info->dev_class, 3);
			data.clock_offset	= info->clock_offset;
			data.rssi		= info->rssi;
			data.ssp_mode		= 0x00;

			name_known = hci_inquiry_cache_update(hdev, &data,
							      false, &ssp);
			mgmt_device_found(hdev, &info->bdaddr, ACL_LINK, 0x00,
					  info->dev_class, info->rssi,
					  !name_known, ssp, NULL, 0);
		}
	} else {
		struct inquiry_info_with_rssi *info = (void *) (skb->data + 1);

		for (; num_rsp; num_rsp--, info++) {
			bacpy(&data.bdaddr, &info->bdaddr);
			data.pscan_rep_mode	= info->pscan_rep_mode;
			data.pscan_period_mode	= info->pscan_period_mode;
			data.pscan_mode		= 0x00;
			memcpy(data.dev_class, info->dev_class, 3);
			data.clock_offset	= info->clock_offset;
			data.rssi		= info->rssi;
			data.ssp_mode		= 0x00;
			name_known = hci_inquiry_cache_update(hdev, &data,
							      false, &ssp);
			mgmt_device_found(hdev, &info->bdaddr, ACL_LINK, 0x00,
					  info->dev_class, info->rssi,
					  !name_known, ssp, NULL, 0);
		}
	}

	hci_dev_unlock(hdev);
}

static inline void hci_remote_ext_features_evt(struct hci_dev *hdev, struct sk_buff *skb)
{
	struct hci_ev_remote_ext_features *ev = (void *) skb->data;
	struct hci_conn *conn;

	BT_DBG("%s", hdev->name);

	hci_dev_lock(hdev);

	conn = hci_conn_hash_lookup_handle(hdev, __le16_to_cpu(ev->handle));
	if (!conn)
		goto unlock;

	if (!ev->status && ev->page == 0x01) {
		struct inquiry_entry *ie;

		ie = hci_inquiry_cache_lookup(hdev, &conn->dst);
		if (ie)
			ie->data.ssp_mode = (ev->features[0] & LMP_HOST_SSP);

		if (ev->features[0] & LMP_HOST_SSP)
			set_bit(HCI_CONN_SSP_ENABLED, &conn->flags);
	}

	if (conn->state != BT_CONFIG)
		goto unlock;

	if (!ev->status && !test_bit(HCI_CONN_MGMT_CONNECTED, &conn->flags)) {
		struct hci_cp_remote_name_req cp;
		memset(&cp, 0, sizeof(cp));
		bacpy(&cp.bdaddr, &conn->dst);
		cp.pscan_rep_mode = 0x02;
		hci_send_cmd(hdev, HCI_OP_REMOTE_NAME_REQ, sizeof(cp), &cp);
	} else if (!test_and_set_bit(HCI_CONN_MGMT_CONNECTED, &conn->flags))
		mgmt_device_connected(hdev, &conn->dst, conn->type,
				      conn->dst_type, 0, NULL, 0,
				      conn->dev_class);

	if (!hci_outgoing_auth_needed(hdev, conn)) {
		conn->state = BT_CONNECTED;
		hci_proto_connect_cfm(conn, ev->status);
		hci_conn_put(conn);
	}

unlock:
	hci_dev_unlock(hdev);
}

static inline void hci_sync_conn_complete_evt(struct hci_dev *hdev, struct sk_buff *skb)
{
	struct hci_ev_sync_conn_complete *ev = (void *) skb->data;
	struct hci_conn *conn;

	BT_DBG("%s status %d", hdev->name, ev->status);

	hci_dev_lock(hdev);

	conn = hci_conn_hash_lookup_ba(hdev, ev->link_type, &ev->bdaddr);
	if (!conn) {
		if (ev->link_type == ESCO_LINK)
			goto unlock;

		conn = hci_conn_hash_lookup_ba(hdev, ESCO_LINK, &ev->bdaddr);
		if (!conn)
			goto unlock;

		conn->type = SCO_LINK;
	}

	switch (ev->status) {
	case 0x00:
		conn->handle = __le16_to_cpu(ev->handle);
		conn->state  = BT_CONNECTED;

		hci_conn_hold_device(conn);
		hci_conn_add_sysfs(conn);
		break;

	case 0x11:	/* Unsupported Feature or Parameter Value */
	case 0x1c:	/* SCO interval rejected */
	case 0x1a:	/* Unsupported Remote Feature */
	case 0x1f:	/* Unspecified error */
		if (conn->out && conn->attempt < 2) {
			conn->pkt_type = (hdev->esco_type & SCO_ESCO_MASK) |
					(hdev->esco_type & EDR_ESCO_MASK);
			hci_setup_sync(conn, conn->link->handle);
			goto unlock;
		}
		/* fall through */

	default:
		conn->state = BT_CLOSED;
		break;
	}

	hci_proto_connect_cfm(conn, ev->status);
	if (ev->status)
		hci_conn_del(conn);

unlock:
	hci_dev_unlock(hdev);
}

static inline void hci_sync_conn_changed_evt(struct hci_dev *hdev, struct sk_buff *skb)
{
	BT_DBG("%s", hdev->name);
}

static inline void hci_sniff_subrate_evt(struct hci_dev *hdev, struct sk_buff *skb)
{
	struct hci_ev_sniff_subrate *ev = (void *) skb->data;

	BT_DBG("%s status %d", hdev->name, ev->status);
}

static inline void hci_extended_inquiry_result_evt(struct hci_dev *hdev, struct sk_buff *skb)
{
	struct inquiry_data data;
	struct extended_inquiry_info *info = (void *) (skb->data + 1);
	int num_rsp = *((__u8 *) skb->data);
	size_t eir_len;

	BT_DBG("%s num_rsp %d", hdev->name, num_rsp);

	if (!num_rsp)
		return;

	if (test_bit(HCI_PERIODIC_INQ, &hdev->dev_flags))
		return;

	hci_dev_lock(hdev);

	for (; num_rsp; num_rsp--, info++) {
		bool name_known, ssp;

		bacpy(&data.bdaddr, &info->bdaddr);
		data.pscan_rep_mode	= info->pscan_rep_mode;
		data.pscan_period_mode	= info->pscan_period_mode;
		data.pscan_mode		= 0x00;
		memcpy(data.dev_class, info->dev_class, 3);
		data.clock_offset	= info->clock_offset;
		data.rssi		= info->rssi;
		data.ssp_mode		= 0x01;

		if (test_bit(HCI_MGMT, &hdev->dev_flags))
			name_known = eir_has_data_type(info->data,
						       sizeof(info->data),
						       EIR_NAME_COMPLETE);
		else
			name_known = true;

		name_known = hci_inquiry_cache_update(hdev, &data, name_known,
						      &ssp);
		eir_len = eir_get_length(info->data, sizeof(info->data));
		mgmt_device_found(hdev, &info->bdaddr, ACL_LINK, 0x00,
				  info->dev_class, info->rssi, !name_known,
				  ssp, info->data, eir_len);
	}

	hci_dev_unlock(hdev);
}

static void hci_key_refresh_complete_evt(struct hci_dev *hdev,
					 struct sk_buff *skb)
{
	struct hci_ev_key_refresh_complete *ev = (void *) skb->data;
	struct hci_conn *conn;

	BT_DBG("%s status %u handle %u", hdev->name, ev->status,
	       __le16_to_cpu(ev->handle));

	hci_dev_lock(hdev);

	conn = hci_conn_hash_lookup_handle(hdev, __le16_to_cpu(ev->handle));
	if (!conn)
		goto unlock;

	if (!ev->status)
		conn->sec_level = conn->pending_sec_level;

	clear_bit(HCI_CONN_ENCRYPT_PEND, &conn->flags);

	if (ev->status && conn->state == BT_CONNECTED) {
		hci_acl_disconn(conn, HCI_ERROR_AUTH_FAILURE);
		hci_conn_put(conn);
		goto unlock;
	}

	if (conn->state == BT_CONFIG) {
		if (!ev->status)
			conn->state = BT_CONNECTED;

		hci_proto_connect_cfm(conn, ev->status);
		hci_conn_put(conn);
	} else {
		hci_auth_cfm(conn, ev->status);

		hci_conn_hold(conn);
		conn->disc_timeout = HCI_DISCONN_TIMEOUT;
		hci_conn_put(conn);
	}

unlock:
	hci_dev_unlock(hdev);
}

static inline u8 hci_get_auth_req(struct hci_conn *conn)
{
	/* If remote requests dedicated bonding follow that lead */
	if (conn->remote_auth == 0x02 || conn->remote_auth == 0x03) {
		/* If both remote and local IO capabilities allow MITM
		 * protection then require it, otherwise don't */
		if (conn->remote_cap == 0x03 || conn->io_capability == 0x03)
			return 0x02;
		else
			return 0x03;
	}

	/* If remote requests no-bonding follow that lead */
	if (conn->remote_auth == 0x00 || conn->remote_auth == 0x01)
		return conn->remote_auth | (conn->auth_type & 0x01);

	return conn->auth_type;
}

static inline void hci_io_capa_request_evt(struct hci_dev *hdev, struct sk_buff *skb)
{
	struct hci_ev_io_capa_request *ev = (void *) skb->data;
	struct hci_conn *conn;

	BT_DBG("%s", hdev->name);

	hci_dev_lock(hdev);

	conn = hci_conn_hash_lookup_ba(hdev, ACL_LINK, &ev->bdaddr);
	if (!conn)
		goto unlock;

	hci_conn_hold(conn);

	if (!test_bit(HCI_MGMT, &hdev->dev_flags))
		goto unlock;

	if (test_bit(HCI_PAIRABLE, &hdev->dev_flags) ||
			(conn->remote_auth & ~0x01) == HCI_AT_NO_BONDING) {
		struct hci_cp_io_capability_reply cp;

		bacpy(&cp.bdaddr, &ev->bdaddr);
		/* Change the IO capability from KeyboardDisplay
		 * to DisplayYesNo as it is not supported by BT spec. */
		cp.capability = (conn->io_capability == 0x04) ?
						0x01 : conn->io_capability;
		conn->auth_type = hci_get_auth_req(conn);
		cp.authentication = conn->auth_type;

		if ((conn->out || test_bit(HCI_CONN_REMOTE_OOB, &conn->flags)) &&
				hci_find_remote_oob_data(hdev, &conn->dst))
			cp.oob_data = 0x01;
		else
			cp.oob_data = 0x00;

		hci_send_cmd(hdev, HCI_OP_IO_CAPABILITY_REPLY,
							sizeof(cp), &cp);
	} else {
		struct hci_cp_io_capability_neg_reply cp;

		bacpy(&cp.bdaddr, &ev->bdaddr);
		cp.reason = HCI_ERROR_PAIRING_NOT_ALLOWED;

		hci_send_cmd(hdev, HCI_OP_IO_CAPABILITY_NEG_REPLY,
							sizeof(cp), &cp);
	}

unlock:
	hci_dev_unlock(hdev);
}

static inline void hci_io_capa_reply_evt(struct hci_dev *hdev, struct sk_buff *skb)
{
	struct hci_ev_io_capa_reply *ev = (void *) skb->data;
	struct hci_conn *conn;

	BT_DBG("%s", hdev->name);

	hci_dev_lock(hdev);

	conn = hci_conn_hash_lookup_ba(hdev, ACL_LINK, &ev->bdaddr);
	if (!conn)
		goto unlock;

	conn->remote_cap = ev->capability;
	conn->remote_auth = ev->authentication;
	if (ev->oob_data)
		set_bit(HCI_CONN_REMOTE_OOB, &conn->flags);

unlock:
	hci_dev_unlock(hdev);
}

static inline void hci_user_confirm_request_evt(struct hci_dev *hdev,
							struct sk_buff *skb)
{
	struct hci_ev_user_confirm_req *ev = (void *) skb->data;
	int loc_mitm, rem_mitm, confirm_hint = 0;
	struct hci_conn *conn;

	BT_DBG("%s", hdev->name);

	hci_dev_lock(hdev);

	if (!test_bit(HCI_MGMT, &hdev->dev_flags))
		goto unlock;

	conn = hci_conn_hash_lookup_ba(hdev, ACL_LINK, &ev->bdaddr);
	if (!conn)
		goto unlock;

	loc_mitm = (conn->auth_type & 0x01);
	rem_mitm = (conn->remote_auth & 0x01);

	/* If we require MITM but the remote device can't provide that
	 * (it has NoInputNoOutput) then reject the confirmation
	 * request. The only exception is when we're dedicated bonding
	 * initiators (connect_cfm_cb set) since then we always have the MITM
	 * bit set. */
	if (!conn->connect_cfm_cb && loc_mitm && conn->remote_cap == 0x03) {
		BT_DBG("Rejecting request: remote device can't provide MITM");
		hci_send_cmd(hdev, HCI_OP_USER_CONFIRM_NEG_REPLY,
					sizeof(ev->bdaddr), &ev->bdaddr);
		goto unlock;
	}

	/* If no side requires MITM protection; auto-accept */
	if ((!loc_mitm || conn->remote_cap == 0x03) &&
				(!rem_mitm || conn->io_capability == 0x03)) {

		/* If we're not the initiators request authorization to
		 * proceed from user space (mgmt_user_confirm with
		 * confirm_hint set to 1). */
		if (!test_bit(HCI_CONN_AUTH_PEND, &conn->flags)) {
			BT_DBG("Confirming auto-accept as acceptor");
			confirm_hint = 1;
			goto confirm;
		}

		BT_DBG("Auto-accept of user confirmation with %ums delay",
						hdev->auto_accept_delay);

		if (hdev->auto_accept_delay > 0) {
			int delay = msecs_to_jiffies(hdev->auto_accept_delay);
			mod_timer(&conn->auto_accept_timer, jiffies + delay);
			goto unlock;
		}

		hci_send_cmd(hdev, HCI_OP_USER_CONFIRM_REPLY,
						sizeof(ev->bdaddr), &ev->bdaddr);
		goto unlock;
	}

confirm:
	mgmt_user_confirm_request(hdev, &ev->bdaddr, ACL_LINK, 0, ev->passkey,
				  confirm_hint);

unlock:
	hci_dev_unlock(hdev);
}

static inline void hci_user_passkey_request_evt(struct hci_dev *hdev,
							struct sk_buff *skb)
{
	struct hci_ev_user_passkey_req *ev = (void *) skb->data;

	BT_DBG("%s", hdev->name);

	hci_dev_lock(hdev);

	if (test_bit(HCI_MGMT, &hdev->dev_flags))
		mgmt_user_passkey_request(hdev, &ev->bdaddr, ACL_LINK, 0);

	hci_dev_unlock(hdev);
}

static inline void hci_simple_pair_complete_evt(struct hci_dev *hdev, struct sk_buff *skb)
{
	struct hci_ev_simple_pair_complete *ev = (void *) skb->data;
	struct hci_conn *conn;

	BT_DBG("%s", hdev->name);

	hci_dev_lock(hdev);

	conn = hci_conn_hash_lookup_ba(hdev, ACL_LINK, &ev->bdaddr);
	if (!conn)
		goto unlock;

	/* To avoid duplicate auth_failed events to user space we check
	 * the HCI_CONN_AUTH_PEND flag which will be set if we
	 * initiated the authentication. A traditional auth_complete
	 * event gets always produced as initiator and is also mapped to
	 * the mgmt_auth_failed event */
	if (!test_bit(HCI_CONN_AUTH_PEND, &conn->flags) && ev->status != 0)
		mgmt_auth_failed(hdev, &conn->dst, conn->type, conn->dst_type,
				 ev->status);

	hci_conn_put(conn);

unlock:
	hci_dev_unlock(hdev);
}

static inline void hci_remote_host_features_evt(struct hci_dev *hdev, struct sk_buff *skb)
{
	struct hci_ev_remote_host_features *ev = (void *) skb->data;
	struct inquiry_entry *ie;

	BT_DBG("%s", hdev->name);

	hci_dev_lock(hdev);

	ie = hci_inquiry_cache_lookup(hdev, &ev->bdaddr);
	if (ie)
		ie->data.ssp_mode = (ev->features[0] & LMP_HOST_SSP);

	hci_dev_unlock(hdev);
}

static inline void hci_remote_oob_data_request_evt(struct hci_dev *hdev,
						   struct sk_buff *skb)
{
	struct hci_ev_remote_oob_data_request *ev = (void *) skb->data;
	struct oob_data *data;

	BT_DBG("%s", hdev->name);

	hci_dev_lock(hdev);

	if (!test_bit(HCI_MGMT, &hdev->dev_flags))
		goto unlock;

	data = hci_find_remote_oob_data(hdev, &ev->bdaddr);
	if (data) {
		struct hci_cp_remote_oob_data_reply cp;

		bacpy(&cp.bdaddr, &ev->bdaddr);
		memcpy(cp.hash, data->hash, sizeof(cp.hash));
		memcpy(cp.randomizer, data->randomizer, sizeof(cp.randomizer));

		hci_send_cmd(hdev, HCI_OP_REMOTE_OOB_DATA_REPLY, sizeof(cp),
									&cp);
	} else {
		struct hci_cp_remote_oob_data_neg_reply cp;

		bacpy(&cp.bdaddr, &ev->bdaddr);
		hci_send_cmd(hdev, HCI_OP_REMOTE_OOB_DATA_NEG_REPLY, sizeof(cp),
									&cp);
	}

unlock:
	hci_dev_unlock(hdev);
}

static inline void hci_le_conn_complete_evt(struct hci_dev *hdev, struct sk_buff *skb)
{
	struct hci_ev_le_conn_complete *ev = (void *) skb->data;
	struct hci_conn *conn;

	BT_DBG("%s status %d", hdev->name, ev->status);

	hci_dev_lock(hdev);

	conn = hci_conn_hash_lookup_ba(hdev, LE_LINK, &ev->bdaddr);
	if (!conn) {
		conn = hci_conn_add(hdev, LE_LINK, &ev->bdaddr);
		if (!conn) {
			BT_ERR("No memory for new connection");
			hci_dev_unlock(hdev);
			return;
		}

		conn->dst_type = ev->bdaddr_type;
	}

	if (ev->status) {
		mgmt_connect_failed(hdev, &ev->bdaddr, conn->type,
						conn->dst_type, ev->status);
		hci_proto_connect_cfm(conn, ev->status);
		conn->state = BT_CLOSED;
		hci_conn_del(conn);
		goto unlock;
	}

	if (!test_and_set_bit(HCI_CONN_MGMT_CONNECTED, &conn->flags))
		mgmt_device_connected(hdev, &ev->bdaddr, conn->type,
				      conn->dst_type, 0, NULL, 0, NULL);

	conn->sec_level = BT_SECURITY_LOW;
	conn->handle = __le16_to_cpu(ev->handle);
	conn->state = BT_CONNECTED;

	hci_conn_hold_device(conn);
	hci_conn_add_sysfs(conn);

	hci_proto_connect_cfm(conn, ev->status);

unlock:
	hci_dev_unlock(hdev);
}

static inline void hci_le_adv_report_evt(struct hci_dev *hdev,
						struct sk_buff *skb)
{
	u8 num_reports = skb->data[0];
	void *ptr = &skb->data[1];
	s8 rssi;

	hci_dev_lock(hdev);

	while (num_reports--) {
		struct hci_ev_le_advertising_info *ev = ptr;

		rssi = ev->data[ev->length];
		mgmt_device_found(hdev, &ev->bdaddr, LE_LINK, ev->bdaddr_type,
				  NULL, rssi, 0, 1, ev->data, ev->length);

		ptr += sizeof(*ev) + ev->length + 1;
	}

	hci_dev_unlock(hdev);
}

static inline void hci_le_ltk_request_evt(struct hci_dev *hdev,
						struct sk_buff *skb)
{
	struct hci_ev_le_ltk_req *ev = (void *) skb->data;
	struct hci_cp_le_ltk_reply cp;
	struct hci_cp_le_ltk_neg_reply neg;
	struct hci_conn *conn;
	struct smp_ltk *ltk;

	BT_DBG("%s handle %d", hdev->name, __le16_to_cpu(ev->handle));

	hci_dev_lock(hdev);

	conn = hci_conn_hash_lookup_handle(hdev, __le16_to_cpu(ev->handle));
	if (conn == NULL)
		goto not_found;

	ltk = hci_find_ltk(hdev, ev->ediv, ev->random);
	if (ltk == NULL)
		goto not_found;

	memcpy(cp.ltk, ltk->val, sizeof(ltk->val));
	cp.handle = cpu_to_le16(conn->handle);

	if (ltk->authenticated)
		conn->sec_level = BT_SECURITY_HIGH;

	hci_send_cmd(hdev, HCI_OP_LE_LTK_REPLY, sizeof(cp), &cp);

	if (ltk->type & HCI_SMP_STK) {
		list_del(&ltk->list);
		kfree(ltk);
	}

	hci_dev_unlock(hdev);

	return;

not_found:
	neg.handle = ev->handle;
	hci_send_cmd(hdev, HCI_OP_LE_LTK_NEG_REPLY, sizeof(neg), &neg);
	hci_dev_unlock(hdev);
}

static inline void hci_le_meta_evt(struct hci_dev *hdev, struct sk_buff *skb)
{
	struct hci_ev_le_meta *le_ev = (void *) skb->data;

	skb_pull(skb, sizeof(*le_ev));

	switch (le_ev->subevent) {
	case HCI_EV_LE_CONN_COMPLETE:
		hci_le_conn_complete_evt(hdev, skb);
		break;

	case HCI_EV_LE_ADVERTISING_REPORT:
		hci_le_adv_report_evt(hdev, skb);
		break;

	case HCI_EV_LE_LTK_REQ:
		hci_le_ltk_request_evt(hdev, skb);
		break;

	default:
		break;
	}
}

void hci_event_packet(struct hci_dev *hdev, struct sk_buff *skb)
{
	struct hci_event_hdr *hdr = (void *) skb->data;
	__u8 event = hdr->evt;

	skb_pull(skb, HCI_EVENT_HDR_SIZE);

	switch (event) {
	case HCI_EV_INQUIRY_COMPLETE:
		hci_inquiry_complete_evt(hdev, skb);
		break;

	case HCI_EV_INQUIRY_RESULT:
		hci_inquiry_result_evt(hdev, skb);
		break;

	case HCI_EV_CONN_COMPLETE:
		hci_conn_complete_evt(hdev, skb);
		break;

	case HCI_EV_CONN_REQUEST:
		hci_conn_request_evt(hdev, skb);
		break;

	case HCI_EV_DISCONN_COMPLETE:
		hci_disconn_complete_evt(hdev, skb);
		break;

	case HCI_EV_AUTH_COMPLETE:
		hci_auth_complete_evt(hdev, skb);
		break;

	case HCI_EV_REMOTE_NAME:
		hci_remote_name_evt(hdev, skb);
		break;

	case HCI_EV_ENCRYPT_CHANGE:
		hci_encrypt_change_evt(hdev, skb);
		break;

	case HCI_EV_CHANGE_LINK_KEY_COMPLETE:
		hci_change_link_key_complete_evt(hdev, skb);
		break;

	case HCI_EV_REMOTE_FEATURES:
		hci_remote_features_evt(hdev, skb);
		break;

	case HCI_EV_REMOTE_VERSION:
		hci_remote_version_evt(hdev, skb);
		break;

	case HCI_EV_QOS_SETUP_COMPLETE:
		hci_qos_setup_complete_evt(hdev, skb);
		break;

	case HCI_EV_CMD_COMPLETE:
		hci_cmd_complete_evt(hdev, skb);
		break;

	case HCI_EV_CMD_STATUS:
		hci_cmd_status_evt(hdev, skb);
		break;

	case HCI_EV_ROLE_CHANGE:
		hci_role_change_evt(hdev, skb);
		break;

	case HCI_EV_NUM_COMP_PKTS:
		hci_num_comp_pkts_evt(hdev, skb);
		break;

	case HCI_EV_MODE_CHANGE:
		hci_mode_change_evt(hdev, skb);
		break;

	case HCI_EV_PIN_CODE_REQ:
		hci_pin_code_request_evt(hdev, skb);
		break;

	case HCI_EV_LINK_KEY_REQ:
		hci_link_key_request_evt(hdev, skb);
		break;

	case HCI_EV_LINK_KEY_NOTIFY:
		hci_link_key_notify_evt(hdev, skb);
		break;

	case HCI_EV_CLOCK_OFFSET:
		hci_clock_offset_evt(hdev, skb);
		break;

	case HCI_EV_PKT_TYPE_CHANGE:
		hci_pkt_type_change_evt(hdev, skb);
		break;

	case HCI_EV_PSCAN_REP_MODE:
		hci_pscan_rep_mode_evt(hdev, skb);
		break;

	case HCI_EV_INQUIRY_RESULT_WITH_RSSI:
		hci_inquiry_result_with_rssi_evt(hdev, skb);
		break;

	case HCI_EV_REMOTE_EXT_FEATURES:
		hci_remote_ext_features_evt(hdev, skb);
		break;

	case HCI_EV_SYNC_CONN_COMPLETE:
		hci_sync_conn_complete_evt(hdev, skb);
		break;

	case HCI_EV_SYNC_CONN_CHANGED:
		hci_sync_conn_changed_evt(hdev, skb);
		break;

	case HCI_EV_SNIFF_SUBRATE:
		hci_sniff_subrate_evt(hdev, skb);
		break;

	case HCI_EV_EXTENDED_INQUIRY_RESULT:
		hci_extended_inquiry_result_evt(hdev, skb);
		break;

	case HCI_EV_KEY_REFRESH_COMPLETE:
		hci_key_refresh_complete_evt(hdev, skb);
		break;

	case HCI_EV_IO_CAPA_REQUEST:
		hci_io_capa_request_evt(hdev, skb);
		break;

	case HCI_EV_IO_CAPA_REPLY:
		hci_io_capa_reply_evt(hdev, skb);
		break;

	case HCI_EV_USER_CONFIRM_REQUEST:
		hci_user_confirm_request_evt(hdev, skb);
		break;

	case HCI_EV_USER_PASSKEY_REQUEST:
		hci_user_passkey_request_evt(hdev, skb);
		break;

	case HCI_EV_SIMPLE_PAIR_COMPLETE:
		hci_simple_pair_complete_evt(hdev, skb);
		break;

	case HCI_EV_REMOTE_HOST_FEATURES:
		hci_remote_host_features_evt(hdev, skb);
		break;

	case HCI_EV_LE_META:
		hci_le_meta_evt(hdev, skb);
		break;

	case HCI_EV_REMOTE_OOB_DATA_REQUEST:
		hci_remote_oob_data_request_evt(hdev, skb);
		break;

	case HCI_EV_NUM_COMP_BLOCKS:
		hci_num_comp_blocks_evt(hdev, skb);
		break;

	default:
		BT_DBG("%s event 0x%x", hdev->name, event);
		break;
	}

	kfree_skb(skb);
	hdev->stat.evt_rx++;
}<|MERGE_RESOLUTION|>--- conflicted
+++ resolved
@@ -905,17 +905,10 @@
 	struct hci_rp_read_inq_rsp_tx_power *rp = (void *) skb->data;
 
 	BT_DBG("%s status 0x%x", hdev->name, rp->status);
-<<<<<<< HEAD
 
 	if (!rp->status)
 		hdev->inq_tx_power = rp->tx_power;
 
-=======
-
-	if (!rp->status)
-		hdev->inq_tx_power = rp->tx_power;
-
->>>>>>> bd0a521e
 	hci_req_complete(hdev, HCI_OP_READ_INQ_RSP_TX_POWER, rp->status);
 }
 
