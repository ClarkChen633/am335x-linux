/*
 * net/sched/mirred.c	packet mirroring and redirect actions
 *
 *		This program is free software; you can redistribute it and/or
 *		modify it under the terms of the GNU General Public License
 *		as published by the Free Software Foundation; either version
 *		2 of the License, or (at your option) any later version.
 *
 * Authors:	Jamal Hadi Salim (2002-4)
 *
 * TODO: Add ingress support (and socket redirect support)
 *
 */

#include <linux/types.h>
#include <linux/kernel.h>
#include <linux/string.h>
#include <linux/errno.h>
#include <linux/skbuff.h>
#include <linux/rtnetlink.h>
#include <linux/module.h>
#include <linux/init.h>
#include <linux/gfp.h>
#include <net/net_namespace.h>
#include <net/netlink.h>
#include <net/pkt_sched.h>
#include <linux/tc_act/tc_mirred.h>
#include <net/tc_act/tc_mirred.h>

#include <linux/if_arp.h>

#define MIRRED_TAB_MASK     7
static struct tcf_common *tcf_mirred_ht[MIRRED_TAB_MASK + 1];
static u32 mirred_idx_gen;
static DEFINE_RWLOCK(mirred_lock);
static LIST_HEAD(mirred_list);

static struct tcf_hashinfo mirred_hash_info = {
	.htab	=	tcf_mirred_ht,
	.hmask	=	MIRRED_TAB_MASK,
	.lock	=	&mirred_lock,
};

static inline int tcf_mirred_release(struct tcf_mirred *m, int bind)
{
	if (m) {
		if (bind)
			m->tcf_bindcnt--;
		m->tcf_refcnt--;
		if(!m->tcf_bindcnt && m->tcf_refcnt <= 0) {
			list_del(&m->tcfm_list);
			if (m->tcfm_dev)
				dev_put(m->tcfm_dev);
			tcf_hash_destroy(&m->common, &mirred_hash_info);
			return 1;
		}
	}
	return 0;
}

static const struct nla_policy mirred_policy[TCA_MIRRED_MAX + 1] = {
	[TCA_MIRRED_PARMS]	= { .len = sizeof(struct tc_mirred) },
};

static int tcf_mirred_init(struct nlattr *nla, struct nlattr *est,
			   struct tc_action *a, int ovr, int bind)
{
	struct nlattr *tb[TCA_MIRRED_MAX + 1];
	struct tc_mirred *parm;
	struct tcf_mirred *m;
	struct tcf_common *pc;
	struct net_device *dev;
	int ret, ok_push = 0;

	if (nla == NULL)
		return -EINVAL;
	ret = nla_parse_nested(tb, TCA_MIRRED_MAX, nla, mirred_policy);
	if (ret < 0)
		return ret;
	if (tb[TCA_MIRRED_PARMS] == NULL)
		return -EINVAL;
	parm = nla_data(tb[TCA_MIRRED_PARMS]);
	switch (parm->eaction) {
	case TCA_EGRESS_MIRROR:
	case TCA_EGRESS_REDIR:
		break;
	default:
		return -EINVAL;
	}
	if (parm->ifindex) {
		dev = __dev_get_by_index(&init_net, parm->ifindex);
		if (dev == NULL)
			return -ENODEV;
		switch (dev->type) {
		case ARPHRD_TUNNEL:
		case ARPHRD_TUNNEL6:
		case ARPHRD_SIT:
		case ARPHRD_IPGRE:
		case ARPHRD_VOID:
		case ARPHRD_NONE:
			ok_push = 0;
			break;
		default:
			ok_push = 1;
			break;
		}
	} else {
		dev = NULL;
	}

	pc = tcf_hash_check(parm->index, a, bind, &mirred_hash_info);
	if (!pc) {
		if (dev == NULL)
			return -EINVAL;
		pc = tcf_hash_create(parm->index, est, a, sizeof(*m), bind,
				     &mirred_idx_gen, &mirred_hash_info);
		if (IS_ERR(pc))
			return PTR_ERR(pc);
		ret = ACT_P_CREATED;
	} else {
		if (!ovr) {
			tcf_mirred_release(to_mirred(pc), bind);
			return -EEXIST;
		}
	}
	m = to_mirred(pc);

	spin_lock_bh(&m->tcf_lock);
	m->tcf_action = parm->action;
	m->tcfm_eaction = parm->eaction;
	if (dev != NULL) {
		m->tcfm_ifindex = parm->ifindex;
		if (ret != ACT_P_CREATED)
			dev_put(m->tcfm_dev);
		dev_hold(dev);
		m->tcfm_dev = dev;
		m->tcfm_ok_push = ok_push;
	}
	spin_unlock_bh(&m->tcf_lock);
	if (ret == ACT_P_CREATED) {
		list_add(&m->tcfm_list, &mirred_list);
		tcf_hash_insert(pc, &mirred_hash_info);
	}

	return ret;
}

static int tcf_mirred_cleanup(struct tc_action *a, int bind)
{
	struct tcf_mirred *m = a->priv;

	if (m)
		return tcf_mirred_release(m, bind);
	return 0;
}

static int tcf_mirred(struct sk_buff *skb, struct tc_action *a,
		      struct tcf_result *res)
{
	struct tcf_mirred *m = a->priv;
	struct net_device *dev;
	struct sk_buff *skb2;
	u32 at;
	int retval, err = 1;

	spin_lock(&m->tcf_lock);
	m->tcf_tm.lastuse = jiffies;
<<<<<<< HEAD
	m->tcf_bstats.bytes += qdisc_pkt_len(skb);
	m->tcf_bstats.packets++;
=======
	bstats_update(&m->tcf_bstats, skb);
>>>>>>> 3cbea436

	dev = m->tcfm_dev;
	if (!dev) {
		printk_once(KERN_NOTICE "tc mirred: target device is gone\n");
		goto out;
	}

	if (!(dev->flags & IFF_UP)) {
		if (net_ratelimit())
			pr_notice("tc mirred to Houston: device %s is down\n",
				  dev->name);
		goto out;
	}

	at = G_TC_AT(skb->tc_verd);
	skb2 = skb_act_clone(skb, GFP_ATOMIC, m->tcf_action);
	if (skb2 == NULL)
		goto out;

	if (!(at & AT_EGRESS)) {
		if (m->tcfm_ok_push)
			skb_push(skb2, skb2->dev->hard_header_len);
	}

	/* mirror is always swallowed */
	if (m->tcfm_eaction != TCA_EGRESS_MIRROR)
		skb2->tc_verd = SET_TC_FROM(skb2->tc_verd, at);

	skb2->skb_iif = skb->dev->ifindex;
	skb2->dev = dev;
	dev_queue_xmit(skb2);
	err = 0;

out:
	if (err) {
		m->tcf_qstats.overlimits++;
		/* should we be asking for packet to be dropped?
		 * may make sense for redirect case only
		 */
		retval = TC_ACT_SHOT;
	} else {
		retval = m->tcf_action;
	}
	spin_unlock(&m->tcf_lock);

	return retval;
}

static int tcf_mirred_dump(struct sk_buff *skb, struct tc_action *a, int bind, int ref)
{
	unsigned char *b = skb_tail_pointer(skb);
	struct tcf_mirred *m = a->priv;
	struct tc_mirred opt = {
		.index   = m->tcf_index,
		.action  = m->tcf_action,
		.refcnt  = m->tcf_refcnt - ref,
		.bindcnt = m->tcf_bindcnt - bind,
		.eaction = m->tcfm_eaction,
		.ifindex = m->tcfm_ifindex,
	};
	struct tcf_t t;

	NLA_PUT(skb, TCA_MIRRED_PARMS, sizeof(opt), &opt);
	t.install = jiffies_to_clock_t(jiffies - m->tcf_tm.install);
	t.lastuse = jiffies_to_clock_t(jiffies - m->tcf_tm.lastuse);
	t.expires = jiffies_to_clock_t(m->tcf_tm.expires);
	NLA_PUT(skb, TCA_MIRRED_TM, sizeof(t), &t);
	return skb->len;

nla_put_failure:
	nlmsg_trim(skb, b);
	return -1;
}

static int mirred_device_event(struct notifier_block *unused,
			       unsigned long event, void *ptr)
{
	struct net_device *dev = ptr;
	struct tcf_mirred *m;

	if (event == NETDEV_UNREGISTER)
		list_for_each_entry(m, &mirred_list, tcfm_list) {
			if (m->tcfm_dev == dev) {
				dev_put(dev);
				m->tcfm_dev = NULL;
			}
		}

	return NOTIFY_DONE;
}

static struct notifier_block mirred_device_notifier = {
	.notifier_call = mirred_device_event,
};


static struct tc_action_ops act_mirred_ops = {
	.kind		=	"mirred",
	.hinfo		=	&mirred_hash_info,
	.type		=	TCA_ACT_MIRRED,
	.capab		=	TCA_CAP_NONE,
	.owner		=	THIS_MODULE,
	.act		=	tcf_mirred,
	.dump		=	tcf_mirred_dump,
	.cleanup	=	tcf_mirred_cleanup,
	.lookup		=	tcf_hash_search,
	.init		=	tcf_mirred_init,
	.walk		=	tcf_generic_walker
};

MODULE_AUTHOR("Jamal Hadi Salim(2002)");
MODULE_DESCRIPTION("Device Mirror/redirect actions");
MODULE_LICENSE("GPL");

static int __init mirred_init_module(void)
{
	int err = register_netdevice_notifier(&mirred_device_notifier);
	if (err)
		return err;

	pr_info("Mirror/redirect action on\n");
	return tcf_register_action(&act_mirred_ops);
}

static void __exit mirred_cleanup_module(void)
{
	unregister_netdevice_notifier(&mirred_device_notifier);
	tcf_unregister_action(&act_mirred_ops);
}

module_init(mirred_init_module);
module_exit(mirred_cleanup_module);<|MERGE_RESOLUTION|>--- conflicted
+++ resolved
@@ -165,12 +165,7 @@
 
 	spin_lock(&m->tcf_lock);
 	m->tcf_tm.lastuse = jiffies;
-<<<<<<< HEAD
-	m->tcf_bstats.bytes += qdisc_pkt_len(skb);
-	m->tcf_bstats.packets++;
-=======
 	bstats_update(&m->tcf_bstats, skb);
->>>>>>> 3cbea436
 
 	dev = m->tcfm_dev;
 	if (!dev) {
