/*
 * net/sched/cls_cgroup.c	Control Group Classifier
 *
 *		This program is free software; you can redistribute it and/or
 *		modify it under the terms of the GNU General Public License
 *		as published by the Free Software Foundation; either version
 *		2 of the License, or (at your option) any later version.
 *
 * Authors:	Thomas Graf <tgraf@suug.ch>
 */

#include <linux/module.h>
#include <linux/slab.h>
#include <linux/types.h>
#include <linux/string.h>
#include <linux/errno.h>
#include <linux/skbuff.h>
#include <linux/cgroup.h>
#include <linux/rcupdate.h>
#include <linux/fdtable.h>
#include <net/rtnetlink.h>
#include <net/pkt_cls.h>
#include <net/sock.h>
#include <net/cls_cgroup.h>

static inline struct cgroup_cls_state *cgrp_cls_state(struct cgroup *cgrp)
{
	return container_of(cgroup_subsys_state(cgrp, net_cls_subsys_id),
			    struct cgroup_cls_state, css);
}

static inline struct cgroup_cls_state *task_cls_state(struct task_struct *p)
{
	return container_of(task_subsys_state(p, net_cls_subsys_id),
			    struct cgroup_cls_state, css);
}

static struct cgroup_subsys_state *cgrp_css_alloc(struct cgroup *cgrp)
{
	struct cgroup_cls_state *cs;

	cs = kzalloc(sizeof(*cs), GFP_KERNEL);
	if (!cs)
		return ERR_PTR(-ENOMEM);
	return &cs->css;
}

static int cgrp_css_online(struct cgroup *cgrp)
{
	if (cgrp->parent)
		cgrp_cls_state(cgrp)->classid =
			cgrp_cls_state(cgrp->parent)->classid;
	return 0;
}

static void cgrp_css_free(struct cgroup *cgrp)
{
	kfree(cgrp_cls_state(cgrp));
}

static int update_classid(const void *v, struct file *file, unsigned n)
{
	int err;
	struct socket *sock = sock_from_file(file, &err);
	if (sock)
		sock->sk->sk_classid = (u32)(unsigned long)v;
	return 0;
}

static void cgrp_attach(struct cgroup *cgrp, struct cgroup_taskset *tset)
{
	struct task_struct *p;
	void *v;

	cgroup_taskset_for_each(p, cgrp, tset) {
		task_lock(p);
		v = (void *)(unsigned long)task_cls_classid(p);
		iterate_fd(p->files, 0, update_classid, v);
		task_unlock(p);
	}
}

static u64 read_classid(struct cgroup *cgrp, struct cftype *cft)
{
	return cgrp_cls_state(cgrp)->classid;
}

static int write_classid(struct cgroup *cgrp, struct cftype *cft, u64 value)
{
	cgrp_cls_state(cgrp)->classid = (u32) value;
	return 0;
}

static struct cftype ss_files[] = {
	{
		.name = "classid",
		.read_u64 = read_classid,
		.write_u64 = write_classid,
	},
	{ }	/* terminate */
};

struct cgroup_subsys net_cls_subsys = {
	.name		= "net_cls",
<<<<<<< HEAD
	.create		= cgrp_create,
	.destroy	= cgrp_destroy,
	.attach		= cgrp_attach,
=======
	.css_alloc	= cgrp_css_alloc,
	.css_online	= cgrp_css_online,
	.css_free	= cgrp_css_free,
>>>>>>> 15ef4ffa
	.subsys_id	= net_cls_subsys_id,
	.base_cftypes	= ss_files,
	.module		= THIS_MODULE,
};

struct cls_cgroup_head {
	u32			handle;
	struct tcf_exts		exts;
	struct tcf_ematch_tree	ematches;
};

static int cls_cgroup_classify(struct sk_buff *skb, const struct tcf_proto *tp,
			       struct tcf_result *res)
{
	struct cls_cgroup_head *head = tp->root;
	u32 classid;

	rcu_read_lock();
	classid = task_cls_state(current)->classid;
	rcu_read_unlock();

	/*
	 * Due to the nature of the classifier it is required to ignore all
	 * packets originating from softirq context as accessing `current'
	 * would lead to false results.
	 *
	 * This test assumes that all callers of dev_queue_xmit() explicitely
	 * disable bh. Knowing this, it is possible to detect softirq based
	 * calls by looking at the number of nested bh disable calls because
	 * softirqs always disables bh.
	 */
	if (in_serving_softirq()) {
		/* If there is an sk_classid we'll use that. */
		if (!skb->sk)
			return -1;
		classid = skb->sk->sk_classid;
	}

	if (!classid)
		return -1;

	if (!tcf_em_tree_match(skb, &head->ematches, NULL))
		return -1;

	res->classid = classid;
	res->class = 0;
	return tcf_exts_exec(skb, &head->exts, res);
}

static unsigned long cls_cgroup_get(struct tcf_proto *tp, u32 handle)
{
	return 0UL;
}

static void cls_cgroup_put(struct tcf_proto *tp, unsigned long f)
{
}

static int cls_cgroup_init(struct tcf_proto *tp)
{
	return 0;
}

static const struct tcf_ext_map cgroup_ext_map = {
	.action = TCA_CGROUP_ACT,
	.police = TCA_CGROUP_POLICE,
};

static const struct nla_policy cgroup_policy[TCA_CGROUP_MAX + 1] = {
	[TCA_CGROUP_EMATCHES]	= { .type = NLA_NESTED },
};

static int cls_cgroup_change(struct sk_buff *in_skb,
			     struct tcf_proto *tp, unsigned long base,
			     u32 handle, struct nlattr **tca,
			     unsigned long *arg)
{
	struct nlattr *tb[TCA_CGROUP_MAX + 1];
	struct cls_cgroup_head *head = tp->root;
	struct tcf_ematch_tree t;
	struct tcf_exts e;
	int err;

	if (!tca[TCA_OPTIONS])
		return -EINVAL;

	if (head == NULL) {
		if (!handle)
			return -EINVAL;

		head = kzalloc(sizeof(*head), GFP_KERNEL);
		if (head == NULL)
			return -ENOBUFS;

		head->handle = handle;

		tcf_tree_lock(tp);
		tp->root = head;
		tcf_tree_unlock(tp);
	}

	if (handle != head->handle)
		return -ENOENT;

	err = nla_parse_nested(tb, TCA_CGROUP_MAX, tca[TCA_OPTIONS],
			       cgroup_policy);
	if (err < 0)
		return err;

	err = tcf_exts_validate(tp, tb, tca[TCA_RATE], &e, &cgroup_ext_map);
	if (err < 0)
		return err;

	err = tcf_em_tree_validate(tp, tb[TCA_CGROUP_EMATCHES], &t);
	if (err < 0)
		return err;

	tcf_exts_change(tp, &head->exts, &e);
	tcf_em_tree_change(tp, &head->ematches, &t);

	return 0;
}

static void cls_cgroup_destroy(struct tcf_proto *tp)
{
	struct cls_cgroup_head *head = tp->root;

	if (head) {
		tcf_exts_destroy(tp, &head->exts);
		tcf_em_tree_destroy(tp, &head->ematches);
		kfree(head);
	}
}

static int cls_cgroup_delete(struct tcf_proto *tp, unsigned long arg)
{
	return -EOPNOTSUPP;
}

static void cls_cgroup_walk(struct tcf_proto *tp, struct tcf_walker *arg)
{
	struct cls_cgroup_head *head = tp->root;

	if (arg->count < arg->skip)
		goto skip;

	if (arg->fn(tp, (unsigned long) head, arg) < 0) {
		arg->stop = 1;
		return;
	}
skip:
	arg->count++;
}

static int cls_cgroup_dump(struct tcf_proto *tp, unsigned long fh,
			   struct sk_buff *skb, struct tcmsg *t)
{
	struct cls_cgroup_head *head = tp->root;
	unsigned char *b = skb_tail_pointer(skb);
	struct nlattr *nest;

	t->tcm_handle = head->handle;

	nest = nla_nest_start(skb, TCA_OPTIONS);
	if (nest == NULL)
		goto nla_put_failure;

	if (tcf_exts_dump(skb, &head->exts, &cgroup_ext_map) < 0 ||
	    tcf_em_tree_dump(skb, &head->ematches, TCA_CGROUP_EMATCHES) < 0)
		goto nla_put_failure;

	nla_nest_end(skb, nest);

	if (tcf_exts_dump_stats(skb, &head->exts, &cgroup_ext_map) < 0)
		goto nla_put_failure;

	return skb->len;

nla_put_failure:
	nlmsg_trim(skb, b);
	return -1;
}

static struct tcf_proto_ops cls_cgroup_ops __read_mostly = {
	.kind		=	"cgroup",
	.init		=	cls_cgroup_init,
	.change		=	cls_cgroup_change,
	.classify	=	cls_cgroup_classify,
	.destroy	=	cls_cgroup_destroy,
	.get		=	cls_cgroup_get,
	.put		=	cls_cgroup_put,
	.delete		=	cls_cgroup_delete,
	.walk		=	cls_cgroup_walk,
	.dump		=	cls_cgroup_dump,
	.owner		=	THIS_MODULE,
};

static int __init init_cgroup_cls(void)
{
	int ret;

	ret = cgroup_load_subsys(&net_cls_subsys);
	if (ret)
		goto out;

	ret = register_tcf_proto_ops(&cls_cgroup_ops);
	if (ret)
		cgroup_unload_subsys(&net_cls_subsys);

out:
	return ret;
}

static void __exit exit_cgroup_cls(void)
{
	unregister_tcf_proto_ops(&cls_cgroup_ops);

	cgroup_unload_subsys(&net_cls_subsys);
}

module_init(init_cgroup_cls);
module_exit(exit_cgroup_cls);
MODULE_LICENSE("GPL");<|MERGE_RESOLUTION|>--- conflicted
+++ resolved
@@ -102,15 +102,10 @@
 
 struct cgroup_subsys net_cls_subsys = {
 	.name		= "net_cls",
-<<<<<<< HEAD
-	.create		= cgrp_create,
-	.destroy	= cgrp_destroy,
-	.attach		= cgrp_attach,
-=======
 	.css_alloc	= cgrp_css_alloc,
 	.css_online	= cgrp_css_online,
 	.css_free	= cgrp_css_free,
->>>>>>> 15ef4ffa
+	.attach		= cgrp_attach,
 	.subsys_id	= net_cls_subsys_id,
 	.base_cftypes	= ss_files,
 	.module		= THIS_MODULE,
