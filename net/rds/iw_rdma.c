--- conflicted
+++ resolved
@@ -489,11 +489,7 @@
 	LIST_HEAD(unmap_list);
 	LIST_HEAD(kill_list);
 	unsigned long flags;
-<<<<<<< HEAD
-	unsigned int nfreed = 0, ncleaned = 0, unpinned = 0, free_goal;
-=======
 	unsigned int nfreed = 0, ncleaned = 0, unpinned = 0;
->>>>>>> dcd6c922
 	int ret = 0;
 
 	rds_iw_stats_inc(s_iw_rdma_mr_pool_flush);
