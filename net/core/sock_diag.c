#include <linux/mutex.h>
#include <linux/socket.h>
#include <linux/skbuff.h>
#include <net/netlink.h>
#include <net/net_namespace.h>
#include <linux/module.h>
#include <net/sock.h>

#include <linux/inet_diag.h>
#include <linux/sock_diag.h>

static const struct sock_diag_handler *sock_diag_handlers[AF_MAX];
static int (*inet_rcv_compat)(struct sk_buff *skb, struct nlmsghdr *nlh);
static DEFINE_MUTEX(sock_diag_table_mutex);

int sock_diag_check_cookie(void *sk, __u32 *cookie)
{
	if ((cookie[0] != INET_DIAG_NOCOOKIE ||
	     cookie[1] != INET_DIAG_NOCOOKIE) &&
	    ((u32)(unsigned long)sk != cookie[0] ||
	     (u32)((((unsigned long)sk) >> 31) >> 1) != cookie[1]))
		return -ESTALE;
	else
		return 0;
}
EXPORT_SYMBOL_GPL(sock_diag_check_cookie);

void sock_diag_save_cookie(void *sk, __u32 *cookie)
{
	cookie[0] = (u32)(unsigned long)sk;
	cookie[1] = (u32)(((unsigned long)sk >> 31) >> 1);
}
EXPORT_SYMBOL_GPL(sock_diag_save_cookie);

int sock_diag_put_meminfo(struct sock *sk, struct sk_buff *skb, int attrtype)
{
	u32 mem[SK_MEMINFO_VARS];

	mem[SK_MEMINFO_RMEM_ALLOC] = sk_rmem_alloc_get(sk);
	mem[SK_MEMINFO_RCVBUF] = sk->sk_rcvbuf;
	mem[SK_MEMINFO_WMEM_ALLOC] = sk_wmem_alloc_get(sk);
	mem[SK_MEMINFO_SNDBUF] = sk->sk_sndbuf;
	mem[SK_MEMINFO_FWD_ALLOC] = sk->sk_forward_alloc;
	mem[SK_MEMINFO_WMEM_QUEUED] = sk->sk_wmem_queued;
	mem[SK_MEMINFO_OPTMEM] = atomic_read(&sk->sk_omem_alloc);
	mem[SK_MEMINFO_BACKLOG] = sk->sk_backlog.len;

	return nla_put(skb, attrtype, sizeof(mem), &mem);
}
EXPORT_SYMBOL_GPL(sock_diag_put_meminfo);

void sock_diag_register_inet_compat(int (*fn)(struct sk_buff *skb, struct nlmsghdr *nlh))
{
	mutex_lock(&sock_diag_table_mutex);
	inet_rcv_compat = fn;
	mutex_unlock(&sock_diag_table_mutex);
}
EXPORT_SYMBOL_GPL(sock_diag_register_inet_compat);

void sock_diag_unregister_inet_compat(int (*fn)(struct sk_buff *skb, struct nlmsghdr *nlh))
{
	mutex_lock(&sock_diag_table_mutex);
	inet_rcv_compat = NULL;
	mutex_unlock(&sock_diag_table_mutex);
}
EXPORT_SYMBOL_GPL(sock_diag_unregister_inet_compat);

int sock_diag_register(const struct sock_diag_handler *hndl)
{
	int err = 0;

	if (hndl->family >= AF_MAX)
		return -EINVAL;

	mutex_lock(&sock_diag_table_mutex);
	if (sock_diag_handlers[hndl->family])
		err = -EBUSY;
	else
		sock_diag_handlers[hndl->family] = hndl;
	mutex_unlock(&sock_diag_table_mutex);

	return err;
}
EXPORT_SYMBOL_GPL(sock_diag_register);

void sock_diag_unregister(const struct sock_diag_handler *hnld)
{
	int family = hnld->family;

	if (family >= AF_MAX)
		return;

	mutex_lock(&sock_diag_table_mutex);
	BUG_ON(sock_diag_handlers[family] != hnld);
	sock_diag_handlers[family] = NULL;
	mutex_unlock(&sock_diag_table_mutex);
}
EXPORT_SYMBOL_GPL(sock_diag_unregister);

static int __sock_diag_rcv_msg(struct sk_buff *skb, struct nlmsghdr *nlh)
{
	int err;
	struct sock_diag_req *req = nlmsg_data(nlh);
	const struct sock_diag_handler *hndl;

	if (nlmsg_len(nlh) < sizeof(*req))
		return -EINVAL;

	if (req->sdiag_family >= AF_MAX)
		return -EINVAL;

<<<<<<< HEAD
	if (sock_diag_handlers[req->sdiag_family] == NULL)
		request_module("net-pf-%d-proto-%d-type-%d", PF_NETLINK,
				NETLINK_SOCK_DIAG, req->sdiag_family);

	mutex_lock(&sock_diag_table_mutex);
	hndl = sock_diag_handlers[req->sdiag_family];
=======
	hndl = sock_diag_lock_handler(req->sdiag_family);
>>>>>>> 4c91a0e7
	if (hndl == NULL)
		err = -ENOENT;
	else
		err = hndl->dump(skb, nlh);
	mutex_unlock(&sock_diag_table_mutex);

	return err;
}

static int sock_diag_rcv_msg(struct sk_buff *skb, struct nlmsghdr *nlh)
{
	int ret;

	switch (nlh->nlmsg_type) {
	case TCPDIAG_GETSOCK:
	case DCCPDIAG_GETSOCK:
		if (inet_rcv_compat == NULL)
			request_module("net-pf-%d-proto-%d-type-%d", PF_NETLINK,
					NETLINK_SOCK_DIAG, AF_INET);

		mutex_lock(&sock_diag_table_mutex);
		if (inet_rcv_compat != NULL)
			ret = inet_rcv_compat(skb, nlh);
		else
			ret = -EOPNOTSUPP;
		mutex_unlock(&sock_diag_table_mutex);

		return ret;
	case SOCK_DIAG_BY_FAMILY:
		return __sock_diag_rcv_msg(skb, nlh);
	default:
		return -EINVAL;
	}
}

static DEFINE_MUTEX(sock_diag_mutex);

static void sock_diag_rcv(struct sk_buff *skb)
{
	mutex_lock(&sock_diag_mutex);
	netlink_rcv_skb(skb, &sock_diag_rcv_msg);
	mutex_unlock(&sock_diag_mutex);
}

static int __net_init diag_net_init(struct net *net)
{
	struct netlink_kernel_cfg cfg = {
		.input	= sock_diag_rcv,
	};

	net->diag_nlsk = netlink_kernel_create(net, NETLINK_SOCK_DIAG, &cfg);
	return net->diag_nlsk == NULL ? -ENOMEM : 0;
}

static void __net_exit diag_net_exit(struct net *net)
{
	netlink_kernel_release(net->diag_nlsk);
	net->diag_nlsk = NULL;
}

static struct pernet_operations diag_net_ops = {
	.init = diag_net_init,
	.exit = diag_net_exit,
};

static int __init sock_diag_init(void)
{
	return register_pernet_subsys(&diag_net_ops);
}

static void __exit sock_diag_exit(void)
{
	unregister_pernet_subsys(&diag_net_ops);
}

module_init(sock_diag_init);
module_exit(sock_diag_exit);
MODULE_LICENSE("GPL");
MODULE_ALIAS_NET_PF_PROTO(PF_NETLINK, NETLINK_SOCK_DIAG);<|MERGE_RESOLUTION|>--- conflicted
+++ resolved
@@ -97,6 +97,21 @@
 }
 EXPORT_SYMBOL_GPL(sock_diag_unregister);
 
+static const inline struct sock_diag_handler *sock_diag_lock_handler(int family)
+{
+	if (sock_diag_handlers[family] == NULL)
+		request_module("net-pf-%d-proto-%d-type-%d", PF_NETLINK,
+				NETLINK_SOCK_DIAG, family);
+
+	mutex_lock(&sock_diag_table_mutex);
+	return sock_diag_handlers[family];
+}
+
+static inline void sock_diag_unlock_handler(const struct sock_diag_handler *h)
+{
+	mutex_unlock(&sock_diag_table_mutex);
+}
+
 static int __sock_diag_rcv_msg(struct sk_buff *skb, struct nlmsghdr *nlh)
 {
 	int err;
@@ -109,21 +124,12 @@
 	if (req->sdiag_family >= AF_MAX)
 		return -EINVAL;
 
-<<<<<<< HEAD
-	if (sock_diag_handlers[req->sdiag_family] == NULL)
-		request_module("net-pf-%d-proto-%d-type-%d", PF_NETLINK,
-				NETLINK_SOCK_DIAG, req->sdiag_family);
-
-	mutex_lock(&sock_diag_table_mutex);
-	hndl = sock_diag_handlers[req->sdiag_family];
-=======
 	hndl = sock_diag_lock_handler(req->sdiag_family);
->>>>>>> 4c91a0e7
 	if (hndl == NULL)
 		err = -ENOENT;
 	else
 		err = hndl->dump(skb, nlh);
-	mutex_unlock(&sock_diag_table_mutex);
+	sock_diag_unlock_handler(hndl);
 
 	return err;
 }
