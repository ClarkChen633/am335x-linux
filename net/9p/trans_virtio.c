--- conflicted
+++ resolved
@@ -264,7 +264,6 @@
 	req->status = REQ_STATUS_SENT;
 req_retry:
 	spin_lock_irqsave(&chan->lock, flags);
-<<<<<<< HEAD
 
 	/* Handle out VirtIO ring buffers */
 	out = pack_sg_list(chan->sg, 0,
@@ -273,19 +272,8 @@
 	in = pack_sg_list(chan->sg, out,
 			  VIRTQUEUE_NUM, req->rc->sdata, req->rc->capacity);
 
-	err = virtqueue_add_buf(chan->vq, chan->sg, out, in, req->tc);
-=======
-
-	/* Handle out VirtIO ring buffers */
-	out = pack_sg_list(chan->sg, 0,
-			   VIRTQUEUE_NUM, req->tc->sdata, req->tc->size);
-
-	in = pack_sg_list(chan->sg, out,
-			  VIRTQUEUE_NUM, req->rc->sdata, req->rc->capacity);
-
 	err = virtqueue_add_buf(chan->vq, chan->sg, out, in, req->tc,
 				GFP_ATOMIC);
->>>>>>> dcd6c922
 	if (err < 0) {
 		if (err == -ENOSPC) {
 			chan->ring_bufs_avail = 0;
@@ -295,40 +283,22 @@
 			if (err  == -ERESTARTSYS)
 				return err;
 
-<<<<<<< HEAD
-			P9_DPRINTK(P9_DEBUG_TRANS, "9p:Retry virtio request\n");
-			goto req_retry;
-		} else {
-			spin_unlock_irqrestore(&chan->lock, flags);
-			P9_DPRINTK(P9_DEBUG_TRANS,
-					"9p debug: "
-					"virtio rpc add_buf returned failure");
-=======
 			p9_debug(P9_DEBUG_TRANS, "Retry virtio request\n");
 			goto req_retry;
 		} else {
 			spin_unlock_irqrestore(&chan->lock, flags);
 			p9_debug(P9_DEBUG_TRANS,
 				 "virtio rpc add_buf returned failure\n");
->>>>>>> dcd6c922
 			return -EIO;
 		}
 	}
 	virtqueue_kick(chan->vq);
 	spin_unlock_irqrestore(&chan->lock, flags);
-<<<<<<< HEAD
-
-	P9_DPRINTK(P9_DEBUG_TRANS, "9p debug: virtio request kicked\n");
-	return 0;
-}
-
-=======
 
 	p9_debug(P9_DEBUG_TRANS, "virtio request kicked\n");
 	return 0;
 }
 
->>>>>>> dcd6c922
 static int p9_get_mapped_pages(struct virtio_chan *chan,
 			       struct page **pages, char *data,
 			       int nr_pages, int write, int kern_buf)
@@ -386,11 +356,7 @@
 	struct page **in_pages = NULL, **out_pages = NULL;
 	struct virtio_chan *chan = client->trans;
 
-<<<<<<< HEAD
-	P9_DPRINTK(P9_DEBUG_TRANS, "9p debug: virtio request\n");
-=======
 	p9_debug(P9_DEBUG_TRANS, "virtio request\n");
->>>>>>> dcd6c922
 
 	if (uodata) {
 		out_nr_pages = p9_nr_pages(uodata, outlen);
@@ -432,7 +398,6 @@
 	/* out data */
 	out = pack_sg_list(chan->sg, 0,
 			   VIRTQUEUE_NUM, req->tc->sdata, req->tc->size);
-<<<<<<< HEAD
 
 	if (out_pages)
 		out += pack_sg_list_p(chan->sg, out, VIRTQUEUE_NUM,
@@ -449,24 +414,6 @@
 	if (in_pages)
 		in += pack_sg_list_p(chan->sg, out + in, VIRTQUEUE_NUM,
 				     in_pages, in_nr_pages, uidata, inlen);
-=======
->>>>>>> dcd6c922
-
-	if (out_pages)
-		out += pack_sg_list_p(chan->sg, out, VIRTQUEUE_NUM,
-				      out_pages, out_nr_pages, uodata, outlen);
-	/*
-	 * Take care of in data
-	 * For example TREAD have 11.
-	 * 11 is the read/write header = PDU Header(7) + IO Size (4).
-	 * Arrange in such a way that server places header in the
-	 * alloced memory and payload onto the user buffer.
-	 */
-	in = pack_sg_list(chan->sg, out,
-			  VIRTQUEUE_NUM, req->rc->sdata, in_hdr_len);
-	if (in_pages)
-		in += pack_sg_list_p(chan->sg, out + in, VIRTQUEUE_NUM,
-				     in_pages, in_nr_pages, uidata, inlen);
 
 	err = virtqueue_add_buf(chan->vq, chan->sg, out, in, req->tc,
 				GFP_ATOMIC);
@@ -483,25 +430,15 @@
 			goto req_retry_pinned;
 		} else {
 			spin_unlock_irqrestore(&chan->lock, flags);
-<<<<<<< HEAD
-			P9_DPRINTK(P9_DEBUG_TRANS,
-				   "9p debug: "
-				   "virtio rpc add_buf returned failure");
-=======
 			p9_debug(P9_DEBUG_TRANS,
 				 "virtio rpc add_buf returned failure\n");
->>>>>>> dcd6c922
 			err = -EIO;
 			goto err_out;
 		}
 	}
 	virtqueue_kick(chan->vq);
 	spin_unlock_irqrestore(&chan->lock, flags);
-<<<<<<< HEAD
-	P9_DPRINTK(P9_DEBUG_TRANS, "9p debug: virtio request kicked\n");
-=======
 	p9_debug(P9_DEBUG_TRANS, "virtio request kicked\n");
->>>>>>> dcd6c922
 	err = wait_event_interruptible(*req->wq,
 				       req->status >= REQ_STATUS_RCVD);
 	/*
