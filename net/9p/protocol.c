/*
 * net/9p/protocol.c
 *
 * 9P Protocol Support Code
 *
 *  Copyright (C) 2008 by Eric Van Hensbergen <ericvh@gmail.com>
 *
 *  Base on code from Anthony Liguori <aliguori@us.ibm.com>
 *  Copyright (C) 2008 by IBM, Corp.
 *
 *  This program is free software; you can redistribute it and/or modify
 *  it under the terms of the GNU General Public License version 2
 *  as published by the Free Software Foundation.
 *
 *  This program is distributed in the hope that it will be useful,
 *  but WITHOUT ANY WARRANTY; without even the implied warranty of
 *  MERCHANTABILITY or FITNESS FOR A PARTICULAR PURPOSE.  See the
 *  GNU General Public License for more details.
 *
 *  You should have received a copy of the GNU General Public License
 *  along with this program; if not, write to:
 *  Free Software Foundation
 *  51 Franklin Street, Fifth Floor
 *  Boston, MA  02111-1301  USA
 *
 */

#include <linux/module.h>
#include <linux/errno.h>
#include <linux/kernel.h>
#include <linux/uaccess.h>
#include <linux/slab.h>
#include <linux/sched.h>
#include <linux/stddef.h>
#include <linux/types.h>
#include <net/9p/9p.h>
#include <net/9p/client.h>
#include "protocol.h"

static int
p9pdu_writef(struct p9_fcall *pdu, int proto_version, const char *fmt, ...);

#ifdef CONFIG_NET_9P_DEBUG
void
p9pdu_dump(int way, struct p9_fcall *pdu)
{
	int i, n;
	u8 *data = pdu->sdata;
	int datalen = pdu->size;
	char buf[255];
	int buflen = 255;

	i = n = 0;
	if (datalen > (buflen-16))
		datalen = buflen-16;
	while (i < datalen) {
		n += scnprintf(buf + n, buflen - n, "%02x ", data[i]);
		if (i%4 == 3)
			n += scnprintf(buf + n, buflen - n, " ");
		if (i%32 == 31)
			n += scnprintf(buf + n, buflen - n, "\n");

		i++;
	}
	n += scnprintf(buf + n, buflen - n, "\n");

	if (way)
		P9_DPRINTK(P9_DEBUG_PKT, "[[[(%d) %s\n", datalen, buf);
	else
		P9_DPRINTK(P9_DEBUG_PKT, "]]](%d) %s\n", datalen, buf);
}
#else
void
p9pdu_dump(int way, struct p9_fcall *pdu)
{
}
#endif
EXPORT_SYMBOL(p9pdu_dump);

void p9stat_free(struct p9_wstat *stbuf)
{
	kfree(stbuf->name);
	kfree(stbuf->uid);
	kfree(stbuf->gid);
	kfree(stbuf->muid);
	kfree(stbuf->extension);
}
EXPORT_SYMBOL(p9stat_free);

static size_t pdu_read(struct p9_fcall *pdu, void *data, size_t size)
{
	size_t len = min(pdu->size - pdu->offset, size);
	memcpy(data, &pdu->sdata[pdu->offset], len);
	pdu->offset += len;
	return size - len;
}

static size_t pdu_write(struct p9_fcall *pdu, const void *data, size_t size)
{
	size_t len = min(pdu->capacity - pdu->size, size);
	memcpy(&pdu->sdata[pdu->size], data, len);
	pdu->size += len;
	return size - len;
}

static size_t
pdu_write_u(struct p9_fcall *pdu, const char __user *udata, size_t size)
{
	size_t len = min(pdu->capacity - pdu->size, size);
	if (copy_from_user(&pdu->sdata[pdu->size], udata, len))
		len = 0;

	pdu->size += len;
	return size - len;
}

static size_t
pdu_write_urw(struct p9_fcall *pdu, const char *kdata, const char __user *udata,
		size_t size)
{
	BUG_ON(pdu->size > P9_IOHDRSZ);
	pdu->pubuf = (char __user *)udata;
	pdu->pkbuf = (char *)kdata;
	pdu->pbuf_size = size;
	return 0;
}

static size_t
pdu_write_readdir(struct p9_fcall *pdu, const char *kdata, size_t size)
{
	BUG_ON(pdu->size > P9_READDIRHDRSZ);
	pdu->pkbuf = (char *)kdata;
	pdu->pbuf_size = size;
	return 0;
}

/*
	b - int8_t
	w - int16_t
	d - int32_t
	q - int64_t
	s - string
	S - stat
	Q - qid
	D - data blob (int32_t size followed by void *, results are not freed)
	T - array of strings (int16_t count, followed by strings)
	R - array of qids (int16_t count, followed by qids)
	A - stat for 9p2000.L (p9_stat_dotl)
	? - if optional = 1, continue parsing
*/

static int
p9pdu_vreadf(struct p9_fcall *pdu, int proto_version, const char *fmt,
	va_list ap)
{
	const char *ptr;
	int errcode = 0;

	for (ptr = fmt; *ptr; ptr++) {
		switch (*ptr) {
		case 'b':{
				int8_t *val = va_arg(ap, int8_t *);
				if (pdu_read(pdu, val, sizeof(*val))) {
					errcode = -EFAULT;
					break;
				}
			}
			break;
		case 'w':{
				int16_t *val = va_arg(ap, int16_t *);
				__le16 le_val;
				if (pdu_read(pdu, &le_val, sizeof(le_val))) {
					errcode = -EFAULT;
					break;
				}
				*val = le16_to_cpu(le_val);
			}
			break;
		case 'd':{
				int32_t *val = va_arg(ap, int32_t *);
				__le32 le_val;
				if (pdu_read(pdu, &le_val, sizeof(le_val))) {
					errcode = -EFAULT;
					break;
				}
				*val = le32_to_cpu(le_val);
			}
			break;
		case 'q':{
				int64_t *val = va_arg(ap, int64_t *);
				__le64 le_val;
				if (pdu_read(pdu, &le_val, sizeof(le_val))) {
					errcode = -EFAULT;
					break;
				}
				*val = le64_to_cpu(le_val);
			}
			break;
		case 's':{
				char **sptr = va_arg(ap, char **);
				uint16_t len;

				errcode = p9pdu_readf(pdu, proto_version,
								"w", &len);
				if (errcode)
					break;

<<<<<<< HEAD
				*sptr = kmalloc(len + 1, GFP_KERNEL);
=======
				*sptr = kmalloc(len + 1, GFP_NOFS);
>>>>>>> 105e53f8
				if (*sptr == NULL) {
					errcode = -EFAULT;
					break;
				}
				if (pdu_read(pdu, *sptr, len)) {
					errcode = -EFAULT;
					kfree(*sptr);
					*sptr = NULL;
				} else
					(*sptr)[len] = 0;
			}
			break;
		case 'Q':{
				struct p9_qid *qid =
				    va_arg(ap, struct p9_qid *);

				errcode = p9pdu_readf(pdu, proto_version, "bdq",
						      &qid->type, &qid->version,
						      &qid->path);
			}
			break;
		case 'S':{
				struct p9_wstat *stbuf =
				    va_arg(ap, struct p9_wstat *);

				memset(stbuf, 0, sizeof(struct p9_wstat));
				stbuf->n_uid = stbuf->n_gid = stbuf->n_muid =
									-1;
				errcode =
				    p9pdu_readf(pdu, proto_version,
						"wwdQdddqssss?sddd",
						&stbuf->size, &stbuf->type,
						&stbuf->dev, &stbuf->qid,
						&stbuf->mode, &stbuf->atime,
						&stbuf->mtime, &stbuf->length,
						&stbuf->name, &stbuf->uid,
						&stbuf->gid, &stbuf->muid,
						&stbuf->extension,
						&stbuf->n_uid, &stbuf->n_gid,
						&stbuf->n_muid);
				if (errcode)
					p9stat_free(stbuf);
			}
			break;
		case 'D':{
				uint32_t *count = va_arg(ap, uint32_t *);
				void **data = va_arg(ap, void **);

				errcode =
				    p9pdu_readf(pdu, proto_version, "d", count);
				if (!errcode) {
					*count =
					    min_t(uint32_t, *count,
						  pdu->size - pdu->offset);
					*data = &pdu->sdata[pdu->offset];
				}
			}
			break;
		case 'T':{
				uint16_t *nwname = va_arg(ap, uint16_t *);
				char ***wnames = va_arg(ap, char ***);

				errcode = p9pdu_readf(pdu, proto_version,
								"w", nwname);
				if (!errcode) {
					*wnames =
					    kmalloc(sizeof(char *) * *nwname,
						    GFP_NOFS);
					if (!*wnames)
						errcode = -ENOMEM;
				}

				if (!errcode) {
					int i;

					for (i = 0; i < *nwname; i++) {
						errcode =
						    p9pdu_readf(pdu,
								proto_version,
								"s",
								&(*wnames)[i]);
						if (errcode)
							break;
					}
				}

				if (errcode) {
					if (*wnames) {
						int i;

						for (i = 0; i < *nwname; i++)
							kfree((*wnames)[i]);
					}
					kfree(*wnames);
					*wnames = NULL;
				}
			}
			break;
		case 'R':{
				int16_t *nwqid = va_arg(ap, int16_t *);
				struct p9_qid **wqids =
				    va_arg(ap, struct p9_qid **);

				*wqids = NULL;

				errcode =
				    p9pdu_readf(pdu, proto_version, "w", nwqid);
				if (!errcode) {
					*wqids =
					    kmalloc(*nwqid *
						    sizeof(struct p9_qid),
						    GFP_NOFS);
					if (*wqids == NULL)
						errcode = -ENOMEM;
				}

				if (!errcode) {
					int i;

					for (i = 0; i < *nwqid; i++) {
						errcode =
						    p9pdu_readf(pdu,
								proto_version,
								"Q",
								&(*wqids)[i]);
						if (errcode)
							break;
					}
				}

				if (errcode) {
					kfree(*wqids);
					*wqids = NULL;
				}
			}
			break;
		case 'A': {
				struct p9_stat_dotl *stbuf =
				    va_arg(ap, struct p9_stat_dotl *);

				memset(stbuf, 0, sizeof(struct p9_stat_dotl));
				errcode =
				    p9pdu_readf(pdu, proto_version,
					"qQdddqqqqqqqqqqqqqqq",
					&stbuf->st_result_mask,
					&stbuf->qid,
					&stbuf->st_mode,
					&stbuf->st_uid, &stbuf->st_gid,
					&stbuf->st_nlink,
					&stbuf->st_rdev, &stbuf->st_size,
					&stbuf->st_blksize, &stbuf->st_blocks,
					&stbuf->st_atime_sec,
					&stbuf->st_atime_nsec,
					&stbuf->st_mtime_sec,
					&stbuf->st_mtime_nsec,
					&stbuf->st_ctime_sec,
					&stbuf->st_ctime_nsec,
					&stbuf->st_btime_sec,
					&stbuf->st_btime_nsec,
					&stbuf->st_gen,
					&stbuf->st_data_version);
			}
			break;
		case '?':
			if ((proto_version != p9_proto_2000u) &&
				(proto_version != p9_proto_2000L))
				return 0;
			break;
		default:
			BUG();
			break;
		}

		if (errcode)
			break;
	}

	return errcode;
}

int
p9pdu_vwritef(struct p9_fcall *pdu, int proto_version, const char *fmt,
	va_list ap)
{
	const char *ptr;
	int errcode = 0;

	for (ptr = fmt; *ptr; ptr++) {
		switch (*ptr) {
		case 'b':{
				int8_t val = va_arg(ap, int);
				if (pdu_write(pdu, &val, sizeof(val)))
					errcode = -EFAULT;
			}
			break;
		case 'w':{
				__le16 val = cpu_to_le16(va_arg(ap, int));
				if (pdu_write(pdu, &val, sizeof(val)))
					errcode = -EFAULT;
			}
			break;
		case 'd':{
				__le32 val = cpu_to_le32(va_arg(ap, int32_t));
				if (pdu_write(pdu, &val, sizeof(val)))
					errcode = -EFAULT;
			}
			break;
		case 'q':{
				__le64 val = cpu_to_le64(va_arg(ap, int64_t));
				if (pdu_write(pdu, &val, sizeof(val)))
					errcode = -EFAULT;
			}
			break;
		case 's':{
				const char *sptr = va_arg(ap, const char *);
				uint16_t len = 0;
				if (sptr)
					len = min_t(uint16_t, strlen(sptr),
								USHRT_MAX);

				errcode = p9pdu_writef(pdu, proto_version,
								"w", len);
				if (!errcode && pdu_write(pdu, sptr, len))
					errcode = -EFAULT;
			}
			break;
		case 'Q':{
				const struct p9_qid *qid =
				    va_arg(ap, const struct p9_qid *);
				errcode =
				    p9pdu_writef(pdu, proto_version, "bdq",
						 qid->type, qid->version,
						 qid->path);
			} break;
		case 'S':{
				const struct p9_wstat *stbuf =
				    va_arg(ap, const struct p9_wstat *);
				errcode =
				    p9pdu_writef(pdu, proto_version,
						 "wwdQdddqssss?sddd",
						 stbuf->size, stbuf->type,
						 stbuf->dev, &stbuf->qid,
						 stbuf->mode, stbuf->atime,
						 stbuf->mtime, stbuf->length,
						 stbuf->name, stbuf->uid,
						 stbuf->gid, stbuf->muid,
						 stbuf->extension, stbuf->n_uid,
						 stbuf->n_gid, stbuf->n_muid);
			} break;
		case 'D':{
				uint32_t count = va_arg(ap, uint32_t);
				const void *data = va_arg(ap, const void *);

				errcode = p9pdu_writef(pdu, proto_version, "d",
									count);
				if (!errcode && pdu_write(pdu, data, count))
					errcode = -EFAULT;
			}
			break;
		case 'E':{
				 int32_t cnt = va_arg(ap, int32_t);
				 const char *k = va_arg(ap, const void *);
				 const char __user *u = va_arg(ap,
							const void __user *);
				 errcode = p9pdu_writef(pdu, proto_version, "d",
						 cnt);
				 if (!errcode && pdu_write_urw(pdu, k, u, cnt))
					errcode = -EFAULT;
			 }
			 break;
		case 'F':{
				 int32_t cnt = va_arg(ap, int32_t);
				 const char *k = va_arg(ap, const void *);
				 errcode = p9pdu_writef(pdu, proto_version, "d",
						 cnt);
				 if (!errcode && pdu_write_readdir(pdu, k, cnt))
					errcode = -EFAULT;
			 }
			 break;
		case 'U':{
				int32_t count = va_arg(ap, int32_t);
				const char __user *udata =
						va_arg(ap, const void __user *);
				errcode = p9pdu_writef(pdu, proto_version, "d",
									count);
				if (!errcode && pdu_write_u(pdu, udata, count))
					errcode = -EFAULT;
			}
			break;
		case 'T':{
				uint16_t nwname = va_arg(ap, int);
				const char **wnames = va_arg(ap, const char **);

				errcode = p9pdu_writef(pdu, proto_version, "w",
									nwname);
				if (!errcode) {
					int i;

					for (i = 0; i < nwname; i++) {
						errcode =
						    p9pdu_writef(pdu,
								proto_version,
								 "s",
								 wnames[i]);
						if (errcode)
							break;
					}
				}
			}
			break;
		case 'R':{
				int16_t nwqid = va_arg(ap, int);
				struct p9_qid *wqids =
				    va_arg(ap, struct p9_qid *);

				errcode = p9pdu_writef(pdu, proto_version, "w",
									nwqid);
				if (!errcode) {
					int i;

					for (i = 0; i < nwqid; i++) {
						errcode =
						    p9pdu_writef(pdu,
								proto_version,
								 "Q",
								 &wqids[i]);
						if (errcode)
							break;
					}
				}
			}
			break;
		case 'I':{
				struct p9_iattr_dotl *p9attr = va_arg(ap,
							struct p9_iattr_dotl *);

				errcode = p9pdu_writef(pdu, proto_version,
							"ddddqqqqq",
							p9attr->valid,
							p9attr->mode,
							p9attr->uid,
							p9attr->gid,
							p9attr->size,
							p9attr->atime_sec,
							p9attr->atime_nsec,
							p9attr->mtime_sec,
							p9attr->mtime_nsec);
			}
			break;
		case '?':
			if ((proto_version != p9_proto_2000u) &&
				(proto_version != p9_proto_2000L))
				return 0;
			break;
		default:
			BUG();
			break;
		}

		if (errcode)
			break;
	}

	return errcode;
}

int p9pdu_readf(struct p9_fcall *pdu, int proto_version, const char *fmt, ...)
{
	va_list ap;
	int ret;

	va_start(ap, fmt);
	ret = p9pdu_vreadf(pdu, proto_version, fmt, ap);
	va_end(ap);

	return ret;
}

static int
p9pdu_writef(struct p9_fcall *pdu, int proto_version, const char *fmt, ...)
{
	va_list ap;
	int ret;

	va_start(ap, fmt);
	ret = p9pdu_vwritef(pdu, proto_version, fmt, ap);
	va_end(ap);

	return ret;
}

int p9stat_read(char *buf, int len, struct p9_wstat *st, int proto_version)
{
	struct p9_fcall fake_pdu;
	int ret;

	fake_pdu.size = len;
	fake_pdu.capacity = len;
	fake_pdu.sdata = buf;
	fake_pdu.offset = 0;

	ret = p9pdu_readf(&fake_pdu, proto_version, "S", st);
	if (ret) {
		P9_DPRINTK(P9_DEBUG_9P, "<<< p9stat_read failed: %d\n", ret);
		p9pdu_dump(1, &fake_pdu);
	}

	return ret;
}
EXPORT_SYMBOL(p9stat_read);

int p9pdu_prepare(struct p9_fcall *pdu, int16_t tag, int8_t type)
{
	pdu->id = type;
	return p9pdu_writef(pdu, 0, "dbw", 0, type, tag);
}

int p9pdu_finalize(struct p9_fcall *pdu)
{
	int size = pdu->size;
	int err;

	pdu->size = 0;
	err = p9pdu_writef(pdu, 0, "d", size);
	pdu->size = size;

#ifdef CONFIG_NET_9P_DEBUG
	if ((p9_debug_level & P9_DEBUG_PKT) == P9_DEBUG_PKT)
		p9pdu_dump(0, pdu);
#endif

	P9_DPRINTK(P9_DEBUG_9P, ">>> size=%d type: %d tag: %d\n", pdu->size,
							pdu->id, pdu->tag);

	return err;
}

void p9pdu_reset(struct p9_fcall *pdu)
{
	pdu->offset = 0;
	pdu->size = 0;
	pdu->private = NULL;
	pdu->pubuf = NULL;
	pdu->pkbuf = NULL;
	pdu->pbuf_size = 0;
}

int p9dirent_read(char *buf, int len, struct p9_dirent *dirent,
						int proto_version)
{
	struct p9_fcall fake_pdu;
	int ret;
	char *nameptr;

	fake_pdu.size = len;
	fake_pdu.capacity = len;
	fake_pdu.sdata = buf;
	fake_pdu.offset = 0;

	ret = p9pdu_readf(&fake_pdu, proto_version, "Qqbs", &dirent->qid,
			&dirent->d_off, &dirent->d_type, &nameptr);
	if (ret) {
		P9_DPRINTK(P9_DEBUG_9P, "<<< p9dirent_read failed: %d\n", ret);
		p9pdu_dump(1, &fake_pdu);
		goto out;
	}

	strcpy(dirent->d_name, nameptr);

out:
	return fake_pdu.offset;
}
EXPORT_SYMBOL(p9dirent_read);<|MERGE_RESOLUTION|>--- conflicted
+++ resolved
@@ -205,11 +205,7 @@
 				if (errcode)
 					break;
 
-<<<<<<< HEAD
-				*sptr = kmalloc(len + 1, GFP_KERNEL);
-=======
 				*sptr = kmalloc(len + 1, GFP_NOFS);
->>>>>>> 105e53f8
 				if (*sptr == NULL) {
 					errcode = -EFAULT;
 					break;
