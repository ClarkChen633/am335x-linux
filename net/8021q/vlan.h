#ifndef __BEN_VLAN_802_1Q_INC__
#define __BEN_VLAN_802_1Q_INC__

#include <linux/if_vlan.h>
#include <linux/u64_stats_sync.h>


/**
 *	struct vlan_priority_tci_mapping - vlan egress priority mappings
 *	@priority: skb priority
 *	@vlan_qos: vlan priority: (skb->priority << 13) & 0xE000
 *	@next: pointer to next struct
 */
struct vlan_priority_tci_mapping {
	u32					priority;
	u16					vlan_qos;
	struct vlan_priority_tci_mapping	*next;
};


/**
 *	struct vlan_pcpu_stats - VLAN percpu rx/tx stats
 *	@rx_packets: number of received packets
 *	@rx_bytes: number of received bytes
 *	@rx_multicast: number of received multicast packets
<<<<<<< HEAD
 *	@syncp: synchronization point for 64bit counters
 *	@rx_errors: number of errors
 */
struct vlan_rx_stats {
	u64			rx_packets;
	u64			rx_bytes;
	u64			rx_multicast;
	struct u64_stats_sync	syncp;
	unsigned long		rx_errors;
=======
 *	@tx_packets: number of transmitted packets
 *	@tx_bytes: number of transmitted bytes
 *	@syncp: synchronization point for 64bit counters
 *	@rx_errors: number of rx errors
 *	@tx_dropped: number of tx drops
 */
struct vlan_pcpu_stats {
	u64			rx_packets;
	u64			rx_bytes;
	u64			rx_multicast;
	u64			tx_packets;
	u64			tx_bytes;
	struct u64_stats_sync	syncp;
	u32			rx_errors;
	u32			tx_dropped;
>>>>>>> 3cbea436
};

/**
 *	struct vlan_dev_info - VLAN private device data
 *	@nr_ingress_mappings: number of ingress priority mappings
 *	@ingress_priority_map: ingress priority mappings
 *	@nr_egress_mappings: number of egress priority mappings
 *	@egress_priority_map: hash of egress priority mappings
 *	@vlan_id: VLAN identifier
 *	@flags: device flags
 *	@real_dev: underlying netdevice
 *	@real_dev_addr: address of underlying netdevice
 *	@dent: proc dir entry
 *	@vlan_pcpu_stats: ptr to percpu rx stats
 */
struct vlan_dev_info {
	unsigned int				nr_ingress_mappings;
	u32					ingress_priority_map[8];
	unsigned int				nr_egress_mappings;
	struct vlan_priority_tci_mapping	*egress_priority_map[16];

	u16					vlan_id;
	u16					flags;

	struct net_device			*real_dev;
	unsigned char				real_dev_addr[ETH_ALEN];

	struct proc_dir_entry			*dent;
<<<<<<< HEAD
	unsigned long				cnt_inc_headroom_on_tx;
	unsigned long				cnt_encap_on_xmit;
	struct vlan_rx_stats __percpu		*vlan_rx_stats;
=======
	struct vlan_pcpu_stats __percpu		*vlan_pcpu_stats;
>>>>>>> 3cbea436
};

static inline struct vlan_dev_info *vlan_dev_info(const struct net_device *dev)
{
	return netdev_priv(dev);
}

/* found in vlan_dev.c */
int vlan_skb_recv(struct sk_buff *skb, struct net_device *dev,
		  struct packet_type *ptype, struct net_device *orig_dev);
void vlan_dev_set_ingress_priority(const struct net_device *dev,
				   u32 skb_prio, u16 vlan_prio);
int vlan_dev_set_egress_priority(const struct net_device *dev,
				 u32 skb_prio, u16 vlan_prio);
int vlan_dev_change_flags(const struct net_device *dev, u32 flag, u32 mask);
void vlan_dev_get_realdev_name(const struct net_device *dev, char *result);

int vlan_check_real_dev(struct net_device *real_dev, u16 vlan_id);
void vlan_setup(struct net_device *dev);
int register_vlan_dev(struct net_device *dev);
void unregister_vlan_dev(struct net_device *dev, struct list_head *head);

static inline u32 vlan_get_ingress_priority(struct net_device *dev,
					    u16 vlan_tci)
{
	struct vlan_dev_info *vip = vlan_dev_info(dev);

	return vip->ingress_priority_map[(vlan_tci >> VLAN_PRIO_SHIFT) & 0x7];
}

#ifdef CONFIG_VLAN_8021Q_GVRP
extern int vlan_gvrp_request_join(const struct net_device *dev);
extern void vlan_gvrp_request_leave(const struct net_device *dev);
extern int vlan_gvrp_init_applicant(struct net_device *dev);
extern void vlan_gvrp_uninit_applicant(struct net_device *dev);
extern int vlan_gvrp_init(void);
extern void vlan_gvrp_uninit(void);
#else
static inline int vlan_gvrp_request_join(const struct net_device *dev) { return 0; }
static inline void vlan_gvrp_request_leave(const struct net_device *dev) {}
static inline int vlan_gvrp_init_applicant(struct net_device *dev) { return 0; }
static inline void vlan_gvrp_uninit_applicant(struct net_device *dev) {}
static inline int vlan_gvrp_init(void) { return 0; }
static inline void vlan_gvrp_uninit(void) {}
#endif

extern const char vlan_fullname[];
extern const char vlan_version[];
extern int vlan_netlink_init(void);
extern void vlan_netlink_fini(void);

extern struct rtnl_link_ops vlan_link_ops;

static inline int is_vlan_dev(struct net_device *dev)
{
	return dev->priv_flags & IFF_802_1Q_VLAN;
}

extern int vlan_net_id;

struct proc_dir_entry;

struct vlan_net {
	/* /proc/net/vlan */
	struct proc_dir_entry *proc_vlan_dir;
	/* /proc/net/vlan/config */
	struct proc_dir_entry *proc_vlan_conf;
	/* Determines interface naming scheme. */
	unsigned short name_type;
};

#endif /* !(__BEN_VLAN_802_1Q_INC__) */<|MERGE_RESOLUTION|>--- conflicted
+++ resolved
@@ -23,17 +23,6 @@
  *	@rx_packets: number of received packets
  *	@rx_bytes: number of received bytes
  *	@rx_multicast: number of received multicast packets
-<<<<<<< HEAD
- *	@syncp: synchronization point for 64bit counters
- *	@rx_errors: number of errors
- */
-struct vlan_rx_stats {
-	u64			rx_packets;
-	u64			rx_bytes;
-	u64			rx_multicast;
-	struct u64_stats_sync	syncp;
-	unsigned long		rx_errors;
-=======
  *	@tx_packets: number of transmitted packets
  *	@tx_bytes: number of transmitted bytes
  *	@syncp: synchronization point for 64bit counters
@@ -49,7 +38,6 @@
 	struct u64_stats_sync	syncp;
 	u32			rx_errors;
 	u32			tx_dropped;
->>>>>>> 3cbea436
 };
 
 /**
@@ -78,13 +66,7 @@
 	unsigned char				real_dev_addr[ETH_ALEN];
 
 	struct proc_dir_entry			*dent;
-<<<<<<< HEAD
-	unsigned long				cnt_inc_headroom_on_tx;
-	unsigned long				cnt_encap_on_xmit;
-	struct vlan_rx_stats __percpu		*vlan_rx_stats;
-=======
 	struct vlan_pcpu_stats __percpu		*vlan_pcpu_stats;
->>>>>>> 3cbea436
 };
 
 static inline struct vlan_dev_info *vlan_dev_info(const struct net_device *dev)
