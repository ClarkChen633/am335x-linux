/* linux/net/ipv4/arp.c
 *
 * Copyright (C) 1994 by Florian  La Roche
 *
 * This module implements the Address Resolution Protocol ARP (RFC 826),
 * which is used to convert IP addresses (or in the future maybe other
 * high-level addresses) into a low-level hardware address (like an Ethernet
 * address).
 *
 * This program is free software; you can redistribute it and/or
 * modify it under the terms of the GNU General Public License
 * as published by the Free Software Foundation; either version
 * 2 of the License, or (at your option) any later version.
 *
 * Fixes:
 *		Alan Cox	:	Removed the Ethernet assumptions in
 *					Florian's code
 *		Alan Cox	:	Fixed some small errors in the ARP
 *					logic
 *		Alan Cox	:	Allow >4K in /proc
 *		Alan Cox	:	Make ARP add its own protocol entry
 *		Ross Martin     :       Rewrote arp_rcv() and arp_get_info()
 *		Stephen Henson	:	Add AX25 support to arp_get_info()
 *		Alan Cox	:	Drop data when a device is downed.
 *		Alan Cox	:	Use init_timer().
 *		Alan Cox	:	Double lock fixes.
 *		Martin Seine	:	Move the arphdr structure
 *					to if_arp.h for compatibility.
 *					with BSD based programs.
 *		Andrew Tridgell :       Added ARP netmask code and
 *					re-arranged proxy handling.
 *		Alan Cox	:	Changed to use notifiers.
 *		Niibe Yutaka	:	Reply for this device or proxies only.
 *		Alan Cox	:	Don't proxy across hardware types!
 *		Jonathan Naylor :	Added support for NET/ROM.
 *		Mike Shaver     :       RFC1122 checks.
 *		Jonathan Naylor :	Only lookup the hardware address for
 *					the correct hardware type.
 *		Germano Caronni	:	Assorted subtle races.
 *		Craig Schlenter :	Don't modify permanent entry
 *					during arp_rcv.
 *		Russ Nelson	:	Tidied up a few bits.
 *		Alexey Kuznetsov:	Major changes to caching and behaviour,
 *					eg intelligent arp probing and
 *					generation
 *					of host down events.
 *		Alan Cox	:	Missing unlock in device events.
 *		Eckes		:	ARP ioctl control errors.
 *		Alexey Kuznetsov:	Arp free fix.
 *		Manuel Rodriguez:	Gratuitous ARP.
 *              Jonathan Layes  :       Added arpd support through kerneld
 *                                      message queue (960314)
 *		Mike Shaver	:	/proc/sys/net/ipv4/arp_* support
 *		Mike McLagan    :	Routing by source
 *		Stuart Cheshire	:	Metricom and grat arp fixes
 *					*** FOR 2.1 clean this up ***
 *		Lawrence V. Stefani: (08/12/96) Added FDDI support.
 *		Alan Cox	:	Took the AP1000 nasty FDDI hack and
 *					folded into the mainstream FDDI code.
 *					Ack spit, Linus how did you allow that
 *					one in...
 *		Jes Sorensen	:	Make FDDI work again in 2.1.x and
 *					clean up the APFDDI & gen. FDDI bits.
 *		Alexey Kuznetsov:	new arp state machine;
 *					now it is in net/core/neighbour.c.
 *		Krzysztof Halasa:	Added Frame Relay ARP support.
 *		Arnaldo C. Melo :	convert /proc/net/arp to seq_file
 *		Shmulik Hen:		Split arp_send to arp_create and
 *					arp_xmit so intermediate drivers like
 *					bonding can change the skb before
 *					sending (e.g. insert 8021q tag).
 *		Harald Welte	:	convert to make use of jenkins hash
 *		Jesper D. Brouer:       Proxy ARP PVLAN RFC 3069 support.
 */

#include <linux/module.h>
#include <linux/types.h>
#include <linux/string.h>
#include <linux/kernel.h>
#include <linux/capability.h>
#include <linux/socket.h>
#include <linux/sockios.h>
#include <linux/errno.h>
#include <linux/in.h>
#include <linux/mm.h>
#include <linux/inet.h>
#include <linux/inetdevice.h>
#include <linux/netdevice.h>
#include <linux/etherdevice.h>
#include <linux/fddidevice.h>
#include <linux/if_arp.h>
#include <linux/trdevice.h>
#include <linux/skbuff.h>
#include <linux/proc_fs.h>
#include <linux/seq_file.h>
#include <linux/stat.h>
#include <linux/init.h>
#include <linux/net.h>
#include <linux/rcupdate.h>
#include <linux/jhash.h>
#include <linux/slab.h>
#ifdef CONFIG_SYSCTL
#include <linux/sysctl.h>
#endif

#include <net/net_namespace.h>
#include <net/ip.h>
#include <net/icmp.h>
#include <net/route.h>
#include <net/protocol.h>
#include <net/tcp.h>
#include <net/sock.h>
#include <net/arp.h>
#include <net/ax25.h>
#include <net/netrom.h>
#if defined(CONFIG_ATM_CLIP) || defined(CONFIG_ATM_CLIP_MODULE)
#include <net/atmclip.h>
struct neigh_table *clip_tbl_hook;
EXPORT_SYMBOL(clip_tbl_hook);
#endif

#include <asm/system.h>
#include <linux/uaccess.h>

#include <linux/netfilter_arp.h>

/*
 *	Interface to generic neighbour cache.
 */
static u32 arp_hash(const void *pkey, const struct net_device *dev, __u32 rnd);
static int arp_constructor(struct neighbour *neigh);
static void arp_solicit(struct neighbour *neigh, struct sk_buff *skb);
static void arp_error_report(struct neighbour *neigh, struct sk_buff *skb);
static void parp_redo(struct sk_buff *skb);

static const struct neigh_ops arp_generic_ops = {
	.family =		AF_INET,
	.solicit =		arp_solicit,
	.error_report =		arp_error_report,
	.output =		neigh_resolve_output,
	.connected_output =	neigh_connected_output,
	.hh_output =		dev_queue_xmit,
	.queue_xmit =		dev_queue_xmit,
};

static const struct neigh_ops arp_hh_ops = {
	.family =		AF_INET,
	.solicit =		arp_solicit,
	.error_report =		arp_error_report,
	.output =		neigh_resolve_output,
	.connected_output =	neigh_resolve_output,
	.hh_output =		dev_queue_xmit,
	.queue_xmit =		dev_queue_xmit,
};

static const struct neigh_ops arp_direct_ops = {
	.family =		AF_INET,
	.output =		dev_queue_xmit,
	.connected_output =	dev_queue_xmit,
	.hh_output =		dev_queue_xmit,
	.queue_xmit =		dev_queue_xmit,
};

static const struct neigh_ops arp_broken_ops = {
	.family =		AF_INET,
	.solicit =		arp_solicit,
	.error_report =		arp_error_report,
	.output =		neigh_compat_output,
	.connected_output =	neigh_compat_output,
	.hh_output =		dev_queue_xmit,
	.queue_xmit =		dev_queue_xmit,
};

struct neigh_table arp_tbl = {
	.family		= AF_INET,
	.entry_size	= sizeof(struct neighbour) + 4,
	.key_len	= 4,
	.hash		= arp_hash,
	.constructor	= arp_constructor,
	.proxy_redo	= parp_redo,
	.id		= "arp_cache",
	.parms		= {
		.tbl			= &arp_tbl,
		.base_reachable_time	= 30 * HZ,
		.retrans_time		= 1 * HZ,
		.gc_staletime		= 60 * HZ,
		.reachable_time		= 30 * HZ,
		.delay_probe_time	= 5 * HZ,
		.queue_len		= 3,
		.ucast_probes		= 3,
		.mcast_probes		= 3,
		.anycast_delay		= 1 * HZ,
		.proxy_delay		= (8 * HZ) / 10,
		.proxy_qlen		= 64,
		.locktime		= 1 * HZ,
	},
	.gc_interval	= 30 * HZ,
	.gc_thresh1	= 128,
	.gc_thresh2	= 512,
	.gc_thresh3	= 1024,
};
EXPORT_SYMBOL(arp_tbl);

int arp_mc_map(__be32 addr, u8 *haddr, struct net_device *dev, int dir)
{
	switch (dev->type) {
	case ARPHRD_ETHER:
	case ARPHRD_FDDI:
	case ARPHRD_IEEE802:
		ip_eth_mc_map(addr, haddr);
		return 0;
	case ARPHRD_IEEE802_TR:
		ip_tr_mc_map(addr, haddr);
		return 0;
	case ARPHRD_INFINIBAND:
		ip_ib_mc_map(addr, dev->broadcast, haddr);
		return 0;
	default:
		if (dir) {
			memcpy(haddr, dev->broadcast, dev->addr_len);
			return 0;
		}
	}
	return -EINVAL;
}


static u32 arp_hash(const void *pkey,
		    const struct net_device *dev,
		    __u32 hash_rnd)
{
	return jhash_2words(*(u32 *)pkey, dev->ifindex, hash_rnd);
}

static int arp_constructor(struct neighbour *neigh)
{
	__be32 addr = *(__be32 *)neigh->primary_key;
	struct net_device *dev = neigh->dev;
	struct in_device *in_dev;
	struct neigh_parms *parms;

	rcu_read_lock();
	in_dev = __in_dev_get_rcu(dev);
	if (in_dev == NULL) {
		rcu_read_unlock();
		return -EINVAL;
	}

	neigh->type = inet_addr_type(dev_net(dev), addr);

	parms = in_dev->arp_parms;
	__neigh_parms_put(neigh->parms);
	neigh->parms = neigh_parms_clone(parms);
	rcu_read_unlock();

	if (!dev->header_ops) {
		neigh->nud_state = NUD_NOARP;
		neigh->ops = &arp_direct_ops;
		neigh->output = neigh->ops->queue_xmit;
	} else {
		/* Good devices (checked by reading texts, but only Ethernet is
		   tested)

		   ARPHRD_ETHER: (ethernet, apfddi)
		   ARPHRD_FDDI: (fddi)
		   ARPHRD_IEEE802: (tr)
		   ARPHRD_METRICOM: (strip)
		   ARPHRD_ARCNET:
		   etc. etc. etc.

		   ARPHRD_IPDDP will also work, if author repairs it.
		   I did not it, because this driver does not work even
		   in old paradigm.
		 */

#if 1
		/* So... these "amateur" devices are hopeless.
		   The only thing, that I can say now:
		   It is very sad that we need to keep ugly obsolete
		   code to make them happy.

		   They should be moved to more reasonable state, now
		   they use rebuild_header INSTEAD OF hard_start_xmit!!!
		   Besides that, they are sort of out of date
		   (a lot of redundant clones/copies, useless in 2.1),
		   I wonder why people believe that they work.
		 */
		switch (dev->type) {
		default:
			break;
		case ARPHRD_ROSE:
#if defined(CONFIG_AX25) || defined(CONFIG_AX25_MODULE)
		case ARPHRD_AX25:
#if defined(CONFIG_NETROM) || defined(CONFIG_NETROM_MODULE)
		case ARPHRD_NETROM:
#endif
			neigh->ops = &arp_broken_ops;
			neigh->output = neigh->ops->output;
			return 0;
#else
			break;
#endif
		}
#endif
		if (neigh->type == RTN_MULTICAST) {
			neigh->nud_state = NUD_NOARP;
			arp_mc_map(addr, neigh->ha, dev, 1);
		} else if (dev->flags & (IFF_NOARP | IFF_LOOPBACK)) {
			neigh->nud_state = NUD_NOARP;
			memcpy(neigh->ha, dev->dev_addr, dev->addr_len);
		} else if (neigh->type == RTN_BROADCAST ||
			   (dev->flags & IFF_POINTOPOINT)) {
			neigh->nud_state = NUD_NOARP;
			memcpy(neigh->ha, dev->broadcast, dev->addr_len);
		}

		if (dev->header_ops->cache)
			neigh->ops = &arp_hh_ops;
		else
			neigh->ops = &arp_generic_ops;

		if (neigh->nud_state & NUD_VALID)
			neigh->output = neigh->ops->connected_output;
		else
			neigh->output = neigh->ops->output;
	}
	return 0;
}

static void arp_error_report(struct neighbour *neigh, struct sk_buff *skb)
{
	dst_link_failure(skb);
	kfree_skb(skb);
}

static void arp_solicit(struct neighbour *neigh, struct sk_buff *skb)
{
	__be32 saddr = 0;
	u8  *dst_ha = NULL;
	struct net_device *dev = neigh->dev;
	__be32 target = *(__be32 *)neigh->primary_key;
	int probes = atomic_read(&neigh->probes);
	struct in_device *in_dev;

	rcu_read_lock();
	in_dev = __in_dev_get_rcu(dev);
	if (!in_dev) {
		rcu_read_unlock();
		return;
	}
	switch (IN_DEV_ARP_ANNOUNCE(in_dev)) {
	default:
	case 0:		/* By default announce any local IP */
		if (skb && inet_addr_type(dev_net(dev),
					  ip_hdr(skb)->saddr) == RTN_LOCAL)
			saddr = ip_hdr(skb)->saddr;
		break;
	case 1:		/* Restrict announcements of saddr in same subnet */
		if (!skb)
			break;
		saddr = ip_hdr(skb)->saddr;
		if (inet_addr_type(dev_net(dev), saddr) == RTN_LOCAL) {
			/* saddr should be known to target */
			if (inet_addr_onlink(in_dev, target, saddr))
				break;
		}
		saddr = 0;
		break;
	case 2:		/* Avoid secondary IPs, get a primary/preferred one */
		break;
	}
	rcu_read_unlock();

	if (!saddr)
		saddr = inet_select_addr(dev, target, RT_SCOPE_LINK);

	probes -= neigh->parms->ucast_probes;
	if (probes < 0) {
		if (!(neigh->nud_state & NUD_VALID))
			printk(KERN_DEBUG
			       "trying to ucast probe in NUD_INVALID\n");
		dst_ha = neigh->ha;
		read_lock_bh(&neigh->lock);
	} else {
		probes -= neigh->parms->app_probes;
		if (probes < 0) {
#ifdef CONFIG_ARPD
			neigh_app_ns(neigh);
#endif
			return;
		}
	}

	arp_send(ARPOP_REQUEST, ETH_P_ARP, target, dev, saddr,
		 dst_ha, dev->dev_addr, NULL);
	if (dst_ha)
		read_unlock_bh(&neigh->lock);
}

static int arp_ignore(struct in_device *in_dev, __be32 sip, __be32 tip)
{
	int scope;

	switch (IN_DEV_ARP_IGNORE(in_dev)) {
	case 0:	/* Reply, the tip is already validated */
		return 0;
	case 1:	/* Reply only if tip is configured on the incoming interface */
		sip = 0;
		scope = RT_SCOPE_HOST;
		break;
	case 2:	/*
		 * Reply only if tip is configured on the incoming interface
		 * and is in same subnet as sip
		 */
		scope = RT_SCOPE_HOST;
		break;
	case 3:	/* Do not reply for scope host addresses */
		sip = 0;
		scope = RT_SCOPE_LINK;
		break;
	case 4:	/* Reserved */
	case 5:
	case 6:
	case 7:
		return 0;
	case 8:	/* Do not reply */
		return 1;
	default:
		return 0;
	}
	return !inet_confirm_addr(in_dev, sip, tip, scope);
}

static int arp_filter(__be32 sip, __be32 tip, struct net_device *dev)
{
	struct flowi fl = { .fl4_dst = sip,
			    .fl4_src = tip };
	struct rtable *rt;
	int flag = 0;
	/*unsigned long now; */
	struct net *net = dev_net(dev);

	if (ip_route_output_key(net, &rt, &fl) < 0)
		return 1;
	if (rt->dst.dev != dev) {
		NET_INC_STATS_BH(net, LINUX_MIB_ARPFILTER);
		flag = 1;
	}
	ip_rt_put(rt);
	return flag;
}

/* OBSOLETE FUNCTIONS */

/*
 *	Find an arp mapping in the cache. If not found, post a request.
 *
 *	It is very UGLY routine: it DOES NOT use skb->dst->neighbour,
 *	even if it exists. It is supposed that skb->dev was mangled
 *	by a virtual device (eql, shaper). Nobody but broken devices
 *	is allowed to use this function, it is scheduled to be removed. --ANK
 */

static int arp_set_predefined(int addr_hint, unsigned char *haddr,
			      __be32 paddr, struct net_device *dev)
{
	switch (addr_hint) {
	case RTN_LOCAL:
		printk(KERN_DEBUG "ARP: arp called for own IP address\n");
		memcpy(haddr, dev->dev_addr, dev->addr_len);
		return 1;
	case RTN_MULTICAST:
		arp_mc_map(paddr, haddr, dev, 1);
		return 1;
	case RTN_BROADCAST:
		memcpy(haddr, dev->broadcast, dev->addr_len);
		return 1;
	}
	return 0;
}


int arp_find(unsigned char *haddr, struct sk_buff *skb)
{
	struct net_device *dev = skb->dev;
	__be32 paddr;
	struct neighbour *n;

	if (!skb_dst(skb)) {
		printk(KERN_DEBUG "arp_find is called with dst==NULL\n");
		kfree_skb(skb);
		return 1;
	}

	paddr = skb_rtable(skb)->rt_gateway;

	if (arp_set_predefined(inet_addr_type(dev_net(dev), paddr), haddr,
			       paddr, dev))
		return 0;

	n = __neigh_lookup(&arp_tbl, &paddr, dev, 1);

	if (n) {
		n->used = jiffies;
		if (n->nud_state & NUD_VALID || neigh_event_send(n, skb) == 0) {
			neigh_ha_snapshot(haddr, n, dev);
			neigh_release(n);
			return 0;
		}
		neigh_release(n);
	} else
		kfree_skb(skb);
	return 1;
}
EXPORT_SYMBOL(arp_find);

/* END OF OBSOLETE FUNCTIONS */

int arp_bind_neighbour(struct dst_entry *dst)
{
	struct net_device *dev = dst->dev;
	struct neighbour *n = dst->neighbour;

	if (dev == NULL)
		return -EINVAL;
	if (n == NULL) {
		__be32 nexthop = ((struct rtable *)dst)->rt_gateway;
		if (dev->flags & (IFF_LOOPBACK | IFF_POINTOPOINT))
			nexthop = 0;
		n = __neigh_lookup_errno(
#if defined(CONFIG_ATM_CLIP) || defined(CONFIG_ATM_CLIP_MODULE)
					 dev->type == ARPHRD_ATM ?
					 clip_tbl_hook :
#endif
					 &arp_tbl, &nexthop, dev);
		if (IS_ERR(n))
			return PTR_ERR(n);
		dst->neighbour = n;
	}
	return 0;
}

/*
 * Check if we can use proxy ARP for this path
 */
static inline int arp_fwd_proxy(struct in_device *in_dev,
				struct net_device *dev,	struct rtable *rt)
{
	struct in_device *out_dev;
	int imi, omi = -1;

	if (rt->dst.dev == dev)
		return 0;

	if (!IN_DEV_PROXY_ARP(in_dev))
		return 0;
	imi = IN_DEV_MEDIUM_ID(in_dev);
	if (imi == 0)
		return 1;
	if (imi == -1)
		return 0;

	/* place to check for proxy_arp for routes */

	out_dev = __in_dev_get_rcu(rt->dst.dev);
	if (out_dev)
		omi = IN_DEV_MEDIUM_ID(out_dev);

	return omi != imi && omi != -1;
}

/*
 * Check for RFC3069 proxy arp private VLAN (allow to send back to same dev)
 *
 * RFC3069 supports proxy arp replies back to the same interface.  This
 * is done to support (ethernet) switch features, like RFC 3069, where
 * the individual ports are not allowed to communicate with each
 * other, BUT they are allowed to talk to the upstream router.  As
 * described in RFC 3069, it is possible to allow these hosts to
 * communicate through the upstream router, by proxy_arp'ing.
 *
 * RFC 3069: "VLAN Aggregation for Efficient IP Address Allocation"
 *
 *  This technology is known by different names:
 *    In RFC 3069 it is called VLAN Aggregation.
 *    Cisco and Allied Telesyn call it Private VLAN.
 *    Hewlett-Packard call it Source-Port filtering or port-isolation.
 *    Ericsson call it MAC-Forced Forwarding (RFC Draft).
 *
 */
static inline int arp_fwd_pvlan(struct in_device *in_dev,
				struct net_device *dev,	struct rtable *rt,
				__be32 sip, __be32 tip)
{
	/* Private VLAN is only concerned about the same ethernet segment */
	if (rt->dst.dev != dev)
		return 0;

	/* Don't reply on self probes (often done by windowz boxes)*/
	if (sip == tip)
		return 0;

	if (IN_DEV_PROXY_ARP_PVLAN(in_dev))
		return 1;
	else
		return 0;
}

/*
 *	Interface to link layer: send routine and receive handler.
 */

/*
 *	Create an arp packet. If (dest_hw == NULL), we create a broadcast
 *	message.
 */
struct sk_buff *arp_create(int type, int ptype, __be32 dest_ip,
			   struct net_device *dev, __be32 src_ip,
			   const unsigned char *dest_hw,
			   const unsigned char *src_hw,
			   const unsigned char *target_hw)
{
	struct sk_buff *skb;
	struct arphdr *arp;
	unsigned char *arp_ptr;

	/*
	 *	Allocate a buffer
	 */

	skb = alloc_skb(arp_hdr_len(dev) + LL_ALLOCATED_SPACE(dev), GFP_ATOMIC);
	if (skb == NULL)
		return NULL;

	skb_reserve(skb, LL_RESERVED_SPACE(dev));
	skb_reset_network_header(skb);
	arp = (struct arphdr *) skb_put(skb, arp_hdr_len(dev));
	skb->dev = dev;
	skb->protocol = htons(ETH_P_ARP);
	if (src_hw == NULL)
		src_hw = dev->dev_addr;
	if (dest_hw == NULL)
		dest_hw = dev->broadcast;

	/*
	 *	Fill the device header for the ARP frame
	 */
	if (dev_hard_header(skb, dev, ptype, dest_hw, src_hw, skb->len) < 0)
		goto out;

	/*
	 * Fill out the arp protocol part.
	 *
	 * The arp hardware type should match the device type, except for FDDI,
	 * which (according to RFC 1390) should always equal 1 (Ethernet).
	 */
	/*
	 *	Exceptions everywhere. AX.25 uses the AX.25 PID value not the
	 *	DIX code for the protocol. Make these device structure fields.
	 */
	switch (dev->type) {
	default:
		arp->ar_hrd = htons(dev->type);
		arp->ar_pro = htons(ETH_P_IP);
		break;

#if defined(CONFIG_AX25) || defined(CONFIG_AX25_MODULE)
	case ARPHRD_AX25:
		arp->ar_hrd = htons(ARPHRD_AX25);
		arp->ar_pro = htons(AX25_P_IP);
		break;

#if defined(CONFIG_NETROM) || defined(CONFIG_NETROM_MODULE)
	case ARPHRD_NETROM:
		arp->ar_hrd = htons(ARPHRD_NETROM);
		arp->ar_pro = htons(AX25_P_IP);
		break;
#endif
#endif

#if defined(CONFIG_FDDI) || defined(CONFIG_FDDI_MODULE)
	case ARPHRD_FDDI:
		arp->ar_hrd = htons(ARPHRD_ETHER);
		arp->ar_pro = htons(ETH_P_IP);
		break;
#endif
#if defined(CONFIG_TR) || defined(CONFIG_TR_MODULE)
	case ARPHRD_IEEE802_TR:
		arp->ar_hrd = htons(ARPHRD_IEEE802);
		arp->ar_pro = htons(ETH_P_IP);
		break;
#endif
	}

	arp->ar_hln = dev->addr_len;
	arp->ar_pln = 4;
	arp->ar_op = htons(type);

	arp_ptr = (unsigned char *)(arp + 1);

	memcpy(arp_ptr, src_hw, dev->addr_len);
	arp_ptr += dev->addr_len;
	memcpy(arp_ptr, &src_ip, 4);
	arp_ptr += 4;
	if (target_hw != NULL)
		memcpy(arp_ptr, target_hw, dev->addr_len);
	else
		memset(arp_ptr, 0, dev->addr_len);
	arp_ptr += dev->addr_len;
	memcpy(arp_ptr, &dest_ip, 4);

	return skb;

out:
	kfree_skb(skb);
	return NULL;
}
EXPORT_SYMBOL(arp_create);

/*
 *	Send an arp packet.
 */
void arp_xmit(struct sk_buff *skb)
{
	/* Send it off, maybe filter it using firewalling first.  */
	NF_HOOK(NFPROTO_ARP, NF_ARP_OUT, skb, NULL, skb->dev, dev_queue_xmit);
}
EXPORT_SYMBOL(arp_xmit);

/*
 *	Create and send an arp packet.
 */
void arp_send(int type, int ptype, __be32 dest_ip,
	      struct net_device *dev, __be32 src_ip,
	      const unsigned char *dest_hw, const unsigned char *src_hw,
	      const unsigned char *target_hw)
{
	struct sk_buff *skb;

	/*
	 *	No arp on this interface.
	 */

	if (dev->flags&IFF_NOARP)
		return;

	skb = arp_create(type, ptype, dest_ip, dev, src_ip,
			 dest_hw, src_hw, target_hw);
	if (skb == NULL)
		return;

	arp_xmit(skb);
}
EXPORT_SYMBOL(arp_send);

/*
 *	Process an arp request.
 */

static int arp_process(struct sk_buff *skb)
{
	struct net_device *dev = skb->dev;
	struct in_device *in_dev = __in_dev_get_rcu(dev);
	struct arphdr *arp;
	unsigned char *arp_ptr;
	struct rtable *rt;
	unsigned char *sha;
	__be32 sip, tip;
	u16 dev_type = dev->type;
	int addr_type;
	struct neighbour *n;
	struct net *net = dev_net(dev);

	/* arp_rcv below verifies the ARP header and verifies the device
	 * is ARP'able.
	 */

	if (in_dev == NULL)
		goto out;

	arp = arp_hdr(skb);

	switch (dev_type) {
	default:
		if (arp->ar_pro != htons(ETH_P_IP) ||
		    htons(dev_type) != arp->ar_hrd)
			goto out;
		break;
	case ARPHRD_ETHER:
	case ARPHRD_IEEE802_TR:
	case ARPHRD_FDDI:
	case ARPHRD_IEEE802:
		/*
		 * ETHERNET, Token Ring and Fibre Channel (which are IEEE 802
		 * devices, according to RFC 2625) devices will accept ARP
		 * hardware types of either 1 (Ethernet) or 6 (IEEE 802.2).
		 * This is the case also of FDDI, where the RFC 1390 says that
		 * FDDI devices should accept ARP hardware of (1) Ethernet,
		 * however, to be more robust, we'll accept both 1 (Ethernet)
		 * or 6 (IEEE 802.2)
		 */
		if ((arp->ar_hrd != htons(ARPHRD_ETHER) &&
		     arp->ar_hrd != htons(ARPHRD_IEEE802)) ||
		    arp->ar_pro != htons(ETH_P_IP))
			goto out;
		break;
	case ARPHRD_AX25:
		if (arp->ar_pro != htons(AX25_P_IP) ||
		    arp->ar_hrd != htons(ARPHRD_AX25))
			goto out;
		break;
	case ARPHRD_NETROM:
		if (arp->ar_pro != htons(AX25_P_IP) ||
		    arp->ar_hrd != htons(ARPHRD_NETROM))
			goto out;
		break;
	}

	/* Understand only these message types */

	if (arp->ar_op != htons(ARPOP_REPLY) &&
	    arp->ar_op != htons(ARPOP_REQUEST))
		goto out;

/*
 *	Extract fields
 */
	arp_ptr = (unsigned char *)(arp + 1);
	sha	= arp_ptr;
	arp_ptr += dev->addr_len;
	memcpy(&sip, arp_ptr, 4);
	arp_ptr += 4;
	arp_ptr += dev->addr_len;
	memcpy(&tip, arp_ptr, 4);
/*
 *	Check for bad requests for 127.x.x.x and requests for multicast
 *	addresses.  If this is one such, delete it.
 */
	if (ipv4_is_loopback(tip) || ipv4_is_multicast(tip))
		goto out;

/*
 *     Special case: We must set Frame Relay source Q.922 address
 */
	if (dev_type == ARPHRD_DLCI)
		sha = dev->broadcast;

/*
 *  Process entry.  The idea here is we want to send a reply if it is a
 *  request for us or if it is a request for someone else that we hold
 *  a proxy for.  We want to add an entry to our cache if it is a reply
 *  to us or if it is a request for our address.
 *  (The assumption for this last is that if someone is requesting our
 *  address, they are probably intending to talk to us, so it saves time
 *  if we cache their address.  Their address is also probably not in
 *  our cache, since ours is not in their cache.)
 *
 *  Putting this another way, we only care about replies if they are to
 *  us, in which case we add them to the cache.  For requests, we care
 *  about those for us and those for our proxies.  We reply to both,
 *  and in the case of requests for us we add the requester to the arp
 *  cache.
 */

	/* Special case: IPv4 duplicate address detection packet (RFC2131) */
	if (sip == 0) {
		if (arp->ar_op == htons(ARPOP_REQUEST) &&
		    inet_addr_type(net, tip) == RTN_LOCAL &&
		    !arp_ignore(in_dev, sip, tip))
			arp_send(ARPOP_REPLY, ETH_P_ARP, sip, dev, tip, sha,
				 dev->dev_addr, sha);
		goto out;
	}

	if (arp->ar_op == htons(ARPOP_REQUEST) &&
	    ip_route_input_noref(skb, tip, sip, 0, dev) == 0) {

		rt = skb_rtable(skb);
		addr_type = rt->rt_type;

		if (addr_type == RTN_LOCAL) {
			int dont_send;

			dont_send = arp_ignore(in_dev, sip, tip);
			if (!dont_send && IN_DEV_ARPFILTER(in_dev))
<<<<<<< HEAD
				dont_send |= arp_filter(sip, tip, dev);
=======
				dont_send = arp_filter(sip, tip, dev);
>>>>>>> 3cbea436
			if (!dont_send) {
				n = neigh_event_ns(&arp_tbl, sha, &sip, dev);
				if (n) {
					arp_send(ARPOP_REPLY, ETH_P_ARP, sip,
						 dev, tip, sha, dev->dev_addr,
						 sha);
					neigh_release(n);
				}
			}
			goto out;
		} else if (IN_DEV_FORWARD(in_dev)) {
			if (addr_type == RTN_UNICAST  &&
			    (arp_fwd_proxy(in_dev, dev, rt) ||
			     arp_fwd_pvlan(in_dev, dev, rt, sip, tip) ||
			     pneigh_lookup(&arp_tbl, net, &tip, dev, 0))) {
				n = neigh_event_ns(&arp_tbl, sha, &sip, dev);
				if (n)
					neigh_release(n);

				if (NEIGH_CB(skb)->flags & LOCALLY_ENQUEUED ||
				    skb->pkt_type == PACKET_HOST ||
				    in_dev->arp_parms->proxy_delay == 0) {
					arp_send(ARPOP_REPLY, ETH_P_ARP, sip,
						 dev, tip, sha, dev->dev_addr,
						 sha);
				} else {
					pneigh_enqueue(&arp_tbl,
						       in_dev->arp_parms, skb);
					return 0;
				}
				goto out;
			}
		}
	}

	/* Update our ARP tables */

	n = __neigh_lookup(&arp_tbl, &sip, dev, 0);

	if (IPV4_DEVCONF_ALL(dev_net(dev), ARP_ACCEPT)) {
		/* Unsolicited ARP is not accepted by default.
		   It is possible, that this option should be enabled for some
		   devices (strip is candidate)
		 */
		if (n == NULL &&
		    (arp->ar_op == htons(ARPOP_REPLY) ||
		     (arp->ar_op == htons(ARPOP_REQUEST) && tip == sip)) &&
		    inet_addr_type(net, sip) == RTN_UNICAST)
			n = __neigh_lookup(&arp_tbl, &sip, dev, 1);
	}

	if (n) {
		int state = NUD_REACHABLE;
		int override;

		/* If several different ARP replies follows back-to-back,
		   use the FIRST one. It is possible, if several proxy
		   agents are active. Taking the first reply prevents
		   arp trashing and chooses the fastest router.
		 */
		override = time_after(jiffies, n->updated + n->parms->locktime);

		/* Broadcast replies and request packets
		   do not assert neighbour reachability.
		 */
		if (arp->ar_op != htons(ARPOP_REPLY) ||
		    skb->pkt_type != PACKET_HOST)
			state = NUD_STALE;
		neigh_update(n, sha, state,
			     override ? NEIGH_UPDATE_F_OVERRIDE : 0);
		neigh_release(n);
	}

out:
	consume_skb(skb);
	return 0;
}

static void parp_redo(struct sk_buff *skb)
{
	arp_process(skb);
}


/*
 *	Receive an arp request from the device layer.
 */

static int arp_rcv(struct sk_buff *skb, struct net_device *dev,
		   struct packet_type *pt, struct net_device *orig_dev)
{
	struct arphdr *arp;

	/* ARP header, plus 2 device addresses, plus 2 IP addresses.  */
	if (!pskb_may_pull(skb, arp_hdr_len(dev)))
		goto freeskb;

	arp = arp_hdr(skb);
	if (arp->ar_hln != dev->addr_len ||
	    dev->flags & IFF_NOARP ||
	    skb->pkt_type == PACKET_OTHERHOST ||
	    skb->pkt_type == PACKET_LOOPBACK ||
	    arp->ar_pln != 4)
		goto freeskb;

	skb = skb_share_check(skb, GFP_ATOMIC);
	if (skb == NULL)
		goto out_of_mem;

	memset(NEIGH_CB(skb), 0, sizeof(struct neighbour_cb));

	return NF_HOOK(NFPROTO_ARP, NF_ARP_IN, skb, dev, NULL, arp_process);

freeskb:
	kfree_skb(skb);
out_of_mem:
	return 0;
}

/*
 *	User level interface (ioctl)
 */

/*
 *	Set (create) an ARP cache entry.
 */

static int arp_req_set_proxy(struct net *net, struct net_device *dev, int on)
{
	if (dev == NULL) {
		IPV4_DEVCONF_ALL(net, PROXY_ARP) = on;
		return 0;
	}
	if (__in_dev_get_rcu(dev)) {
		IN_DEV_CONF_SET(__in_dev_get_rcu(dev), PROXY_ARP, on);
		return 0;
	}
	return -ENXIO;
}

/* must be called with rcu_read_lock() */
static int arp_req_set_public(struct net *net, struct arpreq *r,
		struct net_device *dev)
{
	__be32 ip = ((struct sockaddr_in *)&r->arp_pa)->sin_addr.s_addr;
	__be32 mask = ((struct sockaddr_in *)&r->arp_netmask)->sin_addr.s_addr;

	if (mask && mask != htonl(0xFFFFFFFF))
		return -EINVAL;
	if (!dev && (r->arp_flags & ATF_COM)) {
<<<<<<< HEAD
		dev = dev_getbyhwaddr(net, r->arp_ha.sa_family,
=======
		dev = dev_getbyhwaddr_rcu(net, r->arp_ha.sa_family,
>>>>>>> 3cbea436
				      r->arp_ha.sa_data);
		if (!dev)
			return -ENODEV;
	}
	if (mask) {
		if (pneigh_lookup(&arp_tbl, net, &ip, dev, 1) == NULL)
			return -ENOBUFS;
		return 0;
	}

	return arp_req_set_proxy(net, dev, 1);
}

static int arp_req_set(struct net *net, struct arpreq *r,
		       struct net_device *dev)
{
	__be32 ip;
	struct neighbour *neigh;
	int err;

	if (r->arp_flags & ATF_PUBL)
		return arp_req_set_public(net, r, dev);

	ip = ((struct sockaddr_in *)&r->arp_pa)->sin_addr.s_addr;
	if (r->arp_flags & ATF_PERM)
		r->arp_flags |= ATF_COM;
	if (dev == NULL) {
<<<<<<< HEAD
		struct flowi fl = { .nl_u.ip4_u = { .daddr = ip,
						    .tos = RTO_ONLINK } };
=======
		struct flowi fl = { .fl4_dst = ip,
				    .fl4_tos = RTO_ONLINK };
>>>>>>> 3cbea436
		struct rtable *rt;
		err = ip_route_output_key(net, &rt, &fl);
		if (err != 0)
			return err;
		dev = rt->dst.dev;
		ip_rt_put(rt);
		if (!dev)
			return -EINVAL;
	}
	switch (dev->type) {
#if defined(CONFIG_FDDI) || defined(CONFIG_FDDI_MODULE)
	case ARPHRD_FDDI:
		/*
		 * According to RFC 1390, FDDI devices should accept ARP
		 * hardware types of 1 (Ethernet).  However, to be more
		 * robust, we'll accept hardware types of either 1 (Ethernet)
		 * or 6 (IEEE 802.2).
		 */
		if (r->arp_ha.sa_family != ARPHRD_FDDI &&
		    r->arp_ha.sa_family != ARPHRD_ETHER &&
		    r->arp_ha.sa_family != ARPHRD_IEEE802)
			return -EINVAL;
		break;
#endif
	default:
		if (r->arp_ha.sa_family != dev->type)
			return -EINVAL;
		break;
	}

	neigh = __neigh_lookup_errno(&arp_tbl, &ip, dev);
	err = PTR_ERR(neigh);
	if (!IS_ERR(neigh)) {
		unsigned state = NUD_STALE;
		if (r->arp_flags & ATF_PERM)
			state = NUD_PERMANENT;
		err = neigh_update(neigh, (r->arp_flags & ATF_COM) ?
				   r->arp_ha.sa_data : NULL, state,
				   NEIGH_UPDATE_F_OVERRIDE |
				   NEIGH_UPDATE_F_ADMIN);
		neigh_release(neigh);
	}
	return err;
}

static unsigned arp_state_to_flags(struct neighbour *neigh)
{
	if (neigh->nud_state&NUD_PERMANENT)
		return ATF_PERM | ATF_COM;
	else if (neigh->nud_state&NUD_VALID)
		return ATF_COM;
	else
		return 0;
}

/*
 *	Get an ARP cache entry.
 */

static int arp_req_get(struct arpreq *r, struct net_device *dev)
{
	__be32 ip = ((struct sockaddr_in *) &r->arp_pa)->sin_addr.s_addr;
	struct neighbour *neigh;
	int err = -ENXIO;

	neigh = neigh_lookup(&arp_tbl, &ip, dev);
	if (neigh) {
		read_lock_bh(&neigh->lock);
		memcpy(r->arp_ha.sa_data, neigh->ha, dev->addr_len);
		r->arp_flags = arp_state_to_flags(neigh);
		read_unlock_bh(&neigh->lock);
		r->arp_ha.sa_family = dev->type;
		strlcpy(r->arp_dev, dev->name, sizeof(r->arp_dev));
		neigh_release(neigh);
		err = 0;
	}
	return err;
}

int arp_invalidate(struct net_device *dev, __be32 ip)
{
	struct neighbour *neigh = neigh_lookup(&arp_tbl, &ip, dev);
	int err = -ENXIO;

	if (neigh) {
		if (neigh->nud_state & ~NUD_NOARP)
			err = neigh_update(neigh, NULL, NUD_FAILED,
					   NEIGH_UPDATE_F_OVERRIDE|
					   NEIGH_UPDATE_F_ADMIN);
		neigh_release(neigh);
	}

	return err;
}
EXPORT_SYMBOL(arp_invalidate);

static int arp_req_delete_public(struct net *net, struct arpreq *r,
		struct net_device *dev)
{
	__be32 ip = ((struct sockaddr_in *) &r->arp_pa)->sin_addr.s_addr;
	__be32 mask = ((struct sockaddr_in *)&r->arp_netmask)->sin_addr.s_addr;

	if (mask == htonl(0xFFFFFFFF))
		return pneigh_delete(&arp_tbl, net, &ip, dev);

	if (mask)
		return -EINVAL;

	return arp_req_set_proxy(net, dev, 0);
}

static int arp_req_delete(struct net *net, struct arpreq *r,
			  struct net_device *dev)
{
	int err;
	__be32 ip;

	if (r->arp_flags & ATF_PUBL)
		return arp_req_delete_public(net, r, dev);

	ip = ((struct sockaddr_in *)&r->arp_pa)->sin_addr.s_addr;
	if (dev == NULL) {
<<<<<<< HEAD
		struct flowi fl = { .nl_u.ip4_u = { .daddr = ip,
						    .tos = RTO_ONLINK } };
=======
		struct flowi fl = { .fl4_dst = ip,
				    .fl4_tos = RTO_ONLINK };
>>>>>>> 3cbea436
		struct rtable *rt;
		err = ip_route_output_key(net, &rt, &fl);
		if (err != 0)
			return err;
		dev = rt->dst.dev;
		ip_rt_put(rt);
		if (!dev)
			return -EINVAL;
	}
<<<<<<< HEAD
	err = -ENXIO;
	neigh = neigh_lookup(&arp_tbl, &ip, dev);
	if (neigh) {
		if (neigh->nud_state & ~NUD_NOARP)
			err = neigh_update(neigh, NULL, NUD_FAILED,
					   NEIGH_UPDATE_F_OVERRIDE|
					   NEIGH_UPDATE_F_ADMIN);
		neigh_release(neigh);
	}
	return err;
=======
	return arp_invalidate(dev, ip);
>>>>>>> 3cbea436
}

/*
 *	Handle an ARP layer I/O control request.
 */

int arp_ioctl(struct net *net, unsigned int cmd, void __user *arg)
{
	int err;
	struct arpreq r;
	struct net_device *dev = NULL;

	switch (cmd) {
	case SIOCDARP:
	case SIOCSARP:
		if (!capable(CAP_NET_ADMIN))
			return -EPERM;
	case SIOCGARP:
		err = copy_from_user(&r, arg, sizeof(struct arpreq));
		if (err)
			return -EFAULT;
		break;
	default:
		return -EINVAL;
	}

	if (r.arp_pa.sa_family != AF_INET)
		return -EPFNOSUPPORT;

	if (!(r.arp_flags & ATF_PUBL) &&
	    (r.arp_flags & (ATF_NETMASK | ATF_DONTPUB)))
		return -EINVAL;
	if (!(r.arp_flags & ATF_NETMASK))
		((struct sockaddr_in *)&r.arp_netmask)->sin_addr.s_addr =
							   htonl(0xFFFFFFFFUL);
	rcu_read_lock();
	if (r.arp_dev[0]) {
		err = -ENODEV;
<<<<<<< HEAD
		dev = __dev_get_by_name(net, r.arp_dev);
=======
		dev = dev_get_by_name_rcu(net, r.arp_dev);
>>>>>>> 3cbea436
		if (dev == NULL)
			goto out;

		/* Mmmm... It is wrong... ARPHRD_NETROM==0 */
		if (!r.arp_ha.sa_family)
			r.arp_ha.sa_family = dev->type;
		err = -EINVAL;
		if ((r.arp_flags & ATF_COM) && r.arp_ha.sa_family != dev->type)
			goto out;
	} else if (cmd == SIOCGARP) {
		err = -ENODEV;
		goto out;
	}

	switch (cmd) {
	case SIOCDARP:
		err = arp_req_delete(net, &r, dev);
		break;
	case SIOCSARP:
		err = arp_req_set(net, &r, dev);
		break;
	case SIOCGARP:
		err = arp_req_get(&r, dev);
		break;
	}
out:
	rcu_read_unlock();
	if (cmd == SIOCGARP && !err && copy_to_user(arg, &r, sizeof(r)))
		err = -EFAULT;
	return err;
}

static int arp_netdev_event(struct notifier_block *this, unsigned long event,
			    void *ptr)
{
	struct net_device *dev = ptr;

	switch (event) {
	case NETDEV_CHANGEADDR:
		neigh_changeaddr(&arp_tbl, dev);
		rt_cache_flush(dev_net(dev), 0);
		break;
	default:
		break;
	}

	return NOTIFY_DONE;
}

static struct notifier_block arp_netdev_notifier = {
	.notifier_call = arp_netdev_event,
};

/* Note, that it is not on notifier chain.
   It is necessary, that this routine was called after route cache will be
   flushed.
 */
void arp_ifdown(struct net_device *dev)
{
	neigh_ifdown(&arp_tbl, dev);
}


/*
 *	Called once on startup.
 */

static struct packet_type arp_packet_type __read_mostly = {
	.type =	cpu_to_be16(ETH_P_ARP),
	.func =	arp_rcv,
};

static int arp_proc_init(void);

void __init arp_init(void)
{
	neigh_table_init(&arp_tbl);

	dev_add_pack(&arp_packet_type);
	arp_proc_init();
#ifdef CONFIG_SYSCTL
	neigh_sysctl_register(NULL, &arp_tbl.parms, "ipv4", NULL);
#endif
	register_netdevice_notifier(&arp_netdev_notifier);
}

#ifdef CONFIG_PROC_FS
#if defined(CONFIG_AX25) || defined(CONFIG_AX25_MODULE)

/* ------------------------------------------------------------------------ */
/*
 *	ax25 -> ASCII conversion
 */
static char *ax2asc2(ax25_address *a, char *buf)
{
	char c, *s;
	int n;

	for (n = 0, s = buf; n < 6; n++) {
		c = (a->ax25_call[n] >> 1) & 0x7F;

		if (c != ' ')
			*s++ = c;
	}

	*s++ = '-';
	n = (a->ax25_call[6] >> 1) & 0x0F;
	if (n > 9) {
		*s++ = '1';
		n -= 10;
	}

	*s++ = n + '0';
	*s++ = '\0';

	if (*buf == '\0' || *buf == '-')
		return "*";

	return buf;
}
#endif /* CONFIG_AX25 */

#define HBUFFERLEN 30

static void arp_format_neigh_entry(struct seq_file *seq,
				   struct neighbour *n)
{
	char hbuffer[HBUFFERLEN];
	int k, j;
	char tbuf[16];
	struct net_device *dev = n->dev;
	int hatype = dev->type;

	read_lock(&n->lock);
	/* Convert hardware address to XX:XX:XX:XX ... form. */
#if defined(CONFIG_AX25) || defined(CONFIG_AX25_MODULE)
	if (hatype == ARPHRD_AX25 || hatype == ARPHRD_NETROM)
		ax2asc2((ax25_address *)n->ha, hbuffer);
	else {
#endif
	for (k = 0, j = 0; k < HBUFFERLEN - 3 && j < dev->addr_len; j++) {
		hbuffer[k++] = hex_asc_hi(n->ha[j]);
		hbuffer[k++] = hex_asc_lo(n->ha[j]);
		hbuffer[k++] = ':';
	}
	if (k != 0)
		--k;
	hbuffer[k] = 0;
#if defined(CONFIG_AX25) || defined(CONFIG_AX25_MODULE)
	}
#endif
	sprintf(tbuf, "%pI4", n->primary_key);
	seq_printf(seq, "%-16s 0x%-10x0x%-10x%s     *        %s\n",
		   tbuf, hatype, arp_state_to_flags(n), hbuffer, dev->name);
	read_unlock(&n->lock);
}

static void arp_format_pneigh_entry(struct seq_file *seq,
				    struct pneigh_entry *n)
{
	struct net_device *dev = n->dev;
	int hatype = dev ? dev->type : 0;
	char tbuf[16];

	sprintf(tbuf, "%pI4", n->key);
	seq_printf(seq, "%-16s 0x%-10x0x%-10x%s     *        %s\n",
		   tbuf, hatype, ATF_PUBL | ATF_PERM, "00:00:00:00:00:00",
		   dev ? dev->name : "*");
}

static int arp_seq_show(struct seq_file *seq, void *v)
{
	if (v == SEQ_START_TOKEN) {
		seq_puts(seq, "IP address       HW type     Flags       "
			      "HW address            Mask     Device\n");
	} else {
		struct neigh_seq_state *state = seq->private;

		if (state->flags & NEIGH_SEQ_IS_PNEIGH)
			arp_format_pneigh_entry(seq, v);
		else
			arp_format_neigh_entry(seq, v);
	}

	return 0;
}

static void *arp_seq_start(struct seq_file *seq, loff_t *pos)
{
	/* Don't want to confuse "arp -a" w/ magic entries,
	 * so we tell the generic iterator to skip NUD_NOARP.
	 */
	return neigh_seq_start(seq, pos, &arp_tbl, NEIGH_SEQ_SKIP_NOARP);
}

/* ------------------------------------------------------------------------ */

static const struct seq_operations arp_seq_ops = {
	.start	= arp_seq_start,
	.next	= neigh_seq_next,
	.stop	= neigh_seq_stop,
	.show	= arp_seq_show,
};

static int arp_seq_open(struct inode *inode, struct file *file)
{
	return seq_open_net(inode, file, &arp_seq_ops,
			    sizeof(struct neigh_seq_state));
}

static const struct file_operations arp_seq_fops = {
	.owner		= THIS_MODULE,
	.open           = arp_seq_open,
	.read           = seq_read,
	.llseek         = seq_lseek,
	.release	= seq_release_net,
};


static int __net_init arp_net_init(struct net *net)
{
	if (!proc_net_fops_create(net, "arp", S_IRUGO, &arp_seq_fops))
		return -ENOMEM;
	return 0;
}

static void __net_exit arp_net_exit(struct net *net)
{
	proc_net_remove(net, "arp");
}

static struct pernet_operations arp_net_ops = {
	.init = arp_net_init,
	.exit = arp_net_exit,
};

static int __init arp_proc_init(void)
{
	return register_pernet_subsys(&arp_net_ops);
}

#else /* CONFIG_PROC_FS */

static int __init arp_proc_init(void)
{
	return 0;
}

#endif /* CONFIG_PROC_FS */<|MERGE_RESOLUTION|>--- conflicted
+++ resolved
@@ -883,11 +883,7 @@
 
 			dont_send = arp_ignore(in_dev, sip, tip);
 			if (!dont_send && IN_DEV_ARPFILTER(in_dev))
-<<<<<<< HEAD
-				dont_send |= arp_filter(sip, tip, dev);
-=======
 				dont_send = arp_filter(sip, tip, dev);
->>>>>>> 3cbea436
 			if (!dont_send) {
 				n = neigh_event_ns(&arp_tbl, sha, &sip, dev);
 				if (n) {
@@ -1038,11 +1034,7 @@
 	if (mask && mask != htonl(0xFFFFFFFF))
 		return -EINVAL;
 	if (!dev && (r->arp_flags & ATF_COM)) {
-<<<<<<< HEAD
-		dev = dev_getbyhwaddr(net, r->arp_ha.sa_family,
-=======
 		dev = dev_getbyhwaddr_rcu(net, r->arp_ha.sa_family,
->>>>>>> 3cbea436
 				      r->arp_ha.sa_data);
 		if (!dev)
 			return -ENODEV;
@@ -1070,13 +1062,8 @@
 	if (r->arp_flags & ATF_PERM)
 		r->arp_flags |= ATF_COM;
 	if (dev == NULL) {
-<<<<<<< HEAD
-		struct flowi fl = { .nl_u.ip4_u = { .daddr = ip,
-						    .tos = RTO_ONLINK } };
-=======
 		struct flowi fl = { .fl4_dst = ip,
 				    .fl4_tos = RTO_ONLINK };
->>>>>>> 3cbea436
 		struct rtable *rt;
 		err = ip_route_output_key(net, &rt, &fl);
 		if (err != 0)
@@ -1199,13 +1186,8 @@
 
 	ip = ((struct sockaddr_in *)&r->arp_pa)->sin_addr.s_addr;
 	if (dev == NULL) {
-<<<<<<< HEAD
-		struct flowi fl = { .nl_u.ip4_u = { .daddr = ip,
-						    .tos = RTO_ONLINK } };
-=======
 		struct flowi fl = { .fl4_dst = ip,
 				    .fl4_tos = RTO_ONLINK };
->>>>>>> 3cbea436
 		struct rtable *rt;
 		err = ip_route_output_key(net, &rt, &fl);
 		if (err != 0)
@@ -1215,20 +1197,7 @@
 		if (!dev)
 			return -EINVAL;
 	}
-<<<<<<< HEAD
-	err = -ENXIO;
-	neigh = neigh_lookup(&arp_tbl, &ip, dev);
-	if (neigh) {
-		if (neigh->nud_state & ~NUD_NOARP)
-			err = neigh_update(neigh, NULL, NUD_FAILED,
-					   NEIGH_UPDATE_F_OVERRIDE|
-					   NEIGH_UPDATE_F_ADMIN);
-		neigh_release(neigh);
-	}
-	return err;
-=======
 	return arp_invalidate(dev, ip);
->>>>>>> 3cbea436
 }
 
 /*
@@ -1267,11 +1236,7 @@
 	rcu_read_lock();
 	if (r.arp_dev[0]) {
 		err = -ENODEV;
-<<<<<<< HEAD
-		dev = __dev_get_by_name(net, r.arp_dev);
-=======
 		dev = dev_get_by_name_rcu(net, r.arp_dev);
->>>>>>> 3cbea436
 		if (dev == NULL)
 			goto out;
 
