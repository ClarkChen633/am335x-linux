/*
 * INET		An implementation of the TCP/IP protocol suite for the LINUX
 *		operating system.  INET is implemented using the  BSD Socket
 *		interface as the means of communication with the user level.
 *
 *		"Ping" sockets
 *
 *		This program is free software; you can redistribute it and/or
 *		modify it under the terms of the GNU General Public License
 *		as published by the Free Software Foundation; either version
 *		2 of the License, or (at your option) any later version.
 *
 * Based on ipv4/udp.c code.
 *
 * Authors:	Vasiliy Kulikov / Openwall (for Linux 2.6),
 *		Pavel Kankovsky (for Linux 2.4.32)
 *
 * Pavel gave all rights to bugs to Vasiliy,
 * none of the bugs are Pavel's now.
 *
 */

#include <linux/uaccess.h>
#include <linux/types.h>
#include <linux/fcntl.h>
#include <linux/socket.h>
#include <linux/sockios.h>
#include <linux/in.h>
#include <linux/errno.h>
#include <linux/timer.h>
#include <linux/mm.h>
#include <linux/inet.h>
#include <linux/netdevice.h>
#include <net/snmp.h>
#include <net/ip.h>
#include <net/ipv6.h>
#include <net/icmp.h>
#include <net/protocol.h>
#include <linux/skbuff.h>
#include <linux/proc_fs.h>
#include <linux/export.h>
#include <net/sock.h>
#include <net/ping.h>
#include <net/udp.h>
#include <net/route.h>
#include <net/inet_common.h>
#include <net/checksum.h>


static struct ping_table ping_table;

static u16 ping_port_rover;

static inline int ping_hashfn(struct net *net, unsigned num, unsigned mask)
{
	int res = (num + net_hash_mix(net)) & mask;
	pr_debug("hash(%d) = %d\n", num, res);
	return res;
}

static inline struct hlist_nulls_head *ping_hashslot(struct ping_table *table,
					     struct net *net, unsigned num)
{
	return &table->hash[ping_hashfn(net, num, PING_HTABLE_MASK)];
}

static int ping_v4_get_port(struct sock *sk, unsigned short ident)
{
	struct hlist_nulls_node *node;
	struct hlist_nulls_head *hlist;
	struct inet_sock *isk, *isk2;
	struct sock *sk2 = NULL;

	isk = inet_sk(sk);
	write_lock_bh(&ping_table.lock);
	if (ident == 0) {
		u32 i;
		u16 result = ping_port_rover + 1;

		for (i = 0; i < (1L << 16); i++, result++) {
			if (!result)
				result++; /* avoid zero */
			hlist = ping_hashslot(&ping_table, sock_net(sk),
					    result);
			ping_portaddr_for_each_entry(sk2, node, hlist) {
				isk2 = inet_sk(sk2);

				if (isk2->inet_num == result)
					goto next_port;
			}

			/* found */
			ping_port_rover = ident = result;
			break;
next_port:
			;
		}
		if (i >= (1L << 16))
			goto fail;
	} else {
		hlist = ping_hashslot(&ping_table, sock_net(sk), ident);
		ping_portaddr_for_each_entry(sk2, node, hlist) {
			isk2 = inet_sk(sk2);

			if ((isk2->inet_num == ident) &&
			    (sk2 != sk) &&
			    (!sk2->sk_reuse || !sk->sk_reuse))
				goto fail;
		}
	}

	pr_debug("found port/ident = %d\n", ident);
	isk->inet_num = ident;
	if (sk_unhashed(sk)) {
		pr_debug("was not hashed\n");
		sock_hold(sk);
		hlist_nulls_add_head(&sk->sk_nulls_node, hlist);
		sock_prot_inuse_add(sock_net(sk), sk->sk_prot, 1);
	}
	write_unlock_bh(&ping_table.lock);
	return 0;

fail:
	write_unlock_bh(&ping_table.lock);
	return 1;
}

static void ping_v4_hash(struct sock *sk)
{
	pr_debug("ping_v4_hash(sk->port=%u)\n", inet_sk(sk)->inet_num);
	BUG(); /* "Please do not press this button again." */
}

static void ping_v4_unhash(struct sock *sk)
{
	struct inet_sock *isk = inet_sk(sk);
	pr_debug("ping_v4_unhash(isk=%p,isk->num=%u)\n", isk, isk->inet_num);
	if (sk_hashed(sk)) {
		write_lock_bh(&ping_table.lock);
		hlist_nulls_del(&sk->sk_nulls_node);
		sock_put(sk);
		isk->inet_num = 0;
		isk->inet_sport = 0;
		sock_prot_inuse_add(sock_net(sk), sk->sk_prot, -1);
		write_unlock_bh(&ping_table.lock);
	}
}

static struct sock *ping_v4_lookup(struct net *net, __be32 saddr, __be32 daddr,
				   u16 ident, int dif)
{
	struct hlist_nulls_head *hslot = ping_hashslot(&ping_table, net, ident);
	struct sock *sk = NULL;
	struct inet_sock *isk;
	struct hlist_nulls_node *hnode;

	pr_debug("try to find: num = %d, daddr = %pI4, dif = %d\n",
<<<<<<< HEAD
			 (int)ident, &daddr, dif);
=======
		 (int)ident, &daddr, dif);
>>>>>>> e816b57a
	read_lock_bh(&ping_table.lock);

	ping_portaddr_for_each_entry(sk, hnode, hslot) {
		isk = inet_sk(sk);

		pr_debug("found: %p: num = %d, daddr = %pI4, dif = %d\n", sk,
			 (int)isk->inet_num, &isk->inet_rcv_saddr,
			 sk->sk_bound_dev_if);

		pr_debug("iterate\n");
		if (isk->inet_num != ident)
			continue;
		if (isk->inet_rcv_saddr && isk->inet_rcv_saddr != daddr)
			continue;
		if (sk->sk_bound_dev_if && sk->sk_bound_dev_if != dif)
			continue;

		sock_hold(sk);
		goto exit;
	}

	sk = NULL;
exit:
	read_unlock_bh(&ping_table.lock);

	return sk;
}

static void inet_get_ping_group_range_net(struct net *net, gid_t *low,
					  gid_t *high)
{
	gid_t *data = net->ipv4.sysctl_ping_group_range;
	unsigned seq;
	do {
		seq = read_seqbegin(&sysctl_local_ports.lock);

		*low = data[0];
		*high = data[1];
	} while (read_seqretry(&sysctl_local_ports.lock, seq));
}


static int ping_init_sock(struct sock *sk)
{
	struct net *net = sock_net(sk);
	gid_t group = current_egid();
	gid_t range[2];
	struct group_info *group_info = get_current_groups();
	int i, j, count = group_info->ngroups;

	inet_get_ping_group_range_net(net, range, range+1);
	if (range[0] <= group && group <= range[1])
		return 0;

	for (i = 0; i < group_info->nblocks; i++) {
		int cp_count = min_t(int, NGROUPS_PER_BLOCK, count);

		for (j = 0; j < cp_count; j++) {
			group = group_info->blocks[i][j];
			if (range[0] <= group && group <= range[1])
				return 0;
		}

		count -= cp_count;
	}

	return -EACCES;
}

static void ping_close(struct sock *sk, long timeout)
{
	pr_debug("ping_close(sk=%p,sk->num=%u)\n",
		 inet_sk(sk), inet_sk(sk)->inet_num);
	pr_debug("isk->refcnt = %d\n", sk->sk_refcnt.counter);

	sk_common_release(sk);
}

/*
 * We need our own bind because there are no privileged id's == local ports.
 * Moreover, we don't allow binding to multi- and broadcast addresses.
 */

static int ping_bind(struct sock *sk, struct sockaddr *uaddr, int addr_len)
{
	struct sockaddr_in *addr = (struct sockaddr_in *)uaddr;
	struct inet_sock *isk = inet_sk(sk);
	unsigned short snum;
	int chk_addr_ret;
	int err;

	if (addr_len < sizeof(struct sockaddr_in))
		return -EINVAL;

	pr_debug("ping_v4_bind(sk=%p,sa_addr=%08x,sa_port=%d)\n",
		 sk, addr->sin_addr.s_addr, ntohs(addr->sin_port));

	chk_addr_ret = inet_addr_type(sock_net(sk), addr->sin_addr.s_addr);
	if (addr->sin_addr.s_addr == htonl(INADDR_ANY))
		chk_addr_ret = RTN_LOCAL;

	if ((sysctl_ip_nonlocal_bind == 0 &&
	    isk->freebind == 0 && isk->transparent == 0 &&
	     chk_addr_ret != RTN_LOCAL) ||
	    chk_addr_ret == RTN_MULTICAST ||
	    chk_addr_ret == RTN_BROADCAST)
		return -EADDRNOTAVAIL;

	lock_sock(sk);

	err = -EINVAL;
	if (isk->inet_num != 0)
		goto out;

	err = -EADDRINUSE;
	isk->inet_rcv_saddr = isk->inet_saddr = addr->sin_addr.s_addr;
	snum = ntohs(addr->sin_port);
	if (ping_v4_get_port(sk, snum) != 0) {
		isk->inet_saddr = isk->inet_rcv_saddr = 0;
		goto out;
	}

	pr_debug("after bind(): num = %d, daddr = %pI4, dif = %d\n",
<<<<<<< HEAD
		(int)isk->inet_num,
		&isk->inet_rcv_saddr,
		(int)sk->sk_bound_dev_if);
=======
		 (int)isk->inet_num,
		 &isk->inet_rcv_saddr,
		 (int)sk->sk_bound_dev_if);
>>>>>>> e816b57a

	err = 0;
	if (isk->inet_rcv_saddr)
		sk->sk_userlocks |= SOCK_BINDADDR_LOCK;
	if (snum)
		sk->sk_userlocks |= SOCK_BINDPORT_LOCK;
	isk->inet_sport = htons(isk->inet_num);
	isk->inet_daddr = 0;
	isk->inet_dport = 0;
	sk_dst_reset(sk);
out:
	release_sock(sk);
	pr_debug("ping_v4_bind -> %d\n", err);
	return err;
}

/*
 * Is this a supported type of ICMP message?
 */

static inline int ping_supported(int type, int code)
{
	if (type == ICMP_ECHO && code == 0)
		return 1;
	return 0;
}

/*
 * This routine is called by the ICMP module when it gets some
 * sort of error condition.
 */

static int ping_queue_rcv_skb(struct sock *sk, struct sk_buff *skb);

void ping_err(struct sk_buff *skb, u32 info)
{
	struct iphdr *iph = (struct iphdr *)skb->data;
	struct icmphdr *icmph = (struct icmphdr *)(skb->data+(iph->ihl<<2));
	struct inet_sock *inet_sock;
	int type = icmph->type;
	int code = icmph->code;
	struct net *net = dev_net(skb->dev);
	struct sock *sk;
	int harderr;
	int err;

	/* We assume the packet has already been checked by icmp_unreach */

	if (!ping_supported(icmph->type, icmph->code))
		return;

	pr_debug("ping_err(type=%04x,code=%04x,id=%04x,seq=%04x)\n", type,
		 code, ntohs(icmph->un.echo.id), ntohs(icmph->un.echo.sequence));

	sk = ping_v4_lookup(net, iph->daddr, iph->saddr,
			    ntohs(icmph->un.echo.id), skb->dev->ifindex);
	if (sk == NULL) {
		pr_debug("no socket, dropping\n");
		return;	/* No socket for error */
	}
	pr_debug("err on socket %p\n", sk);

	err = 0;
	harderr = 0;
	inet_sock = inet_sk(sk);

	switch (type) {
	default:
	case ICMP_TIME_EXCEEDED:
		err = EHOSTUNREACH;
		break;
	case ICMP_SOURCE_QUENCH:
		/* This is not a real error but ping wants to see it.
		 * Report it with some fake errno. */
		err = EREMOTEIO;
		break;
	case ICMP_PARAMETERPROB:
		err = EPROTO;
		harderr = 1;
		break;
	case ICMP_DEST_UNREACH:
		if (code == ICMP_FRAG_NEEDED) { /* Path MTU discovery */
			if (inet_sock->pmtudisc != IP_PMTUDISC_DONT) {
				err = EMSGSIZE;
				harderr = 1;
				break;
			}
			goto out;
		}
		err = EHOSTUNREACH;
		if (code <= NR_ICMP_UNREACH) {
			harderr = icmp_err_convert[code].fatal;
			err = icmp_err_convert[code].errno;
		}
		break;
	case ICMP_REDIRECT:
		/* See ICMP_SOURCE_QUENCH */
		err = EREMOTEIO;
		break;
	}

	/*
	 *      RFC1122: OK.  Passes ICMP errors back to application, as per
	 *	4.1.3.3.
	 */
	if (!inet_sock->recverr) {
		if (!harderr || sk->sk_state != TCP_ESTABLISHED)
			goto out;
	} else {
		ip_icmp_error(sk, skb, err, 0 /* no remote port */,
			 info, (u8 *)icmph);
	}
	sk->sk_err = err;
	sk->sk_error_report(sk);
out:
	sock_put(sk);
}

/*
 *	Copy and checksum an ICMP Echo packet from user space into a buffer.
 */

struct pingfakehdr {
	struct icmphdr icmph;
	struct iovec *iov;
	__wsum wcheck;
};

static int ping_getfrag(void *from, char * to,
			int offset, int fraglen, int odd, struct sk_buff *skb)
{
	struct pingfakehdr *pfh = (struct pingfakehdr *)from;

	if (offset == 0) {
		if (fraglen < sizeof(struct icmphdr))
			BUG();
		if (csum_partial_copy_fromiovecend(to + sizeof(struct icmphdr),
			    pfh->iov, 0, fraglen - sizeof(struct icmphdr),
			    &pfh->wcheck))
			return -EFAULT;

		return 0;
	}
	if (offset < sizeof(struct icmphdr))
		BUG();
	if (csum_partial_copy_fromiovecend
			(to, pfh->iov, offset - sizeof(struct icmphdr),
			 fraglen, &pfh->wcheck))
		return -EFAULT;
	return 0;
}

static int ping_push_pending_frames(struct sock *sk, struct pingfakehdr *pfh,
				    struct flowi4 *fl4)
{
	struct sk_buff *skb = skb_peek(&sk->sk_write_queue);

	pfh->wcheck = csum_partial((char *)&pfh->icmph,
		sizeof(struct icmphdr), pfh->wcheck);
	pfh->icmph.checksum = csum_fold(pfh->wcheck);
	memcpy(icmp_hdr(skb), &pfh->icmph, sizeof(struct icmphdr));
	skb->ip_summed = CHECKSUM_NONE;
	return ip_push_pending_frames(sk, fl4);
}

static int ping_sendmsg(struct kiocb *iocb, struct sock *sk, struct msghdr *msg,
			size_t len)
{
	struct net *net = sock_net(sk);
	struct flowi4 fl4;
	struct inet_sock *inet = inet_sk(sk);
	struct ipcm_cookie ipc;
	struct icmphdr user_icmph;
	struct pingfakehdr pfh;
	struct rtable *rt = NULL;
	struct ip_options_data opt_copy;
	int free = 0;
	__be32 saddr, daddr, faddr;
	u8  tos;
	int err;

	pr_debug("ping_sendmsg(sk=%p,sk->num=%u)\n", inet, inet->inet_num);


	if (len > 0xFFFF)
		return -EMSGSIZE;

	/*
	 *	Check the flags.
	 */

	/* Mirror BSD error message compatibility */
	if (msg->msg_flags & MSG_OOB)
		return -EOPNOTSUPP;

	/*
	 *	Fetch the ICMP header provided by the userland.
	 *	iovec is modified!
	 */

	if (memcpy_fromiovec((u8 *)&user_icmph, msg->msg_iov,
			     sizeof(struct icmphdr)))
		return -EFAULT;
	if (!ping_supported(user_icmph.type, user_icmph.code))
		return -EINVAL;

	/*
	 *	Get and verify the address.
	 */

	if (msg->msg_name) {
		struct sockaddr_in *usin = (struct sockaddr_in *)msg->msg_name;
		if (msg->msg_namelen < sizeof(*usin))
			return -EINVAL;
		if (usin->sin_family != AF_INET)
			return -EINVAL;
		daddr = usin->sin_addr.s_addr;
		/* no remote port */
	} else {
		if (sk->sk_state != TCP_ESTABLISHED)
			return -EDESTADDRREQ;
		daddr = inet->inet_daddr;
		/* no remote port */
	}

	ipc.addr = inet->inet_saddr;
	ipc.opt = NULL;
	ipc.oif = sk->sk_bound_dev_if;
	ipc.tx_flags = 0;
	err = sock_tx_timestamp(sk, &ipc.tx_flags);
	if (err)
		return err;

	if (msg->msg_controllen) {
		err = ip_cmsg_send(sock_net(sk), msg, &ipc);
		if (err)
			return err;
		if (ipc.opt)
			free = 1;
	}
	if (!ipc.opt) {
		struct ip_options_rcu *inet_opt;

		rcu_read_lock();
		inet_opt = rcu_dereference(inet->inet_opt);
		if (inet_opt) {
			memcpy(&opt_copy, inet_opt,
			       sizeof(*inet_opt) + inet_opt->opt.optlen);
			ipc.opt = &opt_copy.opt;
		}
		rcu_read_unlock();
	}

	saddr = ipc.addr;
	ipc.addr = faddr = daddr;

	if (ipc.opt && ipc.opt->opt.srr) {
		if (!daddr)
			return -EINVAL;
		faddr = ipc.opt->opt.faddr;
	}
	tos = RT_TOS(inet->tos);
	if (sock_flag(sk, SOCK_LOCALROUTE) ||
	    (msg->msg_flags & MSG_DONTROUTE) ||
	    (ipc.opt && ipc.opt->opt.is_strictroute)) {
		tos |= RTO_ONLINK;
	}

	if (ipv4_is_multicast(daddr)) {
		if (!ipc.oif)
			ipc.oif = inet->mc_index;
		if (!saddr)
			saddr = inet->mc_addr;
	} else if (!ipc.oif)
		ipc.oif = inet->uc_index;

	flowi4_init_output(&fl4, ipc.oif, sk->sk_mark, tos,
			   RT_SCOPE_UNIVERSE, sk->sk_protocol,
			   inet_sk_flowi_flags(sk), faddr, saddr, 0, 0);

	security_sk_classify_flow(sk, flowi4_to_flowi(&fl4));
	rt = ip_route_output_flow(net, &fl4, sk);
	if (IS_ERR(rt)) {
		err = PTR_ERR(rt);
		rt = NULL;
		if (err == -ENETUNREACH)
			IP_INC_STATS_BH(net, IPSTATS_MIB_OUTNOROUTES);
		goto out;
	}

	err = -EACCES;
	if ((rt->rt_flags & RTCF_BROADCAST) &&
	    !sock_flag(sk, SOCK_BROADCAST))
		goto out;

	if (msg->msg_flags & MSG_CONFIRM)
		goto do_confirm;
back_from_confirm:

	if (!ipc.addr)
		ipc.addr = fl4.daddr;

	lock_sock(sk);

	pfh.icmph.type = user_icmph.type; /* already checked */
	pfh.icmph.code = user_icmph.code; /* ditto */
	pfh.icmph.checksum = 0;
	pfh.icmph.un.echo.id = inet->inet_sport;
	pfh.icmph.un.echo.sequence = user_icmph.un.echo.sequence;
	pfh.iov = msg->msg_iov;
	pfh.wcheck = 0;

	err = ip_append_data(sk, &fl4, ping_getfrag, &pfh, len,
			0, &ipc, &rt, msg->msg_flags);
	if (err)
		ip_flush_pending_frames(sk);
	else
		err = ping_push_pending_frames(sk, &pfh, &fl4);
	release_sock(sk);

out:
	ip_rt_put(rt);
	if (free)
		kfree(ipc.opt);
	if (!err) {
		icmp_out_count(sock_net(sk), user_icmph.type);
		return len;
	}
	return err;

do_confirm:
	dst_confirm(&rt->dst);
	if (!(msg->msg_flags & MSG_PROBE) || len)
		goto back_from_confirm;
	err = 0;
	goto out;
}

static int ping_recvmsg(struct kiocb *iocb, struct sock *sk, struct msghdr *msg,
			size_t len, int noblock, int flags, int *addr_len)
{
	struct inet_sock *isk = inet_sk(sk);
	struct sockaddr_in *sin = (struct sockaddr_in *)msg->msg_name;
	struct sk_buff *skb;
	int copied, err;

	pr_debug("ping_recvmsg(sk=%p,sk->num=%u)\n", isk, isk->inet_num);

	err = -EOPNOTSUPP;
	if (flags & MSG_OOB)
		goto out;

	if (addr_len)
		*addr_len = sizeof(*sin);

	if (flags & MSG_ERRQUEUE)
		return ip_recv_error(sk, msg, len);

	skb = skb_recv_datagram(sk, flags, noblock, &err);
	if (!skb)
		goto out;

	copied = skb->len;
	if (copied > len) {
		msg->msg_flags |= MSG_TRUNC;
		copied = len;
	}

	/* Don't bother checking the checksum */
	err = skb_copy_datagram_iovec(skb, 0, msg->msg_iov, copied);
	if (err)
		goto done;

	sock_recv_timestamp(msg, sk, skb);

	/* Copy the address. */
	if (sin) {
		sin->sin_family = AF_INET;
		sin->sin_port = 0 /* skb->h.uh->source */;
		sin->sin_addr.s_addr = ip_hdr(skb)->saddr;
		memset(sin->sin_zero, 0, sizeof(sin->sin_zero));
	}
	if (isk->cmsg_flags)
		ip_cmsg_recv(msg, skb);
	err = copied;

done:
	skb_free_datagram(sk, skb);
out:
	pr_debug("ping_recvmsg -> %d\n", err);
	return err;
}

static int ping_queue_rcv_skb(struct sock *sk, struct sk_buff *skb)
{
	pr_debug("ping_queue_rcv_skb(sk=%p,sk->num=%d,skb=%p)\n",
		 inet_sk(sk), inet_sk(sk)->inet_num, skb);
	if (sock_queue_rcv_skb(sk, skb) < 0) {
		kfree_skb(skb);
		pr_debug("ping_queue_rcv_skb -> failed\n");
		return -1;
	}
	return 0;
}


/*
 *	All we need to do is get the socket.
 */

void ping_rcv(struct sk_buff *skb)
{
	struct sock *sk;
	struct net *net = dev_net(skb->dev);
	struct iphdr *iph = ip_hdr(skb);
	struct icmphdr *icmph = icmp_hdr(skb);
	__be32 saddr = iph->saddr;
	__be32 daddr = iph->daddr;

	/* We assume the packet has already been checked by icmp_rcv */

	pr_debug("ping_rcv(skb=%p,id=%04x,seq=%04x)\n",
		 skb, ntohs(icmph->un.echo.id), ntohs(icmph->un.echo.sequence));

	/* Push ICMP header back */
	skb_push(skb, skb->data - (u8 *)icmph);

	sk = ping_v4_lookup(net, saddr, daddr, ntohs(icmph->un.echo.id),
			    skb->dev->ifindex);
	if (sk != NULL) {
		pr_debug("rcv on socket %p\n", sk);
		ping_queue_rcv_skb(sk, skb_get(skb));
		sock_put(sk);
		return;
	}
	pr_debug("no socket, dropping\n");

	/* We're called from icmp_rcv(). kfree_skb() is done there. */
}

struct proto ping_prot = {
	.name =		"PING",
	.owner =	THIS_MODULE,
	.init =		ping_init_sock,
	.close =	ping_close,
	.connect =	ip4_datagram_connect,
	.disconnect =	udp_disconnect,
	.setsockopt =	ip_setsockopt,
	.getsockopt =	ip_getsockopt,
	.sendmsg =	ping_sendmsg,
	.recvmsg =	ping_recvmsg,
	.bind =		ping_bind,
	.backlog_rcv =	ping_queue_rcv_skb,
	.hash =		ping_v4_hash,
	.unhash =	ping_v4_unhash,
	.get_port =	ping_v4_get_port,
	.obj_size =	sizeof(struct inet_sock),
};
EXPORT_SYMBOL(ping_prot);

#ifdef CONFIG_PROC_FS

static struct sock *ping_get_first(struct seq_file *seq, int start)
{
	struct sock *sk;
	struct ping_iter_state *state = seq->private;
	struct net *net = seq_file_net(seq);

	for (state->bucket = start; state->bucket < PING_HTABLE_SIZE;
	     ++state->bucket) {
		struct hlist_nulls_node *node;
		struct hlist_nulls_head *hslot;

		hslot = &ping_table.hash[state->bucket];

		if (hlist_nulls_empty(hslot))
			continue;

		sk_nulls_for_each(sk, node, hslot) {
			if (net_eq(sock_net(sk), net))
				goto found;
		}
	}
	sk = NULL;
found:
	return sk;
}

static struct sock *ping_get_next(struct seq_file *seq, struct sock *sk)
{
	struct ping_iter_state *state = seq->private;
	struct net *net = seq_file_net(seq);

	do {
		sk = sk_nulls_next(sk);
	} while (sk && (!net_eq(sock_net(sk), net)));

	if (!sk)
		return ping_get_first(seq, state->bucket + 1);
	return sk;
}

static struct sock *ping_get_idx(struct seq_file *seq, loff_t pos)
{
	struct sock *sk = ping_get_first(seq, 0);

	if (sk)
		while (pos && (sk = ping_get_next(seq, sk)) != NULL)
			--pos;
	return pos ? NULL : sk;
}

static void *ping_seq_start(struct seq_file *seq, loff_t *pos)
{
	struct ping_iter_state *state = seq->private;
	state->bucket = 0;

	read_lock_bh(&ping_table.lock);

	return *pos ? ping_get_idx(seq, *pos-1) : SEQ_START_TOKEN;
}

static void *ping_seq_next(struct seq_file *seq, void *v, loff_t *pos)
{
	struct sock *sk;

	if (v == SEQ_START_TOKEN)
		sk = ping_get_idx(seq, 0);
	else
		sk = ping_get_next(seq, v);

	++*pos;
	return sk;
}

static void ping_seq_stop(struct seq_file *seq, void *v)
{
	read_unlock_bh(&ping_table.lock);
}

static void ping_format_sock(struct sock *sp, struct seq_file *f,
		int bucket, int *len)
{
	struct inet_sock *inet = inet_sk(sp);
	__be32 dest = inet->inet_daddr;
	__be32 src = inet->inet_rcv_saddr;
	__u16 destp = ntohs(inet->inet_dport);
	__u16 srcp = ntohs(inet->inet_sport);

	seq_printf(f, "%5d: %08X:%04X %08X:%04X"
		" %02X %08X:%08X %02X:%08lX %08X %5d %8d %lu %d %pK %d%n",
		bucket, src, srcp, dest, destp, sp->sk_state,
		sk_wmem_alloc_get(sp),
		sk_rmem_alloc_get(sp),
		0, 0L, 0, sock_i_uid(sp), 0, sock_i_ino(sp),
		atomic_read(&sp->sk_refcnt), sp,
		atomic_read(&sp->sk_drops), len);
}

static int ping_seq_show(struct seq_file *seq, void *v)
{
	if (v == SEQ_START_TOKEN)
		seq_printf(seq, "%-127s\n",
			   "  sl  local_address rem_address   st tx_queue "
			   "rx_queue tr tm->when retrnsmt   uid  timeout "
			   "inode ref pointer drops");
	else {
		struct ping_iter_state *state = seq->private;
		int len;

		ping_format_sock(v, seq, state->bucket, &len);
		seq_printf(seq, "%*s\n", 127 - len, "");
	}
	return 0;
}

static const struct seq_operations ping_seq_ops = {
	.show		= ping_seq_show,
	.start		= ping_seq_start,
	.next		= ping_seq_next,
	.stop		= ping_seq_stop,
};

static int ping_seq_open(struct inode *inode, struct file *file)
{
	return seq_open_net(inode, file, &ping_seq_ops,
			   sizeof(struct ping_iter_state));
}

static const struct file_operations ping_seq_fops = {
	.open		= ping_seq_open,
	.read		= seq_read,
	.llseek		= seq_lseek,
	.release	= seq_release_net,
};

static int ping_proc_register(struct net *net)
{
	struct proc_dir_entry *p;
	int rc = 0;

	p = proc_net_fops_create(net, "icmp", S_IRUGO, &ping_seq_fops);
	if (!p)
		rc = -ENOMEM;
	return rc;
}

static void ping_proc_unregister(struct net *net)
{
	proc_net_remove(net, "icmp");
}


static int __net_init ping_proc_init_net(struct net *net)
{
	return ping_proc_register(net);
}

static void __net_exit ping_proc_exit_net(struct net *net)
{
	ping_proc_unregister(net);
}

static struct pernet_operations ping_net_ops = {
	.init = ping_proc_init_net,
	.exit = ping_proc_exit_net,
};

int __init ping_proc_init(void)
{
	return register_pernet_subsys(&ping_net_ops);
}

void ping_proc_exit(void)
{
	unregister_pernet_subsys(&ping_net_ops);
}

#endif

void __init ping_init(void)
{
	int i;

	for (i = 0; i < PING_HTABLE_SIZE; i++)
		INIT_HLIST_NULLS_HEAD(&ping_table.hash[i], i);
	rwlock_init(&ping_table.lock);
}<|MERGE_RESOLUTION|>--- conflicted
+++ resolved
@@ -155,11 +155,7 @@
 	struct hlist_nulls_node *hnode;
 
 	pr_debug("try to find: num = %d, daddr = %pI4, dif = %d\n",
-<<<<<<< HEAD
-			 (int)ident, &daddr, dif);
-=======
 		 (int)ident, &daddr, dif);
->>>>>>> e816b57a
 	read_lock_bh(&ping_table.lock);
 
 	ping_portaddr_for_each_entry(sk, hnode, hslot) {
@@ -283,15 +279,9 @@
 	}
 
 	pr_debug("after bind(): num = %d, daddr = %pI4, dif = %d\n",
-<<<<<<< HEAD
-		(int)isk->inet_num,
-		&isk->inet_rcv_saddr,
-		(int)sk->sk_bound_dev_if);
-=======
 		 (int)isk->inet_num,
 		 &isk->inet_rcv_saddr,
 		 (int)sk->sk_bound_dev_if);
->>>>>>> e816b57a
 
 	err = 0;
 	if (isk->inet_rcv_saddr)
