--- conflicted
+++ resolved
@@ -628,9 +628,6 @@
 	arg.iov[0].iov_len  = sizeof(rep.th);
 
 #ifdef CONFIG_TCP_MD5SIG
-<<<<<<< HEAD
-	key = sk ? tcp_v4_md5_do_lookup(sk, ip_hdr(skb)->saddr) : NULL;
-=======
 	hash_location = tcp_parse_md5sig_option(th);
 	if (!sk && hash_location) {
 		/*
@@ -661,7 +658,6 @@
 					     AF_INET) : NULL;
 	}
 
->>>>>>> e816b57a
 	if (key) {
 		rep.opt[0] = htonl((TCPOPT_NOP << 24) |
 				   (TCPOPT_NOP << 16) |
