--- conflicted
+++ resolved
@@ -339,27 +339,6 @@
 		if(opt && opt->srr)
 			daddr = opt->faddr;
 
-<<<<<<< HEAD
-		{
-			struct flowi fl = { .oif = sk->sk_bound_dev_if,
-					    .mark = sk->sk_mark,
-					    .fl4_dst = daddr,
-					    .fl4_src = inet->inet_saddr,
-					    .fl4_tos = RT_CONN_FLAGS(sk),
-					    .proto = sk->sk_protocol,
-					    .flags = inet_sk_flowi_flags(sk),
-					    .fl_ip_sport = inet->inet_sport,
-					    .fl_ip_dport = inet->inet_dport };
-
-			/* If this fails, retransmit mechanism of transport layer will
-			 * keep trying until route appears or the connection times
-			 * itself out.
-			 */
-			security_sk_classify_flow(sk, &fl);
-			if (ip_route_output_flow(sock_net(sk), &rt, &fl, sk, 0))
-				goto no_route;
-		}
-=======
 		/* If this fails, retransmit mechanism of transport layer will
 		 * keep trying until route appears or the connection times
 		 * itself out.
@@ -373,7 +352,6 @@
 					   sk->sk_bound_dev_if);
 		if (IS_ERR(rt))
 			goto no_route;
->>>>>>> 105e53f8
 		sk_setup_caps(sk, &rt->dst);
 	}
 	skb_dst_set_noref(skb, &rt->dst);
@@ -1496,18 +1474,6 @@
 	}
 
 	{
-<<<<<<< HEAD
-		struct flowi fl = { .oif = arg->bound_dev_if,
-				    .fl4_dst = daddr,
-				    .fl4_src = rt->rt_spec_dst,
-				    .fl4_tos = RT_TOS(ip_hdr(skb)->tos),
-				    .fl_ip_sport = tcp_hdr(skb)->dest,
-				    .fl_ip_dport = tcp_hdr(skb)->source,
-				    .proto = sk->sk_protocol,
-				    .flags = ip_reply_arg_flowi_flags(arg) };
-		security_skb_classify_flow(skb, &fl);
-		if (ip_route_output_key(sock_net(sk), &rt, &fl))
-=======
 		struct flowi4 fl4 = {
 			.flowi4_oif = arg->bound_dev_if,
 			.daddr = daddr,
@@ -1521,7 +1487,6 @@
 		security_skb_classify_flow(skb, flowi4_to_flowi(&fl4));
 		rt = ip_route_output_key(sock_net(sk), &fl4);
 		if (IS_ERR(rt))
->>>>>>> 105e53f8
 			return;
 	}
 
