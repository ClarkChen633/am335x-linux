/*
 * net/tipc/msg.h: Include file for TIPC message header routines
 *
 * Copyright (c) 2000-2007, Ericsson AB
 * Copyright (c) 2005-2008, 2010-2011, Wind River Systems
 * All rights reserved.
 *
 * Redistribution and use in source and binary forms, with or without
 * modification, are permitted provided that the following conditions are met:
 *
 * 1. Redistributions of source code must retain the above copyright
 *    notice, this list of conditions and the following disclaimer.
 * 2. Redistributions in binary form must reproduce the above copyright
 *    notice, this list of conditions and the following disclaimer in the
 *    documentation and/or other materials provided with the distribution.
 * 3. Neither the names of the copyright holders nor the names of its
 *    contributors may be used to endorse or promote products derived from
 *    this software without specific prior written permission.
 *
 * Alternatively, this software may be distributed under the terms of the
 * GNU General Public License ("GPL") version 2 as published by the Free
 * Software Foundation.
 *
 * THIS SOFTWARE IS PROVIDED BY THE COPYRIGHT HOLDERS AND CONTRIBUTORS "AS IS"
 * AND ANY EXPRESS OR IMPLIED WARRANTIES, INCLUDING, BUT NOT LIMITED TO, THE
 * IMPLIED WARRANTIES OF MERCHANTABILITY AND FITNESS FOR A PARTICULAR PURPOSE
 * ARE DISCLAIMED. IN NO EVENT SHALL THE COPYRIGHT OWNER OR CONTRIBUTORS BE
 * LIABLE FOR ANY DIRECT, INDIRECT, INCIDENTAL, SPECIAL, EXEMPLARY, OR
 * CONSEQUENTIAL DAMAGES (INCLUDING, BUT NOT LIMITED TO, PROCUREMENT OF
 * SUBSTITUTE GOODS OR SERVICES; LOSS OF USE, DATA, OR PROFITS; OR BUSINESS
 * INTERRUPTION) HOWEVER CAUSED AND ON ANY THEORY OF LIABILITY, WHETHER IN
 * CONTRACT, STRICT LIABILITY, OR TORT (INCLUDING NEGLIGENCE OR OTHERWISE)
 * ARISING IN ANY WAY OUT OF THE USE OF THIS SOFTWARE, EVEN IF ADVISED OF THE
 * POSSIBILITY OF SUCH DAMAGE.
 */

#ifndef _TIPC_MSG_H
#define _TIPC_MSG_H

#include "bearer.h"

#define TIPC_VERSION              2

/*
 *		TIPC user data message header format, version 2:
 *
 *
 *     1 0 9 8 7 6 5 4|3 2 1 0 9 8 7 6|5 4 3 2 1 0 9 8|7 6 5 4 3 2 1 0
 *    +-+-+-+-+-+-+-+-+-+-+-+-+-+-+-+-+-+-+-+-+-+-+-+-+-+-+-+-+-+-+-+-+
 * w0:|vers | user  |hdr sz |n|d|s|-|          message size           |
 *    +-+-+-+-+-+-+-+-+-+-+-+-+-+-+-+-+-+-+-+-+-+-+-+-+-+-+-+-+-+-+-+-+
 * w1:|mstyp| error |rer cnt|lsc|opt p|      broadcast ack no         |
 *    +-+-+-+-+-+-+-+-+-+-+-+-+-+-+-+-+-+-+-+-+-+-+-+-+-+-+-+-+-+-+-+-+
 * w2:|        link level ack no      |   broadcast/link level seq no |
 *    +-+-+-+-+-+-+-+-+-+-+-+-+-+-+-+-+-+-+-+-+-+-+-+-+-+-+-+-+-+-+-+-+
 * w3:|                       previous node                           |
 *    +-+-+-+-+-+-+-+-+-+-+-+-+-+-+-+-+-+-+-+-+-+-+-+-+-+-+-+-+-+-+-+-+
 * w4:|                      originating port                         |
 *    +-+-+-+-+-+-+-+-+-+-+-+-+-+-+-+-+-+-+-+-+-+-+-+-+-+-+-+-+-+-+-+-+
 * w5:|                      destination port                         |
 *    +-+-+-+-+-+-+-+-+-+-+-+-+-+-+-+-+-+-+-+-+-+-+-+-+-+-+-+-+-+-+-+-+
 * w6:|                      originating node                         |
 *    +-+-+-+-+-+-+-+-+-+-+-+-+-+-+-+-+-+-+-+-+-+-+-+-+-+-+-+-+-+-+-+-+
 * w7:|                      destination node                         |
 *    +-+-+-+-+-+-+-+-+-+-+-+-+-+-+-+-+-+-+-+-+-+-+-+-+-+-+-+-+-+-+-+-+
 * w8:|            name type / transport sequence number              |
 *    +-+-+-+-+-+-+-+-+-+-+-+-+-+-+-+-+-+-+-+-+-+-+-+-+-+-+-+-+-+-+-+-+
 * w9:|              name instance/multicast lower bound              |
 *    +-+-+-+-+-+-+-+-+-+-+-+-+-+-+-+-+-+-+-+-+-+-+-+-+-+-+-+-+-+-+-+-+
 * wA:|                    multicast upper bound                      |
 *    +-+-+-+-+-+-+-+-+-+-+-+-+-+-+-+-+-+-+-+-+-+-+-+-+-+-+-+-+-+-+-+-+
 *    /                                                               /
 *    \                           options                             \
 *    /                                                               /
 *    +-+-+-+-+-+-+-+-+-+-+-+-+-+-+-+-+-+-+-+-+-+-+-+-+-+-+-+-+-+-+-+-+
 *
 */

#define TIPC_CONN_MSG		0
#define TIPC_MCAST_MSG		1
#define TIPC_NAMED_MSG		2
#define TIPC_DIRECT_MSG		3


#define SHORT_H_SIZE              24	/* Connected, in-cluster messages */
#define DIR_MSG_H_SIZE            32	/* Directly addressed messages */
#define LONG_H_SIZE               40	/* Named messages */
#define MCAST_H_SIZE              44	/* Multicast messages */
#define INT_H_SIZE                40	/* Internal messages */
#define MIN_H_SIZE                24	/* Smallest legal TIPC header size */
#define MAX_H_SIZE                60	/* Largest possible TIPC header size */

#define MAX_MSG_SIZE (MAX_H_SIZE + TIPC_MAX_USER_MSG_SIZE)


struct tipc_msg {
	__be32 hdr[15];
};


static inline u32 msg_word(struct tipc_msg *m, u32 pos)
{
	return ntohl(m->hdr[pos]);
}

static inline void msg_set_word(struct tipc_msg *m, u32 w, u32 val)
{
	m->hdr[w] = htonl(val);
}

static inline u32 msg_bits(struct tipc_msg *m, u32 w, u32 pos, u32 mask)
{
	return (msg_word(m, w) >> pos) & mask;
}

static inline void msg_set_bits(struct tipc_msg *m, u32 w,
				u32 pos, u32 mask, u32 val)
{
	val = (val & mask) << pos;
	mask = mask << pos;
	m->hdr[w] &= ~htonl(mask);
	m->hdr[w] |= htonl(val);
}

static inline void msg_swap_words(struct tipc_msg *msg, u32 a, u32 b)
{
	u32 temp = msg->hdr[a];

	msg->hdr[a] = msg->hdr[b];
	msg->hdr[b] = temp;
}

/*
 * Word 0
 */

static inline u32 msg_version(struct tipc_msg *m)
{
	return msg_bits(m, 0, 29, 7);
}

static inline void msg_set_version(struct tipc_msg *m)
{
	msg_set_bits(m, 0, 29, 7, TIPC_VERSION);
}

static inline u32 msg_user(struct tipc_msg *m)
{
	return msg_bits(m, 0, 25, 0xf);
}

static inline u32 msg_isdata(struct tipc_msg *m)
{
	return msg_user(m) <= TIPC_CRITICAL_IMPORTANCE;
}

static inline void msg_set_user(struct tipc_msg *m, u32 n)
{
	msg_set_bits(m, 0, 25, 0xf, n);
}

static inline u32 msg_importance(struct tipc_msg *m)
{
	return msg_bits(m, 0, 25, 0xf);
}

static inline void msg_set_importance(struct tipc_msg *m, u32 i)
{
	msg_set_user(m, i);
}

static inline u32 msg_hdr_sz(struct tipc_msg *m)
{
	return msg_bits(m, 0, 21, 0xf) << 2;
}

static inline void msg_set_hdr_sz(struct tipc_msg *m, u32 n)
{
	msg_set_bits(m, 0, 21, 0xf, n>>2);
}

static inline u32 msg_size(struct tipc_msg *m)
{
	return msg_bits(m, 0, 0, 0x1ffff);
}

static inline u32 msg_data_sz(struct tipc_msg *m)
{
	return msg_size(m) - msg_hdr_sz(m);
}

static inline int msg_non_seq(struct tipc_msg *m)
{
	return msg_bits(m, 0, 20, 1);
}

static inline void msg_set_non_seq(struct tipc_msg *m, u32 n)
{
	msg_set_bits(m, 0, 20, 1, n);
}

static inline int msg_dest_droppable(struct tipc_msg *m)
{
	return msg_bits(m, 0, 19, 1);
}

static inline void msg_set_dest_droppable(struct tipc_msg *m, u32 d)
{
	msg_set_bits(m, 0, 19, 1, d);
}

static inline int msg_src_droppable(struct tipc_msg *m)
{
	return msg_bits(m, 0, 18, 1);
}

static inline void msg_set_src_droppable(struct tipc_msg *m, u32 d)
{
	msg_set_bits(m, 0, 18, 1, d);
}

static inline void msg_set_size(struct tipc_msg *m, u32 sz)
{
	m->hdr[0] = htonl((msg_word(m, 0) & ~0x1ffff) | sz);
}


/*
 * Word 1
 */

static inline u32 msg_type(struct tipc_msg *m)
{
	return msg_bits(m, 1, 29, 0x7);
}

static inline void msg_set_type(struct tipc_msg *m, u32 n)
{
	msg_set_bits(m, 1, 29, 0x7, n);
}

static inline u32 msg_named(struct tipc_msg *m)
{
	return msg_type(m) == TIPC_NAMED_MSG;
}

static inline u32 msg_mcast(struct tipc_msg *m)
{
	return msg_type(m) == TIPC_MCAST_MSG;
}

static inline u32 msg_connected(struct tipc_msg *m)
{
	return msg_type(m) == TIPC_CONN_MSG;
}

static inline u32 msg_errcode(struct tipc_msg *m)
{
	return msg_bits(m, 1, 25, 0xf);
}

static inline void msg_set_errcode(struct tipc_msg *m, u32 err)
{
	msg_set_bits(m, 1, 25, 0xf, err);
}

static inline u32 msg_reroute_cnt(struct tipc_msg *m)
{
	return msg_bits(m, 1, 21, 0xf);
}

static inline void msg_incr_reroute_cnt(struct tipc_msg *m)
{
	msg_set_bits(m, 1, 21, 0xf, msg_reroute_cnt(m) + 1);
}

static inline void msg_reset_reroute_cnt(struct tipc_msg *m)
{
	msg_set_bits(m, 1, 21, 0xf, 0);
}

static inline u32 msg_lookup_scope(struct tipc_msg *m)
{
	return msg_bits(m, 1, 19, 0x3);
}

static inline void msg_set_lookup_scope(struct tipc_msg *m, u32 n)
{
	msg_set_bits(m, 1, 19, 0x3, n);
}

static inline u32 msg_bcast_ack(struct tipc_msg *m)
{
	return msg_bits(m, 1, 0, 0xffff);
}

static inline void msg_set_bcast_ack(struct tipc_msg *m, u32 n)
{
	msg_set_bits(m, 1, 0, 0xffff, n);
}


/*
 * Word 2
 */

static inline u32 msg_ack(struct tipc_msg *m)
{
	return msg_bits(m, 2, 16, 0xffff);
}

static inline void msg_set_ack(struct tipc_msg *m, u32 n)
{
	msg_set_bits(m, 2, 16, 0xffff, n);
}

static inline u32 msg_seqno(struct tipc_msg *m)
{
	return msg_bits(m, 2, 0, 0xffff);
}

static inline void msg_set_seqno(struct tipc_msg *m, u32 n)
{
	msg_set_bits(m, 2, 0, 0xffff, n);
}

/*
 * TIPC may utilize the "link ack #" and "link seq #" fields of a short
 * message header to hold the destination node for the message, since the
 * normal "dest node" field isn't present.  This cache is only referenced
 * when required, so populating the cache of a longer message header is
 * harmless (as long as the header has the two link sequence fields present).
 *
 * Note: Host byte order is OK here, since the info never goes off-card.
 */

static inline u32 msg_destnode_cache(struct tipc_msg *m)
{
	return m->hdr[2];
}

static inline void msg_set_destnode_cache(struct tipc_msg *m, u32 dnode)
{
	m->hdr[2] = dnode;
}

/*
 * Words 3-10
 */


static inline u32 msg_prevnode(struct tipc_msg *m)
{
	return msg_word(m, 3);
}

static inline void msg_set_prevnode(struct tipc_msg *m, u32 a)
{
	msg_set_word(m, 3, a);
}

static inline u32 msg_origport(struct tipc_msg *m)
{
	return msg_word(m, 4);
}

static inline void msg_set_origport(struct tipc_msg *m, u32 p)
{
	msg_set_word(m, 4, p);
}

static inline u32 msg_destport(struct tipc_msg *m)
{
	return msg_word(m, 5);
}

static inline void msg_set_destport(struct tipc_msg *m, u32 p)
{
	msg_set_word(m, 5, p);
}

static inline u32 msg_mc_netid(struct tipc_msg *m)
{
	return msg_word(m, 5);
}

static inline void msg_set_mc_netid(struct tipc_msg *m, u32 p)
{
	msg_set_word(m, 5, p);
}

static inline int msg_short(struct tipc_msg *m)
<<<<<<< HEAD
{
	return msg_hdr_sz(m) == 24;
}

static inline u32 msg_orignode(struct tipc_msg *m)
{
	if (likely(msg_short(m)))
		return msg_prevnode(m);
	return msg_word(m, 6);
}

static inline void msg_set_orignode(struct tipc_msg *m, u32 a)
=======
>>>>>>> 105e53f8
{
	return msg_hdr_sz(m) == 24;
}

<<<<<<< HEAD
static inline u32 msg_destnode(struct tipc_msg *m)
{
	return msg_word(m, 7);
}

static inline void msg_set_destnode(struct tipc_msg *m, u32 a)
=======
static inline u32 msg_orignode(struct tipc_msg *m)
>>>>>>> 105e53f8
{
	if (likely(msg_short(m)))
		return msg_prevnode(m);
	return msg_word(m, 6);
}

static inline void msg_set_orignode(struct tipc_msg *m, u32 a)
{
	msg_set_word(m, 6, a);
}

static inline u32 msg_destnode(struct tipc_msg *m)
{
<<<<<<< HEAD
	if (likely(msg_short(m)))
		return 0;
	return (msg_destnode(m) ^ msg_orignode(m)) >> 11;
}

static inline u32 msg_nametype(struct tipc_msg *m)
{
	return msg_word(m, 8);
=======
	return msg_word(m, 7);
>>>>>>> 105e53f8
}

static inline void msg_set_destnode(struct tipc_msg *m, u32 a)
{
	msg_set_word(m, 7, a);
}

static inline int msg_is_dest(struct tipc_msg *m, u32 d)
{
	return msg_short(m) || (msg_destnode(m) == d);
}

static inline u32 msg_nametype(struct tipc_msg *m)
{
	return msg_word(m, 8);
}

static inline void msg_set_nametype(struct tipc_msg *m, u32 n)
{
	msg_set_word(m, 8, n);
}

static inline u32 msg_nameinst(struct tipc_msg *m)
{
	return msg_word(m, 9);
}

static inline u32 msg_namelower(struct tipc_msg *m)
{
	return msg_nameinst(m);
}

static inline u32 msg_nameinst(struct tipc_msg *m)
{
	return msg_word(m, 9);
}

static inline u32 msg_namelower(struct tipc_msg *m)
{
	return msg_nameinst(m);
}

static inline void msg_set_namelower(struct tipc_msg *m, u32 n)
{
	msg_set_word(m, 9, n);
}

static inline void msg_set_nameinst(struct tipc_msg *m, u32 n)
{
	msg_set_namelower(m, n);
}

static inline u32 msg_nameupper(struct tipc_msg *m)
{
	return msg_word(m, 10);
}

static inline void msg_set_nameupper(struct tipc_msg *m, u32 n)
{
	msg_set_word(m, 10, n);
}

static inline unchar *msg_data(struct tipc_msg *m)
{
	return ((unchar *)m) + msg_hdr_sz(m);
}

static inline struct tipc_msg *msg_get_wrapped(struct tipc_msg *m)
{
	return (struct tipc_msg *)msg_data(m);
}


/*
		TIPC internal message header format, version 2

       1 0 9 8 7 6 5 4|3 2 1 0 9 8 7 6|5 4 3 2 1 0 9 8|7 6 5 4 3 2 1 0
      +-+-+-+-+-+-+-+-+-+-+-+-+-+-+-+-+-+-+-+-+-+-+-+-+-+-+-+-+-+-+-+-+
   w0:|vers |msg usr|hdr sz |n|resrv|            packet size          |
      +-+-+-+-+-+-+-+-+-+-+-+-+-+-+-+-+-+-+-+-+-+-+-+-+-+-+-+-+-+-+-+-+
   w1:|m typ|      sequence gap       |       broadcast ack no        |
      +-+-+-+-+-+-+-+-+-+-+-+-+-+-+-+-+-+-+-+-+-+-+-+-+-+-+-+-+-+-+-+-+
   w2:| link level ack no/bc_gap_from |     seq no / bcast_gap_to     |
      +-+-+-+-+-+-+-+-+-+-+-+-+-+-+-+-+-+-+-+-+-+-+-+-+-+-+-+-+-+-+-+-+
   w3:|                       previous node                           |
      +-+-+-+-+-+-+-+-+-+-+-+-+-+-+-+-+-+-+-+-+-+-+-+-+-+-+-+-+-+-+-+-+
   w4:|  next sent broadcast/fragm no | next sent pkt/ fragm msg no   |
      +-+-+-+-+-+-+-+-+-+-+-+-+-+-+-+-+-+-+-+-+-+-+-+-+-+-+-+-+-+-+-+-+
   w5:|          session no           |rsv=0|r|berid|link prio|netpl|p|
      +-+-+-+-+-+-+-+-+-+-+-+-+-+-+-+-+-+-+-+-+-+-+-+-+-+-+-+-+-+-+-+-+
   w6:|                      originating node                         |
      +-+-+-+-+-+-+-+-+-+-+-+-+-+-+-+-+-+-+-+-+-+-+-+-+-+-+-+-+-+-+-+-+
   w7:|                      destination node                         |
      +-+-+-+-+-+-+-+-+-+-+-+-+-+-+-+-+-+-+-+-+-+-+-+-+-+-+-+-+-+-+-+-+
   w8:|                   transport sequence number                   |
      +-+-+-+-+-+-+-+-+-+-+-+-+-+-+-+-+-+-+-+-+-+-+-+-+-+-+-+-+-+-+-+-+
   w9:|   msg count / bcast tag       |       link tolerance          |
      +-+-+-+-+-+-+-+-+-+-+-+-+-+-+-+-+-+-+-+-+-+-+-+-+-+-+-+-+-+-+-+-+
      \                                                               \
      /                     User Specific Data                        /
      \                                                               \
      +-+-+-+-+-+-+-+-+-+-+-+-+-+-+-+-+-+-+-+-+-+-+-+-+-+-+-+-+-+-+-+-+

      NB: CONN_MANAGER use data message format. LINK_CONFIG has own format.
*/

/*
 * Internal users
 */

#define  BCAST_PROTOCOL       5
#define  MSG_BUNDLER          6
#define  LINK_PROTOCOL        7
#define  CONN_MANAGER         8
#define  ROUTE_DISTRIBUTOR    9		/* obsoleted */
#define  CHANGEOVER_PROTOCOL  10
#define  NAME_DISTRIBUTOR     11
#define  MSG_FRAGMENTER       12
#define  LINK_CONFIG          13

/*
 *  Connection management protocol messages
 */

#define CONN_PROBE        0
#define CONN_PROBE_REPLY  1
#define CONN_ACK          2

/*
 * Name distributor messages
 */

#define PUBLICATION       0
#define WITHDRAWAL        1


/*
 * Word 1
 */

static inline u32 msg_seq_gap(struct tipc_msg *m)
{
	return msg_bits(m, 1, 16, 0x1fff);
}

static inline void msg_set_seq_gap(struct tipc_msg *m, u32 n)
{
	msg_set_bits(m, 1, 16, 0x1fff, n);
}


/*
 * Word 2
 */

static inline u32 msg_dest_domain(struct tipc_msg *m)
{
	return msg_word(m, 2);
}

static inline void msg_set_dest_domain(struct tipc_msg *m, u32 n)
{
	msg_set_word(m, 2, n);
}

static inline u32 msg_bcgap_after(struct tipc_msg *m)
{
	return msg_bits(m, 2, 16, 0xffff);
}

static inline void msg_set_bcgap_after(struct tipc_msg *m, u32 n)
{
	msg_set_bits(m, 2, 16, 0xffff, n);
}

static inline u32 msg_bcgap_to(struct tipc_msg *m)
{
	return msg_bits(m, 2, 0, 0xffff);
}

static inline void msg_set_bcgap_to(struct tipc_msg *m, u32 n)
{
	msg_set_bits(m, 2, 0, 0xffff, n);
}


/*
 * Word 4
 */

static inline u32 msg_last_bcast(struct tipc_msg *m)
{
	return msg_bits(m, 4, 16, 0xffff);
}

static inline void msg_set_last_bcast(struct tipc_msg *m, u32 n)
{
	msg_set_bits(m, 4, 16, 0xffff, n);
}


static inline u32 msg_fragm_no(struct tipc_msg *m)
{
	return msg_bits(m, 4, 16, 0xffff);
}

static inline void msg_set_fragm_no(struct tipc_msg *m, u32 n)
{
	msg_set_bits(m, 4, 16, 0xffff, n);
}


static inline u32 msg_next_sent(struct tipc_msg *m)
{
	return msg_bits(m, 4, 0, 0xffff);
}

static inline void msg_set_next_sent(struct tipc_msg *m, u32 n)
{
	msg_set_bits(m, 4, 0, 0xffff, n);
}


static inline u32 msg_long_msgno(struct tipc_msg *m)
{
	return msg_bits(m, 4, 0, 0xffff);
}

static inline void msg_set_long_msgno(struct tipc_msg *m, u32 n)
{
	msg_set_bits(m, 4, 0, 0xffff, n);
}

static inline u32 msg_bc_netid(struct tipc_msg *m)
{
	return msg_word(m, 4);
}

static inline void msg_set_bc_netid(struct tipc_msg *m, u32 id)
{
	msg_set_word(m, 4, id);
}

static inline u32 msg_link_selector(struct tipc_msg *m)
{
	return msg_bits(m, 4, 0, 1);
}

static inline void msg_set_link_selector(struct tipc_msg *m, u32 n)
{
	msg_set_bits(m, 4, 0, 1, (n & 1));
}

/*
 * Word 5
 */

static inline u32 msg_session(struct tipc_msg *m)
{
	return msg_bits(m, 5, 16, 0xffff);
}

static inline void msg_set_session(struct tipc_msg *m, u32 n)
{
	msg_set_bits(m, 5, 16, 0xffff, n);
}

static inline u32 msg_probe(struct tipc_msg *m)
{
	return msg_bits(m, 5, 0, 1);
}

static inline void msg_set_probe(struct tipc_msg *m, u32 val)
{
	msg_set_bits(m, 5, 0, 1, (val & 1));
}

static inline char msg_net_plane(struct tipc_msg *m)
{
	return msg_bits(m, 5, 1, 7) + 'A';
}

static inline void msg_set_net_plane(struct tipc_msg *m, char n)
{
	msg_set_bits(m, 5, 1, 7, (n - 'A'));
}

static inline u32 msg_linkprio(struct tipc_msg *m)
{
	return msg_bits(m, 5, 4, 0x1f);
}

static inline void msg_set_linkprio(struct tipc_msg *m, u32 n)
{
	msg_set_bits(m, 5, 4, 0x1f, n);
}

static inline u32 msg_bearer_id(struct tipc_msg *m)
{
	return msg_bits(m, 5, 9, 0x7);
}

static inline void msg_set_bearer_id(struct tipc_msg *m, u32 n)
{
	msg_set_bits(m, 5, 9, 0x7, n);
}

static inline u32 msg_redundant_link(struct tipc_msg *m)
{
	return msg_bits(m, 5, 12, 0x1);
}

static inline void msg_set_redundant_link(struct tipc_msg *m, u32 r)
{
	msg_set_bits(m, 5, 12, 0x1, r);
}


/*
 * Word 9
 */

static inline u32 msg_msgcnt(struct tipc_msg *m)
{
	return msg_bits(m, 9, 16, 0xffff);
}

static inline void msg_set_msgcnt(struct tipc_msg *m, u32 n)
{
	msg_set_bits(m, 9, 16, 0xffff, n);
}

static inline u32 msg_bcast_tag(struct tipc_msg *m)
{
	return msg_bits(m, 9, 16, 0xffff);
}

static inline void msg_set_bcast_tag(struct tipc_msg *m, u32 n)
{
	msg_set_bits(m, 9, 16, 0xffff, n);
}

static inline u32 msg_max_pkt(struct tipc_msg *m)
{
	return msg_bits(m, 9, 16, 0xffff) * 4;
}

static inline void msg_set_max_pkt(struct tipc_msg *m, u32 n)
{
	msg_set_bits(m, 9, 16, 0xffff, (n / 4));
}

static inline u32 msg_link_tolerance(struct tipc_msg *m)
{
	return msg_bits(m, 9, 0, 0xffff);
}

static inline void msg_set_link_tolerance(struct tipc_msg *m, u32 n)
{
	msg_set_bits(m, 9, 0, 0xffff, n);
}

/*
<<<<<<< HEAD
 * Routing table message data
 */


static inline u32 msg_remote_node(struct tipc_msg *m)
{
	return msg_word(m, msg_hdr_sz(m)/4);
}

static inline void msg_set_remote_node(struct tipc_msg *m, u32 a)
{
	msg_set_word(m, msg_hdr_sz(m)/4, a);
}

/*
=======
>>>>>>> 105e53f8
 * Segmentation message types
 */

#define FIRST_FRAGMENT     0
#define FRAGMENT           1
#define LAST_FRAGMENT      2

/*
 * Link management protocol message types
 */

#define STATE_MSG       0
#define RESET_MSG       1
#define ACTIVATE_MSG    2

/*
 * Changeover tunnel message types
 */
#define DUPLICATE_MSG    0
#define ORIGINAL_MSG     1

/*
 * Routing table message types
 */
#define EXT_ROUTING_TABLE    0
#define LOCAL_ROUTING_TABLE  1		/* obsoleted */
#define SLAVE_ROUTING_TABLE  2
#define ROUTE_ADDITION       3
#define ROUTE_REMOVAL        4

/*
 * Config protocol message types
 */

#define DSC_REQ_MSG          0
#define DSC_RESP_MSG         1

u32 tipc_msg_tot_importance(struct tipc_msg *m);
void tipc_msg_init(struct tipc_msg *m, u32 user, u32 type,
			    u32 hsize, u32 destnode);
int tipc_msg_calc_data_size(struct iovec const *msg_sect, u32 num_sect);
int tipc_msg_build(struct tipc_msg *hdr,
			    struct iovec const *msg_sect, u32 num_sect,
			    int max_size, int usrmem, struct sk_buff **buf);

static inline void msg_set_media_addr(struct tipc_msg *m, struct tipc_media_addr *a)
{
	memcpy(&((int *)m)[5], a, sizeof(*a));
}

static inline void msg_get_media_addr(struct tipc_msg *m, struct tipc_media_addr *a)
{
	memcpy(a, &((int *)m)[5], sizeof(*a));
}

#endif<|MERGE_RESOLUTION|>--- conflicted
+++ resolved
@@ -390,7 +390,6 @@
 }
 
 static inline int msg_short(struct tipc_msg *m)
-<<<<<<< HEAD
 {
 	return msg_hdr_sz(m) == 24;
 }
@@ -403,77 +402,33 @@
 }
 
 static inline void msg_set_orignode(struct tipc_msg *m, u32 a)
-=======
->>>>>>> 105e53f8
-{
-	return msg_hdr_sz(m) == 24;
-}
-
-<<<<<<< HEAD
+{
+	msg_set_word(m, 6, a);
+}
+
 static inline u32 msg_destnode(struct tipc_msg *m)
 {
 	return msg_word(m, 7);
 }
 
 static inline void msg_set_destnode(struct tipc_msg *m, u32 a)
-=======
-static inline u32 msg_orignode(struct tipc_msg *m)
->>>>>>> 105e53f8
-{
-	if (likely(msg_short(m)))
-		return msg_prevnode(m);
-	return msg_word(m, 6);
-}
-
-static inline void msg_set_orignode(struct tipc_msg *m, u32 a)
-{
-	msg_set_word(m, 6, a);
-}
-
-static inline u32 msg_destnode(struct tipc_msg *m)
-{
-<<<<<<< HEAD
-	if (likely(msg_short(m)))
-		return 0;
-	return (msg_destnode(m) ^ msg_orignode(m)) >> 11;
+{
+	msg_set_word(m, 7, a);
+}
+
+static inline int msg_is_dest(struct tipc_msg *m, u32 d)
+{
+	return msg_short(m) || (msg_destnode(m) == d);
 }
 
 static inline u32 msg_nametype(struct tipc_msg *m)
 {
 	return msg_word(m, 8);
-=======
-	return msg_word(m, 7);
->>>>>>> 105e53f8
-}
-
-static inline void msg_set_destnode(struct tipc_msg *m, u32 a)
-{
-	msg_set_word(m, 7, a);
-}
-
-static inline int msg_is_dest(struct tipc_msg *m, u32 d)
-{
-	return msg_short(m) || (msg_destnode(m) == d);
-}
-
-static inline u32 msg_nametype(struct tipc_msg *m)
-{
-	return msg_word(m, 8);
 }
 
 static inline void msg_set_nametype(struct tipc_msg *m, u32 n)
 {
 	msg_set_word(m, 8, n);
-}
-
-static inline u32 msg_nameinst(struct tipc_msg *m)
-{
-	return msg_word(m, 9);
-}
-
-static inline u32 msg_namelower(struct tipc_msg *m)
-{
-	return msg_nameinst(m);
 }
 
 static inline u32 msg_nameinst(struct tipc_msg *m)
@@ -807,24 +762,6 @@
 }
 
 /*
-<<<<<<< HEAD
- * Routing table message data
- */
-
-
-static inline u32 msg_remote_node(struct tipc_msg *m)
-{
-	return msg_word(m, msg_hdr_sz(m)/4);
-}
-
-static inline void msg_set_remote_node(struct tipc_msg *m, u32 a)
-{
-	msg_set_word(m, msg_hdr_sz(m)/4, a);
-}
-
-/*
-=======
->>>>>>> 105e53f8
  * Segmentation message types
  */
 
