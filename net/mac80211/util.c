/*
 * Copyright 2002-2005, Instant802 Networks, Inc.
 * Copyright 2005-2006, Devicescape Software, Inc.
 * Copyright 2006-2007	Jiri Benc <jbenc@suse.cz>
 * Copyright 2007	Johannes Berg <johannes@sipsolutions.net>
 *
 * This program is free software; you can redistribute it and/or modify
 * it under the terms of the GNU General Public License version 2 as
 * published by the Free Software Foundation.
 *
 * utilities for mac80211
 */

#include <net/mac80211.h>
#include <linux/netdevice.h>
#include <linux/export.h>
#include <linux/types.h>
#include <linux/slab.h>
#include <linux/skbuff.h>
#include <linux/etherdevice.h>
#include <linux/if_arp.h>
#include <linux/bitmap.h>
#include <net/net_namespace.h>
#include <net/cfg80211.h>
#include <net/rtnetlink.h>

#include "ieee80211_i.h"
#include "driver-ops.h"
#include "rate.h"
#include "mesh.h"
#include "wme.h"
#include "led.h"
#include "wep.h"

/* privid for wiphys to determine whether they belong to us or not */
void *mac80211_wiphy_privid = &mac80211_wiphy_privid;

struct ieee80211_hw *wiphy_to_ieee80211_hw(struct wiphy *wiphy)
{
	struct ieee80211_local *local;
	BUG_ON(!wiphy);

	local = wiphy_priv(wiphy);
	return &local->hw;
}
EXPORT_SYMBOL(wiphy_to_ieee80211_hw);

u8 *ieee80211_get_bssid(struct ieee80211_hdr *hdr, size_t len,
			enum nl80211_iftype type)
{
	__le16 fc = hdr->frame_control;

	 /* drop ACK/CTS frames and incorrect hdr len (ctrl) */
	if (len < 16)
		return NULL;

	if (ieee80211_is_data(fc)) {
		if (len < 24) /* drop incorrect hdr len (data) */
			return NULL;

		if (ieee80211_has_a4(fc))
			return NULL;
		if (ieee80211_has_tods(fc))
			return hdr->addr1;
		if (ieee80211_has_fromds(fc))
			return hdr->addr2;

		return hdr->addr3;
	}

	if (ieee80211_is_mgmt(fc)) {
		if (len < 24) /* drop incorrect hdr len (mgmt) */
			return NULL;
		return hdr->addr3;
	}

	if (ieee80211_is_ctl(fc)) {
		if(ieee80211_is_pspoll(fc))
			return hdr->addr1;

		if (ieee80211_is_back_req(fc)) {
			switch (type) {
			case NL80211_IFTYPE_STATION:
				return hdr->addr2;
			case NL80211_IFTYPE_AP:
			case NL80211_IFTYPE_AP_VLAN:
				return hdr->addr1;
			default:
				break; /* fall through to the return */
			}
		}
	}

	return NULL;
}

void ieee80211_tx_set_protected(struct ieee80211_tx_data *tx)
{
	struct sk_buff *skb;
	struct ieee80211_hdr *hdr;

	skb_queue_walk(&tx->skbs, skb) {
		hdr = (struct ieee80211_hdr *) skb->data;
		hdr->frame_control |= cpu_to_le16(IEEE80211_FCTL_PROTECTED);
	}
}

int ieee80211_frame_duration(struct ieee80211_local *local, size_t len,
			     int rate, int erp, int short_preamble)
{
	int dur;

	/* calculate duration (in microseconds, rounded up to next higher
	 * integer if it includes a fractional microsecond) to send frame of
	 * len bytes (does not include FCS) at the given rate. Duration will
	 * also include SIFS.
	 *
	 * rate is in 100 kbps, so divident is multiplied by 10 in the
	 * DIV_ROUND_UP() operations.
	 */

	if (local->hw.conf.channel->band == IEEE80211_BAND_5GHZ || erp) {
		/*
		 * OFDM:
		 *
		 * N_DBPS = DATARATE x 4
		 * N_SYM = Ceiling((16+8xLENGTH+6) / N_DBPS)
		 *	(16 = SIGNAL time, 6 = tail bits)
		 * TXTIME = T_PREAMBLE + T_SIGNAL + T_SYM x N_SYM + Signal Ext
		 *
		 * T_SYM = 4 usec
		 * 802.11a - 17.5.2: aSIFSTime = 16 usec
		 * 802.11g - 19.8.4: aSIFSTime = 10 usec +
		 *	signal ext = 6 usec
		 */
		dur = 16; /* SIFS + signal ext */
		dur += 16; /* 17.3.2.3: T_PREAMBLE = 16 usec */
		dur += 4; /* 17.3.2.3: T_SIGNAL = 4 usec */
		dur += 4 * DIV_ROUND_UP((16 + 8 * (len + 4) + 6) * 10,
					4 * rate); /* T_SYM x N_SYM */
	} else {
		/*
		 * 802.11b or 802.11g with 802.11b compatibility:
		 * 18.3.4: TXTIME = PreambleLength + PLCPHeaderTime +
		 * Ceiling(((LENGTH+PBCC)x8)/DATARATE). PBCC=0.
		 *
		 * 802.11 (DS): 15.3.3, 802.11b: 18.3.4
		 * aSIFSTime = 10 usec
		 * aPreambleLength = 144 usec or 72 usec with short preamble
		 * aPLCPHeaderLength = 48 usec or 24 usec with short preamble
		 */
		dur = 10; /* aSIFSTime = 10 usec */
		dur += short_preamble ? (72 + 24) : (144 + 48);

		dur += DIV_ROUND_UP(8 * (len + 4) * 10, rate);
	}

	return dur;
}

/* Exported duration function for driver use */
__le16 ieee80211_generic_frame_duration(struct ieee80211_hw *hw,
					struct ieee80211_vif *vif,
					size_t frame_len,
					struct ieee80211_rate *rate)
{
	struct ieee80211_local *local = hw_to_local(hw);
	struct ieee80211_sub_if_data *sdata;
	u16 dur;
	int erp;
	bool short_preamble = false;

	erp = 0;
	if (vif) {
		sdata = vif_to_sdata(vif);
		short_preamble = sdata->vif.bss_conf.use_short_preamble;
		if (sdata->flags & IEEE80211_SDATA_OPERATING_GMODE)
			erp = rate->flags & IEEE80211_RATE_ERP_G;
	}

	dur = ieee80211_frame_duration(local, frame_len, rate->bitrate, erp,
				       short_preamble);

	return cpu_to_le16(dur);
}
EXPORT_SYMBOL(ieee80211_generic_frame_duration);

__le16 ieee80211_rts_duration(struct ieee80211_hw *hw,
			      struct ieee80211_vif *vif, size_t frame_len,
			      const struct ieee80211_tx_info *frame_txctl)
{
	struct ieee80211_local *local = hw_to_local(hw);
	struct ieee80211_rate *rate;
	struct ieee80211_sub_if_data *sdata;
	bool short_preamble;
	int erp;
	u16 dur;
	struct ieee80211_supported_band *sband;

	sband = local->hw.wiphy->bands[local->hw.conf.channel->band];

	short_preamble = false;

	rate = &sband->bitrates[frame_txctl->control.rts_cts_rate_idx];

	erp = 0;
	if (vif) {
		sdata = vif_to_sdata(vif);
		short_preamble = sdata->vif.bss_conf.use_short_preamble;
		if (sdata->flags & IEEE80211_SDATA_OPERATING_GMODE)
			erp = rate->flags & IEEE80211_RATE_ERP_G;
	}

	/* CTS duration */
	dur = ieee80211_frame_duration(local, 10, rate->bitrate,
				       erp, short_preamble);
	/* Data frame duration */
	dur += ieee80211_frame_duration(local, frame_len, rate->bitrate,
					erp, short_preamble);
	/* ACK duration */
	dur += ieee80211_frame_duration(local, 10, rate->bitrate,
					erp, short_preamble);

	return cpu_to_le16(dur);
}
EXPORT_SYMBOL(ieee80211_rts_duration);

__le16 ieee80211_ctstoself_duration(struct ieee80211_hw *hw,
				    struct ieee80211_vif *vif,
				    size_t frame_len,
				    const struct ieee80211_tx_info *frame_txctl)
{
	struct ieee80211_local *local = hw_to_local(hw);
	struct ieee80211_rate *rate;
	struct ieee80211_sub_if_data *sdata;
	bool short_preamble;
	int erp;
	u16 dur;
	struct ieee80211_supported_band *sband;

	sband = local->hw.wiphy->bands[local->hw.conf.channel->band];

	short_preamble = false;

	rate = &sband->bitrates[frame_txctl->control.rts_cts_rate_idx];
	erp = 0;
	if (vif) {
		sdata = vif_to_sdata(vif);
		short_preamble = sdata->vif.bss_conf.use_short_preamble;
		if (sdata->flags & IEEE80211_SDATA_OPERATING_GMODE)
			erp = rate->flags & IEEE80211_RATE_ERP_G;
	}

	/* Data frame duration */
	dur = ieee80211_frame_duration(local, frame_len, rate->bitrate,
				       erp, short_preamble);
	if (!(frame_txctl->flags & IEEE80211_TX_CTL_NO_ACK)) {
		/* ACK duration */
		dur += ieee80211_frame_duration(local, 10, rate->bitrate,
						erp, short_preamble);
	}

	return cpu_to_le16(dur);
}
EXPORT_SYMBOL(ieee80211_ctstoself_duration);

static void __ieee80211_wake_queue(struct ieee80211_hw *hw, int queue,
				   enum queue_stop_reason reason)
{
	struct ieee80211_local *local = hw_to_local(hw);
	struct ieee80211_sub_if_data *sdata;

	trace_wake_queue(local, queue, reason);

	if (WARN_ON(queue >= hw->queues))
		return;

	__clear_bit(reason, &local->queue_stop_reasons[queue]);

	if (local->queue_stop_reasons[queue] != 0)
		/* someone still has this queue stopped */
		return;

	if (skb_queue_empty(&local->pending[queue])) {
		rcu_read_lock();
		list_for_each_entry_rcu(sdata, &local->interfaces, list) {
			if (test_bit(SDATA_STATE_OFFCHANNEL, &sdata->state))
				continue;
			netif_wake_subqueue(sdata->dev, queue);
		}
		rcu_read_unlock();
	} else
		tasklet_schedule(&local->tx_pending_tasklet);
}

void ieee80211_wake_queue_by_reason(struct ieee80211_hw *hw, int queue,
				    enum queue_stop_reason reason)
{
	struct ieee80211_local *local = hw_to_local(hw);
	unsigned long flags;

	spin_lock_irqsave(&local->queue_stop_reason_lock, flags);
	__ieee80211_wake_queue(hw, queue, reason);
	spin_unlock_irqrestore(&local->queue_stop_reason_lock, flags);
}

void ieee80211_wake_queue(struct ieee80211_hw *hw, int queue)
{
	ieee80211_wake_queue_by_reason(hw, queue,
				       IEEE80211_QUEUE_STOP_REASON_DRIVER);
}
EXPORT_SYMBOL(ieee80211_wake_queue);

static void __ieee80211_stop_queue(struct ieee80211_hw *hw, int queue,
				   enum queue_stop_reason reason)
{
	struct ieee80211_local *local = hw_to_local(hw);
	struct ieee80211_sub_if_data *sdata;

	trace_stop_queue(local, queue, reason);

	if (WARN_ON(queue >= hw->queues))
		return;

	__set_bit(reason, &local->queue_stop_reasons[queue]);

	rcu_read_lock();
	list_for_each_entry_rcu(sdata, &local->interfaces, list)
		netif_stop_subqueue(sdata->dev, queue);
	rcu_read_unlock();
}

void ieee80211_stop_queue_by_reason(struct ieee80211_hw *hw, int queue,
				    enum queue_stop_reason reason)
{
	struct ieee80211_local *local = hw_to_local(hw);
	unsigned long flags;

	spin_lock_irqsave(&local->queue_stop_reason_lock, flags);
	__ieee80211_stop_queue(hw, queue, reason);
	spin_unlock_irqrestore(&local->queue_stop_reason_lock, flags);
}

void ieee80211_stop_queue(struct ieee80211_hw *hw, int queue)
{
	ieee80211_stop_queue_by_reason(hw, queue,
				       IEEE80211_QUEUE_STOP_REASON_DRIVER);
}
EXPORT_SYMBOL(ieee80211_stop_queue);

void ieee80211_add_pending_skb(struct ieee80211_local *local,
			       struct sk_buff *skb)
{
	struct ieee80211_hw *hw = &local->hw;
	unsigned long flags;
	int queue = skb_get_queue_mapping(skb);
	struct ieee80211_tx_info *info = IEEE80211_SKB_CB(skb);

	if (WARN_ON(!info->control.vif)) {
		kfree_skb(skb);
		return;
	}

	spin_lock_irqsave(&local->queue_stop_reason_lock, flags);
	__ieee80211_stop_queue(hw, queue, IEEE80211_QUEUE_STOP_REASON_SKB_ADD);
	__skb_queue_tail(&local->pending[queue], skb);
	__ieee80211_wake_queue(hw, queue, IEEE80211_QUEUE_STOP_REASON_SKB_ADD);
	spin_unlock_irqrestore(&local->queue_stop_reason_lock, flags);
}

void ieee80211_add_pending_skbs_fn(struct ieee80211_local *local,
				   struct sk_buff_head *skbs,
				   void (*fn)(void *data), void *data)
{
	struct ieee80211_hw *hw = &local->hw;
	struct sk_buff *skb;
	unsigned long flags;
	int queue, i;

	spin_lock_irqsave(&local->queue_stop_reason_lock, flags);
	for (i = 0; i < hw->queues; i++)
		__ieee80211_stop_queue(hw, i,
			IEEE80211_QUEUE_STOP_REASON_SKB_ADD);

	while ((skb = skb_dequeue(skbs))) {
		struct ieee80211_tx_info *info = IEEE80211_SKB_CB(skb);

		if (WARN_ON(!info->control.vif)) {
			kfree_skb(skb);
			continue;
		}

		queue = skb_get_queue_mapping(skb);
		__skb_queue_tail(&local->pending[queue], skb);
	}

	if (fn)
		fn(data);

	for (i = 0; i < hw->queues; i++)
		__ieee80211_wake_queue(hw, i,
			IEEE80211_QUEUE_STOP_REASON_SKB_ADD);
	spin_unlock_irqrestore(&local->queue_stop_reason_lock, flags);
}

void ieee80211_add_pending_skbs(struct ieee80211_local *local,
				struct sk_buff_head *skbs)
{
	ieee80211_add_pending_skbs_fn(local, skbs, NULL, NULL);
}

void ieee80211_stop_queues_by_reason(struct ieee80211_hw *hw,
				    enum queue_stop_reason reason)
{
	struct ieee80211_local *local = hw_to_local(hw);
	unsigned long flags;
	int i;

	spin_lock_irqsave(&local->queue_stop_reason_lock, flags);

	for (i = 0; i < hw->queues; i++)
		__ieee80211_stop_queue(hw, i, reason);

	spin_unlock_irqrestore(&local->queue_stop_reason_lock, flags);
}

void ieee80211_stop_queues(struct ieee80211_hw *hw)
{
	ieee80211_stop_queues_by_reason(hw,
					IEEE80211_QUEUE_STOP_REASON_DRIVER);
}
EXPORT_SYMBOL(ieee80211_stop_queues);

int ieee80211_queue_stopped(struct ieee80211_hw *hw, int queue)
{
	struct ieee80211_local *local = hw_to_local(hw);
	unsigned long flags;
	int ret;

	if (WARN_ON(queue >= hw->queues))
		return true;

	spin_lock_irqsave(&local->queue_stop_reason_lock, flags);
	ret = !!local->queue_stop_reasons[queue];
	spin_unlock_irqrestore(&local->queue_stop_reason_lock, flags);
	return ret;
}
EXPORT_SYMBOL(ieee80211_queue_stopped);

void ieee80211_wake_queues_by_reason(struct ieee80211_hw *hw,
				     enum queue_stop_reason reason)
{
	struct ieee80211_local *local = hw_to_local(hw);
	unsigned long flags;
	int i;

	spin_lock_irqsave(&local->queue_stop_reason_lock, flags);

	for (i = 0; i < hw->queues; i++)
		__ieee80211_wake_queue(hw, i, reason);

	spin_unlock_irqrestore(&local->queue_stop_reason_lock, flags);
}

void ieee80211_wake_queues(struct ieee80211_hw *hw)
{
	ieee80211_wake_queues_by_reason(hw, IEEE80211_QUEUE_STOP_REASON_DRIVER);
}
EXPORT_SYMBOL(ieee80211_wake_queues);

void ieee80211_iterate_active_interfaces(
	struct ieee80211_hw *hw,
	void (*iterator)(void *data, u8 *mac,
			 struct ieee80211_vif *vif),
	void *data)
{
	struct ieee80211_local *local = hw_to_local(hw);
	struct ieee80211_sub_if_data *sdata;

	mutex_lock(&local->iflist_mtx);

	list_for_each_entry(sdata, &local->interfaces, list) {
		switch (sdata->vif.type) {
		case NL80211_IFTYPE_MONITOR:
		case NL80211_IFTYPE_AP_VLAN:
			continue;
		default:
			break;
		}
		if (ieee80211_sdata_running(sdata))
			iterator(data, sdata->vif.addr,
				 &sdata->vif);
	}

	mutex_unlock(&local->iflist_mtx);
}
EXPORT_SYMBOL_GPL(ieee80211_iterate_active_interfaces);

void ieee80211_iterate_active_interfaces_atomic(
	struct ieee80211_hw *hw,
	void (*iterator)(void *data, u8 *mac,
			 struct ieee80211_vif *vif),
	void *data)
{
	struct ieee80211_local *local = hw_to_local(hw);
	struct ieee80211_sub_if_data *sdata;

	rcu_read_lock();

	list_for_each_entry_rcu(sdata, &local->interfaces, list) {
		switch (sdata->vif.type) {
		case NL80211_IFTYPE_MONITOR:
		case NL80211_IFTYPE_AP_VLAN:
			continue;
		default:
			break;
		}
		if (ieee80211_sdata_running(sdata))
			iterator(data, sdata->vif.addr,
				 &sdata->vif);
	}

	rcu_read_unlock();
}
EXPORT_SYMBOL_GPL(ieee80211_iterate_active_interfaces_atomic);

/*
 * Nothing should have been stuffed into the workqueue during
 * the suspend->resume cycle. If this WARN is seen then there
 * is a bug with either the driver suspend or something in
 * mac80211 stuffing into the workqueue which we haven't yet
 * cleared during mac80211's suspend cycle.
 */
static bool ieee80211_can_queue_work(struct ieee80211_local *local)
{
	if (WARN(local->suspended && !local->resuming,
		 "queueing ieee80211 work while going to suspend\n"))
		return false;

	return true;
}

void ieee80211_queue_work(struct ieee80211_hw *hw, struct work_struct *work)
{
	struct ieee80211_local *local = hw_to_local(hw);

	if (!ieee80211_can_queue_work(local))
		return;

	queue_work(local->workqueue, work);
}
EXPORT_SYMBOL(ieee80211_queue_work);

void ieee80211_queue_delayed_work(struct ieee80211_hw *hw,
				  struct delayed_work *dwork,
				  unsigned long delay)
{
	struct ieee80211_local *local = hw_to_local(hw);

	if (!ieee80211_can_queue_work(local))
		return;

	queue_delayed_work(local->workqueue, dwork, delay);
}
EXPORT_SYMBOL(ieee80211_queue_delayed_work);

<<<<<<< HEAD
=======
u32 ieee802_11_parse_elems_crc(u8 *start, size_t len,
			       struct ieee802_11_elems *elems,
			       u64 filter, u32 crc)
{
	size_t left = len;
	u8 *pos = start;
	bool calc_crc = filter != 0;

	memset(elems, 0, sizeof(*elems));
	elems->ie_start = start;
	elems->total_len = len;

	while (left >= 2) {
		u8 id, elen;

		id = *pos++;
		elen = *pos++;
		left -= 2;

		if (elen > left)
			break;

		if (calc_crc && id < 64 && (filter & (1ULL << id)))
			crc = crc32_be(crc, pos - 2, elen + 2);

		switch (id) {
		case WLAN_EID_SSID:
			elems->ssid = pos;
			elems->ssid_len = elen;
			break;
		case WLAN_EID_SUPP_RATES:
			elems->supp_rates = pos;
			elems->supp_rates_len = elen;
			break;
		case WLAN_EID_FH_PARAMS:
			elems->fh_params = pos;
			elems->fh_params_len = elen;
			break;
		case WLAN_EID_DS_PARAMS:
			elems->ds_params = pos;
			elems->ds_params_len = elen;
			break;
		case WLAN_EID_CF_PARAMS:
			elems->cf_params = pos;
			elems->cf_params_len = elen;
			break;
		case WLAN_EID_TIM:
			if (elen >= sizeof(struct ieee80211_tim_ie)) {
				elems->tim = (void *)pos;
				elems->tim_len = elen;
			}
			break;
		case WLAN_EID_IBSS_PARAMS:
			elems->ibss_params = pos;
			elems->ibss_params_len = elen;
			break;
		case WLAN_EID_CHALLENGE:
			elems->challenge = pos;
			elems->challenge_len = elen;
			break;
		case WLAN_EID_VENDOR_SPECIFIC:
			if (elen >= 4 && pos[0] == 0x00 && pos[1] == 0x50 &&
			    pos[2] == 0xf2) {
				/* Microsoft OUI (00:50:F2) */

				if (calc_crc)
					crc = crc32_be(crc, pos - 2, elen + 2);

				if (pos[3] == 1) {
					/* OUI Type 1 - WPA IE */
					elems->wpa = pos;
					elems->wpa_len = elen;
				} else if (elen >= 5 && pos[3] == 2) {
					/* OUI Type 2 - WMM IE */
					if (pos[4] == 0) {
						elems->wmm_info = pos;
						elems->wmm_info_len = elen;
					} else if (pos[4] == 1) {
						elems->wmm_param = pos;
						elems->wmm_param_len = elen;
					}
				}
			}
			break;
		case WLAN_EID_RSN:
			elems->rsn = pos;
			elems->rsn_len = elen;
			break;
		case WLAN_EID_ERP_INFO:
			elems->erp_info = pos;
			elems->erp_info_len = elen;
			break;
		case WLAN_EID_EXT_SUPP_RATES:
			elems->ext_supp_rates = pos;
			elems->ext_supp_rates_len = elen;
			break;
		case WLAN_EID_HT_CAPABILITY:
			if (elen >= sizeof(struct ieee80211_ht_cap))
				elems->ht_cap_elem = (void *)pos;
			break;
		case WLAN_EID_HT_INFORMATION:
			if (elen >= sizeof(struct ieee80211_ht_info))
				elems->ht_info_elem = (void *)pos;
			break;
		case WLAN_EID_MESH_ID:
			elems->mesh_id = pos;
			elems->mesh_id_len = elen;
			break;
		case WLAN_EID_MESH_CONFIG:
			if (elen >= sizeof(struct ieee80211_meshconf_ie))
				elems->mesh_config = (void *)pos;
			break;
		case WLAN_EID_PEER_MGMT:
			elems->peering = pos;
			elems->peering_len = elen;
			break;
		case WLAN_EID_PREQ:
			elems->preq = pos;
			elems->preq_len = elen;
			break;
		case WLAN_EID_PREP:
			elems->prep = pos;
			elems->prep_len = elen;
			break;
		case WLAN_EID_PERR:
			elems->perr = pos;
			elems->perr_len = elen;
			break;
		case WLAN_EID_RANN:
			if (elen >= sizeof(struct ieee80211_rann_ie))
				elems->rann = (void *)pos;
			break;
		case WLAN_EID_CHANNEL_SWITCH:
			elems->ch_switch_elem = pos;
			elems->ch_switch_elem_len = elen;
			break;
		case WLAN_EID_QUIET:
			if (!elems->quiet_elem) {
				elems->quiet_elem = pos;
				elems->quiet_elem_len = elen;
			}
			elems->num_of_quiet_elem++;
			break;
		case WLAN_EID_COUNTRY:
			elems->country_elem = pos;
			elems->country_elem_len = elen;
			break;
		case WLAN_EID_PWR_CONSTRAINT:
			elems->pwr_constr_elem = pos;
			elems->pwr_constr_elem_len = elen;
			break;
		case WLAN_EID_TIMEOUT_INTERVAL:
			elems->timeout_int = pos;
			elems->timeout_int_len = elen;
			break;
		default:
			break;
		}

		left -= elen;
		pos += elen;
	}

	return crc;
}

>>>>>>> dcd6c922
void ieee802_11_parse_elems(u8 *start, size_t len,
			    struct ieee802_11_elems *elems)
{
	ieee802_11_parse_elems_crc(start, len, elems, 0, 0);
}

void ieee80211_set_wmm_default(struct ieee80211_sub_if_data *sdata)
{
	struct ieee80211_local *local = sdata->local;
	struct ieee80211_tx_queue_params qparam;
	int queue;
	bool use_11b;
	int aCWmin, aCWmax;

	if (!local->ops->conf_tx)
		return;

	memset(&qparam, 0, sizeof(qparam));

	use_11b = (local->hw.conf.channel->band == IEEE80211_BAND_2GHZ) &&
		 !(sdata->flags & IEEE80211_SDATA_OPERATING_GMODE);

	for (queue = 0; queue < local_to_hw(local)->queues; queue++) {
		/* Set defaults according to 802.11-2007 Table 7-37 */
		aCWmax = 1023;
		if (use_11b)
			aCWmin = 31;
		else
			aCWmin = 15;

		switch (queue) {
		case 3: /* AC_BK */
			qparam.cw_max = aCWmax;
			qparam.cw_min = aCWmin;
			qparam.txop = 0;
			qparam.aifs = 7;
			break;
		default: /* never happens but let's not leave undefined */
		case 2: /* AC_BE */
			qparam.cw_max = aCWmax;
			qparam.cw_min = aCWmin;
			qparam.txop = 0;
			qparam.aifs = 3;
			break;
		case 1: /* AC_VI */
			qparam.cw_max = aCWmin;
			qparam.cw_min = (aCWmin + 1) / 2 - 1;
			if (use_11b)
				qparam.txop = 6016/32;
			else
				qparam.txop = 3008/32;
			qparam.aifs = 2;
			break;
		case 0: /* AC_VO */
			qparam.cw_max = (aCWmin + 1) / 2 - 1;
			qparam.cw_min = (aCWmin + 1) / 4 - 1;
			if (use_11b)
				qparam.txop = 3264/32;
			else
				qparam.txop = 1504/32;
			qparam.aifs = 2;
			break;
		}

		qparam.uapsd = false;

		sdata->tx_conf[queue] = qparam;
		drv_conf_tx(local, sdata, queue, &qparam);
	}

	/* after reinitialize QoS TX queues setting to default,
	 * disable QoS at all */

	if (sdata->vif.type != NL80211_IFTYPE_MONITOR) {
		sdata->vif.bss_conf.qos =
			sdata->vif.type != NL80211_IFTYPE_STATION;
		ieee80211_bss_info_change_notify(sdata, BSS_CHANGED_QOS);
	}
}

void ieee80211_sta_def_wmm_params(struct ieee80211_sub_if_data *sdata,
				  const size_t supp_rates_len,
				  const u8 *supp_rates)
{
	struct ieee80211_local *local = sdata->local;
	int i, have_higher_than_11mbit = 0;

	/* cf. IEEE 802.11 9.2.12 */
	for (i = 0; i < supp_rates_len; i++)
		if ((supp_rates[i] & 0x7f) * 5 > 110)
			have_higher_than_11mbit = 1;

	if (local->hw.conf.channel->band == IEEE80211_BAND_2GHZ &&
	    have_higher_than_11mbit)
		sdata->flags |= IEEE80211_SDATA_OPERATING_GMODE;
	else
		sdata->flags &= ~IEEE80211_SDATA_OPERATING_GMODE;

	ieee80211_set_wmm_default(sdata);
}

u32 ieee80211_mandatory_rates(struct ieee80211_local *local,
			      enum ieee80211_band band)
{
	struct ieee80211_supported_band *sband;
	struct ieee80211_rate *bitrates;
	u32 mandatory_rates;
	enum ieee80211_rate_flags mandatory_flag;
	int i;

	sband = local->hw.wiphy->bands[band];
	if (!sband) {
		WARN_ON(1);
		sband = local->hw.wiphy->bands[local->hw.conf.channel->band];
	}

	if (band == IEEE80211_BAND_2GHZ)
		mandatory_flag = IEEE80211_RATE_MANDATORY_B;
	else
		mandatory_flag = IEEE80211_RATE_MANDATORY_A;

	bitrates = sband->bitrates;
	mandatory_rates = 0;
	for (i = 0; i < sband->n_bitrates; i++)
		if (bitrates[i].flags & mandatory_flag)
			mandatory_rates |= BIT(i);
	return mandatory_rates;
}

void ieee80211_send_auth(struct ieee80211_sub_if_data *sdata,
			 u16 transaction, u16 auth_alg,
			 u8 *extra, size_t extra_len, const u8 *bssid,
			 const u8 *key, u8 key_len, u8 key_idx)
{
	struct ieee80211_local *local = sdata->local;
	struct sk_buff *skb;
	struct ieee80211_mgmt *mgmt;
	int err;

	skb = dev_alloc_skb(local->hw.extra_tx_headroom +
			    sizeof(*mgmt) + 6 + extra_len);
	if (!skb)
		return;

	skb_reserve(skb, local->hw.extra_tx_headroom);

	mgmt = (struct ieee80211_mgmt *) skb_put(skb, 24 + 6);
	memset(mgmt, 0, 24 + 6);
	mgmt->frame_control = cpu_to_le16(IEEE80211_FTYPE_MGMT |
					  IEEE80211_STYPE_AUTH);
	memcpy(mgmt->da, bssid, ETH_ALEN);
	memcpy(mgmt->sa, sdata->vif.addr, ETH_ALEN);
	memcpy(mgmt->bssid, bssid, ETH_ALEN);
	mgmt->u.auth.auth_alg = cpu_to_le16(auth_alg);
	mgmt->u.auth.auth_transaction = cpu_to_le16(transaction);
	mgmt->u.auth.status_code = cpu_to_le16(0);
	if (extra)
		memcpy(skb_put(skb, extra_len), extra, extra_len);

	if (auth_alg == WLAN_AUTH_SHARED_KEY && transaction == 3) {
		mgmt->frame_control |= cpu_to_le16(IEEE80211_FCTL_PROTECTED);
		err = ieee80211_wep_encrypt(local, skb, key, key_len, key_idx);
		WARN_ON(err);
	}

	IEEE80211_SKB_CB(skb)->flags |= IEEE80211_TX_INTFL_DONT_ENCRYPT;
	ieee80211_tx_skb(sdata, skb);
}

int ieee80211_build_preq_ies(struct ieee80211_local *local, u8 *buffer,
			     const u8 *ie, size_t ie_len,
			     enum ieee80211_band band, u32 rate_mask,
			     u8 channel)
{
	struct ieee80211_supported_band *sband;
	u8 *pos;
	size_t offset = 0, noffset;
	int supp_rates_len, i;
	u8 rates[32];
	int num_rates;
	int ext_rates_len;

	sband = local->hw.wiphy->bands[band];

	pos = buffer;

	num_rates = 0;
	for (i = 0; i < sband->n_bitrates; i++) {
		if ((BIT(i) & rate_mask) == 0)
			continue; /* skip rate */
		rates[num_rates++] = (u8) (sband->bitrates[i].bitrate / 5);
	}

	supp_rates_len = min_t(int, num_rates, 8);

	*pos++ = WLAN_EID_SUPP_RATES;
	*pos++ = supp_rates_len;
	memcpy(pos, rates, supp_rates_len);
	pos += supp_rates_len;

	/* insert "request information" if in custom IEs */
	if (ie && ie_len) {
		static const u8 before_extrates[] = {
			WLAN_EID_SSID,
			WLAN_EID_SUPP_RATES,
			WLAN_EID_REQUEST,
		};
		noffset = ieee80211_ie_split(ie, ie_len,
					     before_extrates,
					     ARRAY_SIZE(before_extrates),
					     offset);
		memcpy(pos, ie + offset, noffset - offset);
		pos += noffset - offset;
		offset = noffset;
	}

	ext_rates_len = num_rates - supp_rates_len;
	if (ext_rates_len > 0) {
		*pos++ = WLAN_EID_EXT_SUPP_RATES;
		*pos++ = ext_rates_len;
		memcpy(pos, rates + supp_rates_len, ext_rates_len);
		pos += ext_rates_len;
	}

	if (channel && sband->band == IEEE80211_BAND_2GHZ) {
		*pos++ = WLAN_EID_DS_PARAMS;
		*pos++ = 1;
		*pos++ = channel;
	}

	/* insert custom IEs that go before HT */
	if (ie && ie_len) {
		static const u8 before_ht[] = {
			WLAN_EID_SSID,
			WLAN_EID_SUPP_RATES,
			WLAN_EID_REQUEST,
			WLAN_EID_EXT_SUPP_RATES,
			WLAN_EID_DS_PARAMS,
			WLAN_EID_SUPPORTED_REGULATORY_CLASSES,
		};
		noffset = ieee80211_ie_split(ie, ie_len,
					     before_ht, ARRAY_SIZE(before_ht),
					     offset);
		memcpy(pos, ie + offset, noffset - offset);
		pos += noffset - offset;
		offset = noffset;
	}

	if (sband->ht_cap.ht_supported)
		pos = ieee80211_ie_build_ht_cap(pos, &sband->ht_cap,
						sband->ht_cap.cap);

	/*
	 * If adding more here, adjust code in main.c
	 * that calculates local->scan_ies_len.
	 */

	/* add any remaining custom IEs */
	if (ie && ie_len) {
		noffset = ie_len;
		memcpy(pos, ie + offset, noffset - offset);
		pos += noffset - offset;
	}

	return pos - buffer;
}

struct sk_buff *ieee80211_build_probe_req(struct ieee80211_sub_if_data *sdata,
					  u8 *dst, u32 ratemask,
					  const u8 *ssid, size_t ssid_len,
					  const u8 *ie, size_t ie_len,
					  bool directed)
{
	struct ieee80211_local *local = sdata->local;
	struct sk_buff *skb;
	struct ieee80211_mgmt *mgmt;
	size_t buf_len;
	u8 *buf;
	u8 chan;

	/* FIXME: come up with a proper value */
	buf = kmalloc(200 + ie_len, GFP_KERNEL);
	if (!buf)
		return NULL;

	/*
	 * Do not send DS Channel parameter for directed probe requests
	 * in order to maximize the chance that we get a response.  Some
	 * badly-behaved APs don't respond when this parameter is included.
	 */
	if (directed)
		chan = 0;
	else
		chan = ieee80211_frequency_to_channel(
			local->hw.conf.channel->center_freq);

	buf_len = ieee80211_build_preq_ies(local, buf, ie, ie_len,
					   local->hw.conf.channel->band,
					   ratemask, chan);

	skb = ieee80211_probereq_get(&local->hw, &sdata->vif,
				     ssid, ssid_len,
				     buf, buf_len);
	if (!skb)
		goto out;

	if (dst) {
		mgmt = (struct ieee80211_mgmt *) skb->data;
		memcpy(mgmt->da, dst, ETH_ALEN);
		memcpy(mgmt->bssid, dst, ETH_ALEN);
	}

	IEEE80211_SKB_CB(skb)->flags |= IEEE80211_TX_INTFL_DONT_ENCRYPT;

 out:
	kfree(buf);

	return skb;
}

void ieee80211_send_probe_req(struct ieee80211_sub_if_data *sdata, u8 *dst,
			      const u8 *ssid, size_t ssid_len,
			      const u8 *ie, size_t ie_len,
			      u32 ratemask, bool directed, bool no_cck)
{
	struct sk_buff *skb;

	skb = ieee80211_build_probe_req(sdata, dst, ratemask, ssid, ssid_len,
					ie, ie_len, directed);
	if (skb) {
		if (no_cck)
			IEEE80211_SKB_CB(skb)->flags |=
				IEEE80211_TX_CTL_NO_CCK_RATE;
		ieee80211_tx_skb(sdata, skb);
	}
}

u32 ieee80211_sta_get_rates(struct ieee80211_local *local,
			    struct ieee802_11_elems *elems,
			    enum ieee80211_band band)
{
	struct ieee80211_supported_band *sband;
	struct ieee80211_rate *bitrates;
	size_t num_rates;
	u32 supp_rates;
	int i, j;
	sband = local->hw.wiphy->bands[band];

	if (!sband) {
		WARN_ON(1);
		sband = local->hw.wiphy->bands[local->hw.conf.channel->band];
	}

	bitrates = sband->bitrates;
	num_rates = sband->n_bitrates;
	supp_rates = 0;
	for (i = 0; i < elems->supp_rates_len +
		     elems->ext_supp_rates_len; i++) {
		u8 rate = 0;
		int own_rate;
		if (i < elems->supp_rates_len)
			rate = elems->supp_rates[i];
		else if (elems->ext_supp_rates)
			rate = elems->ext_supp_rates
				[i - elems->supp_rates_len];
		own_rate = 5 * (rate & 0x7f);
		for (j = 0; j < num_rates; j++)
			if (bitrates[j].bitrate == own_rate)
				supp_rates |= BIT(j);
	}
	return supp_rates;
}

void ieee80211_stop_device(struct ieee80211_local *local)
{
	ieee80211_led_radio(local, false);
	ieee80211_mod_tpt_led_trig(local, 0, IEEE80211_TPT_LEDTRIG_FL_RADIO);

	cancel_work_sync(&local->reconfig_filter);

	flush_workqueue(local->workqueue);
	drv_stop(local);
}

int ieee80211_reconfig(struct ieee80211_local *local)
{
	struct ieee80211_hw *hw = &local->hw;
	struct ieee80211_sub_if_data *sdata;
	struct sta_info *sta;
	int res, i;

#ifdef CONFIG_PM
	if (local->suspended)
		local->resuming = true;

	if (local->wowlan) {
		local->wowlan = false;
		res = drv_resume(local);
		if (res < 0) {
			local->resuming = false;
			return res;
		}
		if (res == 0)
			goto wake_up;
		WARN_ON(res > 1);
		/*
		 * res is 1, which means the driver requested
		 * to go through a regular reset on wakeup.
		 */
	}
#endif
	/* everything else happens only if HW was up & running */
	if (!local->open_count)
		goto wake_up;

	/*
	 * Upon resume hardware can sometimes be goofy due to
	 * various platform / driver / bus issues, so restarting
	 * the device may at times not work immediately. Propagate
	 * the error.
	 */
	res = drv_start(local);
	if (res) {
		WARN(local->suspended, "Hardware became unavailable "
		     "upon resume. This could be a software issue "
		     "prior to suspend or a hardware issue.\n");
		return res;
	}

	/* setup fragmentation threshold */
	drv_set_frag_threshold(local, hw->wiphy->frag_threshold);

	/* setup RTS threshold */
	drv_set_rts_threshold(local, hw->wiphy->rts_threshold);

	/* reset coverage class */
	drv_set_coverage_class(local, hw->wiphy->coverage_class);

	ieee80211_led_radio(local, true);
	ieee80211_mod_tpt_led_trig(local,
				   IEEE80211_TPT_LEDTRIG_FL_RADIO, 0);

	/* add interfaces */
	list_for_each_entry(sdata, &local->interfaces, list) {
		if (sdata->vif.type != NL80211_IFTYPE_AP_VLAN &&
		    sdata->vif.type != NL80211_IFTYPE_MONITOR &&
		    ieee80211_sdata_running(sdata))
			res = drv_add_interface(local, sdata);
	}

	/* add STAs back */
	mutex_lock(&local->sta_mtx);
	list_for_each_entry(sta, &local->sta_list, list) {
		if (sta->uploaded) {
			sdata = sta->sdata;
			if (sdata->vif.type == NL80211_IFTYPE_AP_VLAN)
				sdata = container_of(sdata->bss,
					     struct ieee80211_sub_if_data,
					     u.ap);

			memset(&sta->sta.drv_priv, 0, hw->sta_data_size);
			WARN_ON(drv_sta_add(local, sdata, &sta->sta));
		}
	}
	mutex_unlock(&local->sta_mtx);

	/* reconfigure tx conf */
	list_for_each_entry(sdata, &local->interfaces, list) {
		if (sdata->vif.type == NL80211_IFTYPE_AP_VLAN ||
		    sdata->vif.type == NL80211_IFTYPE_MONITOR ||
		    !ieee80211_sdata_running(sdata))
			continue;

		for (i = 0; i < hw->queues; i++)
			drv_conf_tx(local, sdata, i, &sdata->tx_conf[i]);
	}

	/* reconfigure hardware */
	ieee80211_hw_config(local, ~0);

	ieee80211_configure_filter(local);

	/* Finally also reconfigure all the BSS information */
	list_for_each_entry(sdata, &local->interfaces, list) {
		u32 changed;

		if (!ieee80211_sdata_running(sdata))
			continue;

		/* common change flags for all interface types */
		changed = BSS_CHANGED_ERP_CTS_PROT |
			  BSS_CHANGED_ERP_PREAMBLE |
			  BSS_CHANGED_ERP_SLOT |
			  BSS_CHANGED_HT |
			  BSS_CHANGED_BASIC_RATES |
			  BSS_CHANGED_BEACON_INT |
			  BSS_CHANGED_BSSID |
			  BSS_CHANGED_CQM |
			  BSS_CHANGED_QOS |
			  BSS_CHANGED_IDLE;

		switch (sdata->vif.type) {
		case NL80211_IFTYPE_STATION:
			changed |= BSS_CHANGED_ASSOC |
				   BSS_CHANGED_ARP_FILTER;
			mutex_lock(&sdata->u.mgd.mtx);
			ieee80211_bss_info_change_notify(sdata, changed);
			mutex_unlock(&sdata->u.mgd.mtx);
			break;
		case NL80211_IFTYPE_ADHOC:
			changed |= BSS_CHANGED_IBSS;
			/* fall through */
		case NL80211_IFTYPE_AP:
			changed |= BSS_CHANGED_SSID;
<<<<<<< HEAD
=======

			if (sdata->vif.type == NL80211_IFTYPE_AP)
				changed |= BSS_CHANGED_AP_PROBE_RESP;

>>>>>>> dcd6c922
			/* fall through */
		case NL80211_IFTYPE_MESH_POINT:
			changed |= BSS_CHANGED_BEACON |
				   BSS_CHANGED_BEACON_ENABLED;
			ieee80211_bss_info_change_notify(sdata, changed);
			break;
		case NL80211_IFTYPE_WDS:
			break;
		case NL80211_IFTYPE_AP_VLAN:
		case NL80211_IFTYPE_MONITOR:
			/* ignore virtual */
			break;
		case NL80211_IFTYPE_UNSPECIFIED:
		case NUM_NL80211_IFTYPES:
		case NL80211_IFTYPE_P2P_CLIENT:
		case NL80211_IFTYPE_P2P_GO:
			WARN_ON(1);
			break;
		}
	}

	ieee80211_recalc_ps(local, -1);

	/*
	 * Clear the WLAN_STA_BLOCK_BA flag so new aggregation
	 * sessions can be established after a resume.
	 *
	 * Also tear down aggregation sessions since reconfiguring
	 * them in a hardware restart scenario is not easily done
	 * right now, and the hardware will have lost information
	 * about the sessions, but we and the AP still think they
	 * are active. This is really a workaround though.
	 */
	if (hw->flags & IEEE80211_HW_AMPDU_AGGREGATION) {
		mutex_lock(&local->sta_mtx);

		list_for_each_entry(sta, &local->sta_list, list) {
			ieee80211_sta_tear_down_BA_sessions(sta, true);
			clear_sta_flag(sta, WLAN_STA_BLOCK_BA);
		}

		mutex_unlock(&local->sta_mtx);
	}

	/* add back keys */
	list_for_each_entry(sdata, &local->interfaces, list)
		if (ieee80211_sdata_running(sdata))
			ieee80211_enable_keys(sdata);

 wake_up:
	ieee80211_wake_queues_by_reason(hw,
			IEEE80211_QUEUE_STOP_REASON_SUSPEND);

	/*
	 * If this is for hw restart things are still running.
	 * We may want to change that later, however.
	 */
	if (!local->suspended)
		return 0;

#ifdef CONFIG_PM
	/* first set suspended false, then resuming */
	local->suspended = false;
	mb();
	local->resuming = false;

	list_for_each_entry(sdata, &local->interfaces, list) {
		switch(sdata->vif.type) {
		case NL80211_IFTYPE_STATION:
			ieee80211_sta_restart(sdata);
			break;
		case NL80211_IFTYPE_ADHOC:
			ieee80211_ibss_restart(sdata);
			break;
		case NL80211_IFTYPE_MESH_POINT:
			ieee80211_mesh_restart(sdata);
			break;
		default:
			break;
		}
	}

	mod_timer(&local->sta_cleanup, jiffies + 1);

	mutex_lock(&local->sta_mtx);
	list_for_each_entry(sta, &local->sta_list, list)
		mesh_plink_restart(sta);
	mutex_unlock(&local->sta_mtx);
#else
	WARN_ON(1);
#endif
	return 0;
}

void ieee80211_resume_disconnect(struct ieee80211_vif *vif)
{
	struct ieee80211_sub_if_data *sdata;
	struct ieee80211_local *local;
	struct ieee80211_key *key;

	if (WARN_ON(!vif))
		return;

	sdata = vif_to_sdata(vif);
	local = sdata->local;

	if (WARN_ON(!local->resuming))
		return;

	if (WARN_ON(vif->type != NL80211_IFTYPE_STATION))
		return;

	sdata->flags |= IEEE80211_SDATA_DISCONNECT_RESUME;

	mutex_lock(&local->key_mtx);
	list_for_each_entry(key, &sdata->key_list, list)
		key->flags |= KEY_FLAG_TAINTED;
	mutex_unlock(&local->key_mtx);
}
EXPORT_SYMBOL_GPL(ieee80211_resume_disconnect);

static int check_mgd_smps(struct ieee80211_if_managed *ifmgd,
			  enum ieee80211_smps_mode *smps_mode)
{
	if (ifmgd->associated) {
		*smps_mode = ifmgd->ap_smps;

		if (*smps_mode == IEEE80211_SMPS_AUTOMATIC) {
			if (ifmgd->powersave)
				*smps_mode = IEEE80211_SMPS_DYNAMIC;
			else
				*smps_mode = IEEE80211_SMPS_OFF;
		}

		return 1;
	}

	return 0;
}

/* must hold iflist_mtx */
void ieee80211_recalc_smps(struct ieee80211_local *local)
{
	struct ieee80211_sub_if_data *sdata;
	enum ieee80211_smps_mode smps_mode = IEEE80211_SMPS_OFF;
	int count = 0;

	lockdep_assert_held(&local->iflist_mtx);

	/*
	 * This function could be improved to handle multiple
	 * interfaces better, but right now it makes any
	 * non-station interfaces force SM PS to be turned
	 * off. If there are multiple station interfaces it
	 * could also use the best possible mode, e.g. if
	 * one is in static and the other in dynamic then
	 * dynamic is ok.
	 */

	list_for_each_entry(sdata, &local->interfaces, list) {
		if (!ieee80211_sdata_running(sdata))
			continue;
		if (sdata->vif.type != NL80211_IFTYPE_STATION)
			goto set;

		count += check_mgd_smps(&sdata->u.mgd, &smps_mode);

		if (count > 1) {
			smps_mode = IEEE80211_SMPS_OFF;
			break;
		}
	}

	if (smps_mode == local->smps_mode)
		return;

 set:
	local->smps_mode = smps_mode;
	/* changed flag is auto-detected for this */
	ieee80211_hw_config(local, 0);
}

static bool ieee80211_id_in_list(const u8 *ids, int n_ids, u8 id)
{
	int i;

	for (i = 0; i < n_ids; i++)
		if (ids[i] == id)
			return true;
	return false;
}

/**
 * ieee80211_ie_split - split an IE buffer according to ordering
 *
 * @ies: the IE buffer
 * @ielen: the length of the IE buffer
 * @ids: an array with element IDs that are allowed before
 *	the split
 * @n_ids: the size of the element ID array
 * @offset: offset where to start splitting in the buffer
 *
 * This function splits an IE buffer by updating the @offset
 * variable to point to the location where the buffer should be
 * split.
 *
 * It assumes that the given IE buffer is well-formed, this
 * has to be guaranteed by the caller!
 *
 * It also assumes that the IEs in the buffer are ordered
 * correctly, if not the result of using this function will not
 * be ordered correctly either, i.e. it does no reordering.
 *
 * The function returns the offset where the next part of the
 * buffer starts, which may be @ielen if the entire (remainder)
 * of the buffer should be used.
 */
size_t ieee80211_ie_split(const u8 *ies, size_t ielen,
			  const u8 *ids, int n_ids, size_t offset)
{
	size_t pos = offset;

	while (pos < ielen && ieee80211_id_in_list(ids, n_ids, ies[pos]))
		pos += 2 + ies[pos + 1];

	return pos;
}

size_t ieee80211_ie_split_vendor(const u8 *ies, size_t ielen, size_t offset)
{
	size_t pos = offset;

	while (pos < ielen && ies[pos] != WLAN_EID_VENDOR_SPECIFIC)
		pos += 2 + ies[pos + 1];

	return pos;
}

static void _ieee80211_enable_rssi_reports(struct ieee80211_sub_if_data *sdata,
					    int rssi_min_thold,
					    int rssi_max_thold)
{
	trace_api_enable_rssi_reports(sdata, rssi_min_thold, rssi_max_thold);

	if (WARN_ON(sdata->vif.type != NL80211_IFTYPE_STATION))
		return;

	/*
	 * Scale up threshold values before storing it, as the RSSI averaging
	 * algorithm uses a scaled up value as well. Change this scaling
	 * factor if the RSSI averaging algorithm changes.
	 */
	sdata->u.mgd.rssi_min_thold = rssi_min_thold*16;
	sdata->u.mgd.rssi_max_thold = rssi_max_thold*16;
}

void ieee80211_enable_rssi_reports(struct ieee80211_vif *vif,
				    int rssi_min_thold,
				    int rssi_max_thold)
{
	struct ieee80211_sub_if_data *sdata = vif_to_sdata(vif);

	WARN_ON(rssi_min_thold == rssi_max_thold ||
		rssi_min_thold > rssi_max_thold);

	_ieee80211_enable_rssi_reports(sdata, rssi_min_thold,
				       rssi_max_thold);
}
EXPORT_SYMBOL(ieee80211_enable_rssi_reports);

void ieee80211_disable_rssi_reports(struct ieee80211_vif *vif)
{
	struct ieee80211_sub_if_data *sdata = vif_to_sdata(vif);

	_ieee80211_enable_rssi_reports(sdata, 0, 0);
}
EXPORT_SYMBOL(ieee80211_disable_rssi_reports);

<<<<<<< HEAD
=======
u8 *ieee80211_ie_build_ht_cap(u8 *pos, struct ieee80211_sta_ht_cap *ht_cap,
			      u16 cap)
{
	__le16 tmp;

	*pos++ = WLAN_EID_HT_CAPABILITY;
	*pos++ = sizeof(struct ieee80211_ht_cap);
	memset(pos, 0, sizeof(struct ieee80211_ht_cap));

	/* capability flags */
	tmp = cpu_to_le16(cap);
	memcpy(pos, &tmp, sizeof(u16));
	pos += sizeof(u16);

	/* AMPDU parameters */
	*pos++ = ht_cap->ampdu_factor |
		 (ht_cap->ampdu_density <<
			IEEE80211_HT_AMPDU_PARM_DENSITY_SHIFT);

	/* MCS set */
	memcpy(pos, &ht_cap->mcs, sizeof(ht_cap->mcs));
	pos += sizeof(ht_cap->mcs);

	/* extended capabilities */
	pos += sizeof(__le16);

	/* BF capabilities */
	pos += sizeof(__le32);

	/* antenna selection */
	pos += sizeof(u8);

	return pos;
}

u8 *ieee80211_ie_build_ht_info(u8 *pos,
			       struct ieee80211_sta_ht_cap *ht_cap,
			       struct ieee80211_channel *channel,
			       enum nl80211_channel_type channel_type)
{
	struct ieee80211_ht_info *ht_info;
	/* Build HT Information */
	*pos++ = WLAN_EID_HT_INFORMATION;
	*pos++ = sizeof(struct ieee80211_ht_info);
	ht_info = (struct ieee80211_ht_info *)pos;
	ht_info->control_chan =
			ieee80211_frequency_to_channel(channel->center_freq);
	switch (channel_type) {
	case NL80211_CHAN_HT40MINUS:
		ht_info->ht_param = IEEE80211_HT_PARAM_CHA_SEC_BELOW;
		break;
	case NL80211_CHAN_HT40PLUS:
		ht_info->ht_param = IEEE80211_HT_PARAM_CHA_SEC_ABOVE;
		break;
	case NL80211_CHAN_HT20:
	default:
		ht_info->ht_param = IEEE80211_HT_PARAM_CHA_SEC_NONE;
		break;
	}
	if (ht_cap->cap & IEEE80211_HT_CAP_SUP_WIDTH_20_40)
		ht_info->ht_param |= IEEE80211_HT_PARAM_CHAN_WIDTH_ANY;

	/*
	 * Note: According to 802.11n-2009 9.13.3.1, HT Protection field and
	 * RIFS Mode are reserved in IBSS mode, therefore keep them at 0
	 */
	ht_info->operation_mode = 0x0000;
	ht_info->stbc_param = 0x0000;

	/* It seems that Basic MCS set and Supported MCS set
	   are identical for the first 10 bytes */
	memset(&ht_info->basic_set, 0, 16);
	memcpy(&ht_info->basic_set, &ht_cap->mcs, 10);

	return pos + sizeof(struct ieee80211_ht_info);
}

enum nl80211_channel_type
ieee80211_ht_info_to_channel_type(struct ieee80211_ht_info *ht_info)
{
	enum nl80211_channel_type channel_type;

	if (!ht_info)
		return NL80211_CHAN_NO_HT;

	switch (ht_info->ht_param & IEEE80211_HT_PARAM_CHA_SEC_OFFSET) {
	case IEEE80211_HT_PARAM_CHA_SEC_NONE:
		channel_type = NL80211_CHAN_HT20;
		break;
	case IEEE80211_HT_PARAM_CHA_SEC_ABOVE:
		channel_type = NL80211_CHAN_HT40PLUS;
		break;
	case IEEE80211_HT_PARAM_CHA_SEC_BELOW:
		channel_type = NL80211_CHAN_HT40MINUS;
		break;
	default:
		channel_type = NL80211_CHAN_NO_HT;
	}

	return channel_type;
}

>>>>>>> dcd6c922
int ieee80211_add_srates_ie(struct ieee80211_vif *vif, struct sk_buff *skb)
{
	struct ieee80211_sub_if_data *sdata = vif_to_sdata(vif);
	struct ieee80211_local *local = sdata->local;
	struct ieee80211_supported_band *sband;
	int rate;
	u8 i, rates, *pos;

	sband = local->hw.wiphy->bands[local->hw.conf.channel->band];
	rates = sband->n_bitrates;
	if (rates > 8)
		rates = 8;

	if (skb_tailroom(skb) < rates + 2)
		return -ENOMEM;

	pos = skb_put(skb, rates + 2);
	*pos++ = WLAN_EID_SUPP_RATES;
	*pos++ = rates;
	for (i = 0; i < rates; i++) {
		rate = sband->bitrates[i].bitrate;
		*pos++ = (u8) (rate / 5);
	}

	return 0;
}

int ieee80211_add_ext_srates_ie(struct ieee80211_vif *vif, struct sk_buff *skb)
{
	struct ieee80211_sub_if_data *sdata = vif_to_sdata(vif);
	struct ieee80211_local *local = sdata->local;
	struct ieee80211_supported_band *sband;
	int rate;
	u8 i, exrates, *pos;

	sband = local->hw.wiphy->bands[local->hw.conf.channel->band];
	exrates = sband->n_bitrates;
	if (exrates > 8)
		exrates -= 8;
	else
		exrates = 0;

	if (skb_tailroom(skb) < exrates + 2)
		return -ENOMEM;

	if (exrates) {
		pos = skb_put(skb, exrates + 2);
		*pos++ = WLAN_EID_EXT_SUPP_RATES;
		*pos++ = exrates;
		for (i = 8; i < sband->n_bitrates; i++) {
			rate = sband->bitrates[i].bitrate;
			*pos++ = (u8) (rate / 5);
		}
	}
	return 0;
}<|MERGE_RESOLUTION|>--- conflicted
+++ resolved
@@ -20,6 +20,7 @@
 #include <linux/etherdevice.h>
 #include <linux/if_arp.h>
 #include <linux/bitmap.h>
+#include <linux/crc32.h>
 #include <net/net_namespace.h>
 #include <net/cfg80211.h>
 #include <net/rtnetlink.h>
@@ -564,8 +565,6 @@
 }
 EXPORT_SYMBOL(ieee80211_queue_delayed_work);
 
-<<<<<<< HEAD
-=======
 u32 ieee802_11_parse_elems_crc(u8 *start, size_t len,
 			       struct ieee802_11_elems *elems,
 			       u64 filter, u32 crc)
@@ -732,7 +731,6 @@
 	return crc;
 }
 
->>>>>>> dcd6c922
 void ieee802_11_parse_elems(u8 *start, size_t len,
 			    struct ieee802_11_elems *elems)
 {
@@ -1193,7 +1191,6 @@
 					     struct ieee80211_sub_if_data,
 					     u.ap);
 
-			memset(&sta->sta.drv_priv, 0, hw->sta_data_size);
 			WARN_ON(drv_sta_add(local, sdata, &sta->sta));
 		}
 	}
@@ -1247,13 +1244,10 @@
 			/* fall through */
 		case NL80211_IFTYPE_AP:
 			changed |= BSS_CHANGED_SSID;
-<<<<<<< HEAD
-=======
 
 			if (sdata->vif.type == NL80211_IFTYPE_AP)
 				changed |= BSS_CHANGED_AP_PROBE_RESP;
 
->>>>>>> dcd6c922
 			/* fall through */
 		case NL80211_IFTYPE_MESH_POINT:
 			changed |= BSS_CHANGED_BEACON |
@@ -1532,8 +1526,6 @@
 }
 EXPORT_SYMBOL(ieee80211_disable_rssi_reports);
 
-<<<<<<< HEAD
-=======
 u8 *ieee80211_ie_build_ht_cap(u8 *pos, struct ieee80211_sta_ht_cap *ht_cap,
 			      u16 cap)
 {
@@ -1636,7 +1628,6 @@
 	return channel_type;
 }
 
->>>>>>> dcd6c922
 int ieee80211_add_srates_ie(struct ieee80211_vif *vif, struct sk_buff *skb)
 {
 	struct ieee80211_sub_if_data *sdata = vif_to_sdata(vif);
