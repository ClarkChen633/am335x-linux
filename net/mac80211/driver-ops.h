#ifndef __MAC80211_DRIVER_OPS
#define __MAC80211_DRIVER_OPS

#include <net/mac80211.h>
#include "ieee80211_i.h"
#include "driver-trace.h"

static inline int drv_tx(struct ieee80211_local *local, struct sk_buff *skb)
{
	return local->ops->tx(&local->hw, skb);
}

static inline int drv_start(struct ieee80211_local *local)
{
	int ret;

	might_sleep();

	trace_drv_start(local);
	local->started = true;
	smp_mb();
	ret = local->ops->start(&local->hw);
	trace_drv_return_int(local, ret);
	return ret;
}

static inline void drv_stop(struct ieee80211_local *local)
{
	might_sleep();

	trace_drv_stop(local);
	local->ops->stop(&local->hw);
	trace_drv_return_void(local);

	/* sync away all work on the tasklet before clearing started */
	tasklet_disable(&local->tasklet);
	tasklet_enable(&local->tasklet);

	barrier();

	local->started = false;
}

static inline int drv_add_interface(struct ieee80211_local *local,
				    struct ieee80211_vif *vif)
{
	int ret;

	might_sleep();

	trace_drv_add_interface(local, vif_to_sdata(vif));
	ret = local->ops->add_interface(&local->hw, vif);
	trace_drv_return_int(local, ret);
<<<<<<< HEAD
=======
	return ret;
}

static inline int drv_change_interface(struct ieee80211_local *local,
				       struct ieee80211_sub_if_data *sdata,
				       enum nl80211_iftype type, bool p2p)
{
	int ret;

	might_sleep();

	trace_drv_change_interface(local, sdata, type, p2p);
	ret = local->ops->change_interface(&local->hw, &sdata->vif, type, p2p);
	trace_drv_return_int(local, ret);
>>>>>>> 45f53cc9
	return ret;
}

static inline void drv_remove_interface(struct ieee80211_local *local,
					struct ieee80211_vif *vif)
{
	might_sleep();

	trace_drv_remove_interface(local, vif_to_sdata(vif));
	local->ops->remove_interface(&local->hw, vif);
	trace_drv_return_void(local);
}

static inline int drv_config(struct ieee80211_local *local, u32 changed)
{
	int ret;

	might_sleep();

	trace_drv_config(local, changed);
	ret = local->ops->config(&local->hw, changed);
	trace_drv_return_int(local, ret);
	return ret;
}

static inline void drv_bss_info_changed(struct ieee80211_local *local,
					struct ieee80211_sub_if_data *sdata,
					struct ieee80211_bss_conf *info,
					u32 changed)
{
	might_sleep();

	trace_drv_bss_info_changed(local, sdata, info, changed);
	if (local->ops->bss_info_changed)
		local->ops->bss_info_changed(&local->hw, &sdata->vif, info, changed);
	trace_drv_return_void(local);
}

static inline u64 drv_prepare_multicast(struct ieee80211_local *local,
					struct netdev_hw_addr_list *mc_list)
{
	u64 ret = 0;

	trace_drv_prepare_multicast(local, mc_list->count);

	if (local->ops->prepare_multicast)
		ret = local->ops->prepare_multicast(&local->hw, mc_list);

	trace_drv_return_u64(local, ret);

	return ret;
}

static inline void drv_configure_filter(struct ieee80211_local *local,
					unsigned int changed_flags,
					unsigned int *total_flags,
					u64 multicast)
{
	might_sleep();

	trace_drv_configure_filter(local, changed_flags, total_flags,
				   multicast);
	local->ops->configure_filter(&local->hw, changed_flags, total_flags,
				     multicast);
	trace_drv_return_void(local);
}

static inline int drv_set_tim(struct ieee80211_local *local,
			      struct ieee80211_sta *sta, bool set)
{
	int ret = 0;
	trace_drv_set_tim(local, sta, set);
	if (local->ops->set_tim)
		ret = local->ops->set_tim(&local->hw, sta, set);
	trace_drv_return_int(local, ret);
	return ret;
}

static inline int drv_set_key(struct ieee80211_local *local,
			      enum set_key_cmd cmd,
			      struct ieee80211_sub_if_data *sdata,
			      struct ieee80211_sta *sta,
			      struct ieee80211_key_conf *key)
{
	int ret;

	might_sleep();

	trace_drv_set_key(local, cmd, sdata, sta, key);
	ret = local->ops->set_key(&local->hw, cmd, &sdata->vif, sta, key);
	trace_drv_return_int(local, ret);
	return ret;
}

static inline void drv_update_tkip_key(struct ieee80211_local *local,
				       struct ieee80211_sub_if_data *sdata,
				       struct ieee80211_key_conf *conf,
				       struct sta_info *sta, u32 iv32,
				       u16 *phase1key)
{
	struct ieee80211_sta *ista = NULL;

	if (sta)
		ista = &sta->sta;

	trace_drv_update_tkip_key(local, sdata, conf, ista, iv32);
	if (local->ops->update_tkip_key)
		local->ops->update_tkip_key(&local->hw, &sdata->vif, conf,
					    ista, iv32, phase1key);
	trace_drv_return_void(local);
}

static inline int drv_hw_scan(struct ieee80211_local *local,
			      struct ieee80211_sub_if_data *sdata,
			      struct cfg80211_scan_request *req)
{
	int ret;

	might_sleep();

	trace_drv_hw_scan(local, sdata, req);
	ret = local->ops->hw_scan(&local->hw, &sdata->vif, req);
	trace_drv_return_int(local, ret);
	return ret;
}

static inline void drv_sw_scan_start(struct ieee80211_local *local)
{
	might_sleep();

	trace_drv_sw_scan_start(local);
	if (local->ops->sw_scan_start)
		local->ops->sw_scan_start(&local->hw);
	trace_drv_return_void(local);
}

static inline void drv_sw_scan_complete(struct ieee80211_local *local)
{
	might_sleep();

	trace_drv_sw_scan_complete(local);
	if (local->ops->sw_scan_complete)
		local->ops->sw_scan_complete(&local->hw);
	trace_drv_return_void(local);
}

static inline int drv_get_stats(struct ieee80211_local *local,
				struct ieee80211_low_level_stats *stats)
{
	int ret = -EOPNOTSUPP;

	might_sleep();

	if (local->ops->get_stats)
		ret = local->ops->get_stats(&local->hw, stats);
	trace_drv_get_stats(local, stats, ret);

	return ret;
}

static inline void drv_get_tkip_seq(struct ieee80211_local *local,
				    u8 hw_key_idx, u32 *iv32, u16 *iv16)
{
	if (local->ops->get_tkip_seq)
		local->ops->get_tkip_seq(&local->hw, hw_key_idx, iv32, iv16);
	trace_drv_get_tkip_seq(local, hw_key_idx, iv32, iv16);
}

static inline int drv_set_rts_threshold(struct ieee80211_local *local,
					u32 value)
{
	int ret = 0;

	might_sleep();

	trace_drv_set_rts_threshold(local, value);
	if (local->ops->set_rts_threshold)
		ret = local->ops->set_rts_threshold(&local->hw, value);
	trace_drv_return_int(local, ret);
	return ret;
}

static inline int drv_set_coverage_class(struct ieee80211_local *local,
					 u8 value)
{
	int ret = 0;
	might_sleep();

	trace_drv_set_coverage_class(local, value);
	if (local->ops->set_coverage_class)
		local->ops->set_coverage_class(&local->hw, value);
	else
		ret = -EOPNOTSUPP;

	trace_drv_return_int(local, ret);
	return ret;
}

static inline void drv_sta_notify(struct ieee80211_local *local,
				  struct ieee80211_sub_if_data *sdata,
				  enum sta_notify_cmd cmd,
				  struct ieee80211_sta *sta)
{
	trace_drv_sta_notify(local, sdata, cmd, sta);
	if (local->ops->sta_notify)
		local->ops->sta_notify(&local->hw, &sdata->vif, cmd, sta);
	trace_drv_return_void(local);
}

static inline int drv_sta_add(struct ieee80211_local *local,
			      struct ieee80211_sub_if_data *sdata,
			      struct ieee80211_sta *sta)
{
	int ret = 0;

	might_sleep();

	trace_drv_sta_add(local, sdata, sta);
	if (local->ops->sta_add)
		ret = local->ops->sta_add(&local->hw, &sdata->vif, sta);

	trace_drv_return_int(local, ret);

	return ret;
}

static inline void drv_sta_remove(struct ieee80211_local *local,
				  struct ieee80211_sub_if_data *sdata,
				  struct ieee80211_sta *sta)
{
	might_sleep();

	trace_drv_sta_remove(local, sdata, sta);
	if (local->ops->sta_remove)
		local->ops->sta_remove(&local->hw, &sdata->vif, sta);

	trace_drv_return_void(local);
}

static inline int drv_conf_tx(struct ieee80211_local *local, u16 queue,
			      const struct ieee80211_tx_queue_params *params)
{
	int ret = -EOPNOTSUPP;

	might_sleep();

	trace_drv_conf_tx(local, queue, params);
	if (local->ops->conf_tx)
		ret = local->ops->conf_tx(&local->hw, queue, params);
	trace_drv_return_int(local, ret);
	return ret;
}

static inline u64 drv_get_tsf(struct ieee80211_local *local)
{
	u64 ret = -1ULL;

	might_sleep();

	trace_drv_get_tsf(local);
	if (local->ops->get_tsf)
		ret = local->ops->get_tsf(&local->hw);
	trace_drv_return_u64(local, ret);
	return ret;
}

static inline void drv_set_tsf(struct ieee80211_local *local, u64 tsf)
{
	might_sleep();

	trace_drv_set_tsf(local, tsf);
	if (local->ops->set_tsf)
		local->ops->set_tsf(&local->hw, tsf);
	trace_drv_return_void(local);
}

static inline void drv_reset_tsf(struct ieee80211_local *local)
{
	might_sleep();

	trace_drv_reset_tsf(local);
	if (local->ops->reset_tsf)
		local->ops->reset_tsf(&local->hw);
	trace_drv_return_void(local);
}

static inline int drv_tx_last_beacon(struct ieee80211_local *local)
{
	int ret = 1;

	might_sleep();

	trace_drv_tx_last_beacon(local);
	if (local->ops->tx_last_beacon)
		ret = local->ops->tx_last_beacon(&local->hw);
	trace_drv_return_int(local, ret);
	return ret;
}

static inline int drv_ampdu_action(struct ieee80211_local *local,
				   struct ieee80211_sub_if_data *sdata,
				   enum ieee80211_ampdu_mlme_action action,
				   struct ieee80211_sta *sta, u16 tid,
				   u16 *ssn)
{
	int ret = -EOPNOTSUPP;

	might_sleep();

	trace_drv_ampdu_action(local, sdata, action, sta, tid, ssn);

	if (local->ops->ampdu_action)
		ret = local->ops->ampdu_action(&local->hw, &sdata->vif, action,
					       sta, tid, ssn);

	trace_drv_return_int(local, ret);

	return ret;
}

static inline int drv_get_survey(struct ieee80211_local *local, int idx,
				struct survey_info *survey)
{
	int ret = -EOPNOTSUPP;

	trace_drv_get_survey(local, idx, survey);

	if (local->ops->get_survey)
		ret = local->ops->get_survey(&local->hw, idx, survey);

	trace_drv_return_int(local, ret);

	return ret;
}

static inline void drv_rfkill_poll(struct ieee80211_local *local)
{
	might_sleep();

	if (local->ops->rfkill_poll)
		local->ops->rfkill_poll(&local->hw);
}

static inline void drv_flush(struct ieee80211_local *local, bool drop)
{
	might_sleep();

	trace_drv_flush(local, drop);
	if (local->ops->flush)
		local->ops->flush(&local->hw, drop);
	trace_drv_return_void(local);
}

static inline void drv_channel_switch(struct ieee80211_local *local,
				     struct ieee80211_channel_switch *ch_switch)
{
	might_sleep();

	trace_drv_channel_switch(local, ch_switch);
	local->ops->channel_switch(&local->hw, ch_switch);
	trace_drv_return_void(local);
}

#endif /* __MAC80211_DRIVER_OPS */<|MERGE_RESOLUTION|>--- conflicted
+++ resolved
@@ -51,8 +51,6 @@
 	trace_drv_add_interface(local, vif_to_sdata(vif));
 	ret = local->ops->add_interface(&local->hw, vif);
 	trace_drv_return_int(local, ret);
-<<<<<<< HEAD
-=======
 	return ret;
 }
 
@@ -67,7 +65,6 @@
 	trace_drv_change_interface(local, sdata, type, p2p);
 	ret = local->ops->change_interface(&local->hw, &sdata->vif, type, p2p);
 	trace_drv_return_int(local, ret);
->>>>>>> 45f53cc9
 	return ret;
 }
 
