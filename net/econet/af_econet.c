/*
 *	An implementation of the Acorn Econet and AUN protocols.
 *	Philip Blundell <philb@gnu.org>
 *
 *	This program is free software; you can redistribute it and/or
 *	modify it under the terms of the GNU General Public License
 *	as published by the Free Software Foundation; either version
 *	2 of the License, or (at your option) any later version.
 *
 */

#include <linux/module.h>

#include <linux/types.h>
#include <linux/kernel.h>
#include <linux/string.h>
#include <linux/mm.h>
#include <linux/socket.h>
#include <linux/sockios.h>
#include <linux/in.h>
#include <linux/errno.h>
#include <linux/interrupt.h>
#include <linux/if_ether.h>
#include <linux/netdevice.h>
#include <linux/inetdevice.h>
#include <linux/route.h>
#include <linux/inet.h>
#include <linux/etherdevice.h>
#include <linux/if_arp.h>
#include <linux/wireless.h>
#include <linux/skbuff.h>
#include <linux/udp.h>
#include <linux/slab.h>
<<<<<<< HEAD
=======
#include <linux/vmalloc.h>
>>>>>>> 3cbea436
#include <net/sock.h>
#include <net/inet_common.h>
#include <linux/stat.h>
#include <linux/init.h>
#include <linux/if_ec.h>
#include <net/udp.h>
#include <net/ip.h>
#include <linux/spinlock.h>
#include <linux/rcupdate.h>
#include <linux/bitops.h>
#include <linux/mutex.h>

#include <asm/uaccess.h>
#include <asm/system.h>

static const struct proto_ops econet_ops;
static struct hlist_head econet_sklist;
static DEFINE_SPINLOCK(econet_lock);
static DEFINE_MUTEX(econet_mutex);

/* Since there are only 256 possible network numbers (or fewer, depends
   how you count) it makes sense to use a simple lookup table. */
static struct net_device *net2dev_map[256];

#define EC_PORT_IP	0xd2

#ifdef CONFIG_ECONET_AUNUDP
static DEFINE_SPINLOCK(aun_queue_lock);
static struct socket *udpsock;
#define AUN_PORT	0x8000


struct aunhdr
{
	unsigned char code;		/* AUN magic protocol byte */
	unsigned char port;
	unsigned char cb;
	unsigned char pad;
	unsigned long handle;
};

static unsigned long aun_seq;

/* Queue of packets waiting to be transmitted. */
static struct sk_buff_head aun_queue;
static struct timer_list ab_cleanup_timer;

#endif		/* CONFIG_ECONET_AUNUDP */

/* Per-packet information */
struct ec_cb
{
	struct sockaddr_ec sec;
	unsigned long cookie;		/* Supplied by user. */
#ifdef CONFIG_ECONET_AUNUDP
	int done;
	unsigned long seq;		/* Sequencing */
	unsigned long timeout;		/* Timeout */
	unsigned long start;		/* jiffies */
#endif
#ifdef CONFIG_ECONET_NATIVE
	void (*sent)(struct sk_buff *, int result);
#endif
};

static void econet_remove_socket(struct hlist_head *list, struct sock *sk)
{
	spin_lock_bh(&econet_lock);
	sk_del_node_init(sk);
	spin_unlock_bh(&econet_lock);
}

static void econet_insert_socket(struct hlist_head *list, struct sock *sk)
{
	spin_lock_bh(&econet_lock);
	sk_add_node(sk, list);
	spin_unlock_bh(&econet_lock);
}

/*
 *	Pull a packet from our receive queue and hand it to the user.
 *	If necessary we block.
 */

static int econet_recvmsg(struct kiocb *iocb, struct socket *sock,
			  struct msghdr *msg, size_t len, int flags)
{
	struct sock *sk = sock->sk;
	struct sk_buff *skb;
	size_t copied;
	int err;

	msg->msg_namelen = sizeof(struct sockaddr_ec);

	mutex_lock(&econet_mutex);

	/*
	 *	Call the generic datagram receiver. This handles all sorts
	 *	of horrible races and re-entrancy so we can forget about it
	 *	in the protocol layers.
	 *
	 *	Now it will return ENETDOWN, if device have just gone down,
	 *	but then it will block.
	 */

	skb=skb_recv_datagram(sk,flags,flags&MSG_DONTWAIT,&err);

	/*
	 *	An error occurred so return it. Because skb_recv_datagram()
	 *	handles the blocking we don't see and worry about blocking
	 *	retries.
	 */

	if(skb==NULL)
		goto out;

	/*
	 *	You lose any data beyond the buffer you gave. If it worries a
	 *	user program they can ask the device for its MTU anyway.
	 */

	copied = skb->len;
	if (copied > len)
	{
		copied=len;
		msg->msg_flags|=MSG_TRUNC;
	}

	/* We can't use skb_copy_datagram here */
	err = memcpy_toiovec(msg->msg_iov, skb->data, copied);
	if (err)
		goto out_free;
	sk->sk_stamp = skb->tstamp;

	if (msg->msg_name)
		memcpy(msg->msg_name, skb->cb, msg->msg_namelen);

	/*
	 *	Free or return the buffer as appropriate. Again this
	 *	hides all the races and re-entrancy issues from us.
	 */
	err = copied;

out_free:
	skb_free_datagram(sk, skb);
out:
	mutex_unlock(&econet_mutex);
	return err;
}

/*
 *	Bind an Econet socket.
 */

static int econet_bind(struct socket *sock, struct sockaddr *uaddr, int addr_len)
{
	struct sockaddr_ec *sec = (struct sockaddr_ec *)uaddr;
	struct sock *sk;
	struct econet_sock *eo;

	/*
	 *	Check legality
	 */

	if (addr_len < sizeof(struct sockaddr_ec) ||
	    sec->sec_family != AF_ECONET)
		return -EINVAL;

	mutex_lock(&econet_mutex);

	sk = sock->sk;
	eo = ec_sk(sk);

	eo->cb	    = sec->cb;
	eo->port    = sec->port;
	eo->station = sec->addr.station;
	eo->net	    = sec->addr.net;

	mutex_unlock(&econet_mutex);

	return 0;
}

#if defined(CONFIG_ECONET_AUNUDP) || defined(CONFIG_ECONET_NATIVE)
/*
 *	Queue a transmit result for the user to be told about.
 */

static void tx_result(struct sock *sk, unsigned long cookie, int result)
{
	struct sk_buff *skb = alloc_skb(0, GFP_ATOMIC);
	struct ec_cb *eb;
	struct sockaddr_ec *sec;

	if (skb == NULL)
	{
		printk(KERN_DEBUG "ec: memory squeeze, transmit result dropped.\n");
		return;
	}

	eb = (struct ec_cb *)&skb->cb;
	sec = (struct sockaddr_ec *)&eb->sec;
	memset(sec, 0, sizeof(struct sockaddr_ec));
	sec->cookie = cookie;
	sec->type = ECTYPE_TRANSMIT_STATUS | result;
	sec->sec_family = AF_ECONET;

	if (sock_queue_rcv_skb(sk, skb) < 0)
		kfree_skb(skb);
}
#endif

#ifdef CONFIG_ECONET_NATIVE
/*
 *	Called by the Econet hardware driver when a packet transmit
 *	has completed.  Tell the user.
 */

static void ec_tx_done(struct sk_buff *skb, int result)
{
	struct ec_cb *eb = (struct ec_cb *)&skb->cb;
	tx_result(skb->sk, eb->cookie, result);
}
#endif

/*
 *	Send a packet.  We have to work out which device it's going out on
 *	and hence whether to use real Econet or the UDP emulation.
 */

static int econet_sendmsg(struct kiocb *iocb, struct socket *sock,
			  struct msghdr *msg, size_t len)
{
	struct sock *sk = sock->sk;
	struct sockaddr_ec *saddr=(struct sockaddr_ec *)msg->msg_name;
	struct net_device *dev;
	struct ec_addr addr;
	int err;
	unsigned char port, cb;
#if defined(CONFIG_ECONET_AUNUDP) || defined(CONFIG_ECONET_NATIVE)
	struct sk_buff *skb;
	struct ec_cb *eb;
#endif
#ifdef CONFIG_ECONET_AUNUDP
	struct msghdr udpmsg;
	struct iovec iov[2];
	struct aunhdr ah;
	struct sockaddr_in udpdest;
	__kernel_size_t size;
	mm_segment_t oldfs;
	char *userbuf;
#endif

	/*
	 *	Check the flags.
	 */

	if (msg->msg_flags & ~(MSG_DONTWAIT|MSG_CMSG_COMPAT))
		return -EINVAL;

	/*
	 *	Get and verify the address.
	 */

	mutex_lock(&econet_mutex);

        if (saddr == NULL || msg->msg_namelen < sizeof(struct sockaddr_ec)) {
                mutex_unlock(&econet_mutex);
                return -EINVAL;
        }
        addr.station = saddr->addr.station;
        addr.net = saddr->addr.net;
        port = saddr->port;
        cb = saddr->cb;

	/* Look for a device with the right network number. */
	dev = net2dev_map[addr.net];

	/* If not directly reachable, use some default */
	if (dev == NULL) {
		dev = net2dev_map[0];
		/* No interfaces at all? */
		if (dev == NULL) {
			mutex_unlock(&econet_mutex);
			return -ENETDOWN;
		}
	}

	if (dev->type == ARPHRD_ECONET) {
		/* Real hardware Econet.  We're not worthy etc. */
#ifdef CONFIG_ECONET_NATIVE
		unsigned short proto = 0;
		int res;

		if (len + 15 > dev->mtu) {
			mutex_unlock(&econet_mutex);
			return -EMSGSIZE;
		}

		dev_hold(dev);

		skb = sock_alloc_send_skb(sk, len+LL_ALLOCATED_SPACE(dev),
					  msg->msg_flags & MSG_DONTWAIT, &err);
		if (skb==NULL)
			goto out_unlock;

		skb_reserve(skb, LL_RESERVED_SPACE(dev));
		skb_reset_network_header(skb);

		eb = (struct ec_cb *)&skb->cb;

		eb->cookie = saddr->cookie;
		eb->sec = *saddr;
		eb->sent = ec_tx_done;

		err = -EINVAL;
		res = dev_hard_header(skb, dev, ntohs(proto), &addr, NULL, len);
		if (res < 0)
			goto out_free;
		if (res > 0) {
			struct ec_framehdr *fh;
			/* Poke in our control byte and
			   port number.  Hack, hack.  */
			fh = (struct ec_framehdr *)(skb->data);
			fh->cb = cb;
			fh->port = port;
			if (sock->type != SOCK_DGRAM) {
				skb_reset_tail_pointer(skb);
				skb->len = 0;
			}
		}

		/* Copy the data. Returns -EFAULT on error */
		err = memcpy_fromiovec(skb_put(skb,len), msg->msg_iov, len);
		skb->protocol = proto;
		skb->dev = dev;
		skb->priority = sk->sk_priority;
		if (err)
			goto out_free;

		err = -ENETDOWN;
		if (!(dev->flags & IFF_UP))
			goto out_free;

		/*
		 *	Now send it
		 */

		dev_queue_xmit(skb);
		dev_put(dev);
		mutex_unlock(&econet_mutex);
		return len;

	out_free:
		kfree_skb(skb);
	out_unlock:
		if (dev)
			dev_put(dev);
#else
		err = -EPROTOTYPE;
#endif
		mutex_unlock(&econet_mutex);

		return err;
	}

#ifdef CONFIG_ECONET_AUNUDP
	/* AUN virtual Econet. */

	if (udpsock == NULL) {
		mutex_unlock(&econet_mutex);
		return -ENETDOWN;		/* No socket - can't send */
	}

	if (len > 32768) {
		err = -E2BIG;
		goto error;
	}

	/* Make up a UDP datagram and hand it off to some higher intellect. */

	memset(&udpdest, 0, sizeof(udpdest));
	udpdest.sin_family = AF_INET;
	udpdest.sin_port = htons(AUN_PORT);

	/* At the moment we use the stupid Acorn scheme of Econet address
	   y.x maps to IP a.b.c.x.  This should be replaced with something
	   more flexible and more aware of subnet masks.  */
	{
		struct in_device *idev;
		unsigned long network = 0;

		rcu_read_lock();
		idev = __in_dev_get_rcu(dev);
		if (idev) {
			if (idev->ifa_list)
				network = ntohl(idev->ifa_list->ifa_address) &
					0xffffff00;		/* !!! */
		}
		rcu_read_unlock();
		udpdest.sin_addr.s_addr = htonl(network | addr.station);
	}

	ah.port = port;
	ah.cb = cb & 0x7f;
	ah.code = 2;		/* magic */
	ah.pad = 0;

	/* tack our header on the front of the iovec */
	size = sizeof(struct aunhdr);
	iov[0].iov_base = (void *)&ah;
	iov[0].iov_len = size;

	userbuf = vmalloc(len);
	if (userbuf == NULL) {
		err = -ENOMEM;
		goto error;
	}

	iov[1].iov_base = userbuf;
	iov[1].iov_len = len;
	err = memcpy_fromiovec(userbuf, msg->msg_iov, len);
	if (err)
		goto error_free_buf;

	/* Get a skbuff (no data, just holds our cb information) */
	if ((skb = sock_alloc_send_skb(sk, 0,
				       msg->msg_flags & MSG_DONTWAIT,
				       &err)) == NULL)
		goto error_free_buf;

	eb = (struct ec_cb *)&skb->cb;

	eb->cookie = saddr->cookie;
	eb->timeout = (5*HZ);
	eb->start = jiffies;
	ah.handle = aun_seq;
	eb->seq = (aun_seq++);
	eb->sec = *saddr;

	skb_queue_tail(&aun_queue, skb);

	udpmsg.msg_name = (void *)&udpdest;
	udpmsg.msg_namelen = sizeof(udpdest);
	udpmsg.msg_iov = &iov[0];
	udpmsg.msg_iovlen = 2;
	udpmsg.msg_control = NULL;
	udpmsg.msg_controllen = 0;
	udpmsg.msg_flags=0;

	oldfs = get_fs(); set_fs(KERNEL_DS);	/* More privs :-) */
	err = sock_sendmsg(udpsock, &udpmsg, size);
	set_fs(oldfs);

error_free_buf:
	vfree(userbuf);
#else
	err = -EPROTOTYPE;
#endif
	error:
	mutex_unlock(&econet_mutex);

	return err;
}

/*
 *	Look up the address of a socket.
 */

static int econet_getname(struct socket *sock, struct sockaddr *uaddr,
			  int *uaddr_len, int peer)
{
	struct sock *sk;
	struct econet_sock *eo;
	struct sockaddr_ec *sec = (struct sockaddr_ec *)uaddr;

	if (peer)
		return -EOPNOTSUPP;

	memset(sec, 0, sizeof(*sec));
	mutex_lock(&econet_mutex);

	sk = sock->sk;
	eo = ec_sk(sk);

	sec->sec_family	  = AF_ECONET;
	sec->port	  = eo->port;
	sec->addr.station = eo->station;
	sec->addr.net	  = eo->net;

	mutex_unlock(&econet_mutex);

	*uaddr_len = sizeof(*sec);
	return 0;
}

static void econet_destroy_timer(unsigned long data)
{
	struct sock *sk=(struct sock *)data;

	if (!sk_has_allocations(sk)) {
		sk_free(sk);
		return;
	}

	sk->sk_timer.expires = jiffies + 10 * HZ;
	add_timer(&sk->sk_timer);
	printk(KERN_DEBUG "econet socket destroy delayed\n");
}

/*
 *	Close an econet socket.
 */

static int econet_release(struct socket *sock)
{
	struct sock *sk;

	mutex_lock(&econet_mutex);

	sk = sock->sk;
	if (!sk)
		goto out_unlock;

	econet_remove_socket(&econet_sklist, sk);

	/*
	 *	Now the socket is dead. No more input will appear.
	 */

	sk->sk_state_change(sk);	/* It is useless. Just for sanity. */

	sock_orphan(sk);

	/* Purge queues */

	skb_queue_purge(&sk->sk_receive_queue);

	if (sk_has_allocations(sk)) {
		sk->sk_timer.data     = (unsigned long)sk;
		sk->sk_timer.expires  = jiffies + HZ;
		sk->sk_timer.function = econet_destroy_timer;
		add_timer(&sk->sk_timer);

		goto out_unlock;
	}

	sk_free(sk);

out_unlock:
	mutex_unlock(&econet_mutex);
	return 0;
}

static struct proto econet_proto = {
	.name	  = "ECONET",
	.owner	  = THIS_MODULE,
	.obj_size = sizeof(struct econet_sock),
};

/*
 *	Create an Econet socket
 */

static int econet_create(struct net *net, struct socket *sock, int protocol,
			 int kern)
{
	struct sock *sk;
	struct econet_sock *eo;
	int err;

	if (!net_eq(net, &init_net))
		return -EAFNOSUPPORT;

	/* Econet only provides datagram services. */
	if (sock->type != SOCK_DGRAM)
		return -ESOCKTNOSUPPORT;

	sock->state = SS_UNCONNECTED;

	err = -ENOBUFS;
	sk = sk_alloc(net, PF_ECONET, GFP_KERNEL, &econet_proto);
	if (sk == NULL)
		goto out;

	sk->sk_reuse = 1;
	sock->ops = &econet_ops;
	sock_init_data(sock, sk);

	eo = ec_sk(sk);
	sock_reset_flag(sk, SOCK_ZAPPED);
	sk->sk_family = PF_ECONET;
	eo->num = protocol;

	econet_insert_socket(&econet_sklist, sk);
	return 0;
out:
	return err;
}

/*
 *	Handle Econet specific ioctls
 */

static int ec_dev_ioctl(struct socket *sock, unsigned int cmd, void __user *arg)
{
	struct ifreq ifr;
	struct ec_device *edev;
	struct net_device *dev;
	struct sockaddr_ec *sec;
	int err;

	/*
	 *	Fetch the caller's info block into kernel space
	 */

	if (copy_from_user(&ifr, arg, sizeof(struct ifreq)))
		return -EFAULT;

	if ((dev = dev_get_by_name(&init_net, ifr.ifr_name)) == NULL)
		return -ENODEV;

	sec = (struct sockaddr_ec *)&ifr.ifr_addr;

	mutex_lock(&econet_mutex);

	err = 0;
	switch (cmd) {
	case SIOCSIFADDR:
		if (!capable(CAP_NET_ADMIN)) {
			err = -EPERM;
			break;
		}

		edev = dev->ec_ptr;
		if (edev == NULL) {
			/* Magic up a new one. */
			edev = kzalloc(sizeof(struct ec_device), GFP_KERNEL);
			if (edev == NULL) {
				err = -ENOMEM;
				break;
			}
			dev->ec_ptr = edev;
		} else
			net2dev_map[edev->net] = NULL;
		edev->station = sec->addr.station;
		edev->net = sec->addr.net;
		net2dev_map[sec->addr.net] = dev;
		if (!net2dev_map[0])
			net2dev_map[0] = dev;
		break;

	case SIOCGIFADDR:
		edev = dev->ec_ptr;
		if (edev == NULL) {
			err = -ENODEV;
			break;
		}
		memset(sec, 0, sizeof(struct sockaddr_ec));
		sec->addr.station = edev->station;
		sec->addr.net = edev->net;
		sec->sec_family = AF_ECONET;
		dev_put(dev);
		if (copy_to_user(arg, &ifr, sizeof(struct ifreq)))
			err = -EFAULT;
		break;

	default:
		err = -EINVAL;
		break;
	}

	mutex_unlock(&econet_mutex);

	dev_put(dev);

	return err;
}

/*
 *	Handle generic ioctls
 */

static int econet_ioctl(struct socket *sock, unsigned int cmd, unsigned long arg)
{
	struct sock *sk = sock->sk;
	void __user *argp = (void __user *)arg;

	switch(cmd) {
		case SIOCGSTAMP:
			return sock_get_timestamp(sk, argp);

		case SIOCGSTAMPNS:
			return sock_get_timestampns(sk, argp);

		case SIOCSIFADDR:
		case SIOCGIFADDR:
			return ec_dev_ioctl(sock, cmd, argp);
			break;

		default:
			return -ENOIOCTLCMD;
	}
	/*NOTREACHED*/
	return 0;
}

static const struct net_proto_family econet_family_ops = {
	.family =	PF_ECONET,
	.create =	econet_create,
	.owner	=	THIS_MODULE,
};

static const struct proto_ops econet_ops = {
	.family =	PF_ECONET,
	.owner =	THIS_MODULE,
	.release =	econet_release,
	.bind =		econet_bind,
	.connect =	sock_no_connect,
	.socketpair =	sock_no_socketpair,
	.accept =	sock_no_accept,
	.getname =	econet_getname,
	.poll =		datagram_poll,
	.ioctl =	econet_ioctl,
	.listen =	sock_no_listen,
	.shutdown =	sock_no_shutdown,
	.setsockopt =	sock_no_setsockopt,
	.getsockopt =	sock_no_getsockopt,
	.sendmsg =	econet_sendmsg,
	.recvmsg =	econet_recvmsg,
	.mmap =		sock_no_mmap,
	.sendpage =	sock_no_sendpage,
};

#if defined(CONFIG_ECONET_AUNUDP) || defined(CONFIG_ECONET_NATIVE)
/*
 *	Find the listening socket, if any, for the given data.
 */

static struct sock *ec_listening_socket(unsigned char port, unsigned char
				 station, unsigned char net)
{
	struct sock *sk;
	struct hlist_node *node;

	spin_lock(&econet_lock);
	sk_for_each(sk, node, &econet_sklist) {
		struct econet_sock *opt = ec_sk(sk);
		if ((opt->port == port || opt->port == 0) &&
		    (opt->station == station || opt->station == 0) &&
		    (opt->net == net || opt->net == 0)) {
			sock_hold(sk);
			goto found;
		}
	}
	sk = NULL;
found:
	spin_unlock(&econet_lock);
	return sk;
}

/*
 *	Queue a received packet for a socket.
 */

static int ec_queue_packet(struct sock *sk, struct sk_buff *skb,
			   unsigned char stn, unsigned char net,
			   unsigned char cb, unsigned char port)
{
	struct ec_cb *eb = (struct ec_cb *)&skb->cb;
	struct sockaddr_ec *sec = (struct sockaddr_ec *)&eb->sec;

	memset(sec, 0, sizeof(struct sockaddr_ec));
	sec->sec_family = AF_ECONET;
	sec->type = ECTYPE_PACKET_RECEIVED;
	sec->port = port;
	sec->cb = cb;
	sec->addr.net = net;
	sec->addr.station = stn;

	return sock_queue_rcv_skb(sk, skb);
}
#endif

#ifdef CONFIG_ECONET_AUNUDP
/*
 *	Send an AUN protocol response.
 */

static void aun_send_response(__u32 addr, unsigned long seq, int code, int cb)
{
	struct sockaddr_in sin = {
		.sin_family = AF_INET,
		.sin_port = htons(AUN_PORT),
		.sin_addr = {.s_addr = addr}
	};
	struct aunhdr ah = {.code = code, .cb = cb, .handle = seq};
	struct kvec iov = {.iov_base = (void *)&ah, .iov_len = sizeof(ah)};
	struct msghdr udpmsg;

	udpmsg.msg_name = (void *)&sin;
	udpmsg.msg_namelen = sizeof(sin);
	udpmsg.msg_control = NULL;
	udpmsg.msg_controllen = 0;
	udpmsg.msg_flags=0;

	kernel_sendmsg(udpsock, &udpmsg, &iov, 1, sizeof(ah));
}


/*
 *	Handle incoming AUN packets.  Work out if anybody wants them,
 *	and send positive or negative acknowledgements as appropriate.
 */

static void aun_incoming(struct sk_buff *skb, struct aunhdr *ah, size_t len)
{
	struct iphdr *ip = ip_hdr(skb);
	unsigned char stn = ntohl(ip->saddr) & 0xff;
<<<<<<< HEAD
=======
	struct dst_entry *dst = skb_dst(skb);
	struct ec_device *edev = NULL;
>>>>>>> 3cbea436
	struct sock *sk = NULL;
	struct sk_buff *newskb;

	if (dst)
		edev = dst->dev->ec_ptr;

	if (! edev)
		goto bad;

	if ((sk = ec_listening_socket(ah->port, stn, edev->net)) == NULL)
		goto bad;		/* Nobody wants it */

	newskb = alloc_skb((len - sizeof(struct aunhdr) + 15) & ~15,
			   GFP_ATOMIC);
	if (newskb == NULL)
	{
		printk(KERN_DEBUG "AUN: memory squeeze, dropping packet.\n");
		/* Send nack and hope sender tries again */
		goto bad;
	}

	memcpy(skb_put(newskb, len - sizeof(struct aunhdr)), (void *)(ah+1),
	       len - sizeof(struct aunhdr));

	if (ec_queue_packet(sk, newskb, stn, edev->net, ah->cb, ah->port))
	{
		/* Socket is bankrupt. */
		kfree_skb(newskb);
		goto bad;
	}

	aun_send_response(ip->saddr, ah->handle, 3, 0);
	sock_put(sk);
	return;

bad:
	aun_send_response(ip->saddr, ah->handle, 4, 0);
	if (sk)
		sock_put(sk);
}

/*
 *	Handle incoming AUN transmit acknowledgements.  If the sequence
 *      number matches something in our backlog then kill it and tell
 *	the user.  If the remote took too long to reply then we may have
 *	dropped the packet already.
 */

static void aun_tx_ack(unsigned long seq, int result)
{
	struct sk_buff *skb;
	unsigned long flags;
	struct ec_cb *eb;

	spin_lock_irqsave(&aun_queue_lock, flags);
	skb_queue_walk(&aun_queue, skb) {
		eb = (struct ec_cb *)&skb->cb;
		if (eb->seq == seq)
			goto foundit;
	}
	spin_unlock_irqrestore(&aun_queue_lock, flags);
	printk(KERN_DEBUG "AUN: unknown sequence %ld\n", seq);
	return;

foundit:
	tx_result(skb->sk, eb->cookie, result);
	skb_unlink(skb, &aun_queue);
	spin_unlock_irqrestore(&aun_queue_lock, flags);
	kfree_skb(skb);
}

/*
 *	Deal with received AUN frames - sort out what type of thing it is
 *	and hand it to the right function.
 */

static void aun_data_available(struct sock *sk, int slen)
{
	int err;
	struct sk_buff *skb;
	unsigned char *data;
	struct aunhdr *ah;
	struct iphdr *ip;
	size_t len;

	while ((skb = skb_recv_datagram(sk, 0, 1, &err)) == NULL) {
		if (err == -EAGAIN) {
			printk(KERN_ERR "AUN: no data available?!");
			return;
		}
		printk(KERN_DEBUG "AUN: recvfrom() error %d\n", -err);
	}

	data = skb_transport_header(skb) + sizeof(struct udphdr);
	ah = (struct aunhdr *)data;
	len = skb->len - sizeof(struct udphdr);
	ip = ip_hdr(skb);

	switch (ah->code)
	{
	case 2:
		aun_incoming(skb, ah, len);
		break;
	case 3:
		aun_tx_ack(ah->handle, ECTYPE_TRANSMIT_OK);
		break;
	case 4:
		aun_tx_ack(ah->handle, ECTYPE_TRANSMIT_NOT_LISTENING);
		break;
#if 0
		/* This isn't quite right yet. */
	case 5:
		aun_send_response(ip->saddr, ah->handle, 6, ah->cb);
		break;
#endif
	default:
		printk(KERN_DEBUG "unknown AUN packet (type %d)\n", data[0]);
	}

	skb_free_datagram(sk, skb);
}

/*
 *	Called by the timer to manage the AUN transmit queue.  If a packet
 *	was sent to a dead or nonexistent host then we will never get an
 *	acknowledgement back.  After a few seconds we need to spot this and
 *	drop the packet.
 */

static void ab_cleanup(unsigned long h)
{
	struct sk_buff *skb, *n;
	unsigned long flags;

	spin_lock_irqsave(&aun_queue_lock, flags);
	skb_queue_walk_safe(&aun_queue, skb, n) {
		struct ec_cb *eb = (struct ec_cb *)&skb->cb;
		if ((jiffies - eb->start) > eb->timeout) {
			tx_result(skb->sk, eb->cookie,
				  ECTYPE_TRANSMIT_NOT_PRESENT);
			skb_unlink(skb, &aun_queue);
			kfree_skb(skb);
		}
	}
	spin_unlock_irqrestore(&aun_queue_lock, flags);

	mod_timer(&ab_cleanup_timer, jiffies + (HZ*2));
}

static int __init aun_udp_initialise(void)
{
	int error;
	struct sockaddr_in sin;

	skb_queue_head_init(&aun_queue);
	setup_timer(&ab_cleanup_timer, ab_cleanup, 0);
	ab_cleanup_timer.expires = jiffies + (HZ*2);
	add_timer(&ab_cleanup_timer);

	memset(&sin, 0, sizeof(sin));
	sin.sin_port = htons(AUN_PORT);

	/* We can count ourselves lucky Acorn machines are too dim to
	   speak IPv6. :-) */
	if ((error = sock_create_kern(PF_INET, SOCK_DGRAM, 0, &udpsock)) < 0)
	{
		printk("AUN: socket error %d\n", -error);
		return error;
	}

	udpsock->sk->sk_reuse = 1;
	udpsock->sk->sk_allocation = GFP_ATOMIC; /* we're going to call it
						    from interrupts */

	error = udpsock->ops->bind(udpsock, (struct sockaddr *)&sin,
				sizeof(sin));
	if (error < 0)
	{
		printk("AUN: bind error %d\n", -error);
		goto release;
	}

	udpsock->sk->sk_data_ready = aun_data_available;

	return 0;

release:
	sock_release(udpsock);
	udpsock = NULL;
	return error;
}
#endif

#ifdef CONFIG_ECONET_NATIVE

/*
 *	Receive an Econet frame from a device.
 */

static int econet_rcv(struct sk_buff *skb, struct net_device *dev, struct packet_type *pt, struct net_device *orig_dev)
{
	struct ec_framehdr *hdr;
	struct sock *sk = NULL;
	struct ec_device *edev = dev->ec_ptr;

	if (!net_eq(dev_net(dev), &init_net))
		goto drop;

	if (skb->pkt_type == PACKET_OTHERHOST)
		goto drop;

	if (!edev)
		goto drop;

	if ((skb = skb_share_check(skb, GFP_ATOMIC)) == NULL)
		return NET_RX_DROP;

	if (!pskb_may_pull(skb, sizeof(struct ec_framehdr)))
		goto drop;

	hdr = (struct ec_framehdr *) skb->data;

	/* First check for encapsulated IP */
	if (hdr->port == EC_PORT_IP) {
		skb->protocol = htons(ETH_P_IP);
		skb_pull(skb, sizeof(struct ec_framehdr));
		netif_rx(skb);
		return NET_RX_SUCCESS;
	}

	sk = ec_listening_socket(hdr->port, hdr->src_stn, hdr->src_net);
	if (!sk)
		goto drop;

	if (ec_queue_packet(sk, skb, edev->net, hdr->src_stn, hdr->cb,
			    hdr->port))
		goto drop;
	sock_put(sk);
	return NET_RX_SUCCESS;

drop:
	if (sk)
		sock_put(sk);
	kfree_skb(skb);
	return NET_RX_DROP;
}

static struct packet_type econet_packet_type __read_mostly = {
	.type =		cpu_to_be16(ETH_P_ECONET),
	.func =		econet_rcv,
};

static void econet_hw_initialise(void)
{
	dev_add_pack(&econet_packet_type);
}

#endif

static int econet_notifier(struct notifier_block *this, unsigned long msg, void *data)
{
	struct net_device *dev = (struct net_device *)data;
	struct ec_device *edev;

	if (!net_eq(dev_net(dev), &init_net))
		return NOTIFY_DONE;

	switch (msg) {
	case NETDEV_UNREGISTER:
		/* A device has gone down - kill any data we hold for it. */
		edev = dev->ec_ptr;
		if (edev)
		{
			if (net2dev_map[0] == dev)
				net2dev_map[0] = NULL;
			net2dev_map[edev->net] = NULL;
			kfree(edev);
			dev->ec_ptr = NULL;
		}
		break;
	}

	return NOTIFY_DONE;
}

static struct notifier_block econet_netdev_notifier = {
	.notifier_call =econet_notifier,
};

static void __exit econet_proto_exit(void)
{
#ifdef CONFIG_ECONET_AUNUDP
	del_timer(&ab_cleanup_timer);
	if (udpsock)
		sock_release(udpsock);
#endif
	unregister_netdevice_notifier(&econet_netdev_notifier);
#ifdef CONFIG_ECONET_NATIVE
	dev_remove_pack(&econet_packet_type);
#endif
	sock_unregister(econet_family_ops.family);
	proto_unregister(&econet_proto);
}

static int __init econet_proto_init(void)
{
	int err = proto_register(&econet_proto, 0);

	if (err != 0)
		goto out;
	sock_register(&econet_family_ops);
#ifdef CONFIG_ECONET_AUNUDP
	aun_udp_initialise();
#endif
#ifdef CONFIG_ECONET_NATIVE
	econet_hw_initialise();
#endif
	register_netdevice_notifier(&econet_netdev_notifier);
out:
	return err;
}

module_init(econet_proto_init);
module_exit(econet_proto_exit);

MODULE_LICENSE("GPL");
MODULE_ALIAS_NETPROTO(PF_ECONET);<|MERGE_RESOLUTION|>--- conflicted
+++ resolved
@@ -31,10 +31,7 @@
 #include <linux/skbuff.h>
 #include <linux/udp.h>
 #include <linux/slab.h>
-<<<<<<< HEAD
-=======
 #include <linux/vmalloc.h>
->>>>>>> 3cbea436
 #include <net/sock.h>
 #include <net/inet_common.h>
 #include <linux/stat.h>
@@ -854,11 +851,8 @@
 {
 	struct iphdr *ip = ip_hdr(skb);
 	unsigned char stn = ntohl(ip->saddr) & 0xff;
-<<<<<<< HEAD
-=======
 	struct dst_entry *dst = skb_dst(skb);
 	struct ec_device *edev = NULL;
->>>>>>> 3cbea436
 	struct sock *sk = NULL;
 	struct sk_buff *newskb;
 
