--- conflicted
+++ resolved
@@ -261,11 +261,8 @@
 #endif
 }
 
-<<<<<<< HEAD
-=======
 #ifdef CONFIG_OF
 
->>>>>>> ddffeb8c
 static void __init intcp_timer_init_of(void)
 {
 	struct device_node *node;
@@ -302,11 +299,6 @@
 	.init		= intcp_timer_init_of,
 };
 
-<<<<<<< HEAD
-#ifdef CONFIG_OF
-
-=======
->>>>>>> ddffeb8c
 static const struct of_device_id fpga_irq_of_match[] __initconst = {
 	{ .compatible = "arm,versatile-fpga-irq", .data = fpga_irq_of_init, },
 	{ /* Sentinel */ }
