--- conflicted
+++ resolved
@@ -98,11 +98,7 @@
 		.length		= SZ_4K,
 		.type		= MT_DEVICE,
 	}, {
-<<<<<<< HEAD
-		.virtual	= (unsigned long)S5P_VA_USB_HSPHY,
-=======
 		.virtual	= (unsigned long)S3C_VA_USB_HSPHY,
->>>>>>> 56299378
 		.pfn		= __phys_to_pfn(EXYNOS4_PA_HSPHY),
 		.length		= SZ_4K,
 		.type		= MT_DEVICE,
