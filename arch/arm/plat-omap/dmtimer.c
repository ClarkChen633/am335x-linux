--- conflicted
+++ resolved
@@ -803,11 +803,8 @@
 
 	timer->irq = irq->start;
 	timer->pdev = pdev;
-<<<<<<< HEAD
-=======
 	timer->capability = pdata->timer_capability;
 	timer->get_context_loss_count = pdata->get_context_loss_count;
->>>>>>> 6ba54ab4
 
 	/* Skip pm_runtime_enable for OMAP1 */
 	if (!(timer->capability & OMAP_TIMER_NEEDS_RESET)) {
