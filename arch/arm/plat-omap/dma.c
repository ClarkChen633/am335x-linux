--- conflicted
+++ resolved
@@ -278,19 +278,11 @@
 		u32 val;
 
 		val = dma_read(CCR(lch));
-<<<<<<< HEAD
-		val &= ~(3 << 19);
-		val |= ((dma_trigger & ~(0x1f)) << 14);
-
-		val &= ~(0x1f);
-		val |= (dma_trigger & 0x1f);
-=======
 
 		/* DMA_SYNCHRO_CONTROL_UPPER depends on the channel number */
 		val &= ~((3 << 19) | 0x1f);
 		val |= (dma_trigger & ~0x1f) << 14;
 		val |= dma_trigger & 0x1f;
->>>>>>> 5ee81007
 
 		if (sync_mode & OMAP_DMA_SYNC_FRAME)
 			val |= 1 << 5;
