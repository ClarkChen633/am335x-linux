/*
 * omap iommu: main structures
 *
 * Copyright (C) 2008-2009 Nokia Corporation
 *
 * Written by Hiroshi DOYU <Hiroshi.DOYU@nokia.com>
 *
 * This program is free software; you can redistribute it and/or modify
 * it under the terms of the GNU General Public License version 2 as
 * published by the Free Software Foundation.
 */

#ifndef __MACH_IOMMU_H
#define __MACH_IOMMU_H

struct iotlb_entry {
	u32 da;
	u32 pa;
	u32 pgsz, prsvd, valid;
	union {
		u16 ap;
		struct {
			u32 endian, elsz, mixed;
		};
	};
};

struct omap_iommu {
	const char	*name;
	struct module	*owner;
	struct clk	*clk;
	void __iomem	*regbase;
	struct device	*dev;
	void		*isr_priv;
	struct iommu_domain *domain;

	unsigned int	refcount;
	spinlock_t	iommu_lock;	/* global for this whole object */

	/*
	 * We don't change iopgd for a situation like pgd for a task,
	 * but share it globally for each iommu.
	 */
	u32		*iopgd;
	spinlock_t	page_table_lock; /* protect iopgd */

	int		nr_tlb_entries;

	struct list_head	mmap;
	struct mutex		mmap_lock; /* protect mmap */

	void *ctx; /* iommu context: registres saved area */
	u32 da_start;
	u32 da_end;
};

struct cr_regs {
	union {
		struct {
			u16 cam_l;
			u16 cam_h;
		};
		u32 cam;
	};
	union {
		struct {
			u16 ram_l;
			u16 ram_h;
		};
		u32 ram;
	};
};

struct iotlb_lock {
	short base;
	short vict;
};

/* architecture specific functions */
struct iommu_functions {
	unsigned long	version;

	int (*enable)(struct omap_iommu *obj);
	void (*disable)(struct omap_iommu *obj);
	void (*set_twl)(struct omap_iommu *obj, bool on);
	u32 (*fault_isr)(struct omap_iommu *obj, u32 *ra);

	void (*tlb_read_cr)(struct omap_iommu *obj, struct cr_regs *cr);
	void (*tlb_load_cr)(struct omap_iommu *obj, struct cr_regs *cr);

	struct cr_regs *(*alloc_cr)(struct omap_iommu *obj,
							struct iotlb_entry *e);
	int (*cr_valid)(struct cr_regs *cr);
	u32 (*cr_to_virt)(struct cr_regs *cr);
	void (*cr_to_e)(struct cr_regs *cr, struct iotlb_entry *e);
	ssize_t (*dump_cr)(struct omap_iommu *obj, struct cr_regs *cr,
							char *buf);

	u32 (*get_pte_attr)(struct iotlb_entry *e);

	void (*save_ctx)(struct omap_iommu *obj);
	void (*restore_ctx)(struct omap_iommu *obj);
	ssize_t (*dump_ctx)(struct omap_iommu *obj, char *buf, ssize_t len);
};

struct iommu_platform_data {
	const char *name;
	const char *clk_name;
	const int nr_tlb_entries;
	u32 da_start;
	u32 da_end;
};

/**
 * struct iommu_arch_data - omap iommu private data
 * @name: name of the iommu device
 * @iommu_dev: handle of the iommu device
 *
 * This is an omap iommu private data object, which binds an iommu user
 * to its iommu device. This object should be placed at the iommu user's
 * dev_archdata so generic IOMMU API can be used without having to
 * utilize omap-specific plumbing anymore.
 */
struct omap_iommu_arch_data {
	const char *name;
	struct omap_iommu *iommu_dev;
};

/**
 * dev_to_omap_iommu() - retrieves an omap iommu object from a user device
 * @dev: iommu client device
 */
static inline struct omap_iommu *dev_to_omap_iommu(struct device *dev)
{
	struct omap_iommu_arch_data *arch_data = dev->archdata.iommu;

	return arch_data->iommu_dev;
}

/* IOMMU errors */
#define OMAP_IOMMU_ERR_TLB_MISS		(1 << 0)
#define OMAP_IOMMU_ERR_TRANS_FAULT	(1 << 1)
#define OMAP_IOMMU_ERR_EMU_MISS		(1 << 2)
#define OMAP_IOMMU_ERR_TBLWALK_FAULT	(1 << 3)
#define OMAP_IOMMU_ERR_MULTIHIT_FAULT	(1 << 4)

#if defined(CONFIG_ARCH_OMAP1)
#error "iommu for this processor not implemented yet"
#else
#include <plat/iommu2.h>
#endif

/*
 * utilities for super page(16MB, 1MB, 64KB and 4KB)
 */

#define iopgsz_max(bytes)			\
	(((bytes) >= SZ_16M) ? SZ_16M :		\
	 ((bytes) >= SZ_1M)  ? SZ_1M  :		\
	 ((bytes) >= SZ_64K) ? SZ_64K :		\
	 ((bytes) >= SZ_4K)  ? SZ_4K  :	0)

#define bytes_to_iopgsz(bytes)				\
	(((bytes) == SZ_16M) ? MMU_CAM_PGSZ_16M :	\
	 ((bytes) == SZ_1M)  ? MMU_CAM_PGSZ_1M  :	\
	 ((bytes) == SZ_64K) ? MMU_CAM_PGSZ_64K :	\
	 ((bytes) == SZ_4K)  ? MMU_CAM_PGSZ_4K  : -1)

#define iopgsz_to_bytes(iopgsz)				\
	(((iopgsz) == MMU_CAM_PGSZ_16M)	? SZ_16M :	\
	 ((iopgsz) == MMU_CAM_PGSZ_1M)	? SZ_1M  :	\
	 ((iopgsz) == MMU_CAM_PGSZ_64K)	? SZ_64K :	\
	 ((iopgsz) == MMU_CAM_PGSZ_4K)	? SZ_4K  : 0)

#define iopgsz_ok(bytes) (bytes_to_iopgsz(bytes) >= 0)

/*
 * global functions
 */
extern u32 omap_iommu_arch_version(void);

extern void omap_iotlb_cr_to_e(struct cr_regs *cr, struct iotlb_entry *e);

extern int
omap_iopgtable_store_entry(struct omap_iommu *obj, struct iotlb_entry *e);

extern int omap_iommu_set_isr(const char *name,
		 int (*isr)(struct omap_iommu *obj, u32 da, u32 iommu_errs,
				    void *priv),
			 void *isr_priv);

<<<<<<< HEAD
extern void omap_iommu_save_ctx(struct omap_iommu *obj);
extern void omap_iommu_restore_ctx(struct omap_iommu *obj);
=======
extern void omap_iommu_save_ctx(struct device *dev);
extern void omap_iommu_restore_ctx(struct device *dev);
>>>>>>> dcd6c922

extern int omap_install_iommu_arch(const struct iommu_functions *ops);
extern void omap_uninstall_iommu_arch(const struct iommu_functions *ops);

extern int omap_foreach_iommu_device(void *data,
				int (*fn)(struct device *, void *));

extern ssize_t
omap_iommu_dump_ctx(struct omap_iommu *obj, char *buf, ssize_t len);
extern size_t
omap_dump_tlb_entries(struct omap_iommu *obj, char *buf, ssize_t len);
<<<<<<< HEAD
struct device *omap_find_iommu_device(const char *name);
=======
>>>>>>> dcd6c922

#endif /* __MACH_IOMMU_H */<|MERGE_RESOLUTION|>--- conflicted
+++ resolved
@@ -189,13 +189,8 @@
 				    void *priv),
 			 void *isr_priv);
 
-<<<<<<< HEAD
-extern void omap_iommu_save_ctx(struct omap_iommu *obj);
-extern void omap_iommu_restore_ctx(struct omap_iommu *obj);
-=======
 extern void omap_iommu_save_ctx(struct device *dev);
 extern void omap_iommu_restore_ctx(struct device *dev);
->>>>>>> dcd6c922
 
 extern int omap_install_iommu_arch(const struct iommu_functions *ops);
 extern void omap_uninstall_iommu_arch(const struct iommu_functions *ops);
@@ -207,9 +202,5 @@
 omap_iommu_dump_ctx(struct omap_iommu *obj, char *buf, ssize_t len);
 extern size_t
 omap_dump_tlb_entries(struct omap_iommu *obj, char *buf, ssize_t len);
-<<<<<<< HEAD
-struct device *omap_find_iommu_device(const char *name);
-=======
->>>>>>> dcd6c922
 
 #endif /* __MACH_IOMMU_H */