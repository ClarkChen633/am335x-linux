/*
 *  arch/arm/mach-clps711x/include/mach/vmalloc.h
 *
 *  Copyright (C) 2000 Deep Blue Solutions Ltd.
 *
 * This program is free software; you can redistribute it and/or modify
 * it under the terms of the GNU General Public License as published by
 * the Free Software Foundation; either version 2 of the License, or
 * (at your option) any later version.
 *
 * This program is distributed in the hope that it will be useful,
 * but WITHOUT ANY WARRANTY; without even the implied warranty of
 * MERCHANTABILITY or FITNESS FOR A PARTICULAR PURPOSE.  See the
 * GNU General Public License for more details.
 *
 * You should have received a copy of the GNU General Public License
 * along with this program; if not, write to the Free Software
 * Foundation, Inc., 59 Temple Place, Suite 330, Boston, MA  02111-1307  USA
 */
<<<<<<< HEAD
#define VMALLOC_END       0xd0000000
=======
#define VMALLOC_END       0xd0000000UL
>>>>>>> 3cbea436
<|MERGE_RESOLUTION|>--- conflicted
+++ resolved
@@ -17,8 +17,4 @@
  * along with this program; if not, write to the Free Software
  * Foundation, Inc., 59 Temple Place, Suite 330, Boston, MA  02111-1307  USA
  */
-<<<<<<< HEAD
-#define VMALLOC_END       0xd0000000
-=======
-#define VMALLOC_END       0xd0000000UL
->>>>>>> 3cbea436
+#define VMALLOC_END       0xd0000000UL