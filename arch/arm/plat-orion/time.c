--- conflicted
+++ resolved
@@ -18,12 +18,6 @@
 #include <linux/interrupt.h>
 #include <linux/irq.h>
 #include <asm/sched_clock.h>
-<<<<<<< HEAD
-#include <asm/mach/time.h>
-#include <mach/bridge-regs.h>
-#include <mach/hardware.h>
-=======
->>>>>>> 105e53f8
 
 /*
  * MBus bridge block registers.
@@ -49,11 +43,6 @@
 
 
 /*
-<<<<<<< HEAD
- * Orion's sched_clock implementation. It has a resolution of
- * at least 7.5ns (133MHz TCLK).
- */
-=======
  * SoC-specific data.
  */
 static void __iomem *bridge_base;
@@ -71,27 +60,18 @@
  * Orion's sched_clock implementation. It has a resolution of
  * at least 7.5ns (133MHz TCLK).
  */
->>>>>>> 105e53f8
 static DEFINE_CLOCK_DATA(cd);
 
 unsigned long long notrace sched_clock(void)
 {
-<<<<<<< HEAD
-	u32 cyc = 0xffffffff - readl(TIMER0_VAL);
-=======
 	u32 cyc = ~readl(timer_base + TIMER0_VAL_OFF);
->>>>>>> 105e53f8
 	return cyc_to_sched_clock(&cd, cyc, (u32)~0);
 }
 
 
 static void notrace orion_update_sched_clock(void)
 {
-<<<<<<< HEAD
-	u32 cyc = 0xffffffff - readl(TIMER0_VAL);
-=======
 	u32 cyc = ~readl(timer_base + TIMER0_VAL_OFF);
->>>>>>> 105e53f8
 	update_sched_clock(&cd, cyc, (u32)~0);
 }
 
@@ -261,21 +241,12 @@
 	 * Setup free-running clocksource timer (interrupts
 	 * disabled).
 	 */
-<<<<<<< HEAD
-	writel(0xffffffff, TIMER0_VAL);
-	writel(0xffffffff, TIMER0_RELOAD);
-	u = readl(BRIDGE_MASK);
-	writel(u & ~BRIDGE_INT_TIMER0, BRIDGE_MASK);
-	u = readl(TIMER_CTRL);
-	writel(u | TIMER0_EN | TIMER0_RELOAD_EN, TIMER_CTRL);
-=======
 	writel(0xffffffff, timer_base + TIMER0_VAL_OFF);
 	writel(0xffffffff, timer_base + TIMER0_RELOAD_OFF);
 	u = readl(bridge_base + BRIDGE_MASK_OFF);
 	writel(u & ~BRIDGE_INT_TIMER0, bridge_base + BRIDGE_MASK_OFF);
 	u = readl(timer_base + TIMER_CTRL_OFF);
 	writel(u | TIMER0_EN | TIMER0_RELOAD_EN, timer_base + TIMER_CTRL_OFF);
->>>>>>> 105e53f8
 	clocksource_register_hz(&orion_clksrc, tclk);
 
 	/*
