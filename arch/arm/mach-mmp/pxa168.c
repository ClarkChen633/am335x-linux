--- conflicted
+++ resolved
@@ -21,10 +21,6 @@
 #include <mach/regs-apbc.h>
 #include <mach/regs-apmu.h>
 #include <mach/irqs.h>
-<<<<<<< HEAD
-#include <mach/gpio-pxa.h>
-=======
->>>>>>> dcd6c922
 #include <mach/dma.h>
 #include <mach/devices.h>
 #include <mach/mfp.h>
@@ -163,8 +159,6 @@
 PXA168_DEVICE(keypad, "pxa27x-keypad", -1, KEYPAD, 0xd4012000, 0x4c);
 PXA168_DEVICE(eth, "pxa168-eth", -1, MFU, 0xc0800000, 0x0fff);
 
-<<<<<<< HEAD
-=======
 struct resource pxa168_resource_gpio[] = {
 	{
 		.start	= 0xd4019000,
@@ -184,7 +178,6 @@
 	.resource	= pxa168_resource_gpio,
 };
 
->>>>>>> dcd6c922
 struct resource pxa168_usb_host_resources[] = {
 	/* USB Host conroller register base */
 	[0] = {
@@ -224,12 +217,9 @@
 {
 	pxa168_device_usb_host.dev.platform_data = pdata;
 	return platform_device_register(&pxa168_device_usb_host);
-<<<<<<< HEAD
-=======
 }
 
 void pxa168_restart(char mode, const char *cmd)
 {
 	soft_restart(0xffff0000);
->>>>>>> dcd6c922
 }