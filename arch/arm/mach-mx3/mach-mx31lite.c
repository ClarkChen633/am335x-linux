/*
 *  Copyright (C) 2000 Deep Blue Solutions Ltd
 *  Copyright (C) 2002 Shane Nay (shane@minirl.com)
 *  Copyright 2005-2007 Freescale Semiconductor, Inc. All Rights Reserved.
 *  Copyright (C) 2009 Daniel Mack <daniel@caiaq.de>
 *
 * This program is free software; you can redistribute it and/or modify
 * it under the terms of the GNU General Public License as published by
 * the Free Software Foundation; either version 2 of the License, or
 * (at your option) any later version.
 *
 * This program is distributed in the hope that it will be useful,
 * but WITHOUT ANY WARRANTY; without even the implied warranty of
 * MERCHANTABILITY or FITNESS FOR A PARTICULAR PURPOSE.  See the
 * GNU General Public License for more details.
 */

#include <linux/types.h>
#include <linux/init.h>
#include <linux/kernel.h>
#include <linux/memory.h>
#include <linux/platform_device.h>
#include <linux/gpio.h>
#include <linux/smsc911x.h>
#include <linux/mfd/mc13783.h>
#include <linux/spi/spi.h>
#include <linux/usb/otg.h>
#include <linux/usb/ulpi.h>
#include <linux/mtd/physmap.h>
#include <linux/delay.h>

#include <asm/mach-types.h>
#include <asm/mach/arch.h>
#include <asm/mach/time.h>
#include <asm/mach/map.h>
#include <asm/page.h>
#include <asm/setup.h>

#include <mach/hardware.h>
#include <mach/common.h>
#include <mach/board-mx31lite.h>
#include <mach/iomux-mx3.h>
#include <mach/irqs.h>
#include <mach/ulpi.h>

#include "devices-imx31.h"
#include "devices.h"

/*
 * This file contains the module-specific initialization routines.
 */

static unsigned int mx31lite_pins[] = {
	/* LAN9117 IRQ pin */
	IOMUX_MODE(MX31_PIN_SFS6, IOMUX_CONFIG_GPIO),
	/* SPI 1 */
	MX31_PIN_CSPI2_SCLK__SCLK,
	MX31_PIN_CSPI2_MOSI__MOSI,
	MX31_PIN_CSPI2_MISO__MISO,
	MX31_PIN_CSPI2_SPI_RDY__SPI_RDY,
	MX31_PIN_CSPI2_SS0__SS0,
	MX31_PIN_CSPI2_SS1__SS1,
	MX31_PIN_CSPI2_SS2__SS2,
};

static const struct mxc_nand_platform_data
mx31lite_nand_board_info __initconst  = {
	.width = 1,
	.hw_ecc = 1,
};

static struct smsc911x_platform_config smsc911x_config = {
	.irq_polarity	= SMSC911X_IRQ_POLARITY_ACTIVE_LOW,
	.irq_type	= SMSC911X_IRQ_TYPE_PUSH_PULL,
	.flags		= SMSC911X_USE_16BIT,
};

static struct resource smsc911x_resources[] = {
	{
		.start		= MX31_CS4_BASE_ADDR,
		.end		= MX31_CS4_BASE_ADDR + 0x100,
		.flags		= IORESOURCE_MEM,
	}, {
		.start		= IOMUX_TO_IRQ(MX31_PIN_SFS6),
		.end		= IOMUX_TO_IRQ(MX31_PIN_SFS6),
		.flags		= IORESOURCE_IRQ,
	},
};

static struct platform_device smsc911x_device = {
	.name		= "smsc911x",
	.id		= -1,
	.num_resources	= ARRAY_SIZE(smsc911x_resources),
	.resource	= smsc911x_resources,
	.dev		= {
		.platform_data = &smsc911x_config,
	},
};

/*
 * SPI
 *
 * The MC13783 is the only hard-wired SPI device on the module.
 */

static int spi_internal_chipselect[] = {
	MXC_SPI_CS(0),
};

static const struct spi_imx_master spi1_pdata __initconst = {
	.chipselect	= spi_internal_chipselect,
	.num_chipselect	= ARRAY_SIZE(spi_internal_chipselect),
};

static struct mc13xxx_platform_data mc13783_pdata __initdata = {
	.flags  = MC13XXX_USE_RTC |
		  MC13XXX_USE_REGULATOR,
};

static struct spi_board_info mc13783_spi_dev __initdata = {
	.modalias       = "mc13783",
	.max_speed_hz   = 1000000,
	.bus_num	= 1,
	.chip_select    = 0,
	.platform_data  = &mc13783_pdata,
	.irq		= IOMUX_TO_IRQ(MX31_PIN_GPIO1_3),
};

/*
 * USB
 */

#define USB_PAD_CFG (PAD_CTL_DRV_MAX | PAD_CTL_SRE_FAST | PAD_CTL_HYS_CMOS | \
			PAD_CTL_ODE_CMOS | PAD_CTL_100K_PU)

static int usbh2_init(struct platform_device *pdev)
{
	int pins[] = {
		MX31_PIN_USBH2_DATA0__USBH2_DATA0,
		MX31_PIN_USBH2_DATA1__USBH2_DATA1,
		MX31_PIN_USBH2_CLK__USBH2_CLK,
		MX31_PIN_USBH2_DIR__USBH2_DIR,
		MX31_PIN_USBH2_NXT__USBH2_NXT,
		MX31_PIN_USBH2_STP__USBH2_STP,
	};

	mxc_iomux_setup_multiple_pins(pins, ARRAY_SIZE(pins), "USB H2");

	mxc_iomux_set_pad(MX31_PIN_USBH2_CLK, USB_PAD_CFG);
	mxc_iomux_set_pad(MX31_PIN_USBH2_DIR, USB_PAD_CFG);
	mxc_iomux_set_pad(MX31_PIN_USBH2_NXT, USB_PAD_CFG);
	mxc_iomux_set_pad(MX31_PIN_USBH2_STP, USB_PAD_CFG);
	mxc_iomux_set_pad(MX31_PIN_USBH2_DATA0, USB_PAD_CFG);
	mxc_iomux_set_pad(MX31_PIN_USBH2_DATA1, USB_PAD_CFG);
	mxc_iomux_set_pad(MX31_PIN_SRXD6, USB_PAD_CFG);
	mxc_iomux_set_pad(MX31_PIN_STXD6, USB_PAD_CFG);
	mxc_iomux_set_pad(MX31_PIN_SFS3, USB_PAD_CFG);
	mxc_iomux_set_pad(MX31_PIN_SCK3, USB_PAD_CFG);
	mxc_iomux_set_pad(MX31_PIN_SRXD3, USB_PAD_CFG);
	mxc_iomux_set_pad(MX31_PIN_STXD3, USB_PAD_CFG);

	mxc_iomux_set_gpr(MUX_PGP_UH2, true);

	/* chip select */
	mxc_iomux_alloc_pin(IOMUX_MODE(MX31_PIN_DTR_DCE1, IOMUX_CONFIG_GPIO),
				"USBH2_CS");
	gpio_request(IOMUX_TO_GPIO(MX31_PIN_DTR_DCE1), "USBH2 CS");
	gpio_direction_output(IOMUX_TO_GPIO(MX31_PIN_DTR_DCE1), 0);

	mdelay(10);

	return mx31_initialize_usb_hw(pdev->id, MXC_EHCI_POWER_PINS_ENABLED);
}

static struct mxc_usbh_platform_data usbh2_pdata __initdata = {
	.init   = usbh2_init,
	.portsc = MXC_EHCI_MODE_ULPI | MXC_EHCI_UTMI_8BIT,
};

/*
 * NOR flash
 */

static struct physmap_flash_data nor_flash_data = {
	.width  = 2,
};

static struct resource nor_flash_resource = {
	.start  = 0xa0000000,
	.end    = 0xa1ffffff,
	.flags  = IORESOURCE_MEM,
};

static struct platform_device physmap_flash_device = {
	.name   = "physmap-flash",
	.id     = 0,
	.dev    = {
		.platform_data  = &nor_flash_data,
	},
	.resource = &nor_flash_resource,
	.num_resources = 1,
};



/*
 * This structure defines the MX31 memory map.
 */
static struct map_desc mx31lite_io_desc[] __initdata = {
	{
		.virtual = MX31_CS4_BASE_ADDR_VIRT,
		.pfn = __phys_to_pfn(MX31_CS4_BASE_ADDR),
		.length = MX31_CS4_SIZE,
		.type = MT_DEVICE
	}
};

/*
 * Set up static virtual mappings.
 */
void __init mx31lite_map_io(void)
{
	mx31_map_io();
	iotable_init(mx31lite_io_desc, ARRAY_SIZE(mx31lite_io_desc));
}

static int mx31lite_baseboard;
core_param(mx31lite_baseboard, mx31lite_baseboard, int, 0444);

static void __init mx31lite_init(void)
{
	int ret;

	switch (mx31lite_baseboard) {
	case MX31LITE_NOBOARD:
		break;
	case MX31LITE_DB:
		mx31lite_db_init();
		break;
	default:
		printk(KERN_ERR "Illegal mx31lite_baseboard type %d\n",
				mx31lite_baseboard);
	}

	mxc_iomux_setup_multiple_pins(mx31lite_pins, ARRAY_SIZE(mx31lite_pins),
				      "mx31lite");

	/* NOR and NAND flash */
	platform_device_register(&physmap_flash_device);
	imx31_add_mxc_nand(&mx31lite_nand_board_info);

	imx31_add_spi_imx1(&spi1_pdata);
	spi_register_board_info(&mc13783_spi_dev, 1);

	/* USB */
<<<<<<< HEAD
	usbh2_pdata.otg = otg_ulpi_create(&mxc_ulpi_access_ops,
				ULPI_OTG_DRVVBUS | ULPI_OTG_DRVVBUS_EXT);

	imx31_add_mxc_ehci_hs(2, &usbh2_pdata);
#endif
=======
	usbh2_pdata.otg = imx_otg_ulpi_create(ULPI_OTG_DRVVBUS |
			ULPI_OTG_DRVVBUS_EXT);
	if (usbh2_pdata.otg)
		imx31_add_mxc_ehci_hs(2, &usbh2_pdata);
>>>>>>> 105e53f8

	/* SMSC9117 IRQ pin */
	ret = gpio_request(IOMUX_TO_GPIO(MX31_PIN_SFS6), "sms9117-irq");
	if (ret)
		pr_warning("could not get LAN irq gpio\n");
	else {
		gpio_direction_input(IOMUX_TO_GPIO(MX31_PIN_SFS6));
		platform_device_register(&smsc911x_device);
	}
}

static void __init mx31lite_timer_init(void)
{
	mx31_clocks_init(26000000);
}

struct sys_timer mx31lite_timer = {
	.init	= mx31lite_timer_init,
};

MACHINE_START(MX31LITE, "LogicPD i.MX31 SOM")
	/* Maintainer: Freescale Semiconductor, Inc. */
	.boot_params = MX3x_PHYS_OFFSET + 0x100,
	.map_io = mx31lite_map_io,
	.init_early = imx31_init_early,
	.init_irq = mx31_init_irq,
	.timer = &mx31lite_timer,
	.init_machine = mx31lite_init,
MACHINE_END<|MERGE_RESOLUTION|>--- conflicted
+++ resolved
@@ -253,18 +253,10 @@
 	spi_register_board_info(&mc13783_spi_dev, 1);
 
 	/* USB */
-<<<<<<< HEAD
-	usbh2_pdata.otg = otg_ulpi_create(&mxc_ulpi_access_ops,
-				ULPI_OTG_DRVVBUS | ULPI_OTG_DRVVBUS_EXT);
-
-	imx31_add_mxc_ehci_hs(2, &usbh2_pdata);
-#endif
-=======
 	usbh2_pdata.otg = imx_otg_ulpi_create(ULPI_OTG_DRVVBUS |
 			ULPI_OTG_DRVVBUS_EXT);
 	if (usbh2_pdata.otg)
 		imx31_add_mxc_ehci_hs(2, &usbh2_pdata);
->>>>>>> 105e53f8
 
 	/* SMSC9117 IRQ pin */
 	ret = gpio_request(IOMUX_TO_GPIO(MX31_PIN_SFS6), "sms9117-irq");
