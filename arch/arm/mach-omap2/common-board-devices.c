--- conflicted
+++ resolved
@@ -95,52 +95,6 @@
 			      struct ads7846_platform_data *board_pdata)
 {
 }
-<<<<<<< HEAD
-#endif
-
-#if defined(CONFIG_MTD_NAND_OMAP2) || defined(CONFIG_MTD_NAND_OMAP2_MODULE)
-static struct omap_nand_platform_data nand_data;
-
-void __init omap_nand_flash_init(int options, struct mtd_partition *parts,
-				 int nr_parts)
-{
-	u8 cs = 0;
-	u8 nandcs = GPMC_CS_NUM + 1;
-
-	/* find out the chip-select on which NAND exists */
-	while (cs < GPMC_CS_NUM) {
-		u32 ret = 0;
-		ret = gpmc_cs_read_reg(cs, GPMC_CS_CONFIG1);
-
-		if ((ret & 0xC00) == 0x800) {
-			printk(KERN_INFO "Found NAND on CS%d\n", cs);
-			if (nandcs > GPMC_CS_NUM)
-				nandcs = cs;
-		}
-		cs++;
-	}
-
-	if (nandcs > GPMC_CS_NUM) {
-		pr_info("NAND: Unable to find configuration in GPMC\n");
-		return;
-	}
-
-	if (nandcs < GPMC_CS_NUM) {
-		nand_data.cs = nandcs;
-		nand_data.parts = parts;
-		nand_data.nr_parts = nr_parts;
-		nand_data.devsize = options;
-
-		printk(KERN_INFO "Registering NAND on CS%d\n", nandcs);
-		if (gpmc_nand_init(&nand_data) < 0)
-			printk(KERN_ERR "Unable to register NAND device\n");
-	}
-}
-#else
-void __init omap_nand_flash_init(int options, struct mtd_partition *parts,
-				 int nr_parts)
-{
-}
 #endif
 
 #ifdef CONFIG_WL12XX_PLATFORM_DATA
@@ -173,6 +127,4 @@
 {
 	return 0;
 }
-=======
->>>>>>> 6d02643d
 #endif