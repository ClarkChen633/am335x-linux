/*
 * Header for code common to all OMAP2+ machines.
 *
 * This program is free software; you can redistribute it and/or modify it
 * under the terms of the GNU General Public License as published by the
 * Free Software Foundation; either version 2 of the License, or (at your
 * option) any later version.
 *
 * THIS SOFTWARE IS PROVIDED ``AS IS'' AND ANY EXPRESS OR IMPLIED
 * WARRANTIES, INCLUDING, BUT NOT LIMITED TO, THE IMPLIED WARRANTIES OF
 * MERCHANTABILITY AND FITNESS FOR A PARTICULAR PURPOSE ARE DISCLAIMED. IN
 * NO EVENT SHALL THE AUTHOR BE LIABLE FOR ANY DIRECT, INDIRECT,
 * INCIDENTAL, SPECIAL, EXEMPLARY, OR CONSEQUENTIAL DAMAGES (INCLUDING, BUT
 * NOT LIMITED TO, PROCUREMENT OF SUBSTITUTE GOODS OR SERVICES; LOSS OF
 * USE, DATA, OR PROFITS; OR BUSINESS INTERRUPTION) HOWEVER CAUSED AND ON
 * ANY THEORY OF LIABILITY, WHETHER IN CONTRACT, STRICT LIABILITY, OR TORT
 * (INCLUDING NEGLIGENCE OR OTHERWISE) ARISING IN ANY WAY OUT OF THE USE OF
 * THIS SOFTWARE, EVEN IF ADVISED OF THE POSSIBILITY OF SUCH DAMAGE.
 *
 * You should have received a copy of the  GNU General Public License along
 * with this program; if not, write  to the Free Software Foundation, Inc.,
 * 675 Mass Ave, Cambridge, MA 02139, USA.
 */

#ifndef __ARCH_ARM_MACH_OMAP2PLUS_COMMON_H
#define __ARCH_ARM_MACH_OMAP2PLUS_COMMON_H
#ifndef __ASSEMBLER__

#include <linux/irq.h>
#include <linux/delay.h>
#include <linux/i2c.h>
#include <linux/i2c/twl.h>
#include <linux/i2c-omap.h>

#include <asm/proc-fns.h>

#include "i2c.h"
#include "serial.h"

#include "usb.h"

#define OMAP_INTC_START		NR_IRQS

#if defined(CONFIG_PM) && defined(CONFIG_ARCH_OMAP2)
int omap2_pm_init(void);
#else
static inline int omap2_pm_init(void)
{
	return 0;
}
#endif

#if defined(CONFIG_PM) && defined(CONFIG_ARCH_OMAP3)
int omap3_pm_init(void);
#else
static inline int omap3_pm_init(void)
{
	return 0;
}
#endif

#if defined(CONFIG_PM) && (defined(CONFIG_ARCH_OMAP4) || defined(CONFIG_SOC_OMAP5))
int omap4_pm_init(void);
#else
static inline int omap4_pm_init(void)
{
	return 0;
}
#endif

#ifdef CONFIG_OMAP_MUX
int omap_mux_late_init(void);
#else
static inline int omap_mux_late_init(void)
{
	return 0;
}
#endif

extern void omap2_init_common_infrastructure(void);

extern struct sys_timer omap2_timer;
extern struct sys_timer omap3_timer;
extern struct sys_timer omap3_secure_timer;
extern struct sys_timer omap3_gp_timer;
extern struct sys_timer omap3_am33xx_timer;
extern struct sys_timer omap4_timer;
extern struct sys_timer omap5_timer;

void omap2420_init_early(void);
void omap2430_init_early(void);
void omap3430_init_early(void);
void omap35xx_init_early(void);
void omap3630_init_early(void);
void omap3_init_early(void);	/* Do not use this one */
void am33xx_init_early(void);
void am35xx_init_early(void);
void ti81xx_init_early(void);
void am33xx_init_early(void);
void omap4430_init_early(void);
void omap5_init_early(void);
void omap3_init_late(void);	/* Do not use this one */
void omap4430_init_late(void);
void omap2420_init_late(void);
void omap2430_init_late(void);
void omap3430_init_late(void);
void omap35xx_init_late(void);
void omap3630_init_late(void);
void am35xx_init_late(void);
void ti81xx_init_late(void);
void omap5_init_late(void);
int omap2_common_pm_late_init(void);

#if defined(CONFIG_SOC_OMAP2420) || defined(CONFIG_SOC_OMAP2430)
void omap2xxx_restart(char mode, const char *cmd);
#else
static inline void omap2xxx_restart(char mode, const char *cmd)
{
}
#endif

#ifdef CONFIG_SOC_AM33XX
void am33xx_restart(char mode, const char *cmd);
#else
static inline void am33xx_restart(char mode, const char *cmd)
{
}
#endif

#ifdef CONFIG_ARCH_OMAP3
void omap3xxx_restart(char mode, const char *cmd);
#else
static inline void omap3xxx_restart(char mode, const char *cmd)
{
}
#endif

#if defined(CONFIG_ARCH_OMAP4) || defined(CONFIG_SOC_OMAP5)
void omap44xx_restart(char mode, const char *cmd);
#else
static inline void omap44xx_restart(char mode, const char *cmd)
{
}
#endif

/* This gets called from mach-omap2/io.c, do not call this */
void __init omap2_set_globals_tap(u32 class, void __iomem *tap);

void __init omap242x_map_io(void);
void __init omap243x_map_io(void);
void __init omap3_map_io(void);
void __init am33xx_map_io(void);
void __init omap4_map_io(void);
void __init omap5_map_io(void);
void __init ti81xx_map_io(void);

/* omap_barriers_init() is OMAP4 only */
void omap_barriers_init(void);

/**
 * omap_test_timeout - busy-loop, testing a condition
 * @cond: condition to test until it evaluates to true
 * @timeout: maximum number of microseconds in the timeout
 * @index: loop index (integer)
 *
 * Loop waiting for @cond to become true or until at least @timeout
 * microseconds have passed.  To use, define some integer @index in the
 * calling code.  After running, if @index == @timeout, then the loop has
 * timed out.
 */
#define omap_test_timeout(cond, timeout, index)			\
({								\
	for (index = 0; index < timeout; index++) {		\
		if (cond)					\
			break;					\
		udelay(1);					\
	}							\
})

extern struct device *omap2_get_mpuss_device(void);
extern struct device *omap2_get_iva_device(void);
extern struct device *omap2_get_l3_device(void);
extern struct device *omap4_get_dsp_device(void);

void omap2_init_irq(void);
void omap3_init_irq(void);
void ti81xx_init_irq(void);
extern int omap_irq_pending(void);
void omap_intc_save_context(void);
void omap_intc_restore_context(void);
void omap3_intc_suspend(void);
void omap3_intc_prepare_idle(void);
void omap3_intc_resume_idle(void);
void omap2_intc_handle_irq(struct pt_regs *regs);
void omap3_intc_handle_irq(struct pt_regs *regs);
void omap_intc_of_init(void);
void omap_gic_of_init(void);

#ifdef CONFIG_CACHE_L2X0
extern void __iomem *omap4_get_l2cache_base(void);
#endif

struct device_node;
#ifdef CONFIG_OF
int __init intc_of_init(struct device_node *node,
			     struct device_node *parent);
#else
int __init intc_of_init(struct device_node *node,
			     struct device_node *parent)
{
	return 0;
}
#endif

#ifdef CONFIG_SMP
extern void __iomem *omap4_get_scu_base(void);
#else
static inline void __iomem *omap4_get_scu_base(void)
{
	return NULL;
}
#endif

extern void __init gic_init_irq(void);
extern void gic_dist_disable(void);
extern bool gic_dist_disabled(void);
extern void gic_timer_retrigger(void);
extern void omap_smc1(u32 fn, u32 arg);
extern void __iomem *omap4_get_sar_ram_base(void);
extern void omap_do_wfi(void);

#ifdef CONFIG_SMP
/* Needed for secondary core boot */
extern void omap_secondary_startup(void);
extern void omap_secondary_startup_4460(void);
extern u32 omap_modify_auxcoreboot0(u32 set_mask, u32 clear_mask);
extern void omap_auxcoreboot_addr(u32 cpu_addr);
extern u32 omap_read_auxcoreboot0(void);

extern void omap4_cpu_die(unsigned int cpu);

extern struct smp_operations omap4_smp_ops;

extern void omap5_secondary_startup(void);
#endif

#if defined(CONFIG_SMP) && defined(CONFIG_PM)
extern int omap4_mpuss_init(void);
extern int omap4_enter_lowpower(unsigned int cpu, unsigned int power_state);
extern int omap4_finish_suspend(unsigned long cpu_state);
extern void omap4_cpu_resume(void);
extern int omap4_hotplug_cpu(unsigned int cpu, unsigned int power_state);
#else
static inline int omap4_enter_lowpower(unsigned int cpu,
					unsigned int power_state)
{
	cpu_do_idle();
	return 0;
}

static inline int omap4_hotplug_cpu(unsigned int cpu, unsigned int power_state)
{
	cpu_do_idle();
	return 0;
}

static inline int omap4_mpuss_init(void)
{
	return 0;
}

static inline int omap4_finish_suspend(unsigned long cpu_state)
{
	return 0;
}

static inline void omap4_cpu_resume(void)
{}

#endif

struct omap_sdrc_params;
extern void omap_sdrc_init(struct omap_sdrc_params *sdrc_cs0,
				      struct omap_sdrc_params *sdrc_cs1);
struct omap2_hsmmc_info;
extern int omap4_twl6030_hsmmc_init(struct omap2_hsmmc_info *controllers);
extern void omap_reserve(void);

struct omap_hwmod;
extern int omap_dss_reset(struct omap_hwmod *);

<<<<<<< HEAD
/* AXI ERROR DEFINES */
#define AXI_L2_ERROR (1 << 30)
#define AXI_ASYNC_ERROR (1 << 29)
#define AXI_ERROR (AXI_L2_ERROR | AXI_ASYNC_ERROR)
=======
/* SoC specific clock initializer */
extern int (*omap_clk_init)(void);
>>>>>>> 00cfbb8a

#endif /* __ASSEMBLER__ */
#endif /* __ARCH_ARM_MACH_OMAP2PLUS_COMMON_H */<|MERGE_RESOLUTION|>--- conflicted
+++ resolved
@@ -289,15 +289,13 @@
 struct omap_hwmod;
 extern int omap_dss_reset(struct omap_hwmod *);
 
-<<<<<<< HEAD
 /* AXI ERROR DEFINES */
 #define AXI_L2_ERROR (1 << 30)
 #define AXI_ASYNC_ERROR (1 << 29)
 #define AXI_ERROR (AXI_L2_ERROR | AXI_ASYNC_ERROR)
-=======
+
 /* SoC specific clock initializer */
 extern int (*omap_clk_init)(void);
->>>>>>> 00cfbb8a
 
 #endif /* __ASSEMBLER__ */
 #endif /* __ARCH_ARM_MACH_OMAP2PLUS_COMMON_H */