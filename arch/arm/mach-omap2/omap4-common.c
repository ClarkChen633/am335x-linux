--- conflicted
+++ resolved
@@ -403,11 +403,7 @@
 
 	ret = request_threaded_irq(OMAP54XX_IRQ_AXI,
 			axi_error_handler, (irq_handler_t) 0,
-<<<<<<< HEAD
-			IRQF_DISABLED, "axi-err-irq", 0);
-=======
 			IRQF_DISABLED, "axi-err-irq", NULL);
->>>>>>> 0911319e
 
 	return ret;
 }
