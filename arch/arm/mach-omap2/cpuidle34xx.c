--- conflicted
+++ resolved
@@ -106,13 +106,6 @@
 				int index)
 {
 	struct omap3_idle_statedata *cx = &omap3_idle_data[index];
-<<<<<<< HEAD
-	u32 mpu_state = cx->mpu_state, core_state = cx->core_state;
-
-	pwrdm_set_next_pwrst(mpu_pd, mpu_state);
-	pwrdm_set_next_pwrst(core_pd, core_state);
-=======
->>>>>>> 044b13bb
 
 	if (omap_irq_pending() || need_resched())
 		goto return_sleep_time;
@@ -148,10 +141,6 @@
 		clkdm_allow_idle(mpu_pd->pwrdm_clkdms[0]);
 
 return_sleep_time:
-<<<<<<< HEAD
-
-=======
->>>>>>> 044b13bb
 	return index;
 }
 
