--- conflicted
+++ resolved
@@ -316,10 +316,6 @@
 			omap2_cm_read_mod_reg(WKUP_MOD, CM_CLKSEL);
 	prcm_block_contents.cm_clken_pll =
 			omap2_cm_read_mod_reg(PLL_MOD, CM_CLKEN);
-<<<<<<< HEAD
-	prcm_block_contents.cm_autoidle_pll =
-			omap2_cm_read_mod_reg(PLL_MOD, OMAP3430_CM_AUTOIDLE_PLL);
-=======
 	/*
 	 * As per erratum i671, ROM code does not respect the PER DPLL
 	 * programming scheme if CM_AUTOIDLE_PLL..AUTO_PERIPH_DPLL == 1.
@@ -328,7 +324,6 @@
 	prcm_block_contents.cm_autoidle_pll =
 			omap2_cm_read_mod_reg(PLL_MOD, CM_AUTOIDLE) &
 			~OMAP3430_AUTO_PERIPH_DPLL_MASK;
->>>>>>> 105e53f8
 	prcm_block_contents.cm_clksel1_pll =
 			omap2_cm_read_mod_reg(PLL_MOD, OMAP3430_CM_CLKSEL1_PLL);
 	prcm_block_contents.cm_clksel2_pll =
