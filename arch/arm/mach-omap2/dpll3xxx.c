/*
 * OMAP3/4 - specific DPLL control functions
 *
 * Copyright (C) 2009-2010 Texas Instruments, Inc.
 * Copyright (C) 2009-2010 Nokia Corporation
 *
 * Written by Paul Walmsley
 * Testing and integration fixes by Jouni Högander
 *
 * 36xx support added by Vishwanath BS, Richard Woodruff, and Nishanth
 * Menon
 *
 * Parts of this code are based on code written by
 * Richard Woodruff, Tony Lindgren, Tuukka Tikkanen, Karthik Dasu
 *
 * This program is free software; you can redistribute it and/or modify
 * it under the terms of the GNU General Public License version 2 as
 * published by the Free Software Foundation.
 */

#include <linux/kernel.h>
#include <linux/device.h>
#include <linux/list.h>
#include <linux/errno.h>
#include <linux/delay.h>
#include <linux/clk.h>
#include <linux/io.h>
#include <linux/bitops.h>
#include <linux/clkdev.h>

#include "soc.h"
#include "clockdomain.h"
#include "clock.h"
#include "cm2xxx_3xxx.h"
#include "cm-regbits-34xx.h"

/* CM_AUTOIDLE_PLL*.AUTO_* bit values */
#define DPLL_AUTOIDLE_DISABLE			0x0
#define DPLL_AUTOIDLE_LOW_POWER_STOP		0x1

#define MAX_DPLL_WAIT_TRIES		1000000

/* Private functions */

/* _omap3_dpll_write_clken - write clken_bits arg to a DPLL's enable bits */
static void _omap3_dpll_write_clken(struct clk_hw_omap *clk, u8 clken_bits)
{
	const struct dpll_data *dd;
	u32 v;

	dd = clk->dpll_data;

	v = __raw_readl(dd->control_reg);
	v &= ~dd->enable_mask;
	v |= clken_bits << __ffs(dd->enable_mask);
	__raw_writel(v, dd->control_reg);
}

/* _omap3_wait_dpll_status: wait for a DPLL to enter a specific state */
static int _omap3_wait_dpll_status(struct clk_hw_omap *clk, u8 state)
{
	const struct dpll_data *dd;
	int i = 0;
	int ret = -EINVAL;
	const char *clk_name;

	dd = clk->dpll_data;
	clk_name = __clk_get_name(clk->hw.clk);

	state <<= __ffs(dd->idlest_mask);

	while (((__raw_readl(dd->idlest_reg) & dd->idlest_mask) != state) &&
	       i < MAX_DPLL_WAIT_TRIES) {
		i++;
		udelay(1);
	}

	if (i == MAX_DPLL_WAIT_TRIES) {
		printk(KERN_ERR "clock: %s failed transition to '%s'\n",
		       clk_name, (state) ? "locked" : "bypassed");
	} else {
		pr_debug("clock: %s transition to '%s' in %d loops\n",
			 clk_name, (state) ? "locked" : "bypassed", i);

		ret = 0;
	}

	return ret;
}

/* From 3430 TRM ES2 4.7.6.2 */
static u16 _omap3_dpll_compute_freqsel(struct clk_hw_omap *clk, u8 n)
{
	unsigned long fint;
	u16 f = 0;

	fint = __clk_get_rate(clk->dpll_data->clk_ref) / n;

	pr_debug("clock: fint is %lu\n", fint);

	if (fint >= 750000 && fint <= 1000000)
		f = 0x3;
	else if (fint > 1000000 && fint <= 1250000)
		f = 0x4;
	else if (fint > 1250000 && fint <= 1500000)
		f = 0x5;
	else if (fint > 1500000 && fint <= 1750000)
		f = 0x6;
	else if (fint > 1750000 && fint <= 2100000)
		f = 0x7;
	else if (fint > 7500000 && fint <= 10000000)
		f = 0xB;
	else if (fint > 10000000 && fint <= 12500000)
		f = 0xC;
	else if (fint > 12500000 && fint <= 15000000)
		f = 0xD;
	else if (fint > 15000000 && fint <= 17500000)
		f = 0xE;
	else if (fint > 17500000 && fint <= 21000000)
		f = 0xF;
	else
		pr_debug("clock: unknown freqsel setting for %d\n", n);

	return f;
}

/*
 * _omap3_noncore_dpll_lock - instruct a DPLL to lock and wait for readiness
 * @clk: pointer to a DPLL struct clk
 *
 * Instructs a non-CORE DPLL to lock.  Waits for the DPLL to report
 * readiness before returning.  Will save and restore the DPLL's
 * autoidle state across the enable, per the CDP code.  If the DPLL
 * locked successfully, return 0; if the DPLL did not lock in the time
 * allotted, or DPLL3 was passed in, return -EINVAL.
 */
static int _omap3_noncore_dpll_lock(struct clk_hw_omap *clk)
{
	const struct dpll_data *dd;
	u8 ai;
	u8 state = 1;
	int r = 0;

	pr_debug("clock: locking DPLL %s\n", __clk_get_name(clk->hw.clk));

	dd = clk->dpll_data;
	state <<= __ffs(dd->idlest_mask);

	/* Check if already locked */
	if ((__raw_readl(dd->idlest_reg) & dd->idlest_mask) == state)
		goto done;

	ai = omap3_dpll_autoidle_read(clk);

	if (ai)
		omap3_dpll_deny_idle(clk);

	_omap3_dpll_write_clken(clk, DPLL_LOCKED);

	r = _omap3_wait_dpll_status(clk, 1);

	if (ai)
		omap3_dpll_allow_idle(clk);

done:
	return r;
}

/*
 * _omap3_noncore_dpll_bypass - instruct a DPLL to bypass and wait for readiness
 * @clk: pointer to a DPLL struct clk
 *
 * Instructs a non-CORE DPLL to enter low-power bypass mode.  In
 * bypass mode, the DPLL's rate is set equal to its parent clock's
 * rate.  Waits for the DPLL to report readiness before returning.
 * Will save and restore the DPLL's autoidle state across the enable,
 * per the CDP code.  If the DPLL entered bypass mode successfully,
 * return 0; if the DPLL did not enter bypass in the time allotted, or
 * DPLL3 was passed in, or the DPLL does not support low-power bypass,
 * return -EINVAL.
 */
static int _omap3_noncore_dpll_bypass(struct clk_hw_omap *clk)
{
	int r;
	u8 ai;

	if (!(clk->dpll_data->modes & (1 << DPLL_LOW_POWER_BYPASS)))
		return -EINVAL;

	pr_debug("clock: configuring DPLL %s for low-power bypass\n",
		 __clk_get_name(clk->hw.clk));

	ai = omap3_dpll_autoidle_read(clk);

	_omap3_dpll_write_clken(clk, DPLL_LOW_POWER_BYPASS);

	r = _omap3_wait_dpll_status(clk, 0);

	if (ai)
		omap3_dpll_allow_idle(clk);

	return r;
}

/*
 * _omap3_noncore_dpll_stop - instruct a DPLL to stop
 * @clk: pointer to a DPLL struct clk
 *
 * Instructs a non-CORE DPLL to enter low-power stop. Will save and
 * restore the DPLL's autoidle state across the stop, per the CDP
 * code.  If DPLL3 was passed in, or the DPLL does not support
 * low-power stop, return -EINVAL; otherwise, return 0.
 */
static int _omap3_noncore_dpll_stop(struct clk_hw_omap *clk)
{
	u8 ai;

	if (!(clk->dpll_data->modes & (1 << DPLL_LOW_POWER_STOP)))
		return -EINVAL;

	pr_debug("clock: stopping DPLL %s\n", __clk_get_name(clk->hw.clk));

	ai = omap3_dpll_autoidle_read(clk);

	_omap3_dpll_write_clken(clk, DPLL_LOW_POWER_STOP);

	if (ai)
		omap3_dpll_allow_idle(clk);

	return 0;
}

/**
 * _lookup_dco - Lookup DCO used by j-type DPLL
 * @clk: pointer to a DPLL struct clk
 * @dco: digital control oscillator selector
 * @m: DPLL multiplier to set
 * @n: DPLL divider to set
 *
 * See 36xx TRM section 3.5.3.3.3.2 "Type B DPLL (Low-Jitter)"
 *
 * XXX This code is not needed for 3430/AM35xx; can it be optimized
 * out in non-multi-OMAP builds for those chips?
 */
static void _lookup_dco(struct clk_hw_omap *clk, u8 *dco, u16 m, u8 n)
{
	unsigned long fint, clkinp; /* watch out for overflow */

	clkinp = __clk_get_rate(__clk_get_parent(clk->hw.clk));
	fint = (clkinp / n) * m;

	if (fint < 1000000000)
		*dco = 2;
	else
		*dco = 4;
}

/**
 * _lookup_sddiv - Calculate sigma delta divider for j-type DPLL
 * @clk: pointer to a DPLL struct clk
 * @sd_div: target sigma-delta divider
 * @m: DPLL multiplier to set
 * @n: DPLL divider to set
 *
 * See 36xx TRM section 3.5.3.3.3.2 "Type B DPLL (Low-Jitter)"
 *
 * XXX This code is not needed for 3430/AM35xx; can it be optimized
 * out in non-multi-OMAP builds for those chips?
 */
static void _lookup_sddiv(struct clk_hw_omap *clk, u8 *sd_div, u16 m, u8 n)
{
	unsigned long clkinp, sd; /* watch out for overflow */
	int mod1, mod2;

	clkinp = __clk_get_rate(__clk_get_parent(clk->hw.clk));

	/*
	 * target sigma-delta to near 250MHz
	 * sd = ceil[(m/(n+1)) * (clkinp_MHz / 250)]
	 */
	clkinp /= 100000; /* shift from MHz to 10*Hz for 38.4 and 19.2 */
	mod1 = (clkinp * m) % (250 * n);
	sd = (clkinp * m) / (250 * n);
	mod2 = sd % 10;
	sd /= 10;

	if (mod1 || mod2)
		sd++;
	*sd_div = sd;
}

/*
 * _omap3_noncore_dpll_program - set non-core DPLL M,N values directly
 * @clk:	struct clk * of DPLL to set
 * @freqsel:	FREQSEL value to set
 *
 * Program the DPLL with the last M, N values calculated, and wait for
 * the DPLL to lock. Returns -EINVAL upon error, or 0 upon success.
 */
static int omap3_noncore_dpll_program(struct clk_hw_omap *clk, u16 freqsel)
{
	struct dpll_data *dd = clk->dpll_data;
	u8 dco, sd_div;
	u32 v;

	/* 3430 ES2 TRM: 4.7.6.9 DPLL Programming Sequence */
	_omap3_noncore_dpll_bypass(clk);

	/*
	 * Set jitter correction. No jitter correction for OMAP4 and 3630
	 * since freqsel field is no longer present
	 */
	if (!soc_is_am33xx() && !cpu_is_omap44xx() && !cpu_is_omap3630()
            && !soc_is_omap54xx()) {
		v = __raw_readl(dd->control_reg);
		v &= ~dd->freqsel_mask;
		v |= freqsel << __ffs(dd->freqsel_mask);
		__raw_writel(v, dd->control_reg);
	}

	/* Set DPLL multiplier, divider */
	v = __raw_readl(dd->mult_div1_reg);
	v &= ~(dd->mult_mask | dd->div1_mask);
	v |= dd->last_rounded_m << __ffs(dd->mult_mask);
	v |= (dd->last_rounded_n - 1) << __ffs(dd->div1_mask);

	/* Configure dco and sd_div for dplls that have these fields */
	if (dd->dco_mask) {
		_lookup_dco(clk, &dco, dd->last_rounded_m, dd->last_rounded_n);
		v &= ~(dd->dco_mask);
		v |= dco << __ffs(dd->dco_mask);
	}
	if (dd->sddiv_mask) {
		_lookup_sddiv(clk, &sd_div, dd->last_rounded_m,
			      dd->last_rounded_n);
		v &= ~(dd->sddiv_mask);
		v |= sd_div << __ffs(dd->sddiv_mask);
	}

	__raw_writel(v, dd->mult_div1_reg);

	/* Set 4X multiplier and low-power mode */
	if (dd->m4xen_mask || dd->lpmode_mask) {
		v = __raw_readl(dd->control_reg);

		if (dd->m4xen_mask) {
			if (dd->last_rounded_m4xen)
				v |= dd->m4xen_mask;
			else
				v &= ~dd->m4xen_mask;
		}

		if (dd->lpmode_mask) {
			if (dd->last_rounded_lpmode)
				v |= dd->lpmode_mask;
			else
				v &= ~dd->lpmode_mask;
		}

		__raw_writel(v, dd->control_reg);
	}

	/* We let the clock framework set the other output dividers later */

	/* REVISIT: Set ramp-up delay? */

	_omap3_noncore_dpll_lock(clk);

	return 0;
}

/* Public functions */

/**
 * omap3_dpll_recalc - recalculate DPLL rate
 * @clk: DPLL struct clk
 *
 * Recalculate and propagate the DPLL rate.
 */
unsigned long omap3_dpll_recalc(struct clk_hw *hw, unsigned long parent_rate)
{
	struct clk_hw_omap *clk = to_clk_hw_omap(hw);

	return omap2_get_dpll_rate(clk);
}

/* Non-CORE DPLL (e.g., DPLLs that do not control SDRC) clock functions */

/**
 * omap3_noncore_dpll_enable - instruct a DPLL to enter bypass or lock mode
 * @clk: pointer to a DPLL struct clk
 *
 * Instructs a non-CORE DPLL to enable, e.g., to enter bypass or lock.
 * The choice of modes depends on the DPLL's programmed rate: if it is
 * the same as the DPLL's parent clock, it will enter bypass;
 * otherwise, it will enter lock.  This code will wait for the DPLL to
 * indicate readiness before returning, unless the DPLL takes too long
 * to enter the target state.  Intended to be used as the struct clk's
 * enable function.  If DPLL3 was passed in, or the DPLL does not
 * support low-power stop, or if the DPLL took too long to enter
 * bypass or lock, return -EINVAL; otherwise, return 0.
 */
int omap3_noncore_dpll_enable(struct clk_hw *hw)
{
	struct clk_hw_omap *clk = to_clk_hw_omap(hw);
	int r;
	struct dpll_data *dd;
	struct clk *parent;

	dd = clk->dpll_data;
	if (!dd)
		return -EINVAL;

	if (clk->clkdm) {
		r = clkdm_clk_enable(clk->clkdm, hw->clk);
		if (r) {
			WARN(1,
			     "%s: could not enable %s's clockdomain %s: %d\n",
			     __func__, __clk_get_name(hw->clk),
			     clk->clkdm->name, r);
			return r;
		}
	}

	parent = __clk_get_parent(hw->clk);

	if (__clk_get_rate(hw->clk) == __clk_get_rate(dd->clk_bypass)) {
		WARN_ON(parent != dd->clk_bypass);
		r = _omap3_noncore_dpll_bypass(clk);
	} else {
		WARN_ON(parent != dd->clk_ref);
		r = _omap3_noncore_dpll_lock(clk);
	}

	return r;
}

/**
 * omap3_noncore_dpll_disable - instruct a DPLL to enter low-power stop
 * @clk: pointer to a DPLL struct clk
 *
 * Instructs a non-CORE DPLL to enter low-power stop.  This function is
 * intended for use in struct clkops.  No return value.
 */
void omap3_noncore_dpll_disable(struct clk_hw *hw)
{
	struct clk_hw_omap *clk = to_clk_hw_omap(hw);

	_omap3_noncore_dpll_stop(clk);
	if (clk->clkdm)
		clkdm_clk_disable(clk->clkdm, hw->clk);
}


/* Non-CORE DPLL rate set code */

/**
 * omap3_noncore_dpll_set_rate - set non-core DPLL rate
 * @clk: struct clk * of DPLL to set
 * @rate: rounded target rate
 *
 * Set the DPLL CLKOUT to the target rate.  If the DPLL can enter
 * low-power bypass, and the target rate is the bypass source clock
 * rate, then configure the DPLL for bypass.  Otherwise, round the
 * target rate if it hasn't been done already, then program and lock
 * the DPLL.  Returns -EINVAL upon error, or 0 upon success.
 */
int omap3_noncore_dpll_set_rate(struct clk_hw *hw, unsigned long rate,
					unsigned long parent_rate)
{
	struct clk_hw_omap *clk = to_clk_hw_omap(hw);
	struct clk *new_parent = NULL;
	u16 freqsel = 0;
	struct dpll_data *dd;
	int ret;

	if (!hw || !rate)
		return -EINVAL;

	dd = clk->dpll_data;
	if (!dd)
		return -EINVAL;

	if (__clk_get_rate(dd->clk_bypass) == rate &&
	    (dd->modes & (1 << DPLL_LOW_POWER_BYPASS))) {
		pr_debug("%s: %s: set rate: entering bypass.\n",
			 __func__, __clk_get_name(hw->clk));

		__clk_prepare(dd->clk_bypass);
		clk_enable(dd->clk_bypass);
		ret = _omap3_noncore_dpll_bypass(clk);
		if (!ret)
			new_parent = dd->clk_bypass;
		clk_disable(dd->clk_bypass);
		__clk_unprepare(dd->clk_bypass);
	} else {
		__clk_prepare(dd->clk_ref);
		clk_enable(dd->clk_ref);

		if (dd->last_rounded_rate != rate)
			rate = __clk_round_rate(hw->clk, rate);

		if (dd->last_rounded_rate == 0)
			return -EINVAL;

<<<<<<< HEAD
		/* No freqsel on OMAP4 and OMAP3630 */
		if (!cpu_is_omap44xx() && !cpu_is_omap3630()
		    && !soc_is_omap54xx()) {
=======
		/* No freqsel on AM335x, OMAP4 and OMAP3630 */
		if (!soc_is_am33xx() && !cpu_is_omap44xx() &&
		    !cpu_is_omap3630() && !soc_is_omap54xx()) {
>>>>>>> 0911319e
			freqsel = _omap3_dpll_compute_freqsel(clk,
						dd->last_rounded_n);
			WARN_ON(!freqsel);
		}

		pr_debug("%s: %s: set rate: locking rate to %lu.\n",
			 __func__, __clk_get_name(hw->clk), rate);

		ret = omap3_noncore_dpll_program(clk, freqsel);
		if (!ret)
			new_parent = dd->clk_ref;
		clk_disable(dd->clk_ref);
		__clk_unprepare(dd->clk_ref);
	}
	/*
	* FIXME - this is all wrong.  common code handles reparenting and
	* migrating prepare/enable counts.  dplls should be a multiplexer
	* clock and this should be a set_parent operation so that all of that
	* stuff is inherited for free
	*/

	if (!ret)
		__clk_reparent(hw->clk, new_parent);

	return 0;
}

/* DPLL autoidle read/set code */

/**
 * omap3_dpll_autoidle_read - read a DPLL's autoidle bits
 * @clk: struct clk * of the DPLL to read
 *
 * Return the DPLL's autoidle bits, shifted down to bit 0.  Returns
 * -EINVAL if passed a null pointer or if the struct clk does not
 * appear to refer to a DPLL.
 */
u32 omap3_dpll_autoidle_read(struct clk_hw_omap *clk)
{
	const struct dpll_data *dd;
	u32 v;

	if (!clk || !clk->dpll_data)
		return -EINVAL;

	dd = clk->dpll_data;

	if (!dd->autoidle_reg)
		return -EINVAL;

	v = __raw_readl(dd->autoidle_reg);
	v &= dd->autoidle_mask;
	v >>= __ffs(dd->autoidle_mask);

	return v;
}

/**
 * omap3_dpll_allow_idle - enable DPLL autoidle bits
 * @clk: struct clk * of the DPLL to operate on
 *
 * Enable DPLL automatic idle control.  This automatic idle mode
 * switching takes effect only when the DPLL is locked, at least on
 * OMAP3430.  The DPLL will enter low-power stop when its downstream
 * clocks are gated.  No return value.
 */
void omap3_dpll_allow_idle(struct clk_hw_omap *clk)
{
	const struct dpll_data *dd;
	u32 v;

	if (!clk || !clk->dpll_data)
		return;

	dd = clk->dpll_data;

	if (!dd->autoidle_reg)
		return;

	/*
	 * REVISIT: CORE DPLL can optionally enter low-power bypass
	 * by writing 0x5 instead of 0x1.  Add some mechanism to
	 * optionally enter this mode.
	 */
	v = __raw_readl(dd->autoidle_reg);
	v &= ~dd->autoidle_mask;
	v |= DPLL_AUTOIDLE_LOW_POWER_STOP << __ffs(dd->autoidle_mask);
	__raw_writel(v, dd->autoidle_reg);

}

/**
 * omap3_dpll_deny_idle - prevent DPLL from automatically idling
 * @clk: struct clk * of the DPLL to operate on
 *
 * Disable DPLL automatic idle control.  No return value.
 */
void omap3_dpll_deny_idle(struct clk_hw_omap *clk)
{
	const struct dpll_data *dd;
	u32 v;

	if (!clk || !clk->dpll_data)
		return;

	dd = clk->dpll_data;

	if (!dd->autoidle_reg)
		return;

	v = __raw_readl(dd->autoidle_reg);
	v &= ~dd->autoidle_mask;
	v |= DPLL_AUTOIDLE_DISABLE << __ffs(dd->autoidle_mask);
	__raw_writel(v, dd->autoidle_reg);

}

/* Clock control for DPLL outputs */

/**
 * omap3_clkoutx2_recalc - recalculate DPLL X2 output virtual clock rate
 * @clk: DPLL output struct clk
 *
 * Using parent clock DPLL data, look up DPLL state.  If locked, set our
 * rate to the dpll_clk * 2; otherwise, just use dpll_clk.
 */
unsigned long omap3_clkoutx2_recalc(struct clk_hw *hw,
				    unsigned long parent_rate)
{
	const struct dpll_data *dd;
	unsigned long rate;
	u32 v;
	struct clk_hw_omap *pclk = NULL;
	struct clk *parent;

	/* Walk up the parents of clk, looking for a DPLL */
	do {
		do {
			parent = __clk_get_parent(hw->clk);
			hw = __clk_get_hw(parent);
		} while (hw && (__clk_get_flags(hw->clk) & CLK_IS_BASIC));
		if (!hw)
			break;
		pclk = to_clk_hw_omap(hw);
	} while (pclk && !pclk->dpll_data);

	/* clk does not have a DPLL as a parent?  error in the clock data */
	if (!pclk) {
		WARN_ON(1);
		return 0;
	}

	dd = pclk->dpll_data;

	WARN_ON(!dd->enable_mask);

	v = __raw_readl(dd->control_reg) & dd->enable_mask;
	v >>= __ffs(dd->enable_mask);
	if ((v != OMAP3XXX_EN_DPLL_LOCKED) || (dd->flags & DPLL_J_TYPE))
		rate = parent_rate;
	else
		rate = parent_rate * 2;
	return rate;
}

/* OMAP3/4 non-CORE DPLL clkops */
const struct clk_hw_omap_ops clkhwops_omap3_dpll = {
	.allow_idle	= omap3_dpll_allow_idle,
	.deny_idle	= omap3_dpll_deny_idle,
};<|MERGE_RESOLUTION|>--- conflicted
+++ resolved
@@ -503,15 +503,9 @@
 		if (dd->last_rounded_rate == 0)
 			return -EINVAL;
 
-<<<<<<< HEAD
-		/* No freqsel on OMAP4 and OMAP3630 */
-		if (!cpu_is_omap44xx() && !cpu_is_omap3630()
-		    && !soc_is_omap54xx()) {
-=======
 		/* No freqsel on AM335x, OMAP4 and OMAP3630 */
 		if (!soc_is_am33xx() && !cpu_is_omap44xx() &&
 		    !cpu_is_omap3630() && !soc_is_omap54xx()) {
->>>>>>> 0911319e
 			freqsel = _omap3_dpll_compute_freqsel(clk,
 						dd->last_rounded_n);
 			WARN_ON(!freqsel);
