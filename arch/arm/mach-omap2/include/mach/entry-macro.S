/*
 * arch/arm/plat-omap/include/mach/entry-macro.S
 *
 * Low-level IRQ helper macros for OMAP-based platforms
 *
 * Copyright (C) 2009 Texas Instruments
 * Added OMAP4 support - Santosh Shilimkar <santosh.shilimkar@ti.com>
 *
 * This file is licensed under  the terms of the GNU General Public
 * License version 2. This program is licensed "as is" without any
 * warranty of any kind, whether express or implied.
 */
#include <mach/hardware.h>
#include <mach/io.h>
#include <mach/irqs.h>
#include <asm/hardware/gic.h>

#include <plat/omap24xx.h>
#include <plat/omap34xx.h>
#include <plat/omap44xx.h>

#include <plat/multi.h>

#define OMAP2_IRQ_BASE		OMAP2_L4_IO_ADDRESS(OMAP24XX_IC_BASE)
#define OMAP3_IRQ_BASE		OMAP2_L4_IO_ADDRESS(OMAP34XX_IC_BASE)
#define OMAP4_IRQ_BASE		OMAP2_L4_IO_ADDRESS(OMAP44XX_GIC_CPU_BASE)
#define INTCPS_SIR_IRQ_OFFSET	0x0040	/* omap2/3 active interrupt offset */
#define	ACTIVEIRQ_MASK		0x7f	/* omap2/3 active interrupt bits */

		.macro	disable_fiq
		.endm

		.macro  arch_ret_to_user, tmp1, tmp2
		.endm

/*
 * Unoptimized irq functions for multi-omap2, 3 and 4
 */

#ifdef MULTI_OMAP2
<<<<<<< HEAD

/*
 * We use __glue to avoid errors with multiple definitions of
 * .globl omap_irq_base as it's included from entry-armv.S but not
 * from entry-common.S.
 */
#ifdef __glue
		.pushsection .data
		.globl	omap_irq_base
omap_irq_base:
		.word	0
		.popsection
#endif

=======
>>>>>>> 105e53f8
		/*
		 * Configure the interrupt base on the first interrupt.
		 * See also omap_irq_base_init for setting omap_irq_base.
		 */
		.macro  get_irqnr_preamble, base, tmp
		ldr	\base, =omap_irq_base	@ irq base address
		ldr	\base, [\base, #0]	@ irq base value
		.endm

		/* Check the pending interrupts. Note that base already set */
		.macro	get_irqnr_and_base, irqnr, irqstat, base, tmp
		tst	\base, #0x100		@ gic address?
		bne	4401f			@ found gic

		/* Handle omap2 and omap3 */
		ldr	\irqnr, [\base, #0x98] /* IRQ pending reg 1 */
		cmp	\irqnr, #0x0
		bne	9998f
		ldr	\irqnr, [\base, #0xb8] /* IRQ pending reg 2 */
		cmp	\irqnr, #0x0
		bne	9998f
		ldr	\irqnr, [\base, #0xd8] /* IRQ pending reg 3 */
		cmp	\irqnr, #0x0
		bne	9998f

		/*
		 * ti816x has additional IRQ pending register. Checking this
		 * register on omap2 & omap3 has no effect (read as 0).
		 */
		ldr	\irqnr, [\base, #0xf8] /* IRQ pending reg 4 */
		cmp	\irqnr, #0x0
9998:
		ldrne	\irqnr, [\base, #INTCPS_SIR_IRQ_OFFSET]
		and	\irqnr, \irqnr, #ACTIVEIRQ_MASK /* Clear spurious bits */
		b	9999f

		/* Handle omap4 */
4401:		ldr     \irqstat, [\base, #GIC_CPU_INTACK]
		ldr     \tmp, =1021
		bic     \irqnr, \irqstat, #0x1c00
		cmp     \irqnr, #29
		cmpcc   \irqnr, \irqnr
		cmpne   \irqnr, \tmp
		cmpcs   \irqnr, \irqnr
9999:
		.endm

#ifdef CONFIG_SMP
		/* We assume that irqstat (the raw value of the IRQ acknowledge
		 * register) is preserved from the macro above.
		 * If there is an IPI, we immediately signal end of interrupt
		 * on the controller, since this requires the original irqstat
		 * value which we won't easily be able to recreate later.
		 */

		.macro test_for_ipi, irqnr, irqstat, base, tmp
		bic	\irqnr, \irqstat, #0x1c00
		cmp	\irqnr, #16
		it	cc
		strcc	\irqstat, [\base, #GIC_CPU_EOI]
		it	cs
		cmpcs	\irqnr, \irqnr
		.endm

		/* As above, this assumes that irqstat and base are preserved */

		.macro test_for_ltirq, irqnr, irqstat, base, tmp
		bic	\irqnr, \irqstat, #0x1c00
		mov 	\tmp, #0
		cmp	\irqnr, #29
		itt	eq
		moveq	\tmp, #1
		streq	\irqstat, [\base, #GIC_CPU_EOI]
		cmp	\tmp, #0
		.endm
#endif	/* CONFIG_SMP */

#else	/* MULTI_OMAP2 */


/*
 * Optimized irq functions for omap2, 3 and 4
 */

#if defined(CONFIG_ARCH_OMAP2) || defined(CONFIG_ARCH_OMAP3)
		.macro  get_irqnr_preamble, base, tmp
#ifdef CONFIG_ARCH_OMAP2
		ldr	\base, =OMAP2_IRQ_BASE
#else
		ldr	\base, =OMAP3_IRQ_BASE
#endif
		.endm

		/* Check the pending interrupts. Note that base already set */
		.macro	get_irqnr_and_base, irqnr, irqstat, base, tmp
		ldr	\irqnr, [\base, #0x98] /* IRQ pending reg 1 */
		cmp	\irqnr, #0x0
		bne	9999f
		ldr	\irqnr, [\base, #0xb8] /* IRQ pending reg 2 */
		cmp	\irqnr, #0x0
		bne	9999f
		ldr	\irqnr, [\base, #0xd8] /* IRQ pending reg 3 */
		cmp	\irqnr, #0x0
#ifdef CONFIG_SOC_OMAPTI816X
		bne	9999f
		ldr	\irqnr, [\base, #0xf8] /* IRQ pending reg 4 */
		cmp	\irqnr, #0x0
#endif
9999:
		ldrne	\irqnr, [\base, #INTCPS_SIR_IRQ_OFFSET]
		and	\irqnr, \irqnr, #ACTIVEIRQ_MASK /* Clear spurious bits */

		.endm
#endif


#ifdef CONFIG_ARCH_OMAP4
#define HAVE_GET_IRQNR_PREAMBLE
#include <asm/hardware/entry-macro-gic.S>

		.macro  get_irqnr_preamble, base, tmp
		ldr     \base, =OMAP4_IRQ_BASE
		.endm

#endif

#endif	/* MULTI_OMAP2 */

		.macro	irq_prio_table
		.endm<|MERGE_RESOLUTION|>--- conflicted
+++ resolved
@@ -38,23 +38,6 @@
  */
 
 #ifdef MULTI_OMAP2
-<<<<<<< HEAD
-
-/*
- * We use __glue to avoid errors with multiple definitions of
- * .globl omap_irq_base as it's included from entry-armv.S but not
- * from entry-common.S.
- */
-#ifdef __glue
-		.pushsection .data
-		.globl	omap_irq_base
-omap_irq_base:
-		.word	0
-		.popsection
-#endif
-
-=======
->>>>>>> 105e53f8
 		/*
 		 * Configure the interrupt base on the first interrupt.
 		 * See also omap_irq_base_init for setting omap_irq_base.
