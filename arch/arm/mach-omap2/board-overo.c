/*
 * board-overo.c (Gumstix Overo)
 *
 * Initial code: Steve Sakoman <steve@sakoman.com>
 *
 * This program is free software; you can redistribute it and/or
 * modify it under the terms of the GNU General Public License
 * version 2 as published by the Free Software Foundation.
 *
 * This program is distributed in the hope that it will be useful, but
 * WITHOUT ANY WARRANTY; without even the implied warranty of
 * MERCHANTABILITY or FITNESS FOR A PARTICULAR PURPOSE.  See the GNU
 * General Public License for more details.
 *
 * You should have received a copy of the GNU General Public License
 * along with this program; if not, write to the Free Software
 * Foundation, Inc., 51 Franklin St, Fifth Floor, Boston, MA
 * 02110-1301 USA
 *
 */

#include <linux/clk.h>
#include <linux/delay.h>
#include <linux/err.h>
#include <linux/init.h>
#include <linux/io.h>
#include <linux/kernel.h>
#include <linux/platform_device.h>
#include <linux/i2c/twl4030.h>
#include <linux/regulator/machine.h>

#include <linux/mtd/mtd.h>
#include <linux/mtd/nand.h>
#include <linux/mtd/partitions.h>

#include <asm/mach-types.h>
#include <asm/mach/arch.h>
#include <asm/mach/flash.h>
#include <asm/mach/map.h>

#include <mach/board.h>
#include <mach/common.h>
#include <mach/gpio.h>
#include <mach/gpmc.h>
#include <mach/hardware.h>
#include <mach/nand.h>
#include <mach/usb.h>

#include "sdram-micron-mt46h32m32lf-6.h"
#include "twl4030-generic-scripts.h"
#include "mmc-twl4030.h"

#define OVERO_GPIO_BT_XGATE	15
#define OVERO_GPIO_W2W_NRESET	16
#define OVERO_GPIO_PENDOWN	114
#define OVERO_GPIO_BT_NRESET	164
#define OVERO_GPIO_USBH_CPEN	168
#define OVERO_GPIO_USBH_NRESET	183

#define NAND_BLOCK_SIZE SZ_128K
#define GPMC_CS0_BASE  0x60
#define GPMC_CS_SIZE   0x30

#define OVERO_SMSC911X_CS	5
#define OVERO_SMSC911X_GPIO	176

#if defined(CONFIG_TOUCHSCREEN_ADS7846) || \
	defined(CONFIG_TOUCHSCREEN_ADS7846_MODULE)

#include <mach/mcspi.h>
#include <linux/spi/spi.h>
#include <linux/spi/ads7846.h>

static struct omap2_mcspi_device_config ads7846_mcspi_config = {
	.turbo_mode	= 0,
	.single_channel	= 1,	/* 0: slave, 1: master */
};

static int ads7846_get_pendown_state(void)
{
	return !gpio_get_value(OVERO_GPIO_PENDOWN);
}

static struct ads7846_platform_data ads7846_config = {
	.x_max			= 0x0fff,
	.y_max			= 0x0fff,
	.x_plate_ohms		= 180,
	.pressure_max		= 255,
	.debounce_max		= 10,
	.debounce_tol		= 3,
	.debounce_rep		= 1,
	.get_pendown_state	= ads7846_get_pendown_state,
	.keep_vref_on		= 1,
};

static struct spi_board_info overo_spi_board_info[] __initdata = {
	{
		.modalias		= "ads7846",
		.bus_num		= 1,
		.chip_select		= 0,
		.max_speed_hz		= 1500000,
		.controller_data	= &ads7846_mcspi_config,
		.irq			= OMAP_GPIO_IRQ(OVERO_GPIO_PENDOWN),
		.platform_data		= &ads7846_config,
	}
};

static void __init overo_ads7846_init(void)
{
	if ((gpio_request(OVERO_GPIO_PENDOWN, "ADS7846_PENDOWN") == 0) &&
	    (gpio_direction_input(OVERO_GPIO_PENDOWN) == 0)) {
		gpio_export(OVERO_GPIO_PENDOWN, 0);
	} else {
		printk(KERN_ERR "could not obtain gpio for ADS7846_PENDOWN\n");
		return;
	}

	spi_register_board_info(overo_spi_board_info,
			ARRAY_SIZE(overo_spi_board_info));
}

#else
static inline void __init overo_ads7846_init(void) { return; }
#endif

#if defined(CONFIG_SMSC911X) || defined(CONFIG_SMSC911X_MODULE)

#include <linux/smsc911x.h>

static struct resource overo_smsc911x_resources[] = {
	{
		.name	= "smsc911x-memory",
		.flags	= IORESOURCE_MEM,
	},
	{
		.flags	= IORESOURCE_IRQ | IORESOURCE_IRQ_LOWLEVEL,
	},
};

static struct smsc911x_platform_config overo_smsc911x_config = {
	.irq_polarity	= SMSC911X_IRQ_POLARITY_ACTIVE_LOW,
	.irq_type	= SMSC911X_IRQ_TYPE_OPEN_DRAIN,
	.flags		= SMSC911X_USE_32BIT ,
	.phy_interface	= PHY_INTERFACE_MODE_MII,
};

static struct platform_device overo_smsc911x_device = {
	.name		= "smsc911x",
	.id		= -1,
	.num_resources	= ARRAY_SIZE(overo_smsc911x_resources),
	.resource	= &overo_smsc911x_resources,
	.dev		= {
		.platform_data = &overo_smsc911x_config,
	},
};

static inline void __init overo_init_smsc911x(void)
{
	unsigned long cs_mem_base;

	if (gpmc_cs_request(OVERO_SMSC911X_CS, SZ_16M, &cs_mem_base) < 0) {
		printk(KERN_ERR "Failed request for GPMC mem for smsc911x\n");
		return;
	}

	overo_smsc911x_resources[0].start = cs_mem_base + 0x0;
	overo_smsc911x_resources[0].end   = cs_mem_base + 0xff;

	if ((gpio_request(OVERO_SMSC911X_GPIO, "SMSC911X IRQ") == 0) &&
	    (gpio_direction_input(OVERO_SMSC911X_GPIO) == 0)) {
		gpio_export(OVERO_SMSC911X_GPIO, 0);
	} else {
		printk(KERN_ERR "could not obtain gpio for SMSC911X IRQ\n");
		return;
	}

	overo_smsc911x_resources[1].start = OMAP_GPIO_IRQ(OVERO_SMSC911X_GPIO);
	overo_smsc911x_resources[1].end	  = 0;

	platform_device_register(&overo_smsc911x_device);
}

#else
static inline void __init overo_init_smsc911x(void) { return; }
#endif



static struct mtd_partition overo_nand_partitions[] = {
	{
		.name           = "xloader",
		.offset         = 0,			/* Offset = 0x00000 */
		.size           = 4 * NAND_BLOCK_SIZE,
		.mask_flags     = MTD_WRITEABLE
	},
	{
		.name           = "uboot",
		.offset         = MTDPART_OFS_APPEND,	/* Offset = 0x80000 */
		.size           = 14 * NAND_BLOCK_SIZE,
	},
	{
		.name           = "uboot environment",
		.offset         = MTDPART_OFS_APPEND,	/* Offset = 0x240000 */
		.size           = 2 * NAND_BLOCK_SIZE,
	},
	{
		.name           = "linux",
		.offset         = MTDPART_OFS_APPEND,	/* Offset = 0x280000 */
		.size           = 32 * NAND_BLOCK_SIZE,
	},
	{
		.name           = "rootfs",
		.offset         = MTDPART_OFS_APPEND,	/* Offset = 0x680000 */
		.size           = MTDPART_SIZ_FULL,
	},
};

static struct omap_nand_platform_data overo_nand_data = {
	.parts = overo_nand_partitions,
	.nr_parts = ARRAY_SIZE(overo_nand_partitions),
	.dma_channel = -1,	/* disable DMA in OMAP NAND driver */
};

static struct resource overo_nand_resource = {
	.flags		= IORESOURCE_MEM,
};

static struct platform_device overo_nand_device = {
	.name		= "omap2-nand",
	.id		= -1,
	.dev		= {
		.platform_data	= &overo_nand_data,
	},
	.num_resources	= 1,
	.resource	= &overo_nand_resource,
};


static void __init overo_flash_init(void)
{
	u8 cs = 0;
	u8 nandcs = GPMC_CS_NUM + 1;

	u32 gpmc_base_add = OMAP34XX_GPMC_VIRT;

	/* find out the chip-select on which NAND exists */
	while (cs < GPMC_CS_NUM) {
		u32 ret = 0;
		ret = gpmc_cs_read_reg(cs, GPMC_CS_CONFIG1);

		if ((ret & 0xC00) == 0x800) {
			printk(KERN_INFO "Found NAND on CS%d\n", cs);
			if (nandcs > GPMC_CS_NUM)
				nandcs = cs;
		}
		cs++;
	}

	if (nandcs > GPMC_CS_NUM) {
		printk(KERN_INFO "NAND: Unable to find configuration "
				 "in GPMC\n ");
		return;
	}

	if (nandcs < GPMC_CS_NUM) {
		overo_nand_data.cs = nandcs;
		overo_nand_data.gpmc_cs_baseaddr = (void *)
			(gpmc_base_add + GPMC_CS0_BASE + nandcs * GPMC_CS_SIZE);
		overo_nand_data.gpmc_baseaddr = (void *) (gpmc_base_add);

		printk(KERN_INFO "Registering NAND on CS%d\n", nandcs);
		if (platform_device_register(&overo_nand_device) < 0)
			printk(KERN_ERR "Unable to register NAND device\n");
	}
}
static struct omap_uart_config overo_uart_config __initdata = {
	.enabled_uarts	= ((1 << 0) | (1 << 1) | (1 << 2)),
};

static struct twl4030_hsmmc_info mmc[] = {
	{
		.mmc		= 1,
		.wires		= 4,
		.gpio_cd	= -EINVAL,
		.gpio_wp	= -EINVAL,
	},
	{
		.mmc		= 2,
		.wires		= 4,
		.gpio_cd	= -EINVAL,
		.gpio_wp	= -EINVAL,
		.transceiver	= true,
		.ocr_mask	= 0x00100000,	/* 3.3V */
	},
	{}	/* Terminator */
};

static struct regulator_consumer_supply overo_vmmc1_supply = {
	.supply			= "vmmc",
};

static int overo_twl_gpio_setup(struct device *dev,
		unsigned gpio, unsigned ngpio)
{
	twl4030_mmc_init(mmc);

	overo_vmmc1_supply.dev = mmc[0].dev;

	return 0;
}

static struct twl4030_gpio_platform_data overo_gpio_data = {
	.gpio_base	= OMAP_MAX_GPIO_LINES,
	.irq_base	= TWL4030_GPIO_IRQ_BASE,
	.irq_end	= TWL4030_GPIO_IRQ_END,
	.setup		= overo_twl_gpio_setup,
<<<<<<< HEAD
};

static struct twl4030_usb_data overo_usb_data = {
	.usb_mode	= T2_USB_MODE_ULPI,
};

=======
};

static struct twl4030_usb_data overo_usb_data = {
	.usb_mode	= T2_USB_MODE_ULPI,
};

>>>>>>> 09326670
static struct regulator_init_data overo_vmmc1 = {
	.constraints = {
		.min_uV			= 1850000,
		.max_uV			= 3150000,
		.valid_modes_mask	= REGULATOR_MODE_NORMAL
					| REGULATOR_MODE_STANDBY,
		.valid_ops_mask		= REGULATOR_CHANGE_VOLTAGE
					| REGULATOR_CHANGE_MODE
					| REGULATOR_CHANGE_STATUS,
	},
	.num_consumer_supplies	= 1,
	.consumer_supplies	= &overo_vmmc1_supply,
};

/* mmc2 (WLAN) and Bluetooth don't use twl4030 regulators */

static struct twl4030_platform_data overo_twldata = {
	.irq_base	= TWL4030_IRQ_BASE,
	.irq_end	= TWL4030_IRQ_END,
	.gpio		= &overo_gpio_data,
	.usb		= &overo_usb_data,
	.power		= GENERIC3430_T2SCRIPTS_DATA,
	.vmmc1		= &overo_vmmc1,
};

static struct i2c_board_info __initdata overo_i2c_boardinfo[] = {
	{
		I2C_BOARD_INFO("tps65950", 0x48),
		.flags = I2C_CLIENT_WAKE,
		.irq = INT_34XX_SYS_NIRQ,
		.platform_data = &overo_twldata,
	},
};

static int __init overo_i2c_init(void)
{
	omap_register_i2c_bus(1, 2600, overo_i2c_boardinfo,
			ARRAY_SIZE(overo_i2c_boardinfo));
	/* i2c2 pins are used for gpio */
	omap_register_i2c_bus(3, 400, NULL, 0);
	return 0;
}

static void __init overo_init_irq(void)
{
	omap2_init_common_hw(mt46h32m32lf6_sdrc_params);
	omap_init_irq();
	omap_gpio_init();
}

static struct platform_device overo_lcd_device = {
	.name		= "overo_lcd",
	.id		= -1,
};

static struct omap_lcd_config overo_lcd_config __initdata = {
	.ctrl_name	= "internal",
};

static struct omap_board_config_kernel overo_config[] __initdata = {
	{ OMAP_TAG_UART,	&overo_uart_config },
	{ OMAP_TAG_LCD,		&overo_lcd_config },
};

static struct platform_device *overo_devices[] __initdata = {
	&overo_lcd_device,
};

static void __init overo_init(void)
{
	overo_i2c_init();
	platform_add_devices(overo_devices, ARRAY_SIZE(overo_devices));
	omap_board_config = overo_config;
	omap_board_config_size = ARRAY_SIZE(overo_config);
	omap_serial_init();
	usb_musb_init();
	usb_ehci_init();
	overo_flash_init();
<<<<<<< HEAD
	overo_init_smsc911x();
=======
>>>>>>> 09326670
	overo_ads7846_init();
	overo_init_smsc911x();

	if ((gpio_request(OVERO_GPIO_W2W_NRESET,
			  "OVERO_GPIO_W2W_NRESET") == 0) &&
	    (gpio_direction_output(OVERO_GPIO_W2W_NRESET, 1) == 0)) {
		gpio_export(OVERO_GPIO_W2W_NRESET, 0);
		gpio_set_value(OVERO_GPIO_W2W_NRESET, 0);
		udelay(10);
		gpio_set_value(OVERO_GPIO_W2W_NRESET, 1);
	} else {
		printk(KERN_ERR "could not obtain gpio for "
					"OVERO_GPIO_W2W_NRESET\n");
	}

	if ((gpio_request(OVERO_GPIO_BT_XGATE, "OVERO_GPIO_BT_XGATE") == 0) &&
	    (gpio_direction_output(OVERO_GPIO_BT_XGATE, 0) == 0))
		gpio_export(OVERO_GPIO_BT_XGATE, 0);
	else
		printk(KERN_ERR "could not obtain gpio for OVERO_GPIO_BT_XGATE\n");

	if ((gpio_request(OVERO_GPIO_BT_NRESET, "OVERO_GPIO_BT_NRESET") == 0) &&
	    (gpio_direction_output(OVERO_GPIO_BT_NRESET, 1) == 0)) {
		gpio_export(OVERO_GPIO_BT_NRESET, 0);
		gpio_set_value(OVERO_GPIO_BT_NRESET, 0);
		mdelay(6);
		gpio_set_value(OVERO_GPIO_BT_NRESET, 1);
	} else {
		printk(KERN_ERR "could not obtain gpio for "
					"OVERO_GPIO_BT_NRESET\n");
	}

	if ((gpio_request(OVERO_GPIO_USBH_CPEN, "OVERO_GPIO_USBH_CPEN") == 0) &&
	    (gpio_direction_output(OVERO_GPIO_USBH_CPEN, 1) == 0))
		gpio_export(OVERO_GPIO_USBH_CPEN, 0);
	else
		printk(KERN_ERR "could not obtain gpio for "
					"OVERO_GPIO_USBH_CPEN\n");

	if ((gpio_request(OVERO_GPIO_USBH_NRESET,
			  "OVERO_GPIO_USBH_NRESET") == 0) &&
	    (gpio_direction_output(OVERO_GPIO_USBH_NRESET, 1) == 0))
		gpio_export(OVERO_GPIO_USBH_NRESET, 0);
	else
		printk(KERN_ERR "could not obtain gpio for "
					"OVERO_GPIO_USBH_NRESET\n");
}

static void __init overo_map_io(void)
{
	omap2_set_globals_343x();
	omap2_map_common_io();
}

MACHINE_START(OVERO, "Gumstix Overo")
	.phys_io	= 0x48000000,
	.io_pg_offst	= ((0xd8000000) >> 18) & 0xfffc,
	.boot_params	= 0x80000100,
	.map_io		= overo_map_io,
	.init_irq	= overo_init_irq,
	.init_machine	= overo_init,
	.timer		= &omap_timer,
MACHINE_END<|MERGE_RESOLUTION|>--- conflicted
+++ resolved
@@ -314,21 +314,12 @@
 	.irq_base	= TWL4030_GPIO_IRQ_BASE,
 	.irq_end	= TWL4030_GPIO_IRQ_END,
 	.setup		= overo_twl_gpio_setup,
-<<<<<<< HEAD
 };
 
 static struct twl4030_usb_data overo_usb_data = {
 	.usb_mode	= T2_USB_MODE_ULPI,
 };
 
-=======
-};
-
-static struct twl4030_usb_data overo_usb_data = {
-	.usb_mode	= T2_USB_MODE_ULPI,
-};
-
->>>>>>> 09326670
 static struct regulator_init_data overo_vmmc1 = {
 	.constraints = {
 		.min_uV			= 1850000,
@@ -407,10 +398,6 @@
 	usb_musb_init();
 	usb_ehci_init();
 	overo_flash_init();
-<<<<<<< HEAD
-	overo_init_smsc911x();
-=======
->>>>>>> 09326670
 	overo_ads7846_init();
 	overo_init_smsc911x();
 
