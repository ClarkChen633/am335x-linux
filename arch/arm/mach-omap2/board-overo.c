--- conflicted
+++ resolved
@@ -63,70 +63,6 @@
 #define OVERO_SMSC911X_CS	5
 #define OVERO_SMSC911X_GPIO	176
 
-<<<<<<< HEAD
-#if defined(CONFIG_SMSC911X) || defined(CONFIG_SMSC911X_MODULE)
-
-#include <linux/smsc911x.h>
-
-static struct resource overo_smsc911x_resources[] = {
-	{
-		.name	= "smsc911x-memory",
-		.flags	= IORESOURCE_MEM,
-	},
-	{
-		.flags	= IORESOURCE_IRQ | IORESOURCE_IRQ_LOWLEVEL,
-	},
-};
-
-static struct smsc911x_platform_config overo_smsc911x_config = {
-	.irq_polarity	= SMSC911X_IRQ_POLARITY_ACTIVE_LOW,
-	.irq_type	= SMSC911X_IRQ_TYPE_OPEN_DRAIN,
-	.flags		= SMSC911X_USE_32BIT ,
-	.phy_interface	= PHY_INTERFACE_MODE_MII,
-};
-
-static struct platform_device overo_smsc911x_device = {
-	.name		= "smsc911x",
-	.id		= -1,
-	.num_resources	= ARRAY_SIZE(overo_smsc911x_resources),
-	.resource	= &overo_smsc911x_resources,
-	.dev		= {
-		.platform_data = &overo_smsc911x_config,
-	},
-};
-
-static inline void __init overo_init_smsc911x(void)
-{
-	unsigned long cs_mem_base;
-
-	if (gpmc_cs_request(OVERO_SMSC911X_CS, SZ_16M, &cs_mem_base) < 0) {
-		printk(KERN_ERR "Failed request for GPMC mem for smsc911x\n");
-		return;
-	}
-
-	overo_smsc911x_resources[0].start = cs_mem_base + 0x0;
-	overo_smsc911x_resources[0].end   = cs_mem_base + 0xff;
-
-	if ((gpio_request(OVERO_SMSC911X_GPIO, "SMSC911X IRQ") == 0) &&
-	    (gpio_direction_input(OVERO_SMSC911X_GPIO) == 0)) {
-		gpio_export(OVERO_SMSC911X_GPIO, 0);
-	} else {
-		printk(KERN_ERR "could not obtain gpio for SMSC911X IRQ\n");
-		return;
-	}
-
-	overo_smsc911x_resources[1].start = OMAP_GPIO_IRQ(OVERO_SMSC911X_GPIO);
-	overo_smsc911x_resources[1].end	  = 0;
-
-	platform_device_register(&overo_smsc911x_device);
-}
-
-#else
-static inline void __init overo_init_smsc911x(void) { return; }
-#endif
-
-=======
->>>>>>> 1abccbf4
 #if defined(CONFIG_TOUCHSCREEN_ADS7846) || \
 	defined(CONFIG_TOUCHSCREEN_ADS7846_MODULE)
 
@@ -138,7 +74,6 @@
 	.turbo_mode	= 0,
 	.single_channel	= 1,	/* 0: slave, 1: master */
 };
-
 
 static int ads7846_get_pendown_state(void)
 {
@@ -249,6 +184,7 @@
 #endif
 
 
+
 static struct mtd_partition overo_nand_partitions[] = {
 	{
 		.name           = "xloader",
@@ -381,7 +317,6 @@
 
 static struct twl4030_usb_data overo_usb_data = {
 	.usb_mode	= T2_USB_MODE_ULPI,
-<<<<<<< HEAD
 };
 
 static struct regulator_init_data overo_vmmc1 = {
@@ -398,24 +333,6 @@
 	.consumer_supplies	= &overo_vmmc1_supply,
 };
 
-=======
-};
-
-static struct regulator_init_data overo_vmmc1 = {
-	.constraints = {
-		.min_uV			= 1850000,
-		.max_uV			= 3150000,
-		.valid_modes_mask	= REGULATOR_MODE_NORMAL
-					| REGULATOR_MODE_STANDBY,
-		.valid_ops_mask		= REGULATOR_CHANGE_VOLTAGE
-					| REGULATOR_CHANGE_MODE
-					| REGULATOR_CHANGE_STATUS,
-	},
-	.num_consumer_supplies	= 1,
-	.consumer_supplies	= &overo_vmmc1_supply,
-};
-
->>>>>>> 1abccbf4
 /* mmc2 (WLAN) and Bluetooth don't use twl4030 regulators */
 
 static struct twl4030_platform_data overo_twldata = {
@@ -479,11 +396,8 @@
 	omap_serial_init();
 	usb_musb_init();
 	usb_ehci_init();
-<<<<<<< HEAD
 	overo_flash_init();
 	overo_init_smsc911x();
-=======
->>>>>>> 1abccbf4
 	overo_ads7846_init();
 	overo_init_smsc911x();
 
