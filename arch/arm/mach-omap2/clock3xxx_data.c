/*
 * OMAP3 clock data
 *
 * Copyright (C) 2007-2010, 2012 Texas Instruments, Inc.
 * Copyright (C) 2007-2011 Nokia Corporation
 *
 * Written by Paul Walmsley
 * With many device clock fixes by Kevin Hilman and Jouni Högander
 * DPLL bypass clock support added by Roman Tereshonkov
 *
 */

/*
 * Virtual clocks are introduced as convenient tools.
 * They are sources for other clocks and not supposed
 * to be requested from drivers directly.
 */

#include <linux/kernel.h>
#include <linux/clk.h>
#include <linux/list.h>
#include <linux/io.h>

#include <plat/hardware.h>
#include <plat/clkdev_omap.h>

#include "iomap.h"
#include "clock.h"
#include "clock3xxx.h"
#include "clock34xx.h"
#include "clock36xx.h"
#include "clock3517.h"
#include "cm2xxx_3xxx.h"
#include "cm-regbits-34xx.h"
#include "prm2xxx_3xxx.h"
#include "prm-regbits-34xx.h"
#include "control.h"

/*
 * clocks
 */

#define OMAP_CM_REGADDR		OMAP34XX_CM_REGADDR

/* Maximum DPLL multiplier, divider values for OMAP3 */
#define OMAP3_MAX_DPLL_MULT		2047
#define OMAP3630_MAX_JTYPE_DPLL_MULT	4095
#define OMAP3_MAX_DPLL_DIV		128

/*
 * DPLL1 supplies clock to the MPU.
 * DPLL2 supplies clock to the IVA2.
 * DPLL3 supplies CORE domain clocks.
 * DPLL4 supplies peripheral clocks.
 * DPLL5 supplies other peripheral clocks (USBHOST, USIM).
 */

/* Forward declarations for DPLL bypass clocks */
static struct clk dpll1_fck;
static struct clk dpll2_fck;

/* PRM CLOCKS */

/* According to timer32k.c, this is a 32768Hz clock, not a 32000Hz clock. */
static struct clk omap_32k_fck = {
	.name		= "omap_32k_fck",
	.ops		= &clkops_null,
	.rate		= 32768,
};

static struct clk secure_32k_fck = {
	.name		= "secure_32k_fck",
	.ops		= &clkops_null,
	.rate		= 32768,
};

/* Virtual source clocks for osc_sys_ck */
static struct clk virt_12m_ck = {
	.name		= "virt_12m_ck",
	.ops		= &clkops_null,
	.rate		= 12000000,
};

static struct clk virt_13m_ck = {
	.name		= "virt_13m_ck",
	.ops		= &clkops_null,
	.rate		= 13000000,
};

static struct clk virt_16_8m_ck = {
	.name		= "virt_16_8m_ck",
	.ops		= &clkops_null,
	.rate		= 16800000,
};

static struct clk virt_19_2m_ck = {
	.name		= "virt_19_2m_ck",
	.ops		= &clkops_null,
	.rate		= 19200000,
};

static struct clk virt_26m_ck = {
	.name		= "virt_26m_ck",
	.ops		= &clkops_null,
	.rate		= 26000000,
};

static struct clk virt_38_4m_ck = {
	.name		= "virt_38_4m_ck",
	.ops		= &clkops_null,
	.rate		= 38400000,
};

static const struct clksel_rate osc_sys_12m_rates[] = {
	{ .div = 1, .val = 0, .flags = RATE_IN_3XXX },
	{ .div = 0 }
};

static const struct clksel_rate osc_sys_13m_rates[] = {
	{ .div = 1, .val = 1, .flags = RATE_IN_3XXX },
	{ .div = 0 }
};

static const struct clksel_rate osc_sys_16_8m_rates[] = {
	{ .div = 1, .val = 5, .flags = RATE_IN_3430ES2PLUS_36XX },
	{ .div = 0 }
};

static const struct clksel_rate osc_sys_19_2m_rates[] = {
	{ .div = 1, .val = 2, .flags = RATE_IN_3XXX },
	{ .div = 0 }
};

static const struct clksel_rate osc_sys_26m_rates[] = {
	{ .div = 1, .val = 3, .flags = RATE_IN_3XXX },
	{ .div = 0 }
};

static const struct clksel_rate osc_sys_38_4m_rates[] = {
	{ .div = 1, .val = 4, .flags = RATE_IN_3XXX },
	{ .div = 0 }
};

static const struct clksel osc_sys_clksel[] = {
	{ .parent = &virt_12m_ck,   .rates = osc_sys_12m_rates },
	{ .parent = &virt_13m_ck,   .rates = osc_sys_13m_rates },
	{ .parent = &virt_16_8m_ck, .rates = osc_sys_16_8m_rates },
	{ .parent = &virt_19_2m_ck, .rates = osc_sys_19_2m_rates },
	{ .parent = &virt_26m_ck,   .rates = osc_sys_26m_rates },
	{ .parent = &virt_38_4m_ck, .rates = osc_sys_38_4m_rates },
	{ .parent = NULL },
};

/* Oscillator clock */
/* 12, 13, 16.8, 19.2, 26, or 38.4 MHz */
static struct clk osc_sys_ck = {
	.name		= "osc_sys_ck",
	.ops		= &clkops_null,
	.init		= &omap2_init_clksel_parent,
	.clksel_reg	= OMAP3430_PRM_CLKSEL,
	.clksel_mask	= OMAP3430_SYS_CLKIN_SEL_MASK,
	.clksel		= osc_sys_clksel,
	/* REVISIT: deal with autoextclkmode? */
	.recalc		= &omap2_clksel_recalc,
};

static const struct clksel_rate div2_rates[] = {
	{ .div = 1, .val = 1, .flags = RATE_IN_3XXX },
	{ .div = 2, .val = 2, .flags = RATE_IN_3XXX },
	{ .div = 0 }
};

static const struct clksel sys_clksel[] = {
	{ .parent = &osc_sys_ck, .rates = div2_rates },
	{ .parent = NULL }
};

/* Latency: this clock is only enabled after PRM_CLKSETUP.SETUP_TIME */
/* Feeds DPLLs - divided first by PRM_CLKSRC_CTRL.SYSCLKDIV? */
static struct clk sys_ck = {
	.name		= "sys_ck",
	.ops		= &clkops_null,
	.parent		= &osc_sys_ck,
	.init		= &omap2_init_clksel_parent,
	.clksel_reg	= OMAP3430_PRM_CLKSRC_CTRL,
	.clksel_mask	= OMAP_SYSCLKDIV_MASK,
	.clksel		= sys_clksel,
	.recalc		= &omap2_clksel_recalc,
};

static struct clk sys_altclk = {
	.name		= "sys_altclk",
	.ops		= &clkops_null,
};

/* Optional external clock input for some McBSPs */
static struct clk mcbsp_clks = {
	.name		= "mcbsp_clks",
	.ops		= &clkops_null,
};

/* PRM EXTERNAL CLOCK OUTPUT */

static struct clk sys_clkout1 = {
	.name		= "sys_clkout1",
	.ops		= &clkops_omap2_dflt,
	.parent		= &osc_sys_ck,
	.enable_reg	= OMAP3430_PRM_CLKOUT_CTRL,
	.enable_bit	= OMAP3430_CLKOUT_EN_SHIFT,
	.recalc		= &followparent_recalc,
};

/* DPLLS */

/* CM CLOCKS */

static const struct clksel_rate div16_dpll_rates[] = {
	{ .div = 1, .val = 1, .flags = RATE_IN_3XXX },
	{ .div = 2, .val = 2, .flags = RATE_IN_3XXX },
	{ .div = 3, .val = 3, .flags = RATE_IN_3XXX },
	{ .div = 4, .val = 4, .flags = RATE_IN_3XXX },
	{ .div = 5, .val = 5, .flags = RATE_IN_3XXX },
	{ .div = 6, .val = 6, .flags = RATE_IN_3XXX },
	{ .div = 7, .val = 7, .flags = RATE_IN_3XXX },
	{ .div = 8, .val = 8, .flags = RATE_IN_3XXX },
	{ .div = 9, .val = 9, .flags = RATE_IN_3XXX },
	{ .div = 10, .val = 10, .flags = RATE_IN_3XXX },
	{ .div = 11, .val = 11, .flags = RATE_IN_3XXX },
	{ .div = 12, .val = 12, .flags = RATE_IN_3XXX },
	{ .div = 13, .val = 13, .flags = RATE_IN_3XXX },
	{ .div = 14, .val = 14, .flags = RATE_IN_3XXX },
	{ .div = 15, .val = 15, .flags = RATE_IN_3XXX },
	{ .div = 16, .val = 16, .flags = RATE_IN_3XXX },
	{ .div = 0 }
};

static const struct clksel_rate dpll4_rates[] = {
	{ .div = 1, .val = 1, .flags = RATE_IN_3XXX },
	{ .div = 2, .val = 2, .flags = RATE_IN_3XXX },
	{ .div = 3, .val = 3, .flags = RATE_IN_3XXX },
	{ .div = 4, .val = 4, .flags = RATE_IN_3XXX },
	{ .div = 5, .val = 5, .flags = RATE_IN_3XXX },
	{ .div = 6, .val = 6, .flags = RATE_IN_3XXX },
	{ .div = 7, .val = 7, .flags = RATE_IN_3XXX },
	{ .div = 8, .val = 8, .flags = RATE_IN_3XXX },
	{ .div = 9, .val = 9, .flags = RATE_IN_3XXX },
	{ .div = 10, .val = 10, .flags = RATE_IN_3XXX },
	{ .div = 11, .val = 11, .flags = RATE_IN_3XXX },
	{ .div = 12, .val = 12, .flags = RATE_IN_3XXX },
	{ .div = 13, .val = 13, .flags = RATE_IN_3XXX },
	{ .div = 14, .val = 14, .flags = RATE_IN_3XXX },
	{ .div = 15, .val = 15, .flags = RATE_IN_3XXX },
	{ .div = 16, .val = 16, .flags = RATE_IN_3XXX },
	{ .div = 17, .val = 17, .flags = RATE_IN_36XX },
	{ .div = 18, .val = 18, .flags = RATE_IN_36XX },
	{ .div = 19, .val = 19, .flags = RATE_IN_36XX },
	{ .div = 20, .val = 20, .flags = RATE_IN_36XX },
	{ .div = 21, .val = 21, .flags = RATE_IN_36XX },
	{ .div = 22, .val = 22, .flags = RATE_IN_36XX },
	{ .div = 23, .val = 23, .flags = RATE_IN_36XX },
	{ .div = 24, .val = 24, .flags = RATE_IN_36XX },
	{ .div = 25, .val = 25, .flags = RATE_IN_36XX },
	{ .div = 26, .val = 26, .flags = RATE_IN_36XX },
	{ .div = 27, .val = 27, .flags = RATE_IN_36XX },
	{ .div = 28, .val = 28, .flags = RATE_IN_36XX },
	{ .div = 29, .val = 29, .flags = RATE_IN_36XX },
	{ .div = 30, .val = 30, .flags = RATE_IN_36XX },
	{ .div = 31, .val = 31, .flags = RATE_IN_36XX },
	{ .div = 32, .val = 32, .flags = RATE_IN_36XX },
	{ .div = 0 }
};

/* DPLL1 */
/* MPU clock source */
/* Type: DPLL */
static struct dpll_data dpll1_dd = {
	.mult_div1_reg	= OMAP_CM_REGADDR(MPU_MOD, OMAP3430_CM_CLKSEL1_PLL),
	.mult_mask	= OMAP3430_MPU_DPLL_MULT_MASK,
	.div1_mask	= OMAP3430_MPU_DPLL_DIV_MASK,
	.clk_bypass	= &dpll1_fck,
	.clk_ref	= &sys_ck,
	.freqsel_mask	= OMAP3430_MPU_DPLL_FREQSEL_MASK,
	.control_reg	= OMAP_CM_REGADDR(MPU_MOD, OMAP3430_CM_CLKEN_PLL),
	.enable_mask	= OMAP3430_EN_MPU_DPLL_MASK,
	.modes		= (1 << DPLL_LOW_POWER_BYPASS) | (1 << DPLL_LOCKED),
	.auto_recal_bit	= OMAP3430_EN_MPU_DPLL_DRIFTGUARD_SHIFT,
	.recal_en_bit	= OMAP3430_MPU_DPLL_RECAL_EN_SHIFT,
	.recal_st_bit	= OMAP3430_MPU_DPLL_ST_SHIFT,
	.autoidle_reg	= OMAP_CM_REGADDR(MPU_MOD, OMAP3430_CM_AUTOIDLE_PLL),
	.autoidle_mask	= OMAP3430_AUTO_MPU_DPLL_MASK,
	.idlest_reg	= OMAP_CM_REGADDR(MPU_MOD, OMAP3430_CM_IDLEST_PLL),
	.idlest_mask	= OMAP3430_ST_MPU_CLK_MASK,
	.max_multiplier = OMAP3_MAX_DPLL_MULT,
	.min_divider	= 1,
	.max_divider	= OMAP3_MAX_DPLL_DIV,
};

static struct clk dpll1_ck = {
	.name		= "dpll1_ck",
	.ops		= &clkops_omap3_noncore_dpll_ops,
	.parent		= &sys_ck,
	.dpll_data	= &dpll1_dd,
	.round_rate	= &omap2_dpll_round_rate,
	.set_rate	= &omap3_noncore_dpll_set_rate,
	.clkdm_name	= "dpll1_clkdm",
	.recalc		= &omap3_dpll_recalc,
};

/*
 * This virtual clock provides the CLKOUTX2 output from the DPLL if the
 * DPLL isn't bypassed.
 */
static struct clk dpll1_x2_ck = {
	.name		= "dpll1_x2_ck",
	.ops		= &clkops_null,
	.parent		= &dpll1_ck,
	.clkdm_name	= "dpll1_clkdm",
	.recalc		= &omap3_clkoutx2_recalc,
};

/* On DPLL1, unlike other DPLLs, the divider is downstream from CLKOUTX2 */
static const struct clksel div16_dpll1_x2m2_clksel[] = {
	{ .parent = &dpll1_x2_ck, .rates = div16_dpll_rates },
	{ .parent = NULL }
};

/*
 * Does not exist in the TRM - needed to separate the M2 divider from
 * bypass selection in mpu_ck
 */
static struct clk dpll1_x2m2_ck = {
	.name		= "dpll1_x2m2_ck",
	.ops		= &clkops_null,
	.parent		= &dpll1_x2_ck,
	.init		= &omap2_init_clksel_parent,
	.clksel_reg	= OMAP_CM_REGADDR(MPU_MOD, OMAP3430_CM_CLKSEL2_PLL),
	.clksel_mask	= OMAP3430_MPU_DPLL_CLKOUT_DIV_MASK,
	.clksel		= div16_dpll1_x2m2_clksel,
	.clkdm_name	= "dpll1_clkdm",
	.recalc		= &omap2_clksel_recalc,
};

/* DPLL2 */
/* IVA2 clock source */
/* Type: DPLL */

static struct dpll_data dpll2_dd = {
	.mult_div1_reg	= OMAP_CM_REGADDR(OMAP3430_IVA2_MOD, OMAP3430_CM_CLKSEL1_PLL),
	.mult_mask	= OMAP3430_IVA2_DPLL_MULT_MASK,
	.div1_mask	= OMAP3430_IVA2_DPLL_DIV_MASK,
	.clk_bypass	= &dpll2_fck,
	.clk_ref	= &sys_ck,
	.freqsel_mask	= OMAP3430_IVA2_DPLL_FREQSEL_MASK,
	.control_reg	= OMAP_CM_REGADDR(OMAP3430_IVA2_MOD, OMAP3430_CM_CLKEN_PLL),
	.enable_mask	= OMAP3430_EN_IVA2_DPLL_MASK,
	.modes		= (1 << DPLL_LOW_POWER_STOP) | (1 << DPLL_LOCKED) |
				(1 << DPLL_LOW_POWER_BYPASS),
	.auto_recal_bit	= OMAP3430_EN_IVA2_DPLL_DRIFTGUARD_SHIFT,
	.recal_en_bit	= OMAP3430_PRM_IRQENABLE_MPU_IVA2_DPLL_RECAL_EN_SHIFT,
	.recal_st_bit	= OMAP3430_PRM_IRQSTATUS_MPU_IVA2_DPLL_ST_SHIFT,
	.autoidle_reg	= OMAP_CM_REGADDR(OMAP3430_IVA2_MOD, OMAP3430_CM_AUTOIDLE_PLL),
	.autoidle_mask	= OMAP3430_AUTO_IVA2_DPLL_MASK,
	.idlest_reg	= OMAP_CM_REGADDR(OMAP3430_IVA2_MOD, OMAP3430_CM_IDLEST_PLL),
	.idlest_mask	= OMAP3430_ST_IVA2_CLK_MASK,
	.max_multiplier = OMAP3_MAX_DPLL_MULT,
	.min_divider	= 1,
	.max_divider	= OMAP3_MAX_DPLL_DIV,
};

static struct clk dpll2_ck = {
	.name		= "dpll2_ck",
	.ops		= &clkops_omap3_noncore_dpll_ops,
	.parent		= &sys_ck,
	.dpll_data	= &dpll2_dd,
	.round_rate	= &omap2_dpll_round_rate,
	.set_rate	= &omap3_noncore_dpll_set_rate,
	.clkdm_name	= "dpll2_clkdm",
	.recalc		= &omap3_dpll_recalc,
};

static const struct clksel div16_dpll2_m2x2_clksel[] = {
	{ .parent = &dpll2_ck, .rates = div16_dpll_rates },
	{ .parent = NULL }
};

/*
 * The TRM is conflicted on whether IVA2 clock comes from DPLL2 CLKOUT
 * or CLKOUTX2. CLKOUT seems most plausible.
 */
static struct clk dpll2_m2_ck = {
	.name		= "dpll2_m2_ck",
	.ops		= &clkops_null,
	.parent		= &dpll2_ck,
	.init		= &omap2_init_clksel_parent,
	.clksel_reg	= OMAP_CM_REGADDR(OMAP3430_IVA2_MOD,
					  OMAP3430_CM_CLKSEL2_PLL),
	.clksel_mask	= OMAP3430_IVA2_DPLL_CLKOUT_DIV_MASK,
	.clksel		= div16_dpll2_m2x2_clksel,
	.clkdm_name	= "dpll2_clkdm",
	.recalc		= &omap2_clksel_recalc,
};

/*
 * DPLL3
 * Source clock for all interfaces and for some device fclks
 * REVISIT: Also supports fast relock bypass - not included below
 */
static struct dpll_data dpll3_dd = {
	.mult_div1_reg	= OMAP_CM_REGADDR(PLL_MOD, CM_CLKSEL1),
	.mult_mask	= OMAP3430_CORE_DPLL_MULT_MASK,
	.div1_mask	= OMAP3430_CORE_DPLL_DIV_MASK,
	.clk_bypass	= &sys_ck,
	.clk_ref	= &sys_ck,
	.freqsel_mask	= OMAP3430_CORE_DPLL_FREQSEL_MASK,
	.control_reg	= OMAP_CM_REGADDR(PLL_MOD, CM_CLKEN),
	.enable_mask	= OMAP3430_EN_CORE_DPLL_MASK,
	.auto_recal_bit	= OMAP3430_EN_CORE_DPLL_DRIFTGUARD_SHIFT,
	.recal_en_bit	= OMAP3430_CORE_DPLL_RECAL_EN_SHIFT,
	.recal_st_bit	= OMAP3430_CORE_DPLL_ST_SHIFT,
	.autoidle_reg	= OMAP_CM_REGADDR(PLL_MOD, CM_AUTOIDLE),
	.autoidle_mask	= OMAP3430_AUTO_CORE_DPLL_MASK,
	.idlest_reg	= OMAP_CM_REGADDR(PLL_MOD, CM_IDLEST),
	.idlest_mask	= OMAP3430_ST_CORE_CLK_MASK,
	.max_multiplier = OMAP3_MAX_DPLL_MULT,
	.min_divider	= 1,
	.max_divider	= OMAP3_MAX_DPLL_DIV,
};

static struct clk dpll3_ck = {
	.name		= "dpll3_ck",
	.ops		= &clkops_omap3_core_dpll_ops,
	.parent		= &sys_ck,
	.dpll_data	= &dpll3_dd,
	.round_rate	= &omap2_dpll_round_rate,
	.clkdm_name	= "dpll3_clkdm",
	.recalc		= &omap3_dpll_recalc,
};

/*
 * This virtual clock provides the CLKOUTX2 output from the DPLL if the
 * DPLL isn't bypassed
 */
static struct clk dpll3_x2_ck = {
	.name		= "dpll3_x2_ck",
	.ops		= &clkops_null,
	.parent		= &dpll3_ck,
	.clkdm_name	= "dpll3_clkdm",
	.recalc		= &omap3_clkoutx2_recalc,
};

static const struct clksel_rate div31_dpll3_rates[] = {
	{ .div = 1, .val = 1, .flags = RATE_IN_3XXX },
	{ .div = 2, .val = 2, .flags = RATE_IN_3XXX },
	{ .div = 3, .val = 3, .flags = RATE_IN_3430ES2PLUS_36XX },
	{ .div = 4, .val = 4, .flags = RATE_IN_3430ES2PLUS_36XX },
	{ .div = 5, .val = 5, .flags = RATE_IN_3430ES2PLUS_36XX },
	{ .div = 6, .val = 6, .flags = RATE_IN_3430ES2PLUS_36XX },
	{ .div = 7, .val = 7, .flags = RATE_IN_3430ES2PLUS_36XX },
	{ .div = 8, .val = 8, .flags = RATE_IN_3430ES2PLUS_36XX },
	{ .div = 9, .val = 9, .flags = RATE_IN_3430ES2PLUS_36XX },
	{ .div = 10, .val = 10, .flags = RATE_IN_3430ES2PLUS_36XX },
	{ .div = 11, .val = 11, .flags = RATE_IN_3430ES2PLUS_36XX },
	{ .div = 12, .val = 12, .flags = RATE_IN_3430ES2PLUS_36XX },
	{ .div = 13, .val = 13, .flags = RATE_IN_3430ES2PLUS_36XX },
	{ .div = 14, .val = 14, .flags = RATE_IN_3430ES2PLUS_36XX },
	{ .div = 15, .val = 15, .flags = RATE_IN_3430ES2PLUS_36XX },
	{ .div = 16, .val = 16, .flags = RATE_IN_3430ES2PLUS_36XX },
	{ .div = 17, .val = 17, .flags = RATE_IN_3430ES2PLUS_36XX },
	{ .div = 18, .val = 18, .flags = RATE_IN_3430ES2PLUS_36XX },
	{ .div = 19, .val = 19, .flags = RATE_IN_3430ES2PLUS_36XX },
	{ .div = 20, .val = 20, .flags = RATE_IN_3430ES2PLUS_36XX },
	{ .div = 21, .val = 21, .flags = RATE_IN_3430ES2PLUS_36XX },
	{ .div = 22, .val = 22, .flags = RATE_IN_3430ES2PLUS_36XX },
	{ .div = 23, .val = 23, .flags = RATE_IN_3430ES2PLUS_36XX },
	{ .div = 24, .val = 24, .flags = RATE_IN_3430ES2PLUS_36XX },
	{ .div = 25, .val = 25, .flags = RATE_IN_3430ES2PLUS_36XX },
	{ .div = 26, .val = 26, .flags = RATE_IN_3430ES2PLUS_36XX },
	{ .div = 27, .val = 27, .flags = RATE_IN_3430ES2PLUS_36XX },
	{ .div = 28, .val = 28, .flags = RATE_IN_3430ES2PLUS_36XX },
	{ .div = 29, .val = 29, .flags = RATE_IN_3430ES2PLUS_36XX },
	{ .div = 30, .val = 30, .flags = RATE_IN_3430ES2PLUS_36XX },
	{ .div = 31, .val = 31, .flags = RATE_IN_3430ES2PLUS_36XX },
	{ .div = 0 },
};

static const struct clksel div31_dpll3m2_clksel[] = {
	{ .parent = &dpll3_ck, .rates = div31_dpll3_rates },
	{ .parent = NULL }
};

/* DPLL3 output M2 - primary control point for CORE speed */
static struct clk dpll3_m2_ck = {
	.name		= "dpll3_m2_ck",
	.ops		= &clkops_null,
	.parent		= &dpll3_ck,
	.init		= &omap2_init_clksel_parent,
	.clksel_reg	= OMAP_CM_REGADDR(PLL_MOD, CM_CLKSEL1),
	.clksel_mask	= OMAP3430_CORE_DPLL_CLKOUT_DIV_MASK,
	.clksel		= div31_dpll3m2_clksel,
	.clkdm_name	= "dpll3_clkdm",
	.round_rate	= &omap2_clksel_round_rate,
	.set_rate	= &omap3_core_dpll_m2_set_rate,
	.recalc		= &omap2_clksel_recalc,
};

static struct clk core_ck = {
	.name		= "core_ck",
	.ops		= &clkops_null,
	.parent		= &dpll3_m2_ck,
	.recalc		= &followparent_recalc,
};

static struct clk dpll3_m2x2_ck = {
	.name		= "dpll3_m2x2_ck",
	.ops		= &clkops_null,
	.parent		= &dpll3_m2_ck,
	.clkdm_name	= "dpll3_clkdm",
	.recalc		= &omap3_clkoutx2_recalc,
};

/* The PWRDN bit is apparently only available on 3430ES2 and above */
static const struct clksel div16_dpll3_clksel[] = {
	{ .parent = &dpll3_ck, .rates = div16_dpll_rates },
	{ .parent = NULL }
};

/* This virtual clock is the source for dpll3_m3x2_ck */
static struct clk dpll3_m3_ck = {
	.name		= "dpll3_m3_ck",
	.ops		= &clkops_null,
	.parent		= &dpll3_ck,
	.init		= &omap2_init_clksel_parent,
	.clksel_reg	= OMAP_CM_REGADDR(OMAP3430_EMU_MOD, CM_CLKSEL1),
	.clksel_mask	= OMAP3430_DIV_DPLL3_MASK,
	.clksel		= div16_dpll3_clksel,
	.clkdm_name	= "dpll3_clkdm",
	.recalc		= &omap2_clksel_recalc,
};

/* The PWRDN bit is apparently only available on 3430ES2 and above */
static struct clk dpll3_m3x2_ck = {
	.name		= "dpll3_m3x2_ck",
	.ops		= &clkops_omap2_dflt_wait,
	.parent		= &dpll3_m3_ck,
	.enable_reg	= OMAP_CM_REGADDR(PLL_MOD, CM_CLKEN),
	.enable_bit	= OMAP3430_PWRDN_EMU_CORE_SHIFT,
	.flags		= INVERT_ENABLE,
	.clkdm_name	= "dpll3_clkdm",
	.recalc		= &omap3_clkoutx2_recalc,
};

static struct clk emu_core_alwon_ck = {
	.name		= "emu_core_alwon_ck",
	.ops		= &clkops_null,
	.parent		= &dpll3_m3x2_ck,
	.clkdm_name	= "dpll3_clkdm",
	.recalc		= &followparent_recalc,
};

/* DPLL4 */
/* Supplies 96MHz, 54Mhz TV DAC, DSS fclk, CAM sensor clock, emul trace clk */
/* Type: DPLL */
static struct dpll_data dpll4_dd;

static struct dpll_data dpll4_dd_34xx __initdata = {
	.mult_div1_reg	= OMAP_CM_REGADDR(PLL_MOD, CM_CLKSEL2),
	.mult_mask	= OMAP3430_PERIPH_DPLL_MULT_MASK,
	.div1_mask	= OMAP3430_PERIPH_DPLL_DIV_MASK,
	.clk_bypass	= &sys_ck,
	.clk_ref	= &sys_ck,
	.freqsel_mask	= OMAP3430_PERIPH_DPLL_FREQSEL_MASK,
	.control_reg	= OMAP_CM_REGADDR(PLL_MOD, CM_CLKEN),
	.enable_mask	= OMAP3430_EN_PERIPH_DPLL_MASK,
	.modes		= (1 << DPLL_LOW_POWER_STOP) | (1 << DPLL_LOCKED),
	.auto_recal_bit	= OMAP3430_EN_PERIPH_DPLL_DRIFTGUARD_SHIFT,
	.recal_en_bit	= OMAP3430_PERIPH_DPLL_RECAL_EN_SHIFT,
	.recal_st_bit	= OMAP3430_PERIPH_DPLL_ST_SHIFT,
	.autoidle_reg	= OMAP_CM_REGADDR(PLL_MOD, CM_AUTOIDLE),
	.autoidle_mask	= OMAP3430_AUTO_PERIPH_DPLL_MASK,
	.idlest_reg	= OMAP_CM_REGADDR(PLL_MOD, CM_IDLEST),
	.idlest_mask	= OMAP3430_ST_PERIPH_CLK_MASK,
	.max_multiplier = OMAP3_MAX_DPLL_MULT,
	.min_divider	= 1,
	.max_divider	= OMAP3_MAX_DPLL_DIV,
};

static struct dpll_data dpll4_dd_3630 __initdata = {
	.mult_div1_reg	= OMAP_CM_REGADDR(PLL_MOD, CM_CLKSEL2),
	.mult_mask	= OMAP3630_PERIPH_DPLL_MULT_MASK,
	.div1_mask	= OMAP3430_PERIPH_DPLL_DIV_MASK,
	.clk_bypass	= &sys_ck,
	.clk_ref	= &sys_ck,
	.control_reg	= OMAP_CM_REGADDR(PLL_MOD, CM_CLKEN),
	.enable_mask	= OMAP3430_EN_PERIPH_DPLL_MASK,
	.modes		= (1 << DPLL_LOW_POWER_STOP) | (1 << DPLL_LOCKED),
	.auto_recal_bit	= OMAP3430_EN_PERIPH_DPLL_DRIFTGUARD_SHIFT,
	.recal_en_bit	= OMAP3430_PERIPH_DPLL_RECAL_EN_SHIFT,
	.recal_st_bit	= OMAP3430_PERIPH_DPLL_ST_SHIFT,
	.autoidle_reg	= OMAP_CM_REGADDR(PLL_MOD, CM_AUTOIDLE),
	.autoidle_mask	= OMAP3430_AUTO_PERIPH_DPLL_MASK,
	.idlest_reg	= OMAP_CM_REGADDR(PLL_MOD, CM_IDLEST),
	.idlest_mask	= OMAP3430_ST_PERIPH_CLK_MASK,
	.dco_mask	= OMAP3630_PERIPH_DPLL_DCO_SEL_MASK,
	.sddiv_mask	= OMAP3630_PERIPH_DPLL_SD_DIV_MASK,
	.max_multiplier = OMAP3630_MAX_JTYPE_DPLL_MULT,
	.min_divider	= 1,
	.max_divider	= OMAP3_MAX_DPLL_DIV,
	.flags		= DPLL_J_TYPE
};

static struct clk dpll4_ck = {
	.name		= "dpll4_ck",
	.ops		= &clkops_omap3_noncore_dpll_ops,
	.parent		= &sys_ck,
	.dpll_data	= &dpll4_dd,
	.round_rate	= &omap2_dpll_round_rate,
	.set_rate	= &omap3_dpll4_set_rate,
	.clkdm_name	= "dpll4_clkdm",
	.recalc		= &omap3_dpll_recalc,
};

/*
 * This virtual clock provides the CLKOUTX2 output from the DPLL if the
 * DPLL isn't bypassed --
 * XXX does this serve any downstream clocks?
 */
static struct clk dpll4_x2_ck = {
	.name		= "dpll4_x2_ck",
	.ops		= &clkops_null,
	.parent		= &dpll4_ck,
	.clkdm_name	= "dpll4_clkdm",
	.recalc		= &omap3_clkoutx2_recalc,
};

static const struct clksel dpll4_clksel[] = {
	{ .parent = &dpll4_ck, .rates = dpll4_rates },
	{ .parent = NULL }
};

/* This virtual clock is the source for dpll4_m2x2_ck */
static struct clk dpll4_m2_ck = {
	.name		= "dpll4_m2_ck",
	.ops		= &clkops_null,
	.parent		= &dpll4_ck,
	.init		= &omap2_init_clksel_parent,
	.clksel_reg	= OMAP_CM_REGADDR(PLL_MOD, OMAP3430_CM_CLKSEL3),
	.clksel_mask	= OMAP3630_DIV_96M_MASK,
	.clksel		= dpll4_clksel,
	.clkdm_name	= "dpll4_clkdm",
	.recalc		= &omap2_clksel_recalc,
};

/* The PWRDN bit is apparently only available on 3430ES2 and above */
static struct clk dpll4_m2x2_ck = {
	.name		= "dpll4_m2x2_ck",
	.ops		= &clkops_omap2_dflt_wait,
	.parent		= &dpll4_m2_ck,
	.enable_reg	= OMAP_CM_REGADDR(PLL_MOD, CM_CLKEN),
	.enable_bit	= OMAP3430_PWRDN_96M_SHIFT,
	.flags		= INVERT_ENABLE,
	.clkdm_name	= "dpll4_clkdm",
	.recalc		= &omap3_clkoutx2_recalc,
};

/*
 * DPLL4 generates DPLL4_M2X2_CLK which is then routed into the PRM as
 * PRM_96M_ALWON_(F)CLK.  Two clocks then emerge from the PRM:
 * 96M_ALWON_FCLK (called "omap_96m_alwon_fck" below) and
 * CM_96K_(F)CLK.
 */

/* Adding 192MHz Clock node needed by SGX */
static struct clk omap_192m_alwon_fck = {
	.name		= "omap_192m_alwon_fck",
	.ops		= &clkops_null,
	.parent		= &dpll4_m2x2_ck,
	.recalc		= &followparent_recalc,
};

static const struct clksel_rate omap_96m_alwon_fck_rates[] = {
	{ .div = 1, .val = 1, .flags = RATE_IN_36XX },
	{ .div = 2, .val = 2, .flags = RATE_IN_36XX },
	{ .div = 0 }
};

static const struct clksel omap_96m_alwon_fck_clksel[] = {
	{ .parent = &omap_192m_alwon_fck, .rates = omap_96m_alwon_fck_rates },
	{ .parent = NULL }
};

static const struct clksel_rate omap_96m_dpll_rates[] = {
	{ .div = 1, .val = 0, .flags = RATE_IN_3XXX },
	{ .div = 0 }
};

static const struct clksel_rate omap_96m_sys_rates[] = {
	{ .div = 1, .val = 1, .flags = RATE_IN_3XXX },
	{ .div = 0 }
};

static struct clk omap_96m_alwon_fck = {
	.name		= "omap_96m_alwon_fck",
	.ops		= &clkops_null,
	.parent		= &dpll4_m2x2_ck,
	.recalc		= &followparent_recalc,
};

static struct clk omap_96m_alwon_fck_3630 = {
	.name		= "omap_96m_alwon_fck",
	.parent		= &omap_192m_alwon_fck,
	.init		= &omap2_init_clksel_parent,
	.ops		= &clkops_null,
	.recalc		= &omap2_clksel_recalc,
	.clksel_reg	= OMAP_CM_REGADDR(CORE_MOD, CM_CLKSEL),
	.clksel_mask	= OMAP3630_CLKSEL_96M_MASK,
	.clksel		= omap_96m_alwon_fck_clksel
};

static struct clk cm_96m_fck = {
	.name		= "cm_96m_fck",
	.ops		= &clkops_null,
	.parent		= &omap_96m_alwon_fck,
	.recalc		= &followparent_recalc,
};

static const struct clksel omap_96m_fck_clksel[] = {
	{ .parent = &cm_96m_fck, .rates = omap_96m_dpll_rates },
	{ .parent = &sys_ck,	 .rates = omap_96m_sys_rates },
	{ .parent = NULL }
};

static struct clk omap_96m_fck = {
	.name		= "omap_96m_fck",
	.ops		= &clkops_null,
	.parent		= &sys_ck,
	.init		= &omap2_init_clksel_parent,
	.clksel_reg	= OMAP_CM_REGADDR(PLL_MOD, CM_CLKSEL1),
	.clksel_mask	= OMAP3430_SOURCE_96M_MASK,
	.clksel		= omap_96m_fck_clksel,
	.recalc		= &omap2_clksel_recalc,
};

/* This virtual clock is the source for dpll4_m3x2_ck */
static struct clk dpll4_m3_ck = {
	.name		= "dpll4_m3_ck",
	.ops		= &clkops_null,
	.parent		= &dpll4_ck,
	.init		= &omap2_init_clksel_parent,
	.clksel_reg	= OMAP_CM_REGADDR(OMAP3430_DSS_MOD, CM_CLKSEL),
	.clksel_mask	= OMAP3630_CLKSEL_TV_MASK,
	.clksel		= dpll4_clksel,
	.clkdm_name	= "dpll4_clkdm",
	.recalc		= &omap2_clksel_recalc,
};

/* The PWRDN bit is apparently only available on 3430ES2 and above */
static struct clk dpll4_m3x2_ck = {
	.name		= "dpll4_m3x2_ck",
	.ops		= &clkops_omap2_dflt_wait,
	.parent		= &dpll4_m3_ck,
	.enable_reg	= OMAP_CM_REGADDR(PLL_MOD, CM_CLKEN),
	.enable_bit	= OMAP3430_PWRDN_TV_SHIFT,
	.flags		= INVERT_ENABLE,
	.clkdm_name	= "dpll4_clkdm",
	.recalc		= &omap3_clkoutx2_recalc,
};

static const struct clksel_rate omap_54m_d4m3x2_rates[] = {
	{ .div = 1, .val = 0, .flags = RATE_IN_3XXX },
	{ .div = 0 }
};

static const struct clksel_rate omap_54m_alt_rates[] = {
	{ .div = 1, .val = 1, .flags = RATE_IN_3XXX },
	{ .div = 0 }
};

static const struct clksel omap_54m_clksel[] = {
	{ .parent = &dpll4_m3x2_ck, .rates = omap_54m_d4m3x2_rates },
	{ .parent = &sys_altclk,    .rates = omap_54m_alt_rates },
	{ .parent = NULL }
};

static struct clk omap_54m_fck = {
	.name		= "omap_54m_fck",
	.ops		= &clkops_null,
	.init		= &omap2_init_clksel_parent,
	.clksel_reg	= OMAP_CM_REGADDR(PLL_MOD, CM_CLKSEL1),
	.clksel_mask	= OMAP3430_SOURCE_54M_MASK,
	.clksel		= omap_54m_clksel,
	.recalc		= &omap2_clksel_recalc,
};

static const struct clksel_rate omap_48m_cm96m_rates[] = {
	{ .div = 2, .val = 0, .flags = RATE_IN_3XXX },
	{ .div = 0 }
};

static const struct clksel_rate omap_48m_alt_rates[] = {
	{ .div = 1, .val = 1, .flags = RATE_IN_3XXX },
	{ .div = 0 }
};

static const struct clksel omap_48m_clksel[] = {
	{ .parent = &cm_96m_fck, .rates = omap_48m_cm96m_rates },
	{ .parent = &sys_altclk, .rates = omap_48m_alt_rates },
	{ .parent = NULL }
};

static struct clk omap_48m_fck = {
	.name		= "omap_48m_fck",
	.ops		= &clkops_null,
	.init		= &omap2_init_clksel_parent,
	.clksel_reg	= OMAP_CM_REGADDR(PLL_MOD, CM_CLKSEL1),
	.clksel_mask	= OMAP3430_SOURCE_48M_MASK,
	.clksel		= omap_48m_clksel,
	.recalc		= &omap2_clksel_recalc,
};

static struct clk omap_12m_fck = {
	.name		= "omap_12m_fck",
	.ops		= &clkops_null,
	.parent		= &omap_48m_fck,
	.fixed_div	= 4,
	.recalc		= &omap_fixed_divisor_recalc,
};

/* This virtual clock is the source for dpll4_m4x2_ck */
static struct clk dpll4_m4_ck = {
	.name		= "dpll4_m4_ck",
	.ops		= &clkops_null,
	.parent		= &dpll4_ck,
	.init		= &omap2_init_clksel_parent,
	.clksel_reg	= OMAP_CM_REGADDR(OMAP3430_DSS_MOD, CM_CLKSEL),
	.clksel_mask	= OMAP3630_CLKSEL_DSS1_MASK,
	.clksel		= dpll4_clksel,
	.clkdm_name	= "dpll4_clkdm",
	.recalc		= &omap2_clksel_recalc,
	.set_rate	= &omap2_clksel_set_rate,
	.round_rate	= &omap2_clksel_round_rate,
};

/* The PWRDN bit is apparently only available on 3430ES2 and above */
static struct clk dpll4_m4x2_ck = {
	.name		= "dpll4_m4x2_ck",
	.ops		= &clkops_omap2_dflt_wait,
	.parent		= &dpll4_m4_ck,
	.enable_reg	= OMAP_CM_REGADDR(PLL_MOD, CM_CLKEN),
	.enable_bit	= OMAP3430_PWRDN_DSS1_SHIFT,
	.flags		= INVERT_ENABLE,
	.clkdm_name	= "dpll4_clkdm",
	.recalc		= &omap3_clkoutx2_recalc,
};

/* This virtual clock is the source for dpll4_m5x2_ck */
static struct clk dpll4_m5_ck = {
	.name		= "dpll4_m5_ck",
	.ops		= &clkops_null,
	.parent		= &dpll4_ck,
	.init		= &omap2_init_clksel_parent,
	.clksel_reg	= OMAP_CM_REGADDR(OMAP3430_CAM_MOD, CM_CLKSEL),
	.clksel_mask	= OMAP3630_CLKSEL_CAM_MASK,
	.clksel		= dpll4_clksel,
	.clkdm_name	= "dpll4_clkdm",
	.set_rate	= &omap2_clksel_set_rate,
	.round_rate	= &omap2_clksel_round_rate,
	.recalc		= &omap2_clksel_recalc,
};

/* The PWRDN bit is apparently only available on 3430ES2 and above */
static struct clk dpll4_m5x2_ck = {
	.name		= "dpll4_m5x2_ck",
	.ops		= &clkops_omap2_dflt_wait,
	.parent		= &dpll4_m5_ck,
	.enable_reg	= OMAP_CM_REGADDR(PLL_MOD, CM_CLKEN),
	.enable_bit	= OMAP3430_PWRDN_CAM_SHIFT,
	.flags		= INVERT_ENABLE,
	.clkdm_name	= "dpll4_clkdm",
	.recalc		= &omap3_clkoutx2_recalc,
};

/* This virtual clock is the source for dpll4_m6x2_ck */
static struct clk dpll4_m6_ck = {
	.name		= "dpll4_m6_ck",
	.ops		= &clkops_null,
	.parent		= &dpll4_ck,
	.init		= &omap2_init_clksel_parent,
	.clksel_reg	= OMAP_CM_REGADDR(OMAP3430_EMU_MOD, CM_CLKSEL1),
	.clksel_mask	= OMAP3630_DIV_DPLL4_MASK,
	.clksel		= dpll4_clksel,
	.clkdm_name	= "dpll4_clkdm",
	.recalc		= &omap2_clksel_recalc,
};

/* The PWRDN bit is apparently only available on 3430ES2 and above */
static struct clk dpll4_m6x2_ck = {
	.name		= "dpll4_m6x2_ck",
	.ops		= &clkops_omap2_dflt_wait,
	.parent		= &dpll4_m6_ck,
	.enable_reg	= OMAP_CM_REGADDR(PLL_MOD, CM_CLKEN),
	.enable_bit	= OMAP3430_PWRDN_EMU_PERIPH_SHIFT,
	.flags		= INVERT_ENABLE,
	.clkdm_name	= "dpll4_clkdm",
	.recalc		= &omap3_clkoutx2_recalc,
};

static struct clk emu_per_alwon_ck = {
	.name		= "emu_per_alwon_ck",
	.ops		= &clkops_null,
	.parent		= &dpll4_m6x2_ck,
	.clkdm_name	= "dpll4_clkdm",
	.recalc		= &followparent_recalc,
};

/* DPLL5 */
/* Supplies 120MHz clock, USIM source clock */
/* Type: DPLL */
/* 3430ES2 only */
static struct dpll_data dpll5_dd = {
	.mult_div1_reg	= OMAP_CM_REGADDR(PLL_MOD, OMAP3430ES2_CM_CLKSEL4),
	.mult_mask	= OMAP3430ES2_PERIPH2_DPLL_MULT_MASK,
	.div1_mask	= OMAP3430ES2_PERIPH2_DPLL_DIV_MASK,
	.clk_bypass	= &sys_ck,
	.clk_ref	= &sys_ck,
	.freqsel_mask	= OMAP3430ES2_PERIPH2_DPLL_FREQSEL_MASK,
	.control_reg	= OMAP_CM_REGADDR(PLL_MOD, OMAP3430ES2_CM_CLKEN2),
	.enable_mask	= OMAP3430ES2_EN_PERIPH2_DPLL_MASK,
	.modes		= (1 << DPLL_LOW_POWER_STOP) | (1 << DPLL_LOCKED),
	.auto_recal_bit	= OMAP3430ES2_EN_PERIPH2_DPLL_DRIFTGUARD_SHIFT,
	.recal_en_bit	= OMAP3430ES2_SND_PERIPH_DPLL_RECAL_EN_SHIFT,
	.recal_st_bit	= OMAP3430ES2_SND_PERIPH_DPLL_ST_SHIFT,
	.autoidle_reg	= OMAP_CM_REGADDR(PLL_MOD, OMAP3430ES2_CM_AUTOIDLE2_PLL),
	.autoidle_mask	= OMAP3430ES2_AUTO_PERIPH2_DPLL_MASK,
	.idlest_reg	= OMAP_CM_REGADDR(PLL_MOD, CM_IDLEST2),
	.idlest_mask	= OMAP3430ES2_ST_PERIPH2_CLK_MASK,
	.max_multiplier = OMAP3_MAX_DPLL_MULT,
	.min_divider	= 1,
	.max_divider	= OMAP3_MAX_DPLL_DIV,
};

static struct clk dpll5_ck = {
	.name		= "dpll5_ck",
	.ops		= &clkops_omap3_noncore_dpll_ops,
	.parent		= &sys_ck,
	.dpll_data	= &dpll5_dd,
	.round_rate	= &omap2_dpll_round_rate,
	.set_rate	= &omap3_noncore_dpll_set_rate,
	.clkdm_name	= "dpll5_clkdm",
	.recalc		= &omap3_dpll_recalc,
};

static const struct clksel div16_dpll5_clksel[] = {
	{ .parent = &dpll5_ck, .rates = div16_dpll_rates },
	{ .parent = NULL }
};

static struct clk dpll5_m2_ck = {
	.name		= "dpll5_m2_ck",
	.ops		= &clkops_null,
	.parent		= &dpll5_ck,
	.init		= &omap2_init_clksel_parent,
	.clksel_reg	= OMAP_CM_REGADDR(PLL_MOD, OMAP3430ES2_CM_CLKSEL5),
	.clksel_mask	= OMAP3430ES2_DIV_120M_MASK,
	.clksel		= div16_dpll5_clksel,
	.clkdm_name	= "dpll5_clkdm",
	.recalc		= &omap2_clksel_recalc,
};

/* CM EXTERNAL CLOCK OUTPUTS */

static const struct clksel_rate clkout2_src_core_rates[] = {
	{ .div = 1, .val = 0, .flags = RATE_IN_3XXX },
	{ .div = 0 }
};

static const struct clksel_rate clkout2_src_sys_rates[] = {
	{ .div = 1, .val = 1, .flags = RATE_IN_3XXX },
	{ .div = 0 }
};

static const struct clksel_rate clkout2_src_96m_rates[] = {
	{ .div = 1, .val = 2, .flags = RATE_IN_3XXX },
	{ .div = 0 }
};

static const struct clksel_rate clkout2_src_54m_rates[] = {
	{ .div = 1, .val = 3, .flags = RATE_IN_3XXX },
	{ .div = 0 }
};

static const struct clksel clkout2_src_clksel[] = {
	{ .parent = &core_ck,		.rates = clkout2_src_core_rates },
	{ .parent = &sys_ck,		.rates = clkout2_src_sys_rates },
	{ .parent = &cm_96m_fck,	.rates = clkout2_src_96m_rates },
	{ .parent = &omap_54m_fck,	.rates = clkout2_src_54m_rates },
	{ .parent = NULL }
};

static struct clk clkout2_src_ck = {
	.name		= "clkout2_src_ck",
	.ops		= &clkops_omap2_dflt,
	.init		= &omap2_init_clksel_parent,
	.enable_reg	= OMAP3430_CM_CLKOUT_CTRL,
	.enable_bit	= OMAP3430_CLKOUT2_EN_SHIFT,
	.clksel_reg	= OMAP3430_CM_CLKOUT_CTRL,
	.clksel_mask	= OMAP3430_CLKOUT2SOURCE_MASK,
	.clksel		= clkout2_src_clksel,
	.clkdm_name	= "core_clkdm",
	.recalc		= &omap2_clksel_recalc,
};

static const struct clksel_rate sys_clkout2_rates[] = {
	{ .div = 1, .val = 0, .flags = RATE_IN_3XXX },
	{ .div = 2, .val = 1, .flags = RATE_IN_3XXX },
	{ .div = 4, .val = 2, .flags = RATE_IN_3XXX },
	{ .div = 8, .val = 3, .flags = RATE_IN_3XXX },
	{ .div = 16, .val = 4, .flags = RATE_IN_3XXX },
	{ .div = 0 },
};

static const struct clksel sys_clkout2_clksel[] = {
	{ .parent = &clkout2_src_ck, .rates = sys_clkout2_rates },
	{ .parent = NULL },
};

static struct clk sys_clkout2 = {
	.name		= "sys_clkout2",
	.ops		= &clkops_null,
	.init		= &omap2_init_clksel_parent,
	.clksel_reg	= OMAP3430_CM_CLKOUT_CTRL,
	.clksel_mask	= OMAP3430_CLKOUT2_DIV_MASK,
	.clksel		= sys_clkout2_clksel,
	.recalc		= &omap2_clksel_recalc,
	.round_rate	= &omap2_clksel_round_rate,
	.set_rate	= &omap2_clksel_set_rate
};

/* CM OUTPUT CLOCKS */

static struct clk corex2_fck = {
	.name		= "corex2_fck",
	.ops		= &clkops_null,
	.parent		= &dpll3_m2x2_ck,
	.recalc		= &followparent_recalc,
};

/* DPLL power domain clock controls */

static const struct clksel_rate div4_rates[] = {
	{ .div = 1, .val = 1, .flags = RATE_IN_3XXX },
	{ .div = 2, .val = 2, .flags = RATE_IN_3XXX },
	{ .div = 4, .val = 4, .flags = RATE_IN_3XXX },
	{ .div = 0 }
};

static const struct clksel div4_core_clksel[] = {
	{ .parent = &core_ck, .rates = div4_rates },
	{ .parent = NULL }
};

/*
 * REVISIT: Are these in DPLL power domain or CM power domain? docs
 * may be inconsistent here?
 */
static struct clk dpll1_fck = {
	.name		= "dpll1_fck",
	.ops		= &clkops_null,
	.parent		= &core_ck,
	.init		= &omap2_init_clksel_parent,
	.clksel_reg	= OMAP_CM_REGADDR(MPU_MOD, OMAP3430_CM_CLKSEL1_PLL),
	.clksel_mask	= OMAP3430_MPU_CLK_SRC_MASK,
	.clksel		= div4_core_clksel,
	.recalc		= &omap2_clksel_recalc,
};

static struct clk mpu_ck = {
	.name		= "mpu_ck",
	.ops		= &clkops_null,
	.parent		= &dpll1_x2m2_ck,
	.clkdm_name	= "mpu_clkdm",
	.recalc		= &followparent_recalc,
};

/* arm_fck is divided by two when DPLL1 locked; otherwise, passthrough mpu_ck */
static const struct clksel_rate arm_fck_rates[] = {
	{ .div = 1, .val = 0, .flags = RATE_IN_3XXX },
	{ .div = 2, .val = 1, .flags = RATE_IN_3XXX },
	{ .div = 0 },
};

static const struct clksel arm_fck_clksel[] = {
	{ .parent = &mpu_ck, .rates = arm_fck_rates },
	{ .parent = NULL }
};

static struct clk arm_fck = {
	.name		= "arm_fck",
	.ops		= &clkops_null,
	.parent		= &mpu_ck,
	.init		= &omap2_init_clksel_parent,
	.clksel_reg	= OMAP_CM_REGADDR(MPU_MOD, OMAP3430_CM_IDLEST_PLL),
	.clksel_mask	= OMAP3430_ST_MPU_CLK_MASK,
	.clksel		= arm_fck_clksel,
	.clkdm_name	= "mpu_clkdm",
	.recalc		= &omap2_clksel_recalc,
};

/* XXX What about neon_clkdm ? */

/*
 * REVISIT: This clock is never specifically defined in the 3430 TRM,
 * although it is referenced - so this is a guess
 */
static struct clk emu_mpu_alwon_ck = {
	.name		= "emu_mpu_alwon_ck",
	.ops		= &clkops_null,
	.parent		= &mpu_ck,
	.recalc		= &followparent_recalc,
};

static struct clk dpll2_fck = {
	.name		= "dpll2_fck",
	.ops		= &clkops_null,
	.parent		= &core_ck,
	.init		= &omap2_init_clksel_parent,
	.clksel_reg	= OMAP_CM_REGADDR(OMAP3430_IVA2_MOD, OMAP3430_CM_CLKSEL1_PLL),
	.clksel_mask	= OMAP3430_IVA2_CLK_SRC_MASK,
	.clksel		= div4_core_clksel,
	.recalc		= &omap2_clksel_recalc,
};

static struct clk iva2_ck = {
	.name		= "iva2_ck",
	.ops		= &clkops_omap2_dflt_wait,
	.parent		= &dpll2_m2_ck,
	.enable_reg	= OMAP_CM_REGADDR(OMAP3430_IVA2_MOD, CM_FCLKEN),
	.enable_bit	= OMAP3430_CM_FCLKEN_IVA2_EN_IVA2_SHIFT,
	.clkdm_name	= "iva2_clkdm",
	.recalc		= &followparent_recalc,
};

/* Common interface clocks */

static const struct clksel div2_core_clksel[] = {
	{ .parent = &core_ck, .rates = div2_rates },
	{ .parent = NULL }
};

static struct clk l3_ick = {
	.name		= "l3_ick",
	.ops		= &clkops_null,
	.parent		= &core_ck,
	.init		= &omap2_init_clksel_parent,
	.clksel_reg	= OMAP_CM_REGADDR(CORE_MOD, CM_CLKSEL),
	.clksel_mask	= OMAP3430_CLKSEL_L3_MASK,
	.clksel		= div2_core_clksel,
	.clkdm_name	= "core_l3_clkdm",
	.recalc		= &omap2_clksel_recalc,
};

static const struct clksel div2_l3_clksel[] = {
	{ .parent = &l3_ick, .rates = div2_rates },
	{ .parent = NULL }
};

static struct clk l4_ick = {
	.name		= "l4_ick",
	.ops		= &clkops_null,
	.parent		= &l3_ick,
	.init		= &omap2_init_clksel_parent,
	.clksel_reg	= OMAP_CM_REGADDR(CORE_MOD, CM_CLKSEL),
	.clksel_mask	= OMAP3430_CLKSEL_L4_MASK,
	.clksel		= div2_l3_clksel,
	.clkdm_name	= "core_l4_clkdm",
	.recalc		= &omap2_clksel_recalc,

};

static const struct clksel div2_l4_clksel[] = {
	{ .parent = &l4_ick, .rates = div2_rates },
	{ .parent = NULL }
};

static struct clk rm_ick = {
	.name		= "rm_ick",
	.ops		= &clkops_null,
	.parent		= &l4_ick,
	.init		= &omap2_init_clksel_parent,
	.clksel_reg	= OMAP_CM_REGADDR(WKUP_MOD, CM_CLKSEL),
	.clksel_mask	= OMAP3430_CLKSEL_RM_MASK,
	.clksel		= div2_l4_clksel,
	.recalc		= &omap2_clksel_recalc,
};

/* GFX power domain */

/* GFX clocks are in 3430ES1 only. 3430ES2 and later uses the SGX instead */

static const struct clksel gfx_l3_clksel[] = {
	{ .parent = &l3_ick, .rates = gfx_l3_rates },
	{ .parent = NULL }
};

/*
 * Virtual parent clock for gfx_l3_ick and gfx_l3_fck
 * This interface clock does not have a CM_AUTOIDLE bit
 */
static struct clk gfx_l3_ck = {
	.name		= "gfx_l3_ck",
	.ops		= &clkops_omap2_dflt_wait,
	.parent		= &l3_ick,
	.enable_reg	= OMAP_CM_REGADDR(GFX_MOD, CM_ICLKEN),
	.enable_bit	= OMAP_EN_GFX_SHIFT,
	.recalc		= &followparent_recalc,
};

static struct clk gfx_l3_fck = {
	.name		= "gfx_l3_fck",
	.ops		= &clkops_null,
	.parent		= &gfx_l3_ck,
	.init		= &omap2_init_clksel_parent,
	.clksel_reg	= OMAP_CM_REGADDR(GFX_MOD, CM_CLKSEL),
	.clksel_mask	= OMAP_CLKSEL_GFX_MASK,
	.clksel		= gfx_l3_clksel,
	.clkdm_name	= "gfx_3430es1_clkdm",
	.recalc		= &omap2_clksel_recalc,
};

static struct clk gfx_l3_ick = {
	.name		= "gfx_l3_ick",
	.ops		= &clkops_null,
	.parent		= &gfx_l3_ck,
	.clkdm_name	= "gfx_3430es1_clkdm",
	.recalc		= &followparent_recalc,
};

static struct clk gfx_cg1_ck = {
	.name		= "gfx_cg1_ck",
	.ops		= &clkops_omap2_dflt_wait,
	.parent		= &gfx_l3_fck, /* REVISIT: correct? */
	.enable_reg	= OMAP_CM_REGADDR(GFX_MOD, CM_FCLKEN),
	.enable_bit	= OMAP3430ES1_EN_2D_SHIFT,
	.clkdm_name	= "gfx_3430es1_clkdm",
	.recalc		= &followparent_recalc,
};

static struct clk gfx_cg2_ck = {
	.name		= "gfx_cg2_ck",
	.ops		= &clkops_omap2_dflt_wait,
	.parent		= &gfx_l3_fck, /* REVISIT: correct? */
	.enable_reg	= OMAP_CM_REGADDR(GFX_MOD, CM_FCLKEN),
	.enable_bit	= OMAP3430ES1_EN_3D_SHIFT,
	.clkdm_name	= "gfx_3430es1_clkdm",
	.recalc		= &followparent_recalc,
};

/* SGX power domain - 3430ES2 only */

static const struct clksel_rate sgx_core_rates[] = {
	{ .div = 2, .val = 5, .flags = RATE_IN_36XX },
	{ .div = 3, .val = 0, .flags = RATE_IN_3XXX },
	{ .div = 4, .val = 1, .flags = RATE_IN_3XXX },
	{ .div = 6, .val = 2, .flags = RATE_IN_3XXX },
	{ .div = 0 },
};

static const struct clksel_rate sgx_192m_rates[] = {
	{ .div = 1,  .val = 4, .flags = RATE_IN_36XX },
	{ .div = 0 },
};

static const struct clksel_rate sgx_corex2_rates[] = {
	{ .div = 3, .val = 6, .flags = RATE_IN_36XX },
	{ .div = 5, .val = 7, .flags = RATE_IN_36XX },
	{ .div = 0 },
};

static const struct clksel_rate sgx_96m_rates[] = {
	{ .div = 1,  .val = 3, .flags = RATE_IN_3XXX },
	{ .div = 0 },
};

static const struct clksel sgx_clksel[] = {
	{ .parent = &core_ck,	 .rates = sgx_core_rates },
	{ .parent = &cm_96m_fck, .rates = sgx_96m_rates },
	{ .parent = &omap_192m_alwon_fck, .rates = sgx_192m_rates },
	{ .parent = &corex2_fck, .rates = sgx_corex2_rates },
	{ .parent = NULL }
};

static struct clk sgx_fck = {
	.name		= "sgx_fck",
	.ops		= &clkops_omap2_dflt_wait,
	.init		= &omap2_init_clksel_parent,
	.enable_reg	= OMAP_CM_REGADDR(OMAP3430ES2_SGX_MOD, CM_FCLKEN),
	.enable_bit	= OMAP3430ES2_CM_FCLKEN_SGX_EN_SGX_SHIFT,
	.clksel_reg	= OMAP_CM_REGADDR(OMAP3430ES2_SGX_MOD, CM_CLKSEL),
	.clksel_mask	= OMAP3430ES2_CLKSEL_SGX_MASK,
	.clksel		= sgx_clksel,
	.clkdm_name	= "sgx_clkdm",
	.recalc		= &omap2_clksel_recalc,
	.set_rate	= &omap2_clksel_set_rate,
	.round_rate	= &omap2_clksel_round_rate
};

/* This interface clock does not have a CM_AUTOIDLE bit */
static struct clk sgx_ick = {
	.name		= "sgx_ick",
	.ops		= &clkops_omap2_dflt_wait,
	.parent		= &l3_ick,
	.enable_reg	= OMAP_CM_REGADDR(OMAP3430ES2_SGX_MOD, CM_ICLKEN),
	.enable_bit	= OMAP3430ES2_CM_ICLKEN_SGX_EN_SGX_SHIFT,
	.clkdm_name	= "sgx_clkdm",
	.recalc		= &followparent_recalc,
};

/* CORE power domain */

static struct clk d2d_26m_fck = {
	.name		= "d2d_26m_fck",
	.ops		= &clkops_omap2_dflt_wait,
	.parent		= &sys_ck,
	.enable_reg	= OMAP_CM_REGADDR(CORE_MOD, CM_FCLKEN1),
	.enable_bit	= OMAP3430ES1_EN_D2D_SHIFT,
	.clkdm_name	= "d2d_clkdm",
	.recalc		= &followparent_recalc,
};

static struct clk modem_fck = {
	.name		= "modem_fck",
	.ops		= &clkops_omap2_mdmclk_dflt_wait,
	.parent		= &sys_ck,
	.enable_reg	= OMAP_CM_REGADDR(CORE_MOD, CM_FCLKEN1),
	.enable_bit	= OMAP3430_EN_MODEM_SHIFT,
	.clkdm_name	= "d2d_clkdm",
	.recalc		= &followparent_recalc,
};

static struct clk sad2d_ick = {
	.name		= "sad2d_ick",
	.ops		= &clkops_omap2_iclk_dflt_wait,
	.parent		= &l3_ick,
	.enable_reg	= OMAP_CM_REGADDR(CORE_MOD, CM_ICLKEN1),
	.enable_bit	= OMAP3430_EN_SAD2D_SHIFT,
	.clkdm_name	= "d2d_clkdm",
	.recalc		= &followparent_recalc,
};

static struct clk mad2d_ick = {
	.name		= "mad2d_ick",
	.ops		= &clkops_omap2_iclk_dflt_wait,
	.parent		= &l3_ick,
	.enable_reg	= OMAP_CM_REGADDR(CORE_MOD, CM_ICLKEN3),
	.enable_bit	= OMAP3430_EN_MAD2D_SHIFT,
	.clkdm_name	= "d2d_clkdm",
	.recalc		= &followparent_recalc,
};

static const struct clksel omap343x_gpt_clksel[] = {
	{ .parent = &omap_32k_fck, .rates = gpt_32k_rates },
	{ .parent = &sys_ck,	   .rates = gpt_sys_rates },
	{ .parent = NULL}
};

static struct clk gpt10_fck = {
	.name		= "gpt10_fck",
	.ops		= &clkops_omap2_dflt_wait,
	.parent		= &sys_ck,
	.init		= &omap2_init_clksel_parent,
	.enable_reg	= OMAP_CM_REGADDR(CORE_MOD, CM_FCLKEN1),
	.enable_bit	= OMAP3430_EN_GPT10_SHIFT,
	.clksel_reg	= OMAP_CM_REGADDR(CORE_MOD, CM_CLKSEL),
	.clksel_mask	= OMAP3430_CLKSEL_GPT10_MASK,
	.clksel		= omap343x_gpt_clksel,
	.clkdm_name	= "core_l4_clkdm",
	.recalc		= &omap2_clksel_recalc,
};

static struct clk gpt11_fck = {
	.name		= "gpt11_fck",
	.ops		= &clkops_omap2_dflt_wait,
	.parent		= &sys_ck,
	.init		= &omap2_init_clksel_parent,
	.enable_reg	= OMAP_CM_REGADDR(CORE_MOD, CM_FCLKEN1),
	.enable_bit	= OMAP3430_EN_GPT11_SHIFT,
	.clksel_reg	= OMAP_CM_REGADDR(CORE_MOD, CM_CLKSEL),
	.clksel_mask	= OMAP3430_CLKSEL_GPT11_MASK,
	.clksel		= omap343x_gpt_clksel,
	.clkdm_name	= "core_l4_clkdm",
	.recalc		= &omap2_clksel_recalc,
};

static struct clk cpefuse_fck = {
	.name		= "cpefuse_fck",
	.ops		= &clkops_omap2_dflt,
	.parent		= &sys_ck,
	.clkdm_name	= "core_l4_clkdm",
	.enable_reg	= OMAP_CM_REGADDR(CORE_MOD, OMAP3430ES2_CM_FCLKEN3),
	.enable_bit	= OMAP3430ES2_EN_CPEFUSE_SHIFT,
	.recalc		= &followparent_recalc,
};

static struct clk ts_fck = {
	.name		= "ts_fck",
	.ops		= &clkops_omap2_dflt,
	.parent		= &omap_32k_fck,
	.clkdm_name	= "core_l4_clkdm",
	.enable_reg	= OMAP_CM_REGADDR(CORE_MOD, OMAP3430ES2_CM_FCLKEN3),
	.enable_bit	= OMAP3430ES2_EN_TS_SHIFT,
	.recalc		= &followparent_recalc,
};

static struct clk usbtll_fck = {
	.name		= "usbtll_fck",
	.ops		= &clkops_omap2_dflt_wait,
	.parent		= &dpll5_m2_ck,
	.clkdm_name	= "core_l4_clkdm",
	.enable_reg	= OMAP_CM_REGADDR(CORE_MOD, OMAP3430ES2_CM_FCLKEN3),
	.enable_bit	= OMAP3430ES2_EN_USBTLL_SHIFT,
	.recalc		= &followparent_recalc,
};

/* CORE 96M FCLK-derived clocks */

static struct clk core_96m_fck = {
	.name		= "core_96m_fck",
	.ops		= &clkops_null,
	.parent		= &omap_96m_fck,
	.clkdm_name	= "core_l4_clkdm",
	.recalc		= &followparent_recalc,
};

static struct clk mmchs3_fck = {
	.name		= "mmchs3_fck",
	.ops		= &clkops_omap2_dflt_wait,
	.parent		= &core_96m_fck,
	.enable_reg	= OMAP_CM_REGADDR(CORE_MOD, CM_FCLKEN1),
	.enable_bit	= OMAP3430ES2_EN_MMC3_SHIFT,
	.clkdm_name	= "core_l4_clkdm",
	.recalc		= &followparent_recalc,
};

static struct clk mmchs2_fck = {
	.name		= "mmchs2_fck",
	.ops		= &clkops_omap2_dflt_wait,
	.parent		= &core_96m_fck,
	.enable_reg	= OMAP_CM_REGADDR(CORE_MOD, CM_FCLKEN1),
	.enable_bit	= OMAP3430_EN_MMC2_SHIFT,
	.clkdm_name	= "core_l4_clkdm",
	.recalc		= &followparent_recalc,
};

static struct clk mspro_fck = {
	.name		= "mspro_fck",
	.ops		= &clkops_omap2_dflt_wait,
	.parent		= &core_96m_fck,
	.enable_reg	= OMAP_CM_REGADDR(CORE_MOD, CM_FCLKEN1),
	.enable_bit	= OMAP3430_EN_MSPRO_SHIFT,
	.clkdm_name	= "core_l4_clkdm",
	.recalc		= &followparent_recalc,
};

static struct clk mmchs1_fck = {
	.name		= "mmchs1_fck",
	.ops		= &clkops_omap2_dflt_wait,
	.parent		= &core_96m_fck,
	.enable_reg	= OMAP_CM_REGADDR(CORE_MOD, CM_FCLKEN1),
	.enable_bit	= OMAP3430_EN_MMC1_SHIFT,
	.clkdm_name	= "core_l4_clkdm",
	.recalc		= &followparent_recalc,
};

static struct clk i2c3_fck = {
	.name		= "i2c3_fck",
	.ops		= &clkops_omap2_dflt_wait,
	.parent		= &core_96m_fck,
	.enable_reg	= OMAP_CM_REGADDR(CORE_MOD, CM_FCLKEN1),
	.enable_bit	= OMAP3430_EN_I2C3_SHIFT,
	.clkdm_name	= "core_l4_clkdm",
	.recalc		= &followparent_recalc,
};

static struct clk i2c2_fck = {
	.name		= "i2c2_fck",
	.ops		= &clkops_omap2_dflt_wait,
	.parent		= &core_96m_fck,
	.enable_reg	= OMAP_CM_REGADDR(CORE_MOD, CM_FCLKEN1),
	.enable_bit	= OMAP3430_EN_I2C2_SHIFT,
	.clkdm_name	= "core_l4_clkdm",
	.recalc		= &followparent_recalc,
};

static struct clk i2c1_fck = {
	.name		= "i2c1_fck",
	.ops		= &clkops_omap2_dflt_wait,
	.parent		= &core_96m_fck,
	.enable_reg	= OMAP_CM_REGADDR(CORE_MOD, CM_FCLKEN1),
	.enable_bit	= OMAP3430_EN_I2C1_SHIFT,
	.clkdm_name	= "core_l4_clkdm",
	.recalc		= &followparent_recalc,
};

/*
 * MCBSP 1 & 5 get their 96MHz clock from core_96m_fck;
 * MCBSP 2, 3, 4 get their 96MHz clock from per_96m_fck.
 */
static const struct clksel_rate common_mcbsp_96m_rates[] = {
	{ .div = 1, .val = 0, .flags = RATE_IN_3XXX },
	{ .div = 0 }
};

static const struct clksel_rate common_mcbsp_mcbsp_rates[] = {
	{ .div = 1, .val = 1, .flags = RATE_IN_3XXX },
	{ .div = 0 }
};

static const struct clksel mcbsp_15_clksel[] = {
	{ .parent = &core_96m_fck, .rates = common_mcbsp_96m_rates },
	{ .parent = &mcbsp_clks,   .rates = common_mcbsp_mcbsp_rates },
	{ .parent = NULL }
};

static struct clk mcbsp5_fck = {
	.name		= "mcbsp5_fck",
	.ops		= &clkops_omap2_dflt_wait,
	.init		= &omap2_init_clksel_parent,
	.enable_reg	= OMAP_CM_REGADDR(CORE_MOD, CM_FCLKEN1),
	.enable_bit	= OMAP3430_EN_MCBSP5_SHIFT,
	.clksel_reg	= OMAP343X_CTRL_REGADDR(OMAP343X_CONTROL_DEVCONF1),
	.clksel_mask	= OMAP2_MCBSP5_CLKS_MASK,
	.clksel		= mcbsp_15_clksel,
	.clkdm_name	= "core_l4_clkdm",
	.recalc		= &omap2_clksel_recalc,
};

static struct clk mcbsp1_fck = {
	.name		= "mcbsp1_fck",
	.ops		= &clkops_omap2_dflt_wait,
	.init		= &omap2_init_clksel_parent,
	.enable_reg	= OMAP_CM_REGADDR(CORE_MOD, CM_FCLKEN1),
	.enable_bit	= OMAP3430_EN_MCBSP1_SHIFT,
	.clksel_reg	= OMAP343X_CTRL_REGADDR(OMAP2_CONTROL_DEVCONF0),
	.clksel_mask	= OMAP2_MCBSP1_CLKS_MASK,
	.clksel		= mcbsp_15_clksel,
	.clkdm_name	= "core_l4_clkdm",
	.recalc		= &omap2_clksel_recalc,
};

/* CORE_48M_FCK-derived clocks */

static struct clk core_48m_fck = {
	.name		= "core_48m_fck",
	.ops		= &clkops_null,
	.parent		= &omap_48m_fck,
	.clkdm_name	= "core_l4_clkdm",
	.recalc		= &followparent_recalc,
};

static struct clk mcspi4_fck = {
	.name		= "mcspi4_fck",
	.ops		= &clkops_omap2_dflt_wait,
	.parent		= &core_48m_fck,
	.enable_reg	= OMAP_CM_REGADDR(CORE_MOD, CM_FCLKEN1),
	.enable_bit	= OMAP3430_EN_MCSPI4_SHIFT,
	.recalc		= &followparent_recalc,
	.clkdm_name	= "core_l4_clkdm",
};

static struct clk mcspi3_fck = {
	.name		= "mcspi3_fck",
	.ops		= &clkops_omap2_dflt_wait,
	.parent		= &core_48m_fck,
	.enable_reg	= OMAP_CM_REGADDR(CORE_MOD, CM_FCLKEN1),
	.enable_bit	= OMAP3430_EN_MCSPI3_SHIFT,
	.recalc		= &followparent_recalc,
	.clkdm_name	= "core_l4_clkdm",
};

static struct clk mcspi2_fck = {
	.name		= "mcspi2_fck",
	.ops		= &clkops_omap2_dflt_wait,
	.parent		= &core_48m_fck,
	.enable_reg	= OMAP_CM_REGADDR(CORE_MOD, CM_FCLKEN1),
	.enable_bit	= OMAP3430_EN_MCSPI2_SHIFT,
	.recalc		= &followparent_recalc,
	.clkdm_name	= "core_l4_clkdm",
};

static struct clk mcspi1_fck = {
	.name		= "mcspi1_fck",
	.ops		= &clkops_omap2_dflt_wait,
	.parent		= &core_48m_fck,
	.enable_reg	= OMAP_CM_REGADDR(CORE_MOD, CM_FCLKEN1),
	.enable_bit	= OMAP3430_EN_MCSPI1_SHIFT,
	.recalc		= &followparent_recalc,
	.clkdm_name	= "core_l4_clkdm",
};

static struct clk uart2_fck = {
	.name		= "uart2_fck",
	.ops		= &clkops_omap2_dflt_wait,
	.parent		= &core_48m_fck,
	.enable_reg	= OMAP_CM_REGADDR(CORE_MOD, CM_FCLKEN1),
	.enable_bit	= OMAP3430_EN_UART2_SHIFT,
	.clkdm_name	= "core_l4_clkdm",
	.recalc		= &followparent_recalc,
};

static struct clk uart1_fck = {
	.name		= "uart1_fck",
	.ops		= &clkops_omap2_dflt_wait,
	.parent		= &core_48m_fck,
	.enable_reg	= OMAP_CM_REGADDR(CORE_MOD, CM_FCLKEN1),
	.enable_bit	= OMAP3430_EN_UART1_SHIFT,
	.clkdm_name	= "core_l4_clkdm",
	.recalc		= &followparent_recalc,
};

static struct clk fshostusb_fck = {
	.name		= "fshostusb_fck",
	.ops		= &clkops_omap2_dflt_wait,
	.parent		= &core_48m_fck,
	.clkdm_name	= "core_l4_clkdm",
	.enable_reg	= OMAP_CM_REGADDR(CORE_MOD, CM_FCLKEN1),
	.enable_bit	= OMAP3430ES1_EN_FSHOSTUSB_SHIFT,
	.recalc		= &followparent_recalc,
};

/* CORE_12M_FCK based clocks */

static struct clk core_12m_fck = {
	.name		= "core_12m_fck",
	.ops		= &clkops_null,
	.parent		= &omap_12m_fck,
	.clkdm_name	= "core_l4_clkdm",
	.recalc		= &followparent_recalc,
};

static struct clk hdq_fck = {
	.name		= "hdq_fck",
	.ops		= &clkops_omap2_dflt_wait,
	.parent		= &core_12m_fck,
	.clkdm_name	= "core_l4_clkdm",
	.enable_reg	= OMAP_CM_REGADDR(CORE_MOD, CM_FCLKEN1),
	.enable_bit	= OMAP3430_EN_HDQ_SHIFT,
	.recalc		= &followparent_recalc,
};

/* DPLL3-derived clock */

static const struct clksel_rate ssi_ssr_corex2_rates[] = {
	{ .div = 1, .val = 1, .flags = RATE_IN_3XXX },
	{ .div = 2, .val = 2, .flags = RATE_IN_3XXX },
	{ .div = 3, .val = 3, .flags = RATE_IN_3XXX },
	{ .div = 4, .val = 4, .flags = RATE_IN_3XXX },
	{ .div = 6, .val = 6, .flags = RATE_IN_3XXX },
	{ .div = 8, .val = 8, .flags = RATE_IN_3XXX },
	{ .div = 0 }
};

static const struct clksel ssi_ssr_clksel[] = {
	{ .parent = &corex2_fck, .rates = ssi_ssr_corex2_rates },
	{ .parent = NULL }
};

static struct clk ssi_ssr_fck_3430es1 = {
	.name		= "ssi_ssr_fck",
	.ops		= &clkops_omap2_dflt,
	.init		= &omap2_init_clksel_parent,
	.enable_reg	= OMAP_CM_REGADDR(CORE_MOD, CM_FCLKEN1),
	.enable_bit	= OMAP3430_EN_SSI_SHIFT,
	.clksel_reg	= OMAP_CM_REGADDR(CORE_MOD, CM_CLKSEL),
	.clksel_mask	= OMAP3430_CLKSEL_SSI_MASK,
	.clksel		= ssi_ssr_clksel,
	.clkdm_name	= "core_l4_clkdm",
	.recalc		= &omap2_clksel_recalc,
};

static struct clk ssi_ssr_fck_3430es2 = {
	.name		= "ssi_ssr_fck",
	.ops		= &clkops_omap3430es2_ssi_wait,
	.init		= &omap2_init_clksel_parent,
	.enable_reg	= OMAP_CM_REGADDR(CORE_MOD, CM_FCLKEN1),
	.enable_bit	= OMAP3430_EN_SSI_SHIFT,
	.clksel_reg	= OMAP_CM_REGADDR(CORE_MOD, CM_CLKSEL),
	.clksel_mask	= OMAP3430_CLKSEL_SSI_MASK,
	.clksel		= ssi_ssr_clksel,
	.clkdm_name	= "core_l4_clkdm",
	.recalc		= &omap2_clksel_recalc,
};

static struct clk ssi_sst_fck_3430es1 = {
	.name		= "ssi_sst_fck",
	.ops		= &clkops_null,
	.parent		= &ssi_ssr_fck_3430es1,
	.fixed_div	= 2,
	.recalc		= &omap_fixed_divisor_recalc,
};

static struct clk ssi_sst_fck_3430es2 = {
	.name		= "ssi_sst_fck",
	.ops		= &clkops_null,
	.parent		= &ssi_ssr_fck_3430es2,
	.fixed_div	= 2,
	.recalc		= &omap_fixed_divisor_recalc,
};



/* CORE_L3_ICK based clocks */

/*
 * XXX must add clk_enable/clk_disable for these if standard code won't
 * handle it
 */
static struct clk core_l3_ick = {
	.name		= "core_l3_ick",
	.ops		= &clkops_null,
	.parent		= &l3_ick,
	.clkdm_name	= "core_l3_clkdm",
	.recalc		= &followparent_recalc,
};

static struct clk hsotgusb_ick_3430es1 = {
	.name		= "hsotgusb_ick",
	.ops		= &clkops_omap2_iclk_dflt,
	.parent		= &core_l3_ick,
	.enable_reg	= OMAP_CM_REGADDR(CORE_MOD, CM_ICLKEN1),
	.enable_bit	= OMAP3430_EN_HSOTGUSB_SHIFT,
	.clkdm_name	= "core_l3_clkdm",
	.recalc		= &followparent_recalc,
};

static struct clk hsotgusb_ick_3430es2 = {
	.name		= "hsotgusb_ick",
	.ops		= &clkops_omap3430es2_iclk_hsotgusb_wait,
	.parent		= &core_l3_ick,
	.enable_reg	= OMAP_CM_REGADDR(CORE_MOD, CM_ICLKEN1),
	.enable_bit	= OMAP3430_EN_HSOTGUSB_SHIFT,
	.clkdm_name	= "core_l3_clkdm",
	.recalc		= &followparent_recalc,
};

/* This interface clock does not have a CM_AUTOIDLE bit */
static struct clk sdrc_ick = {
	.name		= "sdrc_ick",
	.ops		= &clkops_omap2_dflt_wait,
	.parent		= &core_l3_ick,
	.enable_reg	= OMAP_CM_REGADDR(CORE_MOD, CM_ICLKEN1),
	.enable_bit	= OMAP3430_EN_SDRC_SHIFT,
	.flags		= ENABLE_ON_INIT,
	.clkdm_name	= "core_l3_clkdm",
	.recalc		= &followparent_recalc,
};

static struct clk gpmc_fck = {
	.name		= "gpmc_fck",
	.ops		= &clkops_null,
	.parent		= &core_l3_ick,
	.flags		= ENABLE_ON_INIT, /* huh? */
	.clkdm_name	= "core_l3_clkdm",
	.recalc		= &followparent_recalc,
};

/* SECURITY_L3_ICK based clocks */

static struct clk security_l3_ick = {
	.name		= "security_l3_ick",
	.ops		= &clkops_null,
	.parent		= &l3_ick,
	.recalc		= &followparent_recalc,
};

static struct clk pka_ick = {
	.name		= "pka_ick",
	.ops		= &clkops_omap2_iclk_dflt_wait,
	.parent		= &security_l3_ick,
	.enable_reg	= OMAP_CM_REGADDR(CORE_MOD, CM_ICLKEN2),
	.enable_bit	= OMAP3430_EN_PKA_SHIFT,
	.recalc		= &followparent_recalc,
};

/* CORE_L4_ICK based clocks */

static struct clk core_l4_ick = {
	.name		= "core_l4_ick",
	.ops		= &clkops_null,
	.parent		= &l4_ick,
	.clkdm_name	= "core_l4_clkdm",
	.recalc		= &followparent_recalc,
};

static struct clk usbtll_ick = {
	.name		= "usbtll_ick",
	.ops		= &clkops_omap2_iclk_dflt_wait,
	.parent		= &core_l4_ick,
	.enable_reg	= OMAP_CM_REGADDR(CORE_MOD, CM_ICLKEN3),
	.enable_bit	= OMAP3430ES2_EN_USBTLL_SHIFT,
	.clkdm_name	= "core_l4_clkdm",
	.recalc		= &followparent_recalc,
};

static struct clk mmchs3_ick = {
	.name		= "mmchs3_ick",
	.ops		= &clkops_omap2_iclk_dflt_wait,
	.parent		= &core_l4_ick,
	.enable_reg	= OMAP_CM_REGADDR(CORE_MOD, CM_ICLKEN1),
	.enable_bit	= OMAP3430ES2_EN_MMC3_SHIFT,
	.clkdm_name	= "core_l4_clkdm",
	.recalc		= &followparent_recalc,
};

/* Intersystem Communication Registers - chassis mode only */
static struct clk icr_ick = {
	.name		= "icr_ick",
	.ops		= &clkops_omap2_iclk_dflt_wait,
	.parent		= &core_l4_ick,
	.enable_reg	= OMAP_CM_REGADDR(CORE_MOD, CM_ICLKEN1),
	.enable_bit	= OMAP3430_EN_ICR_SHIFT,
	.clkdm_name	= "core_l4_clkdm",
	.recalc		= &followparent_recalc,
};

static struct clk aes2_ick = {
	.name		= "aes2_ick",
	.ops		= &clkops_omap2_iclk_dflt_wait,
	.parent		= &core_l4_ick,
	.enable_reg	= OMAP_CM_REGADDR(CORE_MOD, CM_ICLKEN1),
	.enable_bit	= OMAP3430_EN_AES2_SHIFT,
	.clkdm_name	= "core_l4_clkdm",
	.recalc		= &followparent_recalc,
};

static struct clk sha12_ick = {
	.name		= "sha12_ick",
	.ops		= &clkops_omap2_iclk_dflt_wait,
	.parent		= &core_l4_ick,
	.enable_reg	= OMAP_CM_REGADDR(CORE_MOD, CM_ICLKEN1),
	.enable_bit	= OMAP3430_EN_SHA12_SHIFT,
	.clkdm_name	= "core_l4_clkdm",
	.recalc		= &followparent_recalc,
};

static struct clk des2_ick = {
	.name		= "des2_ick",
	.ops		= &clkops_omap2_iclk_dflt_wait,
	.parent		= &core_l4_ick,
	.enable_reg	= OMAP_CM_REGADDR(CORE_MOD, CM_ICLKEN1),
	.enable_bit	= OMAP3430_EN_DES2_SHIFT,
	.clkdm_name	= "core_l4_clkdm",
	.recalc		= &followparent_recalc,
};

static struct clk mmchs2_ick = {
	.name		= "mmchs2_ick",
	.ops		= &clkops_omap2_iclk_dflt_wait,
	.parent		= &core_l4_ick,
	.enable_reg	= OMAP_CM_REGADDR(CORE_MOD, CM_ICLKEN1),
	.enable_bit	= OMAP3430_EN_MMC2_SHIFT,
	.clkdm_name	= "core_l4_clkdm",
	.recalc		= &followparent_recalc,
};

static struct clk mmchs1_ick = {
	.name		= "mmchs1_ick",
	.ops		= &clkops_omap2_iclk_dflt_wait,
	.parent		= &core_l4_ick,
	.enable_reg	= OMAP_CM_REGADDR(CORE_MOD, CM_ICLKEN1),
	.enable_bit	= OMAP3430_EN_MMC1_SHIFT,
	.clkdm_name	= "core_l4_clkdm",
	.recalc		= &followparent_recalc,
};

static struct clk mspro_ick = {
	.name		= "mspro_ick",
	.ops		= &clkops_omap2_iclk_dflt_wait,
	.parent		= &core_l4_ick,
	.enable_reg	= OMAP_CM_REGADDR(CORE_MOD, CM_ICLKEN1),
	.enable_bit	= OMAP3430_EN_MSPRO_SHIFT,
	.clkdm_name	= "core_l4_clkdm",
	.recalc		= &followparent_recalc,
};

static struct clk hdq_ick = {
	.name		= "hdq_ick",
	.ops		= &clkops_omap2_iclk_dflt_wait,
	.parent		= &core_l4_ick,
	.enable_reg	= OMAP_CM_REGADDR(CORE_MOD, CM_ICLKEN1),
	.enable_bit	= OMAP3430_EN_HDQ_SHIFT,
	.clkdm_name	= "core_l4_clkdm",
	.recalc		= &followparent_recalc,
};

static struct clk mcspi4_ick = {
	.name		= "mcspi4_ick",
	.ops		= &clkops_omap2_iclk_dflt_wait,
	.parent		= &core_l4_ick,
	.enable_reg	= OMAP_CM_REGADDR(CORE_MOD, CM_ICLKEN1),
	.enable_bit	= OMAP3430_EN_MCSPI4_SHIFT,
	.clkdm_name	= "core_l4_clkdm",
	.recalc		= &followparent_recalc,
};

static struct clk mcspi3_ick = {
	.name		= "mcspi3_ick",
	.ops		= &clkops_omap2_iclk_dflt_wait,
	.parent		= &core_l4_ick,
	.enable_reg	= OMAP_CM_REGADDR(CORE_MOD, CM_ICLKEN1),
	.enable_bit	= OMAP3430_EN_MCSPI3_SHIFT,
	.clkdm_name	= "core_l4_clkdm",
	.recalc		= &followparent_recalc,
};

static struct clk mcspi2_ick = {
	.name		= "mcspi2_ick",
	.ops		= &clkops_omap2_iclk_dflt_wait,
	.parent		= &core_l4_ick,
	.enable_reg	= OMAP_CM_REGADDR(CORE_MOD, CM_ICLKEN1),
	.enable_bit	= OMAP3430_EN_MCSPI2_SHIFT,
	.clkdm_name	= "core_l4_clkdm",
	.recalc		= &followparent_recalc,
};

static struct clk mcspi1_ick = {
	.name		= "mcspi1_ick",
	.ops		= &clkops_omap2_iclk_dflt_wait,
	.parent		= &core_l4_ick,
	.enable_reg	= OMAP_CM_REGADDR(CORE_MOD, CM_ICLKEN1),
	.enable_bit	= OMAP3430_EN_MCSPI1_SHIFT,
	.clkdm_name	= "core_l4_clkdm",
	.recalc		= &followparent_recalc,
};

static struct clk i2c3_ick = {
	.name		= "i2c3_ick",
	.ops		= &clkops_omap2_iclk_dflt_wait,
	.parent		= &core_l4_ick,
	.enable_reg	= OMAP_CM_REGADDR(CORE_MOD, CM_ICLKEN1),
	.enable_bit	= OMAP3430_EN_I2C3_SHIFT,
	.clkdm_name	= "core_l4_clkdm",
	.recalc		= &followparent_recalc,
};

static struct clk i2c2_ick = {
	.name		= "i2c2_ick",
	.ops		= &clkops_omap2_iclk_dflt_wait,
	.parent		= &core_l4_ick,
	.enable_reg	= OMAP_CM_REGADDR(CORE_MOD, CM_ICLKEN1),
	.enable_bit	= OMAP3430_EN_I2C2_SHIFT,
	.clkdm_name	= "core_l4_clkdm",
	.recalc		= &followparent_recalc,
};

static struct clk i2c1_ick = {
	.name		= "i2c1_ick",
	.ops		= &clkops_omap2_iclk_dflt_wait,
	.parent		= &core_l4_ick,
	.enable_reg	= OMAP_CM_REGADDR(CORE_MOD, CM_ICLKEN1),
	.enable_bit	= OMAP3430_EN_I2C1_SHIFT,
	.clkdm_name	= "core_l4_clkdm",
	.recalc		= &followparent_recalc,
};

static struct clk uart2_ick = {
	.name		= "uart2_ick",
	.ops		= &clkops_omap2_iclk_dflt_wait,
	.parent		= &core_l4_ick,
	.enable_reg	= OMAP_CM_REGADDR(CORE_MOD, CM_ICLKEN1),
	.enable_bit	= OMAP3430_EN_UART2_SHIFT,
	.clkdm_name	= "core_l4_clkdm",
	.recalc		= &followparent_recalc,
};

static struct clk uart1_ick = {
	.name		= "uart1_ick",
	.ops		= &clkops_omap2_iclk_dflt_wait,
	.parent		= &core_l4_ick,
	.enable_reg	= OMAP_CM_REGADDR(CORE_MOD, CM_ICLKEN1),
	.enable_bit	= OMAP3430_EN_UART1_SHIFT,
	.clkdm_name	= "core_l4_clkdm",
	.recalc		= &followparent_recalc,
};

static struct clk gpt11_ick = {
	.name		= "gpt11_ick",
	.ops		= &clkops_omap2_iclk_dflt_wait,
	.parent		= &core_l4_ick,
	.enable_reg	= OMAP_CM_REGADDR(CORE_MOD, CM_ICLKEN1),
	.enable_bit	= OMAP3430_EN_GPT11_SHIFT,
	.clkdm_name	= "core_l4_clkdm",
	.recalc		= &followparent_recalc,
};

static struct clk gpt10_ick = {
	.name		= "gpt10_ick",
	.ops		= &clkops_omap2_iclk_dflt_wait,
	.parent		= &core_l4_ick,
	.enable_reg	= OMAP_CM_REGADDR(CORE_MOD, CM_ICLKEN1),
	.enable_bit	= OMAP3430_EN_GPT10_SHIFT,
	.clkdm_name	= "core_l4_clkdm",
	.recalc		= &followparent_recalc,
};

static struct clk mcbsp5_ick = {
	.name		= "mcbsp5_ick",
	.ops		= &clkops_omap2_iclk_dflt_wait,
	.parent		= &core_l4_ick,
	.enable_reg	= OMAP_CM_REGADDR(CORE_MOD, CM_ICLKEN1),
	.enable_bit	= OMAP3430_EN_MCBSP5_SHIFT,
	.clkdm_name	= "core_l4_clkdm",
	.recalc		= &followparent_recalc,
};

static struct clk mcbsp1_ick = {
	.name		= "mcbsp1_ick",
	.ops		= &clkops_omap2_iclk_dflt_wait,
	.parent		= &core_l4_ick,
	.enable_reg	= OMAP_CM_REGADDR(CORE_MOD, CM_ICLKEN1),
	.enable_bit	= OMAP3430_EN_MCBSP1_SHIFT,
	.clkdm_name	= "core_l4_clkdm",
	.recalc		= &followparent_recalc,
};

static struct clk fac_ick = {
	.name		= "fac_ick",
	.ops		= &clkops_omap2_iclk_dflt_wait,
	.parent		= &core_l4_ick,
	.enable_reg	= OMAP_CM_REGADDR(CORE_MOD, CM_ICLKEN1),
	.enable_bit	= OMAP3430ES1_EN_FAC_SHIFT,
	.clkdm_name	= "core_l4_clkdm",
	.recalc		= &followparent_recalc,
};

static struct clk mailboxes_ick = {
	.name		= "mailboxes_ick",
	.ops		= &clkops_omap2_iclk_dflt_wait,
	.parent		= &core_l4_ick,
	.enable_reg	= OMAP_CM_REGADDR(CORE_MOD, CM_ICLKEN1),
	.enable_bit	= OMAP3430_EN_MAILBOXES_SHIFT,
	.clkdm_name	= "core_l4_clkdm",
	.recalc		= &followparent_recalc,
};

static struct clk omapctrl_ick = {
	.name		= "omapctrl_ick",
	.ops		= &clkops_omap2_iclk_dflt_wait,
	.parent		= &core_l4_ick,
	.enable_reg	= OMAP_CM_REGADDR(CORE_MOD, CM_ICLKEN1),
	.enable_bit	= OMAP3430_EN_OMAPCTRL_SHIFT,
	.flags		= ENABLE_ON_INIT,
	.clkdm_name	= "core_l4_clkdm",
	.recalc		= &followparent_recalc,
};

/* SSI_L4_ICK based clocks */

static struct clk ssi_l4_ick = {
	.name		= "ssi_l4_ick",
	.ops		= &clkops_null,
	.parent		= &l4_ick,
	.clkdm_name	= "core_l4_clkdm",
	.recalc		= &followparent_recalc,
};

static struct clk ssi_ick_3430es1 = {
	.name		= "ssi_ick",
	.ops		= &clkops_omap2_iclk_dflt,
	.parent		= &ssi_l4_ick,
	.enable_reg	= OMAP_CM_REGADDR(CORE_MOD, CM_ICLKEN1),
	.enable_bit	= OMAP3430_EN_SSI_SHIFT,
	.clkdm_name	= "core_l4_clkdm",
	.recalc		= &followparent_recalc,
};

static struct clk ssi_ick_3430es2 = {
	.name		= "ssi_ick",
	.ops		= &clkops_omap3430es2_iclk_ssi_wait,
	.parent		= &ssi_l4_ick,
	.enable_reg	= OMAP_CM_REGADDR(CORE_MOD, CM_ICLKEN1),
	.enable_bit	= OMAP3430_EN_SSI_SHIFT,
	.clkdm_name	= "core_l4_clkdm",
	.recalc		= &followparent_recalc,
};

/* REVISIT: Technically the TRM claims that this is CORE_CLK based,
 * but l4_ick makes more sense to me */

static const struct clksel usb_l4_clksel[] = {
	{ .parent = &l4_ick, .rates = div2_rates },
	{ .parent = NULL },
};

static struct clk usb_l4_ick = {
	.name		= "usb_l4_ick",
	.ops		= &clkops_omap2_iclk_dflt_wait,
	.parent		= &l4_ick,
	.init		= &omap2_init_clksel_parent,
	.enable_reg	= OMAP_CM_REGADDR(CORE_MOD, CM_ICLKEN1),
	.enable_bit	= OMAP3430ES1_EN_FSHOSTUSB_SHIFT,
	.clksel_reg	= OMAP_CM_REGADDR(CORE_MOD, CM_CLKSEL),
	.clksel_mask	= OMAP3430ES1_CLKSEL_FSHOSTUSB_MASK,
	.clksel		= usb_l4_clksel,
	.clkdm_name	= "core_l4_clkdm",
	.recalc		= &omap2_clksel_recalc,
};

/* SECURITY_L4_ICK2 based clocks */

static struct clk security_l4_ick2 = {
	.name		= "security_l4_ick2",
	.ops		= &clkops_null,
	.parent		= &l4_ick,
	.recalc		= &followparent_recalc,
};

static struct clk aes1_ick = {
	.name		= "aes1_ick",
	.ops		= &clkops_omap2_iclk_dflt_wait,
	.parent		= &security_l4_ick2,
	.enable_reg	= OMAP_CM_REGADDR(CORE_MOD, CM_ICLKEN2),
	.enable_bit	= OMAP3430_EN_AES1_SHIFT,
	.recalc		= &followparent_recalc,
};

static struct clk rng_ick = {
	.name		= "rng_ick",
	.ops		= &clkops_omap2_iclk_dflt_wait,
	.parent		= &security_l4_ick2,
	.enable_reg	= OMAP_CM_REGADDR(CORE_MOD, CM_ICLKEN2),
	.enable_bit	= OMAP3430_EN_RNG_SHIFT,
	.recalc		= &followparent_recalc,
};

static struct clk sha11_ick = {
	.name		= "sha11_ick",
	.ops		= &clkops_omap2_iclk_dflt_wait,
	.parent		= &security_l4_ick2,
	.enable_reg	= OMAP_CM_REGADDR(CORE_MOD, CM_ICLKEN2),
	.enable_bit	= OMAP3430_EN_SHA11_SHIFT,
	.recalc		= &followparent_recalc,
};

static struct clk des1_ick = {
	.name		= "des1_ick",
	.ops		= &clkops_omap2_iclk_dflt_wait,
	.parent		= &security_l4_ick2,
	.enable_reg	= OMAP_CM_REGADDR(CORE_MOD, CM_ICLKEN2),
	.enable_bit	= OMAP3430_EN_DES1_SHIFT,
	.recalc		= &followparent_recalc,
};

/* DSS */
static struct clk dss1_alwon_fck_3430es1 = {
	.name		= "dss1_alwon_fck",
	.ops		= &clkops_omap2_dflt,
	.parent		= &dpll4_m4x2_ck,
	.enable_reg	= OMAP_CM_REGADDR(OMAP3430_DSS_MOD, CM_FCLKEN),
	.enable_bit	= OMAP3430_EN_DSS1_SHIFT,
	.clkdm_name	= "dss_clkdm",
	.recalc		= &followparent_recalc,
};

static struct clk dss1_alwon_fck_3430es2 = {
	.name		= "dss1_alwon_fck",
	.ops		= &clkops_omap3430es2_dss_usbhost_wait,
	.parent		= &dpll4_m4x2_ck,
	.enable_reg	= OMAP_CM_REGADDR(OMAP3430_DSS_MOD, CM_FCLKEN),
	.enable_bit	= OMAP3430_EN_DSS1_SHIFT,
	.clkdm_name	= "dss_clkdm",
	.recalc		= &followparent_recalc,
};

static struct clk dss_tv_fck = {
	.name		= "dss_tv_fck",
	.ops		= &clkops_omap2_dflt,
	.parent		= &omap_54m_fck,
	.enable_reg	= OMAP_CM_REGADDR(OMAP3430_DSS_MOD, CM_FCLKEN),
	.enable_bit	= OMAP3430_EN_TV_SHIFT,
	.clkdm_name	= "dss_clkdm",
	.recalc		= &followparent_recalc,
};

static struct clk dss_96m_fck = {
	.name		= "dss_96m_fck",
	.ops		= &clkops_omap2_dflt,
	.parent		= &omap_96m_fck,
	.enable_reg	= OMAP_CM_REGADDR(OMAP3430_DSS_MOD, CM_FCLKEN),
	.enable_bit	= OMAP3430_EN_TV_SHIFT,
	.clkdm_name	= "dss_clkdm",
	.recalc		= &followparent_recalc,
};

static struct clk dss2_alwon_fck = {
	.name		= "dss2_alwon_fck",
	.ops		= &clkops_omap2_dflt,
	.parent		= &sys_ck,
	.enable_reg	= OMAP_CM_REGADDR(OMAP3430_DSS_MOD, CM_FCLKEN),
	.enable_bit	= OMAP3430_EN_DSS2_SHIFT,
	.clkdm_name	= "dss_clkdm",
	.recalc		= &followparent_recalc,
};

static struct clk dss_ick_3430es1 = {
	/* Handles both L3 and L4 clocks */
	.name		= "dss_ick",
	.ops		= &clkops_omap2_iclk_dflt,
	.parent		= &l4_ick,
	.enable_reg	= OMAP_CM_REGADDR(OMAP3430_DSS_MOD, CM_ICLKEN),
	.enable_bit	= OMAP3430_CM_ICLKEN_DSS_EN_DSS_SHIFT,
	.clkdm_name	= "dss_clkdm",
	.recalc		= &followparent_recalc,
};

static struct clk dss_ick_3430es2 = {
	/* Handles both L3 and L4 clocks */
	.name		= "dss_ick",
	.ops		= &clkops_omap3430es2_iclk_dss_usbhost_wait,
	.parent		= &l4_ick,
	.enable_reg	= OMAP_CM_REGADDR(OMAP3430_DSS_MOD, CM_ICLKEN),
	.enable_bit	= OMAP3430_CM_ICLKEN_DSS_EN_DSS_SHIFT,
	.clkdm_name	= "dss_clkdm",
	.recalc		= &followparent_recalc,
};

/* CAM */

static struct clk cam_mclk = {
	.name		= "cam_mclk",
	.ops		= &clkops_omap2_dflt,
	.parent		= &dpll4_m5x2_ck,
	.enable_reg	= OMAP_CM_REGADDR(OMAP3430_CAM_MOD, CM_FCLKEN),
	.enable_bit	= OMAP3430_EN_CAM_SHIFT,
	.clkdm_name	= "cam_clkdm",
	.recalc		= &followparent_recalc,
};

static struct clk cam_ick = {
	/* Handles both L3 and L4 clocks */
	.name		= "cam_ick",
	.ops		= &clkops_omap2_iclk_dflt,
	.parent		= &l4_ick,
	.enable_reg	= OMAP_CM_REGADDR(OMAP3430_CAM_MOD, CM_ICLKEN),
	.enable_bit	= OMAP3430_EN_CAM_SHIFT,
	.clkdm_name	= "cam_clkdm",
	.recalc		= &followparent_recalc,
};

static struct clk csi2_96m_fck = {
	.name		= "csi2_96m_fck",
	.ops		= &clkops_omap2_dflt,
	.parent		= &core_96m_fck,
	.enable_reg	= OMAP_CM_REGADDR(OMAP3430_CAM_MOD, CM_FCLKEN),
	.enable_bit	= OMAP3430_EN_CSI2_SHIFT,
	.clkdm_name	= "cam_clkdm",
	.recalc		= &followparent_recalc,
};

/* USBHOST - 3430ES2 only */

static struct clk usbhost_120m_fck = {
	.name		= "usbhost_120m_fck",
	.ops		= &clkops_omap2_dflt,
	.parent		= &dpll5_m2_ck,
	.enable_reg	= OMAP_CM_REGADDR(OMAP3430ES2_USBHOST_MOD, CM_FCLKEN),
	.enable_bit	= OMAP3430ES2_EN_USBHOST2_SHIFT,
	.clkdm_name	= "usbhost_clkdm",
	.recalc		= &followparent_recalc,
};

static struct clk usbhost_48m_fck = {
	.name		= "usbhost_48m_fck",
	.ops		= &clkops_omap3430es2_dss_usbhost_wait,
	.parent		= &omap_48m_fck,
	.enable_reg	= OMAP_CM_REGADDR(OMAP3430ES2_USBHOST_MOD, CM_FCLKEN),
	.enable_bit	= OMAP3430ES2_EN_USBHOST1_SHIFT,
	.clkdm_name	= "usbhost_clkdm",
	.recalc		= &followparent_recalc,
};

static struct clk usbhost_ick = {
	/* Handles both L3 and L4 clocks */
	.name		= "usbhost_ick",
	.ops		= &clkops_omap3430es2_iclk_dss_usbhost_wait,
	.parent		= &l4_ick,
	.enable_reg	= OMAP_CM_REGADDR(OMAP3430ES2_USBHOST_MOD, CM_ICLKEN),
	.enable_bit	= OMAP3430ES2_EN_USBHOST_SHIFT,
	.clkdm_name	= "usbhost_clkdm",
	.recalc		= &followparent_recalc,
};

/* WKUP */

static const struct clksel_rate usim_96m_rates[] = {
	{ .div = 2,  .val = 3, .flags = RATE_IN_3XXX },
	{ .div = 4,  .val = 4, .flags = RATE_IN_3XXX },
	{ .div = 8,  .val = 5, .flags = RATE_IN_3XXX },
	{ .div = 10, .val = 6, .flags = RATE_IN_3XXX },
	{ .div = 0 },
};

static const struct clksel_rate usim_120m_rates[] = {
	{ .div = 4,  .val = 7,	.flags = RATE_IN_3XXX },
	{ .div = 8,  .val = 8,	.flags = RATE_IN_3XXX },
	{ .div = 16, .val = 9,	.flags = RATE_IN_3XXX },
	{ .div = 20, .val = 10, .flags = RATE_IN_3XXX },
	{ .div = 0 },
};

static const struct clksel usim_clksel[] = {
	{ .parent = &omap_96m_fck,	.rates = usim_96m_rates },
	{ .parent = &dpll5_m2_ck,	.rates = usim_120m_rates },
	{ .parent = &sys_ck,		.rates = div2_rates },
	{ .parent = NULL },
};

/* 3430ES2 only */
static struct clk usim_fck = {
	.name		= "usim_fck",
	.ops		= &clkops_omap2_dflt_wait,
	.init		= &omap2_init_clksel_parent,
	.enable_reg	= OMAP_CM_REGADDR(WKUP_MOD, CM_FCLKEN),
	.enable_bit	= OMAP3430ES2_EN_USIMOCP_SHIFT,
	.clksel_reg	= OMAP_CM_REGADDR(WKUP_MOD, CM_CLKSEL),
	.clksel_mask	= OMAP3430ES2_CLKSEL_USIMOCP_MASK,
	.clksel		= usim_clksel,
	.recalc		= &omap2_clksel_recalc,
};

/* XXX should gpt1's clksel have wkup_32k_fck as the 32k opt? */
static struct clk gpt1_fck = {
	.name		= "gpt1_fck",
	.ops		= &clkops_omap2_dflt_wait,
	.init		= &omap2_init_clksel_parent,
	.enable_reg	= OMAP_CM_REGADDR(WKUP_MOD, CM_FCLKEN),
	.enable_bit	= OMAP3430_EN_GPT1_SHIFT,
	.clksel_reg	= OMAP_CM_REGADDR(WKUP_MOD, CM_CLKSEL),
	.clksel_mask	= OMAP3430_CLKSEL_GPT1_MASK,
	.clksel		= omap343x_gpt_clksel,
	.clkdm_name	= "wkup_clkdm",
	.recalc		= &omap2_clksel_recalc,
};

static struct clk wkup_32k_fck = {
	.name		= "wkup_32k_fck",
	.ops		= &clkops_null,
	.parent		= &omap_32k_fck,
	.clkdm_name	= "wkup_clkdm",
	.recalc		= &followparent_recalc,
};

static struct clk gpio1_dbck = {
	.name		= "gpio1_dbck",
	.ops		= &clkops_omap2_dflt,
	.parent		= &wkup_32k_fck,
	.enable_reg	= OMAP_CM_REGADDR(WKUP_MOD, CM_FCLKEN),
	.enable_bit	= OMAP3430_EN_GPIO1_SHIFT,
	.clkdm_name	= "wkup_clkdm",
	.recalc		= &followparent_recalc,
};

static struct clk wdt2_fck = {
	.name		= "wdt2_fck",
	.ops		= &clkops_omap2_dflt_wait,
	.parent		= &wkup_32k_fck,
	.enable_reg	= OMAP_CM_REGADDR(WKUP_MOD, CM_FCLKEN),
	.enable_bit	= OMAP3430_EN_WDT2_SHIFT,
	.clkdm_name	= "wkup_clkdm",
	.recalc		= &followparent_recalc,
};

static struct clk wkup_l4_ick = {
	.name		= "wkup_l4_ick",
	.ops		= &clkops_null,
	.parent		= &sys_ck,
	.clkdm_name	= "wkup_clkdm",
	.recalc		= &followparent_recalc,
};

/* 3430ES2 only */
/* Never specifically named in the TRM, so we have to infer a likely name */
static struct clk usim_ick = {
	.name		= "usim_ick",
	.ops		= &clkops_omap2_iclk_dflt_wait,
	.parent		= &wkup_l4_ick,
	.enable_reg	= OMAP_CM_REGADDR(WKUP_MOD, CM_ICLKEN),
	.enable_bit	= OMAP3430ES2_EN_USIMOCP_SHIFT,
	.clkdm_name	= "wkup_clkdm",
	.recalc		= &followparent_recalc,
};

static struct clk wdt2_ick = {
	.name		= "wdt2_ick",
	.ops		= &clkops_omap2_iclk_dflt_wait,
	.parent		= &wkup_l4_ick,
	.enable_reg	= OMAP_CM_REGADDR(WKUP_MOD, CM_ICLKEN),
	.enable_bit	= OMAP3430_EN_WDT2_SHIFT,
	.clkdm_name	= "wkup_clkdm",
	.recalc		= &followparent_recalc,
};

static struct clk wdt1_ick = {
	.name		= "wdt1_ick",
	.ops		= &clkops_omap2_iclk_dflt_wait,
	.parent		= &wkup_l4_ick,
	.enable_reg	= OMAP_CM_REGADDR(WKUP_MOD, CM_ICLKEN),
	.enable_bit	= OMAP3430_EN_WDT1_SHIFT,
	.clkdm_name	= "wkup_clkdm",
	.recalc		= &followparent_recalc,
};

static struct clk gpio1_ick = {
	.name		= "gpio1_ick",
	.ops		= &clkops_omap2_iclk_dflt_wait,
	.parent		= &wkup_l4_ick,
	.enable_reg	= OMAP_CM_REGADDR(WKUP_MOD, CM_ICLKEN),
	.enable_bit	= OMAP3430_EN_GPIO1_SHIFT,
	.clkdm_name	= "wkup_clkdm",
	.recalc		= &followparent_recalc,
};

static struct clk omap_32ksync_ick = {
	.name		= "omap_32ksync_ick",
	.ops		= &clkops_omap2_iclk_dflt_wait,
	.parent		= &wkup_l4_ick,
	.enable_reg	= OMAP_CM_REGADDR(WKUP_MOD, CM_ICLKEN),
	.enable_bit	= OMAP3430_EN_32KSYNC_SHIFT,
	.clkdm_name	= "wkup_clkdm",
	.recalc		= &followparent_recalc,
};

/* XXX This clock no longer exists in 3430 TRM rev F */
static struct clk gpt12_ick = {
	.name		= "gpt12_ick",
	.ops		= &clkops_omap2_iclk_dflt_wait,
	.parent		= &wkup_l4_ick,
	.enable_reg	= OMAP_CM_REGADDR(WKUP_MOD, CM_ICLKEN),
	.enable_bit	= OMAP3430_EN_GPT12_SHIFT,
	.clkdm_name	= "wkup_clkdm",
	.recalc		= &followparent_recalc,
};

static struct clk gpt1_ick = {
	.name		= "gpt1_ick",
	.ops		= &clkops_omap2_iclk_dflt_wait,
	.parent		= &wkup_l4_ick,
	.enable_reg	= OMAP_CM_REGADDR(WKUP_MOD, CM_ICLKEN),
	.enable_bit	= OMAP3430_EN_GPT1_SHIFT,
	.clkdm_name	= "wkup_clkdm",
	.recalc		= &followparent_recalc,
};



/* PER clock domain */

static struct clk per_96m_fck = {
	.name		= "per_96m_fck",
	.ops		= &clkops_null,
	.parent		= &omap_96m_alwon_fck,
	.clkdm_name	= "per_clkdm",
	.recalc		= &followparent_recalc,
};

static struct clk per_48m_fck = {
	.name		= "per_48m_fck",
	.ops		= &clkops_null,
	.parent		= &omap_48m_fck,
	.clkdm_name	= "per_clkdm",
	.recalc		= &followparent_recalc,
};

static struct clk uart3_fck = {
	.name		= "uart3_fck",
	.ops		= &clkops_omap2_dflt_wait,
	.parent		= &per_48m_fck,
	.enable_reg	= OMAP_CM_REGADDR(OMAP3430_PER_MOD, CM_FCLKEN),
	.enable_bit	= OMAP3430_EN_UART3_SHIFT,
	.clkdm_name	= "per_clkdm",
	.recalc		= &followparent_recalc,
};

static struct clk uart4_fck = {
	.name		= "uart4_fck",
	.ops		= &clkops_omap2_dflt_wait,
	.parent		= &per_48m_fck,
	.enable_reg	= OMAP_CM_REGADDR(OMAP3430_PER_MOD, CM_FCLKEN),
	.enable_bit	= OMAP3630_EN_UART4_SHIFT,
	.clkdm_name	= "per_clkdm",
	.recalc		= &followparent_recalc,
};

static struct clk uart4_fck_am35xx = {
	.name           = "uart4_fck",
	.ops            = &clkops_omap2_dflt_wait,
	.parent         = &per_48m_fck,
	.enable_reg     = OMAP_CM_REGADDR(CORE_MOD, CM_FCLKEN1),
	.enable_bit     = OMAP3430_EN_UART4_SHIFT,
	.clkdm_name     = "core_l4_clkdm",
	.recalc         = &followparent_recalc,
};

static struct clk gpt2_fck = {
	.name		= "gpt2_fck",
	.ops		= &clkops_omap2_dflt_wait,
	.init		= &omap2_init_clksel_parent,
	.enable_reg	= OMAP_CM_REGADDR(OMAP3430_PER_MOD, CM_FCLKEN),
	.enable_bit	= OMAP3430_EN_GPT2_SHIFT,
	.clksel_reg	= OMAP_CM_REGADDR(OMAP3430_PER_MOD, CM_CLKSEL),
	.clksel_mask	= OMAP3430_CLKSEL_GPT2_MASK,
	.clksel		= omap343x_gpt_clksel,
	.clkdm_name	= "per_clkdm",
	.recalc		= &omap2_clksel_recalc,
};

static struct clk gpt3_fck = {
	.name		= "gpt3_fck",
	.ops		= &clkops_omap2_dflt_wait,
	.init		= &omap2_init_clksel_parent,
	.enable_reg	= OMAP_CM_REGADDR(OMAP3430_PER_MOD, CM_FCLKEN),
	.enable_bit	= OMAP3430_EN_GPT3_SHIFT,
	.clksel_reg	= OMAP_CM_REGADDR(OMAP3430_PER_MOD, CM_CLKSEL),
	.clksel_mask	= OMAP3430_CLKSEL_GPT3_MASK,
	.clksel		= omap343x_gpt_clksel,
	.clkdm_name	= "per_clkdm",
	.recalc		= &omap2_clksel_recalc,
};

static struct clk gpt4_fck = {
	.name		= "gpt4_fck",
	.ops		= &clkops_omap2_dflt_wait,
	.init		= &omap2_init_clksel_parent,
	.enable_reg	= OMAP_CM_REGADDR(OMAP3430_PER_MOD, CM_FCLKEN),
	.enable_bit	= OMAP3430_EN_GPT4_SHIFT,
	.clksel_reg	= OMAP_CM_REGADDR(OMAP3430_PER_MOD, CM_CLKSEL),
	.clksel_mask	= OMAP3430_CLKSEL_GPT4_MASK,
	.clksel		= omap343x_gpt_clksel,
	.clkdm_name	= "per_clkdm",
	.recalc		= &omap2_clksel_recalc,
};

static struct clk gpt5_fck = {
	.name		= "gpt5_fck",
	.ops		= &clkops_omap2_dflt_wait,
	.init		= &omap2_init_clksel_parent,
	.enable_reg	= OMAP_CM_REGADDR(OMAP3430_PER_MOD, CM_FCLKEN),
	.enable_bit	= OMAP3430_EN_GPT5_SHIFT,
	.clksel_reg	= OMAP_CM_REGADDR(OMAP3430_PER_MOD, CM_CLKSEL),
	.clksel_mask	= OMAP3430_CLKSEL_GPT5_MASK,
	.clksel		= omap343x_gpt_clksel,
	.clkdm_name	= "per_clkdm",
	.recalc		= &omap2_clksel_recalc,
};

static struct clk gpt6_fck = {
	.name		= "gpt6_fck",
	.ops		= &clkops_omap2_dflt_wait,
	.init		= &omap2_init_clksel_parent,
	.enable_reg	= OMAP_CM_REGADDR(OMAP3430_PER_MOD, CM_FCLKEN),
	.enable_bit	= OMAP3430_EN_GPT6_SHIFT,
	.clksel_reg	= OMAP_CM_REGADDR(OMAP3430_PER_MOD, CM_CLKSEL),
	.clksel_mask	= OMAP3430_CLKSEL_GPT6_MASK,
	.clksel		= omap343x_gpt_clksel,
	.clkdm_name	= "per_clkdm",
	.recalc		= &omap2_clksel_recalc,
};

static struct clk gpt7_fck = {
	.name		= "gpt7_fck",
	.ops		= &clkops_omap2_dflt_wait,
	.init		= &omap2_init_clksel_parent,
	.enable_reg	= OMAP_CM_REGADDR(OMAP3430_PER_MOD, CM_FCLKEN),
	.enable_bit	= OMAP3430_EN_GPT7_SHIFT,
	.clksel_reg	= OMAP_CM_REGADDR(OMAP3430_PER_MOD, CM_CLKSEL),
	.clksel_mask	= OMAP3430_CLKSEL_GPT7_MASK,
	.clksel		= omap343x_gpt_clksel,
	.clkdm_name	= "per_clkdm",
	.recalc		= &omap2_clksel_recalc,
};

static struct clk gpt8_fck = {
	.name		= "gpt8_fck",
	.ops		= &clkops_omap2_dflt_wait,
	.init		= &omap2_init_clksel_parent,
	.enable_reg	= OMAP_CM_REGADDR(OMAP3430_PER_MOD, CM_FCLKEN),
	.enable_bit	= OMAP3430_EN_GPT8_SHIFT,
	.clksel_reg	= OMAP_CM_REGADDR(OMAP3430_PER_MOD, CM_CLKSEL),
	.clksel_mask	= OMAP3430_CLKSEL_GPT8_MASK,
	.clksel		= omap343x_gpt_clksel,
	.clkdm_name	= "per_clkdm",
	.recalc		= &omap2_clksel_recalc,
};

static struct clk gpt9_fck = {
	.name		= "gpt9_fck",
	.ops		= &clkops_omap2_dflt_wait,
	.init		= &omap2_init_clksel_parent,
	.enable_reg	= OMAP_CM_REGADDR(OMAP3430_PER_MOD, CM_FCLKEN),
	.enable_bit	= OMAP3430_EN_GPT9_SHIFT,
	.clksel_reg	= OMAP_CM_REGADDR(OMAP3430_PER_MOD, CM_CLKSEL),
	.clksel_mask	= OMAP3430_CLKSEL_GPT9_MASK,
	.clksel		= omap343x_gpt_clksel,
	.clkdm_name	= "per_clkdm",
	.recalc		= &omap2_clksel_recalc,
};

static struct clk per_32k_alwon_fck = {
	.name		= "per_32k_alwon_fck",
	.ops		= &clkops_null,
	.parent		= &omap_32k_fck,
	.clkdm_name	= "per_clkdm",
	.recalc		= &followparent_recalc,
};

static struct clk gpio6_dbck = {
	.name		= "gpio6_dbck",
	.ops		= &clkops_omap2_dflt,
	.parent		= &per_32k_alwon_fck,
	.enable_reg	= OMAP_CM_REGADDR(OMAP3430_PER_MOD, CM_FCLKEN),
	.enable_bit	= OMAP3430_EN_GPIO6_SHIFT,
	.clkdm_name	= "per_clkdm",
	.recalc		= &followparent_recalc,
};

static struct clk gpio5_dbck = {
	.name		= "gpio5_dbck",
	.ops		= &clkops_omap2_dflt,
	.parent		= &per_32k_alwon_fck,
	.enable_reg	= OMAP_CM_REGADDR(OMAP3430_PER_MOD, CM_FCLKEN),
	.enable_bit	= OMAP3430_EN_GPIO5_SHIFT,
	.clkdm_name	= "per_clkdm",
	.recalc		= &followparent_recalc,
};

static struct clk gpio4_dbck = {
	.name		= "gpio4_dbck",
	.ops		= &clkops_omap2_dflt,
	.parent		= &per_32k_alwon_fck,
	.enable_reg	= OMAP_CM_REGADDR(OMAP3430_PER_MOD, CM_FCLKEN),
	.enable_bit	= OMAP3430_EN_GPIO4_SHIFT,
	.clkdm_name	= "per_clkdm",
	.recalc		= &followparent_recalc,
};

static struct clk gpio3_dbck = {
	.name		= "gpio3_dbck",
	.ops		= &clkops_omap2_dflt,
	.parent		= &per_32k_alwon_fck,
	.enable_reg	= OMAP_CM_REGADDR(OMAP3430_PER_MOD, CM_FCLKEN),
	.enable_bit	= OMAP3430_EN_GPIO3_SHIFT,
	.clkdm_name	= "per_clkdm",
	.recalc		= &followparent_recalc,
};

static struct clk gpio2_dbck = {
	.name		= "gpio2_dbck",
	.ops		= &clkops_omap2_dflt,
	.parent		= &per_32k_alwon_fck,
	.enable_reg	= OMAP_CM_REGADDR(OMAP3430_PER_MOD, CM_FCLKEN),
	.enable_bit	= OMAP3430_EN_GPIO2_SHIFT,
	.clkdm_name	= "per_clkdm",
	.recalc		= &followparent_recalc,
};

static struct clk wdt3_fck = {
	.name		= "wdt3_fck",
	.ops		= &clkops_omap2_dflt_wait,
	.parent		= &per_32k_alwon_fck,
	.enable_reg	= OMAP_CM_REGADDR(OMAP3430_PER_MOD, CM_FCLKEN),
	.enable_bit	= OMAP3430_EN_WDT3_SHIFT,
	.clkdm_name	= "per_clkdm",
	.recalc		= &followparent_recalc,
};

static struct clk per_l4_ick = {
	.name		= "per_l4_ick",
	.ops		= &clkops_null,
	.parent		= &l4_ick,
	.clkdm_name	= "per_clkdm",
	.recalc		= &followparent_recalc,
};

static struct clk gpio6_ick = {
	.name		= "gpio6_ick",
	.ops		= &clkops_omap2_iclk_dflt_wait,
	.parent		= &per_l4_ick,
	.enable_reg	= OMAP_CM_REGADDR(OMAP3430_PER_MOD, CM_ICLKEN),
	.enable_bit	= OMAP3430_EN_GPIO6_SHIFT,
	.clkdm_name	= "per_clkdm",
	.recalc		= &followparent_recalc,
};

static struct clk gpio5_ick = {
	.name		= "gpio5_ick",
	.ops		= &clkops_omap2_iclk_dflt_wait,
	.parent		= &per_l4_ick,
	.enable_reg	= OMAP_CM_REGADDR(OMAP3430_PER_MOD, CM_ICLKEN),
	.enable_bit	= OMAP3430_EN_GPIO5_SHIFT,
	.clkdm_name	= "per_clkdm",
	.recalc		= &followparent_recalc,
};

static struct clk gpio4_ick = {
	.name		= "gpio4_ick",
	.ops		= &clkops_omap2_iclk_dflt_wait,
	.parent		= &per_l4_ick,
	.enable_reg	= OMAP_CM_REGADDR(OMAP3430_PER_MOD, CM_ICLKEN),
	.enable_bit	= OMAP3430_EN_GPIO4_SHIFT,
	.clkdm_name	= "per_clkdm",
	.recalc		= &followparent_recalc,
};

static struct clk gpio3_ick = {
	.name		= "gpio3_ick",
	.ops		= &clkops_omap2_iclk_dflt_wait,
	.parent		= &per_l4_ick,
	.enable_reg	= OMAP_CM_REGADDR(OMAP3430_PER_MOD, CM_ICLKEN),
	.enable_bit	= OMAP3430_EN_GPIO3_SHIFT,
	.clkdm_name	= "per_clkdm",
	.recalc		= &followparent_recalc,
};

static struct clk gpio2_ick = {
	.name		= "gpio2_ick",
	.ops		= &clkops_omap2_iclk_dflt_wait,
	.parent		= &per_l4_ick,
	.enable_reg	= OMAP_CM_REGADDR(OMAP3430_PER_MOD, CM_ICLKEN),
	.enable_bit	= OMAP3430_EN_GPIO2_SHIFT,
	.clkdm_name	= "per_clkdm",
	.recalc		= &followparent_recalc,
};

static struct clk wdt3_ick = {
	.name		= "wdt3_ick",
	.ops		= &clkops_omap2_iclk_dflt_wait,
	.parent		= &per_l4_ick,
	.enable_reg	= OMAP_CM_REGADDR(OMAP3430_PER_MOD, CM_ICLKEN),
	.enable_bit	= OMAP3430_EN_WDT3_SHIFT,
	.clkdm_name	= "per_clkdm",
	.recalc		= &followparent_recalc,
};

static struct clk uart3_ick = {
	.name		= "uart3_ick",
	.ops		= &clkops_omap2_iclk_dflt_wait,
	.parent		= &per_l4_ick,
	.enable_reg	= OMAP_CM_REGADDR(OMAP3430_PER_MOD, CM_ICLKEN),
	.enable_bit	= OMAP3430_EN_UART3_SHIFT,
	.clkdm_name	= "per_clkdm",
	.recalc		= &followparent_recalc,
};

static struct clk uart4_ick = {
	.name		= "uart4_ick",
	.ops		= &clkops_omap2_iclk_dflt_wait,
	.parent		= &per_l4_ick,
	.enable_reg	= OMAP_CM_REGADDR(OMAP3430_PER_MOD, CM_ICLKEN),
	.enable_bit	= OMAP3630_EN_UART4_SHIFT,
	.clkdm_name	= "per_clkdm",
	.recalc		= &followparent_recalc,
};

static struct clk gpt9_ick = {
	.name		= "gpt9_ick",
	.ops		= &clkops_omap2_iclk_dflt_wait,
	.parent		= &per_l4_ick,
	.enable_reg	= OMAP_CM_REGADDR(OMAP3430_PER_MOD, CM_ICLKEN),
	.enable_bit	= OMAP3430_EN_GPT9_SHIFT,
	.clkdm_name	= "per_clkdm",
	.recalc		= &followparent_recalc,
};

static struct clk gpt8_ick = {
	.name		= "gpt8_ick",
	.ops		= &clkops_omap2_iclk_dflt_wait,
	.parent		= &per_l4_ick,
	.enable_reg	= OMAP_CM_REGADDR(OMAP3430_PER_MOD, CM_ICLKEN),
	.enable_bit	= OMAP3430_EN_GPT8_SHIFT,
	.clkdm_name	= "per_clkdm",
	.recalc		= &followparent_recalc,
};

static struct clk gpt7_ick = {
	.name		= "gpt7_ick",
	.ops		= &clkops_omap2_iclk_dflt_wait,
	.parent		= &per_l4_ick,
	.enable_reg	= OMAP_CM_REGADDR(OMAP3430_PER_MOD, CM_ICLKEN),
	.enable_bit	= OMAP3430_EN_GPT7_SHIFT,
	.clkdm_name	= "per_clkdm",
	.recalc		= &followparent_recalc,
};

static struct clk gpt6_ick = {
	.name		= "gpt6_ick",
	.ops		= &clkops_omap2_iclk_dflt_wait,
	.parent		= &per_l4_ick,
	.enable_reg	= OMAP_CM_REGADDR(OMAP3430_PER_MOD, CM_ICLKEN),
	.enable_bit	= OMAP3430_EN_GPT6_SHIFT,
	.clkdm_name	= "per_clkdm",
	.recalc		= &followparent_recalc,
};

static struct clk gpt5_ick = {
	.name		= "gpt5_ick",
	.ops		= &clkops_omap2_iclk_dflt_wait,
	.parent		= &per_l4_ick,
	.enable_reg	= OMAP_CM_REGADDR(OMAP3430_PER_MOD, CM_ICLKEN),
	.enable_bit	= OMAP3430_EN_GPT5_SHIFT,
	.clkdm_name	= "per_clkdm",
	.recalc		= &followparent_recalc,
};

static struct clk gpt4_ick = {
	.name		= "gpt4_ick",
	.ops		= &clkops_omap2_iclk_dflt_wait,
	.parent		= &per_l4_ick,
	.enable_reg	= OMAP_CM_REGADDR(OMAP3430_PER_MOD, CM_ICLKEN),
	.enable_bit	= OMAP3430_EN_GPT4_SHIFT,
	.clkdm_name	= "per_clkdm",
	.recalc		= &followparent_recalc,
};

static struct clk gpt3_ick = {
	.name		= "gpt3_ick",
	.ops		= &clkops_omap2_iclk_dflt_wait,
	.parent		= &per_l4_ick,
	.enable_reg	= OMAP_CM_REGADDR(OMAP3430_PER_MOD, CM_ICLKEN),
	.enable_bit	= OMAP3430_EN_GPT3_SHIFT,
	.clkdm_name	= "per_clkdm",
	.recalc		= &followparent_recalc,
};

static struct clk gpt2_ick = {
	.name		= "gpt2_ick",
	.ops		= &clkops_omap2_iclk_dflt_wait,
	.parent		= &per_l4_ick,
	.enable_reg	= OMAP_CM_REGADDR(OMAP3430_PER_MOD, CM_ICLKEN),
	.enable_bit	= OMAP3430_EN_GPT2_SHIFT,
	.clkdm_name	= "per_clkdm",
	.recalc		= &followparent_recalc,
};

static struct clk mcbsp2_ick = {
	.name		= "mcbsp2_ick",
	.ops		= &clkops_omap2_iclk_dflt_wait,
	.parent		= &per_l4_ick,
	.enable_reg	= OMAP_CM_REGADDR(OMAP3430_PER_MOD, CM_ICLKEN),
	.enable_bit	= OMAP3430_EN_MCBSP2_SHIFT,
	.clkdm_name	= "per_clkdm",
	.recalc		= &followparent_recalc,
};

static struct clk mcbsp3_ick = {
	.name		= "mcbsp3_ick",
	.ops		= &clkops_omap2_iclk_dflt_wait,
	.parent		= &per_l4_ick,
	.enable_reg	= OMAP_CM_REGADDR(OMAP3430_PER_MOD, CM_ICLKEN),
	.enable_bit	= OMAP3430_EN_MCBSP3_SHIFT,
	.clkdm_name	= "per_clkdm",
	.recalc		= &followparent_recalc,
};

static struct clk mcbsp4_ick = {
	.name		= "mcbsp4_ick",
	.ops		= &clkops_omap2_iclk_dflt_wait,
	.parent		= &per_l4_ick,
	.enable_reg	= OMAP_CM_REGADDR(OMAP3430_PER_MOD, CM_ICLKEN),
	.enable_bit	= OMAP3430_EN_MCBSP4_SHIFT,
	.clkdm_name	= "per_clkdm",
	.recalc		= &followparent_recalc,
};

static const struct clksel mcbsp_234_clksel[] = {
	{ .parent = &per_96m_fck,  .rates = common_mcbsp_96m_rates },
	{ .parent = &mcbsp_clks,   .rates = common_mcbsp_mcbsp_rates },
	{ .parent = NULL }
};

static struct clk mcbsp2_fck = {
	.name		= "mcbsp2_fck",
	.ops		= &clkops_omap2_dflt_wait,
	.init		= &omap2_init_clksel_parent,
	.enable_reg	= OMAP_CM_REGADDR(OMAP3430_PER_MOD, CM_FCLKEN),
	.enable_bit	= OMAP3430_EN_MCBSP2_SHIFT,
	.clksel_reg	= OMAP343X_CTRL_REGADDR(OMAP2_CONTROL_DEVCONF0),
	.clksel_mask	= OMAP2_MCBSP2_CLKS_MASK,
	.clksel		= mcbsp_234_clksel,
	.clkdm_name	= "per_clkdm",
	.recalc		= &omap2_clksel_recalc,
};

static struct clk mcbsp3_fck = {
	.name		= "mcbsp3_fck",
	.ops		= &clkops_omap2_dflt_wait,
	.init		= &omap2_init_clksel_parent,
	.enable_reg	= OMAP_CM_REGADDR(OMAP3430_PER_MOD, CM_FCLKEN),
	.enable_bit	= OMAP3430_EN_MCBSP3_SHIFT,
	.clksel_reg	= OMAP343X_CTRL_REGADDR(OMAP343X_CONTROL_DEVCONF1),
	.clksel_mask	= OMAP2_MCBSP3_CLKS_MASK,
	.clksel		= mcbsp_234_clksel,
	.clkdm_name	= "per_clkdm",
	.recalc		= &omap2_clksel_recalc,
};

static struct clk mcbsp4_fck = {
	.name		= "mcbsp4_fck",
	.ops		= &clkops_omap2_dflt_wait,
	.init		= &omap2_init_clksel_parent,
	.enable_reg	= OMAP_CM_REGADDR(OMAP3430_PER_MOD, CM_FCLKEN),
	.enable_bit	= OMAP3430_EN_MCBSP4_SHIFT,
	.clksel_reg	= OMAP343X_CTRL_REGADDR(OMAP343X_CONTROL_DEVCONF1),
	.clksel_mask	= OMAP2_MCBSP4_CLKS_MASK,
	.clksel		= mcbsp_234_clksel,
	.clkdm_name	= "per_clkdm",
	.recalc		= &omap2_clksel_recalc,
};

/* EMU clocks */

/* More information: ARM Cortex-A8 Technical Reference Manual, sect 10.1 */

static const struct clksel_rate emu_src_sys_rates[] = {
	{ .div = 1, .val = 0, .flags = RATE_IN_3XXX },
	{ .div = 0 },
};

static const struct clksel_rate emu_src_core_rates[] = {
	{ .div = 1, .val = 1, .flags = RATE_IN_3XXX },
	{ .div = 0 },
};

static const struct clksel_rate emu_src_per_rates[] = {
	{ .div = 1, .val = 2, .flags = RATE_IN_3XXX },
	{ .div = 0 },
};

static const struct clksel_rate emu_src_mpu_rates[] = {
	{ .div = 1, .val = 3, .flags = RATE_IN_3XXX },
	{ .div = 0 },
};

static const struct clksel emu_src_clksel[] = {
	{ .parent = &sys_ck,		.rates = emu_src_sys_rates },
	{ .parent = &emu_core_alwon_ck, .rates = emu_src_core_rates },
	{ .parent = &emu_per_alwon_ck,	.rates = emu_src_per_rates },
	{ .parent = &emu_mpu_alwon_ck,	.rates = emu_src_mpu_rates },
	{ .parent = NULL },
};

/*
 * Like the clkout_src clocks, emu_src_clk is a virtual clock, existing only
 * to switch the source of some of the EMU clocks.
 * XXX Are there CLKEN bits for these EMU clks?
 */
static struct clk emu_src_ck = {
	.name		= "emu_src_ck",
	.ops		= &clkops_null,
	.init		= &omap2_init_clksel_parent,
	.clksel_reg	= OMAP_CM_REGADDR(OMAP3430_EMU_MOD, CM_CLKSEL1),
	.clksel_mask	= OMAP3430_MUX_CTRL_MASK,
	.clksel		= emu_src_clksel,
	.clkdm_name	= "emu_clkdm",
	.recalc		= &omap2_clksel_recalc,
};

static const struct clksel_rate pclk_emu_rates[] = {
	{ .div = 2, .val = 2, .flags = RATE_IN_3XXX },
	{ .div = 3, .val = 3, .flags = RATE_IN_3XXX },
	{ .div = 4, .val = 4, .flags = RATE_IN_3XXX },
	{ .div = 6, .val = 6, .flags = RATE_IN_3XXX },
	{ .div = 0 },
};

static const struct clksel pclk_emu_clksel[] = {
	{ .parent = &emu_src_ck, .rates = pclk_emu_rates },
	{ .parent = NULL },
};

static struct clk pclk_fck = {
	.name		= "pclk_fck",
	.ops		= &clkops_null,
	.init		= &omap2_init_clksel_parent,
	.clksel_reg	= OMAP_CM_REGADDR(OMAP3430_EMU_MOD, CM_CLKSEL1),
	.clksel_mask	= OMAP3430_CLKSEL_PCLK_MASK,
	.clksel		= pclk_emu_clksel,
	.clkdm_name	= "emu_clkdm",
	.recalc		= &omap2_clksel_recalc,
};

static const struct clksel_rate pclkx2_emu_rates[] = {
	{ .div = 1, .val = 1, .flags = RATE_IN_3XXX },
	{ .div = 2, .val = 2, .flags = RATE_IN_3XXX },
	{ .div = 3, .val = 3, .flags = RATE_IN_3XXX },
	{ .div = 0 },
};

static const struct clksel pclkx2_emu_clksel[] = {
	{ .parent = &emu_src_ck, .rates = pclkx2_emu_rates },
	{ .parent = NULL },
};

static struct clk pclkx2_fck = {
	.name		= "pclkx2_fck",
	.ops		= &clkops_null,
	.init		= &omap2_init_clksel_parent,
	.clksel_reg	= OMAP_CM_REGADDR(OMAP3430_EMU_MOD, CM_CLKSEL1),
	.clksel_mask	= OMAP3430_CLKSEL_PCLKX2_MASK,
	.clksel		= pclkx2_emu_clksel,
	.clkdm_name	= "emu_clkdm",
	.recalc		= &omap2_clksel_recalc,
};

static const struct clksel atclk_emu_clksel[] = {
	{ .parent = &emu_src_ck, .rates = div2_rates },
	{ .parent = NULL },
};

static struct clk atclk_fck = {
	.name		= "atclk_fck",
	.ops		= &clkops_null,
	.init		= &omap2_init_clksel_parent,
	.clksel_reg	= OMAP_CM_REGADDR(OMAP3430_EMU_MOD, CM_CLKSEL1),
	.clksel_mask	= OMAP3430_CLKSEL_ATCLK_MASK,
	.clksel		= atclk_emu_clksel,
	.clkdm_name	= "emu_clkdm",
	.recalc		= &omap2_clksel_recalc,
};

static struct clk traceclk_src_fck = {
	.name		= "traceclk_src_fck",
	.ops		= &clkops_null,
	.init		= &omap2_init_clksel_parent,
	.clksel_reg	= OMAP_CM_REGADDR(OMAP3430_EMU_MOD, CM_CLKSEL1),
	.clksel_mask	= OMAP3430_TRACE_MUX_CTRL_MASK,
	.clksel		= emu_src_clksel,
	.clkdm_name	= "emu_clkdm",
	.recalc		= &omap2_clksel_recalc,
};

static const struct clksel_rate traceclk_rates[] = {
	{ .div = 1, .val = 1, .flags = RATE_IN_3XXX },
	{ .div = 2, .val = 2, .flags = RATE_IN_3XXX },
	{ .div = 4, .val = 4, .flags = RATE_IN_3XXX },
	{ .div = 0 },
};

static const struct clksel traceclk_clksel[] = {
	{ .parent = &traceclk_src_fck, .rates = traceclk_rates },
	{ .parent = NULL },
};

static struct clk traceclk_fck = {
	.name		= "traceclk_fck",
	.ops		= &clkops_null,
	.init		= &omap2_init_clksel_parent,
	.clksel_reg	= OMAP_CM_REGADDR(OMAP3430_EMU_MOD, CM_CLKSEL1),
	.clksel_mask	= OMAP3430_CLKSEL_TRACECLK_MASK,
	.clksel		= traceclk_clksel,
	.clkdm_name	= "emu_clkdm",
	.recalc		= &omap2_clksel_recalc,
};

/* SR clocks */

/* SmartReflex fclk (VDD1) */
static struct clk sr1_fck = {
	.name		= "sr1_fck",
	.ops		= &clkops_omap2_dflt_wait,
	.parent		= &sys_ck,
	.enable_reg	= OMAP_CM_REGADDR(WKUP_MOD, CM_FCLKEN),
	.enable_bit	= OMAP3430_EN_SR1_SHIFT,
	.clkdm_name	= "wkup_clkdm",
	.recalc		= &followparent_recalc,
};

/* SmartReflex fclk (VDD2) */
static struct clk sr2_fck = {
	.name		= "sr2_fck",
	.ops		= &clkops_omap2_dflt_wait,
	.parent		= &sys_ck,
	.enable_reg	= OMAP_CM_REGADDR(WKUP_MOD, CM_FCLKEN),
	.enable_bit	= OMAP3430_EN_SR2_SHIFT,
	.clkdm_name	= "wkup_clkdm",
	.recalc		= &followparent_recalc,
};

static struct clk sr_l4_ick = {
	.name		= "sr_l4_ick",
	.ops		= &clkops_null, /* RMK: missing? */
	.parent		= &l4_ick,
	.clkdm_name	= "core_l4_clkdm",
	.recalc		= &followparent_recalc,
};

/* SECURE_32K_FCK clocks */

static struct clk gpt12_fck = {
	.name		= "gpt12_fck",
	.ops		= &clkops_null,
	.parent		= &secure_32k_fck,
	.clkdm_name	= "wkup_clkdm",
	.recalc		= &followparent_recalc,
};

static struct clk wdt1_fck = {
	.name		= "wdt1_fck",
	.ops		= &clkops_null,
	.parent		= &secure_32k_fck,
	.clkdm_name	= "wkup_clkdm",
	.recalc		= &followparent_recalc,
};

/* Clocks for AM35XX */
static struct clk ipss_ick = {
	.name		= "ipss_ick",
	.ops		= &clkops_am35xx_ipss_wait,
	.parent		= &core_l3_ick,
	.clkdm_name	= "core_l3_clkdm",
	.enable_reg	= OMAP_CM_REGADDR(CORE_MOD, CM_ICLKEN1),
	.enable_bit	= AM35XX_EN_IPSS_SHIFT,
	.recalc		= &followparent_recalc,
};

static struct clk emac_ick = {
	.name		= "emac_ick",
	.ops		= &clkops_am35xx_ipss_module_wait,
	.parent		= &ipss_ick,
	.clkdm_name	= "core_l3_clkdm",
	.enable_reg	= OMAP343X_CTRL_REGADDR(AM35XX_CONTROL_IPSS_CLK_CTRL),
	.enable_bit	= AM35XX_CPGMAC_VBUSP_CLK_SHIFT,
	.recalc		= &followparent_recalc,
};

static struct clk rmii_ck = {
	.name		= "rmii_ck",
	.ops		= &clkops_null,
	.rate		= 50000000,
};

static struct clk emac_fck = {
	.name		= "emac_fck",
	.ops		= &clkops_omap2_dflt,
	.parent		= &rmii_ck,
	.enable_reg	= OMAP343X_CTRL_REGADDR(AM35XX_CONTROL_IPSS_CLK_CTRL),
	.enable_bit	= AM35XX_CPGMAC_FCLK_SHIFT,
	.recalc		= &followparent_recalc,
};

static struct clk hsotgusb_ick_am35xx = {
	.name		= "hsotgusb_ick",
	.ops		= &clkops_am35xx_ipss_module_wait,
	.parent		= &ipss_ick,
	.clkdm_name	= "core_l3_clkdm",
	.enable_reg	= OMAP343X_CTRL_REGADDR(AM35XX_CONTROL_IPSS_CLK_CTRL),
	.enable_bit	= AM35XX_USBOTG_VBUSP_CLK_SHIFT,
	.recalc		= &followparent_recalc,
};

static struct clk hsotgusb_fck_am35xx = {
	.name		= "hsotgusb_fck",
	.ops		= &clkops_omap2_dflt,
	.parent		= &sys_ck,
	.clkdm_name	= "core_l3_clkdm",
	.enable_reg	= OMAP343X_CTRL_REGADDR(AM35XX_CONTROL_IPSS_CLK_CTRL),
	.enable_bit	= AM35XX_USBOTG_FCLK_SHIFT,
	.recalc		= &followparent_recalc,
};

static struct clk hecc_ck = {
	.name		= "hecc_ck",
	.ops		= &clkops_am35xx_ipss_module_wait,
	.parent		= &sys_ck,
	.clkdm_name	= "core_l3_clkdm",
	.enable_reg	= OMAP343X_CTRL_REGADDR(AM35XX_CONTROL_IPSS_CLK_CTRL),
	.enable_bit	= AM35XX_HECC_VBUSP_CLK_SHIFT,
	.recalc		= &followparent_recalc,
};

static struct clk vpfe_ick = {
	.name		= "vpfe_ick",
	.ops		= &clkops_am35xx_ipss_module_wait,
	.parent		= &ipss_ick,
	.clkdm_name	= "core_l3_clkdm",
	.enable_reg	= OMAP343X_CTRL_REGADDR(AM35XX_CONTROL_IPSS_CLK_CTRL),
	.enable_bit	= AM35XX_VPFE_VBUSP_CLK_SHIFT,
	.recalc		= &followparent_recalc,
};

static struct clk pclk_ck = {
	.name		= "pclk_ck",
	.ops		= &clkops_null,
	.rate		= 27000000,
};

static struct clk vpfe_fck = {
	.name		= "vpfe_fck",
	.ops		= &clkops_omap2_dflt,
	.parent		= &pclk_ck,
	.enable_reg	= OMAP343X_CTRL_REGADDR(AM35XX_CONTROL_IPSS_CLK_CTRL),
	.enable_bit	= AM35XX_VPFE_FCLK_SHIFT,
	.recalc		= &followparent_recalc,
};

/*
 * The UART1/2 functional clock acts as the functional
 * clock for UART4. No separate fclk control available.
 */
static struct clk uart4_ick_am35xx = {
	.name		= "uart4_ick",
	.ops		= &clkops_omap2_iclk_dflt_wait,
	.parent		= &core_l4_ick,
	.enable_reg	= OMAP_CM_REGADDR(CORE_MOD, CM_ICLKEN1),
	.enable_bit	= AM35XX_EN_UART4_SHIFT,
	.clkdm_name	= "core_l4_clkdm",
	.recalc		= &followparent_recalc,
};

static struct clk dummy_apb_pclk = {
	.name		= "apb_pclk",
	.ops		= &clkops_null,
};

/*
 * clkdev
 */

/* XXX At some point we should rename this file to clock3xxx_data.c */
static struct omap_clk omap3xxx_clks[] = {
	CLK(NULL,	"apb_pclk",	&dummy_apb_pclk,	CK_3XXX),
	CLK(NULL,	"omap_32k_fck",	&omap_32k_fck,	CK_3XXX),
	CLK(NULL,	"virt_12m_ck",	&virt_12m_ck,	CK_3XXX),
	CLK(NULL,	"virt_13m_ck",	&virt_13m_ck,	CK_3XXX),
	CLK(NULL,	"virt_16_8m_ck", &virt_16_8m_ck, CK_3430ES2PLUS | CK_AM35XX  | CK_36XX),
	CLK(NULL,	"virt_19_2m_ck", &virt_19_2m_ck, CK_3XXX),
	CLK(NULL,	"virt_26m_ck",	&virt_26m_ck,	CK_3XXX),
	CLK(NULL,	"virt_38_4m_ck", &virt_38_4m_ck, CK_3XXX),
	CLK(NULL,	"osc_sys_ck",	&osc_sys_ck,	CK_3XXX),
	CLK(NULL,	"sys_ck",	&sys_ck,	CK_3XXX),
	CLK(NULL,	"sys_altclk",	&sys_altclk,	CK_3XXX),
	CLK("omap-mcbsp.1",	"pad_fck",	&mcbsp_clks,	CK_3XXX),
	CLK("omap-mcbsp.2",	"pad_fck",	&mcbsp_clks,	CK_3XXX),
	CLK("omap-mcbsp.3",	"pad_fck",	&mcbsp_clks,	CK_3XXX),
	CLK("omap-mcbsp.4",	"pad_fck",	&mcbsp_clks,	CK_3XXX),
	CLK("omap-mcbsp.5",	"pad_fck",	&mcbsp_clks,	CK_3XXX),
	CLK(NULL,	"mcbsp_clks",	&mcbsp_clks,	CK_3XXX),
	CLK(NULL,	"sys_clkout1",	&sys_clkout1,	CK_3XXX),
	CLK(NULL,	"dpll1_ck",	&dpll1_ck,	CK_3XXX),
	CLK(NULL,	"dpll1_x2_ck",	&dpll1_x2_ck,	CK_3XXX),
	CLK(NULL,	"dpll1_x2m2_ck", &dpll1_x2m2_ck, CK_3XXX),
	CLK(NULL,	"dpll2_ck",	&dpll2_ck,	CK_34XX | CK_36XX),
	CLK(NULL,	"dpll2_m2_ck",	&dpll2_m2_ck,	CK_34XX | CK_36XX),
	CLK(NULL,	"dpll3_ck",	&dpll3_ck,	CK_3XXX),
	CLK(NULL,	"core_ck",	&core_ck,	CK_3XXX),
	CLK(NULL,	"dpll3_x2_ck",	&dpll3_x2_ck,	CK_3XXX),
	CLK(NULL,	"dpll3_m2_ck",	&dpll3_m2_ck,	CK_3XXX),
	CLK(NULL,	"dpll3_m2x2_ck", &dpll3_m2x2_ck, CK_3XXX),
	CLK(NULL,	"dpll3_m3_ck",	&dpll3_m3_ck,	CK_3XXX),
	CLK(NULL,	"dpll3_m3x2_ck", &dpll3_m3x2_ck, CK_3XXX),
	CLK("etb",	"emu_core_alwon_ck", &emu_core_alwon_ck, CK_3XXX),
	CLK(NULL,	"dpll4_ck",	&dpll4_ck,	CK_3XXX),
	CLK(NULL,	"dpll4_x2_ck",	&dpll4_x2_ck,	CK_3XXX),
	CLK(NULL,	"omap_192m_alwon_fck", &omap_192m_alwon_fck, CK_36XX),
	CLK(NULL,	"omap_96m_alwon_fck", &omap_96m_alwon_fck, CK_3XXX),
	CLK(NULL,	"omap_96m_fck",	&omap_96m_fck,	CK_3XXX),
	CLK(NULL,	"cm_96m_fck",	&cm_96m_fck,	CK_3XXX),
	CLK(NULL,	"omap_54m_fck",	&omap_54m_fck,	CK_3XXX),
	CLK(NULL,	"omap_48m_fck",	&omap_48m_fck,	CK_3XXX),
	CLK(NULL,	"omap_12m_fck",	&omap_12m_fck,	CK_3XXX),
	CLK(NULL,	"dpll4_m2_ck",	&dpll4_m2_ck,	CK_3XXX),
	CLK(NULL,	"dpll4_m2x2_ck", &dpll4_m2x2_ck, CK_3XXX),
	CLK(NULL,	"dpll4_m3_ck",	&dpll4_m3_ck,	CK_3XXX),
	CLK(NULL,	"dpll4_m3x2_ck", &dpll4_m3x2_ck, CK_3XXX),
	CLK(NULL,	"dpll4_m4_ck",	&dpll4_m4_ck,	CK_3XXX),
	CLK(NULL,	"dpll4_m4x2_ck", &dpll4_m4x2_ck, CK_3XXX),
	CLK(NULL,	"dpll4_m5_ck",	&dpll4_m5_ck,	CK_3XXX),
	CLK(NULL,	"dpll4_m5x2_ck", &dpll4_m5x2_ck, CK_3XXX),
	CLK(NULL,	"dpll4_m6_ck",	&dpll4_m6_ck,	CK_3XXX),
	CLK(NULL,	"dpll4_m6x2_ck", &dpll4_m6x2_ck, CK_3XXX),
	CLK("etb",	"emu_per_alwon_ck", &emu_per_alwon_ck, CK_3XXX),
	CLK(NULL,	"dpll5_ck",	&dpll5_ck,	CK_3430ES2PLUS | CK_AM35XX | CK_36XX),
	CLK(NULL,	"dpll5_m2_ck",	&dpll5_m2_ck,	CK_3430ES2PLUS | CK_AM35XX | CK_36XX),
	CLK(NULL,	"clkout2_src_ck", &clkout2_src_ck, CK_3XXX),
	CLK(NULL,	"sys_clkout2",	&sys_clkout2,	CK_3XXX),
	CLK(NULL,	"corex2_fck",	&corex2_fck,	CK_3XXX),
	CLK(NULL,	"dpll1_fck",	&dpll1_fck,	CK_3XXX),
	CLK(NULL,	"mpu_ck",	&mpu_ck,	CK_3XXX),
	CLK(NULL,	"arm_fck",	&arm_fck,	CK_3XXX),
	CLK("etb",	"emu_mpu_alwon_ck", &emu_mpu_alwon_ck, CK_3XXX),
	CLK(NULL,	"dpll2_fck",	&dpll2_fck,	CK_34XX | CK_36XX),
	CLK(NULL,	"iva2_ck",	&iva2_ck,	CK_34XX | CK_36XX),
	CLK(NULL,	"l3_ick",	&l3_ick,	CK_3XXX),
	CLK(NULL,	"l4_ick",	&l4_ick,	CK_3XXX),
	CLK(NULL,	"rm_ick",	&rm_ick,	CK_3XXX),
	CLK(NULL,	"gfx_l3_ck",	&gfx_l3_ck,	CK_3430ES1),
	CLK(NULL,	"gfx_l3_fck",	&gfx_l3_fck,	CK_3430ES1),
	CLK(NULL,	"gfx_l3_ick",	&gfx_l3_ick,	CK_3430ES1),
	CLK(NULL,	"gfx_cg1_ck",	&gfx_cg1_ck,	CK_3430ES1),
	CLK(NULL,	"gfx_cg2_ck",	&gfx_cg2_ck,	CK_3430ES1),
	CLK(NULL,	"sgx_fck",	&sgx_fck,	CK_3430ES2PLUS | CK_AM35XX | CK_36XX),
	CLK(NULL,	"sgx_ick",	&sgx_ick,	CK_3430ES2PLUS | CK_AM35XX | CK_36XX),
	CLK(NULL,	"d2d_26m_fck",	&d2d_26m_fck,	CK_3430ES1),
	CLK(NULL,	"modem_fck",	&modem_fck,	CK_34XX | CK_36XX),
	CLK(NULL,	"sad2d_ick",	&sad2d_ick,	CK_34XX | CK_36XX),
	CLK(NULL,	"mad2d_ick",	&mad2d_ick,	CK_34XX | CK_36XX),
	CLK(NULL,	"gpt10_fck",	&gpt10_fck,	CK_3XXX),
	CLK(NULL,	"gpt11_fck",	&gpt11_fck,	CK_3XXX),
	CLK(NULL,	"cpefuse_fck",	&cpefuse_fck,	CK_3430ES2PLUS | CK_AM35XX | CK_36XX),
	CLK(NULL,	"ts_fck",	&ts_fck,	CK_3430ES2PLUS | CK_AM35XX | CK_36XX),
	CLK(NULL,	"usbtll_fck",	&usbtll_fck,	CK_3430ES2PLUS | CK_AM35XX | CK_36XX),
	CLK("usbhs_omap",	"usbtll_fck",	&usbtll_fck,	CK_3430ES2PLUS | CK_AM35XX | CK_36XX),
	CLK("omap-mcbsp.1",	"prcm_fck",	&core_96m_fck,	CK_3XXX),
	CLK("omap-mcbsp.5",	"prcm_fck",	&core_96m_fck,	CK_3XXX),
	CLK(NULL,	"core_96m_fck",	&core_96m_fck,	CK_3XXX),
	CLK(NULL,	"mmchs3_fck",	&mmchs3_fck,	CK_3430ES2PLUS | CK_AM35XX | CK_36XX),
	CLK(NULL,	"mmchs2_fck",	&mmchs2_fck,	CK_3XXX),
	CLK(NULL,	"mspro_fck",	&mspro_fck,	CK_34XX | CK_36XX),
	CLK(NULL,	"mmchs1_fck",	&mmchs1_fck,	CK_3XXX),
	CLK(NULL,	"i2c3_fck",	&i2c3_fck,	CK_3XXX),
	CLK(NULL,	"i2c2_fck",	&i2c2_fck,	CK_3XXX),
	CLK(NULL,	"i2c1_fck",	&i2c1_fck,	CK_3XXX),
	CLK(NULL,	"mcbsp5_fck",	&mcbsp5_fck,	CK_3XXX),
	CLK(NULL,	"mcbsp1_fck",	&mcbsp1_fck,	CK_3XXX),
	CLK(NULL,	"core_48m_fck",	&core_48m_fck,	CK_3XXX),
	CLK(NULL,	"mcspi4_fck",	&mcspi4_fck,	CK_3XXX),
	CLK(NULL,	"mcspi3_fck",	&mcspi3_fck,	CK_3XXX),
	CLK(NULL,	"mcspi2_fck",	&mcspi2_fck,	CK_3XXX),
	CLK(NULL,	"mcspi1_fck",	&mcspi1_fck,	CK_3XXX),
	CLK(NULL,	"uart2_fck",	&uart2_fck,	CK_3XXX),
	CLK(NULL,	"uart1_fck",	&uart1_fck,	CK_3XXX),
	CLK(NULL,	"fshostusb_fck", &fshostusb_fck, CK_3430ES1),
	CLK(NULL,	"core_12m_fck",	&core_12m_fck,	CK_3XXX),
	CLK("omap_hdq.0",	"fck",	&hdq_fck,	CK_3XXX),
	CLK(NULL,	"ssi_ssr_fck",	&ssi_ssr_fck_3430es1,	CK_3430ES1),
	CLK(NULL,	"ssi_ssr_fck",	&ssi_ssr_fck_3430es2,	CK_3430ES2PLUS | CK_36XX),
	CLK(NULL,	"ssi_sst_fck",	&ssi_sst_fck_3430es1,	CK_3430ES1),
	CLK(NULL,	"ssi_sst_fck",	&ssi_sst_fck_3430es2,	CK_3430ES2PLUS | CK_36XX),
	CLK(NULL,	"core_l3_ick",	&core_l3_ick,	CK_3XXX),
	CLK("musb-omap2430",	"ick",	&hsotgusb_ick_3430es1,	CK_3430ES1),
	CLK("musb-omap2430",	"ick",	&hsotgusb_ick_3430es2,	CK_3430ES2PLUS | CK_36XX),
	CLK(NULL,	"sdrc_ick",	&sdrc_ick,	CK_3XXX),
	CLK(NULL,	"gpmc_fck",	&gpmc_fck,	CK_3XXX),
	CLK(NULL,	"security_l3_ick", &security_l3_ick, CK_34XX | CK_36XX),
	CLK(NULL,	"pka_ick",	&pka_ick,	CK_34XX | CK_36XX),
	CLK(NULL,	"core_l4_ick",	&core_l4_ick,	CK_3XXX),
	CLK(NULL,	"usbtll_ick",	&usbtll_ick,	CK_3430ES2PLUS | CK_AM35XX | CK_36XX),
	CLK("usbhs_omap",	"usbtll_ick",	&usbtll_ick,	CK_3430ES2PLUS | CK_AM35XX | CK_36XX),
	CLK("omap_hsmmc.2",	"ick",	&mmchs3_ick,	CK_3430ES2PLUS | CK_AM35XX | CK_36XX),
	CLK(NULL,	"icr_ick",	&icr_ick,	CK_34XX | CK_36XX),
	CLK("omap-aes",	"ick",	&aes2_ick,	CK_34XX | CK_36XX),
	CLK("omap-sham",	"ick",	&sha12_ick,	CK_34XX | CK_36XX),
	CLK(NULL,	"des2_ick",	&des2_ick,	CK_34XX | CK_36XX),
	CLK("omap_hsmmc.1",	"ick",	&mmchs2_ick,	CK_3XXX),
	CLK("omap_hsmmc.0",	"ick",	&mmchs1_ick,	CK_3XXX),
	CLK(NULL,	"mspro_ick",	&mspro_ick,	CK_34XX | CK_36XX),
	CLK("omap_hdq.0", "ick",	&hdq_ick,	CK_3XXX),
	CLK("omap2_mcspi.4", "ick",	&mcspi4_ick,	CK_3XXX),
	CLK("omap2_mcspi.3", "ick",	&mcspi3_ick,	CK_3XXX),
	CLK("omap2_mcspi.2", "ick",	&mcspi2_ick,	CK_3XXX),
	CLK("omap2_mcspi.1", "ick",	&mcspi1_ick,	CK_3XXX),
	CLK("omap_i2c.3", "ick",	&i2c3_ick,	CK_3XXX),
	CLK("omap_i2c.2", "ick",	&i2c2_ick,	CK_3XXX),
	CLK("omap_i2c.1", "ick",	&i2c1_ick,	CK_3XXX),
	CLK(NULL,	"uart2_ick",	&uart2_ick,	CK_3XXX),
	CLK(NULL,	"uart1_ick",	&uart1_ick,	CK_3XXX),
	CLK(NULL,	"gpt11_ick",	&gpt11_ick,	CK_3XXX),
	CLK(NULL,	"gpt10_ick",	&gpt10_ick,	CK_3XXX),
	CLK("omap-mcbsp.5", "ick",	&mcbsp5_ick,	CK_3XXX),
	CLK("omap-mcbsp.1", "ick",	&mcbsp1_ick,	CK_3XXX),
	CLK(NULL,	"fac_ick",	&fac_ick,	CK_3430ES1),
	CLK(NULL,	"mailboxes_ick", &mailboxes_ick, CK_34XX | CK_36XX),
	CLK(NULL,	"omapctrl_ick",	&omapctrl_ick,	CK_3XXX),
	CLK(NULL,	"ssi_l4_ick",	&ssi_l4_ick,	CK_34XX | CK_36XX),
	CLK(NULL,	"ssi_ick",	&ssi_ick_3430es1,	CK_3430ES1),
	CLK(NULL,	"ssi_ick",	&ssi_ick_3430es2,	CK_3430ES2PLUS | CK_36XX),
	CLK(NULL,	"usb_l4_ick",	&usb_l4_ick,	CK_3430ES1),
	CLK(NULL,	"security_l4_ick2", &security_l4_ick2, CK_34XX | CK_36XX),
	CLK(NULL,	"aes1_ick",	&aes1_ick,	CK_34XX | CK_36XX),
	CLK("omap_rng",	"ick",		&rng_ick,	CK_34XX | CK_36XX),
	CLK(NULL,	"sha11_ick",	&sha11_ick,	CK_34XX | CK_36XX),
	CLK(NULL,	"des1_ick",	&des1_ick,	CK_34XX | CK_36XX),
	CLK(NULL,	"dss1_alwon_fck",		&dss1_alwon_fck_3430es1, CK_3430ES1),
	CLK(NULL,	"dss1_alwon_fck",		&dss1_alwon_fck_3430es2, CK_3430ES2PLUS | CK_AM35XX | CK_36XX),
	CLK(NULL,	"dss_tv_fck",	&dss_tv_fck,	CK_3XXX),
	CLK(NULL,	"dss_96m_fck",	&dss_96m_fck,	CK_3XXX),
	CLK(NULL,	"dss2_alwon_fck",	&dss2_alwon_fck, CK_3XXX),
	CLK("omapdss_dss",	"ick",		&dss_ick_3430es1,	CK_3430ES1),
	CLK("omapdss_dss",	"ick",		&dss_ick_3430es2,	CK_3430ES2PLUS | CK_AM35XX | CK_36XX),
	CLK(NULL,	"cam_mclk",	&cam_mclk,	CK_34XX | CK_36XX),
	CLK(NULL,	"cam_ick",	&cam_ick,	CK_34XX | CK_36XX),
	CLK(NULL,	"csi2_96m_fck",	&csi2_96m_fck,	CK_34XX | CK_36XX),
	CLK(NULL,	"usbhost_120m_fck", &usbhost_120m_fck, CK_3430ES2PLUS | CK_AM35XX | CK_36XX),
	CLK(NULL,	"usbhost_48m_fck", &usbhost_48m_fck, CK_3430ES2PLUS | CK_AM35XX | CK_36XX),
	CLK(NULL,	"usbhost_ick",	&usbhost_ick,	CK_3430ES2PLUS | CK_AM35XX | CK_36XX),
	CLK("usbhs_omap",	"usbhost_ick",	&usbhost_ick,	CK_3430ES2PLUS | CK_AM35XX | CK_36XX),
	CLK("usbhs_omap",	"utmi_p1_gfclk",	&dummy_ck,	CK_3XXX),
	CLK("usbhs_omap",	"utmi_p2_gfclk",	&dummy_ck,	CK_3XXX),
	CLK("usbhs_omap",	"xclk60mhsp1_ck",	&dummy_ck,	CK_3XXX),
	CLK("usbhs_omap",	"xclk60mhsp2_ck",	&dummy_ck,	CK_3XXX),
	CLK("usbhs_omap",	"usb_host_hs_utmi_p1_clk",	&dummy_ck,	CK_3XXX),
	CLK("usbhs_omap",	"usb_host_hs_utmi_p2_clk",	&dummy_ck,	CK_3XXX),
	CLK("usbhs_omap",	"usb_tll_hs_usb_ch0_clk",	&dummy_ck,	CK_3XXX),
	CLK("usbhs_omap",	"usb_tll_hs_usb_ch1_clk",	&dummy_ck,	CK_3XXX),
	CLK("usbhs_omap",	"init_60m_fclk",	&dummy_ck,	CK_3XXX),
	CLK(NULL,	"usim_fck",	&usim_fck,	CK_3430ES2PLUS | CK_36XX),
	CLK(NULL,	"gpt1_fck",	&gpt1_fck,	CK_3XXX),
	CLK(NULL,	"wkup_32k_fck",	&wkup_32k_fck,	CK_3XXX),
	CLK(NULL,	"gpio1_dbck",	&gpio1_dbck,	CK_3XXX),
	CLK(NULL,	"wdt2_fck",		&wdt2_fck,	CK_3XXX),
	CLK(NULL,	"wkup_l4_ick",	&wkup_l4_ick,	CK_34XX | CK_36XX),
	CLK(NULL,	"usim_ick",	&usim_ick,	CK_3430ES2PLUS | CK_36XX),
	CLK("omap_wdt",	"ick",		&wdt2_ick,	CK_3XXX),
	CLK(NULL,	"wdt1_ick",	&wdt1_ick,	CK_3XXX),
	CLK(NULL,	"gpio1_ick",	&gpio1_ick,	CK_3XXX),
	CLK(NULL,	"omap_32ksync_ick", &omap_32ksync_ick, CK_3XXX),
	CLK(NULL,	"gpt12_ick",	&gpt12_ick,	CK_3XXX),
	CLK(NULL,	"gpt1_ick",	&gpt1_ick,	CK_3XXX),
	CLK("omap-mcbsp.2",	"prcm_fck",	&per_96m_fck,	CK_3XXX),
	CLK("omap-mcbsp.3",	"prcm_fck",	&per_96m_fck,	CK_3XXX),
	CLK("omap-mcbsp.4",	"prcm_fck",	&per_96m_fck,	CK_3XXX),
	CLK(NULL,	"per_96m_fck",	&per_96m_fck,	CK_3XXX),
	CLK(NULL,	"per_48m_fck",	&per_48m_fck,	CK_3XXX),
	CLK(NULL,	"uart3_fck",	&uart3_fck,	CK_3XXX),
	CLK(NULL,	"uart4_fck",	&uart4_fck,	CK_36XX),
	CLK(NULL,	"uart4_fck",	&uart4_fck_am35xx, CK_AM35XX),
	CLK(NULL,	"gpt2_fck",	&gpt2_fck,	CK_3XXX),
	CLK(NULL,	"gpt3_fck",	&gpt3_fck,	CK_3XXX),
	CLK(NULL,	"gpt4_fck",	&gpt4_fck,	CK_3XXX),
	CLK(NULL,	"gpt5_fck",	&gpt5_fck,	CK_3XXX),
	CLK(NULL,	"gpt6_fck",	&gpt6_fck,	CK_3XXX),
	CLK(NULL,	"gpt7_fck",	&gpt7_fck,	CK_3XXX),
	CLK(NULL,	"gpt8_fck",	&gpt8_fck,	CK_3XXX),
	CLK(NULL,	"gpt9_fck",	&gpt9_fck,	CK_3XXX),
	CLK(NULL,	"per_32k_alwon_fck", &per_32k_alwon_fck, CK_3XXX),
	CLK(NULL,	"gpio6_dbck",	&gpio6_dbck,	CK_3XXX),
	CLK(NULL,	"gpio5_dbck",	&gpio5_dbck,	CK_3XXX),
	CLK(NULL,	"gpio4_dbck",	&gpio4_dbck,	CK_3XXX),
	CLK(NULL,	"gpio3_dbck",	&gpio3_dbck,	CK_3XXX),
	CLK(NULL,	"gpio2_dbck",	&gpio2_dbck,	CK_3XXX),
	CLK(NULL,	"wdt3_fck",	&wdt3_fck,	CK_3XXX),
	CLK(NULL,	"per_l4_ick",	&per_l4_ick,	CK_3XXX),
	CLK(NULL,	"gpio6_ick",	&gpio6_ick,	CK_3XXX),
	CLK(NULL,	"gpio5_ick",	&gpio5_ick,	CK_3XXX),
	CLK(NULL,	"gpio4_ick",	&gpio4_ick,	CK_3XXX),
	CLK(NULL,	"gpio3_ick",	&gpio3_ick,	CK_3XXX),
	CLK(NULL,	"gpio2_ick",	&gpio2_ick,	CK_3XXX),
	CLK(NULL,	"wdt3_ick",	&wdt3_ick,	CK_3XXX),
	CLK(NULL,	"uart3_ick",	&uart3_ick,	CK_3XXX),
	CLK(NULL,	"uart4_ick",	&uart4_ick,	CK_36XX),
	CLK(NULL,	"gpt9_ick",	&gpt9_ick,	CK_3XXX),
	CLK(NULL,	"gpt8_ick",	&gpt8_ick,	CK_3XXX),
	CLK(NULL,	"gpt7_ick",	&gpt7_ick,	CK_3XXX),
	CLK(NULL,	"gpt6_ick",	&gpt6_ick,	CK_3XXX),
	CLK(NULL,	"gpt5_ick",	&gpt5_ick,	CK_3XXX),
	CLK(NULL,	"gpt4_ick",	&gpt4_ick,	CK_3XXX),
	CLK(NULL,	"gpt3_ick",	&gpt3_ick,	CK_3XXX),
	CLK(NULL,	"gpt2_ick",	&gpt2_ick,	CK_3XXX),
	CLK("omap-mcbsp.2", "ick",	&mcbsp2_ick,	CK_3XXX),
	CLK("omap-mcbsp.3", "ick",	&mcbsp3_ick,	CK_3XXX),
	CLK("omap-mcbsp.4", "ick",	&mcbsp4_ick,	CK_3XXX),
	CLK(NULL,	"mcbsp2_fck",	&mcbsp2_fck,	CK_3XXX),
	CLK(NULL,	"mcbsp3_fck",	&mcbsp3_fck,	CK_3XXX),
	CLK(NULL,	"mcbsp4_fck",	&mcbsp4_fck,	CK_3XXX),
	CLK("etb",	"emu_src_ck",	&emu_src_ck,	CK_3XXX),
	CLK(NULL,	"pclk_fck",	&pclk_fck,	CK_3XXX),
	CLK(NULL,	"pclkx2_fck",	&pclkx2_fck,	CK_3XXX),
	CLK(NULL,	"atclk_fck",	&atclk_fck,	CK_3XXX),
	CLK(NULL,	"traceclk_src_fck", &traceclk_src_fck, CK_3XXX),
	CLK(NULL,	"traceclk_fck",	&traceclk_fck,	CK_3XXX),
	CLK(NULL,	"sr1_fck",	&sr1_fck,	CK_34XX | CK_36XX),
	CLK(NULL,	"sr2_fck",	&sr2_fck,	CK_34XX | CK_36XX),
	CLK(NULL,	"sr_l4_ick",	&sr_l4_ick,	CK_34XX | CK_36XX),
	CLK(NULL,	"secure_32k_fck", &secure_32k_fck, CK_3XXX),
	CLK(NULL,	"gpt12_fck",	&gpt12_fck,	CK_3XXX),
	CLK(NULL,	"wdt1_fck",	&wdt1_fck,	CK_3XXX),
	CLK(NULL,	"ipss_ick",	&ipss_ick,	CK_AM35XX),
	CLK(NULL,	"rmii_ck",	&rmii_ck,	CK_AM35XX),
	CLK(NULL,	"pclk_ck",	&pclk_ck,	CK_AM35XX),
	CLK("davinci_emac",	NULL,	&emac_ick,	CK_AM35XX),
	CLK("davinci_mdio.0",	NULL,	&emac_fck,	CK_AM35XX),
	CLK("vpfe-capture",	"master",	&vpfe_ick,	CK_AM35XX),
	CLK("vpfe-capture",	"slave",	&vpfe_fck,	CK_AM35XX),
	CLK("musb-am35x",	"ick",		&hsotgusb_ick_am35xx,	CK_AM35XX),
	CLK("musb-am35x",	"fck",		&hsotgusb_fck_am35xx,	CK_AM35XX),
	CLK(NULL,	"hecc_ck",	&hecc_ck,	CK_AM35XX),
	CLK(NULL,	"uart4_ick",	&uart4_ick_am35xx,	CK_AM35XX),
	CLK("omap_timer.1",	"32k_ck",	&omap_32k_fck,  CK_3XXX),
	CLK("omap_timer.2",	"32k_ck",	&omap_32k_fck,  CK_3XXX),
	CLK("omap_timer.3",	"32k_ck",	&omap_32k_fck,  CK_3XXX),
	CLK("omap_timer.4",	"32k_ck",	&omap_32k_fck,  CK_3XXX),
	CLK("omap_timer.5",	"32k_ck",	&omap_32k_fck,  CK_3XXX),
	CLK("omap_timer.6",	"32k_ck",	&omap_32k_fck,  CK_3XXX),
	CLK("omap_timer.7",	"32k_ck",	&omap_32k_fck,  CK_3XXX),
	CLK("omap_timer.8",	"32k_ck",	&omap_32k_fck,  CK_3XXX),
	CLK("omap_timer.9",	"32k_ck",	&omap_32k_fck,  CK_3XXX),
	CLK("omap_timer.10",	"32k_ck",	&omap_32k_fck,  CK_3XXX),
	CLK("omap_timer.11",	"32k_ck",	&omap_32k_fck,  CK_3XXX),
	CLK("omap_timer.12",	"32k_ck",	&omap_32k_fck,  CK_3XXX),
	CLK("omap_timer.1",	"sys_ck",	&sys_ck,	CK_3XXX),
	CLK("omap_timer.2",	"sys_ck",	&sys_ck,	CK_3XXX),
	CLK("omap_timer.3",	"sys_ck",	&sys_ck,	CK_3XXX),
	CLK("omap_timer.4",	"sys_ck",	&sys_ck,	CK_3XXX),
	CLK("omap_timer.5",	"sys_ck",	&sys_ck,	CK_3XXX),
	CLK("omap_timer.6",	"sys_ck",	&sys_ck,	CK_3XXX),
	CLK("omap_timer.7",	"sys_ck",	&sys_ck,	CK_3XXX),
	CLK("omap_timer.8",	"sys_ck",	&sys_ck,	CK_3XXX),
	CLK("omap_timer.9",	"sys_ck",	&sys_ck,	CK_3XXX),
	CLK("omap_timer.10",	"sys_ck",	&sys_ck,	CK_3XXX),
	CLK("omap_timer.11",	"sys_ck",	&sys_ck,	CK_3XXX),
	CLK("omap_timer.12",	"sys_ck",	&sys_ck,	CK_3XXX),
};


int __init omap3xxx_clk_init(void)
{
	struct omap_clk *c;
	u32 cpu_clkflg = 0;

<<<<<<< HEAD
	if (cpu_is_omap3517()) {
=======
	if (soc_is_am35xx()) {
>>>>>>> bd0a521e
		cpu_mask = RATE_IN_34XX;
		cpu_clkflg = CK_AM35XX;
	} else if (cpu_is_omap3630()) {
		cpu_mask = (RATE_IN_34XX | RATE_IN_36XX);
		cpu_clkflg = CK_36XX;
	} else if (cpu_is_ti816x()) {
		cpu_mask = RATE_IN_TI816X;
		cpu_clkflg = CK_TI816X;
	} else if (cpu_is_am33xx()) {
		cpu_mask = RATE_IN_AM33XX;
	} else if (cpu_is_ti814x()) {
		cpu_mask = RATE_IN_TI814X;
	} else if (cpu_is_omap34xx()) {
		if (omap_rev() == OMAP3430_REV_ES1_0) {
			cpu_mask = RATE_IN_3430ES1;
			cpu_clkflg = CK_3430ES1;
		} else {
			/*
			 * Assume that anything that we haven't matched yet
			 * has 3430ES2-type clocks.
			 */
			cpu_mask = RATE_IN_3430ES2PLUS;
			cpu_clkflg = CK_3430ES2PLUS;
		}
	} else {
		WARN(1, "clock: could not identify OMAP3 variant\n");
	}

	if (omap3_has_192mhz_clk())
		omap_96m_alwon_fck = omap_96m_alwon_fck_3630;

	if (cpu_is_omap3630()) {
		/*
		 * XXX This type of dynamic rewriting of the clock tree is
		 * deprecated and should be revised soon.
		 *
		 * For 3630: override clkops_omap2_dflt_wait for the
		 * clocks affected from PWRDN reset Limitation
		 */
		dpll3_m3x2_ck.ops =
				&clkops_omap36xx_pwrdn_with_hsdiv_wait_restore;
		dpll4_m2x2_ck.ops =
				&clkops_omap36xx_pwrdn_with_hsdiv_wait_restore;
		dpll4_m3x2_ck.ops =
				&clkops_omap36xx_pwrdn_with_hsdiv_wait_restore;
		dpll4_m4x2_ck.ops =
				&clkops_omap36xx_pwrdn_with_hsdiv_wait_restore;
		dpll4_m5x2_ck.ops =
				&clkops_omap36xx_pwrdn_with_hsdiv_wait_restore;
		dpll4_m6x2_ck.ops =
				&clkops_omap36xx_pwrdn_with_hsdiv_wait_restore;
	}

	/*
	 * XXX This type of dynamic rewriting of the clock tree is
	 * deprecated and should be revised soon.
	 */
	if (cpu_is_omap3630())
		dpll4_dd = dpll4_dd_3630;
	else
		dpll4_dd = dpll4_dd_34xx;

	clk_init(&omap2_clk_functions);

	for (c = omap3xxx_clks; c < omap3xxx_clks + ARRAY_SIZE(omap3xxx_clks);
	     c++)
		clk_preinit(c->lk.clk);

	for (c = omap3xxx_clks; c < omap3xxx_clks + ARRAY_SIZE(omap3xxx_clks);
	     c++)
		if (c->cpu & cpu_clkflg) {
			clkdev_add(&c->lk);
			clk_register(c->lk.clk);
			omap2_init_clk_clkdm(c->lk.clk);
		}

	/* Disable autoidle on all clocks; let the PM code enable it later */
	omap_clk_disable_autoidle_all();

	recalculate_root_clocks();

	pr_info("Clocking rate (Crystal/Core/MPU): %ld.%01ld/%ld/%ld MHz\n",
		(osc_sys_ck.rate / 1000000), (osc_sys_ck.rate / 100000) % 10,
		(core_ck.rate / 1000000), (arm_fck.rate / 1000000));

	/*
	 * Only enable those clocks we will need, let the drivers
	 * enable other clocks as necessary
	 */
	clk_enable_init_clocks();

	/*
	 * Lock DPLL5 -- here only until other device init code can
	 * handle this
	 */
	if (!cpu_is_ti81xx() && (omap_rev() >= OMAP3430_REV_ES2_0))
		omap3_clk_lock_dpll5();

	/* Avoid sleeping during omap3_core_dpll_m2_set_rate() */
	sdrc_ick_p = clk_get(NULL, "sdrc_ick");
	arm_fck_p = clk_get(NULL, "arm_fck");

	return 0;
}<|MERGE_RESOLUTION|>--- conflicted
+++ resolved
@@ -3514,11 +3514,7 @@
 	struct omap_clk *c;
 	u32 cpu_clkflg = 0;
 
-<<<<<<< HEAD
-	if (cpu_is_omap3517()) {
-=======
 	if (soc_is_am35xx()) {
->>>>>>> bd0a521e
 		cpu_mask = RATE_IN_34XX;
 		cpu_clkflg = CK_AM35XX;
 	} else if (cpu_is_omap3630()) {
