--- conflicted
+++ resolved
@@ -1989,17 +1989,10 @@
 	CLK(NULL,	"pka_ick",	&pka_ick,	CK_243X),
 	CLK(NULL,	"usb_fck",	&usb_fck,	CK_243X),
 	CLK("musb-omap2430",	"ick",	&usbhs_ick,	CK_243X),
-<<<<<<< HEAD
-	CLK("mmci-omap-hs.0", "ick",	&mmchs1_ick,	CK_243X),
-	CLK("mmci-omap-hs.0", "fck",	&mmchs1_fck,	CK_243X),
-	CLK("mmci-omap-hs.1", "ick",	&mmchs2_ick,	CK_243X),
-	CLK("mmci-omap-hs.1", "fck",	&mmchs2_fck,	CK_243X),
-=======
 	CLK("omap_hsmmc.0", "ick",	&mmchs1_ick,	CK_243X),
 	CLK("omap_hsmmc.0", "fck",	&mmchs1_fck,	CK_243X),
 	CLK("omap_hsmmc.1", "ick",	&mmchs2_ick,	CK_243X),
 	CLK("omap_hsmmc.1", "fck",	&mmchs2_fck,	CK_243X),
->>>>>>> 105e53f8
 	CLK(NULL,	"gpio5_ick",	&gpio5_ick,	CK_243X),
 	CLK(NULL,	"gpio5_fck",	&gpio5_fck,	CK_243X),
 	CLK(NULL,	"mdm_intc_ick",	&mdm_intc_ick,	CK_243X),
