/*
 * OMAP MPUSS low power code
 *
 * Copyright (C) 2011 Texas Instruments, Inc.
 *	Santosh Shilimkar <santosh.shilimkar@ti.com>
 *
 * OMAP4430 MPUSS mainly consists of dual Cortex-A9 with per-CPU
 * Local timer and Watchdog, GIC, SCU, PL310 L2 cache controller,
 * CPU0 and CPU1 LPRM modules.
 * CPU0, CPU1 and MPUSS each have there own power domain and
 * hence multiple low power combinations of MPUSS are possible.
 *
 * The CPU0 and CPU1 can't support Closed switch Retention (CSWR)
 * because the mode is not supported by hw constraints of dormant
 * mode. While waking up from the dormant mode, a reset  signal
 * to the Cortex-A9 processor must be asserted by the external
 * power controller.
 *
 * With architectural inputs and hardware recommendations, only
 * below modes are supported from power gain vs latency point of view.
 *
 *	CPU0		CPU1		MPUSS
 *	----------------------------------------------
 *	ON		ON		ON
 *	ON(Inactive)	OFF		ON(Inactive)
 *	OFF		OFF		CSWR
 *	OFF		OFF		OSWR
 *	OFF		OFF		OFF(Device OFF *TBD)
 *	----------------------------------------------
 *
 * Note: CPU0 is the master core and it is the last CPU to go down
 * and first to wake-up when MPUSS low power states are excercised
 *
 *
 * This program is free software; you can redistribute it and/or modify
 * it under the terms of the GNU General Public License version 2 as
 * published by the Free Software Foundation.
 */

#include <linux/kernel.h>
#include <linux/io.h>
#include <linux/errno.h>
#include <linux/linkage.h>
#include <linux/smp.h>

#include <asm/cacheflush.h>
#include <asm/tlbflush.h>
#include <asm/smp_scu.h>
#include <asm/pgalloc.h>
#include <asm/suspend.h>
#include <asm/hardware/cache-l2x0.h>

#include "soc.h"
#include "common.h"
#include "omap44xx.h"
#include "omap4-sar-layout.h"
#include "pm.h"
#include "prcm_mpu44xx.h"
#include "prcm_mpu54xx.h"
#include "prminst44xx.h"
#include "prcm44xx.h"
#include "prm44xx.h"
#include "prm-regbits-44xx.h"

#ifdef CONFIG_SMP

struct omap4_cpu_pm_info {
	struct powerdomain *pwrdm;
	void __iomem *scu_sar_addr;
	void __iomem *wkup_sar_addr;
	void __iomem *l2x0_sar_addr;
	void (*secondary_startup)(void);
};

struct cpu_pm_ops {
	int (*finish_suspend)(unsigned long cpu_state);
	void (*resume)(void);
	void (*scu_prepare)(unsigned int cpu_id, unsigned int cpu_state);
	void (*hotplug_restart)(void);
};

extern int omap4_finish_suspend(unsigned long cpu_state);
extern void omap4_cpu_resume(void);
extern int omap5_finish_suspend(unsigned long cpu_state);
extern void omap5_cpu_resume(void);

static DEFINE_PER_CPU(struct omap4_cpu_pm_info, omap4_pm_info);
static struct powerdomain *mpuss_pd;
static void __iomem *sar_base;
static u32 cpu_context_offset, cpu_cswr_supported;

static int default_finish_suspend(unsigned long cpu_state)
{
	omap_do_wfi();
	return 0;
}

static void dummy_cpu_resume(void)
{}

<<<<<<< HEAD
void dummy_scu_prepare(unsigned int cpu_id, unsigned int cpu_state)
{}

struct cpu_pm_ops omap_pm_ops = {
=======
static void dummy_scu_prepare(unsigned int cpu_id, unsigned int cpu_state)
{}

static struct cpu_pm_ops omap_pm_ops = {
>>>>>>> 0911319e
	.finish_suspend		= default_finish_suspend,
	.resume			= dummy_cpu_resume,
	.scu_prepare		= dummy_scu_prepare,
	.hotplug_restart	= dummy_cpu_resume,
};

/*
 * Program the wakeup routine address for the CPU0 and CPU1
 * used for OFF or DORMANT wakeup.
 */
static inline void set_cpu_wakeup_addr(unsigned int cpu_id, u32 addr)
{
	struct omap4_cpu_pm_info *pm_info = &per_cpu(omap4_pm_info, cpu_id);

	__raw_writel(addr, pm_info->wkup_sar_addr);
}

/*
 * Set the CPUx powerdomain's previous power state
 */
static inline void set_cpu_next_pwrst(unsigned int cpu_id,
				unsigned int power_state)
{
	struct omap4_cpu_pm_info *pm_info = &per_cpu(omap4_pm_info, cpu_id);

	pwrdm_set_next_pwrst(pm_info->pwrdm, power_state);
}

/*
 * Read CPU's previous power state
 */
static inline unsigned int read_cpu_prev_pwrst(unsigned int cpu_id)
{
	struct omap4_cpu_pm_info *pm_info = &per_cpu(omap4_pm_info, cpu_id);

	return pwrdm_read_prev_pwrst(pm_info->pwrdm);
}

/*
 * Clear the CPUx powerdomain's previous power state
 */
static inline void clear_cpu_prev_pwrst(unsigned int cpu_id)
{
	struct omap4_cpu_pm_info *pm_info = &per_cpu(omap4_pm_info, cpu_id);

	pwrdm_clear_all_prev_pwrst(pm_info->pwrdm);
}

/*
 * Store the SCU power status value to scratchpad memory
 */
static void scu_pwrst_prepare(unsigned int cpu_id, unsigned int cpu_state)
{
	struct omap4_cpu_pm_info *pm_info = &per_cpu(omap4_pm_info, cpu_id);
	u32 scu_pwr_st;

	switch (cpu_state) {
	case PWRDM_POWER_RET:
		scu_pwr_st = SCU_PM_DORMANT;
		break;
	case PWRDM_POWER_OFF:
		scu_pwr_st = SCU_PM_POWEROFF;
		break;
	case PWRDM_POWER_ON:
	case PWRDM_POWER_INACTIVE:
	default:
		scu_pwr_st = SCU_PM_NORMAL;
		break;
	}

	__raw_writel(scu_pwr_st, pm_info->scu_sar_addr);
}

/* Helper functions for MPUSS OSWR */
static inline void mpuss_clear_prev_logic_pwrst(void)
{
	u32 reg;

	reg = omap4_prminst_read_inst_reg(OMAP4430_PRM_PARTITION,
		OMAP4430_PRM_MPU_INST, OMAP4_RM_MPU_MPU_CONTEXT_OFFSET);
	omap4_prminst_write_inst_reg(reg, OMAP4430_PRM_PARTITION,
		OMAP4430_PRM_MPU_INST, OMAP4_RM_MPU_MPU_CONTEXT_OFFSET);
}

static inline void cpu_clear_prev_logic_pwrst(unsigned int cpu_id)
{
	u32 reg;

	if (cpu_id) {
		reg = omap4_prcm_mpu_read_inst_reg(OMAP4430_PRCM_MPU_CPU1_INST,
					cpu_context_offset);
		omap4_prcm_mpu_write_inst_reg(reg, OMAP4430_PRCM_MPU_CPU1_INST,
					cpu_context_offset);
	} else {
		reg = omap4_prcm_mpu_read_inst_reg(OMAP4430_PRCM_MPU_CPU0_INST,
					cpu_context_offset);
		omap4_prcm_mpu_write_inst_reg(reg, OMAP4430_PRCM_MPU_CPU0_INST,
					cpu_context_offset);
	}
}

/*
 * Store the CPU cluster state for L2X0 low power operations.
 */
static void l2x0_pwrst_prepare(unsigned int cpu_id, unsigned int save_state)
{
	struct omap4_cpu_pm_info *pm_info = &per_cpu(omap4_pm_info, cpu_id);

	__raw_writel(save_state, pm_info->l2x0_sar_addr);
}

/*
 * Save the L2X0 AUXCTRL and POR value to SAR memory. Its used to
 * in every restore MPUSS OFF path.
 */
#ifdef CONFIG_CACHE_L2X0
static void save_l2x0_context(void)
{
	u32 val;
	void __iomem *l2x0_base = omap4_get_l2cache_base();
	if (l2x0_base) {
		val = __raw_readl(l2x0_base + L2X0_AUX_CTRL);
		__raw_writel(val, sar_base + L2X0_AUXCTRL_OFFSET);
		val = __raw_readl(l2x0_base + L2X0_PREFETCH_CTRL);
		__raw_writel(val, sar_base + L2X0_PREFETCH_CTRL_OFFSET);
	}
}
#else
static void save_l2x0_context(void)
{}
#endif

/**
 * omap4_enter_lowpower: OMAP4 MPUSS Low Power Entry Function
 * The purpose of this function is to manage low power programming
 * of OMAP4 MPUSS subsystem
 * @cpu : CPU ID
 * @power_state: Low power state.
 *
 * MPUSS states for the context save:
 * save_state =
 *	0 - Nothing lost and no need to save: MPUSS INACTIVE
 *	1 - CPUx L1 and logic lost: MPUSS CSWR
 *	2 - CPUx L1 and logic lost + GIC lost: MPUSS OSWR
 *	3 - CPUx L1 and logic lost + GIC + L2 lost: DEVICE OFF
 */
int omap4_enter_lowpower(unsigned int cpu, unsigned int power_state)
{
	unsigned int save_state = 0;
	unsigned int wakeup_cpu;

	if (omap_rev() == OMAP4430_REV_ES1_0)
		return -ENXIO;

	switch (power_state) {
	case PWRDM_POWER_ON:
	case PWRDM_POWER_INACTIVE:
		save_state = 0;
		break;
	case PWRDM_POWER_OFF:
		save_state = 1;
		break;
	case PWRDM_POWER_RET:
		if (cpu_cswr_supported) {
			save_state = 0;
			break;
		}
	default:
		/*
		 * CPUx CSWR is invalid hardware state. Also CPUx OSWR
		 * doesn't make much scense, since logic is lost and $L1
		 * needs to be cleaned because of coherency. This makes
		 * CPUx OSWR equivalent to CPUX OFF and hence not supported
		 */
		WARN_ON(1);
		return -ENXIO;
	}

	pwrdm_pre_transition(NULL);

	/*
	 * Check MPUSS next state and save interrupt controller if needed.
	 * In MPUSS OSWR or device OFF, interrupt controller  contest is lost.
	 */
	mpuss_clear_prev_logic_pwrst();
	if ((pwrdm_read_next_pwrst(mpuss_pd) == PWRDM_POWER_RET) &&
		(pwrdm_read_logic_retst(mpuss_pd) == PWRDM_POWER_OFF))
		save_state = 2;

	cpu_clear_prev_logic_pwrst(cpu);
	set_cpu_next_pwrst(cpu, power_state);
	set_cpu_wakeup_addr(cpu, virt_to_phys(omap_pm_ops.resume));
	omap_pm_ops.scu_prepare(cpu, power_state);
	l2x0_pwrst_prepare(cpu, save_state);

	/*
	 * Call low level function  with targeted low power state.
	 */
	if (save_state)
		cpu_suspend(save_state, omap_pm_ops.finish_suspend);
	else
		omap_pm_ops.finish_suspend(save_state);

	/*
	 * Restore the CPUx power state to ON otherwise CPUx
	 * power domain can transitions to programmed low power
	 * state while doing WFI outside the low powe code. On
	 * secure devices, CPUx does WFI which can result in
	 * domain transition
	 */
	wakeup_cpu = smp_processor_id();
	set_cpu_next_pwrst(wakeup_cpu, PWRDM_POWER_ON);

	pwrdm_post_transition(NULL);

	return 0;
}

/**
 * omap4_hotplug_cpu: OMAP4 CPU hotplug entry
 * @cpu : CPU ID
 * @power_state: CPU low power state.
 */
int __cpuinit omap4_hotplug_cpu(unsigned int cpu, unsigned int power_state)
{
	unsigned int cpu_state = 0;

	if (omap_rev() == OMAP4430_REV_ES1_0)
		return -ENXIO;

	if (power_state == PWRDM_POWER_OFF)
		cpu_state = 1;

	clear_cpu_prev_pwrst(cpu);
	set_cpu_next_pwrst(cpu, power_state);
	set_cpu_wakeup_addr(cpu, virt_to_phys(omap_pm_ops.hotplug_restart));
	omap_pm_ops.scu_prepare(cpu, power_state);

	/*
	 * CPU never retuns back if targeted power state is OFF mode.
	 * CPU ONLINE follows normal CPU ONLINE ptah via
	 * omap_secondary_startup().
	 */
	omap_pm_ops.finish_suspend(cpu_state);

	set_cpu_next_pwrst(cpu, PWRDM_POWER_ON);
	return 0;
}


/*
 * Enable Mercury Fast HG retention mode by default.
 */
static void enable_mercury_retention_mode(void)
{
	u32 reg;

	reg = omap4_prcm_mpu_read_inst_reg(OMAP54XX_PRCM_MPU_DEVICE_INST,
			OMAP54XX_PRCM_MPU_PRM_PSCON_COUNT_OFFSET);
	reg |= BIT(24) | BIT(25);
	omap4_prcm_mpu_write_inst_reg(reg, OMAP54XX_PRCM_MPU_DEVICE_INST,
			OMAP54XX_PRCM_MPU_PRM_PSCON_COUNT_OFFSET);
}

/*
 * Initialise OMAP4 MPUSS
 */
int __init omap4_mpuss_init(void)
{
	struct omap4_cpu_pm_info *pm_info;
	u32 cpu_wakeup_addr = 0;

	if (omap_rev() == OMAP4430_REV_ES1_0) {
		WARN(1, "Power Management not supported on OMAP4430 ES1.0\n");
		return -ENODEV;
	}

	sar_base = omap4_get_sar_ram_base();

	/* Initilaise per CPU PM information */
	if (cpu_is_omap44xx())
		cpu_wakeup_addr = CPU0_WAKEUP_NS_PA_ADDR_OFFSET;
	else if (soc_is_omap54xx())
		cpu_wakeup_addr = OMAP5_CPU0_WAKEUP_NS_PA_ADDR_OFFSET;
	pm_info = &per_cpu(omap4_pm_info, 0x0);
	pm_info->scu_sar_addr = sar_base + SCU_OFFSET0;
	pm_info->wkup_sar_addr = sar_base + cpu_wakeup_addr;
	pm_info->l2x0_sar_addr = sar_base + L2X0_SAVE_OFFSET0;
	pm_info->pwrdm = pwrdm_lookup("cpu0_pwrdm");
	if (!pm_info->pwrdm) {
		pr_err("Lookup failed for CPU0 pwrdm\n");
		return -ENODEV;
	}

	/* Clear CPU previous power domain state */
	pwrdm_clear_all_prev_pwrst(pm_info->pwrdm);
	cpu_clear_prev_logic_pwrst(0);

	/* Initialise CPU0 power domain state to ON */
	pwrdm_set_next_pwrst(pm_info->pwrdm, PWRDM_POWER_ON);

	if (cpu_is_omap44xx())
		cpu_wakeup_addr = CPU1_WAKEUP_NS_PA_ADDR_OFFSET;
	else if (soc_is_omap54xx())
		cpu_wakeup_addr = OMAP5_CPU1_WAKEUP_NS_PA_ADDR_OFFSET;
	pm_info = &per_cpu(omap4_pm_info, 0x1);
	pm_info->scu_sar_addr = sar_base + SCU_OFFSET1;
	pm_info->wkup_sar_addr = sar_base + cpu_wakeup_addr;
	pm_info->l2x0_sar_addr = sar_base + L2X0_SAVE_OFFSET1;

	pm_info->pwrdm = pwrdm_lookup("cpu1_pwrdm");
	if (!pm_info->pwrdm) {
		pr_err("Lookup failed for CPU1 pwrdm\n");
		return -ENODEV;
	}

	/* Clear CPU previous power domain state */
	pwrdm_clear_all_prev_pwrst(pm_info->pwrdm);
	cpu_clear_prev_logic_pwrst(1);

	/* Initialise CPU1 power domain state to ON */
	pwrdm_set_next_pwrst(pm_info->pwrdm, PWRDM_POWER_ON);

	mpuss_pd = pwrdm_lookup("mpu_pwrdm");
	if (!mpuss_pd) {
		pr_err("Failed to lookup MPUSS power domain\n");
		return -ENODEV;
	}
	pwrdm_clear_all_prev_pwrst(mpuss_pd);
	mpuss_clear_prev_logic_pwrst();

	/* Save device type on scratchpad for low level code to use */
	if (omap_type() != OMAP2_DEVICE_TYPE_GP)
		__raw_writel(1, sar_base + OMAP_TYPE_OFFSET);
	else
		__raw_writel(0, sar_base + OMAP_TYPE_OFFSET);

	save_l2x0_context();

	if (cpu_is_omap44xx()) {
		omap_pm_ops.finish_suspend = omap4_finish_suspend;
		omap_pm_ops.hotplug_restart = omap_secondary_startup;
		omap_pm_ops.resume = omap4_cpu_resume;
		omap_pm_ops.scu_prepare = scu_pwrst_prepare;
		cpu_context_offset = OMAP4_RM_CPU0_CPU0_CONTEXT_OFFSET;
	} else if (soc_is_omap54xx()) {
		omap_pm_ops.finish_suspend = omap5_finish_suspend;
		omap_pm_ops.hotplug_restart = omap5_secondary_startup;
		omap_pm_ops.resume = omap5_cpu_resume;
		cpu_context_offset = OMAP54XX_RM_CPU0_CPU0_CONTEXT_OFFSET;
		enable_mercury_retention_mode();
		cpu_cswr_supported = 1;
	}

	if (cpu_is_omap446x())
		omap_pm_ops.hotplug_restart = omap_secondary_startup_4460;

	return 0;
}

#endif<|MERGE_RESOLUTION|>--- conflicted
+++ resolved
@@ -98,17 +98,10 @@
 static void dummy_cpu_resume(void)
 {}
 
-<<<<<<< HEAD
-void dummy_scu_prepare(unsigned int cpu_id, unsigned int cpu_state)
-{}
-
-struct cpu_pm_ops omap_pm_ops = {
-=======
 static void dummy_scu_prepare(unsigned int cpu_id, unsigned int cpu_state)
 {}
 
 static struct cpu_pm_ops omap_pm_ops = {
->>>>>>> 0911319e
 	.finish_suspend		= default_finish_suspend,
 	.resume			= dummy_cpu_resume,
 	.scu_prepare		= dummy_scu_prepare,
