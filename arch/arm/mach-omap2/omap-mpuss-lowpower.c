--- conflicted
+++ resolved
@@ -98,11 +98,7 @@
 static void dummy_cpu_resume(void)
 {}
 
-<<<<<<< HEAD
-void dummy_scu_prepare(unsigned int cpu_id, u8 cpu_state)
-=======
 static void dummy_scu_prepare(unsigned int cpu_id, unsigned int cpu_state)
->>>>>>> a9a396d1
 {}
 
 static struct cpu_pm_ops omap_pm_ops = {
