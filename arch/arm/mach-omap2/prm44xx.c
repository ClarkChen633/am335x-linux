--- conflicted
+++ resolved
@@ -26,8 +26,6 @@
 #include "prm-regbits-44xx.h"
 #include "prcm44xx.h"
 #include "prminst44xx.h"
-<<<<<<< HEAD
-=======
 
 static const struct omap_prcm_irq omap4_prcm_irqs[] = {
 	OMAP_PRCM_IRQ("wkup",   0,      0),
@@ -46,7 +44,6 @@
 	.save_and_clear_irqen	= &omap44xx_prm_save_and_clear_irqen,
 	.restore_irqen		= &omap44xx_prm_restore_irqen,
 };
->>>>>>> dcd6c922
 
 /* PRM low-level functions */
 
@@ -141,9 +138,6 @@
 					       OMAP4430_PRM_PARTITION,
 					       OMAP4430_PRM_DEVICE_INST,
 					       offset);
-<<<<<<< HEAD
-}
-=======
 }
 
 static inline u32 _read_pending_irq_reg(u16 irqen_offs, u16 irqst_offs)
@@ -242,5 +236,4 @@
 		return omap_prcm_register_chain_handler(&omap4_prcm_irq_setup);
 	return 0;
 }
-subsys_initcall(omap4xxx_prcm_init);
->>>>>>> dcd6c922
+subsys_initcall(omap4xxx_prcm_init);