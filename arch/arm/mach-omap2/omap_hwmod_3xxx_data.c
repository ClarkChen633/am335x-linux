--- conflicted
+++ resolved
@@ -1453,11 +1453,7 @@
 	.slaves_cnt	= ARRAY_SIZE(omap3430es1_dss_slaves),
 	.masters	= omap3xxx_dss_masters,
 	.masters_cnt	= ARRAY_SIZE(omap3xxx_dss_masters),
-<<<<<<< HEAD
-	.flags		= HWMOD_NO_IDLEST,
-=======
 	.flags		= HWMOD_NO_IDLEST | HWMOD_CONTROL_OPT_CLKS_IN_RESET,
->>>>>>> dcd6c922
 };
 
 static struct omap_hwmod omap3xxx_dss_core_hwmod = {
@@ -3288,8 +3284,6 @@
 	.slaves		= omap3xxx_mmc3_slaves,
 	.slaves_cnt	= ARRAY_SIZE(omap3xxx_mmc3_slaves),
 	.class		= &omap34xx_mmc_class,
-<<<<<<< HEAD
-=======
 };
 
 /*
@@ -3502,7 +3496,6 @@
 	},
 	.slaves		= omap3xxx_usb_tll_hs_slaves,
 	.slaves_cnt	= ARRAY_SIZE(omap3xxx_usb_tll_hs_slaves),
->>>>>>> dcd6c922
 };
 
 static __initdata struct omap_hwmod *omap3xxx_hwmods[] = {
@@ -3529,10 +3522,7 @@
 	&omap3xxx_uart1_hwmod,
 	&omap3xxx_uart2_hwmod,
 	&omap3xxx_uart3_hwmod,
-<<<<<<< HEAD
-=======
-
->>>>>>> dcd6c922
+
 	/* dss class */
 	&omap3xxx_dss_dispc_hwmod,
 	&omap3xxx_dss_dsi1_hwmod,
@@ -3574,13 +3564,6 @@
 	NULL,
 };
 
-<<<<<<< HEAD
-/* 3430ES1-only hwmods */
-static __initdata struct omap_hwmod *omap3430es1_hwmods[] = {
-	&omap3xxx_iva_hwmod,
-	&omap3430es1_dss_core_hwmod,
-	&omap3xxx_mailbox_hwmod,
-=======
 /* GP-only hwmods */
 static __initdata struct omap_hwmod *omap3xxx_gp_hwmods[] = {
 	&omap3xxx_timer12_hwmod,
@@ -3590,17 +3573,29 @@
 /* 3430ES1-only hwmods */
 static __initdata struct omap_hwmod *omap3430es1_hwmods[] = {
 	&omap3430es1_dss_core_hwmod,
->>>>>>> dcd6c922
 	NULL
 };
 
 /* 3430ES2+-only hwmods */
 static __initdata struct omap_hwmod *omap3430es2plus_hwmods[] = {
-<<<<<<< HEAD
-	&omap3xxx_iva_hwmod,
 	&omap3xxx_dss_core_hwmod,
 	&omap3xxx_usbhsotg_hwmod,
-	&omap3xxx_mailbox_hwmod,
+	&omap3xxx_usb_host_hs_hwmod,
+	&omap3xxx_usb_tll_hs_hwmod,
+	NULL
+};
+
+/* <= 3430ES3-only hwmods */
+static struct omap_hwmod *omap3430_pre_es3_hwmods[] __initdata = {
+	&omap3xxx_pre_es3_mmc1_hwmod,
+	&omap3xxx_pre_es3_mmc2_hwmod,
+	NULL
+};
+
+/* 3430ES3+-only hwmods */
+static struct omap_hwmod *omap3430_es3plus_hwmods[] __initdata = {
+	&omap3xxx_es3plus_mmc1_hwmod,
+	&omap3xxx_es3plus_mmc2_hwmod,
 	NULL
 };
 
@@ -3613,38 +3608,6 @@
 	NULL
 };
 
-=======
-	&omap3xxx_dss_core_hwmod,
-	&omap3xxx_usbhsotg_hwmod,
-	&omap3xxx_usb_host_hs_hwmod,
-	&omap3xxx_usb_tll_hs_hwmod,
-	NULL
-};
-
-/* <= 3430ES3-only hwmods */
-static struct omap_hwmod *omap3430_pre_es3_hwmods[] __initdata = {
-	&omap3xxx_pre_es3_mmc1_hwmod,
-	&omap3xxx_pre_es3_mmc2_hwmod,
-	NULL
-};
-
-/* 3430ES3+-only hwmods */
-static struct omap_hwmod *omap3430_es3plus_hwmods[] __initdata = {
-	&omap3xxx_es3plus_mmc1_hwmod,
-	&omap3xxx_es3plus_mmc2_hwmod,
-	NULL
-};
-
-/* 34xx-only hwmods (all ES revisions) */
-static __initdata struct omap_hwmod *omap34xx_hwmods[] = {
-	&omap3xxx_iva_hwmod,
-	&omap34xx_sr1_hwmod,
-	&omap34xx_sr2_hwmod,
-	&omap3xxx_mailbox_hwmod,
-	NULL
-};
-
->>>>>>> dcd6c922
 /* 36xx-only hwmods (all ES revisions) */
 static __initdata struct omap_hwmod *omap36xx_hwmods[] = {
 	&omap3xxx_iva_hwmod,
@@ -3654,27 +3617,21 @@
 	&omap36xx_sr2_hwmod,
 	&omap3xxx_usbhsotg_hwmod,
 	&omap3xxx_mailbox_hwmod,
-<<<<<<< HEAD
-=======
 	&omap3xxx_usb_host_hs_hwmod,
 	&omap3xxx_usb_tll_hs_hwmod,
 	&omap3xxx_es3plus_mmc1_hwmod,
 	&omap3xxx_es3plus_mmc2_hwmod,
->>>>>>> dcd6c922
 	NULL
 };
 
 static __initdata struct omap_hwmod *am35xx_hwmods[] = {
 	&omap3xxx_dss_core_hwmod, /* XXX ??? */
 	&am35xx_usbhsotg_hwmod,
-<<<<<<< HEAD
-=======
 	&am35xx_uart4_hwmod,
 	&omap3xxx_usb_host_hs_hwmod,
 	&omap3xxx_usb_tll_hs_hwmod,
 	&omap3xxx_es3plus_mmc1_hwmod,
 	&omap3xxx_es3plus_mmc2_hwmod,
->>>>>>> dcd6c922
 	NULL
 };
 
@@ -3689,8 +3646,6 @@
 	if (r < 0)
 		return r;
 
-<<<<<<< HEAD
-=======
 	/* Register GP-only hwmods. */
 	if (omap_type() == OMAP2_DEVICE_TYPE_GP) {
 		r = omap_hwmod_register(omap3xxx_gp_hwmods);
@@ -3698,7 +3653,6 @@
 			return r;
 	}
 
->>>>>>> dcd6c922
 	rev = omap_rev();
 
 	/*
@@ -3737,8 +3691,6 @@
 		h = omap3430es2plus_hwmods;
 	};
 
-<<<<<<< HEAD
-=======
 	if (h) {
 		r = omap_hwmod_register(h);
 		if (r < 0)
@@ -3754,7 +3706,6 @@
 		h = omap3430_es3plus_hwmods;
 	};
 
->>>>>>> dcd6c922
 	if (h)
 		r = omap_hwmod_register(h);
 
