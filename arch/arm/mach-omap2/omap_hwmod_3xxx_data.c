--- conflicted
+++ resolved
@@ -29,7 +29,6 @@
 
 #include "omap_hwmod_common_data.h"
 
-#include "smartreflex.h"
 #include "prm-regbits-34xx.h"
 #include "cm-regbits-34xx.h"
 #include "wd_timer.h"
@@ -406,16 +405,6 @@
 	.user		= OCP_USER_MPU | OCP_USER_SDMA,
 };
 
-static struct omap_hwmod_irq_info omap3_smartreflex_mpu_irqs[] = {
-	{ .irq = 18},
-	{ .irq = -1 }
-};
-
-static struct omap_hwmod_irq_info omap3_smartreflex_core_irqs[] = {
-	{ .irq = 19},
-	{ .irq = -1 }
-};
-
 /* L4 CORE -> SR1 interface */
 static struct omap_hwmod_addr_space omap3_sr1_addr_space[] = {
 	{
@@ -2742,17 +2731,8 @@
 };
 
 /* SR1 */
-<<<<<<< HEAD
-static struct omap_smartreflex_dev_attr sr1_dev_attr = {
-	.sensor_voltdm_name   = "mpu_iva",
-};
-
-static struct omap_hwmod_ocp_if *omap3_sr1_slaves[] = {
-	&omap3_l4_core__sr1,
-=======
 static struct omap_hwmod_ocp_if *omap34xx_sr1_slaves[] = {
 	&omap34xx_l4_core__sr1,
->>>>>>> a2d4b88d
 };
 
 static struct omap_hwmod omap34xx_sr1_hwmod = {
@@ -2768,15 +2748,8 @@
 			.idlest_idle_bit = OMAP3430_EN_SR1_SHIFT,
 		},
 	},
-<<<<<<< HEAD
-	.slaves		= omap3_sr1_slaves,
-	.slaves_cnt	= ARRAY_SIZE(omap3_sr1_slaves),
-	.dev_attr	= &sr1_dev_attr,
-	.mpu_irqs	= omap3_smartreflex_mpu_irqs,
-=======
 	.slaves		= omap34xx_sr1_slaves,
 	.slaves_cnt	= ARRAY_SIZE(omap34xx_sr1_slaves),
->>>>>>> a2d4b88d
 	.flags		= HWMOD_SET_DEFAULT_CLOCKACT,
 };
 
@@ -2797,21 +2770,6 @@
 			.idlest_idle_bit = OMAP3430_EN_SR1_SHIFT,
 		},
 	},
-<<<<<<< HEAD
-	.slaves		= omap3_sr1_slaves,
-	.slaves_cnt	= ARRAY_SIZE(omap3_sr1_slaves),
-	.dev_attr	= &sr1_dev_attr,
-	.mpu_irqs	= omap3_smartreflex_mpu_irqs,
-};
-
-/* SR2 */
-static struct omap_smartreflex_dev_attr sr2_dev_attr = {
-	.sensor_voltdm_name	= "core",
-};
-
-static struct omap_hwmod_ocp_if *omap3_sr2_slaves[] = {
-	&omap3_l4_core__sr2,
-=======
 	.slaves		= omap36xx_sr1_slaves,
 	.slaves_cnt	= ARRAY_SIZE(omap36xx_sr1_slaves),
 };
@@ -2819,7 +2777,6 @@
 /* SR2 */
 static struct omap_hwmod_ocp_if *omap34xx_sr2_slaves[] = {
 	&omap34xx_l4_core__sr2,
->>>>>>> a2d4b88d
 };
 
 static struct omap_hwmod omap34xx_sr2_hwmod = {
@@ -2835,15 +2792,8 @@
 			.idlest_idle_bit = OMAP3430_EN_SR2_SHIFT,
 		},
 	},
-<<<<<<< HEAD
-	.slaves		= omap3_sr2_slaves,
-	.slaves_cnt	= ARRAY_SIZE(omap3_sr2_slaves),
-	.dev_attr	= &sr2_dev_attr,
-	.mpu_irqs	= omap3_smartreflex_core_irqs,
-=======
 	.slaves		= omap34xx_sr2_slaves,
 	.slaves_cnt	= ARRAY_SIZE(omap34xx_sr2_slaves),
->>>>>>> a2d4b88d
 	.flags		= HWMOD_SET_DEFAULT_CLOCKACT,
 };
 
@@ -2864,15 +2814,8 @@
 			.idlest_idle_bit = OMAP3430_EN_SR2_SHIFT,
 		},
 	},
-<<<<<<< HEAD
-	.slaves		= omap3_sr2_slaves,
-	.slaves_cnt	= ARRAY_SIZE(omap3_sr2_slaves),
-	.dev_attr	= &sr2_dev_attr,
-	.mpu_irqs	= omap3_smartreflex_core_irqs,
-=======
 	.slaves		= omap36xx_sr2_slaves,
 	.slaves_cnt	= ARRAY_SIZE(omap36xx_sr2_slaves),
->>>>>>> a2d4b88d
 };
 
 /*
