--- conflicted
+++ resolved
@@ -585,8 +585,6 @@
 	am33xx_hwmod_init();
 	omap_hwmod_init_postsetup();
 	omap_clk_init = am33xx_clk_init;
-<<<<<<< HEAD
-=======
 }
 
 void __init am33xx_init_late(void)
@@ -594,7 +592,6 @@
 	omap_mux_late_init();
 	omap2_common_pm_late_init();
 	am33xx_pm_init();
->>>>>>> 29d52531
 }
 #endif
 
