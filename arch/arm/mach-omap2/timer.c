--- conflicted
+++ resolved
@@ -378,11 +378,7 @@
 		return;
 	}
 	sys_clk = clk_get(NULL, "sys_clkin_ck");
-<<<<<<< HEAD
-	if (!sys_clk) {
-=======
 	if (IS_ERR(sys_clk)) {
->>>>>>> ddffeb8c
 		pr_err("%s: failed to get system clock handle\n", __func__);
 		iounmap(base);
 		return;
