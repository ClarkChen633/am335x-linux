--- conflicted
+++ resolved
@@ -267,27 +267,10 @@
 	.flags		= CLOCK_SOURCE_IS_CONTINUOUS,
 };
 
-<<<<<<< HEAD
-static void notrace dmtimer_update_sched_clock(void)
-{
-	u32 cyc;
-
-	cyc = __omap_dm_timer_read_counter(&clksrc, 1);
-
-	update_sched_clock(&cd, cyc, (u32)~0);
-}
-
-unsigned long long notrace sched_clock(void)
-=======
 static u32 notrace dmtimer_read_sched_clock(void)
->>>>>>> dcd6c922
 {
 	if (clksrc.reserved)
-<<<<<<< HEAD
-		cyc = __omap_dm_timer_read_counter(&clksrc, 1);
-=======
 		return __omap_dm_timer_read_counter(clksrc.io_base, 1);
->>>>>>> dcd6c922
 
 	return 0;
 }
@@ -306,11 +289,7 @@
 
 	__omap_dm_timer_load_start(&clksrc,
 			OMAP_TIMER_CTRL_ST | OMAP_TIMER_CTRL_AR, 0, 1);
-<<<<<<< HEAD
-	init_sched_clock(&cd, dmtimer_update_sched_clock, 32, clksrc.rate);
-=======
 	setup_sched_clock(dmtimer_read_sched_clock, 32, clksrc.rate);
->>>>>>> dcd6c922
 
 	if (clocksource_register_hz(&clocksource_gpt, clksrc.rate))
 		pr_err("Could not register clocksource %s\n",
