/*
 * Copyright 2009 Pengutronix, Sascha Hauer <s.hauer@pengutronix.de>
 *
 * Initial development of this code was funded by
 * Phytec Messtechnik GmbH, http://www.phytec.de
 *
 * This program is free software; you can redistribute it and/or modify
 * it under the terms of the GNU General Public License as published by
 * the Free Software Foundation; either version 2 of the License, or
 * (at your option) any later version.
 *
 * This program is distributed in the hope that it will be useful,
 * but WITHOUT ANY WARRANTY; without even the implied warranty of
 * MERCHANTABILITY or FITNESS FOR A PARTICULAR PURPOSE.  See the
 * GNU General Public License for more details.
 */

#include <linux/module.h>
#include <linux/err.h>
#include <linux/io.h>
#include <linux/clk.h>
#include <linux/debugfs.h>
#include <linux/slab.h>
#include <mach/audmux.h>
#include <mach/hardware.h>

static struct clk *audmux_clk;
static void __iomem *audmux_base;

#define MXC_AUDMUX_V2_PTCR(x)		((x) * 8)
#define MXC_AUDMUX_V2_PDCR(x)		((x) * 8 + 4)

#ifdef CONFIG_DEBUG_FS
static struct dentry *audmux_debugfs_root;

static int audmux_open_file(struct inode *inode, struct file *file)
{
	file->private_data = inode->i_private;
	return 0;
}

/* There is an annoying discontinuity in the SSI numbering with regard
 * to the Linux number of the devices */
static const char *audmux_port_string(int port)
{
	switch (port) {
	case MX31_AUDMUX_PORT1_SSI0:
		return "imx-ssi.0";
	case MX31_AUDMUX_PORT2_SSI1:
		return "imx-ssi.1";
	case MX31_AUDMUX_PORT3_SSI_PINS_3:
		return "SSI3";
	case MX31_AUDMUX_PORT4_SSI_PINS_4:
		return "SSI4";
	case MX31_AUDMUX_PORT5_SSI_PINS_5:
		return "SSI5";
	case MX31_AUDMUX_PORT6_SSI_PINS_6:
		return "SSI6";
	default:
		return "UNKNOWN";
	}
}

static ssize_t audmux_read_file(struct file *file, char __user *user_buf,
				size_t count, loff_t *ppos)
{
	ssize_t ret;
	char *buf = kmalloc(PAGE_SIZE, GFP_KERNEL);
	int port = (int)file->private_data;
	u32 pdcr, ptcr;

	if (!buf)
		return -ENOMEM;

	if (audmux_clk)
		clk_enable(audmux_clk);

	ptcr = readl(audmux_base + MXC_AUDMUX_V2_PTCR(port));
	pdcr = readl(audmux_base + MXC_AUDMUX_V2_PDCR(port));

	if (audmux_clk)
		clk_disable(audmux_clk);

	ret = snprintf(buf, PAGE_SIZE, "PDCR: %08x\nPTCR: %08x\n",
		       pdcr, ptcr);

	if (ptcr & MXC_AUDMUX_V2_PTCR_TFSDIR)
		ret += snprintf(buf + ret, PAGE_SIZE - ret,
				"TxFS output from %s, ",
				audmux_port_string((ptcr >> 27) & 0x7));
	else
		ret += snprintf(buf + ret, PAGE_SIZE - ret,
				"TxFS input, ");

	if (ptcr & MXC_AUDMUX_V2_PTCR_TCLKDIR)
		ret += snprintf(buf + ret, PAGE_SIZE - ret,
				"TxClk output from %s",
				audmux_port_string((ptcr >> 22) & 0x7));
	else
		ret += snprintf(buf + ret, PAGE_SIZE - ret,
				"TxClk input");

	ret += snprintf(buf + ret, PAGE_SIZE - ret, "\n");

	if (ptcr & MXC_AUDMUX_V2_PTCR_SYN) {
		ret += snprintf(buf + ret, PAGE_SIZE - ret,
				"Port is symmetric");
	} else {
		if (ptcr & MXC_AUDMUX_V2_PTCR_RFSDIR)
			ret += snprintf(buf + ret, PAGE_SIZE - ret,
					"RxFS output from %s, ",
					audmux_port_string((ptcr >> 17) & 0x7));
		else
			ret += snprintf(buf + ret, PAGE_SIZE - ret,
					"RxFS input, ");

		if (ptcr & MXC_AUDMUX_V2_PTCR_RCLKDIR)
			ret += snprintf(buf + ret, PAGE_SIZE - ret,
					"RxClk output from %s",
					audmux_port_string((ptcr >> 12) & 0x7));
		else
			ret += snprintf(buf + ret, PAGE_SIZE - ret,
					"RxClk input");
	}

	ret += snprintf(buf + ret, PAGE_SIZE - ret,
			"\nData received from %s\n",
			audmux_port_string((pdcr >> 13) & 0x7));

	ret = simple_read_from_buffer(user_buf, count, ppos, buf, ret);

	kfree(buf);

	return ret;
}

static const struct file_operations audmux_debugfs_fops = {
	.open = audmux_open_file,
	.read = audmux_read_file,
	.llseek = default_llseek,
};

static void audmux_debugfs_init(void)
{
	int i;
	char buf[20];

	audmux_debugfs_root = debugfs_create_dir("audmux", NULL);
	if (!audmux_debugfs_root) {
		pr_warning("Failed to create AUDMUX debugfs root\n");
		return;
	}

	for (i = 1; i < 8; i++) {
		snprintf(buf, sizeof(buf), "ssi%d", i);
		if (!debugfs_create_file(buf, 0444, audmux_debugfs_root,
					 (void *)i, &audmux_debugfs_fops))
			pr_warning("Failed to create AUDMUX port %d debugfs file\n",
				   i);
	}
}
#else
static inline void audmux_debugfs_init(void)
{
}
#endif

int mxc_audmux_v2_configure_port(unsigned int port, unsigned int ptcr,
		unsigned int pdcr)
{
	if (!audmux_base)
		return -ENOSYS;

	if (audmux_clk)
		clk_enable(audmux_clk);

	writel(ptcr, audmux_base + MXC_AUDMUX_V2_PTCR(port));
	writel(pdcr, audmux_base + MXC_AUDMUX_V2_PDCR(port));

	if (audmux_clk)
		clk_disable(audmux_clk);

	return 0;
}
EXPORT_SYMBOL_GPL(mxc_audmux_v2_configure_port);

static int mxc_audmux_v2_init(void)
{
	int ret;
<<<<<<< HEAD

=======
#if defined(CONFIG_ARCH_MX5)
	if (cpu_is_mx51()) {
		audmux_base = MX51_IO_ADDRESS(MX51_AUDMUX_BASE_ADDR);
		ret = 0;
		return ret;
	}
#endif
>>>>>>> 45f53cc9
#if defined(CONFIG_ARCH_MX3)
	if (cpu_is_mx31())
		audmux_base = MX31_IO_ADDRESS(MX31_AUDMUX_BASE_ADDR);

	else if (cpu_is_mx35()) {
		audmux_clk = clk_get(NULL, "audmux");
		if (IS_ERR(audmux_clk)) {
			ret = PTR_ERR(audmux_clk);
			printk(KERN_ERR "%s: cannot get clock: %d\n", __func__,
					ret);
			return ret;
		}
		audmux_base = MX35_IO_ADDRESS(MX35_AUDMUX_BASE_ADDR);
	}
#endif
#if defined(CONFIG_ARCH_MX25)
	if (cpu_is_mx25()) {
		audmux_clk = clk_get(NULL, "audmux");
		if (IS_ERR(audmux_clk)) {
			ret = PTR_ERR(audmux_clk);
			printk(KERN_ERR "%s: cannot get clock: %d\n", __func__,
					ret);
			return ret;
		}
		audmux_base = MX25_IO_ADDRESS(MX25_AUDMUX_BASE_ADDR);
	}
#endif
	audmux_debugfs_init();

	return 0;
}

postcore_initcall(mxc_audmux_v2_init);<|MERGE_RESOLUTION|>--- conflicted
+++ resolved
@@ -187,9 +187,6 @@
 static int mxc_audmux_v2_init(void)
 {
 	int ret;
-<<<<<<< HEAD
-
-=======
 #if defined(CONFIG_ARCH_MX5)
 	if (cpu_is_mx51()) {
 		audmux_base = MX51_IO_ADDRESS(MX51_AUDMUX_BASE_ADDR);
@@ -197,7 +194,6 @@
 		return ret;
 	}
 #endif
->>>>>>> 45f53cc9
 #if defined(CONFIG_ARCH_MX3)
 	if (cpu_is_mx31())
 		audmux_base = MX31_IO_ADDRESS(MX31_AUDMUX_BASE_ADDR);
