if ARCH_TEGRA

comment "NVIDIA Tegra options"

config ARCH_TEGRA_2x_SOC
	bool "Enable support for Tegra20 family"
	select CPU_V7
	select ARM_GIC
	select ARCH_REQUIRE_GPIOLIB
	select USB_ARCH_HAS_EHCI if USB_SUPPORT
	select USB_ULPI if USB_SUPPORT
	select USB_ULPI_VIEWPORT if USB_SUPPORT
	help
	  Support for NVIDIA Tegra AP20 and T20 processors, based on the
	  ARM CortexA9MP CPU and the ARM PL310 L2 cache controller

config ARCH_TEGRA_3x_SOC
	bool "Enable support for Tegra30 family"
	select CPU_V7
	select ARM_GIC
	select ARCH_REQUIRE_GPIOLIB
	select USB_ARCH_HAS_EHCI if USB_SUPPORT
	select USB_ULPI if USB_SUPPORT
	select USB_ULPI_VIEWPORT if USB_SUPPORT
	select USE_OF
	help
	  Support for NVIDIA Tegra T30 processor family, based on the
	  ARM CortexA9MP CPU and the ARM PL310 L2 cache controller

config TEGRA_PCI
	bool "PCI Express support"
	depends on ARCH_TEGRA_2x_SOC
	select PCI

comment "Tegra board type"

config MACH_HARMONY
       bool "Harmony board"
       depends on ARCH_TEGRA_2x_SOC
       select MACH_HAS_SND_SOC_TEGRA_WM8903 if SND_SOC
       help
         Support for nVidia Harmony development platform

config MACH_KAEN
       bool "Kaen board"
       depends on ARCH_TEGRA_2x_SOC
       select MACH_SEABOARD
       select MACH_HAS_SND_SOC_TEGRA_WM8903 if SND_SOC
       help
         Support for the Kaen version of Seaboard

config MACH_PAZ00
       bool "Paz00 board"
       depends on ARCH_TEGRA_2x_SOC
       help
         Support for the Toshiba AC100/Dynabook AZ netbook

config MACH_SEABOARD
       bool "Seaboard board"
       depends on ARCH_TEGRA_2x_SOC
       select MACH_HAS_SND_SOC_TEGRA_WM8903 if SND_SOC
       help
         Support for nVidia Seaboard development platform. It will
	 also be included for some of the derivative boards that
	 have large similarities with the seaboard design.

config MACH_TEGRA_DT
	bool "Generic Tegra20 board (FDT support)"
	depends on ARCH_TEGRA_2x_SOC
	select USE_OF
	help
	  Support for generic NVIDIA Tegra20 boards using Flattened Device Tree

config MACH_TRIMSLICE
       bool "TrimSlice board"
       depends on ARCH_TEGRA_2x_SOC
       select TEGRA_PCI
       help
         Support for CompuLab TrimSlice platform

config MACH_WARIO
       bool "Wario board"
       depends on ARCH_TEGRA_2x_SOC
       select MACH_SEABOARD
       help
         Support for the Wario version of Seaboard

config MACH_VENTANA
       bool "Ventana board"
<<<<<<< HEAD
=======
       depends on ARCH_TEGRA_2x_SOC
>>>>>>> dcd6c922
       select MACH_TEGRA_DT
       help
         Support for the nVidia Ventana development platform

choice
        prompt "Low-level debug console UART"
        default TEGRA_DEBUG_UART_NONE

config TEGRA_DEBUG_UART_NONE
        bool "None"

config TEGRA_DEBUG_UARTA
        bool "UART-A"

config TEGRA_DEBUG_UARTB
        bool "UART-B"

config TEGRA_DEBUG_UARTC
        bool "UART-C"

config TEGRA_DEBUG_UARTD
        bool "UART-D"

config TEGRA_DEBUG_UARTE
        bool "UART-E"

endchoice

config TEGRA_SYSTEM_DMA
	bool "Enable system DMA driver for NVIDIA Tegra SoCs"
	default y
	help
	  Adds system DMA functionality for NVIDIA Tegra SoCs, used by
	  several Tegra device drivers

config TEGRA_EMC_SCALING_ENABLE
	bool "Enable scaling the memory frequency"

endif<|MERGE_RESOLUTION|>--- conflicted
+++ resolved
@@ -87,10 +87,7 @@
 
 config MACH_VENTANA
        bool "Ventana board"
-<<<<<<< HEAD
-=======
        depends on ARCH_TEGRA_2x_SOC
->>>>>>> dcd6c922
        select MACH_TEGRA_DT
        help
          Support for the nVidia Ventana development platform
