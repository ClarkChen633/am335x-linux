/*
 * Copyright (C) 2012 Texas Instruments Incorporated - http://www.ti.com/
 *
 * This program is free software; you can redistribute it and/or modify
 * it under the terms of the GNU General Public License version 2 as
 * published by the Free Software Foundation.
 */
/dts-v1/;

/include/ "am33xx.dtsi"

/ {
	model = "TI AM335x EVM";
	compatible = "ti,am335x-evm", "ti,am33xx";

	cpus {
		cpu@0 {
			cpu0-supply = <&vdd1_reg>;
		};
	};

	memory {
		device_type = "memory";
		reg = <0x80000000 0x10000000>; /* 256 MB */
	};

	am33xx_pinmux: pinmux@44e10800 {
		pinctrl-names = "default";
		pinctrl-0 = <&matrix_keypad_s0 &volume_keys_s0 &clkout2_pin>;

		matrix_keypad_s0: matrix_keypad_s0 {
			pinctrl-single,pins = <
				0x54 0x7	/* gpmc_a5.gpio1_21, OUTPUT | MODE7 */
				0x58 0x7	/* gpmc_a6.gpio1_22, OUTPUT | MODE7 */
				0x64 0x27	/* gpmc_a9.gpio1_25, INPUT | MODE7 */
				0x68 0x27	/* gpmc_a10.gpio1_26, INPUT | MODE7 */
				0x6c 0x27	/* gpmc_a11.gpio1_27, INPUT | MODE7 */
			>;
		};

		volume_keys_s0: volume_keys_s0 {
			pinctrl-single,pins = <
				0x150 0x27	/* spi0_sclk.gpio0_2, INPUT | MODE7 */
				0x154 0x27	/* spi0_d0.gpio0_3, INPUT | MODE7 */
			>;
		};

		i2c0_pins: pinmux_i2c0_pins {
			pinctrl-single,pins = <
				0x188 0x30	/* i2c0_sda.i2c0_sda PULLUP | INPUTENABLE | MODE0 */
				0x18c 0x30	/* i2c0_scl.i2c0_scl PULLUP | INPUTENABLE | MODE0 */
			>;
		};

		i2c1_pins: pinmux_i2c1_pins {
			pinctrl-single,pins = <
				0x158 0x32	/* spi0_d1.i2c1_sda PULLUP | INPUTENABLE | MODE2 */
				0x15c 0x32	/* spi0_cs0.i2c1_scl PULLUP | INPUTENABLE | MODE2 */
			>;
		};

		uart0_pins: pinmux_uart0_pins {
			pinctrl-single,pins = <
				0x170 0x30	/* uart0_rxd.uart0_rxd PULLUP | INPUTENABLE | MODE0 */
				0x174 0x00	/* uart0_txd.uart0_txd PULLDOWN | MODE0 */
			>;
		};

		clkout2_pin: pinumx_clkout2_pin {
			pinctrl-single,pins = <
				0x1b4 0x03	/* xdma_event_intr1.clkout2 OMAP_MUX_MODE3 | AM33XX_PIN_OUTPUT */
			>;
		};
	};

	ocp {
		uart0: serial@44e09000 {
			pinctrl-names = "default";
			pinctrl-0 = <&uart0_pins>;

			status = "okay";
		};

		i2c0: i2c@44e0b000 {
			pinctrl-names = "default";
			pinctrl-0 = <&i2c0_pins>;

			status = "okay";
			clock-frequency = <400000>;

			tps: tps@2d {
				reg = <0x2d>;
			};
		};

		i2c1: i2c@4802a000 {
			pinctrl-names = "default";
			pinctrl-0 = <&i2c1_pins>;

			status = "okay";
			clock-frequency = <100000>;

			lis331dlh: lis331dlh@18 {
				compatible = "st,lis331dlh", "st,lis3lv02d";
				reg = <0x18>;
				Vdd-supply = <&lis3_reg>;
				Vdd_IO-supply = <&lis3_reg>;

				st,click-single-x;
				st,click-single-y;
				st,click-single-z;
				st,click-thresh-x = <10>;
				st,click-thresh-y = <10>;
				st,click-thresh-z = <10>;
				st,irq1-click;
				st,irq2-click;
				st,wakeup-x-lo;
				st,wakeup-x-hi;
				st,wakeup-y-lo;
				st,wakeup-y-hi;
				st,wakeup-z-lo;
				st,wakeup-z-hi;
				st,min-limit-x = <120>;
				st,min-limit-y = <120>;
				st,min-limit-z = <140>;
				st,max-limit-x = <550>;
				st,max-limit-y = <550>;
				st,max-limit-z = <750>;
			};

			tsl2550: tsl2550@39 {
				compatible = "taos,tsl2550";
				reg = <0x39>;
			};

			tmp275: tmp275@48 {
				compatible = "ti,tmp275";
				reg = <0x48>;
			};
		};
	};

	vbat: fixedregulator@0 {
		compatible = "regulator-fixed";
		regulator-name = "vbat";
		regulator-min-microvolt = <5000000>;
		regulator-max-microvolt = <5000000>;
		regulator-boot-on;
	};

	lis3_reg: fixedregulator@1 {
		compatible = "regulator-fixed";
		regulator-name = "lis3_reg";
		regulator-boot-on;
	};

	matrix_keypad: matrix_keypad@0 {
		compatible = "gpio-matrix-keypad";
		debounce-delay-ms = <5>;
		col-scan-delay-us = <2>;

		row-gpios = <&gpio1 25 0	/* Bank1, pin25 */
			     &gpio1 26 0	/* Bank1, pin26 */
			     &gpio1 27 0>;	/* Bank1, pin27 */

		col-gpios = <&gpio1 21 0	/* Bank1, pin21 */
			     &gpio1 22 0>;	/* Bank1, pin22 */

		linux,keymap = <0x0000008b	/* MENU */
				0x0100009e	/* BACK */
				0x02000069	/* LEFT */
				0x0001006a	/* RIGHT */
				0x0101001c	/* ENTER */
				0x0201006c>;	/* DOWN */
	};

	gpio_keys: volume_keys@0 {
		compatible = "gpio-keys";
		#address-cells = <1>;
		#size-cells = <0>;
		autorepeat;

		switch@9 {
			label = "volume-up";
			linux,code = <115>;
			gpios = <&gpio0 2 1>;	/* Bank0, pin2 */
			gpio-key,wakeup;
		};

		switch@10 {
			label = "volume-down";
			linux,code = <114>;
			gpios = <&gpio0 3 1>;	/* Bank0, pin3 */
			gpio-key,wakeup;
		};
	};
};

/include/ "tps65910.dtsi"

&tps {
	vcc1-supply = <&vbat>;
	vcc2-supply = <&vbat>;
	vcc3-supply = <&vbat>;
	vcc4-supply = <&vbat>;
	vcc5-supply = <&vbat>;
	vcc6-supply = <&vbat>;
	vcc7-supply = <&vbat>;
	vccio-supply = <&vbat>;

	regulators {
		vrtc_reg: regulator@0 {
			regulator-always-on;
		};

		vio_reg: regulator@1 {
			regulator-always-on;
		};

		vdd1_reg: regulator@2 {
			/* VDD_MPU voltage limits 0.95V - 1.26V with +/-4% tolerance */
			regulator-name = "vdd_mpu";
			regulator-min-microvolt = <912500>;
			regulator-max-microvolt = <1312500>;
			regulator-boot-on;
			regulator-always-on;
		};

		vdd2_reg: regulator@3 {
			/* VDD_CORE voltage limits 0.95V - 1.1V with +/-4% tolerance */
			regulator-name = "vdd_core";
			regulator-min-microvolt = <912500>;
			regulator-max-microvolt = <1150000>;
			regulator-boot-on;
			regulator-always-on;
		};

		vdd3_reg: regulator@4 {
			regulator-always-on;
		};

		vdig1_reg: regulator@5 {
			regulator-always-on;
		};

		vdig2_reg: regulator@6 {
			regulator-always-on;
		};

		vpll_reg: regulator@7 {
			regulator-always-on;
		};

		vdac_reg: regulator@8 {
			regulator-always-on;
		};

		vaux1_reg: regulator@9 {
			regulator-always-on;
		};

		vaux2_reg: regulator@10 {
			regulator-always-on;
		};

		vaux33_reg: regulator@11 {
			regulator-always-on;
		};

		vmmc_reg: regulator@12 {
			regulator-min-microvolt = <1800000>;
			regulator-max-microvolt = <3300000>;
			regulator-always-on;
		};
	};
};

&cpsw_emac0 {
	phy_id = <&davinci_mdio>, <0>;
};

&cpsw_emac1 {
	phy_id = <&davinci_mdio>, <1>;
<<<<<<< HEAD
};

&mmc1 {
	status = "okay";
	vmmc-supply = <&vmmc_reg>;
};

&sham {
	status = "okay";
};

&aes {
	status = "okay";
=======
>>>>>>> 0911319e
};<|MERGE_RESOLUTION|>--- conflicted
+++ resolved
@@ -281,7 +281,6 @@
 
 &cpsw_emac1 {
 	phy_id = <&davinci_mdio>, <1>;
-<<<<<<< HEAD
 };
 
 &mmc1 {
@@ -295,6 +294,4 @@
 
 &aes {
 	status = "okay";
-=======
->>>>>>> 0911319e
 };