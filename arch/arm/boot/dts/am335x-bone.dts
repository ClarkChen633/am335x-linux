--- conflicted
+++ resolved
@@ -172,7 +172,6 @@
 
 &cpsw_emac1 {
 	phy_id = <&davinci_mdio>, <1>;
-<<<<<<< HEAD
 };
 
 &mmc1 {
@@ -195,6 +194,4 @@
 
 &aes {
 	status = "okay";
-=======
->>>>>>> 0911319e
 };