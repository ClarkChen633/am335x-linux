/*
 * Copyright (C) 2011-2013 Texas Instruments Incorporated - http://www.ti.com/
 *
 * This program is free software; you can redistribute it and/or modify
 * it under the terms of the GNU General Public License version 2 as
 * published by the Free Software Foundation.
 */
/include/ "elpida_ecb240abacn.dtsi"

/ {
	model = "TI OMAP4 PandaBoard";
	compatible = "ti,omap4-panda", "ti,omap4430", "ti,omap4";

	memory {
		device_type = "memory";
		reg = <0x80000000 0x40000000>; /* 1 GB */
	};

	leds: leds {
		compatible = "gpio-leds";
		heartbeat {
			label = "pandaboard::status1";
			gpios = <&gpio1 7 0>;
			linux,default-trigger = "heartbeat";
		};

		mmc {
			label = "pandaboard::status2";
			gpios = <&gpio1 8 0>;
			linux,default-trigger = "mmc0";
		};
	};

	sound: sound {
		compatible = "ti,abe-twl6040";
		ti,model = "PandaBoard";

		ti,mclk-freq = <38400000>;

		ti,mcpdm = <&mcpdm>;
		ti,mcbsp1 = <&mcbsp1>;
		ti,mcbsp2 = <&mcbsp2>;
		ti,aess = <&aess>;

		ti,twl6040 = <&twl6040>;

		/* Audio routing */
		ti,audio-routing =
			"Headset Stereophone", "HSOL",
			"Headset Stereophone", "HSOR",
			"Ext Spk", "HFL",
			"Ext Spk", "HFR",
			"Line Out", "AUXL",
			"Line Out", "AUXR",
			"HSMIC", "Headset Mic",
			"Headset Mic", "Headset Mic Bias",
			"AFML", "Line In",
			"AFMR", "Line In",
			"Headset Playback", "PDM_DL1",
			"Handsfree Playback", "PDM_DL2",
			"PDM_UL1", "Capture",
			"40122000.mcbsp Playback", "BT_VX_DL",
			"BT_VX_UL", "40122000.mcbsp Capture",
			"40124000.mcbsp Playback", "MM_EXT_DL",
			"MM_EXT_UL", "40124000.mcbsp Capture";
	};

	sound_hdmi {
		compatible = "ti,omap-hdmi-tpd12s015-audio";
		ti,model = "OMAP4HDMI";

		ti,hdmi_audio = <&hdmi>;
		ti,level_shifter = <&tpd12s015>;
<<<<<<< HEAD
=======
	};

	/* HS USB Port 1 RESET */
	hsusb1_reset: hsusb1_reset_reg {
		compatible = "regulator-fixed";
		regulator-name = "hsusb1_reset";
		regulator-min-microvolt = <3300000>;
		regulator-max-microvolt = <3300000>;
		gpio = <&gpio2 30 0>;	/* gpio_62 */
		startup-delay-us = <70000>;
		enable-active-high;
	};

	/* HS USB Port 1 Power */
	hsusb1_power: hsusb1_power_reg {
		compatible = "regulator-fixed";
		regulator-name = "hsusb1_vbus";
		regulator-min-microvolt = <3300000>;
		regulator-max-microvolt = <3300000>;
		gpio = <&gpio1 1 0>;	/* gpio_1 */
		startup-delay-us = <70000>;
		enable-active-high;
	};

	/* HS USB Host PHY on PORT 1 */
	hsusb1_phy: hsusb1_phy {
		compatible = "usb-nop-xceiv";
		reset-supply = <&hsusb1_reset>;
		vcc-supply = <&hsusb1_power>;
	};

	/* hsusb1_phy is clocked by FREF_CLK3 i.e. auxclk3 */
	clock_alias {
		clock-name = "auxclk3_ck";
		clock-alias = "main_clk";
		device = <&hsusb1_phy>;
	};

	/* HS USB Port 1 RESET */
	hsusb1_reset: hsusb1_reset_reg {
		compatible = "regulator-fixed";
		regulator-name = "hsusb1_reset";
		regulator-min-microvolt = <3300000>;
		regulator-max-microvolt = <3300000>;
		gpio = <&gpio2 30 0>;	/* gpio_62 */
		startup-delay-us = <70000>;
		enable-active-high;
	};

	/* HS USB Port 1 Power */
	hsusb1_power: hsusb1_power_reg {
		compatible = "regulator-fixed";
		regulator-name = "hsusb1_vbus";
		regulator-min-microvolt = <3300000>;
		regulator-max-microvolt = <3300000>;
		gpio = <&gpio1 1 0>;	/* gpio_1 */
		startup-delay-us = <70000>;
		enable-active-high;
>>>>>>> d6199907
	};
};

&omap4_pmx_core {
	pinctrl-names = "default";
	pinctrl-0 = <
			&twl6040_pins
			&mcpdm_pins
			&mcbsp1_pins
			&dss_hdmi_pins
			&tpd12s015_pins
			&hsusbb1_pins
			&led_gpio_pins
	>;

	twl6040_pins: pinmux_twl6040_pins {
		pinctrl-single,pins = <
			0xe0 0x3	/* hdq_sio.gpio_127 OUTPUT | MODE3 */
			0x160 0x100	/* sys_nirq2.sys_nirq2 INPUT | MODE0 */
		>;
	};

	mcpdm_pins: pinmux_mcpdm_pins {
		pinctrl-single,pins = <
			0xc6 0x108	/* abe_pdm_ul_data.abe_pdm_ul_data INPUT PULLDOWN | MODE0 */
			0xc8 0x108	/* abe_pdm_dl_data.abe_pdm_dl_data INPUT PULLDOWN | MODE0 */
			0xca 0x118	/* abe_pdm_frame.abe_pdm_frame INPUT PULLUP | MODE0 */
			0xcc 0x108	/* abe_pdm_lb_clk.abe_pdm_lb_clk INPUT PULLDOWN | MODE0 */
			0xce 0x108	/* abe_clks.abe_clks INPUT PULLDOWN | MODE0 */
		>;
	};

	mcbsp1_pins: pinmux_mcbsp1_pins {
		pinctrl-single,pins = <
			0xbe 0x100	/* abe_mcbsp1_clkx.abe_mcbsp1_clkx INPUT | MODE0 */
			0xc0 0x108	/* abe_mcbsp1_dr.abe_mcbsp1_dr INPUT PULLDOWN | MODE0 */
			0xc2 0x8		/* abe_mcbsp1_dx.abe_mcbsp1_dx OUTPUT PULLDOWN | MODE0 */
			0xc4 0x100	/* abe_mcbsp1_fsx.abe_mcbsp1_fsx INPUT | MODE0 */
		>;
	};

	dss_hdmi_pins: pinmux_dss_hdmi_pins {
		pinctrl-single,pins = <
			0x5a 0x118	/* hdmi_cec.hdmi_cec INPUT PULLUP | MODE 0 */
			0x5c 0x118	/* hdmi_scl.hdmi_scl INPUT PULLUP | MODE 0 */
			0x5e 0x118	/* hdmi_sda.hdmi_sda INPUT PULLUP | MODE 0 */
		>;
	};

	tpd12s015_pins: pinmux_tpd12s015_pins {
		pinctrl-single,pins = <
			0x22 0x3	/* gpmc_a17.gpio_41 OUTPUT | MODE3 */
			0x48 0x3	/* gpmc_nbe1.gpio_60 OUTPUT | MODE3 */
			0x58 0x10b	/* hdmi_hpd.gpio_63 INPUT PULLDOWN | MODE3 */
		>;
	};

	hsusbb1_pins: pinmux_hsusbb1_pins {
		pinctrl-single,pins = <
			0x82 0x10C	/* USBB1_ULPITLL_CLK_MUXMODE.usbb1_ulpiphy_clk INPUT | PULLDOWN */
			0x84 0x4	/* USBB1_ULPITLL_CLK_MUXMODE.usbb1_ulpiphy_stp OUTPUT */
			0x86 0x104	/* USBB1_ULPITLL_CLK_MUXMODE.usbb1_ulpiphy_dir INPUT | PULLDOWN */
			0x88 0x104	/* USBB1_ULPITLL_CLK_MUXMODE.usbb1_ulpiphy_nxt INPUT | PULLDOWN */
			0x8a 0x104	/* USBB1_ULPITLL_CLK_MUXMODE.usbb1_ulpiphy_dat0 INPUT | PULLDOWN */
			0x8c 0x104	/* USBB1_ULPITLL_CLK_MUXMODE.usbb1_ulpiphy_dat1 INPUT | PULLDOWN */
			0x8e 0x104	/* USBB1_ULPITLL_CLK_MUXMODE.usbb1_ulpiphy_dat2 INPUT | PULLDOWN */
			0x90 0x104	/* USBB1_ULPITLL_CLK_MUXMODE.usbb1_ulpiphy_dat3 INPUT | PULLDOWN */
			0x92 0x104	/* USBB1_ULPITLL_CLK_MUXMODE.usbb1_ulpiphy_dat4 INPUT | PULLDOWN */
			0x94 0x104	/* USBB1_ULPITLL_CLK_MUXMODE.usbb1_ulpiphy_dat5 INPUT | PULLDOWN */
			0x96 0x104	/* USBB1_ULPITLL_CLK_MUXMODE.usbb1_ulpiphy_dat6 INPUT | PULLDOWN */
			0x98 0x104	/* USBB1_ULPITLL_CLK_MUXMODE.usbb1_ulpiphy_dat7 INPUT | PULLDOWN */
		>;
	};

	i2c1_pins: pinmux_i2c1_pins {
		pinctrl-single,pins = <
			0xe2 0x118        /* i2c1_scl PULLUP | INPUTENABLE | MODE0 */
			0xe4 0x118        /* i2c1_sda PULLUP | INPUTENABLE | MODE0 */
		>;
	};

	i2c2_pins: pinmux_i2c2_pins {
		pinctrl-single,pins = <
			0xe6 0x118        /* i2c2_scl PULLUP | INPUTENABLE | MODE0 */
			0xe8 0x118        /* i2c2_sda PULLUP | INPUTENABLE | MODE0 */
		>;
	};

	i2c3_pins: pinmux_i2c3_pins {
		pinctrl-single,pins = <
			0xea 0x118        /* i2c3_scl PULLUP | INPUTENABLE | MODE0 */
			0xec 0x118     /* i2c3_sda PULLUP | INPUTENABLE | MODE0 */
		>;
	};

	i2c4_pins: pinmux_i2c4_pins {
		pinctrl-single,pins = <
			0xee 0x118        /* i2c4_scl PULLUP | INPUTENABLE | MODE0 */
			0xf0 0x118     /* i2c4_sda PULLUP | INPUTENABLE | MODE0 */
		>;
	};

	led_gpio_pins: pinmux_leds_pins {
		pinctrl-single,pins = <
		>;
	};
};

&omap4_pmx_wkup {
	pinctrl-names = "default";
	pinctrl-0 = <
		&led_wkgpio_pins
	>;

	led_wkgpio_pins: pinmux_leds_wkpins {
		pinctrl-single,pins = <
			0x1a 0x3	/* gpio_wk7 OUTPUT | MODE 3 */
			0x1c 0x3	/* gpio_wk8 OUTPUT | MODE 3 */
		>;
	};
};

&i2c1 {
	pinctrl-names = "default";
	pinctrl-0 = <&i2c1_pins>;

	clock-frequency = <400000>;

	twl: twl@48 {
		reg = <0x48>;
		/* SPI = 0, IRQ# = 7, 4 = active high level-sensitive */
		interrupts = <0 7 4>; /* IRQ_SYS_1N cascaded to gic */
		interrupt-parent = <&gic>;
	};

	twl6040: twl@4b {
		compatible = "ti,twl6040";
		/* SPI = 0, IRQ# = 119, 4 = active high level-sensitive */
		interrupts = <0 119 4>; /* IRQ_SYS_2N cascaded to gic */
		interrupt-parent = <&gic>;
		ti,audpwron-gpio = <&gpio4 31 0>;  /* gpio line 127 */

		vio-supply = <&v1v8>;
		v2v1-supply = <&v2v1>;
		enable-active-high;
	};
};

/include/ "twl6030.dtsi"
/include/ "twl6040.dtsi"

&i2c2 {
	pinctrl-names = "default";
	pinctrl-0 = <&i2c2_pins>;

	clock-frequency = <400000>;
};

&i2c3 {
	pinctrl-names = "default";
	pinctrl-0 = <&i2c3_pins>;

	clock-frequency = <100000>;

	/*
	 * Display monitor features are burnt in their EEPROM as EDID data.
	 * The EEPROM is connected as I2C slave device.
	 */
	eeprom@50 {
		compatible = "ti,eeprom";
		reg = <0x50>;
	};
};

&i2c4 {
	pinctrl-names = "default";
	pinctrl-0 = <&i2c4_pins>;

	clock-frequency = <400000>;
};

&mmc1 {
	vmmc-supply = <&vmmc>;
	bus-width = <8>;
};

&mmc2 {
	status = "disabled";
};

&mmc3 {
	status = "disabled";
};

&mmc4 {
	status = "disabled";
};

&mmc5 {
	ti,non-removable;
	bus-width = <4>;
};

&emif1 {
	cs1-used;
	device-handle = <&elpida_ECB240ABACN>;
};

&emif2 {
	cs1-used;
	device-handle = <&elpida_ECB240ABACN>;
};

&mcbsp3 {
	status = "disabled";
};

&dmic {
	status = "disabled";
};

&dpi {
	dvi {
		compatible = "ti,tfp410";
		data-lines = <24>;
		gpios = <&gpio1 0 0>;	/* 0, power-down */
		i2c-bus = <&i2c3>;
	};
};

&hdmi {
	tpd12s015: tpd12s015 {
		compatible = "ti,tpd12s015";

		gpios = <&gpio2 28 0>,	/* 60, CT CP HPD */
			<&gpio2 9 0>,	/* 41, LS OE */
			<&gpio2 31 0>;	/* 63, HPD */

		hdmi {
			compatible = "ti,hdmi_panel";
		};

	};
};

&twl_usb_comparator {
	usb-supply = <&vusb>;
};

&usbhshost {
	port1-mode = "ehci-phy";
};

&usbhsehci {
	phys = <&hsusb1_phy>;
};

&usb_otg_hs {
	interface-type = <1>;
	mode = <3>;
	power = <50>;
};<|MERGE_RESOLUTION|>--- conflicted
+++ resolved
@@ -71,8 +71,6 @@
 
 		ti,hdmi_audio = <&hdmi>;
 		ti,level_shifter = <&tpd12s015>;
-<<<<<<< HEAD
-=======
 	};
 
 	/* HS USB Port 1 RESET */
@@ -109,29 +107,6 @@
 		clock-name = "auxclk3_ck";
 		clock-alias = "main_clk";
 		device = <&hsusb1_phy>;
-	};
-
-	/* HS USB Port 1 RESET */
-	hsusb1_reset: hsusb1_reset_reg {
-		compatible = "regulator-fixed";
-		regulator-name = "hsusb1_reset";
-		regulator-min-microvolt = <3300000>;
-		regulator-max-microvolt = <3300000>;
-		gpio = <&gpio2 30 0>;	/* gpio_62 */
-		startup-delay-us = <70000>;
-		enable-active-high;
-	};
-
-	/* HS USB Port 1 Power */
-	hsusb1_power: hsusb1_power_reg {
-		compatible = "regulator-fixed";
-		regulator-name = "hsusb1_vbus";
-		regulator-min-microvolt = <3300000>;
-		regulator-max-microvolt = <3300000>;
-		gpio = <&gpio1 1 0>;	/* gpio_1 */
-		startup-delay-us = <70000>;
-		enable-active-high;
->>>>>>> d6199907
 	};
 };
 
