--- conflicted
+++ resolved
@@ -130,20 +130,6 @@
 		startup-delay-us = <70000>;
 		enable-active-high;
 	};
-
-	/* HS USB Host PHY on PORT 1 */
-	hsusb1_phy: hsusb1_phy {
-		compatible = "usb-nop-xceiv";
-		reset-supply = <&hsusb1_reset>;
-		vcc-supply = <&hsusb1_power>;
-	};
-
-	/* hsusb1_phy is clocked by FREF_CLK3 i.e. auxclk3 */
-	clock_alias {
-		clock-name = "auxclk3_ck";
-		clock-alias = "main_clk";
-		device = <&hsusb1_phy>;
-	};
 };
 
 &omap4_pmx_core {
@@ -155,10 +141,7 @@
 			&dss_hdmi_pins
 			&tpd12s015_pins
 			&hsusbb1_pins
-<<<<<<< HEAD
-=======
 			&led_gpio_pins
->>>>>>> 4fb5e6ed
 	>;
 
 	twl6040_pins: pinmux_twl6040_pins {
@@ -218,11 +201,7 @@
 			0x96 0x104	/* USBB1_ULPITLL_CLK_MUXMODE.usbb1_ulpiphy_dat6 INPUT | PULLDOWN */
 			0x98 0x104	/* USBB1_ULPITLL_CLK_MUXMODE.usbb1_ulpiphy_dat7 INPUT | PULLDOWN */
 		>;
-<<<<<<< HEAD
-	    };
-=======
-	};
->>>>>>> 4fb5e6ed
+	};
 
 	i2c1_pins: pinmux_i2c1_pins {
 		pinctrl-single,pins = <
