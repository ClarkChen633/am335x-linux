--- conflicted
+++ resolved
@@ -75,13 +75,10 @@
 		cd-gpios = <&gpio 69 0>; /* gpio PI5 */
 		wp-gpios = <&gpio 57 0>; /* gpio PH1 */
 		power-gpios = <&gpio 155 0>; /* gpio PT3 */
-<<<<<<< HEAD
-=======
 	};
 
 	sdhci@c8000400 {
 		status = "disable";
->>>>>>> dcd6c922
 	};
 
 	sdhci@c8000600 {
