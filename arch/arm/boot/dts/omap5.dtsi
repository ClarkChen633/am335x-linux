--- conflicted
+++ resolved
@@ -36,10 +36,6 @@
 	cpus {
 		cpu@0 {
 			compatible = "arm,cortex-a15";
-<<<<<<< HEAD
-			cpu0-supply = <&smps123_reg>;
-=======
->>>>>>> 36a2b8d1
 			operating-points = <
 				/* kHz    uV */
 				/* Only for Nominal Samples */
@@ -47,11 +43,8 @@
 				1000000	1060000
 				1500000	1250000
 			>;
-<<<<<<< HEAD
-=======
 			clocks = <&dpll_mpu>;
 			clock-names = "cpu";
->>>>>>> 36a2b8d1
 			clock-latency = <300000>; /* From omap-cpufreq driver */
 		};
 		cpu@1 {
@@ -727,7 +720,6 @@
 			interrupts = <0 80 0x4>;
 			ti,hwmods = "wd_timer2";
 		};
-<<<<<<< HEAD
 
 		dss {
 			compatible = "ti,omap4-dss";
@@ -767,7 +759,8 @@
 				vdda_hdmi_dac-supply = <&ldo7_reg>;
 				video-source = <1>;
 			};
-=======
+		};
+
 		bandgap {
 			reg = <0x4a0021e0 0xc
 				0x4a00232c 0xc
@@ -775,7 +768,6 @@
 				0x4a0023C0 0x3c>;
 				interrupts = <0 126 4>; /* talert */
 			compatible = "ti,omap5430-bandgap";
->>>>>>> 36a2b8d1
 		};
 	};
 };