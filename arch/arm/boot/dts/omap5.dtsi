--- conflicted
+++ resolved
@@ -285,8 +285,6 @@
 			#size-cells = <0>;
 			ti,hwmods = "mcspi1";
 			ti,spi-num-cs = <4>;
-<<<<<<< HEAD
-=======
 			dmas = <&sdma 35>,
 			       <&sdma 36>,
 			       <&sdma 37>,
@@ -297,7 +295,6 @@
 			       <&sdma 42>;
 			dma-names = "tx0", "rx0", "tx1", "rx1",
 				    "tx2", "rx2", "tx3", "rx3";
->>>>>>> 56f0a96a
 		};
 
 		mcspi2: spi@4809a000 {
@@ -308,14 +305,11 @@
 			#size-cells = <0>;
 			ti,hwmods = "mcspi2";
 			ti,spi-num-cs = <2>;
-<<<<<<< HEAD
-=======
 			dmas = <&sdma 43>,
 			       <&sdma 44>,
 			       <&sdma 45>,
 			       <&sdma 46>;
 			dma-names = "tx0", "rx0", "tx1", "rx1";
->>>>>>> 56f0a96a
 		};
 
 		mcspi3: spi@480b8000 {
@@ -326,11 +320,8 @@
 			#size-cells = <0>;
 			ti,hwmods = "mcspi3";
 			ti,spi-num-cs = <2>;
-<<<<<<< HEAD
-=======
 			dmas = <&sdma 15>, <&sdma 16>;
 			dma-names = "tx0", "rx0";
->>>>>>> 56f0a96a
 		};
 
 		mcspi4: spi@480ba000 {
@@ -341,11 +332,8 @@
 			#size-cells = <0>;
 			ti,hwmods = "mcspi4";
 			ti,spi-num-cs = <1>;
-<<<<<<< HEAD
-=======
 			dmas = <&sdma 70>, <&sdma 71>;
 			dma-names = "tx0", "rx0";
->>>>>>> 56f0a96a
 		};
 
 		uart1: serial@4806a000 {
