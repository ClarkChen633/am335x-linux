/*
 * Copyright (C) 2011 Texas Instruments Incorporated - http://www.ti.com/
 *
 * This program is free software; you can redistribute it and/or modify
 * it under the terms of the GNU General Public License version 2 as
 * published by the Free Software Foundation.
 */
/dts-v1/;

/include/ "omap4.dtsi"
/include/ "elpida_ecb240abacn.dtsi"

/ {
	model = "TI OMAP4 PandaBoard";
	compatible = "ti,omap4-panda", "ti,omap4430", "ti,omap4";

	memory {
		device_type = "memory";
		reg = <0x80000000 0x40000000>; /* 1 GB */
	};

	leds {
		compatible = "gpio-leds";
		heartbeat {
			label = "pandaboard::status1";
			gpios = <&gpio1 7 0>;
			linux,default-trigger = "heartbeat";
		};

		mmc {
			label = "pandaboard::status2";
			gpios = <&gpio1 8 0>;
			linux,default-trigger = "mmc0";
		};
	};

	sound: sound {
		compatible = "ti,abe-twl6040";
		ti,model = "PandaBoard";

		ti,mclk-freq = <38400000>;

		ti,mcpdm = <&mcpdm>;

		ti,twl6040 = <&twl6040>;

		/* Audio routing */
		ti,audio-routing =
			"Headset Stereophone", "HSOL",
			"Headset Stereophone", "HSOR",
			"Ext Spk", "HFL",
			"Ext Spk", "HFR",
			"Line Out", "AUXL",
			"Line Out", "AUXR",
			"HSMIC", "Headset Mic",
			"Headset Mic", "Headset Mic Bias",
			"AFML", "Line In",
			"AFMR", "Line In";
	};

	/* HS USB Port 1 RESET */
	hsusb1_reset: hsusb1_reset_reg {
		compatible = "regulator-fixed";
		regulator-name = "hsusb1_reset";
		regulator-min-microvolt = <3300000>;
		regulator-max-microvolt = <3300000>;
		gpio = <&gpio2 30 0>;	/* gpio_62 */
		startup-delay-us = <70000>;
		enable-active-high;
	};

	/* HS USB Port 1 Power */
	hsusb1_power: hsusb1_power_reg {
		compatible = "regulator-fixed";
		regulator-name = "hsusb1_vbus";
		regulator-min-microvolt = <3300000>;
		regulator-max-microvolt = <3300000>;
		gpio = <&gpio1 1 0>;	/* gpio_1 */
		startup-delay-us = <70000>;
		enable-active-high;
	};

	/* HS USB Host PHY on PORT 1 */
	hsusb1_phy: hsusb1_phy {
		compatible = "usb-nop-xceiv";
		reset-supply = <&hsusb1_reset>;
		vcc-supply = <&hsusb1_power>;
	};

	/* hsusb1_phy is clocked by FREF_CLK3 i.e. auxclk3 */
	clock_alias {
		clock-name = "auxclk3_ck";
		clock-alias = "main_clk";
		device = <&hsusb1_phy>;
	};
};

&omap4_pmx_core {
	pinctrl-names = "default";
	pinctrl-0 = <
			&twl6040_pins
			&mcpdm_pins
			&mcbsp1_pins
			&dss_hdmi_pins
			&tpd12s015_pins
			&hsusbb1_pins
	>;

	mmc1_pins: pinmux_mmc1_pins {
		pinctrl-single,pins = <
			0xa0 0x118	/* sdmmc1_clk.sdmmc1_clk INPUT PULLUP | MODE0 */
			0xa2 0x118	/* sdmmc1_cmd.sdmmc1_cmd INPUT PULLUP | MODE0 */
			0xa4 0x118	/* sdmmc1_data0.sdmmc1_data0 INPUT PULLUP | MODE0 */
			0xa6 0x118	/* sdmmc1_data1.sdmmc1_data1 INPUT PULLUP | MODE0 */
			0xa8 0x118	/* sdmmc1_data2.sdmmc1_data2 INPUT PULLUP | MODE0 */
			0xaa 0x118	/* sdmmc1_data3.sdmmc1_data3 INPUT PULLUP | MODE0 */
			0xac 0x118	/* sdmmc1_data4.sdmmc1_data4 INPUT PULLUP | MODE0 */
			0xae 0x118	/* sdmmc1_data5.sdmmc1_data5 INPUT PULLUP | MODE0 */
			0xb0 0x118	/* sdmmc1_data6.sdmmc1_data6 INPUT PULLUP | MODE0 */
			0xb2 0x118	/* sdmmc1_data7.sdmmc1_data7 INPUT PULLUP | MODE0 */
		>;
	};

	mmc2_pins: pinmux_mmc2_pins {
		pinctrl-single,pins = <
			0x0 0x119	/* gpmc_ad0.sdmmc2_data0 INPUT PULLUP | MODE1 */
			0x2 0x119	/* gpmc_ad1.sdmmc2_data1 INPUT PULLUP | MODE1 */
			0x4 0x119	/* gpmc_ad2.sdmmc2_data2 INPUT PULLUP | MODE1 */
			0x6 0x119	/* gpmc_ad3.sdmmc2_data3 INPUT PULLUP | MODE1 */
			0x8 0x119	/* gpmc_ad4.sdmmc2_data4 INPUT PULLUP | MODE1 */
			0xa 0x119	/* gpmc_ad5.sdmmc2_data5 INPUT PULLUP | MODE1 */
			0xc 0x119	/* gpmc_ad6.sdmmc2_data6 INPUT PULLUP | MODE1 */
			0xe 0x119	/* gpmc_ad7.sdmmc2_data7 INPUT PULLUP | MODE1 */
			0x40 0x119	/* gpmc_noe.sdmmc2_clk INPUT PULLUP | MODE1 */
			0x42 0x119	/* gpmc_nwe.sdmmc2_cmd INPUT PULLUP | MODE1 */
		>;
	};

	twl6040_pins: pinmux_twl6040_pins {
		pinctrl-single,pins = <
			0xe0 0x3	/* hdq_sio.gpio_127 OUTPUT | MODE3 */
			0x160 0x100	/* sys_nirq2.sys_nirq2 INPUT | MODE0 */
		>;
	};

	mcpdm_pins: pinmux_mcpdm_pins {
		pinctrl-single,pins = <
			0xc6 0x108	/* abe_pdm_ul_data.abe_pdm_ul_data INPUT PULLDOWN | MODE0 */
			0xc8 0x108	/* abe_pdm_dl_data.abe_pdm_dl_data INPUT PULLDOWN | MODE0 */
			0xca 0x118	/* abe_pdm_frame.abe_pdm_frame INPUT PULLUP | MODE0 */
			0xcc 0x108	/* abe_pdm_lb_clk.abe_pdm_lb_clk INPUT PULLDOWN | MODE0 */
			0xce 0x108	/* abe_clks.abe_clks INPUT PULLDOWN | MODE0 */
		>;
	};

	mcbsp1_pins: pinmux_mcbsp1_pins {
		pinctrl-single,pins = <
			0xbe 0x100	/* abe_mcbsp1_clkx.abe_mcbsp1_clkx INPUT | MODE0 */
			0xc0 0x108	/* abe_mcbsp1_dr.abe_mcbsp1_dr INPUT PULLDOWN | MODE0 */
			0xc2 0x8		/* abe_mcbsp1_dx.abe_mcbsp1_dx OUTPUT PULLDOWN | MODE0 */
			0xc4 0x100	/* abe_mcbsp1_fsx.abe_mcbsp1_fsx INPUT | MODE0 */
		>;
	};

	dss_hdmi_pins: pinmux_dss_hdmi_pins {
		pinctrl-single,pins = <
			0x5a 0x118	/* hdmi_cec.hdmi_cec INPUT PULLUP | MODE 0 */
			0x5c 0x118	/* hdmi_scl.hdmi_scl INPUT PULLUP | MODE 0 */
			0x5e 0x118	/* hdmi_sda.hdmi_sda INPUT PULLUP | MODE 0 */
		>;
	};

	tpd12s015_pins: pinmux_tpd12s015_pins {
		pinctrl-single,pins = <
			0x22 0x3	/* gpmc_a17.gpio_41 OUTPUT | MODE3 */
			0x48 0x3	/* gpmc_nbe1.gpio_60 OUTPUT | MODE3 */
			0x58 0x10b	/* hdmi_hpd.gpio_63 INPUT PULLDOWN | MODE3 */
		>;
	};

<<<<<<< HEAD
	hsusbb1_pins: pinmux_hsusbb1_pins {
		pinctrl-single,pins = <
			0x82 0x10C	/* USBB1_ULPITLL_CLK_MUXMODE.usbb1_ulpiphy_clk INPUT | PULLDOWN */
			0x84 0x4	/* USBB1_ULPITLL_CLK_MUXMODE.usbb1_ulpiphy_stp OUTPUT */
			0x86 0x104	/* USBB1_ULPITLL_CLK_MUXMODE.usbb1_ulpiphy_dir INPUT | PULLDOWN */
			0x88 0x104	/* USBB1_ULPITLL_CLK_MUXMODE.usbb1_ulpiphy_nxt INPUT | PULLDOWN */
			0x8a 0x104	/* USBB1_ULPITLL_CLK_MUXMODE.usbb1_ulpiphy_dat0 INPUT | PULLDOWN */
			0x8c 0x104	/* USBB1_ULPITLL_CLK_MUXMODE.usbb1_ulpiphy_dat1 INPUT | PULLDOWN */
			0x8e 0x104	/* USBB1_ULPITLL_CLK_MUXMODE.usbb1_ulpiphy_dat2 INPUT | PULLDOWN */
			0x90 0x104	/* USBB1_ULPITLL_CLK_MUXMODE.usbb1_ulpiphy_dat3 INPUT | PULLDOWN */
			0x92 0x104	/* USBB1_ULPITLL_CLK_MUXMODE.usbb1_ulpiphy_dat4 INPUT | PULLDOWN */
			0x94 0x104	/* USBB1_ULPITLL_CLK_MUXMODE.usbb1_ulpiphy_dat5 INPUT | PULLDOWN */
			0x96 0x104	/* USBB1_ULPITLL_CLK_MUXMODE.usbb1_ulpiphy_dat6 INPUT | PULLDOWN */
			0x98 0x104	/* USBB1_ULPITLL_CLK_MUXMODE.usbb1_ulpiphy_dat7 INPUT | PULLDOWN */
		>;
	    };
=======
	i2c1_pins: pinmux_i2c1_pins {
		pinctrl-single,pins = <
			0xe2 0x118        /* i2c1_scl PULLUP | INPUTENABLE | MODE0 */
			0xe4 0x118        /* i2c1_sda PULLUP | INPUTENABLE | MODE0 */
		>;
	};

	i2c2_pins: pinmux_i2c2_pins {
		pinctrl-single,pins = <
			0xe6 0x118        /* i2c2_scl PULLUP | INPUTENABLE | MODE0 */
			0xe8 0x118        /* i2c2_sda PULLUP | INPUTENABLE | MODE0 */
		>;
	};

	i2c3_pins: pinmux_i2c3_pins {
		pinctrl-single,pins = <
			0xea 0x118        /* i2c3_scl PULLUP | INPUTENABLE | MODE0 */
			0xec 0x118     /* i2c3_sda PULLUP | INPUTENABLE | MODE0 */
		>;
	};

	i2c4_pins: pinmux_i2c4_pins {
		pinctrl-single,pins = <
			0xee 0x118        /* i2c4_scl PULLUP | INPUTENABLE | MODE0 */
			0xf0 0x118     /* i2c4_sda PULLUP | INPUTENABLE | MODE0 */
		>;
	};
>>>>>>> 24d4cc0d
};

&i2c1 {
	pinctrl-names = "default";
	pinctrl-0 = <&i2c1_pins>;

	clock-frequency = <400000>;

	twl: twl@48 {
		reg = <0x48>;
		/* SPI = 0, IRQ# = 7, 4 = active high level-sensitive */
		interrupts = <0 7 4>; /* IRQ_SYS_1N cascaded to gic */
		interrupt-parent = <&gic>;
	};

	twl6040: twl@4b {
		compatible = "ti,twl6040";
		reg = <0x4b>;
		/* SPI = 0, IRQ# = 119, 4 = active high level-sensitive */
		interrupts = <0 119 4>; /* IRQ_SYS_2N cascaded to gic */
		interrupt-parent = <&gic>;
		ti,audpwron-gpio = <&gpio4 31 0>;  /* gpio line 127 */

		vio-supply = <&v1v8>;
		v2v1-supply = <&v2v1>;
		enable-active-high;
	};
};

/include/ "twl6030.dtsi"

&i2c2 {
	pinctrl-names = "default";
	pinctrl-0 = <&i2c2_pins>;

	clock-frequency = <400000>;
};

&i2c3 {
	pinctrl-names = "default";
	pinctrl-0 = <&i2c3_pins>;

	clock-frequency = <100000>;

	/*
	 * Display monitor features are burnt in their EEPROM as EDID data.
	 * The EEPROM is connected as I2C slave device.
	 */
	eeprom@50 {
		compatible = "ti,eeprom";
		reg = <0x50>;
	};
};

&i2c4 {
	pinctrl-names = "default";
	pinctrl-0 = <&i2c4_pins>;

	clock-frequency = <400000>;
};

&mmc1 {
	pinctrl-names = "default";
	pinctrl-0 = <&mmc1_pins>;
	vmmc-supply = <&vmmc>;
	bus-width = <8>;
};

&mmc2 {
	pinctrl-names = "default";
	pinctrl-0 = <&mmc2_pins>;
	status = "disabled";
};

&mmc3 {
	status = "disabled";
};

&mmc4 {
	status = "disabled";
};

&mmc5 {
	ti,non-removable;
	bus-width = <4>;
};

&emif1 {
	cs1-used;
	device-handle = <&elpida_ECB240ABACN>;
};

&emif2 {
	cs1-used;
	device-handle = <&elpida_ECB240ABACN>;
};

&mcbsp2 {
	status = "disabled";
};

&mcbsp3 {
	status = "disabled";
};

&dmic {
	status = "disabled";
};

&twl_usb_comparator {
	usb-supply = <&vusb>;
};

&usbhshost {
	port1-mode = "ehci-phy";
};

&usbhsehci {
	phys = <&hsusb1_phy>;
};

&usb_otg_hs {
	interface-type = <1>;
	mode = <3>;
	power = <50>;
};<|MERGE_RESOLUTION|>--- conflicted
+++ resolved
@@ -178,7 +178,6 @@
 		>;
 	};
 
-<<<<<<< HEAD
 	hsusbb1_pins: pinmux_hsusbb1_pins {
 		pinctrl-single,pins = <
 			0x82 0x10C	/* USBB1_ULPITLL_CLK_MUXMODE.usbb1_ulpiphy_clk INPUT | PULLDOWN */
@@ -195,7 +194,7 @@
 			0x98 0x104	/* USBB1_ULPITLL_CLK_MUXMODE.usbb1_ulpiphy_dat7 INPUT | PULLDOWN */
 		>;
 	    };
-=======
+
 	i2c1_pins: pinmux_i2c1_pins {
 		pinctrl-single,pins = <
 			0xe2 0x118        /* i2c1_scl PULLUP | INPUTENABLE | MODE0 */
@@ -223,7 +222,6 @@
 			0xf0 0x118     /* i2c4_sda PULLUP | INPUTENABLE | MODE0 */
 		>;
 	};
->>>>>>> 24d4cc0d
 };
 
 &i2c1 {
