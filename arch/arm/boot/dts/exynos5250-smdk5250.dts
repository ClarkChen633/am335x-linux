--- conflicted
+++ resolved
@@ -185,13 +185,12 @@
 		status = "disabled";
 	};
 
-<<<<<<< HEAD
 	codec@11000000 {
 		samsung,mfc-r = <0x43000000 0x800000>;
 		samsung,mfc-l = <0x51000000 0x800000>;
-=======
+	};
+
 	hdmi {
 		hpd-gpio = <&gpx3 7 0xf 1 3>;
->>>>>>> 0a9d5ac3
 	};
 };