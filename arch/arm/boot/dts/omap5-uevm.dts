--- conflicted
+++ resolved
@@ -113,8 +113,6 @@
 		ti,hdmi_audio = <&hdmi>;
 		ti,level_shifter = <&tpd12s015>;
 	};
-<<<<<<< HEAD
-=======
 
 	leds {
 		compatible = "gpio-leds";
@@ -125,7 +123,6 @@
 			default-state = "off";
 		};
 	};
->>>>>>> 4fb5e6ed
 };
 
 &omap5_pmx_core {
@@ -141,10 +138,7 @@
 			&tpd12s015_pins
 			&tca6424a_pins
 			&palmas_pins
-<<<<<<< HEAD
-=======
 			&led_gpio_pins
->>>>>>> 4fb5e6ed
 	>;
 
 	twl6040_pins: pinmux_twl6040_pins {
@@ -282,15 +276,12 @@
 			0x140 0x11f	/* MSLEEP INPUT | PULLUP | MODE7 */
 		>;
 	};
-<<<<<<< HEAD
-=======
 
 	led_gpio_pins: pinmux_led_gpio_pins {
 		pinctrl-single,pins = <
 			0x196 0x6	/* uart3_cts_rctx.gpio5_153 OUTPUT | MODE6 */
 		>;
 	};
->>>>>>> 4fb5e6ed
 };
 
 &omap5_pmx_wkup {
