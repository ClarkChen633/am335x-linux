/*
 * Copyright (C) 2012 Texas Instruments Incorporated - http://www.ti.com/
 *
 * This program is free software; you can redistribute it and/or modify
 * it under the terms of the GNU General Public License version 2 as
 * published by the Free Software Foundation.
 */

/*
 * AM335x Starter Kit
 * http://www.ti.com/tool/tmdssk3358
 */

/dts-v1/;

/include/ "am33xx.dtsi"

/ {
	model = "TI AM335x EVM-SK";
	compatible = "ti,am335x-evmsk", "ti,am33xx";

	cpus {
		cpu@0 {
			cpu0-supply = <&vdd1_reg>;
		};
	};

	memory {
		device_type = "memory";
		reg = <0x80000000 0x10000000>; /* 256 MB */
	};

	am33xx_pinmux: pinmux@44e10800 {
		pinctrl-names = "default";
		pinctrl-0 = <&user_leds_s0 &gpio_keys_s0>;

		user_leds_s0: user_leds_s0 {
			pinctrl-single,pins = <
				0x10 0x7	/* gpmc_ad4.gpio1_4, OUTPUT | MODE7 */
				0x14 0x7	/* gpmc_ad5.gpio1_5, OUTPUT | MODE7 */
				0x18 0x7	/* gpmc_ad6.gpio1_6, OUTPUT | MODE7 */
				0x1c 0x7	/* gpmc_ad7.gpio1_7, OUTPUT | MODE7 */
			>;
		};

		gpio_keys_s0: gpio_keys_s0 {
			pinctrl-single,pins = <
				0x94 0x27	/* gpmc_oen_ren.gpio2_3, INPUT | MODE7 */
				0x90 0x27	/* gpmc_advn_ale.gpio2_2, INPUT | MODE7 */
				0x70 0x27	/* gpmc_wait0.gpio0_30, INPUT | MODE7 */
				0x9c 0x27	/* gpmc_ben0_cle.gpio2_5, INPUT | MODE7 */
			>;
		};
	};

	ocp {
		uart1: serial@44e09000 {
			status = "okay";
		};

		i2c1: i2c@44e0b000 {
			status = "okay";
			clock-frequency = <400000>;

			tps: tps@2d {
				reg = <0x2d>;
			};

			lis331dlh: lis331dlh@18 {
				compatible = "st,lis331dlh", "st,lis3lv02d";
				reg = <0x18>;
				Vdd-supply = <&lis3_reg>;
				Vdd_IO-supply = <&lis3_reg>;

				st,click-single-x;
				st,click-single-y;
				st,click-single-z;
				st,click-thresh-x = <10>;
				st,click-thresh-y = <10>;
				st,click-thresh-z = <10>;
				st,irq1-click;
				st,irq2-click;
				st,wakeup-x-lo;
				st,wakeup-x-hi;
				st,wakeup-y-lo;
				st,wakeup-y-hi;
				st,wakeup-z-lo;
				st,wakeup-z-hi;
				st,min-limit-x = <120>;
				st,min-limit-y = <120>;
				st,min-limit-z = <140>;
				st,max-limit-x = <550>;
				st,max-limit-y = <550>;
				st,max-limit-z = <750>;
			};
		};
	};

	vbat: fixedregulator@0 {
		compatible = "regulator-fixed";
		regulator-name = "vbat";
		regulator-min-microvolt = <5000000>;
		regulator-max-microvolt = <5000000>;
		regulator-boot-on;
	};

	lis3_reg: fixedregulator@1 {
		compatible = "regulator-fixed";
		regulator-name = "lis3_reg";
		regulator-boot-on;
	};

	leds {
		compatible = "gpio-leds";

		led@1 {
			label = "evmsk:green:usr0";
			gpios = <&gpio2 4 0>;
			default-state = "off";
		};

		led@2 {
			label = "evmsk:green:usr1";
			gpios = <&gpio2 5 0>;
			default-state = "off";
		};

		led@3 {
			label = "evmsk:green:mmc0";
			gpios = <&gpio2 6 0>;
			linux,default-trigger = "mmc0";
			default-state = "off";
		};

		led@4 {
			label = "evmsk:green:heartbeat";
			gpios = <&gpio2 7 0>;
			linux,default-trigger = "heartbeat";
			default-state = "off";
		};
	};

	gpio_buttons: gpio_buttons@0 {
		compatible = "gpio-keys";
		#address-cells = <1>;
		#size-cells = <0>;

		switch@1 {
			label = "button0";
			linux,code = <0x100>;
			gpios = <&gpio3 3 0>;
		};

		switch@2 {
			label = "button1";
			linux,code = <0x101>;
			gpios = <&gpio3 2 0>;
		};

		switch@3 {
			label = "button2";
			linux,code = <0x102>;
			gpios = <&gpio1 30 0>;
			gpio-key,wakeup;
		};

		switch@4 {
			label = "button3";
			linux,code = <0x103>;
			gpios = <&gpio3 5 0>;
		};
	};
};

/include/ "tps65910.dtsi"

&tps {
	vcc1-supply = <&vbat>;
	vcc2-supply = <&vbat>;
	vcc3-supply = <&vbat>;
	vcc4-supply = <&vbat>;
	vcc5-supply = <&vbat>;
	vcc6-supply = <&vbat>;
	vcc7-supply = <&vbat>;
	vccio-supply = <&vbat>;

	regulators {
		vrtc_reg: regulator@0 {
			regulator-always-on;
		};

		vio_reg: regulator@1 {
			regulator-always-on;
		};

		vdd1_reg: regulator@2 {
			/* VDD_MPU voltage limits 0.95V - 1.26V with +/-4% tolerance */
			regulator-name = "vdd_mpu";
			regulator-min-microvolt = <912500>;
			regulator-max-microvolt = <1312500>;
			regulator-boot-on;
			regulator-always-on;
		};

		vdd2_reg: regulator@3 {
			/* VDD_CORE voltage limits 0.95V - 1.1V with +/-4% tolerance */
			regulator-name = "vdd_core";
			regulator-min-microvolt = <912500>;
			regulator-max-microvolt = <1150000>;
			regulator-boot-on;
			regulator-always-on;
		};

		vdd3_reg: regulator@4 {
			regulator-always-on;
		};

		vdig1_reg: regulator@5 {
			regulator-always-on;
		};

		vdig2_reg: regulator@6 {
			regulator-always-on;
		};

		vpll_reg: regulator@7 {
			regulator-always-on;
		};

		vdac_reg: regulator@8 {
			regulator-always-on;
		};

		vaux1_reg: regulator@9 {
			regulator-always-on;
		};

		vaux2_reg: regulator@10 {
			regulator-always-on;
		};

		vaux33_reg: regulator@11 {
			regulator-always-on;
		};

		vmmc_reg: regulator@12 {
			regulator-min-microvolt = <1800000>;
			regulator-max-microvolt = <3300000>;
			regulator-always-on;
		};
	};
};

<<<<<<< HEAD
&mmc1 {
	status = "okay";
	vmmc-supply = <&vmmc_reg>;
};

&cpsw_emac0 {
	phy_id = <&davinci_mdio>, <0>;
};

&cpsw_emac1 {
	phy_id = <&davinci_mdio>, <1>;
=======
&sham {
	status = "okay";
};

&aes {
	status = "okay";
>>>>>>> bd72e413
};<|MERGE_RESOLUTION|>--- conflicted
+++ resolved
@@ -251,7 +251,6 @@
 	};
 };
 
-<<<<<<< HEAD
 &mmc1 {
 	status = "okay";
 	vmmc-supply = <&vmmc_reg>;
@@ -263,12 +262,12 @@
 
 &cpsw_emac1 {
 	phy_id = <&davinci_mdio>, <1>;
-=======
+};
+
 &sham {
 	status = "okay";
 };
 
 &aes {
 	status = "okay";
->>>>>>> bd72e413
 };