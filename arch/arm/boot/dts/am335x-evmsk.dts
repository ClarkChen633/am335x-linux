/*
 * Copyright (C) 2012 Texas Instruments Incorporated - http://www.ti.com/
 *
 * This program is free software; you can redistribute it and/or modify
 * it under the terms of the GNU General Public License version 2 as
 * published by the Free Software Foundation.
 */

/*
 * AM335x Starter Kit
 * http://www.ti.com/tool/tmdssk3358
 */

/dts-v1/;

/include/ "am33xx.dtsi"

/ {
	model = "TI AM335x EVM-SK";
	compatible = "ti,am335x-evmsk", "ti,am33xx";

	cpus {
		cpu@0 {
			cpu0-supply = <&vdd1_reg>;
		};
	};

	memory {
		device_type = "memory";
		reg = <0x80000000 0x10000000>; /* 256 MB */
	};

	am33xx_pinmux: pinmux@44e10800 {
		pinctrl-names = "default";
		pinctrl-0 = <&user_leds_s0 &gpio_keys_s0>;

		user_leds_s0: user_leds_s0 {
			pinctrl-single,pins = <
				0x10 0x7	/* gpmc_ad4.gpio1_4, OUTPUT | MODE7 */
				0x14 0x7	/* gpmc_ad5.gpio1_5, OUTPUT | MODE7 */
				0x18 0x7	/* gpmc_ad6.gpio1_6, OUTPUT | MODE7 */
				0x1c 0x7	/* gpmc_ad7.gpio1_7, OUTPUT | MODE7 */
			>;
		};

		gpio_keys_s0: gpio_keys_s0 {
			pinctrl-single,pins = <
				0x94 0x27	/* gpmc_oen_ren.gpio2_3, INPUT | MODE7 */
				0x90 0x27	/* gpmc_advn_ale.gpio2_2, INPUT | MODE7 */
				0x70 0x27	/* gpmc_wait0.gpio0_30, INPUT | MODE7 */
				0x9c 0x27	/* gpmc_ben0_cle.gpio2_5, INPUT | MODE7 */
			>;
		};
	};

	ocp {
		uart1: serial@44e09000 {
			status = "okay";
		};

		i2c1: i2c@44e0b000 {
			status = "okay";
			clock-frequency = <400000>;

			tps: tps@2d {
				reg = <0x2d>;
			};

			lis331dlh: lis331dlh@18 {
				compatible = "st,lis331dlh", "st,lis3lv02d";
				reg = <0x18>;
				Vdd-supply = <&lis3_reg>;
				Vdd_IO-supply = <&lis3_reg>;

				st,click-single-x;
				st,click-single-y;
				st,click-single-z;
				st,click-thresh-x = <10>;
				st,click-thresh-y = <10>;
				st,click-thresh-z = <10>;
				st,irq1-click;
				st,irq2-click;
				st,wakeup-x-lo;
				st,wakeup-x-hi;
				st,wakeup-y-lo;
				st,wakeup-y-hi;
				st,wakeup-z-lo;
				st,wakeup-z-hi;
				st,min-limit-x = <120>;
				st,min-limit-y = <120>;
				st,min-limit-z = <140>;
				st,max-limit-x = <550>;
				st,max-limit-y = <550>;
				st,max-limit-z = <750>;
			};
		};
	};

	vbat: fixedregulator@0 {
		compatible = "regulator-fixed";
		regulator-name = "vbat";
		regulator-min-microvolt = <5000000>;
		regulator-max-microvolt = <5000000>;
		regulator-boot-on;
	};

	lis3_reg: fixedregulator@1 {
		compatible = "regulator-fixed";
		regulator-name = "lis3_reg";
		regulator-boot-on;
	};

	leds {
		compatible = "gpio-leds";

		led@1 {
			label = "evmsk:green:usr0";
			gpios = <&gpio2 4 0>;
			default-state = "off";
		};

		led@2 {
			label = "evmsk:green:usr1";
			gpios = <&gpio2 5 0>;
			default-state = "off";
		};

		led@3 {
			label = "evmsk:green:mmc0";
			gpios = <&gpio2 6 0>;
			linux,default-trigger = "mmc0";
			default-state = "off";
		};

		led@4 {
			label = "evmsk:green:heartbeat";
			gpios = <&gpio2 7 0>;
			linux,default-trigger = "heartbeat";
			default-state = "off";
		};
	};

	gpio_buttons: gpio_buttons@0 {
		compatible = "gpio-keys";
		#address-cells = <1>;
		#size-cells = <0>;

		switch@1 {
			label = "button0";
			linux,code = <0x100>;
			gpios = <&gpio3 3 0>;
		};

		switch@2 {
			label = "button1";
			linux,code = <0x101>;
			gpios = <&gpio3 2 0>;
		};

		switch@3 {
			label = "button2";
			linux,code = <0x102>;
			gpios = <&gpio1 30 0>;
			gpio-key,wakeup;
		};

		switch@4 {
			label = "button3";
			linux,code = <0x103>;
			gpios = <&gpio3 5 0>;
		};
	};
};

/include/ "tps65910.dtsi"

&tps {
	vcc1-supply = <&vbat>;
	vcc2-supply = <&vbat>;
	vcc3-supply = <&vbat>;
	vcc4-supply = <&vbat>;
	vcc5-supply = <&vbat>;
	vcc6-supply = <&vbat>;
	vcc7-supply = <&vbat>;
	vccio-supply = <&vbat>;

	regulators {
		vrtc_reg: regulator@0 {
			regulator-always-on;
		};

		vio_reg: regulator@1 {
			regulator-always-on;
		};

		vdd1_reg: regulator@2 {
			/* VDD_MPU voltage limits 0.95V - 1.26V with +/-4% tolerance */
			regulator-name = "vdd_mpu";
			regulator-min-microvolt = <912500>;
			regulator-max-microvolt = <1312500>;
			regulator-boot-on;
			regulator-always-on;
		};

		vdd2_reg: regulator@3 {
			/* VDD_CORE voltage limits 0.95V - 1.1V with +/-4% tolerance */
			regulator-name = "vdd_core";
			regulator-min-microvolt = <912500>;
			regulator-max-microvolt = <1150000>;
			regulator-boot-on;
			regulator-always-on;
		};

		vdd3_reg: regulator@4 {
			regulator-always-on;
		};

		vdig1_reg: regulator@5 {
			regulator-always-on;
		};

		vdig2_reg: regulator@6 {
			regulator-always-on;
		};

		vpll_reg: regulator@7 {
			regulator-always-on;
		};

		vdac_reg: regulator@8 {
			regulator-always-on;
		};

		vaux1_reg: regulator@9 {
			regulator-always-on;
		};

		vaux2_reg: regulator@10 {
			regulator-always-on;
		};

		vaux33_reg: regulator@11 {
			regulator-always-on;
		};

		vmmc_reg: regulator@12 {
			regulator-min-microvolt = <1800000>;
			regulator-max-microvolt = <3300000>;
			regulator-always-on;
		};
	};
};

<<<<<<< HEAD
&mmc1 {
	status = "okay";
	vmmc-supply = <&vmmc_reg>;
=======
&cpsw_emac0 {
	phy_id = <&davinci_mdio>, <0>;
};

&cpsw_emac1 {
	phy_id = <&davinci_mdio>, <1>;
>>>>>>> 84f6f3a6
};<|MERGE_RESOLUTION|>--- conflicted
+++ resolved
@@ -251,16 +251,15 @@
 	};
 };
 
-<<<<<<< HEAD
 &mmc1 {
 	status = "okay";
 	vmmc-supply = <&vmmc_reg>;
-=======
+};
+
 &cpsw_emac0 {
 	phy_id = <&davinci_mdio>, <0>;
 };
 
 &cpsw_emac1 {
 	phy_id = <&davinci_mdio>, <1>;
->>>>>>> 84f6f3a6
 };