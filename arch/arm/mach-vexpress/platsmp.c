/*
 *  linux/arch/arm/mach-vexpress/platsmp.c
 *
 *  Copyright (C) 2002 ARM Ltd.
 *  All Rights Reserved
 *
 * This program is free software; you can redistribute it and/or modify
 * it under the terms of the GNU General Public License version 2 as
 * published by the Free Software Foundation.
 */
#include <linux/init.h>
#include <linux/errno.h>
#include <linux/smp.h>
#include <linux/io.h>
#include <linux/of_fdt.h>

<<<<<<< HEAD
=======
#include <asm/smp_scu.h>
#include <asm/hardware/gic.h>
#include <asm/mach/map.h>

>>>>>>> e816b57a
#include <mach/motherboard.h>

#include "core.h"

extern void versatile_secondary_startup(void);

#if defined(CONFIG_OF)

static enum {
	GENERIC_SCU,
	CORTEX_A9_SCU,
} vexpress_dt_scu __initdata = GENERIC_SCU;

static struct map_desc vexpress_dt_cortex_a9_scu_map __initdata = {
	.virtual	= V2T_PERIPH,
	/* .pfn	set in vexpress_dt_init_cortex_a9_scu() */
	.length		= SZ_128,
	.type		= MT_DEVICE,
};

static void *vexpress_dt_cortex_a9_scu_base __initdata;

const static char *vexpress_dt_cortex_a9_match[] __initconst = {
	"arm,cortex-a5-scu",
	"arm,cortex-a9-scu",
	NULL
};

static int __init vexpress_dt_find_scu(unsigned long node,
		const char *uname, int depth, void *data)
{
	if (of_flat_dt_match(node, vexpress_dt_cortex_a9_match)) {
		phys_addr_t phys_addr;
		__be32 *reg = of_get_flat_dt_prop(node, "reg", NULL);

		if (WARN_ON(!reg))
			return -EINVAL;

		phys_addr = be32_to_cpup(reg);
		vexpress_dt_scu = CORTEX_A9_SCU;

		vexpress_dt_cortex_a9_scu_map.pfn = __phys_to_pfn(phys_addr);
		iotable_init(&vexpress_dt_cortex_a9_scu_map, 1);
		vexpress_dt_cortex_a9_scu_base = ioremap(phys_addr, SZ_256);
		if (WARN_ON(!vexpress_dt_cortex_a9_scu_base))
			return -EFAULT;
	}

	return 0;
}

void __init vexpress_dt_smp_map_io(void)
{
	if (initial_boot_params)
		WARN_ON(of_scan_flat_dt(vexpress_dt_find_scu, NULL));
}

static int __init vexpress_dt_cpus_num(unsigned long node, const char *uname,
		int depth, void *data)
{
	static int prev_depth = -1;
	static int nr_cpus = -1;

	if (prev_depth > depth && nr_cpus > 0)
		return nr_cpus;

	if (nr_cpus < 0 && strcmp(uname, "cpus") == 0)
		nr_cpus = 0;

	if (nr_cpus >= 0) {
		const char *device_type = of_get_flat_dt_prop(node,
				"device_type", NULL);

		if (device_type && strcmp(device_type, "cpu") == 0)
			nr_cpus++;
	}

	prev_depth = depth;

	return 0;
}

static void __init vexpress_dt_smp_init_cpus(void)
{
	int ncores = 0, i;

	switch (vexpress_dt_scu) {
	case GENERIC_SCU:
		ncores = of_scan_flat_dt(vexpress_dt_cpus_num, NULL);
		break;
	case CORTEX_A9_SCU:
		ncores = scu_get_core_count(vexpress_dt_cortex_a9_scu_base);
		break;
	default:
		WARN_ON(1);
		break;
	}

	if (ncores < 2)
		return;

	if (ncores > nr_cpu_ids) {
		pr_warn("SMP: %u cores greater than maximum (%u), clipping\n",
				ncores, nr_cpu_ids);
		ncores = nr_cpu_ids;
	}

	for (i = 0; i < ncores; ++i)
		set_cpu_possible(i, true);

	set_smp_cross_call(gic_raise_softirq);
}

static void __init vexpress_dt_smp_prepare_cpus(unsigned int max_cpus)
{
	int i;

	switch (vexpress_dt_scu) {
	case GENERIC_SCU:
		for (i = 0; i < max_cpus; i++)
			set_cpu_present(i, true);
		break;
	case CORTEX_A9_SCU:
		scu_enable(vexpress_dt_cortex_a9_scu_base);
		break;
	default:
		WARN_ON(1);
		break;
	}
}

#else

static void __init vexpress_dt_smp_init_cpus(void)
{
	WARN_ON(1);
}

void __init vexpress_dt_smp_prepare_cpus(unsigned int max_cpus)
{
	WARN_ON(1);
}

#endif

/*
 * Initialise the CPU possible map early - this describes the CPUs
 * which may be present or become present in the system.
 */
void __init smp_init_cpus(void)
{
	if (ct_desc)
		ct_desc->init_cpu_map();
	else
		vexpress_dt_smp_init_cpus();

}

void __init platform_smp_prepare_cpus(unsigned int max_cpus)
{
	/*
	 * Initialise the present map, which describes the set of CPUs
	 * actually populated at the present time.
	 */
	if (ct_desc)
		ct_desc->smp_enable(max_cpus);
	else
		vexpress_dt_smp_prepare_cpus(max_cpus);

	/*
	 * Write the address of secondary startup into the
	 * system-wide flags register. The boot monitor waits
	 * until it receives a soft interrupt, and then the
	 * secondary CPU branches to this address.
	 */
<<<<<<< HEAD
	writel(~0, MMIO_P2V(V2M_SYS_FLAGSCLR));
	writel(virt_to_phys(versatile_secondary_startup),
		MMIO_P2V(V2M_SYS_FLAGSSET));
=======
	v2m_flags_set(virt_to_phys(versatile_secondary_startup));
>>>>>>> e816b57a
}<|MERGE_RESOLUTION|>--- conflicted
+++ resolved
@@ -14,13 +14,10 @@
 #include <linux/io.h>
 #include <linux/of_fdt.h>
 
-<<<<<<< HEAD
-=======
 #include <asm/smp_scu.h>
 #include <asm/hardware/gic.h>
 #include <asm/mach/map.h>
 
->>>>>>> e816b57a
 #include <mach/motherboard.h>
 
 #include "core.h"
@@ -196,11 +193,5 @@
 	 * until it receives a soft interrupt, and then the
 	 * secondary CPU branches to this address.
 	 */
-<<<<<<< HEAD
-	writel(~0, MMIO_P2V(V2M_SYS_FLAGSCLR));
-	writel(virt_to_phys(versatile_secondary_startup),
-		MMIO_P2V(V2M_SYS_FLAGSSET));
-=======
 	v2m_flags_set(virt_to_phys(versatile_secondary_startup));
->>>>>>> e816b57a
 }