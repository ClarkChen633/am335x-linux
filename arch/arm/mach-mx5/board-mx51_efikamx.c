--- conflicted
+++ resolved
@@ -25,12 +25,9 @@
 #include <linux/fsl_devices.h>
 #include <linux/spi/flash.h>
 #include <linux/spi/spi.h>
-<<<<<<< HEAD
-=======
 #include <linux/mfd/mc13892.h>
 #include <linux/regulator/machine.h>
 #include <linux/regulator/consumer.h>
->>>>>>> 105e53f8
 
 #include <mach/common.h>
 #include <mach/hardware.h>
@@ -52,36 +49,20 @@
 #define EFIKAMX_PCBID1		IMX_GPIO_NR(3, 17)
 #define EFIKAMX_PCBID2		IMX_GPIO_NR(3, 11)
 
-<<<<<<< HEAD
-#define EFIKAMX_PCBID0		IMX_GPIO_NR(3, 16)
-#define EFIKAMX_PCBID1		IMX_GPIO_NR(3, 17)
-#define EFIKAMX_PCBID2		IMX_GPIO_NR(3, 11)
-
-=======
->>>>>>> 105e53f8
 #define EFIKAMX_BLUE_LED	IMX_GPIO_NR(3, 13)
 #define EFIKAMX_GREEN_LED	IMX_GPIO_NR(3, 14)
 #define EFIKAMX_RED_LED		IMX_GPIO_NR(3, 15)
 
 #define EFIKAMX_POWER_KEY	IMX_GPIO_NR(2, 31)
 
-<<<<<<< HEAD
-#define EFIKAMX_SPI_CS0		IMX_GPIO_NR(4, 24)
-#define EFIKAMX_SPI_CS1		IMX_GPIO_NR(4, 25)
-
-=======
->>>>>>> 105e53f8
 /* board 1.1 doesn't have same reset gpio */
 #define EFIKAMX_RESET1_1	IMX_GPIO_NR(3, 2)
 #define EFIKAMX_RESET		IMX_GPIO_NR(1, 4)
 
-<<<<<<< HEAD
-=======
 #define EFIKAMX_POWEROFF	IMX_GPIO_NR(4, 13)
 
 #define EFIKAMX_PMIC		IMX_GPIO_NR(1, 6)
 
->>>>>>> 105e53f8
 /* the pci ids pin have pull up. they're driven low according to board id */
 #define MX51_PAD_PCBID0	IOMUX_PAD(0x518, 0x130, 3, 0x0,   0, PAD_CTL_PUS_100K_UP)
 #define MX51_PAD_PCBID1	IOMUX_PAD(0x51C, 0x134, 3, 0x0,   0, PAD_CTL_PUS_100K_UP)
@@ -89,44 +70,11 @@
 #define MX51_PAD_PWRKEY	IOMUX_PAD(0x48c, 0x0f8, 1, 0x0,   0, PAD_CTL_PUS_100K_UP | PAD_CTL_PKE)
 
 static iomux_v3_cfg_t mx51efikamx_pads[] = {
-<<<<<<< HEAD
-	/* UART1 */
-	MX51_PAD_UART1_RXD__UART1_RXD,
-	MX51_PAD_UART1_TXD__UART1_TXD,
-	MX51_PAD_UART1_RTS__UART1_RTS,
-	MX51_PAD_UART1_CTS__UART1_CTS,
-=======
->>>>>>> 105e53f8
 	/* board id */
 	MX51_PAD_PCBID0,
 	MX51_PAD_PCBID1,
 	MX51_PAD_PCBID2,
 
-<<<<<<< HEAD
-	/* SD 1 */
-	MX51_PAD_SD1_CMD__SD1_CMD,
-	MX51_PAD_SD1_CLK__SD1_CLK,
-	MX51_PAD_SD1_DATA0__SD1_DATA0,
-	MX51_PAD_SD1_DATA1__SD1_DATA1,
-	MX51_PAD_SD1_DATA2__SD1_DATA2,
-	MX51_PAD_SD1_DATA3__SD1_DATA3,
-
-	/* SD 2 */
-	MX51_PAD_SD2_CMD__SD2_CMD,
-	MX51_PAD_SD2_CLK__SD2_CLK,
-	MX51_PAD_SD2_DATA0__SD2_DATA0,
-	MX51_PAD_SD2_DATA1__SD2_DATA1,
-	MX51_PAD_SD2_DATA2__SD2_DATA2,
-	MX51_PAD_SD2_DATA3__SD2_DATA3,
-
-	/* SD/MMC WP/CD */
-	MX51_PAD_GPIO1_0__SD1_CD,
-	MX51_PAD_GPIO1_1__SD1_WP,
-	MX51_PAD_GPIO1_7__SD2_WP,
-	MX51_PAD_GPIO1_8__SD2_CD,
-
-=======
->>>>>>> 105e53f8
 	/* leds */
 	MX51_PAD_CSI1_D9__GPIO3_13,
 	MX51_PAD_CSI1_VSYNC__GPIO3_14,
@@ -135,26 +83,12 @@
 	/* power key */
 	MX51_PAD_PWRKEY,
 
-<<<<<<< HEAD
-	/* spi */
-	MX51_PAD_CSPI1_MOSI__ECSPI1_MOSI,
-	MX51_PAD_CSPI1_MISO__ECSPI1_MISO,
-	MX51_PAD_CSPI1_SS0__GPIO4_24,
-	MX51_PAD_CSPI1_SS1__GPIO4_25,
-	MX51_PAD_CSPI1_RDY__ECSPI1_RDY,
-	MX51_PAD_CSPI1_SCLK__ECSPI1_SCLK,
-
 	/* reset */
 	MX51_PAD_DI1_PIN13__GPIO3_2,
 	MX51_PAD_GPIO1_4__GPIO1_4,
-=======
-	/* reset */
-	MX51_PAD_DI1_PIN13__GPIO3_2,
-	MX51_PAD_GPIO1_4__GPIO1_4,
 
 	/* power off */
 	MX51_PAD_CSI2_VSYNC__GPIO4_13,
->>>>>>> 105e53f8
 };
 
 /*   PCBID2  PCBID1 PCBID0  STATE
@@ -279,22 +213,6 @@
 
 static int __init mx51_efikamx_power_init(void)
 {
-<<<<<<< HEAD
-	u32 v;
-	void __iomem *usb_base;
-	void __iomem *usbother_base;
-	usb_base = ioremap(MX51_OTG_BASE_ADDR, SZ_4K);
-	if (!usb_base)
-		return -ENOMEM;
-	usbother_base = (void __iomem *)(usb_base + MX5_USBOTHER_REGS_OFFSET);
-
-	/* Set the PHY clock to 19.2MHz */
-	v = __raw_readl(usbother_base + MXC_USB_PHY_CTR_FUNC2_OFFSET);
-	v &= ~MX5_USB_UTMI_PHYCTRL1_PLLDIV_MASK;
-	v |= MX51_USB_PLL_DIV_24_MHZ;
-	__raw_writel(v, usbother_base + MXC_USB_PHY_CTR_FUNC2_OFFSET);
-	iounmap(usb_base);
-=======
 	if (machine_is_mx51_efikamx()) {
 		pwgt1 = regulator_get(NULL, "pwgt1");
 		pwgt2 = regulator_get(NULL, "pwgt2");
@@ -315,174 +233,10 @@
 		regulator_has_full_constraints();
 	}
 
->>>>>>> 105e53f8
 	return 0;
 }
 late_initcall(mx51_efikamx_power_init);
 
-<<<<<<< HEAD
-static struct mxc_usbh_platform_data dr_utmi_config = {
-	.init   = initialize_otg_port,
-	.portsc = MXC_EHCI_UTMI_16BIT,
-	.flags  = MXC_EHCI_INTERNAL_PHY,
-};
-
-/*   PCBID2  PCBID1 PCBID0  STATE
-	1       1      1    ER1:rev1.1
-	1       1      0    ER2:rev1.2
-	1       0      1    ER3:rev1.3
-	1       0      0    ER4:rev1.4
-*/
-static void __init mx51_efikamx_board_id(void)
-{
-	int id;
-
-	/* things are taking time to settle */
-	msleep(150);
-
-	gpio_request(EFIKAMX_PCBID0, "pcbid0");
-	gpio_direction_input(EFIKAMX_PCBID0);
-	gpio_request(EFIKAMX_PCBID1, "pcbid1");
-	gpio_direction_input(EFIKAMX_PCBID1);
-	gpio_request(EFIKAMX_PCBID2, "pcbid2");
-	gpio_direction_input(EFIKAMX_PCBID2);
-
-	id = gpio_get_value(EFIKAMX_PCBID0);
-	id |= gpio_get_value(EFIKAMX_PCBID1) << 1;
-	id |= gpio_get_value(EFIKAMX_PCBID2) << 2;
-
-	switch (id) {
-	case 7:
-		system_rev = 0x11;
-		break;
-	case 6:
-		system_rev = 0x12;
-		break;
-	case 5:
-		system_rev = 0x13;
-		break;
-	case 4:
-		system_rev = 0x14;
-		break;
-	default:
-		system_rev = 0x10;
-		break;
-	}
-
-	if ((system_rev == 0x10)
-		|| (system_rev == 0x12)
-		|| (system_rev == 0x14)) {
-		printk(KERN_WARNING
-			"EfikaMX: Unsupported board revision 1.%u!\n",
-			system_rev & 0xf);
-	}
-}
-
-static struct gpio_led mx51_efikamx_leds[] = {
-	{
-		.name = "efikamx:green",
-		.default_trigger = "default-on",
-		.gpio = EFIKAMX_GREEN_LED,
-	},
-	{
-		.name = "efikamx:red",
-		.default_trigger = "ide-disk",
-		.gpio = EFIKAMX_RED_LED,
-	},
-	{
-		.name = "efikamx:blue",
-		.default_trigger = "mmc0",
-		.gpio = EFIKAMX_BLUE_LED,
-	},
-};
-
-static struct gpio_led_platform_data mx51_efikamx_leds_data = {
-	.leds = mx51_efikamx_leds,
-	.num_leds = ARRAY_SIZE(mx51_efikamx_leds),
-};
-
-static struct platform_device mx51_efikamx_leds_device = {
-	.name = "leds-gpio",
-	.id = -1,
-	.dev = {
-		.platform_data = &mx51_efikamx_leds_data,
-	},
-};
-
-static struct gpio_keys_button mx51_efikamx_powerkey[] = {
-	{
-		.code = KEY_POWER,
-		.gpio = EFIKAMX_POWER_KEY,
-		.type = EV_PWR,
-		.desc = "Power Button (CM)",
-		.wakeup = 1,
-		.debounce_interval = 10, /* ms */
-	},
-};
-
-static const struct gpio_keys_platform_data mx51_efikamx_powerkey_data __initconst = {
-	.buttons = mx51_efikamx_powerkey,
-	.nbuttons = ARRAY_SIZE(mx51_efikamx_powerkey),
-};
-
-static struct mtd_partition mx51_efikamx_spi_nor_partitions[] = {
-	{
-	 .name = "u-boot",
-	 .offset = 0,
-	 .size = SZ_256K,
-	},
-	{
-	  .name = "config",
-	  .offset = MTDPART_OFS_APPEND,
-	  .size = SZ_64K,
-	},
-};
-
-static struct flash_platform_data mx51_efikamx_spi_flash_data = {
-	.name		= "spi_flash",
-	.parts		= mx51_efikamx_spi_nor_partitions,
-	.nr_parts	= ARRAY_SIZE(mx51_efikamx_spi_nor_partitions),
-	.type		= "sst25vf032b",
-};
-
-static struct spi_board_info mx51_efikamx_spi_board_info[] __initdata = {
-	{
-		.modalias = "m25p80",
-		.max_speed_hz = 25000000,
-		.bus_num = 0,
-		.chip_select = 1,
-		.platform_data = &mx51_efikamx_spi_flash_data,
-		.irq = -1,
-	},
-};
-
-static int mx51_efikamx_spi_cs[] = {
-	EFIKAMX_SPI_CS0,
-	EFIKAMX_SPI_CS1,
-};
-
-static const struct spi_imx_master mx51_efikamx_spi_pdata __initconst = {
-	.chipselect     = mx51_efikamx_spi_cs,
-	.num_chipselect = ARRAY_SIZE(mx51_efikamx_spi_cs),
-};
-
-void mx51_efikamx_reset(void)
-{
-	if (system_rev == 0x11)
-		gpio_direction_output(EFIKAMX_RESET1_1, 0);
-	else
-		gpio_direction_output(EFIKAMX_RESET, 0);
-}
-
-static void __init mxc_board_init(void)
-{
-	mxc_iomux_v3_setup_multiple_pads(mx51efikamx_pads,
-					ARRAY_SIZE(mx51efikamx_pads));
-	mx51_efikamx_board_id();
-	mxc_register_device(&mxc_usbdr_host_device, &dr_utmi_config);
-	mxc_init_imx_uart();
-	imx51_add_sdhci_esdhc_imx(0, NULL);
-=======
 static void __init mx51_efikamx_init(void)
 {
 	mxc_iomux_v3_setup_multiple_pads(mx51efikamx_pads,
@@ -490,7 +244,6 @@
 	efika_board_common_init();
 
 	mx51_efikamx_board_id();
->>>>>>> 105e53f8
 
 	/* on < 1.2 boards both SD controllers are used */
 	if (system_rev < 0x12) {
@@ -501,13 +254,6 @@
 	platform_device_register(&mx51_efikamx_leds_device);
 	imx51_add_gpio_keys(&mx51_efikamx_powerkey_data);
 
-<<<<<<< HEAD
-	spi_register_board_info(mx51_efikamx_spi_board_info,
-		ARRAY_SIZE(mx51_efikamx_spi_board_info));
-	imx51_add_ecspi(0, &mx51_efikamx_spi_pdata);
-
-=======
->>>>>>> 105e53f8
 	if (system_rev == 0x11) {
 		gpio_request(EFIKAMX_RESET1_1, "reset");
 		gpio_direction_output(EFIKAMX_RESET1_1, 1);
@@ -515,8 +261,6 @@
 		gpio_request(EFIKAMX_RESET, "reset");
 		gpio_direction_output(EFIKAMX_RESET, 1);
 	}
-<<<<<<< HEAD
-=======
 
 	/*
 	 * enable wifi by default only on mx
@@ -531,7 +275,6 @@
 	gpio_direction_output(EFIKA_WLAN_RESET, 0);
 	msleep(10);
 	gpio_set_value(EFIKA_WLAN_RESET, 1);
->>>>>>> 105e53f8
 }
 
 static void __init mx51_efikamx_timer_init(void)
