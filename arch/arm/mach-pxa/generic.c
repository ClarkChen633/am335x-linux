/*
 *  linux/arch/arm/mach-pxa/generic.c
 *
 *  Author:	Nicolas Pitre
 *  Created:	Jun 15, 2001
 *  Copyright:	MontaVista Software Inc.
 *
 * Code common to all PXA machines.
 *
 * This program is free software; you can redistribute it and/or modify
 * it under the terms of the GNU General Public License version 2 as
 * published by the Free Software Foundation.
 *
 * Since this file should be linked before any other machine specific file,
 * the __initcall() here will be executed first.  This serves as default
 * initialization stuff for PXA machines which can be overridden later if
 * need be.
 */
#include <linux/module.h>
#include <linux/kernel.h>
#include <linux/init.h>

#include <mach/hardware.h>
#include <asm/system.h>
#include <asm/mach/map.h>
#include <asm/mach-types.h>

#include <mach/reset.h>
#include <mach/gpio.h>
<<<<<<< HEAD
=======
#include <mach/smemc.h>
#include <mach/pxa3xx-regs.h>
>>>>>>> 3cbea436

#include "generic.h"

void clear_reset_status(unsigned int mask)
{
	if (cpu_is_pxa2xx())
		pxa2xx_clear_reset_status(mask);
	else {
		/* RESET_STATUS_* has a 1:1 mapping with ARSR */
		ARSR = mask;
	}
}

unsigned long get_clock_tick_rate(void)
{
	unsigned long clock_tick_rate;

	if (cpu_is_pxa25x())
		clock_tick_rate = 3686400;
	else if (machine_is_mainstone())
		clock_tick_rate = 3249600;
	else
		clock_tick_rate = 3250000;

	return clock_tick_rate;
}
EXPORT_SYMBOL(get_clock_tick_rate);

/*
 * Get the clock frequency as reflected by CCCR and the turbo flag.
 * We assume these values have been applied via a fcs.
 * If info is not 0 we also display the current settings.
 */
unsigned int get_clk_frequency_khz(int info)
{
	if (cpu_is_pxa25x())
		return pxa25x_get_clk_frequency_khz(info);
	else if (cpu_is_pxa27x())
		return pxa27x_get_clk_frequency_khz(info);
	return 0;
}
EXPORT_SYMBOL(get_clk_frequency_khz);

/*
<<<<<<< HEAD
 * Return the current memory clock frequency in units of 10kHz
 */
unsigned int get_memclk_frequency_10khz(void)
{
	if (cpu_is_pxa25x())
		return pxa25x_get_memclk_frequency_10khz();
	else if (cpu_is_pxa27x())
		return pxa27x_get_memclk_frequency_10khz();
	return 0;
}
EXPORT_SYMBOL(get_memclk_frequency_10khz);

/*
=======
>>>>>>> 3cbea436
 * Intel PXA2xx internal register mapping.
 *
 * Note: virtual 0xfffe0000-0xffffffff is reserved for the vector table
 *       and cache flush area.
 */
static struct map_desc common_io_desc[] __initdata = {
  	{	/* Devs */
		.virtual	=  0xf2000000,
		.pfn		= __phys_to_pfn(0x40000000),
		.length		= 0x02000000,
		.type		= MT_DEVICE
	}, {	/* UNCACHED_PHYS_0 */
		.virtual	= 0xff000000,
		.pfn		= __phys_to_pfn(0x00000000),
		.length		= 0x00100000,
		.type		= MT_DEVICE
	}
};

void __init pxa_map_io(void)
{
<<<<<<< HEAD
	iotable_init(standard_io_desc, ARRAY_SIZE(standard_io_desc));
	get_clk_frequency_khz(1);
=======
	iotable_init(ARRAY_AND_SIZE(common_io_desc));
>>>>>>> 3cbea436
}<|MERGE_RESOLUTION|>--- conflicted
+++ resolved
@@ -27,11 +27,8 @@
 
 #include <mach/reset.h>
 #include <mach/gpio.h>
-<<<<<<< HEAD
-=======
 #include <mach/smemc.h>
 #include <mach/pxa3xx-regs.h>
->>>>>>> 3cbea436
 
 #include "generic.h"
 
@@ -76,22 +73,6 @@
 EXPORT_SYMBOL(get_clk_frequency_khz);
 
 /*
-<<<<<<< HEAD
- * Return the current memory clock frequency in units of 10kHz
- */
-unsigned int get_memclk_frequency_10khz(void)
-{
-	if (cpu_is_pxa25x())
-		return pxa25x_get_memclk_frequency_10khz();
-	else if (cpu_is_pxa27x())
-		return pxa27x_get_memclk_frequency_10khz();
-	return 0;
-}
-EXPORT_SYMBOL(get_memclk_frequency_10khz);
-
-/*
-=======
->>>>>>> 3cbea436
  * Intel PXA2xx internal register mapping.
  *
  * Note: virtual 0xfffe0000-0xffffffff is reserved for the vector table
@@ -113,10 +94,5 @@
 
 void __init pxa_map_io(void)
 {
-<<<<<<< HEAD
-	iotable_init(standard_io_desc, ARRAY_SIZE(standard_io_desc));
-	get_clk_frequency_khz(1);
-=======
 	iotable_init(ARRAY_AND_SIZE(common_io_desc));
->>>>>>> 3cbea436
 }