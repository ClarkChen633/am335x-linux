--- conflicted
+++ resolved
@@ -53,11 +53,8 @@
 		set->cfg_gpio = pd->cfg_gpio;
 	if (pd->host_caps)
 		set->host_caps |= pd->host_caps;
-<<<<<<< HEAD
-=======
 	if (pd->pm_caps)
 		set->pm_caps |= pd->pm_caps;
->>>>>>> dcd6c922
 	if (pd->clk_type)
 		set->clk_type = pd->clk_type;
 }