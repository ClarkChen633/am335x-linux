--- conflicted
+++ resolved
@@ -95,15 +95,12 @@
 	help
 	  Internal configuration to enable the correct GPIO pull helper
 
-<<<<<<< HEAD
-=======
 config S3C_GPIO_PULL_S3C2443
 	bool
 	select S3C_GPIO_PULL_UPDOWN
 	help
 	  Internal configuration to enable the correct GPIO pull helper for S3C2443-style GPIO
 
->>>>>>> 3cbea436
 config S3C_GPIO_PULL_DOWN
 	bool
 	help
@@ -341,8 +338,6 @@
 	  Compile support for wakeup-mask controls found on the S3C6400
 	  and above. This code allows a set of interrupt to wakeup-mask
 	  mappings. See <plat/wakeup-mask.h>
-<<<<<<< HEAD
-=======
 
 comment "Power Domain"
 
@@ -351,6 +346,5 @@
 	depends on PM_RUNTIME
 	help
 	  Say Y here if you want to control Power Domain by Runtime PM.
->>>>>>> 3cbea436
 
 endif