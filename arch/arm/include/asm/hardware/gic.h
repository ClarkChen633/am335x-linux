--- conflicted
+++ resolved
@@ -34,10 +34,7 @@
 
 #ifndef __ASSEMBLY__
 extern void __iomem *gic_cpu_base_addr;
-<<<<<<< HEAD
-=======
 extern struct irq_chip gic_arch_extn;
->>>>>>> 105e53f8
 
 void gic_init(unsigned int, unsigned int, void __iomem *, void __iomem *);
 void gic_secondary_init(unsigned int);
