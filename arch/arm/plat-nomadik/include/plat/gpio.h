/*
 * Structures and registers for GPIO access in the Nomadik SoC
 *
 * Copyright (C) 2008 STMicroelectronics
 *     Author: Prafulla WADASKAR <prafulla.wadaskar@st.com>
 * Copyright (C) 2009 Alessandro Rubini <rubini@unipv.it>
 *
 * This program is free software; you can redistribute it and/or modify
 * it under the terms of the GNU General Public License version 2 as
 * published by the Free Software Foundation.
 */
#ifndef __ASM_PLAT_GPIO_H
#define __ASM_PLAT_GPIO_H

#include <asm-generic/gpio.h>

/*
 * These currently cause a function call to happen, they may be optimized
 * if needed by adding cpu-specific defines to identify blocks
 * (see mach-pxa/include/mach/gpio.h as an example using GPLR etc)
 */
#define gpio_get_value  __gpio_get_value
#define gpio_set_value  __gpio_set_value
#define gpio_cansleep   __gpio_cansleep
#define gpio_to_irq     __gpio_to_irq

/*
 * "nmk_gpio" and "NMK_GPIO" stand for "Nomadik GPIO", leaving
 * the "gpio" namespace for generic and cross-machine functions
 */

/* Register in the logic block */
#define NMK_GPIO_DAT	0x00
#define NMK_GPIO_DATS	0x04
#define NMK_GPIO_DATC	0x08
#define NMK_GPIO_PDIS	0x0c
#define NMK_GPIO_DIR	0x10
#define NMK_GPIO_DIRS	0x14
#define NMK_GPIO_DIRC	0x18
#define NMK_GPIO_SLPC	0x1c
#define NMK_GPIO_AFSLA	0x20
#define NMK_GPIO_AFSLB	0x24

#define NMK_GPIO_RIMSC	0x40
#define NMK_GPIO_FIMSC	0x44
#define NMK_GPIO_IS	0x48
#define NMK_GPIO_IC	0x4c
#define NMK_GPIO_RWIMSC	0x50
#define NMK_GPIO_FWIMSC	0x54
#define NMK_GPIO_WKS	0x58

/* Alternate functions: function C is set in hw by setting both A and B */
#define NMK_GPIO_ALT_GPIO	0
#define NMK_GPIO_ALT_A	1
#define NMK_GPIO_ALT_B	2
#define NMK_GPIO_ALT_C	(NMK_GPIO_ALT_A | NMK_GPIO_ALT_B)

/* Pull up/down values */
enum nmk_gpio_pull {
	NMK_GPIO_PULL_NONE,
	NMK_GPIO_PULL_UP,
	NMK_GPIO_PULL_DOWN,
};

/* Sleep mode */
enum nmk_gpio_slpm {
	NMK_GPIO_SLPM_INPUT,
<<<<<<< HEAD
	NMK_GPIO_SLPM_NOCHANGE,
=======
	NMK_GPIO_SLPM_WAKEUP_ENABLE = NMK_GPIO_SLPM_INPUT,
	NMK_GPIO_SLPM_NOCHANGE,
	NMK_GPIO_SLPM_WAKEUP_DISABLE = NMK_GPIO_SLPM_NOCHANGE,
>>>>>>> 45f53cc9
};

extern int nmk_gpio_set_slpm(int gpio, enum nmk_gpio_slpm mode);
extern int nmk_gpio_set_pull(int gpio, enum nmk_gpio_pull pull);
extern int nmk_gpio_set_mode(int gpio, int gpio_mode);
extern int nmk_gpio_get_mode(int gpio);

/*
 * Platform data to register a block: only the initial gpio/irq number.
 */
struct nmk_gpio_platform_data {
	char *name;
	int first_gpio;
	int first_irq;
};

#endif /* __ASM_PLAT_GPIO_H */<|MERGE_RESOLUTION|>--- conflicted
+++ resolved
@@ -65,13 +65,9 @@
 /* Sleep mode */
 enum nmk_gpio_slpm {
 	NMK_GPIO_SLPM_INPUT,
-<<<<<<< HEAD
-	NMK_GPIO_SLPM_NOCHANGE,
-=======
 	NMK_GPIO_SLPM_WAKEUP_ENABLE = NMK_GPIO_SLPM_INPUT,
 	NMK_GPIO_SLPM_NOCHANGE,
 	NMK_GPIO_SLPM_WAKEUP_DISABLE = NMK_GPIO_SLPM_NOCHANGE,
->>>>>>> 45f53cc9
 };
 
 extern int nmk_gpio_set_slpm(int gpio, enum nmk_gpio_slpm mode);
