/* linux/arch/arm/mach-s5pc100/dma.c
 *
 * Copyright (c) 2011 Samsung Electronics Co., Ltd.
 *		http://www.samsung.com
 *
 * Copyright (C) 2010 Samsung Electronics Co. Ltd.
 *	Jaswinder Singh <jassi.brar@samsung.com>
 *
 * This program is free software; you can redistribute it and/or modify
 * it under the terms of the GNU General Public License as published by
 * the Free Software Foundation; either version 2 of the License, or
 * (at your option) any later version.
 *
 * This program is distributed in the hope that it will be useful,
 * but WITHOUT ANY WARRANTY; without even the implied warranty of
 * MERCHANTABILITY or FITNESS FOR A PARTICULAR PURPOSE.  See the
 * GNU General Public License for more details.
 *
 * You should have received a copy of the GNU General Public License
 * along with this program; if not, write to the Free Software
 * Foundation, Inc., 675 Mass Ave, Cambridge, MA 02139, USA.
 */

#include <linux/dma-mapping.h>
#include <linux/amba/bus.h>
#include <linux/amba/pl330.h>

#include <asm/irq.h>
#include <plat/devs.h>
#include <plat/irqs.h>

#include <mach/map.h>
#include <mach/irqs.h>
#include <mach/dma.h>

static u64 dma_dmamask = DMA_BIT_MASK(32);

static u8 pdma0_peri[] = {
	DMACH_UART0_RX,
	DMACH_UART0_TX,
	DMACH_UART1_RX,
	DMACH_UART1_TX,
	DMACH_UART2_RX,
	DMACH_UART2_TX,
	DMACH_UART3_RX,
	DMACH_UART3_TX,
	DMACH_IRDA,
	DMACH_I2S0_RX,
	DMACH_I2S0_TX,
	DMACH_I2S0S_TX,
	DMACH_I2S1_RX,
	DMACH_I2S1_TX,
	DMACH_I2S2_RX,
	DMACH_I2S2_TX,
	DMACH_SPI0_RX,
	DMACH_SPI0_TX,
	DMACH_SPI1_RX,
	DMACH_SPI1_TX,
	DMACH_SPI2_RX,
	DMACH_SPI2_TX,
	DMACH_AC97_MICIN,
	DMACH_AC97_PCMIN,
	DMACH_AC97_PCMOUT,
	DMACH_EXTERNAL,
	DMACH_PWM,
	DMACH_SPDIF,
	DMACH_HSI_RX,
	DMACH_HSI_TX,
};

static struct dma_pl330_platdata s5pc100_pdma0_pdata = {
	.nr_valid_peri = ARRAY_SIZE(pdma0_peri),
	.peri_id = pdma0_peri,
};

<<<<<<< HEAD
AMBA_AHB_DEVICE(s5pc100_pdma0,  "dma-pl330.0", 0x00041330, S5PC100_PA_PDMA0,
	{IRQ_PDMA0}, &s5pc100_pdma0_pdata);
=======
static struct amba_device s5pc100_device_pdma0 = {
	.dev = {
		.init_name = "dma-pl330.0",
		.dma_mask = &dma_dmamask,
		.coherent_dma_mask = DMA_BIT_MASK(32),
		.platform_data = &s5pc100_pdma0_pdata,
	},
	.res = {
		.start = S5PC100_PA_PDMA0,
		.end = S5PC100_PA_PDMA0 + SZ_4K,
		.flags = IORESOURCE_MEM,
	},
	.irq = {IRQ_PDMA0, NO_IRQ},
	.periphid = 0x00041330,
};
>>>>>>> 6d259a25

static u8 pdma1_peri[] = {
	DMACH_UART0_RX,
	DMACH_UART0_TX,
	DMACH_UART1_RX,
	DMACH_UART1_TX,
	DMACH_UART2_RX,
	DMACH_UART2_TX,
	DMACH_UART3_RX,
	DMACH_UART3_TX,
	DMACH_IRDA,
	DMACH_I2S0_RX,
	DMACH_I2S0_TX,
	DMACH_I2S0S_TX,
	DMACH_I2S1_RX,
	DMACH_I2S1_TX,
	DMACH_I2S2_RX,
	DMACH_I2S2_TX,
	DMACH_SPI0_RX,
	DMACH_SPI0_TX,
	DMACH_SPI1_RX,
	DMACH_SPI1_TX,
	DMACH_SPI2_RX,
	DMACH_SPI2_TX,
	DMACH_PCM0_RX,
	DMACH_PCM0_TX,
	DMACH_PCM1_RX,
	DMACH_PCM1_TX,
	DMACH_MSM_REQ0,
	DMACH_MSM_REQ1,
	DMACH_MSM_REQ2,
	DMACH_MSM_REQ3,
};

static struct dma_pl330_platdata s5pc100_pdma1_pdata = {
	.nr_valid_peri = ARRAY_SIZE(pdma1_peri),
	.peri_id = pdma1_peri,
};

<<<<<<< HEAD
AMBA_AHB_DEVICE(s5pc100_pdma1, "dma-pl330.1", 0x00041330, S5PC100_PA_PDMA1,
	{IRQ_PDMA1}, &s5pc100_pdma1_pdata);
=======
static struct amba_device s5pc100_device_pdma1 = {
	.dev = {
		.init_name = "dma-pl330.1",
		.dma_mask = &dma_dmamask,
		.coherent_dma_mask = DMA_BIT_MASK(32),
		.platform_data = &s5pc100_pdma1_pdata,
	},
	.res = {
		.start = S5PC100_PA_PDMA1,
		.end = S5PC100_PA_PDMA1 + SZ_4K,
		.flags = IORESOURCE_MEM,
	},
	.irq = {IRQ_PDMA1, NO_IRQ},
	.periphid = 0x00041330,
};
>>>>>>> 6d259a25

static int __init s5pc100_dma_init(void)
{
	dma_cap_set(DMA_SLAVE, s5pc100_pdma0_pdata.cap_mask);
	dma_cap_set(DMA_CYCLIC, s5pc100_pdma0_pdata.cap_mask);
	amba_device_register(&s5pc100_pdma0_device, &iomem_resource);

	dma_cap_set(DMA_SLAVE, s5pc100_pdma1_pdata.cap_mask);
	dma_cap_set(DMA_CYCLIC, s5pc100_pdma1_pdata.cap_mask);
	amba_device_register(&s5pc100_pdma1_device, &iomem_resource);

	return 0;
}
arch_initcall(s5pc100_dma_init);<|MERGE_RESOLUTION|>--- conflicted
+++ resolved
@@ -73,26 +73,8 @@
 	.peri_id = pdma0_peri,
 };
 
-<<<<<<< HEAD
-AMBA_AHB_DEVICE(s5pc100_pdma0,  "dma-pl330.0", 0x00041330, S5PC100_PA_PDMA0,
-	{IRQ_PDMA0}, &s5pc100_pdma0_pdata);
-=======
-static struct amba_device s5pc100_device_pdma0 = {
-	.dev = {
-		.init_name = "dma-pl330.0",
-		.dma_mask = &dma_dmamask,
-		.coherent_dma_mask = DMA_BIT_MASK(32),
-		.platform_data = &s5pc100_pdma0_pdata,
-	},
-	.res = {
-		.start = S5PC100_PA_PDMA0,
-		.end = S5PC100_PA_PDMA0 + SZ_4K,
-		.flags = IORESOURCE_MEM,
-	},
-	.irq = {IRQ_PDMA0, NO_IRQ},
-	.periphid = 0x00041330,
-};
->>>>>>> 6d259a25
+static AMBA_AHB_DEVICE(s5pc100_pdma0,  "dma-pl330.0", 0x00041330,
+	S5PC100_PA_PDMA0, {IRQ_PDMA0}, &s5pc100_pdma0_pdata);
 
 static u8 pdma1_peri[] = {
 	DMACH_UART0_RX,
@@ -132,26 +114,8 @@
 	.peri_id = pdma1_peri,
 };
 
-<<<<<<< HEAD
-AMBA_AHB_DEVICE(s5pc100_pdma1, "dma-pl330.1", 0x00041330, S5PC100_PA_PDMA1,
-	{IRQ_PDMA1}, &s5pc100_pdma1_pdata);
-=======
-static struct amba_device s5pc100_device_pdma1 = {
-	.dev = {
-		.init_name = "dma-pl330.1",
-		.dma_mask = &dma_dmamask,
-		.coherent_dma_mask = DMA_BIT_MASK(32),
-		.platform_data = &s5pc100_pdma1_pdata,
-	},
-	.res = {
-		.start = S5PC100_PA_PDMA1,
-		.end = S5PC100_PA_PDMA1 + SZ_4K,
-		.flags = IORESOURCE_MEM,
-	},
-	.irq = {IRQ_PDMA1, NO_IRQ},
-	.periphid = 0x00041330,
-};
->>>>>>> 6d259a25
+static AMBA_AHB_DEVICE(s5pc100_pdma1, "dma-pl330.1", 0x00041330,
+	S5PC100_PA_PDMA1, {IRQ_PDMA1}, &s5pc100_pdma1_pdata);
 
 static int __init s5pc100_dma_init(void)
 {
