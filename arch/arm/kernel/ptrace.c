/*
 *  linux/arch/arm/kernel/ptrace.c
 *
 *  By Ross Biro 1/23/92
 * edited by Linus Torvalds
 * ARM modifications Copyright (C) 2000 Russell King
 *
 * This program is free software; you can redistribute it and/or modify
 * it under the terms of the GNU General Public License version 2 as
 * published by the Free Software Foundation.
 */
#include <linux/kernel.h>
#include <linux/sched.h>
#include <linux/mm.h>
#include <linux/elf.h>
#include <linux/smp.h>
#include <linux/ptrace.h>
#include <linux/user.h>
#include <linux/security.h>
#include <linux/init.h>
#include <linux/signal.h>
#include <linux/uaccess.h>
#include <linux/perf_event.h>
#include <linux/hw_breakpoint.h>
#include <linux/regset.h>
#include <linux/audit.h>
#include <linux/tracehook.h>

#include <asm/pgtable.h>
#include <asm/traps.h>

#define REG_PC	15
#define REG_PSR	16
/*
 * does not yet catch signals sent when the child dies.
 * in exit.c or in signal.c.
 */

#if 0
/*
 * Breakpoint SWI instruction: SWI &9F0001
 */
#define BREAKINST_ARM	0xef9f0001
#define BREAKINST_THUMB	0xdf00		/* fill this in later */
#else
/*
 * New breakpoints - use an undefined instruction.  The ARM architecture
 * reference manual guarantees that the following instruction space
 * will produce an undefined instruction exception on all CPUs:
 *
 *  ARM:   xxxx 0111 1111 xxxx xxxx xxxx 1111 xxxx
 *  Thumb: 1101 1110 xxxx xxxx
 */
#define BREAKINST_ARM	0xe7f001f0
#define BREAKINST_THUMB	0xde01
#endif

struct pt_regs_offset {
	const char *name;
	int offset;
};

#define REG_OFFSET_NAME(r) \
	{.name = #r, .offset = offsetof(struct pt_regs, ARM_##r)}
#define REG_OFFSET_END {.name = NULL, .offset = 0}

static const struct pt_regs_offset regoffset_table[] = {
	REG_OFFSET_NAME(r0),
	REG_OFFSET_NAME(r1),
	REG_OFFSET_NAME(r2),
	REG_OFFSET_NAME(r3),
	REG_OFFSET_NAME(r4),
	REG_OFFSET_NAME(r5),
	REG_OFFSET_NAME(r6),
	REG_OFFSET_NAME(r7),
	REG_OFFSET_NAME(r8),
	REG_OFFSET_NAME(r9),
	REG_OFFSET_NAME(r10),
	REG_OFFSET_NAME(fp),
	REG_OFFSET_NAME(ip),
	REG_OFFSET_NAME(sp),
	REG_OFFSET_NAME(lr),
	REG_OFFSET_NAME(pc),
	REG_OFFSET_NAME(cpsr),
	REG_OFFSET_NAME(ORIG_r0),
	REG_OFFSET_END,
};

/**
 * regs_query_register_offset() - query register offset from its name
 * @name:	the name of a register
 *
 * regs_query_register_offset() returns the offset of a register in struct
 * pt_regs from its name. If the name is invalid, this returns -EINVAL;
 */
int regs_query_register_offset(const char *name)
{
	const struct pt_regs_offset *roff;
	for (roff = regoffset_table; roff->name != NULL; roff++)
		if (!strcmp(roff->name, name))
			return roff->offset;
	return -EINVAL;
}

/**
 * regs_query_register_name() - query register name from its offset
 * @offset:	the offset of a register in struct pt_regs.
 *
 * regs_query_register_name() returns the name of a register from its
 * offset in struct pt_regs. If the @offset is invalid, this returns NULL;
 */
const char *regs_query_register_name(unsigned int offset)
{
	const struct pt_regs_offset *roff;
	for (roff = regoffset_table; roff->name != NULL; roff++)
		if (roff->offset == offset)
			return roff->name;
	return NULL;
}

/**
 * regs_within_kernel_stack() - check the address in the stack
 * @regs:      pt_regs which contains kernel stack pointer.
 * @addr:      address which is checked.
 *
 * regs_within_kernel_stack() checks @addr is within the kernel stack page(s).
 * If @addr is within the kernel stack, it returns true. If not, returns false.
 */
bool regs_within_kernel_stack(struct pt_regs *regs, unsigned long addr)
{
	return ((addr & ~(THREAD_SIZE - 1))  ==
		(kernel_stack_pointer(regs) & ~(THREAD_SIZE - 1)));
}

/**
 * regs_get_kernel_stack_nth() - get Nth entry of the stack
 * @regs:	pt_regs which contains kernel stack pointer.
 * @n:		stack entry number.
 *
 * regs_get_kernel_stack_nth() returns @n th entry of the kernel stack which
 * is specified by @regs. If the @n th entry is NOT in the kernel stack,
 * this returns 0.
 */
unsigned long regs_get_kernel_stack_nth(struct pt_regs *regs, unsigned int n)
{
	unsigned long *addr = (unsigned long *)kernel_stack_pointer(regs);
	addr += n;
	if (regs_within_kernel_stack(regs, (unsigned long)addr))
		return *addr;
	else
		return 0;
}

/*
 * this routine will get a word off of the processes privileged stack.
 * the offset is how far from the base addr as stored in the THREAD.
 * this routine assumes that all the privileged stacks are in our
 * data space.
 */
static inline long get_user_reg(struct task_struct *task, int offset)
{
	return task_pt_regs(task)->uregs[offset];
}

/*
 * this routine will put a word on the processes privileged stack.
 * the offset is how far from the base addr as stored in the THREAD.
 * this routine assumes that all the privileged stacks are in our
 * data space.
 */
static inline int
put_user_reg(struct task_struct *task, int offset, long data)
{
	struct pt_regs newregs, *regs = task_pt_regs(task);
	int ret = -EINVAL;

	newregs = *regs;
	newregs.uregs[offset] = data;

	if (valid_user_regs(&newregs)) {
		regs->uregs[offset] = data;
		ret = 0;
	}

	return ret;
}

/*
 * Called by kernel/ptrace.c when detaching..
 */
void ptrace_disable(struct task_struct *child)
{
	/* Nothing to do. */
}

/*
 * Handle hitting a breakpoint.
 */
void ptrace_break(struct task_struct *tsk, struct pt_regs *regs)
{
	siginfo_t info;

	info.si_signo = SIGTRAP;
	info.si_errno = 0;
	info.si_code  = TRAP_BRKPT;
	info.si_addr  = (void __user *)instruction_pointer(regs);

	force_sig_info(SIGTRAP, &info, tsk);
}

static int break_trap(struct pt_regs *regs, unsigned int instr)
{
	ptrace_break(current, regs);
	return 0;
}

static struct undef_hook arm_break_hook = {
	.instr_mask	= 0x0fffffff,
	.instr_val	= 0x07f001f0,
	.cpsr_mask	= PSR_T_BIT,
	.cpsr_val	= 0,
	.fn		= break_trap,
};

static struct undef_hook thumb_break_hook = {
	.instr_mask	= 0xffff,
	.instr_val	= 0xde01,
	.cpsr_mask	= PSR_T_BIT,
	.cpsr_val	= PSR_T_BIT,
	.fn		= break_trap,
};

static struct undef_hook thumb2_break_hook = {
	.instr_mask	= 0xffffffff,
	.instr_val	= 0xf7f0a000,
	.cpsr_mask	= PSR_T_BIT,
	.cpsr_val	= PSR_T_BIT,
	.fn		= break_trap,
};

static int __init ptrace_break_init(void)
{
	register_undef_hook(&arm_break_hook);
	register_undef_hook(&thumb_break_hook);
	register_undef_hook(&thumb2_break_hook);
	return 0;
}

core_initcall(ptrace_break_init);

/*
 * Read the word at offset "off" into the "struct user".  We
 * actually access the pt_regs stored on the kernel stack.
 */
static int ptrace_read_user(struct task_struct *tsk, unsigned long off,
			    unsigned long __user *ret)
{
	unsigned long tmp;

	if (off & 3)
		return -EIO;

	tmp = 0;
	if (off == PT_TEXT_ADDR)
		tmp = tsk->mm->start_code;
	else if (off == PT_DATA_ADDR)
		tmp = tsk->mm->start_data;
	else if (off == PT_TEXT_END_ADDR)
		tmp = tsk->mm->end_code;
	else if (off < sizeof(struct pt_regs))
		tmp = get_user_reg(tsk, off >> 2);
	else if (off >= sizeof(struct user))
		return -EIO;

	return put_user(tmp, ret);
}

/*
 * Write the word at offset "off" into "struct user".  We
 * actually access the pt_regs stored on the kernel stack.
 */
static int ptrace_write_user(struct task_struct *tsk, unsigned long off,
			     unsigned long val)
{
	if (off & 3 || off >= sizeof(struct user))
		return -EIO;

	if (off >= sizeof(struct pt_regs))
		return 0;

	return put_user_reg(tsk, off >> 2, val);
}

#ifdef CONFIG_IWMMXT

/*
 * Get the child iWMMXt state.
 */
static int ptrace_getwmmxregs(struct task_struct *tsk, void __user *ufp)
{
	struct thread_info *thread = task_thread_info(tsk);

	if (!test_ti_thread_flag(thread, TIF_USING_IWMMXT))
		return -ENODATA;
	iwmmxt_task_disable(thread);  /* force it to ram */
	return copy_to_user(ufp, &thread->fpstate.iwmmxt, IWMMXT_SIZE)
		? -EFAULT : 0;
}

/*
 * Set the child iWMMXt state.
 */
static int ptrace_setwmmxregs(struct task_struct *tsk, void __user *ufp)
{
	struct thread_info *thread = task_thread_info(tsk);

	if (!test_ti_thread_flag(thread, TIF_USING_IWMMXT))
		return -EACCES;
	iwmmxt_task_release(thread);  /* force a reload */
	return copy_from_user(&thread->fpstate.iwmmxt, ufp, IWMMXT_SIZE)
		? -EFAULT : 0;
}

#endif

#ifdef CONFIG_CRUNCH
/*
 * Get the child Crunch state.
 */
static int ptrace_getcrunchregs(struct task_struct *tsk, void __user *ufp)
{
	struct thread_info *thread = task_thread_info(tsk);

	crunch_task_disable(thread);  /* force it to ram */
	return copy_to_user(ufp, &thread->crunchstate, CRUNCH_SIZE)
		? -EFAULT : 0;
}

/*
 * Set the child Crunch state.
 */
static int ptrace_setcrunchregs(struct task_struct *tsk, void __user *ufp)
{
	struct thread_info *thread = task_thread_info(tsk);

	crunch_task_release(thread);  /* force a reload */
	return copy_from_user(&thread->crunchstate, ufp, CRUNCH_SIZE)
		? -EFAULT : 0;
}
#endif

#ifdef CONFIG_HAVE_HW_BREAKPOINT
/*
 * Convert a virtual register number into an index for a thread_info
 * breakpoint array. Breakpoints are identified using positive numbers
 * whilst watchpoints are negative. The registers are laid out as pairs
 * of (address, control), each pair mapping to a unique hw_breakpoint struct.
 * Register 0 is reserved for describing resource information.
 */
static int ptrace_hbp_num_to_idx(long num)
{
	if (num < 0)
		num = (ARM_MAX_BRP << 1) - num;
	return (num - 1) >> 1;
}

/*
 * Returns the virtual register number for the address of the
 * breakpoint at index idx.
 */
static long ptrace_hbp_idx_to_num(int idx)
{
	long mid = ARM_MAX_BRP << 1;
	long num = (idx << 1) + 1;
	return num > mid ? mid - num : num;
}

/*
 * Handle hitting a HW-breakpoint.
 */
static void ptrace_hbptriggered(struct perf_event *bp,
				     struct perf_sample_data *data,
				     struct pt_regs *regs)
{
	struct arch_hw_breakpoint *bkpt = counter_arch_bp(bp);
	long num;
	int i;
	siginfo_t info;

	for (i = 0; i < ARM_MAX_HBP_SLOTS; ++i)
		if (current->thread.debug.hbp[i] == bp)
			break;

	num = (i == ARM_MAX_HBP_SLOTS) ? 0 : ptrace_hbp_idx_to_num(i);

	info.si_signo	= SIGTRAP;
	info.si_errno	= (int)num;
	info.si_code	= TRAP_HWBKPT;
	info.si_addr	= (void __user *)(bkpt->trigger);

	force_sig_info(SIGTRAP, &info, current);
}

/*
 * Set ptrace breakpoint pointers to zero for this task.
 * This is required in order to prevent child processes from unregistering
 * breakpoints held by their parent.
 */
void clear_ptrace_hw_breakpoint(struct task_struct *tsk)
{
	memset(tsk->thread.debug.hbp, 0, sizeof(tsk->thread.debug.hbp));
}

/*
 * Unregister breakpoints from this task and reset the pointers in
 * the thread_struct.
 */
void flush_ptrace_hw_breakpoint(struct task_struct *tsk)
{
	int i;
	struct thread_struct *t = &tsk->thread;

	for (i = 0; i < ARM_MAX_HBP_SLOTS; i++) {
		if (t->debug.hbp[i]) {
			unregister_hw_breakpoint(t->debug.hbp[i]);
			t->debug.hbp[i] = NULL;
		}
	}
}

static u32 ptrace_get_hbp_resource_info(void)
{
	u8 num_brps, num_wrps, debug_arch, wp_len;
	u32 reg = 0;

	num_brps	= hw_breakpoint_slots(TYPE_INST);
	num_wrps	= hw_breakpoint_slots(TYPE_DATA);
	debug_arch	= arch_get_debug_arch();
	wp_len		= arch_get_max_wp_len();

	reg		|= debug_arch;
	reg		<<= 8;
	reg		|= wp_len;
	reg		<<= 8;
	reg		|= num_wrps;
	reg		<<= 8;
	reg		|= num_brps;

	return reg;
}

static struct perf_event *ptrace_hbp_create(struct task_struct *tsk, int type)
{
	struct perf_event_attr attr;

	ptrace_breakpoint_init(&attr);

	/* Initialise fields to sane defaults. */
	attr.bp_addr	= 0;
	attr.bp_len	= HW_BREAKPOINT_LEN_4;
	attr.bp_type	= type;
	attr.disabled	= 1;

	return register_user_hw_breakpoint(&attr, ptrace_hbptriggered, NULL,
					   tsk);
}

static int ptrace_gethbpregs(struct task_struct *tsk, long num,
			     unsigned long  __user *data)
{
	u32 reg;
	int idx, ret = 0;
	struct perf_event *bp;
	struct arch_hw_breakpoint_ctrl arch_ctrl;

	if (num == 0) {
		reg = ptrace_get_hbp_resource_info();
	} else {
		idx = ptrace_hbp_num_to_idx(num);
		if (idx < 0 || idx >= ARM_MAX_HBP_SLOTS) {
			ret = -EINVAL;
			goto out;
		}

		bp = tsk->thread.debug.hbp[idx];
		if (!bp) {
			reg = 0;
			goto put;
		}

		arch_ctrl = counter_arch_bp(bp)->ctrl;

		/*
		 * Fix up the len because we may have adjusted it
		 * to compensate for an unaligned address.
		 */
		while (!(arch_ctrl.len & 0x1))
			arch_ctrl.len >>= 1;

		if (num & 0x1)
			reg = bp->attr.bp_addr;
		else
			reg = encode_ctrl_reg(arch_ctrl);
	}

put:
	if (put_user(reg, data))
		ret = -EFAULT;

out:
	return ret;
}

static int ptrace_sethbpregs(struct task_struct *tsk, long num,
			     unsigned long __user *data)
{
	int idx, gen_len, gen_type, implied_type, ret = 0;
	u32 user_val;
	struct perf_event *bp;
	struct arch_hw_breakpoint_ctrl ctrl;
	struct perf_event_attr attr;

	if (num == 0)
		goto out;
	else if (num < 0)
		implied_type = HW_BREAKPOINT_RW;
	else
		implied_type = HW_BREAKPOINT_X;

	idx = ptrace_hbp_num_to_idx(num);
	if (idx < 0 || idx >= ARM_MAX_HBP_SLOTS) {
		ret = -EINVAL;
		goto out;
	}

	if (get_user(user_val, data)) {
		ret = -EFAULT;
		goto out;
	}

	bp = tsk->thread.debug.hbp[idx];
	if (!bp) {
		bp = ptrace_hbp_create(tsk, implied_type);
		if (IS_ERR(bp)) {
			ret = PTR_ERR(bp);
			goto out;
		}
		tsk->thread.debug.hbp[idx] = bp;
	}

	attr = bp->attr;

	if (num & 0x1) {
		/* Address */
		attr.bp_addr	= user_val;
	} else {
		/* Control */
		decode_ctrl_reg(user_val, &ctrl);
		ret = arch_bp_generic_fields(ctrl, &gen_len, &gen_type);
		if (ret)
			goto out;

		if ((gen_type & implied_type) != gen_type) {
			ret = -EINVAL;
			goto out;
		}

		attr.bp_len	= gen_len;
		attr.bp_type	= gen_type;
		attr.disabled	= !ctrl.enabled;
	}

	ret = modify_user_hw_breakpoint(bp, &attr);
out:
	return ret;
}
#endif

/* regset get/set implementations */

static int gpr_get(struct task_struct *target,
		   const struct user_regset *regset,
		   unsigned int pos, unsigned int count,
		   void *kbuf, void __user *ubuf)
{
	struct pt_regs *regs = task_pt_regs(target);

	return user_regset_copyout(&pos, &count, &kbuf, &ubuf,
				   regs,
				   0, sizeof(*regs));
}

static int gpr_set(struct task_struct *target,
		   const struct user_regset *regset,
		   unsigned int pos, unsigned int count,
		   const void *kbuf, const void __user *ubuf)
{
	int ret;
	struct pt_regs newregs;

	ret = user_regset_copyin(&pos, &count, &kbuf, &ubuf,
				 &newregs,
				 0, sizeof(newregs));
	if (ret)
		return ret;

	if (!valid_user_regs(&newregs))
		return -EINVAL;

	*task_pt_regs(target) = newregs;
	return 0;
}

static int fpa_get(struct task_struct *target,
		   const struct user_regset *regset,
		   unsigned int pos, unsigned int count,
		   void *kbuf, void __user *ubuf)
{
	return user_regset_copyout(&pos, &count, &kbuf, &ubuf,
				   &task_thread_info(target)->fpstate,
				   0, sizeof(struct user_fp));
}

static int fpa_set(struct task_struct *target,
		   const struct user_regset *regset,
		   unsigned int pos, unsigned int count,
		   const void *kbuf, const void __user *ubuf)
{
	struct thread_info *thread = task_thread_info(target);

	thread->used_cp[1] = thread->used_cp[2] = 1;

	return user_regset_copyin(&pos, &count, &kbuf, &ubuf,
		&thread->fpstate,
		0, sizeof(struct user_fp));
}

#ifdef CONFIG_VFP
/*
 * VFP register get/set implementations.
 *
 * With respect to the kernel, struct user_fp is divided into three chunks:
 * 16 or 32 real VFP registers (d0-d15 or d0-31)
 *	These are transferred to/from the real registers in the task's
 *	vfp_hard_struct.  The number of registers depends on the kernel
 *	configuration.
 *
 * 16 or 0 fake VFP registers (d16-d31 or empty)
 *	i.e., the user_vfp structure has space for 32 registers even if
 *	the kernel doesn't have them all.
 *
 *	vfp_get() reads this chunk as zero where applicable
 *	vfp_set() ignores this chunk
 *
 * 1 word for the FPSCR
 *
 * The bounds-checking logic built into user_regset_copyout and friends
 * means that we can make a simple sequence of calls to map the relevant data
 * to/from the specified slice of the user regset structure.
 */
static int vfp_get(struct task_struct *target,
		   const struct user_regset *regset,
		   unsigned int pos, unsigned int count,
		   void *kbuf, void __user *ubuf)
{
	int ret;
	struct thread_info *thread = task_thread_info(target);
	struct vfp_hard_struct const *vfp = &thread->vfpstate.hard;
	const size_t user_fpregs_offset = offsetof(struct user_vfp, fpregs);
	const size_t user_fpscr_offset = offsetof(struct user_vfp, fpscr);

	vfp_sync_hwstate(thread);

	ret = user_regset_copyout(&pos, &count, &kbuf, &ubuf,
				  &vfp->fpregs,
				  user_fpregs_offset,
				  user_fpregs_offset + sizeof(vfp->fpregs));
	if (ret)
		return ret;

	ret = user_regset_copyout_zero(&pos, &count, &kbuf, &ubuf,
				       user_fpregs_offset + sizeof(vfp->fpregs),
				       user_fpscr_offset);
	if (ret)
		return ret;

	return user_regset_copyout(&pos, &count, &kbuf, &ubuf,
				   &vfp->fpscr,
				   user_fpscr_offset,
				   user_fpscr_offset + sizeof(vfp->fpscr));
}

/*
 * For vfp_set() a read-modify-write is done on the VFP registers,
 * in order to avoid writing back a half-modified set of registers on
 * failure.
 */
static int vfp_set(struct task_struct *target,
			  const struct user_regset *regset,
			  unsigned int pos, unsigned int count,
			  const void *kbuf, const void __user *ubuf)
{
	int ret;
	struct thread_info *thread = task_thread_info(target);
	struct vfp_hard_struct new_vfp;
	const size_t user_fpregs_offset = offsetof(struct user_vfp, fpregs);
	const size_t user_fpscr_offset = offsetof(struct user_vfp, fpscr);

	vfp_sync_hwstate(thread);
	new_vfp = thread->vfpstate.hard;

	ret = user_regset_copyin(&pos, &count, &kbuf, &ubuf,
				  &new_vfp.fpregs,
				  user_fpregs_offset,
				  user_fpregs_offset + sizeof(new_vfp.fpregs));
	if (ret)
		return ret;

	ret = user_regset_copyin_ignore(&pos, &count, &kbuf, &ubuf,
				user_fpregs_offset + sizeof(new_vfp.fpregs),
				user_fpscr_offset);
	if (ret)
		return ret;

	ret = user_regset_copyin(&pos, &count, &kbuf, &ubuf,
				 &new_vfp.fpscr,
				 user_fpscr_offset,
				 user_fpscr_offset + sizeof(new_vfp.fpscr));
	if (ret)
		return ret;

	vfp_flush_hwstate(thread);
	thread->vfpstate.hard = new_vfp;

	return 0;
}
#endif /* CONFIG_VFP */

enum arm_regset {
	REGSET_GPR,
	REGSET_FPR,
#ifdef CONFIG_VFP
	REGSET_VFP,
#endif
};

static const struct user_regset arm_regsets[] = {
	[REGSET_GPR] = {
		.core_note_type = NT_PRSTATUS,
		.n = ELF_NGREG,
		.size = sizeof(u32),
		.align = sizeof(u32),
		.get = gpr_get,
		.set = gpr_set
	},
	[REGSET_FPR] = {
		/*
		 * For the FPA regs in fpstate, the real fields are a mixture
		 * of sizes, so pretend that the registers are word-sized:
		 */
		.core_note_type = NT_PRFPREG,
		.n = sizeof(struct user_fp) / sizeof(u32),
		.size = sizeof(u32),
		.align = sizeof(u32),
		.get = fpa_get,
		.set = fpa_set
	},
#ifdef CONFIG_VFP
	[REGSET_VFP] = {
		/*
		 * Pretend that the VFP regs are word-sized, since the FPSCR is
		 * a single word dangling at the end of struct user_vfp:
		 */
		.core_note_type = NT_ARM_VFP,
		.n = ARM_VFPREGS_SIZE / sizeof(u32),
		.size = sizeof(u32),
		.align = sizeof(u32),
		.get = vfp_get,
		.set = vfp_set
	},
#endif /* CONFIG_VFP */
};

static const struct user_regset_view user_arm_view = {
	.name = "arm", .e_machine = ELF_ARCH, .ei_osabi = ELF_OSABI,
	.regsets = arm_regsets, .n = ARRAY_SIZE(arm_regsets)
};

const struct user_regset_view *task_user_regset_view(struct task_struct *task)
{
	return &user_arm_view;
}

long arch_ptrace(struct task_struct *child, long request,
		 unsigned long addr, unsigned long data)
{
	int ret;
	unsigned long __user *datap = (unsigned long __user *) data;

	switch (request) {
		case PTRACE_PEEKUSR:
			ret = ptrace_read_user(child, addr, datap);
			break;

		case PTRACE_POKEUSR:
			ret = ptrace_write_user(child, addr, data);
			break;

		case PTRACE_GETREGS:
			ret = copy_regset_to_user(child,
						  &user_arm_view, REGSET_GPR,
						  0, sizeof(struct pt_regs),
						  datap);
			break;

		case PTRACE_SETREGS:
			ret = copy_regset_from_user(child,
						    &user_arm_view, REGSET_GPR,
						    0, sizeof(struct pt_regs),
						    datap);
			break;

		case PTRACE_GETFPREGS:
			ret = copy_regset_to_user(child,
						  &user_arm_view, REGSET_FPR,
						  0, sizeof(union fp_state),
						  datap);
			break;

		case PTRACE_SETFPREGS:
			ret = copy_regset_from_user(child,
						    &user_arm_view, REGSET_FPR,
						    0, sizeof(union fp_state),
						    datap);
			break;

#ifdef CONFIG_IWMMXT
		case PTRACE_GETWMMXREGS:
			ret = ptrace_getwmmxregs(child, datap);
			break;

		case PTRACE_SETWMMXREGS:
			ret = ptrace_setwmmxregs(child, datap);
			break;
#endif

		case PTRACE_GET_THREAD_AREA:
			ret = put_user(task_thread_info(child)->tp_value,
				       datap);
			break;

		case PTRACE_SET_SYSCALL:
			task_thread_info(child)->syscall = data;
			ret = 0;
			break;

#ifdef CONFIG_CRUNCH
		case PTRACE_GETCRUNCHREGS:
			ret = ptrace_getcrunchregs(child, datap);
			break;

		case PTRACE_SETCRUNCHREGS:
			ret = ptrace_setcrunchregs(child, datap);
			break;
#endif

#ifdef CONFIG_VFP
		case PTRACE_GETVFPREGS:
			ret = copy_regset_to_user(child,
						  &user_arm_view, REGSET_VFP,
						  0, ARM_VFPREGS_SIZE,
						  datap);
			break;

		case PTRACE_SETVFPREGS:
			ret = copy_regset_from_user(child,
						    &user_arm_view, REGSET_VFP,
						    0, ARM_VFPREGS_SIZE,
						    datap);
			break;
#endif

#ifdef CONFIG_HAVE_HW_BREAKPOINT
		case PTRACE_GETHBPREGS:
			if (ptrace_get_breakpoints(child) < 0)
				return -ESRCH;

			ret = ptrace_gethbpregs(child, addr,
						(unsigned long __user *)data);
			ptrace_put_breakpoints(child);
			break;
		case PTRACE_SETHBPREGS:
			if (ptrace_get_breakpoints(child) < 0)
				return -ESRCH;

			ret = ptrace_sethbpregs(child, addr,
						(unsigned long __user *)data);
			ptrace_put_breakpoints(child);
			break;
#endif

		default:
			ret = ptrace_request(child, request, addr, data);
			break;
	}

	return ret;
}

enum ptrace_syscall_dir {
	PTRACE_SYSCALL_ENTER = 0,
	PTRACE_SYSCALL_EXIT,
};

static int ptrace_syscall_trace(struct pt_regs *regs, int scno,
				enum ptrace_syscall_dir dir)
{
	unsigned long ip;

<<<<<<< HEAD
	if (why)
		audit_syscall_exit(regs);
	else
		audit_syscall_entry(AUDIT_ARCH_ARM, scno, regs->ARM_r0,
				    regs->ARM_r1, regs->ARM_r2, regs->ARM_r3);

=======
>>>>>>> d9875690
	if (!test_thread_flag(TIF_SYSCALL_TRACE))
		return scno;

	current_thread_info()->syscall = scno;

	/*
	 * IP is used to denote syscall entry/exit:
	 * IP = 0 -> entry, =1 -> exit
	 */
	ip = regs->ARM_ip;
	regs->ARM_ip = dir;

	if (dir == PTRACE_SYSCALL_EXIT)
		tracehook_report_syscall_exit(regs, 0);
	else if (tracehook_report_syscall_entry(regs))
		current_thread_info()->syscall = -1;

	regs->ARM_ip = ip;
	return current_thread_info()->syscall;
}

asmlinkage int syscall_trace_enter(struct pt_regs *regs, int scno)
{
	int ret = ptrace_syscall_trace(regs, scno, PTRACE_SYSCALL_ENTER);
	audit_syscall_entry(AUDIT_ARCH_ARM, scno, regs->ARM_r0, regs->ARM_r1,
			    regs->ARM_r2, regs->ARM_r3);
	return ret;
}

asmlinkage int syscall_trace_exit(struct pt_regs *regs, int scno)
{
	int ret = ptrace_syscall_trace(regs, scno, PTRACE_SYSCALL_EXIT);
	audit_syscall_exit(regs);
	return ret;
}<|MERGE_RESOLUTION|>--- conflicted
+++ resolved
@@ -25,6 +25,7 @@
 #include <linux/regset.h>
 #include <linux/audit.h>
 #include <linux/tracehook.h>
+#include <linux/unistd.h>
 
 #include <asm/pgtable.h>
 #include <asm/traps.h>
@@ -917,15 +918,6 @@
 {
 	unsigned long ip;
 
-<<<<<<< HEAD
-	if (why)
-		audit_syscall_exit(regs);
-	else
-		audit_syscall_entry(AUDIT_ARCH_ARM, scno, regs->ARM_r0,
-				    regs->ARM_r1, regs->ARM_r2, regs->ARM_r3);
-
-=======
->>>>>>> d9875690
 	if (!test_thread_flag(TIF_SYSCALL_TRACE))
 		return scno;
 
