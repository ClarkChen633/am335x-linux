/*
 *  linux/arch/arm/kernel/debug.S
 *
 *  Copyright (C) 1994-1999 Russell King
 *
 * This program is free software; you can redistribute it and/or modify
 * it under the terms of the GNU General Public License version 2 as
 * published by the Free Software Foundation.
 *
 *  32-bit debugging code
 */
#include <linux/linkage.h>

		.text

/*
 * Some debugging routines (useful if you've got MM problems and
 * printk isn't working).  For DEBUGGING ONLY!!!  Do not leave
 * references to these in a production kernel!
 */

#if defined(CONFIG_DEBUG_ICEDCC)
		@@ debug using ARM EmbeddedICE DCC channel

#if defined(CONFIG_CPU_V6)

		.macro	addruart, rx, tmp
		.endm

		.macro	senduart, rd, rx
		mcr	p14, 0, \rd, c0, c5, 0
		.endm

		.macro	busyuart, rd, rx
1001:
		mrc	p14, 0, \rx, c0, c1, 0
		tst	\rx, #0x20000000
		beq	1001b
		.endm

		.macro	waituart, rd, rx
		mov	\rd, #0x2000000
1001:
		subs	\rd, \rd, #1
		bmi	1002f
		mrc	p14, 0, \rx, c0, c1, 0
		tst	\rx, #0x20000000
		bne	1001b
1002:
		.endm

#elif defined(CONFIG_CPU_V7)

<<<<<<< HEAD
		.macro	addruart, rx
=======
		.macro	addruart, rx, tmp
>>>>>>> 55c63bd2
		.endm

		.macro	senduart, rd, rx
		mcr	p14, 0, \rd, c0, c5, 0
		.endm

		.macro	busyuart, rd, rx
busy:		mrc	p14, 0, pc, c0, c1, 0
		bcs	busy
		.endm

		.macro	waituart, rd, rx
wait:		mrc	p14, 0, pc, c0, c1, 0
		bcs	wait

		.endm

#elif defined(CONFIG_CPU_XSCALE)

		.macro	addruart, rx, tmp
		.endm

		.macro	senduart, rd, rx
		mcr	p14, 0, \rd, c8, c0, 0
		.endm

		.macro	busyuart, rd, rx
1001:
		mrc	p14, 0, \rx, c14, c0, 0
		tst	\rx, #0x10000000
		beq	1001b
		.endm

		.macro	waituart, rd, rx
		mov	\rd, #0x10000000
1001:
		subs	\rd, \rd, #1
		bmi	1002f
		mrc	p14, 0, \rx, c14, c0, 0
		tst	\rx, #0x10000000
		bne	1001b
1002:
		.endm

#else

		.macro	addruart, rx, tmp
		.endm

		.macro	senduart, rd, rx
		mcr	p14, 0, \rd, c1, c0, 0
		.endm

		.macro	busyuart, rd, rx
1001:
		mrc	p14, 0, \rx, c0, c0, 0
		tst	\rx, #2
		beq	1001b

		.endm

		.macro	waituart, rd, rx
		mov	\rd, #0x2000000
1001:
		subs	\rd, \rd, #1
		bmi	1002f
		mrc	p14, 0, \rx, c0, c0, 0
		tst	\rx, #2
		bne	1001b
1002:
		.endm

#endif	/* CONFIG_CPU_V6 */

#else
#include <mach/debug-macro.S>
#endif	/* CONFIG_DEBUG_ICEDCC */

/*
 * Useful debugging routines
 */
ENTRY(printhex8)
		mov	r1, #8
		b	printhex
ENDPROC(printhex8)

ENTRY(printhex4)
		mov	r1, #4
		b	printhex
ENDPROC(printhex4)

ENTRY(printhex2)
		mov	r1, #2
printhex:	adr	r2, hexbuf
		add	r3, r2, r1
		mov	r1, #0
		strb	r1, [r3]
1:		and	r1, r0, #15
		mov	r0, r0, lsr #4
		cmp	r1, #10
		addlt	r1, r1, #'0'
		addge	r1, r1, #'a' - 10
		strb	r1, [r3, #-1]!
		teq	r3, r2
		bne	1b
		mov	r0, r2
		b	printascii
ENDPROC(printhex2)

		.ltorg

ENTRY(printascii)
		addruart r3, r1
		b	2f
1:		waituart r2, r3
		senduart r1, r3
		busyuart r2, r3
		teq	r1, #'\n'
		moveq	r1, #'\r'
		beq	1b
2:		teq	r0, #0
		ldrneb	r1, [r0], #1
		teqne	r1, #0
		bne	1b
		mov	pc, lr
ENDPROC(printascii)

ENTRY(printch)
		addruart r3, r1
		mov	r1, r0
		mov	r0, #0
		b	1b
ENDPROC(printch)

hexbuf:		.space 16<|MERGE_RESOLUTION|>--- conflicted
+++ resolved
@@ -51,11 +51,7 @@
 
 #elif defined(CONFIG_CPU_V7)
 
-<<<<<<< HEAD
-		.macro	addruart, rx
-=======
 		.macro	addruart, rx, tmp
->>>>>>> 55c63bd2
 		.endm
 
 		.macro	senduart, rd, rx
