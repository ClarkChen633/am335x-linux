# CONFIG_SWAP is not set
CONFIG_SYSVIPC=y
CONFIG_IKCONFIG=y
CONFIG_IKCONFIG_PROC=y
CONFIG_LOG_BUF_SHIFT=14
<<<<<<< HEAD
CONFIG_SYSFS_DEPRECATED_V2=y
=======
>>>>>>> 45f53cc9
# CONFIG_KALLSYMS is not set
# CONFIG_HOTPLUG is not set
# CONFIG_EPOLL is not set
CONFIG_SLAB=y
CONFIG_MODULES=y
CONFIG_MODULE_UNLOAD=y
# CONFIG_IOSCHED_CFQ is not set
CONFIG_CPU_SUBTYPE_SH7780=y
CONFIG_MEMORY_SIZE=0x08000000
CONFIG_SH_7780_SOLUTION_ENGINE=y
CONFIG_SH_PCLK_FREQ=33333333
CONFIG_HEARTBEAT=y
CONFIG_CMDLINE_OVERWRITE=y
CONFIG_CMDLINE="console=ttySC0,115200 root=/dev/sda1"
CONFIG_PCI=y
CONFIG_NET=y
CONFIG_PACKET=y
CONFIG_UNIX=y
CONFIG_INET=y
CONFIG_IP_MULTICAST=y
CONFIG_IP_PNP=y
# CONFIG_INET_LRO is not set
CONFIG_IPV6=y
# CONFIG_INET6_XFRM_MODE_TRANSPORT is not set
# CONFIG_INET6_XFRM_MODE_TUNNEL is not set
# CONFIG_INET6_XFRM_MODE_BEET is not set
# CONFIG_IPV6_SIT is not set
# CONFIG_PREVENT_FIRMWARE_BUILD is not set
CONFIG_MTD=y
CONFIG_MTD_PARTITIONS=y
CONFIG_MTD_CHAR=y
CONFIG_MTD_BLOCK=y
CONFIG_MTD_CFI=y
CONFIG_MTD_CFI_ADV_OPTIONS=y
CONFIG_MTD_CFI_GEOMETRY=y
# CONFIG_MTD_MAP_BANK_WIDTH_1 is not set
# CONFIG_MTD_MAP_BANK_WIDTH_2 is not set
# CONFIG_MTD_CFI_I1 is not set
CONFIG_MTD_CFI_AMDSTD=y
CONFIG_MTD_ROM=y
CONFIG_BLK_DEV_LOOP=y
CONFIG_BLK_DEV_SD=y
CONFIG_CHR_DEV_SG=y
CONFIG_ATA=y
CONFIG_SATA_SIL=y
CONFIG_NETDEVICES=y
CONFIG_PHYLIB=y
CONFIG_SMSC_PHY=y
CONFIG_NET_ETHERNET=y
CONFIG_SMC91X=y
CONFIG_NET_PCI=y
# CONFIG_NETDEV_1000 is not set
# CONFIG_NETDEV_10000 is not set
CONFIG_INPUT_FF_MEMLESS=m
# CONFIG_INPUT_MOUSEDEV_PSAUX is not set
# CONFIG_INPUT_KEYBOARD is not set
# CONFIG_INPUT_MOUSE is not set
# CONFIG_SERIO is not set
CONFIG_SERIAL_SH_SCI=y
CONFIG_SERIAL_SH_SCI_CONSOLE=y
# CONFIG_LEGACY_PTYS is not set
# CONFIG_HW_RANDOM is not set
CONFIG_THERMAL=y
CONFIG_FB=y
CONFIG_FIRMWARE_EDID=y
CONFIG_FB_SH_MOBILE_LCDC=m
CONFIG_FRAMEBUFFER_CONSOLE=y
CONFIG_LOGO=y
# CONFIG_LOGO_LINUX_MONO is not set
# CONFIG_LOGO_LINUX_VGA16 is not set
# CONFIG_LOGO_SUPERH_MONO is not set
# CONFIG_LOGO_SUPERH_VGA16 is not set
CONFIG_SOUND=y
CONFIG_SOUND_PRIME=y
CONFIG_HID_A4TECH=y
CONFIG_HID_APPLE=y
CONFIG_HID_BELKIN=y
CONFIG_HID_CHERRY=y
CONFIG_HID_CHICONY=y
CONFIG_HID_CYPRESS=y
CONFIG_HID_EZKEY=y
CONFIG_HID_GYRATION=y
CONFIG_HID_LOGITECH=y
CONFIG_HID_MICROSOFT=y
CONFIG_HID_MONTEREY=y
CONFIG_HID_PANTHERLORD=y
CONFIG_HID_PETALYNX=y
CONFIG_HID_SAMSUNG=y
CONFIG_HID_SONY=y
CONFIG_HID_SUNPLUS=y
CONFIG_USB=y
CONFIG_USB_DEVICEFS=y
# CONFIG_USB_DEVICE_CLASS is not set
CONFIG_USB_MON=y
CONFIG_USB_EHCI_HCD=y
CONFIG_USB_OHCI_HCD=y
CONFIG_USB_STORAGE=y
CONFIG_EXT2_FS=y
# CONFIG_DNOTIFY is not set
CONFIG_MSDOS_FS=y
CONFIG_VFAT_FS=y
CONFIG_PROC_KCORE=y
CONFIG_TMPFS=y
CONFIG_CRAMFS=y
CONFIG_NFS_FS=y
CONFIG_NFS_V3=y
CONFIG_ROOT_NFS=y
CONFIG_DEBUG_FS=y
# CONFIG_RCU_CPU_STALL_DETECTOR is not set
# CONFIG_CRYPTO_ANSI_CPRNG is not set<|MERGE_RESOLUTION|>--- conflicted
+++ resolved
@@ -3,10 +3,6 @@
 CONFIG_IKCONFIG=y
 CONFIG_IKCONFIG_PROC=y
 CONFIG_LOG_BUF_SHIFT=14
-<<<<<<< HEAD
-CONFIG_SYSFS_DEPRECATED_V2=y
-=======
->>>>>>> 45f53cc9
 # CONFIG_KALLSYMS is not set
 # CONFIG_HOTPLUG is not set
 # CONFIG_EPOLL is not set
