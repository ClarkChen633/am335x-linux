/*
 * arch/sh/boards/mach-landisk/irq.c
 *
 * I-O DATA Device, Inc. LANDISK Support
 *
 * Copyright (C) 2005-2007 kogiidena
 * Copyright (C) 2011 Nobuhiro Iwamatsu
 *
 * Copyright (C) 2001  Ian da Silva, Jeremy Siegel
 * Based largely on io_se.c.
 *
 * This file is subject to the terms and conditions of the GNU General Public
 * License.  See the file "COPYING" in the main directory of this archive
 * for more details.
 */

#include <linux/init.h>
#include <linux/irq.h>
#include <linux/interrupt.h>
#include <linux/io.h>
#include <mach-landisk/mach/iodata_landisk.h>

<<<<<<< HEAD
static void disable_landisk_irq(struct irq_data *data)
{
	unsigned char mask = 0xff ^ (0x01 << (data->irq - 5));

	__raw_writeb(__raw_readb(PA_IMASK) & mask, PA_IMASK);
}

static void enable_landisk_irq(struct irq_data *data)
{
	unsigned char value = (0x01 << (data->irq - 5));

	__raw_writeb(__raw_readb(PA_IMASK) | value, PA_IMASK);
}

static struct irq_chip landisk_irq_chip __read_mostly = {
	.name		= "LANDISK",
	.irq_mask	= disable_landisk_irq,
	.irq_unmask	= enable_landisk_irq,
=======
enum {
	UNUSED = 0,

	PCI_INTA, /* PCI int A */
	PCI_INTB, /* PCI int B */
	PCI_INTC, /* PCI int C */
	PCI_INTD, /* PCI int D */
	ATA,	  /* ATA */
	FATA,	  /* CF */
	POWER,	  /* Power swtich */
	BUTTON,	  /* Button swtich */
};

/* Vectors for LANDISK */
static struct intc_vect vectors_landisk[] __initdata = {
	INTC_IRQ(PCI_INTA, IRQ_PCIINTA),
	INTC_IRQ(PCI_INTB, IRQ_PCIINTB),
	INTC_IRQ(PCI_INTC, IRQ_PCIINTC),
	INTC_IRQ(PCI_INTD, IRQ_PCIINTD),
	INTC_IRQ(ATA, IRQ_ATA),
	INTC_IRQ(FATA, IRQ_FATA),
	INTC_IRQ(POWER, IRQ_POWER),
	INTC_IRQ(BUTTON, IRQ_BUTTON),
};

/* IRLMSK mask register layout for LANDISK */
static struct intc_mask_reg mask_registers_landisk[] __initdata = {
	{ PA_IMASK, 0, 8, /* IRLMSK */
	  {  BUTTON, POWER, FATA, ATA,
	     PCI_INTD, PCI_INTC, PCI_INTB, PCI_INTA,
	  }
	},
>>>>>>> 3cbea436
};

static DECLARE_INTC_DESC(intc_desc_landisk, "landisk", vectors_landisk, NULL,
			mask_registers_landisk, NULL, NULL);
/*
 * Initialize IRQ setting
 */
void __init init_landisk_IRQ(void)
{
<<<<<<< HEAD
	int i;

	for (i = 5; i < 14; i++) {
		disable_irq_nosync(i);
		set_irq_chip_and_handler_name(i, &landisk_irq_chip,
					      handle_level_irq, "level");
		enable_landisk_irq(irq_get_irq_data(i));
	}
=======
	register_intc_controller(&intc_desc_landisk);
>>>>>>> 3cbea436
	__raw_writeb(0x00, PA_PWRINT_CLR);
}<|MERGE_RESOLUTION|>--- conflicted
+++ resolved
@@ -20,26 +20,6 @@
 #include <linux/io.h>
 #include <mach-landisk/mach/iodata_landisk.h>
 
-<<<<<<< HEAD
-static void disable_landisk_irq(struct irq_data *data)
-{
-	unsigned char mask = 0xff ^ (0x01 << (data->irq - 5));
-
-	__raw_writeb(__raw_readb(PA_IMASK) & mask, PA_IMASK);
-}
-
-static void enable_landisk_irq(struct irq_data *data)
-{
-	unsigned char value = (0x01 << (data->irq - 5));
-
-	__raw_writeb(__raw_readb(PA_IMASK) | value, PA_IMASK);
-}
-
-static struct irq_chip landisk_irq_chip __read_mostly = {
-	.name		= "LANDISK",
-	.irq_mask	= disable_landisk_irq,
-	.irq_unmask	= enable_landisk_irq,
-=======
 enum {
 	UNUSED = 0,
 
@@ -72,7 +52,6 @@
 	     PCI_INTD, PCI_INTC, PCI_INTB, PCI_INTA,
 	  }
 	},
->>>>>>> 3cbea436
 };
 
 static DECLARE_INTC_DESC(intc_desc_landisk, "landisk", vectors_landisk, NULL,
@@ -82,17 +61,6 @@
  */
 void __init init_landisk_IRQ(void)
 {
-<<<<<<< HEAD
-	int i;
-
-	for (i = 5; i < 14; i++) {
-		disable_irq_nosync(i);
-		set_irq_chip_and_handler_name(i, &landisk_irq_chip,
-					      handle_level_irq, "level");
-		enable_landisk_irq(irq_get_irq_data(i));
-	}
-=======
 	register_intc_controller(&intc_desc_landisk);
->>>>>>> 3cbea436
 	__raw_writeb(0x00, PA_PWRINT_CLR);
 }