/*
 * machine_kexec.c - handle transition of Linux booting another kernel
 * Copyright (C) 2002-2003 Eric Biederman  <ebiederm@xmission.com>
 *
 * GameCube/ppc32 port Copyright (C) 2004 Albert Herranz
 * LANDISK/sh4 supported by kogiidena
 *
 * This source code is licensed under the GNU General Public License,
 * Version 2.  See the file COPYING for more details.
 */
#include <linux/mm.h>
#include <linux/kexec.h>
#include <linux/delay.h>
#include <linux/reboot.h>
#include <linux/numa.h>
#include <linux/ftrace.h>
#include <linux/suspend.h>
<<<<<<< HEAD
#include <linux/lmb.h>
=======
#include <linux/memblock.h>
>>>>>>> 772320e8
#include <asm/pgtable.h>
#include <asm/pgalloc.h>
#include <asm/mmu_context.h>
#include <asm/io.h>
#include <asm/cacheflush.h>
#include <asm/sh_bios.h>
#include <asm/reboot.h>

typedef void (*relocate_new_kernel_t)(unsigned long indirection_page,
				      unsigned long reboot_code_buffer,
				      unsigned long start_address);

extern const unsigned char relocate_new_kernel[];
extern const unsigned int relocate_new_kernel_size;
extern void *vbr_base;

void native_machine_crash_shutdown(struct pt_regs *regs)
{
	/* Nothing to do for UP, but definitely broken for SMP.. */
}

/*
 * Do what every setup is needed on image and the
 * reboot code buffer to allow us to avoid allocations
 * later.
 */
int machine_kexec_prepare(struct kimage *image)
{
	return 0;
}

void machine_kexec_cleanup(struct kimage *image)
{
}

static void kexec_info(struct kimage *image)
{
        int i;
	printk("kexec information\n");
	for (i = 0; i < image->nr_segments; i++) {
	        printk("  segment[%d]: 0x%08x - 0x%08x (0x%08x)\n",
		       i,
		       (unsigned int)image->segment[i].mem,
		       (unsigned int)image->segment[i].mem +
				     image->segment[i].memsz,
		       (unsigned int)image->segment[i].memsz);
	}
	printk("  start     : 0x%08x\n\n", (unsigned int)image->start);
}

/*
 * Do not allocate memory (or fail in any way) in machine_kexec().
 * We are past the point of no return, committed to rebooting now.
 */
void machine_kexec(struct kimage *image)
{
	unsigned long page_list;
	unsigned long reboot_code_buffer;
	relocate_new_kernel_t rnk;
	unsigned long entry;
	unsigned long *ptr;
	int save_ftrace_enabled;

	/*
	 * Nicked from the mips version of machine_kexec():
	 * The generic kexec code builds a page list with physical
	 * addresses. Use phys_to_virt() to convert them to virtual.
	 */
	for (ptr = &image->head; (entry = *ptr) && !(entry & IND_DONE);
	     ptr = (entry & IND_INDIRECTION) ?
	       phys_to_virt(entry & PAGE_MASK) : ptr + 1) {
		if (*ptr & IND_SOURCE || *ptr & IND_INDIRECTION ||
		    *ptr & IND_DESTINATION)
			*ptr = (unsigned long) phys_to_virt(*ptr);
	}

#ifdef CONFIG_KEXEC_JUMP
	if (image->preserve_context)
		save_processor_state();
#endif

	save_ftrace_enabled = __ftrace_enabled_save();

	/* Interrupts aren't acceptable while we reboot */
	local_irq_disable();

	page_list = image->head;

	/* we need both effective and real address here */
	reboot_code_buffer =
			(unsigned long)page_address(image->control_code_page);

	/* copy our kernel relocation code to the control code page */
	memcpy((void *)reboot_code_buffer, relocate_new_kernel,
						relocate_new_kernel_size);

	kexec_info(image);
	flush_cache_all();

	sh_bios_vbr_reload();

	/* now call it */
	rnk = (relocate_new_kernel_t) reboot_code_buffer;
	(*rnk)(page_list, reboot_code_buffer,
	       (unsigned long)phys_to_virt(image->start));

#ifdef CONFIG_KEXEC_JUMP
	asm volatile("ldc %0, vbr" : : "r" (&vbr_base) : "memory");

	if (image->preserve_context)
		restore_processor_state();

	/* Convert page list back to physical addresses, what a mess. */
	for (ptr = &image->head; (entry = *ptr) && !(entry & IND_DONE);
	     ptr = (*ptr & IND_INDIRECTION) ?
	       phys_to_virt(*ptr & PAGE_MASK) : ptr + 1) {
		if (*ptr & IND_SOURCE || *ptr & IND_INDIRECTION ||
		    *ptr & IND_DESTINATION)
			*ptr = virt_to_phys(*ptr);
	}
#endif

	__ftrace_enabled_restore(save_ftrace_enabled);
}

void arch_crash_save_vmcoreinfo(void)
{
#ifdef CONFIG_NUMA
	VMCOREINFO_SYMBOL(node_data);
	VMCOREINFO_LENGTH(node_data, MAX_NUMNODES);
#endif
#ifdef CONFIG_X2TLB
	VMCOREINFO_CONFIG(X2TLB);
#endif
}

void __init reserve_crashkernel(void)
{
	unsigned long long crash_size, crash_base;
	int ret;

<<<<<<< HEAD
	/* this is necessary because of lmb_phys_mem_size() */
	lmb_analyze();

	ret = parse_crashkernel(boot_command_line, lmb_phys_mem_size(),
=======
	/* this is necessary because of memblock_phys_mem_size() */
	memblock_analyze();

	ret = parse_crashkernel(boot_command_line, memblock_phys_mem_size(),
>>>>>>> 772320e8
			&crash_size, &crash_base);
	if (ret == 0 && crash_size > 0) {
		crashk_res.start = crash_base;
		crashk_res.end = crash_base + crash_size - 1;
	}

	if (crashk_res.end == crashk_res.start)
		goto disable;

	crash_size = PAGE_ALIGN(crashk_res.end - crashk_res.start + 1);
	if (!crashk_res.start) {
<<<<<<< HEAD
		unsigned long max = lmb_end_of_DRAM() - memory_limit;
		crashk_res.start = __lmb_alloc_base(crash_size, PAGE_SIZE, max);
=======
		unsigned long max = memblock_end_of_DRAM() - memory_limit;
		crashk_res.start = __memblock_alloc_base(crash_size, PAGE_SIZE, max);
>>>>>>> 772320e8
		if (!crashk_res.start) {
			pr_err("crashkernel allocation failed\n");
			goto disable;
		}
	} else {
<<<<<<< HEAD
		ret = lmb_reserve(crashk_res.start, crash_size);
=======
		ret = memblock_reserve(crashk_res.start, crash_size);
>>>>>>> 772320e8
		if (unlikely(ret < 0)) {
			pr_err("crashkernel reservation failed - "
			       "memory is in use\n");
			goto disable;
		}
	}

	crashk_res.end = crashk_res.start + crash_size - 1;

	/*
	 * Crash kernel trumps memory limit
	 */
<<<<<<< HEAD
	if ((lmb_end_of_DRAM() - memory_limit) <= crashk_res.end) {
=======
	if ((memblock_end_of_DRAM() - memory_limit) <= crashk_res.end) {
>>>>>>> 772320e8
		memory_limit = 0;
		pr_info("Disabled memory limit for crashkernel\n");
	}

	pr_info("Reserving %ldMB of memory at 0x%08lx "
		"for crashkernel (System RAM: %ldMB)\n",
		(unsigned long)(crash_size >> 20),
		(unsigned long)(crashk_res.start),
<<<<<<< HEAD
		(unsigned long)(lmb_phys_mem_size() >> 20));
=======
		(unsigned long)(memblock_phys_mem_size() >> 20));
>>>>>>> 772320e8

	return;

disable:
	crashk_res.start = crashk_res.end = 0;
}<|MERGE_RESOLUTION|>--- conflicted
+++ resolved
@@ -15,11 +15,7 @@
 #include <linux/numa.h>
 #include <linux/ftrace.h>
 #include <linux/suspend.h>
-<<<<<<< HEAD
-#include <linux/lmb.h>
-=======
 #include <linux/memblock.h>
->>>>>>> 772320e8
 #include <asm/pgtable.h>
 #include <asm/pgalloc.h>
 #include <asm/mmu_context.h>
@@ -161,17 +157,10 @@
 	unsigned long long crash_size, crash_base;
 	int ret;
 
-<<<<<<< HEAD
-	/* this is necessary because of lmb_phys_mem_size() */
-	lmb_analyze();
-
-	ret = parse_crashkernel(boot_command_line, lmb_phys_mem_size(),
-=======
 	/* this is necessary because of memblock_phys_mem_size() */
 	memblock_analyze();
 
 	ret = parse_crashkernel(boot_command_line, memblock_phys_mem_size(),
->>>>>>> 772320e8
 			&crash_size, &crash_base);
 	if (ret == 0 && crash_size > 0) {
 		crashk_res.start = crash_base;
@@ -183,23 +172,14 @@
 
 	crash_size = PAGE_ALIGN(crashk_res.end - crashk_res.start + 1);
 	if (!crashk_res.start) {
-<<<<<<< HEAD
-		unsigned long max = lmb_end_of_DRAM() - memory_limit;
-		crashk_res.start = __lmb_alloc_base(crash_size, PAGE_SIZE, max);
-=======
 		unsigned long max = memblock_end_of_DRAM() - memory_limit;
 		crashk_res.start = __memblock_alloc_base(crash_size, PAGE_SIZE, max);
->>>>>>> 772320e8
 		if (!crashk_res.start) {
 			pr_err("crashkernel allocation failed\n");
 			goto disable;
 		}
 	} else {
-<<<<<<< HEAD
-		ret = lmb_reserve(crashk_res.start, crash_size);
-=======
 		ret = memblock_reserve(crashk_res.start, crash_size);
->>>>>>> 772320e8
 		if (unlikely(ret < 0)) {
 			pr_err("crashkernel reservation failed - "
 			       "memory is in use\n");
@@ -212,11 +192,7 @@
 	/*
 	 * Crash kernel trumps memory limit
 	 */
-<<<<<<< HEAD
-	if ((lmb_end_of_DRAM() - memory_limit) <= crashk_res.end) {
-=======
 	if ((memblock_end_of_DRAM() - memory_limit) <= crashk_res.end) {
->>>>>>> 772320e8
 		memory_limit = 0;
 		pr_info("Disabled memory limit for crashkernel\n");
 	}
@@ -225,11 +201,7 @@
 		"for crashkernel (System RAM: %ldMB)\n",
 		(unsigned long)(crash_size >> 20),
 		(unsigned long)(crashk_res.start),
-<<<<<<< HEAD
-		(unsigned long)(lmb_phys_mem_size() >> 20));
-=======
 		(unsigned long)(memblock_phys_mem_size() >> 20));
->>>>>>> 772320e8
 
 	return;
 
