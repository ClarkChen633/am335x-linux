
generic-y += clkdev.h
generic-y += exec.h
<<<<<<< HEAD
generic-y += trace_clock.h
=======
generic-y += syscalls.h
>>>>>>> 541880d9
<|MERGE_RESOLUTION|>--- conflicted
+++ resolved
@@ -1,8 +1,5 @@
 
 generic-y += clkdev.h
 generic-y += exec.h
-<<<<<<< HEAD
 generic-y += trace_clock.h
-=======
-generic-y += syscalls.h
->>>>>>> 541880d9
+generic-y += syscalls.h