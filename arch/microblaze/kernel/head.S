/*
 * Copyright (C) 2007-2009 Michal Simek <monstr@monstr.eu>
 * Copyright (C) 2007-2009 PetaLogix
 * Copyright (C) 2006 Atmark Techno, Inc.
 *
 * MMU code derived from arch/ppc/kernel/head_4xx.S:
 *    Copyright (c) 1995-1996 Gary Thomas <gdt@linuxppc.org>
 *      Initial PowerPC version.
 *    Copyright (c) 1996 Cort Dougan <cort@cs.nmt.edu>
 *      Rewritten for PReP
 *    Copyright (c) 1996 Paul Mackerras <paulus@cs.anu.edu.au>
 *      Low-level exception handers, MMU support, and rewrite.
 *    Copyright (c) 1997 Dan Malek <dmalek@jlc.net>
 *      PowerPC 8xx modifications.
 *    Copyright (c) 1998-1999 TiVo, Inc.
 *      PowerPC 403GCX modifications.
 *    Copyright (c) 1999 Grant Erickson <grant@lcse.umn.edu>
 *      PowerPC 403GCX/405GP modifications.
 *    Copyright 2000 MontaVista Software Inc.
 *	PPC405 modifications
 *      PowerPC 403GCX/405GP modifications.
 * 	Author: MontaVista Software, Inc.
 *         	frank_rowand@mvista.com or source@mvista.com
 * 	   	debbie_chu@mvista.com
 *
 * This file is subject to the terms and conditions of the GNU General Public
 * License. See the file "COPYING" in the main directory of this archive
 * for more details.
 */

#include <linux/linkage.h>
#include <asm/thread_info.h>
#include <asm/page.h>
#include <asm/prom.h>		/* for OF_DT_HEADER */

#ifdef CONFIG_MMU
#include <asm/setup.h> /* COMMAND_LINE_SIZE */
#include <asm/mmu.h>
#include <asm/processor.h>

.data
.global empty_zero_page
.align 12
empty_zero_page:
	.space	4096
.global swapper_pg_dir
swapper_pg_dir:
	.space	4096

#endif /* CONFIG_MMU */

	.text
ENTRY(_start)
	mfs	r1, rmsr
	andi	r1, r1, ~2
	mts	rmsr, r1
<<<<<<< HEAD
=======
/*
 * Here is checking mechanism which check if Microblaze has msr instructions
 * We load msr and compare it with previous r1 value - if is the same,
 * msr instructions works if not - cpu don't have them.
 */
	/* r8=0 - I have msr instr, 1 - I don't have them */
	rsubi	r0, r0, 1	/* set the carry bit */
	msrclr	r0, 0x4		/* try to clear it */
	/* read the carry bit, r8 will be '0' if msrclr exists */
	addik	r8, r0, 0
>>>>>>> 71623855

/* r7 may point to an FDT, or there may be one linked in.
   if it's in r7, we've got to save it away ASAP.
   We ensure r7 points to a valid FDT, just in case the bootloader
   is broken or non-existent */
	beqi	r7, no_fdt_arg			/* NULL pointer?  don't copy */
	lw	r11, r0, r7			/* Does r7 point to a */
	rsubi	r11, r11, OF_DT_HEADER		/* valid FDT? */
	beqi	r11, _prepare_copy_fdt
	or	r7, r0, r0		/* clear R7 when not valid DTB */
	bnei	r11, no_fdt_arg			/* No - get out of here */
_prepare_copy_fdt:
	or	r11, r0, r0 /* incremment */
	ori	r4, r0, TOPHYS(_fdt_start)
	ori	r3, r0, (0x4000 - 4)
_copy_fdt:
	lw	r12, r7, r11 /* r12 = r7 + r11 */
	sw	r12, r4, r11 /* addr[r4 + r11] = r12 */
	addik	r11, r11, 4 /* increment counting */
	bgtid	r3, _copy_fdt /* loop for all entries */
	addik	r3, r3, -4 /* descrement loop */
no_fdt_arg:

#ifdef CONFIG_MMU

#ifndef CONFIG_CMDLINE_BOOL
/*
 * handling command line
 * copy command line to __init_end. There is space for storing command line.
 */
	or	r6, r0, r0		/* incremment */
	ori	r4, r0, __init_end	/* load address of command line */
	tophys(r4,r4)			/* convert to phys address */
	ori	r3, r0, COMMAND_LINE_SIZE - 1 /* number of loops */
_copy_command_line:
	lbu	r7, r5, r6 /* r7=r5+r6 - r5 contain pointer to command line */
	sb	r7, r4, r6		/* addr[r4+r6]= r7*/
	addik	r6, r6, 1		/* increment counting */
	bgtid	r3, _copy_command_line	/* loop for all entries       */
	addik	r3, r3, -1		/* descrement loop */
	addik	r5, r4, 0		/* add new space for command line */
	tovirt(r5,r5)
#endif /* CONFIG_CMDLINE_BOOL */

#ifdef NOT_COMPILE
/* save bram context */
	or	r6, r0, r0				/* incremment */
	ori	r4, r0, TOPHYS(_bram_load_start)	/* save bram context */
	ori	r3, r0, (LMB_SIZE - 4)
_copy_bram:
	lw	r7, r0, r6		/* r7 = r0 + r6 */
	sw	r7, r4, r6		/* addr[r4 + r6] = r7*/
	addik	r6, r6, 4		/* increment counting */
	bgtid	r3, _copy_bram		/* loop for all entries */
	addik	r3, r3, -4		/* descrement loop */
#endif
	/* We have to turn on the MMU right away. */

	/*
	 * Set up the initial MMU state so we can do the first level of
	 * kernel initialization.  This maps the first 16 MBytes of memory 1:1
	 * virtual to physical.
	 */
	nop
	addik	r3, r0, 63		/* Invalidate all TLB entries */
_invalidate:
	mts	rtlbx, r3
	mts	rtlbhi, r0			/* flush: ensure V is clear   */
	bgtid	r3, _invalidate		/* loop for all entries       */
	addik	r3, r3, -1
	/* sync */

	/*
	 * We should still be executing code at physical address area
	 * RAM_BASEADDR at this point. However, kernel code is at
	 * a virtual address. So, set up a TLB mapping to cover this once
	 * translation is enabled.
	 */

	addik	r3,r0, CONFIG_KERNEL_START /* Load the kernel virtual address */
	tophys(r4,r3)			/* Load the kernel physical address */

	mts	rpid,r0			/* Load the kernel PID */
	nop
	bri	4

	/*
	 * Configure and load two entries into TLB slots 0 and 1.
	 * In case we are pinning TLBs, these are reserved in by the
	 * other TLB functions.  If not reserving, then it doesn't
	 * matter where they are loaded.
	 */
	andi	r4,r4,0xfffffc00	/* Mask off the real page number */
	ori	r4,r4,(TLB_WR | TLB_EX)	/* Set the write and execute bits */

	andi	r3,r3,0xfffffc00	/* Mask off the effective page number */
	ori	r3,r3,(TLB_VALID | TLB_PAGESZ(PAGESZ_16M))

	mts     rtlbx,r0		/* TLB slow 0 */

	mts	rtlblo,r4		/* Load the data portion of the entry */
	mts	rtlbhi,r3		/* Load the tag portion of the entry */

	addik	r4, r4, 0x01000000	/* Map next 16 M entries */
	addik	r3, r3, 0x01000000

	ori	r6,r0,1			/* TLB slot 1 */
	mts     rtlbx,r6

	mts	rtlblo,r4		/* Load the data portion of the entry */
	mts	rtlbhi,r3		/* Load the tag portion of the entry */

	/*
	 * Load a TLB entry for LMB, since we need access to
	 * the exception vectors, using a 4k real==virtual mapping.
	 */
	ori	r6,r0,3			/* TLB slot 3 */
	mts     rtlbx,r6

	ori	r4,r0,(TLB_WR | TLB_EX)
	ori	r3,r0,(TLB_VALID | TLB_PAGESZ(PAGESZ_4K))

	mts	rtlblo,r4		/* Load the data portion of the entry */
	mts	rtlbhi,r3		/* Load the tag portion of the entry */

	/*
	 * We now have the lower 16 Meg of RAM mapped into TLB entries, and the
	 * caches ready to work.
	 */
turn_on_mmu:
	ori	r15,r0,start_here
	ori	r4,r0,MSR_KERNEL_VMS
	mts	rmsr,r4
	nop
	rted	r15,0			/* enables MMU */
	nop

start_here:
#endif /* CONFIG_MMU */

	/* Initialize small data anchors */
	la	r13, r0, _KERNEL_SDA_BASE_
	la	r2, r0, _KERNEL_SDA2_BASE_

	/* Initialize stack pointer */
	la	r1, r0, init_thread_union + THREAD_SIZE - 4

	/* Initialize r31 with current task address */
	la	r31, r0, init_task

	/*
	 * Call platform dependent initialize function.
	 * Please see $(ARCH)/mach-$(SUBARCH)/setup.c for
	 * the function.
	 */
	la	r9, r0, machine_early_init
	brald	r15, r9
	nop

#ifndef CONFIG_MMU
	la	r15, r0, machine_halt
	braid	start_kernel
	nop
#else
	/*
	 * Initialize the MMU.
	 */
	bralid	r15, mmu_init
	nop

	/* Go back to running unmapped so we can load up new values
	 * and change to using our exception vectors.
	 * On the MicroBlaze, all we invalidate the used TLB entries to clear
	 * the old 16M byte TLB mappings.
	 */
	ori	r15,r0,TOPHYS(kernel_load_context)
	ori	r4,r0,MSR_KERNEL
	mts	rmsr,r4
	nop
	bri	4
	rted	r15,0
	nop

	/* Load up the kernel context */
kernel_load_context:
	# Keep entry 0 and 1 valid. Entry 3 mapped to LMB can go away.
	ori	r5,r0,3
	mts     rtlbx,r5
	nop
	mts	rtlbhi,r0
	nop
	addi	r15, r0, machine_halt
	ori	r17, r0, start_kernel
	ori	r4, r0, MSR_KERNEL_VMS
	mts	rmsr, r4
	nop
	rted	r17, 0		/* enable MMU and jump to start_kernel */
	nop
#endif /* CONFIG_MMU */<|MERGE_RESOLUTION|>--- conflicted
+++ resolved
@@ -54,8 +54,6 @@
 	mfs	r1, rmsr
 	andi	r1, r1, ~2
 	mts	rmsr, r1
-<<<<<<< HEAD
-=======
 /*
  * Here is checking mechanism which check if Microblaze has msr instructions
  * We load msr and compare it with previous r1 value - if is the same,
@@ -66,7 +64,6 @@
 	msrclr	r0, 0x4		/* try to clear it */
 	/* read the carry bit, r8 will be '0' if msrclr exists */
 	addik	r8, r0, 0
->>>>>>> 71623855
 
 /* r7 may point to an FDT, or there may be one linked in.
    if it's in r7, we've got to save it away ASAP.
