--- conflicted
+++ resolved
@@ -123,24 +123,8 @@
 
 	__init_end_before_initramfs = .;
 
-<<<<<<< HEAD
-	.init.ramfs ALIGN(PAGE_SIZE) : AT(ADDR(.init.ramfs) - LOAD_OFFSET) {
-		__initramfs_start = .;
-		*(.init.ramfs)
-		__initramfs_end = .;
-		. = ALIGN(4);
-		LONG(0);
-/*
- * FIXME this can break initramfs for MMU.
- * Pad init.ramfs up to page boundary,
- * so that __init_end == __bss_start. This will make image.elf
- * consistent with the image.bin
- */
-		/* . = ALIGN(PAGE_SIZE); */
-=======
 	.init.ramfs : AT(ADDR(.init.ramfs) - LOAD_OFFSET) {
 		INIT_RAM_FS
->>>>>>> 3cbea436
 	}
 
 	__init_end = .;
