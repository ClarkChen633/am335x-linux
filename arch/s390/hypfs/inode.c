/*
 *  arch/s390/hypfs/inode.c
 *    Hypervisor filesystem for Linux on s390.
 *
 *    Copyright IBM Corp. 2006, 2008
 *    Author(s): Michael Holzheu <holzheu@de.ibm.com>
 */

#define KMSG_COMPONENT "hypfs"
#define pr_fmt(fmt) KMSG_COMPONENT ": " fmt

#include <linux/types.h>
#include <linux/errno.h>
#include <linux/fs.h>
#include <linux/namei.h>
#include <linux/vfs.h>
#include <linux/slab.h>
#include <linux/pagemap.h>
#include <linux/time.h>
#include <linux/parser.h>
#include <linux/sysfs.h>
#include <linux/module.h>
#include <linux/seq_file.h>
#include <linux/mount.h>
#include <asm/ebcdic.h>
#include "hypfs.h"

#define HYPFS_MAGIC 0x687970	/* ASCII 'hyp' */
#define TMP_SIZE 64		/* size of temporary buffers */

static struct dentry *hypfs_create_update_file(struct super_block *sb,
					       struct dentry *dir);

struct hypfs_sb_info {
	uid_t uid;			/* uid used for files and dirs */
	gid_t gid;			/* gid used for files and dirs */
	struct dentry *update_file;	/* file to trigger update */
	time_t last_update;		/* last update time in secs since 1970 */
	struct mutex lock;		/* lock to protect update process */
};

static const struct file_operations hypfs_file_ops;
static struct file_system_type hypfs_type;
static const struct super_operations hypfs_s_ops;

/* start of list of all dentries, which have to be deleted on update */
static struct dentry *hypfs_last_dentry;

struct dentry *hypfs_dbfs_dir;

static void hypfs_update_update(struct super_block *sb)
{
	struct hypfs_sb_info *sb_info = sb->s_fs_info;
	struct inode *inode = sb_info->update_file->d_inode;

	sb_info->last_update = get_seconds();
	inode->i_atime = inode->i_mtime = inode->i_ctime = CURRENT_TIME;
}

/* directory tree removal functions */

static void hypfs_add_dentry(struct dentry *dentry)
{
	dentry->d_fsdata = hypfs_last_dentry;
	hypfs_last_dentry = dentry;
}

static inline int hypfs_positive(struct dentry *dentry)
{
	return dentry->d_inode && !d_unhashed(dentry);
}

static void hypfs_remove(struct dentry *dentry)
{
	struct dentry *parent;

	parent = dentry->d_parent;
	if (!parent || !parent->d_inode)
		return;
	mutex_lock(&parent->d_inode->i_mutex);
	if (hypfs_positive(dentry)) {
		if (S_ISDIR(dentry->d_inode->i_mode))
			simple_rmdir(parent->d_inode, dentry);
		else
			simple_unlink(parent->d_inode, dentry);
	}
	d_delete(dentry);
	dput(dentry);
	mutex_unlock(&parent->d_inode->i_mutex);
}

static void hypfs_delete_tree(struct dentry *root)
{
	while (hypfs_last_dentry) {
		struct dentry *next_dentry;
		next_dentry = hypfs_last_dentry->d_fsdata;
		hypfs_remove(hypfs_last_dentry);
		hypfs_last_dentry = next_dentry;
	}
}

static struct inode *hypfs_make_inode(struct super_block *sb, int mode)
{
	struct inode *ret = new_inode(sb);

	if (ret) {
		struct hypfs_sb_info *hypfs_info = sb->s_fs_info;
		ret->i_mode = mode;
		ret->i_uid = hypfs_info->uid;
		ret->i_gid = hypfs_info->gid;
		ret->i_atime = ret->i_mtime = ret->i_ctime = CURRENT_TIME;
		if (mode & S_IFDIR)
			ret->i_nlink = 2;
		else
			ret->i_nlink = 1;
	}
	return ret;
}

static void hypfs_evict_inode(struct inode *inode)
{
	end_writeback(inode);
	kfree(inode->i_private);
}

static int hypfs_open(struct inode *inode, struct file *filp)
{
	char *data = filp->f_path.dentry->d_inode->i_private;
	struct hypfs_sb_info *fs_info;

	if (filp->f_mode & FMODE_WRITE) {
		if (!(inode->i_mode & S_IWUGO))
			return -EACCES;
	}
	if (filp->f_mode & FMODE_READ) {
		if (!(inode->i_mode & S_IRUGO))
			return -EACCES;
	}

	fs_info = inode->i_sb->s_fs_info;
	if(data) {
		mutex_lock(&fs_info->lock);
		filp->private_data = kstrdup(data, GFP_KERNEL);
		if (!filp->private_data) {
			mutex_unlock(&fs_info->lock);
			return -ENOMEM;
		}
		mutex_unlock(&fs_info->lock);
	}
	return nonseekable_open(inode, filp);
}

static ssize_t hypfs_aio_read(struct kiocb *iocb, const struct iovec *iov,
			      unsigned long nr_segs, loff_t offset)
{
	char *data;
	ssize_t ret;
	struct file *filp = iocb->ki_filp;
	/* XXX: temporary */
	char __user *buf = iov[0].iov_base;
	size_t count = iov[0].iov_len;

	if (nr_segs != 1)
		return -EINVAL;

	data = filp->private_data;
	ret = simple_read_from_buffer(buf, count, &offset, data, strlen(data));
	if (ret <= 0)
		return ret;

	iocb->ki_pos += ret;
	file_accessed(filp);

	return ret;
}
static ssize_t hypfs_aio_write(struct kiocb *iocb, const struct iovec *iov,
			      unsigned long nr_segs, loff_t offset)
{
	int rc;
	struct super_block *sb;
	struct hypfs_sb_info *fs_info;
	size_t count = iov_length(iov, nr_segs);

	sb = iocb->ki_filp->f_path.dentry->d_inode->i_sb;
	fs_info = sb->s_fs_info;
	/*
	 * Currently we only allow one update per second for two reasons:
	 * 1. diag 204 is VERY expensive
	 * 2. If several processes do updates in parallel and then read the
	 *    hypfs data, the likelihood of collisions is reduced, if we restrict
	 *    the minimum update interval. A collision occurs, if during the
	 *    data gathering of one process another process triggers an update
	 *    If the first process wants to ensure consistent data, it has
	 *    to restart data collection in this case.
	 */
	mutex_lock(&fs_info->lock);
	if (fs_info->last_update == get_seconds()) {
		rc = -EBUSY;
		goto out;
	}
	hypfs_delete_tree(sb->s_root);
	if (MACHINE_IS_VM)
		rc = hypfs_vm_create_files(sb, sb->s_root);
	else
		rc = hypfs_diag_create_files(sb, sb->s_root);
	if (rc) {
		pr_err("Updating the hypfs tree failed\n");
		hypfs_delete_tree(sb->s_root);
		goto out;
	}
	hypfs_update_update(sb);
	rc = count;
out:
	mutex_unlock(&fs_info->lock);
	return rc;
}

static int hypfs_release(struct inode *inode, struct file *filp)
{
	kfree(filp->private_data);
	return 0;
}

enum { opt_uid, opt_gid, opt_err };

static const match_table_t hypfs_tokens = {
	{opt_uid, "uid=%u"},
	{opt_gid, "gid=%u"},
	{opt_err, NULL}
};

static int hypfs_parse_options(char *options, struct super_block *sb)
{
	char *str;
	substring_t args[MAX_OPT_ARGS];

	if (!options)
		return 0;
	while ((str = strsep(&options, ",")) != NULL) {
		int token, option;
		struct hypfs_sb_info *hypfs_info = sb->s_fs_info;

		if (!*str)
			continue;
		token = match_token(str, hypfs_tokens, args);
		switch (token) {
		case opt_uid:
			if (match_int(&args[0], &option))
				return -EINVAL;
			hypfs_info->uid = option;
			break;
		case opt_gid:
			if (match_int(&args[0], &option))
				return -EINVAL;
			hypfs_info->gid = option;
			break;
		case opt_err:
		default:
			pr_err("%s is not a valid mount option\n", str);
			return -EINVAL;
		}
	}
	return 0;
}

static int hypfs_show_options(struct seq_file *s, struct vfsmount *mnt)
{
	struct hypfs_sb_info *hypfs_info = mnt->mnt_sb->s_fs_info;

	seq_printf(s, ",uid=%u", hypfs_info->uid);
	seq_printf(s, ",gid=%u", hypfs_info->gid);
	return 0;
}

static int hypfs_fill_super(struct super_block *sb, void *data, int silent)
{
	struct inode *root_inode;
	struct dentry *root_dentry;
	int rc = 0;
	struct hypfs_sb_info *sbi;

	sbi = kzalloc(sizeof(struct hypfs_sb_info), GFP_KERNEL);
	if (!sbi)
		return -ENOMEM;
	mutex_init(&sbi->lock);
	sbi->uid = current_uid();
	sbi->gid = current_gid();
	sb->s_fs_info = sbi;
	sb->s_blocksize = PAGE_CACHE_SIZE;
	sb->s_blocksize_bits = PAGE_CACHE_SHIFT;
	sb->s_magic = HYPFS_MAGIC;
	sb->s_op = &hypfs_s_ops;
	if (hypfs_parse_options(data, sb))
		return -EINVAL;
	root_inode = hypfs_make_inode(sb, S_IFDIR | 0755);
	if (!root_inode)
		return -ENOMEM;
	root_inode->i_op = &simple_dir_inode_operations;
	root_inode->i_fop = &simple_dir_operations;
	sb->s_root = root_dentry = d_alloc_root(root_inode);
	if (!root_dentry) {
		iput(root_inode);
		return -ENOMEM;
	}
	if (MACHINE_IS_VM)
		rc = hypfs_vm_create_files(sb, root_dentry);
	else
		rc = hypfs_diag_create_files(sb, root_dentry);
	if (rc)
		return rc;
	sbi->update_file = hypfs_create_update_file(sb, root_dentry);
	if (IS_ERR(sbi->update_file))
		return PTR_ERR(sbi->update_file);
	hypfs_update_update(sb);
	pr_info("Hypervisor filesystem mounted\n");
	return 0;
}

static struct dentry *hypfs_mount(struct file_system_type *fst, int flags,
			const char *devname, void *data)
{
	return mount_single(fst, flags, data, hypfs_fill_super);
}

static void hypfs_kill_super(struct super_block *sb)
{
	struct hypfs_sb_info *sb_info = sb->s_fs_info;

	if (sb->s_root)
		hypfs_delete_tree(sb->s_root);
	if (sb_info->update_file)
		hypfs_remove(sb_info->update_file);
	kfree(sb->s_fs_info);
	sb->s_fs_info = NULL;
	kill_litter_super(sb);
}

static struct dentry *hypfs_create_file(struct super_block *sb,
					struct dentry *parent, const char *name,
					char *data, mode_t mode)
{
	struct dentry *dentry;
	struct inode *inode;

	mutex_lock(&parent->d_inode->i_mutex);
	dentry = lookup_one_len(name, parent, strlen(name));
	if (IS_ERR(dentry)) {
		dentry = ERR_PTR(-ENOMEM);
		goto fail;
	}
	inode = hypfs_make_inode(sb, mode);
	if (!inode) {
		dput(dentry);
		dentry = ERR_PTR(-ENOMEM);
		goto fail;
	}
	if (mode & S_IFREG) {
		inode->i_fop = &hypfs_file_ops;
		if (data)
			inode->i_size = strlen(data);
		else
			inode->i_size = 0;
	} else if (mode & S_IFDIR) {
		inode->i_op = &simple_dir_inode_operations;
		inode->i_fop = &simple_dir_operations;
		parent->d_inode->i_nlink++;
	} else
		BUG();
	inode->i_private = data;
	d_instantiate(dentry, inode);
	dget(dentry);
fail:
	mutex_unlock(&parent->d_inode->i_mutex);
	return dentry;
}

struct dentry *hypfs_mkdir(struct super_block *sb, struct dentry *parent,
			   const char *name)
{
	struct dentry *dentry;

	dentry = hypfs_create_file(sb, parent, name, NULL, S_IFDIR | DIR_MODE);
	if (IS_ERR(dentry))
		return dentry;
	hypfs_add_dentry(dentry);
	return dentry;
}

static struct dentry *hypfs_create_update_file(struct super_block *sb,
					       struct dentry *dir)
{
	struct dentry *dentry;

	dentry = hypfs_create_file(sb, dir, "update", NULL,
				   S_IFREG | UPDATE_FILE_MODE);
	/*
	 * We do not put the update file on the 'delete' list with
	 * hypfs_add_dentry(), since it should not be removed when the tree
	 * is updated.
	 */
	return dentry;
}

struct dentry *hypfs_create_u64(struct super_block *sb, struct dentry *dir,
				const char *name, __u64 value)
{
	char *buffer;
	char tmp[TMP_SIZE];
	struct dentry *dentry;

	snprintf(tmp, TMP_SIZE, "%llu\n", (unsigned long long int)value);
	buffer = kstrdup(tmp, GFP_KERNEL);
	if (!buffer)
		return ERR_PTR(-ENOMEM);
	dentry =
	    hypfs_create_file(sb, dir, name, buffer, S_IFREG | REG_FILE_MODE);
	if (IS_ERR(dentry)) {
		kfree(buffer);
		return ERR_PTR(-ENOMEM);
	}
	hypfs_add_dentry(dentry);
	return dentry;
}

struct dentry *hypfs_create_str(struct super_block *sb, struct dentry *dir,
				const char *name, char *string)
{
	char *buffer;
	struct dentry *dentry;

	buffer = kmalloc(strlen(string) + 2, GFP_KERNEL);
	if (!buffer)
		return ERR_PTR(-ENOMEM);
	sprintf(buffer, "%s\n", string);
	dentry =
	    hypfs_create_file(sb, dir, name, buffer, S_IFREG | REG_FILE_MODE);
	if (IS_ERR(dentry)) {
		kfree(buffer);
		return ERR_PTR(-ENOMEM);
	}
	hypfs_add_dentry(dentry);
	return dentry;
}

static const struct file_operations hypfs_file_ops = {
	.open		= hypfs_open,
	.release	= hypfs_release,
	.read		= do_sync_read,
	.write		= do_sync_write,
	.aio_read	= hypfs_aio_read,
	.aio_write	= hypfs_aio_write,
	.llseek		= no_llseek,
};

static struct file_system_type hypfs_type = {
	.owner		= THIS_MODULE,
	.name		= "s390_hypfs",
	.mount		= hypfs_mount,
	.kill_sb	= hypfs_kill_super
};

static const struct super_operations hypfs_s_ops = {
	.statfs		= simple_statfs,
	.evict_inode	= hypfs_evict_inode,
	.show_options	= hypfs_show_options,
};

static struct kobject *s390_kobj;

static int __init hypfs_init(void)
{
	int rc;

<<<<<<< HEAD
	hypfs_dbfs_dir = debugfs_create_dir("s390_hypfs", NULL);
	if (IS_ERR(hypfs_dbfs_dir))
		return PTR_ERR(hypfs_dbfs_dir);

	if (hypfs_diag_init()) {
		rc = -ENODATA;
		goto fail_debugfs_remove;
=======
	rc = hypfs_dbfs_init();
	if (rc)
		return rc;
	if (hypfs_diag_init()) {
		rc = -ENODATA;
		goto fail_dbfs_exit;
>>>>>>> 3cbea436
	}
	if (hypfs_vm_init()) {
		rc = -ENODATA;
		goto fail_hypfs_diag_exit;
	}
	s390_kobj = kobject_create_and_add("s390", hypervisor_kobj);
	if (!s390_kobj) {
		rc = -ENOMEM;
		goto fail_hypfs_vm_exit;
	}
	rc = register_filesystem(&hypfs_type);
	if (rc)
		goto fail_filesystem;
	return 0;

fail_filesystem:
	kobject_put(s390_kobj);
fail_hypfs_vm_exit:
	hypfs_vm_exit();
fail_hypfs_diag_exit:
	hypfs_diag_exit();
<<<<<<< HEAD
fail_debugfs_remove:
	debugfs_remove(hypfs_dbfs_dir);

=======
fail_dbfs_exit:
	hypfs_dbfs_exit();
>>>>>>> 3cbea436
	pr_err("Initialization of hypfs failed with rc=%i\n", rc);
	return rc;
}

static void __exit hypfs_exit(void)
{
	hypfs_diag_exit();
	hypfs_vm_exit();
<<<<<<< HEAD
	debugfs_remove(hypfs_dbfs_dir);
=======
	hypfs_dbfs_exit();
>>>>>>> 3cbea436
	unregister_filesystem(&hypfs_type);
	kobject_put(s390_kobj);
}

module_init(hypfs_init)
module_exit(hypfs_exit)

MODULE_LICENSE("GPL");
MODULE_AUTHOR("Michael Holzheu <holzheu@de.ibm.com>");
MODULE_DESCRIPTION("s390 Hypervisor Filesystem");<|MERGE_RESOLUTION|>--- conflicted
+++ resolved
@@ -45,8 +45,6 @@
 
 /* start of list of all dentries, which have to be deleted on update */
 static struct dentry *hypfs_last_dentry;
-
-struct dentry *hypfs_dbfs_dir;
 
 static void hypfs_update_update(struct super_block *sb)
 {
@@ -471,22 +469,12 @@
 {
 	int rc;
 
-<<<<<<< HEAD
-	hypfs_dbfs_dir = debugfs_create_dir("s390_hypfs", NULL);
-	if (IS_ERR(hypfs_dbfs_dir))
-		return PTR_ERR(hypfs_dbfs_dir);
-
-	if (hypfs_diag_init()) {
-		rc = -ENODATA;
-		goto fail_debugfs_remove;
-=======
 	rc = hypfs_dbfs_init();
 	if (rc)
 		return rc;
 	if (hypfs_diag_init()) {
 		rc = -ENODATA;
 		goto fail_dbfs_exit;
->>>>>>> 3cbea436
 	}
 	if (hypfs_vm_init()) {
 		rc = -ENODATA;
@@ -508,14 +496,8 @@
 	hypfs_vm_exit();
 fail_hypfs_diag_exit:
 	hypfs_diag_exit();
-<<<<<<< HEAD
-fail_debugfs_remove:
-	debugfs_remove(hypfs_dbfs_dir);
-
-=======
 fail_dbfs_exit:
 	hypfs_dbfs_exit();
->>>>>>> 3cbea436
 	pr_err("Initialization of hypfs failed with rc=%i\n", rc);
 	return rc;
 }
@@ -524,11 +506,7 @@
 {
 	hypfs_diag_exit();
 	hypfs_vm_exit();
-<<<<<<< HEAD
-	debugfs_remove(hypfs_dbfs_dir);
-=======
 	hypfs_dbfs_exit();
->>>>>>> 3cbea436
 	unregister_filesystem(&hypfs_type);
 	kobject_put(s390_kobj);
 }
