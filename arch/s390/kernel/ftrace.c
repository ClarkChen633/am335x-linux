--- conflicted
+++ resolved
@@ -15,15 +15,12 @@
 #include <linux/kprobes.h>
 #include <trace/syscall.h>
 #include <asm/asm-offsets.h>
-<<<<<<< HEAD
-=======
 
 #ifdef CONFIG_64BIT
 #define MCOUNT_OFFSET_RET 12
 #else
 #define MCOUNT_OFFSET_RET 22
 #endif
->>>>>>> 3cbea436
 
 #ifdef CONFIG_DYNAMIC_FTRACE
 
@@ -170,8 +167,6 @@
 out:
 	return parent;
 }
-<<<<<<< HEAD
-=======
 
 #ifdef CONFIG_DYNAMIC_FTRACE
 /*
@@ -200,5 +195,4 @@
 }
 
 #endif /* CONFIG_DYNAMIC_FTRACE */
->>>>>>> 3cbea436
 #endif /* CONFIG_FUNCTION_GRAPH_TRACER */