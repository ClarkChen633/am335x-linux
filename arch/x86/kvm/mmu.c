/*
 * Kernel-based Virtual Machine driver for Linux
 *
 * This module enables machines with Intel VT-x extensions to run virtual
 * machines without emulation or binary translation.
 *
 * MMU support
 *
 * Copyright (C) 2006 Qumranet, Inc.
 *
 * Authors:
 *   Yaniv Kamay  <yaniv@qumranet.com>
 *   Avi Kivity   <avi@qumranet.com>
 *
 * This work is licensed under the terms of the GNU GPL, version 2.  See
 * the COPYING file in the top-level directory.
 *
 */

#include "mmu.h"
#include "x86.h"
#include "kvm_cache_regs.h"

#include <linux/kvm_host.h>
#include <linux/types.h>
#include <linux/string.h>
#include <linux/mm.h>
#include <linux/highmem.h>
#include <linux/module.h>
#include <linux/swap.h>
#include <linux/hugetlb.h>
#include <linux/compiler.h>
#include <linux/srcu.h>

#include <asm/page.h>
#include <asm/cmpxchg.h>
#include <asm/io.h>
#include <asm/vmx.h>

/*
 * When setting this variable to true it enables Two-Dimensional-Paging
 * where the hardware walks 2 page tables:
 * 1. the guest-virtual to guest-physical
 * 2. while doing 1. it walks guest-physical to host-physical
 * If the hardware supports that we don't need to do shadow paging.
 */
bool tdp_enabled = false;

#undef MMU_DEBUG

#undef AUDIT

#ifdef AUDIT
static void kvm_mmu_audit(struct kvm_vcpu *vcpu, const char *msg);
#else
static void kvm_mmu_audit(struct kvm_vcpu *vcpu, const char *msg) {}
#endif

#ifdef MMU_DEBUG

#define pgprintk(x...) do { if (dbg) printk(x); } while (0)
#define rmap_printk(x...) do { if (dbg) printk(x); } while (0)

#else

#define pgprintk(x...) do { } while (0)
#define rmap_printk(x...) do { } while (0)

#endif

#if defined(MMU_DEBUG) || defined(AUDIT)
static int dbg = 0;
module_param(dbg, bool, 0644);
#endif

static int oos_shadow = 1;
module_param(oos_shadow, bool, 0644);

#ifndef MMU_DEBUG
#define ASSERT(x) do { } while (0)
#else
#define ASSERT(x)							\
	if (!(x)) {							\
		printk(KERN_WARNING "assertion failed %s:%d: %s\n",	\
		       __FILE__, __LINE__, #x);				\
	}
#endif

#define PT_FIRST_AVAIL_BITS_SHIFT 9
#define PT64_SECOND_AVAIL_BITS_SHIFT 52

#define VALID_PAGE(x) ((x) != INVALID_PAGE)

#define PT64_LEVEL_BITS 9

#define PT64_LEVEL_SHIFT(level) \
		(PAGE_SHIFT + (level - 1) * PT64_LEVEL_BITS)

#define PT64_LEVEL_MASK(level) \
		(((1ULL << PT64_LEVEL_BITS) - 1) << PT64_LEVEL_SHIFT(level))

#define PT64_INDEX(address, level)\
	(((address) >> PT64_LEVEL_SHIFT(level)) & ((1 << PT64_LEVEL_BITS) - 1))


#define PT32_LEVEL_BITS 10

#define PT32_LEVEL_SHIFT(level) \
		(PAGE_SHIFT + (level - 1) * PT32_LEVEL_BITS)

#define PT32_LEVEL_MASK(level) \
		(((1ULL << PT32_LEVEL_BITS) - 1) << PT32_LEVEL_SHIFT(level))
#define PT32_LVL_OFFSET_MASK(level) \
	(PT32_BASE_ADDR_MASK & ((1ULL << (PAGE_SHIFT + (((level) - 1) \
						* PT32_LEVEL_BITS))) - 1))

#define PT32_INDEX(address, level)\
	(((address) >> PT32_LEVEL_SHIFT(level)) & ((1 << PT32_LEVEL_BITS) - 1))


#define PT64_BASE_ADDR_MASK (((1ULL << 52) - 1) & ~(u64)(PAGE_SIZE-1))
#define PT64_DIR_BASE_ADDR_MASK \
	(PT64_BASE_ADDR_MASK & ~((1ULL << (PAGE_SHIFT + PT64_LEVEL_BITS)) - 1))
#define PT64_LVL_ADDR_MASK(level) \
	(PT64_BASE_ADDR_MASK & ~((1ULL << (PAGE_SHIFT + (((level) - 1) \
						* PT64_LEVEL_BITS))) - 1))
#define PT64_LVL_OFFSET_MASK(level) \
	(PT64_BASE_ADDR_MASK & ((1ULL << (PAGE_SHIFT + (((level) - 1) \
						* PT64_LEVEL_BITS))) - 1))

#define PT32_BASE_ADDR_MASK PAGE_MASK
#define PT32_DIR_BASE_ADDR_MASK \
	(PAGE_MASK & ~((1ULL << (PAGE_SHIFT + PT32_LEVEL_BITS)) - 1))
#define PT32_LVL_ADDR_MASK(level) \
	(PAGE_MASK & ~((1ULL << (PAGE_SHIFT + (((level) - 1) \
					    * PT32_LEVEL_BITS))) - 1))

#define PT64_PERM_MASK (PT_PRESENT_MASK | PT_WRITABLE_MASK | PT_USER_MASK \
			| PT64_NX_MASK)

#define RMAP_EXT 4

#define ACC_EXEC_MASK    1
#define ACC_WRITE_MASK   PT_WRITABLE_MASK
#define ACC_USER_MASK    PT_USER_MASK
#define ACC_ALL          (ACC_EXEC_MASK | ACC_WRITE_MASK | ACC_USER_MASK)

#include <trace/events/kvm.h>

#undef TRACE_INCLUDE_FILE
#define CREATE_TRACE_POINTS
#include "mmutrace.h"

#define SPTE_HOST_WRITEABLE (1ULL << PT_FIRST_AVAIL_BITS_SHIFT)

#define SHADOW_PT_INDEX(addr, level) PT64_INDEX(addr, level)

struct kvm_rmap_desc {
	u64 *sptes[RMAP_EXT];
	struct kvm_rmap_desc *more;
};

struct kvm_shadow_walk_iterator {
	u64 addr;
	hpa_t shadow_addr;
	int level;
	u64 *sptep;
	unsigned index;
};

#define for_each_shadow_entry(_vcpu, _addr, _walker)    \
	for (shadow_walk_init(&(_walker), _vcpu, _addr);	\
	     shadow_walk_okay(&(_walker));			\
	     shadow_walk_next(&(_walker)))


struct kvm_unsync_walk {
	int (*entry) (struct kvm_mmu_page *sp, struct kvm_unsync_walk *walk);
};

typedef int (*mmu_parent_walk_fn) (struct kvm_vcpu *vcpu, struct kvm_mmu_page *sp);

static struct kmem_cache *pte_chain_cache;
static struct kmem_cache *rmap_desc_cache;
static struct kmem_cache *mmu_page_header_cache;

static u64 __read_mostly shadow_trap_nonpresent_pte;
static u64 __read_mostly shadow_notrap_nonpresent_pte;
static u64 __read_mostly shadow_base_present_pte;
static u64 __read_mostly shadow_nx_mask;
static u64 __read_mostly shadow_x_mask;	/* mutual exclusive with nx_mask */
static u64 __read_mostly shadow_user_mask;
static u64 __read_mostly shadow_accessed_mask;
static u64 __read_mostly shadow_dirty_mask;

static inline u64 rsvd_bits(int s, int e)
{
	return ((1ULL << (e - s + 1)) - 1) << s;
}

void kvm_mmu_set_nonpresent_ptes(u64 trap_pte, u64 notrap_pte)
{
	shadow_trap_nonpresent_pte = trap_pte;
	shadow_notrap_nonpresent_pte = notrap_pte;
}
EXPORT_SYMBOL_GPL(kvm_mmu_set_nonpresent_ptes);

void kvm_mmu_set_base_ptes(u64 base_pte)
{
	shadow_base_present_pte = base_pte;
}
EXPORT_SYMBOL_GPL(kvm_mmu_set_base_ptes);

void kvm_mmu_set_mask_ptes(u64 user_mask, u64 accessed_mask,
		u64 dirty_mask, u64 nx_mask, u64 x_mask)
{
	shadow_user_mask = user_mask;
	shadow_accessed_mask = accessed_mask;
	shadow_dirty_mask = dirty_mask;
	shadow_nx_mask = nx_mask;
	shadow_x_mask = x_mask;
}
EXPORT_SYMBOL_GPL(kvm_mmu_set_mask_ptes);

static int is_write_protection(struct kvm_vcpu *vcpu)
{
	return kvm_read_cr0_bits(vcpu, X86_CR0_WP);
}

static int is_cpuid_PSE36(void)
{
	return 1;
}

static int is_nx(struct kvm_vcpu *vcpu)
{
	return vcpu->arch.efer & EFER_NX;
}

static int is_shadow_present_pte(u64 pte)
{
	return pte != shadow_trap_nonpresent_pte
		&& pte != shadow_notrap_nonpresent_pte;
}

static int is_large_pte(u64 pte)
{
	return pte & PT_PAGE_SIZE_MASK;
}

static int is_writable_pte(unsigned long pte)
{
	return pte & PT_WRITABLE_MASK;
}

static int is_dirty_gpte(unsigned long pte)
{
	return pte & PT_DIRTY_MASK;
}

static int is_rmap_spte(u64 pte)
{
	return is_shadow_present_pte(pte);
}

static int is_last_spte(u64 pte, int level)
{
	if (level == PT_PAGE_TABLE_LEVEL)
		return 1;
	if (is_large_pte(pte))
		return 1;
	return 0;
}

static pfn_t spte_to_pfn(u64 pte)
{
	return (pte & PT64_BASE_ADDR_MASK) >> PAGE_SHIFT;
}

static gfn_t pse36_gfn_delta(u32 gpte)
{
	int shift = 32 - PT32_DIR_PSE36_SHIFT - PAGE_SHIFT;

	return (gpte & PT32_DIR_PSE36_MASK) << shift;
}

static void __set_spte(u64 *sptep, u64 spte)
{
#ifdef CONFIG_X86_64
	set_64bit((unsigned long *)sptep, spte);
#else
	set_64bit((unsigned long long *)sptep, spte);
#endif
}

static int mmu_topup_memory_cache(struct kvm_mmu_memory_cache *cache,
				  struct kmem_cache *base_cache, int min)
{
	void *obj;

	if (cache->nobjs >= min)
		return 0;
	while (cache->nobjs < ARRAY_SIZE(cache->objects)) {
		obj = kmem_cache_zalloc(base_cache, GFP_KERNEL);
		if (!obj)
			return -ENOMEM;
		cache->objects[cache->nobjs++] = obj;
	}
	return 0;
}

static void mmu_free_memory_cache(struct kvm_mmu_memory_cache *mc)
{
	while (mc->nobjs)
		kfree(mc->objects[--mc->nobjs]);
}

static int mmu_topup_memory_cache_page(struct kvm_mmu_memory_cache *cache,
				       int min)
{
	struct page *page;

	if (cache->nobjs >= min)
		return 0;
	while (cache->nobjs < ARRAY_SIZE(cache->objects)) {
		page = alloc_page(GFP_KERNEL);
		if (!page)
			return -ENOMEM;
		set_page_private(page, 0);
		cache->objects[cache->nobjs++] = page_address(page);
	}
	return 0;
}

static void mmu_free_memory_cache_page(struct kvm_mmu_memory_cache *mc)
{
	while (mc->nobjs)
		free_page((unsigned long)mc->objects[--mc->nobjs]);
}

static int mmu_topup_memory_caches(struct kvm_vcpu *vcpu)
{
	int r;

	r = mmu_topup_memory_cache(&vcpu->arch.mmu_pte_chain_cache,
				   pte_chain_cache, 4);
	if (r)
		goto out;
	r = mmu_topup_memory_cache(&vcpu->arch.mmu_rmap_desc_cache,
				   rmap_desc_cache, 4);
	if (r)
		goto out;
	r = mmu_topup_memory_cache_page(&vcpu->arch.mmu_page_cache, 8);
	if (r)
		goto out;
	r = mmu_topup_memory_cache(&vcpu->arch.mmu_page_header_cache,
				   mmu_page_header_cache, 4);
out:
	return r;
}

static void mmu_free_memory_caches(struct kvm_vcpu *vcpu)
{
	mmu_free_memory_cache(&vcpu->arch.mmu_pte_chain_cache);
	mmu_free_memory_cache(&vcpu->arch.mmu_rmap_desc_cache);
	mmu_free_memory_cache_page(&vcpu->arch.mmu_page_cache);
	mmu_free_memory_cache(&vcpu->arch.mmu_page_header_cache);
}

static void *mmu_memory_cache_alloc(struct kvm_mmu_memory_cache *mc,
				    size_t size)
{
	void *p;

	BUG_ON(!mc->nobjs);
	p = mc->objects[--mc->nobjs];
	return p;
}

static struct kvm_pte_chain *mmu_alloc_pte_chain(struct kvm_vcpu *vcpu)
{
	return mmu_memory_cache_alloc(&vcpu->arch.mmu_pte_chain_cache,
				      sizeof(struct kvm_pte_chain));
}

static void mmu_free_pte_chain(struct kvm_pte_chain *pc)
{
	kfree(pc);
}

static struct kvm_rmap_desc *mmu_alloc_rmap_desc(struct kvm_vcpu *vcpu)
{
	return mmu_memory_cache_alloc(&vcpu->arch.mmu_rmap_desc_cache,
				      sizeof(struct kvm_rmap_desc));
}

static void mmu_free_rmap_desc(struct kvm_rmap_desc *rd)
{
	kfree(rd);
}

/*
 * Return the pointer to the largepage write count for a given
 * gfn, handling slots that are not large page aligned.
 */
static int *slot_largepage_idx(gfn_t gfn,
			       struct kvm_memory_slot *slot,
			       int level)
{
	unsigned long idx;

	idx = (gfn / KVM_PAGES_PER_HPAGE(level)) -
	      (slot->base_gfn / KVM_PAGES_PER_HPAGE(level));
	return &slot->lpage_info[level - 2][idx].write_count;
}

static void account_shadowed(struct kvm *kvm, gfn_t gfn)
{
	struct kvm_memory_slot *slot;
	int *write_count;
	int i;

	gfn = unalias_gfn(kvm, gfn);

	slot = gfn_to_memslot_unaliased(kvm, gfn);
	for (i = PT_DIRECTORY_LEVEL;
	     i < PT_PAGE_TABLE_LEVEL + KVM_NR_PAGE_SIZES; ++i) {
		write_count   = slot_largepage_idx(gfn, slot, i);
		*write_count += 1;
	}
}

static void unaccount_shadowed(struct kvm *kvm, gfn_t gfn)
{
	struct kvm_memory_slot *slot;
	int *write_count;
	int i;

	gfn = unalias_gfn(kvm, gfn);
	for (i = PT_DIRECTORY_LEVEL;
	     i < PT_PAGE_TABLE_LEVEL + KVM_NR_PAGE_SIZES; ++i) {
		slot          = gfn_to_memslot_unaliased(kvm, gfn);
		write_count   = slot_largepage_idx(gfn, slot, i);
		*write_count -= 1;
		WARN_ON(*write_count < 0);
	}
}

static int has_wrprotected_page(struct kvm *kvm,
				gfn_t gfn,
				int level)
{
	struct kvm_memory_slot *slot;
	int *largepage_idx;

	gfn = unalias_gfn(kvm, gfn);
	slot = gfn_to_memslot_unaliased(kvm, gfn);
	if (slot) {
		largepage_idx = slot_largepage_idx(gfn, slot, level);
		return *largepage_idx;
	}

	return 1;
}

static int host_mapping_level(struct kvm *kvm, gfn_t gfn)
{
	unsigned long page_size;
	int i, ret = 0;

<<<<<<< HEAD
	addr = gfn_to_hva(kvm, gfn);
	if (kvm_is_error_hva(addr))
		return PT_PAGE_TABLE_LEVEL;

	down_read(&current->mm->mmap_sem);
	vma = find_vma(current->mm, addr);
	if (!vma)
		goto out;

	page_size = vma_kernel_pagesize(vma);

out:
	up_read(&current->mm->mmap_sem);
=======
	page_size = kvm_host_page_size(kvm, gfn);
>>>>>>> 55c63bd2

	for (i = PT_PAGE_TABLE_LEVEL;
	     i < (PT_PAGE_TABLE_LEVEL + KVM_NR_PAGE_SIZES); ++i) {
		if (page_size >= KVM_HPAGE_SIZE(i))
			ret = i;
		else
			break;
	}

	return ret;
}

static int mapping_level(struct kvm_vcpu *vcpu, gfn_t large_gfn)
{
	struct kvm_memory_slot *slot;
	int host_level, level, max_level;

	slot = gfn_to_memslot(vcpu->kvm, large_gfn);
	if (slot && slot->dirty_bitmap)
		return PT_PAGE_TABLE_LEVEL;

	host_level = host_mapping_level(vcpu->kvm, large_gfn);

	if (host_level == PT_PAGE_TABLE_LEVEL)
		return host_level;

<<<<<<< HEAD
	for (level = PT_DIRECTORY_LEVEL; level <= host_level; ++level)
=======
	max_level = kvm_x86_ops->get_lpage_level() < host_level ?
		kvm_x86_ops->get_lpage_level() : host_level;

	for (level = PT_DIRECTORY_LEVEL; level <= max_level; ++level)
>>>>>>> 55c63bd2
		if (has_wrprotected_page(vcpu->kvm, large_gfn, level))
			break;

	return level - 1;
}

/*
 * Take gfn and return the reverse mapping to it.
 * Note: gfn must be unaliased before this function get called
 */

static unsigned long *gfn_to_rmap(struct kvm *kvm, gfn_t gfn, int level)
{
	struct kvm_memory_slot *slot;
	unsigned long idx;

	slot = gfn_to_memslot(kvm, gfn);
	if (likely(level == PT_PAGE_TABLE_LEVEL))
		return &slot->rmap[gfn - slot->base_gfn];

	idx = (gfn / KVM_PAGES_PER_HPAGE(level)) -
		(slot->base_gfn / KVM_PAGES_PER_HPAGE(level));

	return &slot->lpage_info[level - 2][idx].rmap_pde;
}

/*
 * Reverse mapping data structures:
 *
 * If rmapp bit zero is zero, then rmapp point to the shadw page table entry
 * that points to page_address(page).
 *
 * If rmapp bit zero is one, (then rmap & ~1) points to a struct kvm_rmap_desc
 * containing more mappings.
 *
 * Returns the number of rmap entries before the spte was added or zero if
 * the spte was not added.
 *
 */
static int rmap_add(struct kvm_vcpu *vcpu, u64 *spte, gfn_t gfn)
{
	struct kvm_mmu_page *sp;
	struct kvm_rmap_desc *desc;
	unsigned long *rmapp;
	int i, count = 0;

	if (!is_rmap_spte(*spte))
		return count;
	gfn = unalias_gfn(vcpu->kvm, gfn);
	sp = page_header(__pa(spte));
	sp->gfns[spte - sp->spt] = gfn;
	rmapp = gfn_to_rmap(vcpu->kvm, gfn, sp->role.level);
	if (!*rmapp) {
		rmap_printk("rmap_add: %p %llx 0->1\n", spte, *spte);
		*rmapp = (unsigned long)spte;
	} else if (!(*rmapp & 1)) {
		rmap_printk("rmap_add: %p %llx 1->many\n", spte, *spte);
		desc = mmu_alloc_rmap_desc(vcpu);
		desc->sptes[0] = (u64 *)*rmapp;
		desc->sptes[1] = spte;
		*rmapp = (unsigned long)desc | 1;
	} else {
		rmap_printk("rmap_add: %p %llx many->many\n", spte, *spte);
		desc = (struct kvm_rmap_desc *)(*rmapp & ~1ul);
		while (desc->sptes[RMAP_EXT-1] && desc->more) {
			desc = desc->more;
			count += RMAP_EXT;
		}
		if (desc->sptes[RMAP_EXT-1]) {
			desc->more = mmu_alloc_rmap_desc(vcpu);
			desc = desc->more;
		}
		for (i = 0; desc->sptes[i]; ++i)
			;
		desc->sptes[i] = spte;
	}
	return count;
}

static void rmap_desc_remove_entry(unsigned long *rmapp,
				   struct kvm_rmap_desc *desc,
				   int i,
				   struct kvm_rmap_desc *prev_desc)
{
	int j;

	for (j = RMAP_EXT - 1; !desc->sptes[j] && j > i; --j)
		;
	desc->sptes[i] = desc->sptes[j];
	desc->sptes[j] = NULL;
	if (j != 0)
		return;
	if (!prev_desc && !desc->more)
		*rmapp = (unsigned long)desc->sptes[0];
	else
		if (prev_desc)
			prev_desc->more = desc->more;
		else
			*rmapp = (unsigned long)desc->more | 1;
	mmu_free_rmap_desc(desc);
}

static void rmap_remove(struct kvm *kvm, u64 *spte)
{
	struct kvm_rmap_desc *desc;
	struct kvm_rmap_desc *prev_desc;
	struct kvm_mmu_page *sp;
	pfn_t pfn;
	unsigned long *rmapp;
	int i;

	if (!is_rmap_spte(*spte))
		return;
	sp = page_header(__pa(spte));
	pfn = spte_to_pfn(*spte);
	if (*spte & shadow_accessed_mask)
		kvm_set_pfn_accessed(pfn);
	if (is_writable_pte(*spte))
		kvm_set_pfn_dirty(pfn);
	rmapp = gfn_to_rmap(kvm, sp->gfns[spte - sp->spt], sp->role.level);
	if (!*rmapp) {
		printk(KERN_ERR "rmap_remove: %p %llx 0->BUG\n", spte, *spte);
		BUG();
	} else if (!(*rmapp & 1)) {
		rmap_printk("rmap_remove:  %p %llx 1->0\n", spte, *spte);
		if ((u64 *)*rmapp != spte) {
			printk(KERN_ERR "rmap_remove:  %p %llx 1->BUG\n",
			       spte, *spte);
			BUG();
		}
		*rmapp = 0;
	} else {
		rmap_printk("rmap_remove:  %p %llx many->many\n", spte, *spte);
		desc = (struct kvm_rmap_desc *)(*rmapp & ~1ul);
		prev_desc = NULL;
		while (desc) {
			for (i = 0; i < RMAP_EXT && desc->sptes[i]; ++i)
				if (desc->sptes[i] == spte) {
					rmap_desc_remove_entry(rmapp,
							       desc, i,
							       prev_desc);
					return;
				}
			prev_desc = desc;
			desc = desc->more;
		}
		pr_err("rmap_remove: %p %llx many->many\n", spte, *spte);
		BUG();
	}
}

static u64 *rmap_next(struct kvm *kvm, unsigned long *rmapp, u64 *spte)
{
	struct kvm_rmap_desc *desc;
	struct kvm_rmap_desc *prev_desc;
	u64 *prev_spte;
	int i;

	if (!*rmapp)
		return NULL;
	else if (!(*rmapp & 1)) {
		if (!spte)
			return (u64 *)*rmapp;
		return NULL;
	}
	desc = (struct kvm_rmap_desc *)(*rmapp & ~1ul);
	prev_desc = NULL;
	prev_spte = NULL;
	while (desc) {
		for (i = 0; i < RMAP_EXT && desc->sptes[i]; ++i) {
			if (prev_spte == spte)
				return desc->sptes[i];
			prev_spte = desc->sptes[i];
		}
		desc = desc->more;
	}
	return NULL;
}

static int rmap_write_protect(struct kvm *kvm, u64 gfn)
{
	unsigned long *rmapp;
	u64 *spte;
	int i, write_protected = 0;

	gfn = unalias_gfn(kvm, gfn);
	rmapp = gfn_to_rmap(kvm, gfn, PT_PAGE_TABLE_LEVEL);

	spte = rmap_next(kvm, rmapp, NULL);
	while (spte) {
		BUG_ON(!spte);
		BUG_ON(!(*spte & PT_PRESENT_MASK));
		rmap_printk("rmap_write_protect: spte %p %llx\n", spte, *spte);
		if (is_writable_pte(*spte)) {
			__set_spte(spte, *spte & ~PT_WRITABLE_MASK);
			write_protected = 1;
		}
		spte = rmap_next(kvm, rmapp, spte);
	}
	if (write_protected) {
		pfn_t pfn;

		spte = rmap_next(kvm, rmapp, NULL);
		pfn = spte_to_pfn(*spte);
		kvm_set_pfn_dirty(pfn);
	}

	/* check for huge page mappings */
	for (i = PT_DIRECTORY_LEVEL;
	     i < PT_PAGE_TABLE_LEVEL + KVM_NR_PAGE_SIZES; ++i) {
		rmapp = gfn_to_rmap(kvm, gfn, i);
		spte = rmap_next(kvm, rmapp, NULL);
		while (spte) {
			BUG_ON(!spte);
			BUG_ON(!(*spte & PT_PRESENT_MASK));
			BUG_ON((*spte & (PT_PAGE_SIZE_MASK|PT_PRESENT_MASK)) != (PT_PAGE_SIZE_MASK|PT_PRESENT_MASK));
			pgprintk("rmap_write_protect(large): spte %p %llx %lld\n", spte, *spte, gfn);
			if (is_writable_pte(*spte)) {
				rmap_remove(kvm, spte);
				--kvm->stat.lpages;
				__set_spte(spte, shadow_trap_nonpresent_pte);
				spte = NULL;
				write_protected = 1;
			}
			spte = rmap_next(kvm, rmapp, spte);
		}
	}

	return write_protected;
}

static int kvm_unmap_rmapp(struct kvm *kvm, unsigned long *rmapp,
			   unsigned long data)
{
	u64 *spte;
	int need_tlb_flush = 0;

	while ((spte = rmap_next(kvm, rmapp, NULL))) {
		BUG_ON(!(*spte & PT_PRESENT_MASK));
		rmap_printk("kvm_rmap_unmap_hva: spte %p %llx\n", spte, *spte);
		rmap_remove(kvm, spte);
		__set_spte(spte, shadow_trap_nonpresent_pte);
		need_tlb_flush = 1;
	}
	return need_tlb_flush;
}

static int kvm_set_pte_rmapp(struct kvm *kvm, unsigned long *rmapp,
			     unsigned long data)
{
	int need_flush = 0;
	u64 *spte, new_spte;
	pte_t *ptep = (pte_t *)data;
	pfn_t new_pfn;

	WARN_ON(pte_huge(*ptep));
	new_pfn = pte_pfn(*ptep);
	spte = rmap_next(kvm, rmapp, NULL);
	while (spte) {
		BUG_ON(!is_shadow_present_pte(*spte));
		rmap_printk("kvm_set_pte_rmapp: spte %p %llx\n", spte, *spte);
		need_flush = 1;
		if (pte_write(*ptep)) {
			rmap_remove(kvm, spte);
			__set_spte(spte, shadow_trap_nonpresent_pte);
			spte = rmap_next(kvm, rmapp, NULL);
		} else {
			new_spte = *spte &~ (PT64_BASE_ADDR_MASK);
			new_spte |= (u64)new_pfn << PAGE_SHIFT;

			new_spte &= ~PT_WRITABLE_MASK;
			new_spte &= ~SPTE_HOST_WRITEABLE;
			if (is_writable_pte(*spte))
				kvm_set_pfn_dirty(spte_to_pfn(*spte));
			__set_spte(spte, new_spte);
			spte = rmap_next(kvm, rmapp, spte);
		}
	}
	if (need_flush)
		kvm_flush_remote_tlbs(kvm);

	return 0;
}

static int kvm_handle_hva(struct kvm *kvm, unsigned long hva,
			  unsigned long data,
			  int (*handler)(struct kvm *kvm, unsigned long *rmapp,
					 unsigned long data))
{
	int i, j;
	int ret;
	int retval = 0;
	struct kvm_memslots *slots;

	slots = rcu_dereference(kvm->memslots);

	for (i = 0; i < slots->nmemslots; i++) {
		struct kvm_memory_slot *memslot = &slots->memslots[i];
		unsigned long start = memslot->userspace_addr;
		unsigned long end;

		end = start + (memslot->npages << PAGE_SHIFT);
		if (hva >= start && hva < end) {
			gfn_t gfn_offset = (hva - start) >> PAGE_SHIFT;

			ret = handler(kvm, &memslot->rmap[gfn_offset], data);

			for (j = 0; j < KVM_NR_PAGE_SIZES - 1; ++j) {
				int idx = gfn_offset;
				idx /= KVM_PAGES_PER_HPAGE(PT_DIRECTORY_LEVEL + j);
				ret |= handler(kvm,
					&memslot->lpage_info[j][idx].rmap_pde,
					data);
			}
			trace_kvm_age_page(hva, memslot, ret);
			retval |= ret;
		}
	}

	return retval;
}

int kvm_unmap_hva(struct kvm *kvm, unsigned long hva)
{
	return kvm_handle_hva(kvm, hva, 0, kvm_unmap_rmapp);
}

void kvm_set_spte_hva(struct kvm *kvm, unsigned long hva, pte_t pte)
{
	kvm_handle_hva(kvm, hva, (unsigned long)&pte, kvm_set_pte_rmapp);
}

static int kvm_age_rmapp(struct kvm *kvm, unsigned long *rmapp,
			 unsigned long data)
{
	u64 *spte;
	int young = 0;

	/*
	 * Emulate the accessed bit for EPT, by checking if this page has
	 * an EPT mapping, and clearing it if it does. On the next access,
	 * a new EPT mapping will be established.
	 * This has some overhead, but not as much as the cost of swapping
	 * out actively used pages or breaking up actively used hugepages.
	 */
	if (!shadow_accessed_mask)
		return kvm_unmap_rmapp(kvm, rmapp, data);

	spte = rmap_next(kvm, rmapp, NULL);
	while (spte) {
		int _young;
		u64 _spte = *spte;
		BUG_ON(!(_spte & PT_PRESENT_MASK));
		_young = _spte & PT_ACCESSED_MASK;
		if (_young) {
			young = 1;
			clear_bit(PT_ACCESSED_SHIFT, (unsigned long *)spte);
		}
		spte = rmap_next(kvm, rmapp, spte);
	}
	return young;
}

#define RMAP_RECYCLE_THRESHOLD 1000

static void rmap_recycle(struct kvm_vcpu *vcpu, u64 *spte, gfn_t gfn)
{
	unsigned long *rmapp;
	struct kvm_mmu_page *sp;

	sp = page_header(__pa(spte));

	gfn = unalias_gfn(vcpu->kvm, gfn);
	rmapp = gfn_to_rmap(vcpu->kvm, gfn, sp->role.level);

	kvm_unmap_rmapp(vcpu->kvm, rmapp, 0);
	kvm_flush_remote_tlbs(vcpu->kvm);
}

int kvm_age_hva(struct kvm *kvm, unsigned long hva)
{
	return kvm_handle_hva(kvm, hva, 0, kvm_age_rmapp);
}

#ifdef MMU_DEBUG
static int is_empty_shadow_page(u64 *spt)
{
	u64 *pos;
	u64 *end;

	for (pos = spt, end = pos + PAGE_SIZE / sizeof(u64); pos != end; pos++)
		if (is_shadow_present_pte(*pos)) {
			printk(KERN_ERR "%s: %p %llx\n", __func__,
			       pos, *pos);
			return 0;
		}
	return 1;
}
#endif

static void kvm_mmu_free_page(struct kvm *kvm, struct kvm_mmu_page *sp)
{
	ASSERT(is_empty_shadow_page(sp->spt));
	list_del(&sp->link);
	__free_page(virt_to_page(sp->spt));
	__free_page(virt_to_page(sp->gfns));
	kfree(sp);
	++kvm->arch.n_free_mmu_pages;
}

static unsigned kvm_page_table_hashfn(gfn_t gfn)
{
	return gfn & ((1 << KVM_MMU_HASH_SHIFT) - 1);
}

static struct kvm_mmu_page *kvm_mmu_alloc_page(struct kvm_vcpu *vcpu,
					       u64 *parent_pte)
{
	struct kvm_mmu_page *sp;

	sp = mmu_memory_cache_alloc(&vcpu->arch.mmu_page_header_cache, sizeof *sp);
	sp->spt = mmu_memory_cache_alloc(&vcpu->arch.mmu_page_cache, PAGE_SIZE);
	sp->gfns = mmu_memory_cache_alloc(&vcpu->arch.mmu_page_cache, PAGE_SIZE);
	set_page_private(virt_to_page(sp->spt), (unsigned long)sp);
	list_add(&sp->link, &vcpu->kvm->arch.active_mmu_pages);
	INIT_LIST_HEAD(&sp->oos_link);
	bitmap_zero(sp->slot_bitmap, KVM_MEMORY_SLOTS + KVM_PRIVATE_MEM_SLOTS);
	sp->multimapped = 0;
	sp->parent_pte = parent_pte;
	--vcpu->kvm->arch.n_free_mmu_pages;
	return sp;
}

static void mmu_page_add_parent_pte(struct kvm_vcpu *vcpu,
				    struct kvm_mmu_page *sp, u64 *parent_pte)
{
	struct kvm_pte_chain *pte_chain;
	struct hlist_node *node;
	int i;

	if (!parent_pte)
		return;
	if (!sp->multimapped) {
		u64 *old = sp->parent_pte;

		if (!old) {
			sp->parent_pte = parent_pte;
			return;
		}
		sp->multimapped = 1;
		pte_chain = mmu_alloc_pte_chain(vcpu);
		INIT_HLIST_HEAD(&sp->parent_ptes);
		hlist_add_head(&pte_chain->link, &sp->parent_ptes);
		pte_chain->parent_ptes[0] = old;
	}
	hlist_for_each_entry(pte_chain, node, &sp->parent_ptes, link) {
		if (pte_chain->parent_ptes[NR_PTE_CHAIN_ENTRIES-1])
			continue;
		for (i = 0; i < NR_PTE_CHAIN_ENTRIES; ++i)
			if (!pte_chain->parent_ptes[i]) {
				pte_chain->parent_ptes[i] = parent_pte;
				return;
			}
	}
	pte_chain = mmu_alloc_pte_chain(vcpu);
	BUG_ON(!pte_chain);
	hlist_add_head(&pte_chain->link, &sp->parent_ptes);
	pte_chain->parent_ptes[0] = parent_pte;
}

static void mmu_page_remove_parent_pte(struct kvm_mmu_page *sp,
				       u64 *parent_pte)
{
	struct kvm_pte_chain *pte_chain;
	struct hlist_node *node;
	int i;

	if (!sp->multimapped) {
		BUG_ON(sp->parent_pte != parent_pte);
		sp->parent_pte = NULL;
		return;
	}
	hlist_for_each_entry(pte_chain, node, &sp->parent_ptes, link)
		for (i = 0; i < NR_PTE_CHAIN_ENTRIES; ++i) {
			if (!pte_chain->parent_ptes[i])
				break;
			if (pte_chain->parent_ptes[i] != parent_pte)
				continue;
			while (i + 1 < NR_PTE_CHAIN_ENTRIES
				&& pte_chain->parent_ptes[i + 1]) {
				pte_chain->parent_ptes[i]
					= pte_chain->parent_ptes[i + 1];
				++i;
			}
			pte_chain->parent_ptes[i] = NULL;
			if (i == 0) {
				hlist_del(&pte_chain->link);
				mmu_free_pte_chain(pte_chain);
				if (hlist_empty(&sp->parent_ptes)) {
					sp->multimapped = 0;
					sp->parent_pte = NULL;
				}
			}
			return;
		}
	BUG();
}


static void mmu_parent_walk(struct kvm_vcpu *vcpu, struct kvm_mmu_page *sp,
			    mmu_parent_walk_fn fn)
{
	struct kvm_pte_chain *pte_chain;
	struct hlist_node *node;
	struct kvm_mmu_page *parent_sp;
	int i;

	if (!sp->multimapped && sp->parent_pte) {
		parent_sp = page_header(__pa(sp->parent_pte));
		fn(vcpu, parent_sp);
		mmu_parent_walk(vcpu, parent_sp, fn);
		return;
	}
	hlist_for_each_entry(pte_chain, node, &sp->parent_ptes, link)
		for (i = 0; i < NR_PTE_CHAIN_ENTRIES; ++i) {
			if (!pte_chain->parent_ptes[i])
				break;
			parent_sp = page_header(__pa(pte_chain->parent_ptes[i]));
			fn(vcpu, parent_sp);
			mmu_parent_walk(vcpu, parent_sp, fn);
		}
}

static void kvm_mmu_update_unsync_bitmap(u64 *spte)
{
	unsigned int index;
	struct kvm_mmu_page *sp = page_header(__pa(spte));

	index = spte - sp->spt;
	if (!__test_and_set_bit(index, sp->unsync_child_bitmap))
		sp->unsync_children++;
	WARN_ON(!sp->unsync_children);
}

static void kvm_mmu_update_parents_unsync(struct kvm_mmu_page *sp)
{
	struct kvm_pte_chain *pte_chain;
	struct hlist_node *node;
	int i;

	if (!sp->parent_pte)
		return;

	if (!sp->multimapped) {
		kvm_mmu_update_unsync_bitmap(sp->parent_pte);
		return;
	}

	hlist_for_each_entry(pte_chain, node, &sp->parent_ptes, link)
		for (i = 0; i < NR_PTE_CHAIN_ENTRIES; ++i) {
			if (!pte_chain->parent_ptes[i])
				break;
			kvm_mmu_update_unsync_bitmap(pte_chain->parent_ptes[i]);
		}
}

static int unsync_walk_fn(struct kvm_vcpu *vcpu, struct kvm_mmu_page *sp)
{
	kvm_mmu_update_parents_unsync(sp);
	return 1;
}

static void kvm_mmu_mark_parents_unsync(struct kvm_vcpu *vcpu,
					struct kvm_mmu_page *sp)
{
	mmu_parent_walk(vcpu, sp, unsync_walk_fn);
	kvm_mmu_update_parents_unsync(sp);
}

static void nonpaging_prefetch_page(struct kvm_vcpu *vcpu,
				    struct kvm_mmu_page *sp)
{
	int i;

	for (i = 0; i < PT64_ENT_PER_PAGE; ++i)
		sp->spt[i] = shadow_trap_nonpresent_pte;
}

static int nonpaging_sync_page(struct kvm_vcpu *vcpu,
			       struct kvm_mmu_page *sp)
{
	return 1;
}

static void nonpaging_invlpg(struct kvm_vcpu *vcpu, gva_t gva)
{
}

#define KVM_PAGE_ARRAY_NR 16

struct kvm_mmu_pages {
	struct mmu_page_and_offset {
		struct kvm_mmu_page *sp;
		unsigned int idx;
	} page[KVM_PAGE_ARRAY_NR];
	unsigned int nr;
};

#define for_each_unsync_children(bitmap, idx)		\
	for (idx = find_first_bit(bitmap, 512);		\
	     idx < 512;					\
	     idx = find_next_bit(bitmap, 512, idx+1))

static int mmu_pages_add(struct kvm_mmu_pages *pvec, struct kvm_mmu_page *sp,
			 int idx)
{
	int i;

	if (sp->unsync)
		for (i=0; i < pvec->nr; i++)
			if (pvec->page[i].sp == sp)
				return 0;

	pvec->page[pvec->nr].sp = sp;
	pvec->page[pvec->nr].idx = idx;
	pvec->nr++;
	return (pvec->nr == KVM_PAGE_ARRAY_NR);
}

static int __mmu_unsync_walk(struct kvm_mmu_page *sp,
			   struct kvm_mmu_pages *pvec)
{
	int i, ret, nr_unsync_leaf = 0;

	for_each_unsync_children(sp->unsync_child_bitmap, i) {
		u64 ent = sp->spt[i];

		if (is_shadow_present_pte(ent) && !is_large_pte(ent)) {
			struct kvm_mmu_page *child;
			child = page_header(ent & PT64_BASE_ADDR_MASK);

			if (child->unsync_children) {
				if (mmu_pages_add(pvec, child, i))
					return -ENOSPC;

				ret = __mmu_unsync_walk(child, pvec);
				if (!ret)
					__clear_bit(i, sp->unsync_child_bitmap);
				else if (ret > 0)
					nr_unsync_leaf += ret;
				else
					return ret;
			}

			if (child->unsync) {
				nr_unsync_leaf++;
				if (mmu_pages_add(pvec, child, i))
					return -ENOSPC;
			}
		}
	}

	if (find_first_bit(sp->unsync_child_bitmap, 512) == 512)
		sp->unsync_children = 0;

	return nr_unsync_leaf;
}

static int mmu_unsync_walk(struct kvm_mmu_page *sp,
			   struct kvm_mmu_pages *pvec)
{
	if (!sp->unsync_children)
		return 0;

	mmu_pages_add(pvec, sp, 0);
	return __mmu_unsync_walk(sp, pvec);
}

static struct kvm_mmu_page *kvm_mmu_lookup_page(struct kvm *kvm, gfn_t gfn)
{
	unsigned index;
	struct hlist_head *bucket;
	struct kvm_mmu_page *sp;
	struct hlist_node *node;

	pgprintk("%s: looking for gfn %lx\n", __func__, gfn);
	index = kvm_page_table_hashfn(gfn);
	bucket = &kvm->arch.mmu_page_hash[index];
	hlist_for_each_entry(sp, node, bucket, hash_link)
		if (sp->gfn == gfn && !sp->role.direct
		    && !sp->role.invalid) {
			pgprintk("%s: found role %x\n",
				 __func__, sp->role.word);
			return sp;
		}
	return NULL;
}

static void kvm_unlink_unsync_page(struct kvm *kvm, struct kvm_mmu_page *sp)
{
	WARN_ON(!sp->unsync);
	sp->unsync = 0;
	--kvm->stat.mmu_unsync;
}

static int kvm_mmu_zap_page(struct kvm *kvm, struct kvm_mmu_page *sp);

static int kvm_sync_page(struct kvm_vcpu *vcpu, struct kvm_mmu_page *sp)
{
	if (sp->role.glevels != vcpu->arch.mmu.root_level) {
		kvm_mmu_zap_page(vcpu->kvm, sp);
		return 1;
	}

	trace_kvm_mmu_sync_page(sp);
	if (rmap_write_protect(vcpu->kvm, sp->gfn))
		kvm_flush_remote_tlbs(vcpu->kvm);
	kvm_unlink_unsync_page(vcpu->kvm, sp);
	if (vcpu->arch.mmu.sync_page(vcpu, sp)) {
		kvm_mmu_zap_page(vcpu->kvm, sp);
		return 1;
	}

	kvm_mmu_flush_tlb(vcpu);
	return 0;
}

struct mmu_page_path {
	struct kvm_mmu_page *parent[PT64_ROOT_LEVEL-1];
	unsigned int idx[PT64_ROOT_LEVEL-1];
};

#define for_each_sp(pvec, sp, parents, i)			\
		for (i = mmu_pages_next(&pvec, &parents, -1),	\
			sp = pvec.page[i].sp;			\
			i < pvec.nr && ({ sp = pvec.page[i].sp; 1;});	\
			i = mmu_pages_next(&pvec, &parents, i))

static int mmu_pages_next(struct kvm_mmu_pages *pvec,
			  struct mmu_page_path *parents,
			  int i)
{
	int n;

	for (n = i+1; n < pvec->nr; n++) {
		struct kvm_mmu_page *sp = pvec->page[n].sp;

		if (sp->role.level == PT_PAGE_TABLE_LEVEL) {
			parents->idx[0] = pvec->page[n].idx;
			return n;
		}

		parents->parent[sp->role.level-2] = sp;
		parents->idx[sp->role.level-1] = pvec->page[n].idx;
	}

	return n;
}

static void mmu_pages_clear_parents(struct mmu_page_path *parents)
{
	struct kvm_mmu_page *sp;
	unsigned int level = 0;

	do {
		unsigned int idx = parents->idx[level];

		sp = parents->parent[level];
		if (!sp)
			return;

		--sp->unsync_children;
		WARN_ON((int)sp->unsync_children < 0);
		__clear_bit(idx, sp->unsync_child_bitmap);
		level++;
	} while (level < PT64_ROOT_LEVEL-1 && !sp->unsync_children);
}

static void kvm_mmu_pages_init(struct kvm_mmu_page *parent,
			       struct mmu_page_path *parents,
			       struct kvm_mmu_pages *pvec)
{
	parents->parent[parent->role.level-1] = NULL;
	pvec->nr = 0;
}

static void mmu_sync_children(struct kvm_vcpu *vcpu,
			      struct kvm_mmu_page *parent)
{
	int i;
	struct kvm_mmu_page *sp;
	struct mmu_page_path parents;
	struct kvm_mmu_pages pages;

	kvm_mmu_pages_init(parent, &parents, &pages);
	while (mmu_unsync_walk(parent, &pages)) {
		int protected = 0;

		for_each_sp(pages, sp, parents, i)
			protected |= rmap_write_protect(vcpu->kvm, sp->gfn);

		if (protected)
			kvm_flush_remote_tlbs(vcpu->kvm);

		for_each_sp(pages, sp, parents, i) {
			kvm_sync_page(vcpu, sp);
			mmu_pages_clear_parents(&parents);
		}
		cond_resched_lock(&vcpu->kvm->mmu_lock);
		kvm_mmu_pages_init(parent, &parents, &pages);
	}
}

static struct kvm_mmu_page *kvm_mmu_get_page(struct kvm_vcpu *vcpu,
					     gfn_t gfn,
					     gva_t gaddr,
					     unsigned level,
					     int direct,
					     unsigned access,
					     u64 *parent_pte)
{
	union kvm_mmu_page_role role;
	unsigned index;
	unsigned quadrant;
	struct hlist_head *bucket;
	struct kvm_mmu_page *sp;
	struct hlist_node *node, *tmp;

	role = vcpu->arch.mmu.base_role;
	role.level = level;
	role.direct = direct;
	role.access = access;
	if (vcpu->arch.mmu.root_level <= PT32_ROOT_LEVEL) {
		quadrant = gaddr >> (PAGE_SHIFT + (PT64_PT_BITS * level));
		quadrant &= (1 << ((PT32_PT_BITS - PT64_PT_BITS) * level)) - 1;
		role.quadrant = quadrant;
	}
	index = kvm_page_table_hashfn(gfn);
	bucket = &vcpu->kvm->arch.mmu_page_hash[index];
	hlist_for_each_entry_safe(sp, node, tmp, bucket, hash_link)
		if (sp->gfn == gfn) {
			if (sp->unsync)
				if (kvm_sync_page(vcpu, sp))
					continue;

			if (sp->role.word != role.word)
				continue;

			mmu_page_add_parent_pte(vcpu, sp, parent_pte);
			if (sp->unsync_children) {
				set_bit(KVM_REQ_MMU_SYNC, &vcpu->requests);
				kvm_mmu_mark_parents_unsync(vcpu, sp);
			}
			trace_kvm_mmu_get_page(sp, false);
			return sp;
		}
	++vcpu->kvm->stat.mmu_cache_miss;
	sp = kvm_mmu_alloc_page(vcpu, parent_pte);
	if (!sp)
		return sp;
	sp->gfn = gfn;
	sp->role = role;
	hlist_add_head(&sp->hash_link, bucket);
	if (!direct) {
		if (rmap_write_protect(vcpu->kvm, gfn))
			kvm_flush_remote_tlbs(vcpu->kvm);
		account_shadowed(vcpu->kvm, gfn);
	}
	if (shadow_trap_nonpresent_pte != shadow_notrap_nonpresent_pte)
		vcpu->arch.mmu.prefetch_page(vcpu, sp);
	else
		nonpaging_prefetch_page(vcpu, sp);
	trace_kvm_mmu_get_page(sp, true);
	return sp;
}

static void shadow_walk_init(struct kvm_shadow_walk_iterator *iterator,
			     struct kvm_vcpu *vcpu, u64 addr)
{
	iterator->addr = addr;
	iterator->shadow_addr = vcpu->arch.mmu.root_hpa;
	iterator->level = vcpu->arch.mmu.shadow_root_level;
	if (iterator->level == PT32E_ROOT_LEVEL) {
		iterator->shadow_addr
			= vcpu->arch.mmu.pae_root[(addr >> 30) & 3];
		iterator->shadow_addr &= PT64_BASE_ADDR_MASK;
		--iterator->level;
		if (!iterator->shadow_addr)
			iterator->level = 0;
	}
}

static bool shadow_walk_okay(struct kvm_shadow_walk_iterator *iterator)
{
	if (iterator->level < PT_PAGE_TABLE_LEVEL)
		return false;

	if (iterator->level == PT_PAGE_TABLE_LEVEL)
		if (is_large_pte(*iterator->sptep))
			return false;

	iterator->index = SHADOW_PT_INDEX(iterator->addr, iterator->level);
	iterator->sptep	= ((u64 *)__va(iterator->shadow_addr)) + iterator->index;
	return true;
}

static void shadow_walk_next(struct kvm_shadow_walk_iterator *iterator)
{
	iterator->shadow_addr = *iterator->sptep & PT64_BASE_ADDR_MASK;
	--iterator->level;
}

static void kvm_mmu_page_unlink_children(struct kvm *kvm,
					 struct kvm_mmu_page *sp)
{
	unsigned i;
	u64 *pt;
	u64 ent;

	pt = sp->spt;

	for (i = 0; i < PT64_ENT_PER_PAGE; ++i) {
		ent = pt[i];

		if (is_shadow_present_pte(ent)) {
			if (!is_last_spte(ent, sp->role.level)) {
				ent &= PT64_BASE_ADDR_MASK;
				mmu_page_remove_parent_pte(page_header(ent),
							   &pt[i]);
			} else {
				if (is_large_pte(ent))
					--kvm->stat.lpages;
				rmap_remove(kvm, &pt[i]);
			}
		}
		pt[i] = shadow_trap_nonpresent_pte;
	}
}

static void kvm_mmu_put_page(struct kvm_mmu_page *sp, u64 *parent_pte)
{
	mmu_page_remove_parent_pte(sp, parent_pte);
}

static void kvm_mmu_reset_last_pte_updated(struct kvm *kvm)
{
	int i;
	struct kvm_vcpu *vcpu;

	kvm_for_each_vcpu(i, vcpu, kvm)
		vcpu->arch.last_pte_updated = NULL;
}

static void kvm_mmu_unlink_parents(struct kvm *kvm, struct kvm_mmu_page *sp)
{
	u64 *parent_pte;

	while (sp->multimapped || sp->parent_pte) {
		if (!sp->multimapped)
			parent_pte = sp->parent_pte;
		else {
			struct kvm_pte_chain *chain;

			chain = container_of(sp->parent_ptes.first,
					     struct kvm_pte_chain, link);
			parent_pte = chain->parent_ptes[0];
		}
		BUG_ON(!parent_pte);
		kvm_mmu_put_page(sp, parent_pte);
		__set_spte(parent_pte, shadow_trap_nonpresent_pte);
	}
}

static int mmu_zap_unsync_children(struct kvm *kvm,
				   struct kvm_mmu_page *parent)
{
	int i, zapped = 0;
	struct mmu_page_path parents;
	struct kvm_mmu_pages pages;

	if (parent->role.level == PT_PAGE_TABLE_LEVEL)
		return 0;

	kvm_mmu_pages_init(parent, &parents, &pages);
	while (mmu_unsync_walk(parent, &pages)) {
		struct kvm_mmu_page *sp;

		for_each_sp(pages, sp, parents, i) {
			kvm_mmu_zap_page(kvm, sp);
			mmu_pages_clear_parents(&parents);
		}
		zapped += pages.nr;
		kvm_mmu_pages_init(parent, &parents, &pages);
	}

	return zapped;
}

static int kvm_mmu_zap_page(struct kvm *kvm, struct kvm_mmu_page *sp)
{
	int ret;

	trace_kvm_mmu_zap_page(sp);
	++kvm->stat.mmu_shadow_zapped;
	ret = mmu_zap_unsync_children(kvm, sp);
	kvm_mmu_page_unlink_children(kvm, sp);
	kvm_mmu_unlink_parents(kvm, sp);
	kvm_flush_remote_tlbs(kvm);
	if (!sp->role.invalid && !sp->role.direct)
		unaccount_shadowed(kvm, sp->gfn);
	if (sp->unsync)
		kvm_unlink_unsync_page(kvm, sp);
	if (!sp->root_count) {
		hlist_del(&sp->hash_link);
		kvm_mmu_free_page(kvm, sp);
	} else {
		sp->role.invalid = 1;
		list_move(&sp->link, &kvm->arch.active_mmu_pages);
		kvm_reload_remote_mmus(kvm);
	}
	kvm_mmu_reset_last_pte_updated(kvm);
	return ret;
}

/*
 * Changing the number of mmu pages allocated to the vm
 * Note: if kvm_nr_mmu_pages is too small, you will get dead lock
 */
void kvm_mmu_change_mmu_pages(struct kvm *kvm, unsigned int kvm_nr_mmu_pages)
{
	int used_pages;

	used_pages = kvm->arch.n_alloc_mmu_pages - kvm->arch.n_free_mmu_pages;
	used_pages = max(0, used_pages);

	/*
	 * If we set the number of mmu pages to be smaller be than the
	 * number of actived pages , we must to free some mmu pages before we
	 * change the value
	 */

	if (used_pages > kvm_nr_mmu_pages) {
		while (used_pages > kvm_nr_mmu_pages) {
			struct kvm_mmu_page *page;

			page = container_of(kvm->arch.active_mmu_pages.prev,
					    struct kvm_mmu_page, link);
			kvm_mmu_zap_page(kvm, page);
			used_pages--;
		}
		kvm->arch.n_free_mmu_pages = 0;
	}
	else
		kvm->arch.n_free_mmu_pages += kvm_nr_mmu_pages
					 - kvm->arch.n_alloc_mmu_pages;

	kvm->arch.n_alloc_mmu_pages = kvm_nr_mmu_pages;
}

static int kvm_mmu_unprotect_page(struct kvm *kvm, gfn_t gfn)
{
	unsigned index;
	struct hlist_head *bucket;
	struct kvm_mmu_page *sp;
	struct hlist_node *node, *n;
	int r;

	pgprintk("%s: looking for gfn %lx\n", __func__, gfn);
	r = 0;
	index = kvm_page_table_hashfn(gfn);
	bucket = &kvm->arch.mmu_page_hash[index];
	hlist_for_each_entry_safe(sp, node, n, bucket, hash_link)
		if (sp->gfn == gfn && !sp->role.direct) {
			pgprintk("%s: gfn %lx role %x\n", __func__, gfn,
				 sp->role.word);
			r = 1;
			if (kvm_mmu_zap_page(kvm, sp))
				n = bucket->first;
		}
	return r;
}

static void mmu_unshadow(struct kvm *kvm, gfn_t gfn)
{
	unsigned index;
	struct hlist_head *bucket;
	struct kvm_mmu_page *sp;
	struct hlist_node *node, *nn;

	index = kvm_page_table_hashfn(gfn);
	bucket = &kvm->arch.mmu_page_hash[index];
	hlist_for_each_entry_safe(sp, node, nn, bucket, hash_link) {
		if (sp->gfn == gfn && !sp->role.direct
		    && !sp->role.invalid) {
			pgprintk("%s: zap %lx %x\n",
				 __func__, gfn, sp->role.word);
			kvm_mmu_zap_page(kvm, sp);
		}
	}
}

static void page_header_update_slot(struct kvm *kvm, void *pte, gfn_t gfn)
{
	int slot = memslot_id(kvm, gfn);
	struct kvm_mmu_page *sp = page_header(__pa(pte));

	__set_bit(slot, sp->slot_bitmap);
}

static void mmu_convert_notrap(struct kvm_mmu_page *sp)
{
	int i;
	u64 *pt = sp->spt;

	if (shadow_trap_nonpresent_pte == shadow_notrap_nonpresent_pte)
		return;

	for (i = 0; i < PT64_ENT_PER_PAGE; ++i) {
		if (pt[i] == shadow_notrap_nonpresent_pte)
			__set_spte(&pt[i], shadow_trap_nonpresent_pte);
	}
}

struct page *gva_to_page(struct kvm_vcpu *vcpu, gva_t gva)
{
	struct page *page;

	gpa_t gpa = kvm_mmu_gva_to_gpa_read(vcpu, gva, NULL);

	if (gpa == UNMAPPED_GVA)
		return NULL;

	page = gfn_to_page(vcpu->kvm, gpa >> PAGE_SHIFT);

	return page;
}

/*
 * The function is based on mtrr_type_lookup() in
 * arch/x86/kernel/cpu/mtrr/generic.c
 */
static int get_mtrr_type(struct mtrr_state_type *mtrr_state,
			 u64 start, u64 end)
{
	int i;
	u64 base, mask;
	u8 prev_match, curr_match;
	int num_var_ranges = KVM_NR_VAR_MTRR;

	if (!mtrr_state->enabled)
		return 0xFF;

	/* Make end inclusive end, instead of exclusive */
	end--;

	/* Look in fixed ranges. Just return the type as per start */
	if (mtrr_state->have_fixed && (start < 0x100000)) {
		int idx;

		if (start < 0x80000) {
			idx = 0;
			idx += (start >> 16);
			return mtrr_state->fixed_ranges[idx];
		} else if (start < 0xC0000) {
			idx = 1 * 8;
			idx += ((start - 0x80000) >> 14);
			return mtrr_state->fixed_ranges[idx];
		} else if (start < 0x1000000) {
			idx = 3 * 8;
			idx += ((start - 0xC0000) >> 12);
			return mtrr_state->fixed_ranges[idx];
		}
	}

	/*
	 * Look in variable ranges
	 * Look of multiple ranges matching this address and pick type
	 * as per MTRR precedence
	 */
	if (!(mtrr_state->enabled & 2))
		return mtrr_state->def_type;

	prev_match = 0xFF;
	for (i = 0; i < num_var_ranges; ++i) {
		unsigned short start_state, end_state;

		if (!(mtrr_state->var_ranges[i].mask_lo & (1 << 11)))
			continue;

		base = (((u64)mtrr_state->var_ranges[i].base_hi) << 32) +
		       (mtrr_state->var_ranges[i].base_lo & PAGE_MASK);
		mask = (((u64)mtrr_state->var_ranges[i].mask_hi) << 32) +
		       (mtrr_state->var_ranges[i].mask_lo & PAGE_MASK);

		start_state = ((start & mask) == (base & mask));
		end_state = ((end & mask) == (base & mask));
		if (start_state != end_state)
			return 0xFE;

		if ((start & mask) != (base & mask))
			continue;

		curr_match = mtrr_state->var_ranges[i].base_lo & 0xff;
		if (prev_match == 0xFF) {
			prev_match = curr_match;
			continue;
		}

		if (prev_match == MTRR_TYPE_UNCACHABLE ||
		    curr_match == MTRR_TYPE_UNCACHABLE)
			return MTRR_TYPE_UNCACHABLE;

		if ((prev_match == MTRR_TYPE_WRBACK &&
		     curr_match == MTRR_TYPE_WRTHROUGH) ||
		    (prev_match == MTRR_TYPE_WRTHROUGH &&
		     curr_match == MTRR_TYPE_WRBACK)) {
			prev_match = MTRR_TYPE_WRTHROUGH;
			curr_match = MTRR_TYPE_WRTHROUGH;
		}

		if (prev_match != curr_match)
			return MTRR_TYPE_UNCACHABLE;
	}

	if (prev_match != 0xFF)
		return prev_match;

	return mtrr_state->def_type;
}

u8 kvm_get_guest_memory_type(struct kvm_vcpu *vcpu, gfn_t gfn)
{
	u8 mtrr;

	mtrr = get_mtrr_type(&vcpu->arch.mtrr_state, gfn << PAGE_SHIFT,
			     (gfn << PAGE_SHIFT) + PAGE_SIZE);
	if (mtrr == 0xfe || mtrr == 0xff)
		mtrr = MTRR_TYPE_WRBACK;
	return mtrr;
}
EXPORT_SYMBOL_GPL(kvm_get_guest_memory_type);

static int kvm_unsync_page(struct kvm_vcpu *vcpu, struct kvm_mmu_page *sp)
{
	unsigned index;
	struct hlist_head *bucket;
	struct kvm_mmu_page *s;
	struct hlist_node *node, *n;

	trace_kvm_mmu_unsync_page(sp);
	index = kvm_page_table_hashfn(sp->gfn);
	bucket = &vcpu->kvm->arch.mmu_page_hash[index];
	/* don't unsync if pagetable is shadowed with multiple roles */
	hlist_for_each_entry_safe(s, node, n, bucket, hash_link) {
		if (s->gfn != sp->gfn || s->role.direct)
			continue;
		if (s->role.word != sp->role.word)
			return 1;
	}
	++vcpu->kvm->stat.mmu_unsync;
	sp->unsync = 1;

	kvm_mmu_mark_parents_unsync(vcpu, sp);

	mmu_convert_notrap(sp);
	return 0;
}

static int mmu_need_write_protect(struct kvm_vcpu *vcpu, gfn_t gfn,
				  bool can_unsync)
{
	struct kvm_mmu_page *shadow;

	shadow = kvm_mmu_lookup_page(vcpu->kvm, gfn);
	if (shadow) {
		if (shadow->role.level != PT_PAGE_TABLE_LEVEL)
			return 1;
		if (shadow->unsync)
			return 0;
		if (can_unsync && oos_shadow)
			return kvm_unsync_page(vcpu, shadow);
		return 1;
	}
	return 0;
}

static int set_spte(struct kvm_vcpu *vcpu, u64 *sptep,
		    unsigned pte_access, int user_fault,
		    int write_fault, int dirty, int level,
		    gfn_t gfn, pfn_t pfn, bool speculative,
		    bool can_unsync, bool reset_host_protection)
{
	u64 spte;
	int ret = 0;

	/*
	 * We don't set the accessed bit, since we sometimes want to see
	 * whether the guest actually used the pte (in order to detect
	 * demand paging).
	 */
	spte = shadow_base_present_pte | shadow_dirty_mask;
	if (!speculative)
		spte |= shadow_accessed_mask;
	if (!dirty)
		pte_access &= ~ACC_WRITE_MASK;
	if (pte_access & ACC_EXEC_MASK)
		spte |= shadow_x_mask;
	else
		spte |= shadow_nx_mask;
	if (pte_access & ACC_USER_MASK)
		spte |= shadow_user_mask;
	if (level > PT_PAGE_TABLE_LEVEL)
		spte |= PT_PAGE_SIZE_MASK;
	if (tdp_enabled)
		spte |= kvm_x86_ops->get_mt_mask(vcpu, gfn,
			kvm_is_mmio_pfn(pfn));

	if (reset_host_protection)
		spte |= SPTE_HOST_WRITEABLE;

	spte |= (u64)pfn << PAGE_SHIFT;

	if ((pte_access & ACC_WRITE_MASK)
	    || (write_fault && !is_write_protection(vcpu) && !user_fault)) {

		if (level > PT_PAGE_TABLE_LEVEL &&
		    has_wrprotected_page(vcpu->kvm, gfn, level)) {
			ret = 1;
			spte = shadow_trap_nonpresent_pte;
			goto set_pte;
		}

		spte |= PT_WRITABLE_MASK;

		/*
		 * Optimization: for pte sync, if spte was writable the hash
		 * lookup is unnecessary (and expensive). Write protection
		 * is responsibility of mmu_get_page / kvm_sync_page.
		 * Same reasoning can be applied to dirty page accounting.
		 */
		if (!can_unsync && is_writable_pte(*sptep))
			goto set_pte;

		if (mmu_need_write_protect(vcpu, gfn, can_unsync)) {
			pgprintk("%s: found shadow page for %lx, marking ro\n",
				 __func__, gfn);
			ret = 1;
			pte_access &= ~ACC_WRITE_MASK;
			if (is_writable_pte(spte))
				spte &= ~PT_WRITABLE_MASK;
		}
	}

	if (pte_access & ACC_WRITE_MASK)
		mark_page_dirty(vcpu->kvm, gfn);

set_pte:
	__set_spte(sptep, spte);
	return ret;
}

static void mmu_set_spte(struct kvm_vcpu *vcpu, u64 *sptep,
			 unsigned pt_access, unsigned pte_access,
			 int user_fault, int write_fault, int dirty,
			 int *ptwrite, int level, gfn_t gfn,
			 pfn_t pfn, bool speculative,
			 bool reset_host_protection)
{
	int was_rmapped = 0;
	int was_writable = is_writable_pte(*sptep);
	int rmap_count;

	pgprintk("%s: spte %llx access %x write_fault %d"
		 " user_fault %d gfn %lx\n",
		 __func__, *sptep, pt_access,
		 write_fault, user_fault, gfn);

	if (is_rmap_spte(*sptep)) {
		/*
		 * If we overwrite a PTE page pointer with a 2MB PMD, unlink
		 * the parent of the now unreachable PTE.
		 */
		if (level > PT_PAGE_TABLE_LEVEL &&
		    !is_large_pte(*sptep)) {
			struct kvm_mmu_page *child;
			u64 pte = *sptep;

			child = page_header(pte & PT64_BASE_ADDR_MASK);
			mmu_page_remove_parent_pte(child, sptep);
		} else if (pfn != spte_to_pfn(*sptep)) {
			pgprintk("hfn old %lx new %lx\n",
				 spte_to_pfn(*sptep), pfn);
			rmap_remove(vcpu->kvm, sptep);
		} else
			was_rmapped = 1;
	}

	if (set_spte(vcpu, sptep, pte_access, user_fault, write_fault,
		      dirty, level, gfn, pfn, speculative, true,
		      reset_host_protection)) {
		if (write_fault)
			*ptwrite = 1;
		kvm_x86_ops->tlb_flush(vcpu);
	}

	pgprintk("%s: setting spte %llx\n", __func__, *sptep);
	pgprintk("instantiating %s PTE (%s) at %ld (%llx) addr %p\n",
		 is_large_pte(*sptep)? "2MB" : "4kB",
		 *sptep & PT_PRESENT_MASK ?"RW":"R", gfn,
		 *sptep, sptep);
	if (!was_rmapped && is_large_pte(*sptep))
		++vcpu->kvm->stat.lpages;

	page_header_update_slot(vcpu->kvm, sptep, gfn);
	if (!was_rmapped) {
		rmap_count = rmap_add(vcpu, sptep, gfn);
		kvm_release_pfn_clean(pfn);
		if (rmap_count > RMAP_RECYCLE_THRESHOLD)
			rmap_recycle(vcpu, sptep, gfn);
	} else {
		if (was_writable)
			kvm_release_pfn_dirty(pfn);
		else
			kvm_release_pfn_clean(pfn);
	}
	if (speculative) {
		vcpu->arch.last_pte_updated = sptep;
		vcpu->arch.last_pte_gfn = gfn;
	}
}

static void nonpaging_new_cr3(struct kvm_vcpu *vcpu)
{
}

static int __direct_map(struct kvm_vcpu *vcpu, gpa_t v, int write,
			int level, gfn_t gfn, pfn_t pfn)
{
	struct kvm_shadow_walk_iterator iterator;
	struct kvm_mmu_page *sp;
	int pt_write = 0;
	gfn_t pseudo_gfn;

	for_each_shadow_entry(vcpu, (u64)gfn << PAGE_SHIFT, iterator) {
		if (iterator.level == level) {
			mmu_set_spte(vcpu, iterator.sptep, ACC_ALL, ACC_ALL,
				     0, write, 1, &pt_write,
				     level, gfn, pfn, false, true);
			++vcpu->stat.pf_fixed;
			break;
		}

		if (*iterator.sptep == shadow_trap_nonpresent_pte) {
			pseudo_gfn = (iterator.addr & PT64_DIR_BASE_ADDR_MASK) >> PAGE_SHIFT;
			sp = kvm_mmu_get_page(vcpu, pseudo_gfn, iterator.addr,
					      iterator.level - 1,
					      1, ACC_ALL, iterator.sptep);
			if (!sp) {
				pgprintk("nonpaging_map: ENOMEM\n");
				kvm_release_pfn_clean(pfn);
				return -ENOMEM;
			}

			__set_spte(iterator.sptep,
				   __pa(sp->spt)
				   | PT_PRESENT_MASK | PT_WRITABLE_MASK
				   | shadow_user_mask | shadow_x_mask);
		}
	}
	return pt_write;
}

static int nonpaging_map(struct kvm_vcpu *vcpu, gva_t v, int write, gfn_t gfn)
{
	int r;
	int level;
	pfn_t pfn;
	unsigned long mmu_seq;

	level = mapping_level(vcpu, gfn);

	/*
	 * This path builds a PAE pagetable - so we can map 2mb pages at
	 * maximum. Therefore check if the level is larger than that.
	 */
	if (level > PT_DIRECTORY_LEVEL)
		level = PT_DIRECTORY_LEVEL;

	gfn &= ~(KVM_PAGES_PER_HPAGE(level) - 1);

	mmu_seq = vcpu->kvm->mmu_notifier_seq;
	smp_rmb();
	pfn = gfn_to_pfn(vcpu->kvm, gfn);

	/* mmio */
	if (is_error_pfn(pfn)) {
		kvm_release_pfn_clean(pfn);
		return 1;
	}

	spin_lock(&vcpu->kvm->mmu_lock);
	if (mmu_notifier_retry(vcpu, mmu_seq))
		goto out_unlock;
	kvm_mmu_free_some_pages(vcpu);
	r = __direct_map(vcpu, v, write, level, gfn, pfn);
	spin_unlock(&vcpu->kvm->mmu_lock);


	return r;

out_unlock:
	spin_unlock(&vcpu->kvm->mmu_lock);
	kvm_release_pfn_clean(pfn);
	return 0;
}


static void mmu_free_roots(struct kvm_vcpu *vcpu)
{
	int i;
	struct kvm_mmu_page *sp;

	if (!VALID_PAGE(vcpu->arch.mmu.root_hpa))
		return;
	spin_lock(&vcpu->kvm->mmu_lock);
	if (vcpu->arch.mmu.shadow_root_level == PT64_ROOT_LEVEL) {
		hpa_t root = vcpu->arch.mmu.root_hpa;

		sp = page_header(root);
		--sp->root_count;
		if (!sp->root_count && sp->role.invalid)
			kvm_mmu_zap_page(vcpu->kvm, sp);
		vcpu->arch.mmu.root_hpa = INVALID_PAGE;
		spin_unlock(&vcpu->kvm->mmu_lock);
		return;
	}
	for (i = 0; i < 4; ++i) {
		hpa_t root = vcpu->arch.mmu.pae_root[i];

		if (root) {
			root &= PT64_BASE_ADDR_MASK;
			sp = page_header(root);
			--sp->root_count;
			if (!sp->root_count && sp->role.invalid)
				kvm_mmu_zap_page(vcpu->kvm, sp);
		}
		vcpu->arch.mmu.pae_root[i] = INVALID_PAGE;
	}
	spin_unlock(&vcpu->kvm->mmu_lock);
	vcpu->arch.mmu.root_hpa = INVALID_PAGE;
}

static int mmu_check_root(struct kvm_vcpu *vcpu, gfn_t root_gfn)
{
	int ret = 0;

	if (!kvm_is_visible_gfn(vcpu->kvm, root_gfn)) {
		set_bit(KVM_REQ_TRIPLE_FAULT, &vcpu->requests);
		ret = 1;
	}

	return ret;
}

static int mmu_alloc_roots(struct kvm_vcpu *vcpu)
{
	int i;
	gfn_t root_gfn;
	struct kvm_mmu_page *sp;
	int direct = 0;
	u64 pdptr;

	root_gfn = vcpu->arch.cr3 >> PAGE_SHIFT;

	if (vcpu->arch.mmu.shadow_root_level == PT64_ROOT_LEVEL) {
		hpa_t root = vcpu->arch.mmu.root_hpa;

		ASSERT(!VALID_PAGE(root));
		if (tdp_enabled)
			direct = 1;
		if (mmu_check_root(vcpu, root_gfn))
			return 1;
		sp = kvm_mmu_get_page(vcpu, root_gfn, 0,
				      PT64_ROOT_LEVEL, direct,
				      ACC_ALL, NULL);
		root = __pa(sp->spt);
		++sp->root_count;
		vcpu->arch.mmu.root_hpa = root;
		return 0;
	}
	direct = !is_paging(vcpu);
	if (tdp_enabled)
		direct = 1;
	for (i = 0; i < 4; ++i) {
		hpa_t root = vcpu->arch.mmu.pae_root[i];

		ASSERT(!VALID_PAGE(root));
		if (vcpu->arch.mmu.root_level == PT32E_ROOT_LEVEL) {
			pdptr = kvm_pdptr_read(vcpu, i);
			if (!is_present_gpte(pdptr)) {
				vcpu->arch.mmu.pae_root[i] = 0;
				continue;
			}
			root_gfn = pdptr >> PAGE_SHIFT;
		} else if (vcpu->arch.mmu.root_level == 0)
			root_gfn = 0;
		if (mmu_check_root(vcpu, root_gfn))
			return 1;
		sp = kvm_mmu_get_page(vcpu, root_gfn, i << 30,
				      PT32_ROOT_LEVEL, direct,
				      ACC_ALL, NULL);
		root = __pa(sp->spt);
		++sp->root_count;
		vcpu->arch.mmu.pae_root[i] = root | PT_PRESENT_MASK;
	}
	vcpu->arch.mmu.root_hpa = __pa(vcpu->arch.mmu.pae_root);
	return 0;
}

static void mmu_sync_roots(struct kvm_vcpu *vcpu)
{
	int i;
	struct kvm_mmu_page *sp;

	if (!VALID_PAGE(vcpu->arch.mmu.root_hpa))
		return;
	if (vcpu->arch.mmu.shadow_root_level == PT64_ROOT_LEVEL) {
		hpa_t root = vcpu->arch.mmu.root_hpa;
		sp = page_header(root);
		mmu_sync_children(vcpu, sp);
		return;
	}
	for (i = 0; i < 4; ++i) {
		hpa_t root = vcpu->arch.mmu.pae_root[i];

		if (root && VALID_PAGE(root)) {
			root &= PT64_BASE_ADDR_MASK;
			sp = page_header(root);
			mmu_sync_children(vcpu, sp);
		}
	}
}

void kvm_mmu_sync_roots(struct kvm_vcpu *vcpu)
{
	spin_lock(&vcpu->kvm->mmu_lock);
	mmu_sync_roots(vcpu);
	spin_unlock(&vcpu->kvm->mmu_lock);
}

static gpa_t nonpaging_gva_to_gpa(struct kvm_vcpu *vcpu, gva_t vaddr,
				  u32 access, u32 *error)
{
	if (error)
		*error = 0;
	return vaddr;
}

static int nonpaging_page_fault(struct kvm_vcpu *vcpu, gva_t gva,
				u32 error_code)
{
	gfn_t gfn;
	int r;

	pgprintk("%s: gva %lx error %x\n", __func__, gva, error_code);
	r = mmu_topup_memory_caches(vcpu);
	if (r)
		return r;

	ASSERT(vcpu);
	ASSERT(VALID_PAGE(vcpu->arch.mmu.root_hpa));

	gfn = gva >> PAGE_SHIFT;

	return nonpaging_map(vcpu, gva & PAGE_MASK,
			     error_code & PFERR_WRITE_MASK, gfn);
}

static int tdp_page_fault(struct kvm_vcpu *vcpu, gva_t gpa,
				u32 error_code)
{
	pfn_t pfn;
	int r;
	int level;
	gfn_t gfn = gpa >> PAGE_SHIFT;
	unsigned long mmu_seq;

	ASSERT(vcpu);
	ASSERT(VALID_PAGE(vcpu->arch.mmu.root_hpa));

	r = mmu_topup_memory_caches(vcpu);
	if (r)
		return r;

	level = mapping_level(vcpu, gfn);

	gfn &= ~(KVM_PAGES_PER_HPAGE(level) - 1);

	mmu_seq = vcpu->kvm->mmu_notifier_seq;
	smp_rmb();
	pfn = gfn_to_pfn(vcpu->kvm, gfn);
	if (is_error_pfn(pfn)) {
		kvm_release_pfn_clean(pfn);
		return 1;
	}
	spin_lock(&vcpu->kvm->mmu_lock);
	if (mmu_notifier_retry(vcpu, mmu_seq))
		goto out_unlock;
	kvm_mmu_free_some_pages(vcpu);
	r = __direct_map(vcpu, gpa, error_code & PFERR_WRITE_MASK,
			 level, gfn, pfn);
	spin_unlock(&vcpu->kvm->mmu_lock);

	return r;

out_unlock:
	spin_unlock(&vcpu->kvm->mmu_lock);
	kvm_release_pfn_clean(pfn);
	return 0;
}

static void nonpaging_free(struct kvm_vcpu *vcpu)
{
	mmu_free_roots(vcpu);
}

static int nonpaging_init_context(struct kvm_vcpu *vcpu)
{
	struct kvm_mmu *context = &vcpu->arch.mmu;

	context->new_cr3 = nonpaging_new_cr3;
	context->page_fault = nonpaging_page_fault;
	context->gva_to_gpa = nonpaging_gva_to_gpa;
	context->free = nonpaging_free;
	context->prefetch_page = nonpaging_prefetch_page;
	context->sync_page = nonpaging_sync_page;
	context->invlpg = nonpaging_invlpg;
	context->root_level = 0;
	context->shadow_root_level = PT32E_ROOT_LEVEL;
	context->root_hpa = INVALID_PAGE;
	return 0;
}

void kvm_mmu_flush_tlb(struct kvm_vcpu *vcpu)
{
	++vcpu->stat.tlb_flush;
	kvm_x86_ops->tlb_flush(vcpu);
}

static void paging_new_cr3(struct kvm_vcpu *vcpu)
{
	pgprintk("%s: cr3 %lx\n", __func__, vcpu->arch.cr3);
	mmu_free_roots(vcpu);
}

static void inject_page_fault(struct kvm_vcpu *vcpu,
			      u64 addr,
			      u32 err_code)
{
	kvm_inject_page_fault(vcpu, addr, err_code);
}

static void paging_free(struct kvm_vcpu *vcpu)
{
	nonpaging_free(vcpu);
}

static bool is_rsvd_bits_set(struct kvm_vcpu *vcpu, u64 gpte, int level)
{
	int bit7;

	bit7 = (gpte >> 7) & 1;
	return (gpte & vcpu->arch.mmu.rsvd_bits_mask[bit7][level-1]) != 0;
}

#define PTTYPE 64
#include "paging_tmpl.h"
#undef PTTYPE

#define PTTYPE 32
#include "paging_tmpl.h"
#undef PTTYPE

static void reset_rsvds_bits_mask(struct kvm_vcpu *vcpu, int level)
{
	struct kvm_mmu *context = &vcpu->arch.mmu;
	int maxphyaddr = cpuid_maxphyaddr(vcpu);
	u64 exb_bit_rsvd = 0;

	if (!is_nx(vcpu))
		exb_bit_rsvd = rsvd_bits(63, 63);
	switch (level) {
	case PT32_ROOT_LEVEL:
		/* no rsvd bits for 2 level 4K page table entries */
		context->rsvd_bits_mask[0][1] = 0;
		context->rsvd_bits_mask[0][0] = 0;
		if (is_cpuid_PSE36())
			/* 36bits PSE 4MB page */
			context->rsvd_bits_mask[1][1] = rsvd_bits(17, 21);
		else
			/* 32 bits PSE 4MB page */
			context->rsvd_bits_mask[1][1] = rsvd_bits(13, 21);
		context->rsvd_bits_mask[1][0] = context->rsvd_bits_mask[1][0];
		break;
	case PT32E_ROOT_LEVEL:
		context->rsvd_bits_mask[0][2] =
			rsvd_bits(maxphyaddr, 63) |
			rsvd_bits(7, 8) | rsvd_bits(1, 2);	/* PDPTE */
		context->rsvd_bits_mask[0][1] = exb_bit_rsvd |
			rsvd_bits(maxphyaddr, 62);	/* PDE */
		context->rsvd_bits_mask[0][0] = exb_bit_rsvd |
			rsvd_bits(maxphyaddr, 62); 	/* PTE */
		context->rsvd_bits_mask[1][1] = exb_bit_rsvd |
			rsvd_bits(maxphyaddr, 62) |
			rsvd_bits(13, 20);		/* large page */
		context->rsvd_bits_mask[1][0] = context->rsvd_bits_mask[1][0];
		break;
	case PT64_ROOT_LEVEL:
		context->rsvd_bits_mask[0][3] = exb_bit_rsvd |
			rsvd_bits(maxphyaddr, 51) | rsvd_bits(7, 8);
		context->rsvd_bits_mask[0][2] = exb_bit_rsvd |
			rsvd_bits(maxphyaddr, 51) | rsvd_bits(7, 8);
		context->rsvd_bits_mask[0][1] = exb_bit_rsvd |
			rsvd_bits(maxphyaddr, 51);
		context->rsvd_bits_mask[0][0] = exb_bit_rsvd |
			rsvd_bits(maxphyaddr, 51);
		context->rsvd_bits_mask[1][3] = context->rsvd_bits_mask[0][3];
		context->rsvd_bits_mask[1][2] = exb_bit_rsvd |
			rsvd_bits(maxphyaddr, 51) |
			rsvd_bits(13, 29);
		context->rsvd_bits_mask[1][1] = exb_bit_rsvd |
			rsvd_bits(maxphyaddr, 51) |
			rsvd_bits(13, 20);		/* large page */
		context->rsvd_bits_mask[1][0] = context->rsvd_bits_mask[1][0];
		break;
	}
}

static int paging64_init_context_common(struct kvm_vcpu *vcpu, int level)
{
	struct kvm_mmu *context = &vcpu->arch.mmu;

	ASSERT(is_pae(vcpu));
	context->new_cr3 = paging_new_cr3;
	context->page_fault = paging64_page_fault;
	context->gva_to_gpa = paging64_gva_to_gpa;
	context->prefetch_page = paging64_prefetch_page;
	context->sync_page = paging64_sync_page;
	context->invlpg = paging64_invlpg;
	context->free = paging_free;
	context->root_level = level;
	context->shadow_root_level = level;
	context->root_hpa = INVALID_PAGE;
	return 0;
}

static int paging64_init_context(struct kvm_vcpu *vcpu)
{
	reset_rsvds_bits_mask(vcpu, PT64_ROOT_LEVEL);
	return paging64_init_context_common(vcpu, PT64_ROOT_LEVEL);
}

static int paging32_init_context(struct kvm_vcpu *vcpu)
{
	struct kvm_mmu *context = &vcpu->arch.mmu;

	reset_rsvds_bits_mask(vcpu, PT32_ROOT_LEVEL);
	context->new_cr3 = paging_new_cr3;
	context->page_fault = paging32_page_fault;
	context->gva_to_gpa = paging32_gva_to_gpa;
	context->free = paging_free;
	context->prefetch_page = paging32_prefetch_page;
	context->sync_page = paging32_sync_page;
	context->invlpg = paging32_invlpg;
	context->root_level = PT32_ROOT_LEVEL;
	context->shadow_root_level = PT32E_ROOT_LEVEL;
	context->root_hpa = INVALID_PAGE;
	return 0;
}

static int paging32E_init_context(struct kvm_vcpu *vcpu)
{
	reset_rsvds_bits_mask(vcpu, PT32E_ROOT_LEVEL);
	return paging64_init_context_common(vcpu, PT32E_ROOT_LEVEL);
}

static int init_kvm_tdp_mmu(struct kvm_vcpu *vcpu)
{
	struct kvm_mmu *context = &vcpu->arch.mmu;

	context->new_cr3 = nonpaging_new_cr3;
	context->page_fault = tdp_page_fault;
	context->free = nonpaging_free;
	context->prefetch_page = nonpaging_prefetch_page;
	context->sync_page = nonpaging_sync_page;
	context->invlpg = nonpaging_invlpg;
	context->shadow_root_level = kvm_x86_ops->get_tdp_level();
	context->root_hpa = INVALID_PAGE;

	if (!is_paging(vcpu)) {
		context->gva_to_gpa = nonpaging_gva_to_gpa;
		context->root_level = 0;
	} else if (is_long_mode(vcpu)) {
		reset_rsvds_bits_mask(vcpu, PT64_ROOT_LEVEL);
		context->gva_to_gpa = paging64_gva_to_gpa;
		context->root_level = PT64_ROOT_LEVEL;
	} else if (is_pae(vcpu)) {
		reset_rsvds_bits_mask(vcpu, PT32E_ROOT_LEVEL);
		context->gva_to_gpa = paging64_gva_to_gpa;
		context->root_level = PT32E_ROOT_LEVEL;
	} else {
		reset_rsvds_bits_mask(vcpu, PT32_ROOT_LEVEL);
		context->gva_to_gpa = paging32_gva_to_gpa;
		context->root_level = PT32_ROOT_LEVEL;
	}

	return 0;
}

static int init_kvm_softmmu(struct kvm_vcpu *vcpu)
{
	int r;

	ASSERT(vcpu);
	ASSERT(!VALID_PAGE(vcpu->arch.mmu.root_hpa));

	if (!is_paging(vcpu))
		r = nonpaging_init_context(vcpu);
	else if (is_long_mode(vcpu))
		r = paging64_init_context(vcpu);
	else if (is_pae(vcpu))
		r = paging32E_init_context(vcpu);
	else
		r = paging32_init_context(vcpu);

	vcpu->arch.mmu.base_role.glevels = vcpu->arch.mmu.root_level;

	return r;
}

static int init_kvm_mmu(struct kvm_vcpu *vcpu)
{
	vcpu->arch.update_pte.pfn = bad_pfn;

	if (tdp_enabled)
		return init_kvm_tdp_mmu(vcpu);
	else
		return init_kvm_softmmu(vcpu);
}

static void destroy_kvm_mmu(struct kvm_vcpu *vcpu)
{
	ASSERT(vcpu);
	if (VALID_PAGE(vcpu->arch.mmu.root_hpa)) {
		vcpu->arch.mmu.free(vcpu);
		vcpu->arch.mmu.root_hpa = INVALID_PAGE;
	}
}

int kvm_mmu_reset_context(struct kvm_vcpu *vcpu)
{
	destroy_kvm_mmu(vcpu);
	return init_kvm_mmu(vcpu);
}
EXPORT_SYMBOL_GPL(kvm_mmu_reset_context);

int kvm_mmu_load(struct kvm_vcpu *vcpu)
{
	int r;

	r = mmu_topup_memory_caches(vcpu);
	if (r)
		goto out;
	spin_lock(&vcpu->kvm->mmu_lock);
	kvm_mmu_free_some_pages(vcpu);
	r = mmu_alloc_roots(vcpu);
	mmu_sync_roots(vcpu);
	spin_unlock(&vcpu->kvm->mmu_lock);
	if (r)
		goto out;
	/* set_cr3() should ensure TLB has been flushed */
	kvm_x86_ops->set_cr3(vcpu, vcpu->arch.mmu.root_hpa);
out:
	return r;
}
EXPORT_SYMBOL_GPL(kvm_mmu_load);

void kvm_mmu_unload(struct kvm_vcpu *vcpu)
{
	mmu_free_roots(vcpu);
}

static void mmu_pte_write_zap_pte(struct kvm_vcpu *vcpu,
				  struct kvm_mmu_page *sp,
				  u64 *spte)
{
	u64 pte;
	struct kvm_mmu_page *child;

	pte = *spte;
	if (is_shadow_present_pte(pte)) {
		if (is_last_spte(pte, sp->role.level))
			rmap_remove(vcpu->kvm, spte);
		else {
			child = page_header(pte & PT64_BASE_ADDR_MASK);
			mmu_page_remove_parent_pte(child, spte);
		}
	}
	__set_spte(spte, shadow_trap_nonpresent_pte);
	if (is_large_pte(pte))
		--vcpu->kvm->stat.lpages;
}

static void mmu_pte_write_new_pte(struct kvm_vcpu *vcpu,
				  struct kvm_mmu_page *sp,
				  u64 *spte,
				  const void *new)
{
	if (sp->role.level != PT_PAGE_TABLE_LEVEL) {
		++vcpu->kvm->stat.mmu_pde_zapped;
		return;
        }

	++vcpu->kvm->stat.mmu_pte_updated;
	if (sp->role.glevels == PT32_ROOT_LEVEL)
		paging32_update_pte(vcpu, sp, spte, new);
	else
		paging64_update_pte(vcpu, sp, spte, new);
}

static bool need_remote_flush(u64 old, u64 new)
{
	if (!is_shadow_present_pte(old))
		return false;
	if (!is_shadow_present_pte(new))
		return true;
	if ((old ^ new) & PT64_BASE_ADDR_MASK)
		return true;
	old ^= PT64_NX_MASK;
	new ^= PT64_NX_MASK;
	return (old & ~new & PT64_PERM_MASK) != 0;
}

static void mmu_pte_write_flush_tlb(struct kvm_vcpu *vcpu, u64 old, u64 new)
{
	if (need_remote_flush(old, new))
		kvm_flush_remote_tlbs(vcpu->kvm);
	else
		kvm_mmu_flush_tlb(vcpu);
}

static bool last_updated_pte_accessed(struct kvm_vcpu *vcpu)
{
	u64 *spte = vcpu->arch.last_pte_updated;

	return !!(spte && (*spte & shadow_accessed_mask));
}

static void mmu_guess_page_from_pte_write(struct kvm_vcpu *vcpu, gpa_t gpa,
					  const u8 *new, int bytes)
{
	gfn_t gfn;
	int r;
	u64 gpte = 0;
	pfn_t pfn;

	if (bytes != 4 && bytes != 8)
		return;

	/*
	 * Assume that the pte write on a page table of the same type
	 * as the current vcpu paging mode.  This is nearly always true
	 * (might be false while changing modes).  Note it is verified later
	 * by update_pte().
	 */
	if (is_pae(vcpu)) {
		/* Handle a 32-bit guest writing two halves of a 64-bit gpte */
		if ((bytes == 4) && (gpa % 4 == 0)) {
			r = kvm_read_guest(vcpu->kvm, gpa & ~(u64)7, &gpte, 8);
			if (r)
				return;
			memcpy((void *)&gpte + (gpa % 8), new, 4);
		} else if ((bytes == 8) && (gpa % 8 == 0)) {
			memcpy((void *)&gpte, new, 8);
		}
	} else {
		if ((bytes == 4) && (gpa % 4 == 0))
			memcpy((void *)&gpte, new, 4);
	}
	if (!is_present_gpte(gpte))
		return;
	gfn = (gpte & PT64_BASE_ADDR_MASK) >> PAGE_SHIFT;

	vcpu->arch.update_pte.mmu_seq = vcpu->kvm->mmu_notifier_seq;
	smp_rmb();
	pfn = gfn_to_pfn(vcpu->kvm, gfn);

	if (is_error_pfn(pfn)) {
		kvm_release_pfn_clean(pfn);
		return;
	}
	vcpu->arch.update_pte.gfn = gfn;
	vcpu->arch.update_pte.pfn = pfn;
}

static void kvm_mmu_access_page(struct kvm_vcpu *vcpu, gfn_t gfn)
{
	u64 *spte = vcpu->arch.last_pte_updated;

	if (spte
	    && vcpu->arch.last_pte_gfn == gfn
	    && shadow_accessed_mask
	    && !(*spte & shadow_accessed_mask)
	    && is_shadow_present_pte(*spte))
		set_bit(PT_ACCESSED_SHIFT, (unsigned long *)spte);
}

void kvm_mmu_pte_write(struct kvm_vcpu *vcpu, gpa_t gpa,
		       const u8 *new, int bytes,
		       bool guest_initiated)
{
	gfn_t gfn = gpa >> PAGE_SHIFT;
	struct kvm_mmu_page *sp;
	struct hlist_node *node, *n;
	struct hlist_head *bucket;
	unsigned index;
	u64 entry, gentry;
	u64 *spte;
	unsigned offset = offset_in_page(gpa);
	unsigned pte_size;
	unsigned page_offset;
	unsigned misaligned;
	unsigned quadrant;
	int level;
	int flooded = 0;
	int npte;
	int r;

	pgprintk("%s: gpa %llx bytes %d\n", __func__, gpa, bytes);
	mmu_guess_page_from_pte_write(vcpu, gpa, new, bytes);
	spin_lock(&vcpu->kvm->mmu_lock);
	kvm_mmu_access_page(vcpu, gfn);
	kvm_mmu_free_some_pages(vcpu);
	++vcpu->kvm->stat.mmu_pte_write;
	kvm_mmu_audit(vcpu, "pre pte write");
	if (guest_initiated) {
		if (gfn == vcpu->arch.last_pt_write_gfn
		    && !last_updated_pte_accessed(vcpu)) {
			++vcpu->arch.last_pt_write_count;
			if (vcpu->arch.last_pt_write_count >= 3)
				flooded = 1;
		} else {
			vcpu->arch.last_pt_write_gfn = gfn;
			vcpu->arch.last_pt_write_count = 1;
			vcpu->arch.last_pte_updated = NULL;
		}
	}
	index = kvm_page_table_hashfn(gfn);
	bucket = &vcpu->kvm->arch.mmu_page_hash[index];
	hlist_for_each_entry_safe(sp, node, n, bucket, hash_link) {
		if (sp->gfn != gfn || sp->role.direct || sp->role.invalid)
			continue;
		pte_size = sp->role.glevels == PT32_ROOT_LEVEL ? 4 : 8;
		misaligned = (offset ^ (offset + bytes - 1)) & ~(pte_size - 1);
		misaligned |= bytes < 4;
		if (misaligned || flooded) {
			/*
			 * Misaligned accesses are too much trouble to fix
			 * up; also, they usually indicate a page is not used
			 * as a page table.
			 *
			 * If we're seeing too many writes to a page,
			 * it may no longer be a page table, or we may be
			 * forking, in which case it is better to unmap the
			 * page.
			 */
			pgprintk("misaligned: gpa %llx bytes %d role %x\n",
				 gpa, bytes, sp->role.word);
			if (kvm_mmu_zap_page(vcpu->kvm, sp))
				n = bucket->first;
			++vcpu->kvm->stat.mmu_flooded;
			continue;
		}
		page_offset = offset;
		level = sp->role.level;
		npte = 1;
		if (sp->role.glevels == PT32_ROOT_LEVEL) {
			page_offset <<= 1;	/* 32->64 */
			/*
			 * A 32-bit pde maps 4MB while the shadow pdes map
			 * only 2MB.  So we need to double the offset again
			 * and zap two pdes instead of one.
			 */
			if (level == PT32_ROOT_LEVEL) {
				page_offset &= ~7; /* kill rounding error */
				page_offset <<= 1;
				npte = 2;
			}
			quadrant = page_offset >> PAGE_SHIFT;
			page_offset &= ~PAGE_MASK;
			if (quadrant != sp->role.quadrant)
				continue;
		}
		spte = &sp->spt[page_offset / sizeof(*spte)];
		if ((gpa & (pte_size - 1)) || (bytes < pte_size)) {
			gentry = 0;
			r = kvm_read_guest_atomic(vcpu->kvm,
						  gpa & ~(u64)(pte_size - 1),
						  &gentry, pte_size);
			new = (const void *)&gentry;
			if (r < 0)
				new = NULL;
		}
		while (npte--) {
			entry = *spte;
			mmu_pte_write_zap_pte(vcpu, sp, spte);
			if (new)
				mmu_pte_write_new_pte(vcpu, sp, spte, new);
			mmu_pte_write_flush_tlb(vcpu, entry, *spte);
			++spte;
		}
	}
	kvm_mmu_audit(vcpu, "post pte write");
	spin_unlock(&vcpu->kvm->mmu_lock);
	if (!is_error_pfn(vcpu->arch.update_pte.pfn)) {
		kvm_release_pfn_clean(vcpu->arch.update_pte.pfn);
		vcpu->arch.update_pte.pfn = bad_pfn;
	}
}

int kvm_mmu_unprotect_page_virt(struct kvm_vcpu *vcpu, gva_t gva)
{
	gpa_t gpa;
	int r;

	if (tdp_enabled)
		return 0;

	gpa = kvm_mmu_gva_to_gpa_read(vcpu, gva, NULL);

	spin_lock(&vcpu->kvm->mmu_lock);
	r = kvm_mmu_unprotect_page(vcpu->kvm, gpa >> PAGE_SHIFT);
	spin_unlock(&vcpu->kvm->mmu_lock);
	return r;
}
EXPORT_SYMBOL_GPL(kvm_mmu_unprotect_page_virt);

void __kvm_mmu_free_some_pages(struct kvm_vcpu *vcpu)
{
	while (vcpu->kvm->arch.n_free_mmu_pages < KVM_REFILL_PAGES &&
	       !list_empty(&vcpu->kvm->arch.active_mmu_pages)) {
		struct kvm_mmu_page *sp;

		sp = container_of(vcpu->kvm->arch.active_mmu_pages.prev,
				  struct kvm_mmu_page, link);
		kvm_mmu_zap_page(vcpu->kvm, sp);
		++vcpu->kvm->stat.mmu_recycled;
	}
}

int kvm_mmu_page_fault(struct kvm_vcpu *vcpu, gva_t cr2, u32 error_code)
{
	int r;
	enum emulation_result er;

	r = vcpu->arch.mmu.page_fault(vcpu, cr2, error_code);
	if (r < 0)
		goto out;

	if (!r) {
		r = 1;
		goto out;
	}

	r = mmu_topup_memory_caches(vcpu);
	if (r)
		goto out;

	er = emulate_instruction(vcpu, cr2, error_code, 0);

	switch (er) {
	case EMULATE_DONE:
		return 1;
	case EMULATE_DO_MMIO:
		++vcpu->stat.mmio_exits;
		return 0;
	case EMULATE_FAIL:
		vcpu->run->exit_reason = KVM_EXIT_INTERNAL_ERROR;
		vcpu->run->internal.suberror = KVM_INTERNAL_ERROR_EMULATION;
		vcpu->run->internal.ndata = 0;
		return 0;
	default:
		BUG();
	}
out:
	return r;
}
EXPORT_SYMBOL_GPL(kvm_mmu_page_fault);

void kvm_mmu_invlpg(struct kvm_vcpu *vcpu, gva_t gva)
{
	vcpu->arch.mmu.invlpg(vcpu, gva);
	kvm_mmu_flush_tlb(vcpu);
	++vcpu->stat.invlpg;
}
EXPORT_SYMBOL_GPL(kvm_mmu_invlpg);

void kvm_enable_tdp(void)
{
	tdp_enabled = true;
}
EXPORT_SYMBOL_GPL(kvm_enable_tdp);

void kvm_disable_tdp(void)
{
	tdp_enabled = false;
}
EXPORT_SYMBOL_GPL(kvm_disable_tdp);

static void free_mmu_pages(struct kvm_vcpu *vcpu)
{
	free_page((unsigned long)vcpu->arch.mmu.pae_root);
}

static int alloc_mmu_pages(struct kvm_vcpu *vcpu)
{
	struct page *page;
	int i;

	ASSERT(vcpu);

	/*
	 * When emulating 32-bit mode, cr3 is only 32 bits even on x86_64.
	 * Therefore we need to allocate shadow page tables in the first
	 * 4GB of memory, which happens to fit the DMA32 zone.
	 */
	page = alloc_page(GFP_KERNEL | __GFP_DMA32);
	if (!page)
		return -ENOMEM;

	vcpu->arch.mmu.pae_root = page_address(page);
	for (i = 0; i < 4; ++i)
		vcpu->arch.mmu.pae_root[i] = INVALID_PAGE;

	return 0;
}

int kvm_mmu_create(struct kvm_vcpu *vcpu)
{
	ASSERT(vcpu);
	ASSERT(!VALID_PAGE(vcpu->arch.mmu.root_hpa));

	return alloc_mmu_pages(vcpu);
}

int kvm_mmu_setup(struct kvm_vcpu *vcpu)
{
	ASSERT(vcpu);
	ASSERT(!VALID_PAGE(vcpu->arch.mmu.root_hpa));

	return init_kvm_mmu(vcpu);
}

void kvm_mmu_destroy(struct kvm_vcpu *vcpu)
{
	ASSERT(vcpu);

	destroy_kvm_mmu(vcpu);
	free_mmu_pages(vcpu);
	mmu_free_memory_caches(vcpu);
}

void kvm_mmu_slot_remove_write_access(struct kvm *kvm, int slot)
{
	struct kvm_mmu_page *sp;

	list_for_each_entry(sp, &kvm->arch.active_mmu_pages, link) {
		int i;
		u64 *pt;

		if (!test_bit(slot, sp->slot_bitmap))
			continue;

		pt = sp->spt;
		for (i = 0; i < PT64_ENT_PER_PAGE; ++i)
			/* avoid RMW */
			if (pt[i] & PT_WRITABLE_MASK)
				pt[i] &= ~PT_WRITABLE_MASK;
	}
	kvm_flush_remote_tlbs(kvm);
}

void kvm_mmu_zap_all(struct kvm *kvm)
{
	struct kvm_mmu_page *sp, *node;

	spin_lock(&kvm->mmu_lock);
	list_for_each_entry_safe(sp, node, &kvm->arch.active_mmu_pages, link)
		if (kvm_mmu_zap_page(kvm, sp))
			node = container_of(kvm->arch.active_mmu_pages.next,
					    struct kvm_mmu_page, link);
	spin_unlock(&kvm->mmu_lock);

	kvm_flush_remote_tlbs(kvm);
}

static void kvm_mmu_remove_one_alloc_mmu_page(struct kvm *kvm)
{
	struct kvm_mmu_page *page;

	page = container_of(kvm->arch.active_mmu_pages.prev,
			    struct kvm_mmu_page, link);
	kvm_mmu_zap_page(kvm, page);
}

static int mmu_shrink(int nr_to_scan, gfp_t gfp_mask)
{
	struct kvm *kvm;
	struct kvm *kvm_freed = NULL;
	int cache_count = 0;

	spin_lock(&kvm_lock);

	list_for_each_entry(kvm, &vm_list, vm_list) {
		int npages, idx;

		idx = srcu_read_lock(&kvm->srcu);
		spin_lock(&kvm->mmu_lock);
		npages = kvm->arch.n_alloc_mmu_pages -
			 kvm->arch.n_free_mmu_pages;
		cache_count += npages;
		if (!kvm_freed && nr_to_scan > 0 && npages > 0) {
			kvm_mmu_remove_one_alloc_mmu_page(kvm);
			cache_count--;
			kvm_freed = kvm;
		}
		nr_to_scan--;

		spin_unlock(&kvm->mmu_lock);
		srcu_read_unlock(&kvm->srcu, idx);
	}
	if (kvm_freed)
		list_move_tail(&kvm_freed->vm_list, &vm_list);

	spin_unlock(&kvm_lock);

	return cache_count;
}

static struct shrinker mmu_shrinker = {
	.shrink = mmu_shrink,
	.seeks = DEFAULT_SEEKS * 10,
};

static void mmu_destroy_caches(void)
{
	if (pte_chain_cache)
		kmem_cache_destroy(pte_chain_cache);
	if (rmap_desc_cache)
		kmem_cache_destroy(rmap_desc_cache);
	if (mmu_page_header_cache)
		kmem_cache_destroy(mmu_page_header_cache);
}

void kvm_mmu_module_exit(void)
{
	mmu_destroy_caches();
	unregister_shrinker(&mmu_shrinker);
}

int kvm_mmu_module_init(void)
{
	pte_chain_cache = kmem_cache_create("kvm_pte_chain",
					    sizeof(struct kvm_pte_chain),
					    0, 0, NULL);
	if (!pte_chain_cache)
		goto nomem;
	rmap_desc_cache = kmem_cache_create("kvm_rmap_desc",
					    sizeof(struct kvm_rmap_desc),
					    0, 0, NULL);
	if (!rmap_desc_cache)
		goto nomem;

	mmu_page_header_cache = kmem_cache_create("kvm_mmu_page_header",
						  sizeof(struct kvm_mmu_page),
						  0, 0, NULL);
	if (!mmu_page_header_cache)
		goto nomem;

	register_shrinker(&mmu_shrinker);

	return 0;

nomem:
	mmu_destroy_caches();
	return -ENOMEM;
}

/*
 * Caculate mmu pages needed for kvm.
 */
unsigned int kvm_mmu_calculate_mmu_pages(struct kvm *kvm)
{
	int i;
	unsigned int nr_mmu_pages;
	unsigned int  nr_pages = 0;
	struct kvm_memslots *slots;

	slots = rcu_dereference(kvm->memslots);
	for (i = 0; i < slots->nmemslots; i++)
		nr_pages += slots->memslots[i].npages;

	nr_mmu_pages = nr_pages * KVM_PERMILLE_MMU_PAGES / 1000;
	nr_mmu_pages = max(nr_mmu_pages,
			(unsigned int) KVM_MIN_ALLOC_MMU_PAGES);

	return nr_mmu_pages;
}

static void *pv_mmu_peek_buffer(struct kvm_pv_mmu_op_buffer *buffer,
				unsigned len)
{
	if (len > buffer->len)
		return NULL;
	return buffer->ptr;
}

static void *pv_mmu_read_buffer(struct kvm_pv_mmu_op_buffer *buffer,
				unsigned len)
{
	void *ret;

	ret = pv_mmu_peek_buffer(buffer, len);
	if (!ret)
		return ret;
	buffer->ptr += len;
	buffer->len -= len;
	buffer->processed += len;
	return ret;
}

static int kvm_pv_mmu_write(struct kvm_vcpu *vcpu,
			     gpa_t addr, gpa_t value)
{
	int bytes = 8;
	int r;

	if (!is_long_mode(vcpu) && !is_pae(vcpu))
		bytes = 4;

	r = mmu_topup_memory_caches(vcpu);
	if (r)
		return r;

	if (!emulator_write_phys(vcpu, addr, &value, bytes))
		return -EFAULT;

	return 1;
}

static int kvm_pv_mmu_flush_tlb(struct kvm_vcpu *vcpu)
{
	kvm_set_cr3(vcpu, vcpu->arch.cr3);
	return 1;
}

static int kvm_pv_mmu_release_pt(struct kvm_vcpu *vcpu, gpa_t addr)
{
	spin_lock(&vcpu->kvm->mmu_lock);
	mmu_unshadow(vcpu->kvm, addr >> PAGE_SHIFT);
	spin_unlock(&vcpu->kvm->mmu_lock);
	return 1;
}

static int kvm_pv_mmu_op_one(struct kvm_vcpu *vcpu,
			     struct kvm_pv_mmu_op_buffer *buffer)
{
	struct kvm_mmu_op_header *header;

	header = pv_mmu_peek_buffer(buffer, sizeof *header);
	if (!header)
		return 0;
	switch (header->op) {
	case KVM_MMU_OP_WRITE_PTE: {
		struct kvm_mmu_op_write_pte *wpte;

		wpte = pv_mmu_read_buffer(buffer, sizeof *wpte);
		if (!wpte)
			return 0;
		return kvm_pv_mmu_write(vcpu, wpte->pte_phys,
					wpte->pte_val);
	}
	case KVM_MMU_OP_FLUSH_TLB: {
		struct kvm_mmu_op_flush_tlb *ftlb;

		ftlb = pv_mmu_read_buffer(buffer, sizeof *ftlb);
		if (!ftlb)
			return 0;
		return kvm_pv_mmu_flush_tlb(vcpu);
	}
	case KVM_MMU_OP_RELEASE_PT: {
		struct kvm_mmu_op_release_pt *rpt;

		rpt = pv_mmu_read_buffer(buffer, sizeof *rpt);
		if (!rpt)
			return 0;
		return kvm_pv_mmu_release_pt(vcpu, rpt->pt_phys);
	}
	default: return 0;
	}
}

int kvm_pv_mmu_op(struct kvm_vcpu *vcpu, unsigned long bytes,
		  gpa_t addr, unsigned long *ret)
{
	int r;
	struct kvm_pv_mmu_op_buffer *buffer = &vcpu->arch.mmu_op_buffer;

	buffer->ptr = buffer->buf;
	buffer->len = min_t(unsigned long, bytes, sizeof buffer->buf);
	buffer->processed = 0;

	r = kvm_read_guest(vcpu->kvm, addr, buffer->buf, buffer->len);
	if (r)
		goto out;

	while (buffer->len) {
		r = kvm_pv_mmu_op_one(vcpu, buffer);
		if (r < 0)
			goto out;
		if (r == 0)
			break;
	}

	r = 1;
out:
	*ret = buffer->processed;
	return r;
}

int kvm_mmu_get_spte_hierarchy(struct kvm_vcpu *vcpu, u64 addr, u64 sptes[4])
{
	struct kvm_shadow_walk_iterator iterator;
	int nr_sptes = 0;

	spin_lock(&vcpu->kvm->mmu_lock);
	for_each_shadow_entry(vcpu, addr, iterator) {
		sptes[iterator.level-1] = *iterator.sptep;
		nr_sptes++;
		if (!is_shadow_present_pte(*iterator.sptep))
			break;
	}
	spin_unlock(&vcpu->kvm->mmu_lock);

	return nr_sptes;
}
EXPORT_SYMBOL_GPL(kvm_mmu_get_spte_hierarchy);

#ifdef AUDIT

static const char *audit_msg;

static gva_t canonicalize(gva_t gva)
{
#ifdef CONFIG_X86_64
	gva = (long long)(gva << 16) >> 16;
#endif
	return gva;
}


typedef void (*inspect_spte_fn) (struct kvm *kvm, struct kvm_mmu_page *sp,
				 u64 *sptep);

static void __mmu_spte_walk(struct kvm *kvm, struct kvm_mmu_page *sp,
			    inspect_spte_fn fn)
{
	int i;

	for (i = 0; i < PT64_ENT_PER_PAGE; ++i) {
		u64 ent = sp->spt[i];

		if (is_shadow_present_pte(ent)) {
			if (!is_last_spte(ent, sp->role.level)) {
				struct kvm_mmu_page *child;
				child = page_header(ent & PT64_BASE_ADDR_MASK);
				__mmu_spte_walk(kvm, child, fn);
			} else
				fn(kvm, sp, &sp->spt[i]);
		}
	}
}

static void mmu_spte_walk(struct kvm_vcpu *vcpu, inspect_spte_fn fn)
{
	int i;
	struct kvm_mmu_page *sp;

	if (!VALID_PAGE(vcpu->arch.mmu.root_hpa))
		return;
	if (vcpu->arch.mmu.shadow_root_level == PT64_ROOT_LEVEL) {
		hpa_t root = vcpu->arch.mmu.root_hpa;
		sp = page_header(root);
		__mmu_spte_walk(vcpu->kvm, sp, fn);
		return;
	}
	for (i = 0; i < 4; ++i) {
		hpa_t root = vcpu->arch.mmu.pae_root[i];

		if (root && VALID_PAGE(root)) {
			root &= PT64_BASE_ADDR_MASK;
			sp = page_header(root);
			__mmu_spte_walk(vcpu->kvm, sp, fn);
		}
	}
	return;
}

static void audit_mappings_page(struct kvm_vcpu *vcpu, u64 page_pte,
				gva_t va, int level)
{
	u64 *pt = __va(page_pte & PT64_BASE_ADDR_MASK);
	int i;
	gva_t va_delta = 1ul << (PAGE_SHIFT + 9 * (level - 1));

	for (i = 0; i < PT64_ENT_PER_PAGE; ++i, va += va_delta) {
		u64 ent = pt[i];

		if (ent == shadow_trap_nonpresent_pte)
			continue;

		va = canonicalize(va);
		if (is_shadow_present_pte(ent) && !is_last_spte(ent, level))
			audit_mappings_page(vcpu, ent, va, level - 1);
		else {
			gpa_t gpa = kvm_mmu_gva_to_gpa_read(vcpu, va, NULL);
			gfn_t gfn = gpa >> PAGE_SHIFT;
			pfn_t pfn = gfn_to_pfn(vcpu->kvm, gfn);
			hpa_t hpa = (hpa_t)pfn << PAGE_SHIFT;

			if (is_error_pfn(pfn)) {
				kvm_release_pfn_clean(pfn);
				continue;
			}

			if (is_shadow_present_pte(ent)
			    && (ent & PT64_BASE_ADDR_MASK) != hpa)
				printk(KERN_ERR "xx audit error: (%s) levels %d"
				       " gva %lx gpa %llx hpa %llx ent %llx %d\n",
				       audit_msg, vcpu->arch.mmu.root_level,
				       va, gpa, hpa, ent,
				       is_shadow_present_pte(ent));
			else if (ent == shadow_notrap_nonpresent_pte
				 && !is_error_hpa(hpa))
				printk(KERN_ERR "audit: (%s) notrap shadow,"
				       " valid guest gva %lx\n", audit_msg, va);
			kvm_release_pfn_clean(pfn);

		}
	}
}

static void audit_mappings(struct kvm_vcpu *vcpu)
{
	unsigned i;

	if (vcpu->arch.mmu.root_level == 4)
		audit_mappings_page(vcpu, vcpu->arch.mmu.root_hpa, 0, 4);
	else
		for (i = 0; i < 4; ++i)
			if (vcpu->arch.mmu.pae_root[i] & PT_PRESENT_MASK)
				audit_mappings_page(vcpu,
						    vcpu->arch.mmu.pae_root[i],
						    i << 30,
						    2);
}

static int count_rmaps(struct kvm_vcpu *vcpu)
{
	int nmaps = 0;
	int i, j, k, idx;

	idx = srcu_read_lock(&kvm->srcu);
	slots = rcu_dereference(kvm->memslots);
	for (i = 0; i < KVM_MEMORY_SLOTS; ++i) {
		struct kvm_memory_slot *m = &slots->memslots[i];
		struct kvm_rmap_desc *d;

		for (j = 0; j < m->npages; ++j) {
			unsigned long *rmapp = &m->rmap[j];

			if (!*rmapp)
				continue;
			if (!(*rmapp & 1)) {
				++nmaps;
				continue;
			}
			d = (struct kvm_rmap_desc *)(*rmapp & ~1ul);
			while (d) {
				for (k = 0; k < RMAP_EXT; ++k)
					if (d->sptes[k])
						++nmaps;
					else
						break;
				d = d->more;
			}
		}
	}
	srcu_read_unlock(&kvm->srcu, idx);
	return nmaps;
}

void inspect_spte_has_rmap(struct kvm *kvm, struct kvm_mmu_page *sp, u64 *sptep)
{
	unsigned long *rmapp;
	struct kvm_mmu_page *rev_sp;
	gfn_t gfn;

	if (*sptep & PT_WRITABLE_MASK) {
		rev_sp = page_header(__pa(sptep));
		gfn = rev_sp->gfns[sptep - rev_sp->spt];

		if (!gfn_to_memslot(kvm, gfn)) {
			if (!printk_ratelimit())
				return;
			printk(KERN_ERR "%s: no memslot for gfn %ld\n",
					 audit_msg, gfn);
			printk(KERN_ERR "%s: index %ld of sp (gfn=%lx)\n",
					audit_msg, sptep - rev_sp->spt,
					rev_sp->gfn);
			dump_stack();
			return;
		}

		rmapp = gfn_to_rmap(kvm, rev_sp->gfns[sptep - rev_sp->spt],
				    is_large_pte(*sptep));
		if (!*rmapp) {
			if (!printk_ratelimit())
				return;
			printk(KERN_ERR "%s: no rmap for writable spte %llx\n",
					 audit_msg, *sptep);
			dump_stack();
		}
	}

}

void audit_writable_sptes_have_rmaps(struct kvm_vcpu *vcpu)
{
	mmu_spte_walk(vcpu, inspect_spte_has_rmap);
}

static void check_writable_mappings_rmap(struct kvm_vcpu *vcpu)
{
	struct kvm_mmu_page *sp;
	int i;

	list_for_each_entry(sp, &vcpu->kvm->arch.active_mmu_pages, link) {
		u64 *pt = sp->spt;

		if (sp->role.level != PT_PAGE_TABLE_LEVEL)
			continue;

		for (i = 0; i < PT64_ENT_PER_PAGE; ++i) {
			u64 ent = pt[i];

			if (!(ent & PT_PRESENT_MASK))
				continue;
			if (!(ent & PT_WRITABLE_MASK))
				continue;
			inspect_spte_has_rmap(vcpu->kvm, sp, &pt[i]);
		}
	}
	return;
}

static void audit_rmap(struct kvm_vcpu *vcpu)
{
	check_writable_mappings_rmap(vcpu);
	count_rmaps(vcpu);
}

static void audit_write_protection(struct kvm_vcpu *vcpu)
{
	struct kvm_mmu_page *sp;
	struct kvm_memory_slot *slot;
	unsigned long *rmapp;
	u64 *spte;
	gfn_t gfn;

	list_for_each_entry(sp, &vcpu->kvm->arch.active_mmu_pages, link) {
		if (sp->role.direct)
			continue;
		if (sp->unsync)
			continue;

		gfn = unalias_gfn(vcpu->kvm, sp->gfn);
		slot = gfn_to_memslot_unaliased(vcpu->kvm, sp->gfn);
		rmapp = &slot->rmap[gfn - slot->base_gfn];

		spte = rmap_next(vcpu->kvm, rmapp, NULL);
		while (spte) {
			if (*spte & PT_WRITABLE_MASK)
				printk(KERN_ERR "%s: (%s) shadow page has "
				"writable mappings: gfn %lx role %x\n",
			       __func__, audit_msg, sp->gfn,
			       sp->role.word);
			spte = rmap_next(vcpu->kvm, rmapp, spte);
		}
	}
}

static void kvm_mmu_audit(struct kvm_vcpu *vcpu, const char *msg)
{
	int olddbg = dbg;

	dbg = 0;
	audit_msg = msg;
	audit_rmap(vcpu);
	audit_write_protection(vcpu);
	if (strcmp("pre pte write", audit_msg) != 0)
		audit_mappings(vcpu);
	audit_writable_sptes_have_rmaps(vcpu);
	dbg = olddbg;
}

#endif<|MERGE_RESOLUTION|>--- conflicted
+++ resolved
@@ -468,23 +468,7 @@
 	unsigned long page_size;
 	int i, ret = 0;
 
-<<<<<<< HEAD
-	addr = gfn_to_hva(kvm, gfn);
-	if (kvm_is_error_hva(addr))
-		return PT_PAGE_TABLE_LEVEL;
-
-	down_read(&current->mm->mmap_sem);
-	vma = find_vma(current->mm, addr);
-	if (!vma)
-		goto out;
-
-	page_size = vma_kernel_pagesize(vma);
-
-out:
-	up_read(&current->mm->mmap_sem);
-=======
 	page_size = kvm_host_page_size(kvm, gfn);
->>>>>>> 55c63bd2
 
 	for (i = PT_PAGE_TABLE_LEVEL;
 	     i < (PT_PAGE_TABLE_LEVEL + KVM_NR_PAGE_SIZES); ++i) {
@@ -511,14 +495,10 @@
 	if (host_level == PT_PAGE_TABLE_LEVEL)
 		return host_level;
 
-<<<<<<< HEAD
-	for (level = PT_DIRECTORY_LEVEL; level <= host_level; ++level)
-=======
 	max_level = kvm_x86_ops->get_lpage_level() < host_level ?
 		kvm_x86_ops->get_lpage_level() : host_level;
 
 	for (level = PT_DIRECTORY_LEVEL; level <= max_level; ++level)
->>>>>>> 55c63bd2
 		if (has_wrprotected_page(vcpu->kvm, large_gfn, level))
 			break;
 
