/*
 *	Variables and functions used by the code in sleep.c
 */

<<<<<<< HEAD
#include <asm/trampoline.h>
#include <linux/linkage.h>
=======
#include <linux/linkage.h>
#include <asm/realmode.h>
>>>>>>> cfaf0251

extern unsigned long saved_video_mode;
extern long saved_magic;

extern int wakeup_pmode_return;

extern u8 wake_sleep_flags;
extern asmlinkage void acpi_enter_s3(void);

extern unsigned long acpi_copy_wakeup_routine(unsigned long);
extern void wakeup_long64(void);

extern void do_suspend_lowlevel(void);<|MERGE_RESOLUTION|>--- conflicted
+++ resolved
@@ -2,13 +2,8 @@
  *	Variables and functions used by the code in sleep.c
  */
 
-<<<<<<< HEAD
-#include <asm/trampoline.h>
-#include <linux/linkage.h>
-=======
 #include <linux/linkage.h>
 #include <asm/realmode.h>
->>>>>>> cfaf0251
 
 extern unsigned long saved_video_mode;
 extern long saved_magic;
