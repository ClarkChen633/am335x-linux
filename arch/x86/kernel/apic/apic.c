/*
 *	Local APIC handling, local APIC timers
 *
 *	(c) 1999, 2000, 2009 Ingo Molnar <mingo@redhat.com>
 *
 *	Fixes
 *	Maciej W. Rozycki	:	Bits for genuine 82489DX APICs;
 *					thanks to Eric Gilmore
 *					and Rolf G. Tews
 *					for testing these extensively.
 *	Maciej W. Rozycki	:	Various updates and fixes.
 *	Mikael Pettersson	:	Power Management for UP-APIC.
 *	Pavel Machek and
 *	Mikael Pettersson	:	PM converted to driver model.
 */

#include <linux/perf_event.h>
#include <linux/kernel_stat.h>
#include <linux/mc146818rtc.h>
#include <linux/acpi_pmtmr.h>
#include <linux/clockchips.h>
#include <linux/interrupt.h>
#include <linux/bootmem.h>
#include <linux/ftrace.h>
#include <linux/ioport.h>
#include <linux/module.h>
#include <linux/sysdev.h>
#include <linux/delay.h>
#include <linux/timex.h>
#include <linux/dmar.h>
#include <linux/init.h>
#include <linux/cpu.h>
#include <linux/dmi.h>
#include <linux/smp.h>
#include <linux/mm.h>

#include <asm/perf_event.h>
#include <asm/x86_init.h>
#include <asm/pgalloc.h>
#include <asm/atomic.h>
#include <asm/mpspec.h>
#include <asm/i8253.h>
#include <asm/i8259.h>
#include <asm/proto.h>
#include <asm/apic.h>
#include <asm/desc.h>
#include <asm/hpet.h>
#include <asm/idle.h>
#include <asm/mtrr.h>
#include <asm/smp.h>
#include <asm/mce.h>
<<<<<<< HEAD
#include <asm/kvm_para.h>
#include <asm/tsc.h>
=======
#include <asm/tsc.h>
#include <asm/hypervisor.h>
>>>>>>> 3cbea436

unsigned int num_processors;

unsigned disabled_cpus __cpuinitdata;

/* Processor that is doing the boot up */
unsigned int boot_cpu_physical_apicid = -1U;

/*
 * The highest APIC ID seen during enumeration.
 */
unsigned int max_physical_apicid;

/*
 * Bitmask of physically existing CPUs:
 */
physid_mask_t phys_cpu_present_map;

/*
 * Map cpu index to physical APIC ID
 */
DEFINE_EARLY_PER_CPU(u16, x86_cpu_to_apicid, BAD_APICID);
DEFINE_EARLY_PER_CPU(u16, x86_bios_cpu_apicid, BAD_APICID);
EXPORT_EARLY_PER_CPU_SYMBOL(x86_cpu_to_apicid);
EXPORT_EARLY_PER_CPU_SYMBOL(x86_bios_cpu_apicid);

#ifdef CONFIG_X86_32
/*
 * Knob to control our willingness to enable the local APIC.
 *
 * +1=force-enable
 */
static int force_enable_local_apic;
/*
 * APIC command line parameters
 */
static int __init parse_lapic(char *arg)
{
	force_enable_local_apic = 1;
	return 0;
}
early_param("lapic", parse_lapic);
/* Local APIC was disabled by the BIOS and enabled by the kernel */
static int enabled_via_apicbase;

/*
 * Handle interrupt mode configuration register (IMCR).
 * This register controls whether the interrupt signals
 * that reach the BSP come from the master PIC or from the
 * local APIC. Before entering Symmetric I/O Mode, either
 * the BIOS or the operating system must switch out of
 * PIC Mode by changing the IMCR.
 */
static inline void imcr_pic_to_apic(void)
{
	/* select IMCR register */
	outb(0x70, 0x22);
	/* NMI and 8259 INTR go through APIC */
	outb(0x01, 0x23);
}

static inline void imcr_apic_to_pic(void)
{
	/* select IMCR register */
	outb(0x70, 0x22);
	/* NMI and 8259 INTR go directly to BSP */
	outb(0x00, 0x23);
}
#endif

#ifdef CONFIG_X86_64
static int apic_calibrate_pmtmr __initdata;
static __init int setup_apicpmtimer(char *s)
{
	apic_calibrate_pmtmr = 1;
	notsc_setup(NULL);
	return 0;
}
__setup("apicpmtimer", setup_apicpmtimer);
#endif

int x2apic_mode;
#ifdef CONFIG_X86_X2APIC
/* x2apic enabled before OS handover */
static int x2apic_preenabled;
static __init int setup_nox2apic(char *str)
{
	if (x2apic_enabled()) {
		pr_warning("Bios already enabled x2apic, "
			   "can't enforce nox2apic");
		return 0;
	}

	setup_clear_cpu_cap(X86_FEATURE_X2APIC);
	return 0;
}
early_param("nox2apic", setup_nox2apic);
#endif

unsigned long mp_lapic_addr;
int disable_apic;
/* Disable local APIC timer from the kernel commandline or via dmi quirk */
static int disable_apic_timer __cpuinitdata;
/* Local APIC timer works in C2 */
int local_apic_timer_c2_ok;
EXPORT_SYMBOL_GPL(local_apic_timer_c2_ok);

int first_system_vector = 0xfe;

/*
 * Debug level, exported for io_apic.c
 */
unsigned int apic_verbosity;

int pic_mode;

/* Have we found an MP table */
int smp_found_config;

static struct resource lapic_resource = {
	.name = "Local APIC",
	.flags = IORESOURCE_MEM | IORESOURCE_BUSY,
};

static unsigned int calibration_result;

static int lapic_next_event(unsigned long delta,
			    struct clock_event_device *evt);
static void lapic_timer_setup(enum clock_event_mode mode,
			      struct clock_event_device *evt);
static void lapic_timer_broadcast(const struct cpumask *mask);
static void apic_pm_activate(void);

/*
 * The local apic timer can be used for any function which is CPU local.
 */
static struct clock_event_device lapic_clockevent = {
	.name		= "lapic",
	.features	= CLOCK_EVT_FEAT_PERIODIC | CLOCK_EVT_FEAT_ONESHOT
			| CLOCK_EVT_FEAT_C3STOP | CLOCK_EVT_FEAT_DUMMY,
	.shift		= 32,
	.set_mode	= lapic_timer_setup,
	.set_next_event	= lapic_next_event,
	.broadcast	= lapic_timer_broadcast,
	.rating		= 100,
	.irq		= -1,
};
static DEFINE_PER_CPU(struct clock_event_device, lapic_events);

static unsigned long apic_phys;

/*
 * Get the LAPIC version
 */
static inline int lapic_get_version(void)
{
	return GET_APIC_VERSION(apic_read(APIC_LVR));
}

/*
 * Check, if the APIC is integrated or a separate chip
 */
static inline int lapic_is_integrated(void)
{
#ifdef CONFIG_X86_64
	return 1;
#else
	return APIC_INTEGRATED(lapic_get_version());
#endif
}

/*
 * Check, whether this is a modern or a first generation APIC
 */
static int modern_apic(void)
{
	/* AMD systems use old APIC versions, so check the CPU */
	if (boot_cpu_data.x86_vendor == X86_VENDOR_AMD &&
	    boot_cpu_data.x86 >= 0xf)
		return 1;
	return lapic_get_version() >= 0x14;
}

/*
 * right after this call apic become NOOP driven
 * so apic->write/read doesn't do anything
 */
void apic_disable(void)
{
	pr_info("APIC: switched to apic NOOP\n");
	apic = &apic_noop;
}

void native_apic_wait_icr_idle(void)
{
	while (apic_read(APIC_ICR) & APIC_ICR_BUSY)
		cpu_relax();
}

u32 native_safe_apic_wait_icr_idle(void)
{
	u32 send_status;
	int timeout;

	timeout = 0;
	do {
		send_status = apic_read(APIC_ICR) & APIC_ICR_BUSY;
		if (!send_status)
			break;
		udelay(100);
	} while (timeout++ < 1000);

	return send_status;
}

void native_apic_icr_write(u32 low, u32 id)
{
	apic_write(APIC_ICR2, SET_APIC_DEST_FIELD(id));
	apic_write(APIC_ICR, low);
}

u64 native_apic_icr_read(void)
{
	u32 icr1, icr2;

	icr2 = apic_read(APIC_ICR2);
	icr1 = apic_read(APIC_ICR);

	return icr1 | ((u64)icr2 << 32);
}

/**
 * enable_NMI_through_LVT0 - enable NMI through local vector table 0
 */
void __cpuinit enable_NMI_through_LVT0(void)
{
	unsigned int v;

	/* unmask and set to NMI */
	v = APIC_DM_NMI;

	/* Level triggered for 82489DX (32bit mode) */
	if (!lapic_is_integrated())
		v |= APIC_LVT_LEVEL_TRIGGER;

	apic_write(APIC_LVT0, v);
}

#ifdef CONFIG_X86_32
/**
 * get_physical_broadcast - Get number of physical broadcast IDs
 */
int get_physical_broadcast(void)
{
	return modern_apic() ? 0xff : 0xf;
}
#endif

/**
 * lapic_get_maxlvt - get the maximum number of local vector table entries
 */
int lapic_get_maxlvt(void)
{
	unsigned int v;

	v = apic_read(APIC_LVR);
	/*
	 * - we always have APIC integrated on 64bit mode
	 * - 82489DXs do not report # of LVT entries
	 */
	return APIC_INTEGRATED(GET_APIC_VERSION(v)) ? GET_APIC_MAXLVT(v) : 2;
}

/*
 * Local APIC timer
 */

/* Clock divisor */
#define APIC_DIVISOR 16

/*
 * This function sets up the local APIC timer, with a timeout of
 * 'clocks' APIC bus clock. During calibration we actually call
 * this function twice on the boot CPU, once with a bogus timeout
 * value, second time for real. The other (noncalibrating) CPUs
 * call this function only once, with the real, calibrated value.
 *
 * We do reads before writes even if unnecessary, to get around the
 * P5 APIC double write bug.
 */
static void __setup_APIC_LVTT(unsigned int clocks, int oneshot, int irqen)
{
	unsigned int lvtt_value, tmp_value;

	lvtt_value = LOCAL_TIMER_VECTOR;
	if (!oneshot)
		lvtt_value |= APIC_LVT_TIMER_PERIODIC;
	if (!lapic_is_integrated())
		lvtt_value |= SET_APIC_TIMER_BASE(APIC_TIMER_BASE_DIV);

	if (!irqen)
		lvtt_value |= APIC_LVT_MASKED;

	apic_write(APIC_LVTT, lvtt_value);

	/*
	 * Divide PICLK by 16
	 */
	tmp_value = apic_read(APIC_TDCR);
	apic_write(APIC_TDCR,
		(tmp_value & ~(APIC_TDR_DIV_1 | APIC_TDR_DIV_TMBASE)) |
		APIC_TDR_DIV_16);

	if (!oneshot)
		apic_write(APIC_TMICT, clocks / APIC_DIVISOR);
}

/*
 * Setup extended LVT, AMD specific
 *
 * Software should use the LVT offsets the BIOS provides.  The offsets
 * are determined by the subsystems using it like those for MCE
 * threshold or IBS.  On K8 only offset 0 (APIC500) and MCE interrupts
 * are supported. Beginning with family 10h at least 4 offsets are
 * available.
 *
 * Since the offsets must be consistent for all cores, we keep track
 * of the LVT offsets in software and reserve the offset for the same
 * vector also to be used on other cores. An offset is freed by
 * setting the entry to APIC_EILVT_MASKED.
 *
 * If the BIOS is right, there should be no conflicts. Otherwise a
 * "[Firmware Bug]: ..." error message is generated. However, if
 * software does not properly determines the offsets, it is not
 * necessarily a BIOS bug.
 */

static atomic_t eilvt_offsets[APIC_EILVT_NR_MAX];

static inline int eilvt_entry_is_changeable(unsigned int old, unsigned int new)
{
	return (old & APIC_EILVT_MASKED)
		|| (new == APIC_EILVT_MASKED)
		|| ((new & ~APIC_EILVT_MASKED) == old);
}

static unsigned int reserve_eilvt_offset(int offset, unsigned int new)
{
	unsigned int rsvd;			/* 0: uninitialized */

	if (offset >= APIC_EILVT_NR_MAX)
		return ~0;

	rsvd = atomic_read(&eilvt_offsets[offset]) & ~APIC_EILVT_MASKED;
	do {
		if (rsvd &&
		    !eilvt_entry_is_changeable(rsvd, new))
			/* may not change if vectors are different */
			return rsvd;
		rsvd = atomic_cmpxchg(&eilvt_offsets[offset], rsvd, new);
	} while (rsvd != new);

	return new;
}

/*
 * If mask=1, the LVT entry does not generate interrupts while mask=0
 * enables the vector. See also the BKDGs.
 */

int setup_APIC_eilvt(u8 offset, u8 vector, u8 msg_type, u8 mask)
{
	unsigned long reg = APIC_EILVTn(offset);
	unsigned int new, old, reserved;

	new = (mask << 16) | (msg_type << 8) | vector;
	old = apic_read(reg);
	reserved = reserve_eilvt_offset(offset, new);

	if (reserved != new) {
<<<<<<< HEAD
		pr_err(FW_BUG "cpu %d, try to setup vector 0x%x, but "
		       "vector 0x%x was already reserved by another core, "
		       "APIC%lX=0x%x\n",
		       smp_processor_id(), new, reserved, reg, old);
=======
		pr_err(FW_BUG "cpu %d, try to use APIC%lX (LVT offset %d) for "
		       "vector 0x%x, but the register is already in use for "
		       "vector 0x%x on another cpu\n",
		       smp_processor_id(), reg, offset, new, reserved);
>>>>>>> 3cbea436
		return -EINVAL;
	}

	if (!eilvt_entry_is_changeable(old, new)) {
<<<<<<< HEAD
		pr_err(FW_BUG "cpu %d, try to setup vector 0x%x but "
		       "register already in use, APIC%lX=0x%x\n",
		       smp_processor_id(), new, reg, old);
=======
		pr_err(FW_BUG "cpu %d, try to use APIC%lX (LVT offset %d) for "
		       "vector 0x%x, but the register is already in use for "
		       "vector 0x%x on this cpu\n",
		       smp_processor_id(), reg, offset, new, old);
>>>>>>> 3cbea436
		return -EBUSY;
	}

	apic_write(reg, new);

	return 0;
}
EXPORT_SYMBOL_GPL(setup_APIC_eilvt);

/*
 * Program the next event, relative to now
 */
static int lapic_next_event(unsigned long delta,
			    struct clock_event_device *evt)
{
	apic_write(APIC_TMICT, delta);
	return 0;
}

/*
 * Setup the lapic timer in periodic or oneshot mode
 */
static void lapic_timer_setup(enum clock_event_mode mode,
			      struct clock_event_device *evt)
{
	unsigned long flags;
	unsigned int v;

	/* Lapic used as dummy for broadcast ? */
	if (evt->features & CLOCK_EVT_FEAT_DUMMY)
		return;

	local_irq_save(flags);

	switch (mode) {
	case CLOCK_EVT_MODE_PERIODIC:
	case CLOCK_EVT_MODE_ONESHOT:
		__setup_APIC_LVTT(calibration_result,
				  mode != CLOCK_EVT_MODE_PERIODIC, 1);
		break;
	case CLOCK_EVT_MODE_UNUSED:
	case CLOCK_EVT_MODE_SHUTDOWN:
		v = apic_read(APIC_LVTT);
		v |= (APIC_LVT_MASKED | LOCAL_TIMER_VECTOR);
		apic_write(APIC_LVTT, v);
		apic_write(APIC_TMICT, 0);
		break;
	case CLOCK_EVT_MODE_RESUME:
		/* Nothing to do here */
		break;
	}

	local_irq_restore(flags);
}

/*
 * Local APIC timer broadcast function
 */
static void lapic_timer_broadcast(const struct cpumask *mask)
{
#ifdef CONFIG_SMP
	apic->send_IPI_mask(mask, LOCAL_TIMER_VECTOR);
#endif
}

/*
 * Setup the local APIC timer for this CPU. Copy the initialized values
 * of the boot CPU and register the clock event in the framework.
 */
static void __cpuinit setup_APIC_timer(void)
{
	struct clock_event_device *levt = &__get_cpu_var(lapic_events);

	if (cpu_has(__this_cpu_ptr(&cpu_info), X86_FEATURE_ARAT)) {
		lapic_clockevent.features &= ~CLOCK_EVT_FEAT_C3STOP;
		/* Make LAPIC timer preferrable over percpu HPET */
		lapic_clockevent.rating = 150;
	}

	memcpy(levt, &lapic_clockevent, sizeof(*levt));
	levt->cpumask = cpumask_of(smp_processor_id());

	clockevents_register_device(levt);
}

/*
 * In this functions we calibrate APIC bus clocks to the external timer.
 *
 * We want to do the calibration only once since we want to have local timer
 * irqs syncron. CPUs connected by the same APIC bus have the very same bus
 * frequency.
 *
 * This was previously done by reading the PIT/HPET and waiting for a wrap
 * around to find out, that a tick has elapsed. I have a box, where the PIT
 * readout is broken, so it never gets out of the wait loop again. This was
 * also reported by others.
 *
 * Monitoring the jiffies value is inaccurate and the clockevents
 * infrastructure allows us to do a simple substitution of the interrupt
 * handler.
 *
 * The calibration routine also uses the pm_timer when possible, as the PIT
 * happens to run way too slow (factor 2.3 on my VAIO CoreDuo, which goes
 * back to normal later in the boot process).
 */

#define LAPIC_CAL_LOOPS		(HZ/10)

static __initdata int lapic_cal_loops = -1;
static __initdata long lapic_cal_t1, lapic_cal_t2;
static __initdata unsigned long long lapic_cal_tsc1, lapic_cal_tsc2;
static __initdata unsigned long lapic_cal_pm1, lapic_cal_pm2;
static __initdata unsigned long lapic_cal_j1, lapic_cal_j2;

/*
 * Temporary interrupt handler.
 */
static void __init lapic_cal_handler(struct clock_event_device *dev)
{
	unsigned long long tsc = 0;
	long tapic = apic_read(APIC_TMCCT);
	unsigned long pm = acpi_pm_read_early();

	if (cpu_has_tsc)
		rdtscll(tsc);

	switch (lapic_cal_loops++) {
	case 0:
		lapic_cal_t1 = tapic;
		lapic_cal_tsc1 = tsc;
		lapic_cal_pm1 = pm;
		lapic_cal_j1 = jiffies;
		break;

	case LAPIC_CAL_LOOPS:
		lapic_cal_t2 = tapic;
		lapic_cal_tsc2 = tsc;
		if (pm < lapic_cal_pm1)
			pm += ACPI_PM_OVRRUN;
		lapic_cal_pm2 = pm;
		lapic_cal_j2 = jiffies;
		break;
	}
}

static int __init
calibrate_by_pmtimer(long deltapm, long *delta, long *deltatsc)
{
	const long pm_100ms = PMTMR_TICKS_PER_SEC / 10;
	const long pm_thresh = pm_100ms / 100;
	unsigned long mult;
	u64 res;

#ifndef CONFIG_X86_PM_TIMER
	return -1;
#endif

	apic_printk(APIC_VERBOSE, "... PM-Timer delta = %ld\n", deltapm);

	/* Check, if the PM timer is available */
	if (!deltapm)
		return -1;

	mult = clocksource_hz2mult(PMTMR_TICKS_PER_SEC, 22);

	if (deltapm > (pm_100ms - pm_thresh) &&
	    deltapm < (pm_100ms + pm_thresh)) {
		apic_printk(APIC_VERBOSE, "... PM-Timer result ok\n");
		return 0;
	}

	res = (((u64)deltapm) *  mult) >> 22;
	do_div(res, 1000000);
	pr_warning("APIC calibration not consistent "
		   "with PM-Timer: %ldms instead of 100ms\n",(long)res);

	/* Correct the lapic counter value */
	res = (((u64)(*delta)) * pm_100ms);
	do_div(res, deltapm);
	pr_info("APIC delta adjusted to PM-Timer: "
		"%lu (%ld)\n", (unsigned long)res, *delta);
	*delta = (long)res;

	/* Correct the tsc counter value */
	if (cpu_has_tsc) {
		res = (((u64)(*deltatsc)) * pm_100ms);
		do_div(res, deltapm);
		apic_printk(APIC_VERBOSE, "TSC delta adjusted to "
					  "PM-Timer: %lu (%ld)\n",
					(unsigned long)res, *deltatsc);
		*deltatsc = (long)res;
	}

	return 0;
}

static int __init calibrate_APIC_clock(void)
{
	struct clock_event_device *levt = &__get_cpu_var(lapic_events);
	void (*real_handler)(struct clock_event_device *dev);
	unsigned long deltaj;
	long delta, deltatsc;
	int pm_referenced = 0;

	local_irq_disable();

	/* Replace the global interrupt handler */
	real_handler = global_clock_event->event_handler;
	global_clock_event->event_handler = lapic_cal_handler;

	/*
	 * Setup the APIC counter to maximum. There is no way the lapic
	 * can underflow in the 100ms detection time frame
	 */
	__setup_APIC_LVTT(0xffffffff, 0, 0);

	/* Let the interrupts run */
	local_irq_enable();

	while (lapic_cal_loops <= LAPIC_CAL_LOOPS)
		cpu_relax();

	local_irq_disable();

	/* Restore the real event handler */
	global_clock_event->event_handler = real_handler;

	/* Build delta t1-t2 as apic timer counts down */
	delta = lapic_cal_t1 - lapic_cal_t2;
	apic_printk(APIC_VERBOSE, "... lapic delta = %ld\n", delta);

	deltatsc = (long)(lapic_cal_tsc2 - lapic_cal_tsc1);

	/* we trust the PM based calibration if possible */
	pm_referenced = !calibrate_by_pmtimer(lapic_cal_pm2 - lapic_cal_pm1,
					&delta, &deltatsc);

	/* Calculate the scaled math multiplication factor */
	lapic_clockevent.mult = div_sc(delta, TICK_NSEC * LAPIC_CAL_LOOPS,
				       lapic_clockevent.shift);
	lapic_clockevent.max_delta_ns =
		clockevent_delta2ns(0x7FFFFFFF, &lapic_clockevent);
	lapic_clockevent.min_delta_ns =
		clockevent_delta2ns(0xF, &lapic_clockevent);

	calibration_result = (delta * APIC_DIVISOR) / LAPIC_CAL_LOOPS;

	apic_printk(APIC_VERBOSE, "..... delta %ld\n", delta);
	apic_printk(APIC_VERBOSE, "..... mult: %u\n", lapic_clockevent.mult);
	apic_printk(APIC_VERBOSE, "..... calibration result: %u\n",
		    calibration_result);

	if (cpu_has_tsc) {
		apic_printk(APIC_VERBOSE, "..... CPU clock speed is "
			    "%ld.%04ld MHz.\n",
			    (deltatsc / LAPIC_CAL_LOOPS) / (1000000 / HZ),
			    (deltatsc / LAPIC_CAL_LOOPS) % (1000000 / HZ));
	}

	apic_printk(APIC_VERBOSE, "..... host bus clock speed is "
		    "%u.%04u MHz.\n",
		    calibration_result / (1000000 / HZ),
		    calibration_result % (1000000 / HZ));

	/*
	 * Do a sanity check on the APIC calibration result
	 */
	if (calibration_result < (1000000 / HZ)) {
		local_irq_enable();
		pr_warning("APIC frequency too slow, disabling apic timer\n");
		return -1;
	}

	levt->features &= ~CLOCK_EVT_FEAT_DUMMY;

	/*
	 * PM timer calibration failed or not turned on
	 * so lets try APIC timer based calibration
	 */
	if (!pm_referenced) {
		apic_printk(APIC_VERBOSE, "... verify APIC timer\n");

		/*
		 * Setup the apic timer manually
		 */
		levt->event_handler = lapic_cal_handler;
		lapic_timer_setup(CLOCK_EVT_MODE_PERIODIC, levt);
		lapic_cal_loops = -1;

		/* Let the interrupts run */
		local_irq_enable();

		while (lapic_cal_loops <= LAPIC_CAL_LOOPS)
			cpu_relax();

		/* Stop the lapic timer */
		lapic_timer_setup(CLOCK_EVT_MODE_SHUTDOWN, levt);

		/* Jiffies delta */
		deltaj = lapic_cal_j2 - lapic_cal_j1;
		apic_printk(APIC_VERBOSE, "... jiffies delta = %lu\n", deltaj);

		/* Check, if the jiffies result is consistent */
		if (deltaj >= LAPIC_CAL_LOOPS-2 && deltaj <= LAPIC_CAL_LOOPS+2)
			apic_printk(APIC_VERBOSE, "... jiffies result ok\n");
		else
			levt->features |= CLOCK_EVT_FEAT_DUMMY;
	} else
		local_irq_enable();

	if (levt->features & CLOCK_EVT_FEAT_DUMMY) {
		pr_warning("APIC timer disabled due to verification failure\n");
			return -1;
	}

	return 0;
}

/*
 * Setup the boot APIC
 *
 * Calibrate and verify the result.
 */
void __init setup_boot_APIC_clock(void)
{
	/*
	 * The local apic timer can be disabled via the kernel
	 * commandline or from the CPU detection code. Register the lapic
	 * timer as a dummy clock event source on SMP systems, so the
	 * broadcast mechanism is used. On UP systems simply ignore it.
	 */
	if (disable_apic_timer) {
		pr_info("Disabling APIC timer\n");
		/* No broadcast on UP ! */
		if (num_possible_cpus() > 1) {
			lapic_clockevent.mult = 1;
			setup_APIC_timer();
		}
		return;
	}

	apic_printk(APIC_VERBOSE, "Using local APIC timer interrupts.\n"
		    "calibrating APIC timer ...\n");

	if (calibrate_APIC_clock()) {
		/* No broadcast on UP ! */
		if (num_possible_cpus() > 1)
			setup_APIC_timer();
		return;
	}

	/*
	 * If nmi_watchdog is set to IO_APIC, we need the
	 * PIT/HPET going.  Otherwise register lapic as a dummy
	 * device.
	 */
	lapic_clockevent.features &= ~CLOCK_EVT_FEAT_DUMMY;

	/* Setup the lapic or request the broadcast */
	setup_APIC_timer();
}

void __cpuinit setup_secondary_APIC_clock(void)
{
	setup_APIC_timer();
}

/*
 * The guts of the apic timer interrupt
 */
static void local_apic_timer_interrupt(void)
{
	int cpu = smp_processor_id();
	struct clock_event_device *evt = &per_cpu(lapic_events, cpu);

	/*
	 * Normally we should not be here till LAPIC has been initialized but
	 * in some cases like kdump, its possible that there is a pending LAPIC
	 * timer interrupt from previous kernel's context and is delivered in
	 * new kernel the moment interrupts are enabled.
	 *
	 * Interrupts are enabled early and LAPIC is setup much later, hence
	 * its possible that when we get here evt->event_handler is NULL.
	 * Check for event_handler being NULL and discard the interrupt as
	 * spurious.
	 */
	if (!evt->event_handler) {
		pr_warning("Spurious LAPIC timer interrupt on cpu %d\n", cpu);
		/* Switch it off */
		lapic_timer_setup(CLOCK_EVT_MODE_SHUTDOWN, evt);
		return;
	}

	/*
	 * the NMI deadlock-detector uses this.
	 */
	inc_irq_stat(apic_timer_irqs);

	evt->event_handler(evt);
}

/*
 * Local APIC timer interrupt. This is the most natural way for doing
 * local interrupts, but local timer interrupts can be emulated by
 * broadcast interrupts too. [in case the hw doesn't support APIC timers]
 *
 * [ if a single-CPU system runs an SMP kernel then we call the local
 *   interrupt as well. Thus we cannot inline the local irq ... ]
 */
void __irq_entry smp_apic_timer_interrupt(struct pt_regs *regs)
{
	struct pt_regs *old_regs = set_irq_regs(regs);

	/*
	 * NOTE! We'd better ACK the irq immediately,
	 * because timer handling can be slow.
	 */
	ack_APIC_irq();
	/*
	 * update_process_times() expects us to have done irq_enter().
	 * Besides, if we don't timer interrupts ignore the global
	 * interrupt lock, which is the WrongThing (tm) to do.
	 */
	exit_idle();
	irq_enter();
	local_apic_timer_interrupt();
	irq_exit();

	set_irq_regs(old_regs);
}

int setup_profiling_timer(unsigned int multiplier)
{
	return -EINVAL;
}

/*
 * Local APIC start and shutdown
 */

/**
 * clear_local_APIC - shutdown the local APIC
 *
 * This is called, when a CPU is disabled and before rebooting, so the state of
 * the local APIC has no dangling leftovers. Also used to cleanout any BIOS
 * leftovers during boot.
 */
void clear_local_APIC(void)
{
	int maxlvt;
	u32 v;

	/* APIC hasn't been mapped yet */
	if (!x2apic_mode && !apic_phys)
		return;

	maxlvt = lapic_get_maxlvt();
	/*
	 * Masking an LVT entry can trigger a local APIC error
	 * if the vector is zero. Mask LVTERR first to prevent this.
	 */
	if (maxlvt >= 3) {
		v = ERROR_APIC_VECTOR; /* any non-zero vector will do */
		apic_write(APIC_LVTERR, v | APIC_LVT_MASKED);
	}
	/*
	 * Careful: we have to set masks only first to deassert
	 * any level-triggered sources.
	 */
	v = apic_read(APIC_LVTT);
	apic_write(APIC_LVTT, v | APIC_LVT_MASKED);
	v = apic_read(APIC_LVT0);
	apic_write(APIC_LVT0, v | APIC_LVT_MASKED);
	v = apic_read(APIC_LVT1);
	apic_write(APIC_LVT1, v | APIC_LVT_MASKED);
	if (maxlvt >= 4) {
		v = apic_read(APIC_LVTPC);
		apic_write(APIC_LVTPC, v | APIC_LVT_MASKED);
	}

	/* lets not touch this if we didn't frob it */
#ifdef CONFIG_X86_THERMAL_VECTOR
	if (maxlvt >= 5) {
		v = apic_read(APIC_LVTTHMR);
		apic_write(APIC_LVTTHMR, v | APIC_LVT_MASKED);
	}
#endif
#ifdef CONFIG_X86_MCE_INTEL
	if (maxlvt >= 6) {
		v = apic_read(APIC_LVTCMCI);
		if (!(v & APIC_LVT_MASKED))
			apic_write(APIC_LVTCMCI, v | APIC_LVT_MASKED);
	}
#endif

	/*
	 * Clean APIC state for other OSs:
	 */
	apic_write(APIC_LVTT, APIC_LVT_MASKED);
	apic_write(APIC_LVT0, APIC_LVT_MASKED);
	apic_write(APIC_LVT1, APIC_LVT_MASKED);
	if (maxlvt >= 3)
		apic_write(APIC_LVTERR, APIC_LVT_MASKED);
	if (maxlvt >= 4)
		apic_write(APIC_LVTPC, APIC_LVT_MASKED);

	/* Integrated APIC (!82489DX) ? */
	if (lapic_is_integrated()) {
		if (maxlvt > 3)
			/* Clear ESR due to Pentium errata 3AP and 11AP */
			apic_write(APIC_ESR, 0);
		apic_read(APIC_ESR);
	}
}

/**
 * disable_local_APIC - clear and disable the local APIC
 */
void disable_local_APIC(void)
{
	unsigned int value;

	/* APIC hasn't been mapped yet */
	if (!x2apic_mode && !apic_phys)
		return;

	clear_local_APIC();

	/*
	 * Disable APIC (implies clearing of registers
	 * for 82489DX!).
	 */
	value = apic_read(APIC_SPIV);
	value &= ~APIC_SPIV_APIC_ENABLED;
	apic_write(APIC_SPIV, value);

#ifdef CONFIG_X86_32
	/*
	 * When LAPIC was disabled by the BIOS and enabled by the kernel,
	 * restore the disabled state.
	 */
	if (enabled_via_apicbase) {
		unsigned int l, h;

		rdmsr(MSR_IA32_APICBASE, l, h);
		l &= ~MSR_IA32_APICBASE_ENABLE;
		wrmsr(MSR_IA32_APICBASE, l, h);
	}
#endif
}

/*
 * If Linux enabled the LAPIC against the BIOS default disable it down before
 * re-entering the BIOS on shutdown.  Otherwise the BIOS may get confused and
 * not power-off.  Additionally clear all LVT entries before disable_local_APIC
 * for the case where Linux didn't enable the LAPIC.
 */
void lapic_shutdown(void)
{
	unsigned long flags;

	if (!cpu_has_apic && !apic_from_smp_config())
		return;

	local_irq_save(flags);

#ifdef CONFIG_X86_32
	if (!enabled_via_apicbase)
		clear_local_APIC();
	else
#endif
		disable_local_APIC();


	local_irq_restore(flags);
}

/*
 * This is to verify that we're looking at a real local APIC.
 * Check these against your board if the CPUs aren't getting
 * started for no apparent reason.
 */
int __init verify_local_APIC(void)
{
	unsigned int reg0, reg1;

	/*
	 * The version register is read-only in a real APIC.
	 */
	reg0 = apic_read(APIC_LVR);
	apic_printk(APIC_DEBUG, "Getting VERSION: %x\n", reg0);
	apic_write(APIC_LVR, reg0 ^ APIC_LVR_MASK);
	reg1 = apic_read(APIC_LVR);
	apic_printk(APIC_DEBUG, "Getting VERSION: %x\n", reg1);

	/*
	 * The two version reads above should print the same
	 * numbers.  If the second one is different, then we
	 * poke at a non-APIC.
	 */
	if (reg1 != reg0)
		return 0;

	/*
	 * Check if the version looks reasonably.
	 */
	reg1 = GET_APIC_VERSION(reg0);
	if (reg1 == 0x00 || reg1 == 0xff)
		return 0;
	reg1 = lapic_get_maxlvt();
	if (reg1 < 0x02 || reg1 == 0xff)
		return 0;

	/*
	 * The ID register is read/write in a real APIC.
	 */
	reg0 = apic_read(APIC_ID);
	apic_printk(APIC_DEBUG, "Getting ID: %x\n", reg0);
	apic_write(APIC_ID, reg0 ^ apic->apic_id_mask);
	reg1 = apic_read(APIC_ID);
	apic_printk(APIC_DEBUG, "Getting ID: %x\n", reg1);
	apic_write(APIC_ID, reg0);
	if (reg1 != (reg0 ^ apic->apic_id_mask))
		return 0;

	/*
	 * The next two are just to see if we have sane values.
	 * They're only really relevant if we're in Virtual Wire
	 * compatibility mode, but most boxes are anymore.
	 */
	reg0 = apic_read(APIC_LVT0);
	apic_printk(APIC_DEBUG, "Getting LVT0: %x\n", reg0);
	reg1 = apic_read(APIC_LVT1);
	apic_printk(APIC_DEBUG, "Getting LVT1: %x\n", reg1);

	return 1;
}

/**
 * sync_Arb_IDs - synchronize APIC bus arbitration IDs
 */
void __init sync_Arb_IDs(void)
{
	/*
	 * Unsupported on P4 - see Intel Dev. Manual Vol. 3, Ch. 8.6.1 And not
	 * needed on AMD.
	 */
	if (modern_apic() || boot_cpu_data.x86_vendor == X86_VENDOR_AMD)
		return;

	/*
	 * Wait for idle.
	 */
	apic_wait_icr_idle();

	apic_printk(APIC_DEBUG, "Synchronizing Arb IDs.\n");
	apic_write(APIC_ICR, APIC_DEST_ALLINC |
			APIC_INT_LEVELTRIG | APIC_DM_INIT);
}

/*
 * An initial setup of the virtual wire mode.
 */
void __init init_bsp_APIC(void)
{
	unsigned int value;

	/*
	 * Don't do the setup now if we have a SMP BIOS as the
	 * through-I/O-APIC virtual wire mode might be active.
	 */
	if (smp_found_config || !cpu_has_apic)
		return;

	/*
	 * Do not trust the local APIC being empty at bootup.
	 */
	clear_local_APIC();

	/*
	 * Enable APIC.
	 */
	value = apic_read(APIC_SPIV);
	value &= ~APIC_VECTOR_MASK;
	value |= APIC_SPIV_APIC_ENABLED;

#ifdef CONFIG_X86_32
	/* This bit is reserved on P4/Xeon and should be cleared */
	if ((boot_cpu_data.x86_vendor == X86_VENDOR_INTEL) &&
	    (boot_cpu_data.x86 == 15))
		value &= ~APIC_SPIV_FOCUS_DISABLED;
	else
#endif
		value |= APIC_SPIV_FOCUS_DISABLED;
	value |= SPURIOUS_APIC_VECTOR;
	apic_write(APIC_SPIV, value);

	/*
	 * Set up the virtual wire mode.
	 */
	apic_write(APIC_LVT0, APIC_DM_EXTINT);
	value = APIC_DM_NMI;
	if (!lapic_is_integrated())		/* 82489DX */
		value |= APIC_LVT_LEVEL_TRIGGER;
	apic_write(APIC_LVT1, value);
}

static void __cpuinit lapic_setup_esr(void)
{
	unsigned int oldvalue, value, maxlvt;

	if (!lapic_is_integrated()) {
		pr_info("No ESR for 82489DX.\n");
		return;
	}

	if (apic->disable_esr) {
		/*
		 * Something untraceable is creating bad interrupts on
		 * secondary quads ... for the moment, just leave the
		 * ESR disabled - we can't do anything useful with the
		 * errors anyway - mbligh
		 */
		pr_info("Leaving ESR disabled.\n");
		return;
	}

	maxlvt = lapic_get_maxlvt();
	if (maxlvt > 3)		/* Due to the Pentium erratum 3AP. */
		apic_write(APIC_ESR, 0);
	oldvalue = apic_read(APIC_ESR);

	/* enables sending errors */
	value = ERROR_APIC_VECTOR;
	apic_write(APIC_LVTERR, value);

	/*
	 * spec says clear errors after enabling vector.
	 */
	if (maxlvt > 3)
		apic_write(APIC_ESR, 0);
	value = apic_read(APIC_ESR);
	if (value != oldvalue)
		apic_printk(APIC_VERBOSE, "ESR value before enabling "
			"vector: 0x%08x  after: 0x%08x\n",
			oldvalue, value);
}

/**
 * setup_local_APIC - setup the local APIC
 *
 * Used to setup local APIC while initializing BSP or bringin up APs.
 * Always called with preemption disabled.
 */
void __cpuinit setup_local_APIC(void)
{
<<<<<<< HEAD
=======
	int cpu = smp_processor_id();
>>>>>>> 3cbea436
	unsigned int value, queued;
	int i, j, acked = 0;
	unsigned long long tsc = 0, ntsc;
	long long max_loops = cpu_khz;

	if (cpu_has_tsc)
		rdtscll(tsc);

	if (disable_apic) {
		arch_disable_smp_support();
		return;
	}

#ifdef CONFIG_X86_32
	/* Pound the ESR really hard over the head with a big hammer - mbligh */
	if (lapic_is_integrated() && apic->disable_esr) {
		apic_write(APIC_ESR, 0);
		apic_write(APIC_ESR, 0);
		apic_write(APIC_ESR, 0);
		apic_write(APIC_ESR, 0);
	}
#endif
	perf_events_lapic_init();

	/*
	 * Double-check whether this APIC is really registered.
	 * This is meaningless in clustered apic mode, so we skip it.
	 */
	BUG_ON(!apic->apic_id_registered());

	/*
	 * Intel recommends to set DFR, LDR and TPR before enabling
	 * an APIC.  See e.g. "AP-388 82489DX User's Manual" (Intel
	 * document number 292116).  So here it goes...
	 */
	apic->init_apic_ldr();

	/*
	 * Set Task Priority to 'accept all'. We never change this
	 * later on.
	 */
	value = apic_read(APIC_TASKPRI);
	value &= ~APIC_TPRI_MASK;
	apic_write(APIC_TASKPRI, value);

	/*
	 * After a crash, we no longer service the interrupts and a pending
	 * interrupt from previous kernel might still have ISR bit set.
	 *
	 * Most probably by now CPU has serviced that pending interrupt and
	 * it might not have done the ack_APIC_irq() because it thought,
	 * interrupt came from i8259 as ExtInt. LAPIC did not get EOI so it
	 * does not clear the ISR bit and cpu thinks it has already serivced
	 * the interrupt. Hence a vector might get locked. It was noticed
	 * for timer irq (vector 0x31). Issue an extra EOI to clear ISR.
	 */
	do {
		queued = 0;
		for (i = APIC_ISR_NR - 1; i >= 0; i--)
			queued |= apic_read(APIC_IRR + i*0x10);

		for (i = APIC_ISR_NR - 1; i >= 0; i--) {
			value = apic_read(APIC_ISR + i*0x10);
			for (j = 31; j >= 0; j--) {
				if (value & (1<<j)) {
					ack_APIC_irq();
					acked++;
				}
			}
		}
		if (acked > 256) {
			printk(KERN_ERR "LAPIC pending interrupts after %d EOI\n",
			       acked);
			break;
		}
		if (cpu_has_tsc) {
			rdtscll(ntsc);
			max_loops = (cpu_khz << 10) - (ntsc - tsc);
		} else
			max_loops--;
	} while (queued && max_loops > 0);
	WARN_ON(max_loops <= 0);

	/*
	 * Now that we are all set up, enable the APIC
	 */
	value = apic_read(APIC_SPIV);
	value &= ~APIC_VECTOR_MASK;
	/*
	 * Enable APIC
	 */
	value |= APIC_SPIV_APIC_ENABLED;

#ifdef CONFIG_X86_32
	/*
	 * Some unknown Intel IO/APIC (or APIC) errata is biting us with
	 * certain networking cards. If high frequency interrupts are
	 * happening on a particular IOAPIC pin, plus the IOAPIC routing
	 * entry is masked/unmasked at a high rate as well then sooner or
	 * later IOAPIC line gets 'stuck', no more interrupts are received
	 * from the device. If focus CPU is disabled then the hang goes
	 * away, oh well :-(
	 *
	 * [ This bug can be reproduced easily with a level-triggered
	 *   PCI Ne2000 networking cards and PII/PIII processors, dual
	 *   BX chipset. ]
	 */
	/*
	 * Actually disabling the focus CPU check just makes the hang less
	 * frequent as it makes the interrupt distributon model be more
	 * like LRU than MRU (the short-term load is more even across CPUs).
	 * See also the comment in end_level_ioapic_irq().  --macro
	 */

	/*
	 * - enable focus processor (bit==0)
	 * - 64bit mode always use processor focus
	 *   so no need to set it
	 */
	value &= ~APIC_SPIV_FOCUS_DISABLED;
#endif

	/*
	 * Set spurious IRQ vector
	 */
	value |= SPURIOUS_APIC_VECTOR;
	apic_write(APIC_SPIV, value);

	/*
	 * Set up LVT0, LVT1:
	 *
	 * set up through-local-APIC on the BP's LINT0. This is not
	 * strictly necessary in pure symmetric-IO mode, but sometimes
	 * we delegate interrupts to the 8259A.
	 */
	/*
	 * TODO: set up through-local-APIC from through-I/O-APIC? --macro
	 */
	value = apic_read(APIC_LVT0) & APIC_LVT_MASKED;
	if (!cpu && (pic_mode || !value)) {
		value = APIC_DM_EXTINT;
		apic_printk(APIC_VERBOSE, "enabled ExtINT on CPU#%d\n", cpu);
	} else {
		value = APIC_DM_EXTINT | APIC_LVT_MASKED;
		apic_printk(APIC_VERBOSE, "masked ExtINT on CPU#%d\n", cpu);
	}
	apic_write(APIC_LVT0, value);

	/*
	 * only the BP should see the LINT1 NMI signal, obviously.
	 */
	if (!cpu)
		value = APIC_DM_NMI;
	else
		value = APIC_DM_NMI | APIC_LVT_MASKED;
	if (!lapic_is_integrated())		/* 82489DX */
		value |= APIC_LVT_LEVEL_TRIGGER;
	apic_write(APIC_LVT1, value);

#ifdef CONFIG_X86_MCE_INTEL
	/* Recheck CMCI information after local APIC is up on CPU #0 */
	if (!cpu)
		cmci_recheck();
#endif
}

void __cpuinit end_local_APIC_setup(void)
{
	lapic_setup_esr();

#ifdef CONFIG_X86_32
	{
		unsigned int value;
		/* Disable the local apic timer */
		value = apic_read(APIC_LVTT);
		value |= (APIC_LVT_MASKED | LOCAL_TIMER_VECTOR);
		apic_write(APIC_LVTT, value);
	}
#endif

	apic_pm_activate();

	/*
	 * Now that local APIC setup is completed for BP, configure the fault
	 * handling for interrupt remapping.
	 */
	if (!smp_processor_id() && intr_remapping_enabled)
		enable_drhd_fault_handling();

}

#ifdef CONFIG_X86_X2APIC
void check_x2apic(void)
{
	if (x2apic_enabled()) {
		pr_info("x2apic enabled by BIOS, switching to x2apic ops\n");
		x2apic_preenabled = x2apic_mode = 1;
	}
}

void enable_x2apic(void)
{
	int msr, msr2;

	if (!x2apic_mode)
		return;

	rdmsr(MSR_IA32_APICBASE, msr, msr2);
	if (!(msr & X2APIC_ENABLE)) {
		printk_once(KERN_INFO "Enabling x2apic\n");
		wrmsr(MSR_IA32_APICBASE, msr | X2APIC_ENABLE, 0);
	}
}
#endif /* CONFIG_X86_X2APIC */

int __init enable_IR(void)
{
#ifdef CONFIG_INTR_REMAP
	if (!intr_remapping_supported()) {
		pr_debug("intr-remapping not supported\n");
		return 0;
	}

	if (!x2apic_preenabled && skip_ioapic_setup) {
		pr_info("Skipped enabling intr-remap because of skipping "
			"io-apic setup\n");
		return 0;
	}

	if (enable_intr_remapping(x2apic_supported()))
		return 0;

	pr_info("Enabled Interrupt-remapping\n");

	return 1;

#endif
	return 0;
}

void __init enable_IR_x2apic(void)
{
	unsigned long flags;
	struct IO_APIC_route_entry **ioapic_entries = NULL;
	int ret, x2apic_enabled = 0;
	int dmar_table_init_ret;

	dmar_table_init_ret = dmar_table_init();
	if (dmar_table_init_ret && !x2apic_supported())
		return;

	ioapic_entries = alloc_ioapic_entries();
	if (!ioapic_entries) {
		pr_err("Allocate ioapic_entries failed\n");
		goto out;
	}

	ret = save_IO_APIC_setup(ioapic_entries);
	if (ret) {
		pr_info("Saving IO-APIC state failed: %d\n", ret);
		goto out;
	}

	local_irq_save(flags);
	legacy_pic->mask_all();
	mask_IO_APIC_setup(ioapic_entries);

	if (dmar_table_init_ret)
		ret = 0;
	else
		ret = enable_IR();

	if (!ret) {
		/* IR is required if there is APIC ID > 255 even when running
		 * under KVM
		 */
		if (max_physical_apicid > 255 ||
		    !hypervisor_x2apic_available())
			goto nox2apic;
		/*
		 * without IR all CPUs can be addressed by IOAPIC/MSI
		 * only in physical mode
		 */
		x2apic_force_phys();
	}

	x2apic_enabled = 1;

	if (x2apic_supported() && !x2apic_mode) {
		x2apic_mode = 1;
		enable_x2apic();
		pr_info("Enabled x2apic\n");
	}

nox2apic:
	if (!ret) /* IR enabling failed */
		restore_IO_APIC_setup(ioapic_entries);
	legacy_pic->restore_mask();
	local_irq_restore(flags);

out:
	if (ioapic_entries)
		free_ioapic_entries(ioapic_entries);

	if (x2apic_enabled)
		return;

	if (x2apic_preenabled)
		panic("x2apic: enabled by BIOS but kernel init failed.");
	else if (cpu_has_x2apic)
		pr_info("Not enabling x2apic, Intr-remapping init failed.\n");
}

#ifdef CONFIG_X86_64
/*
 * Detect and enable local APICs on non-SMP boards.
 * Original code written by Keir Fraser.
 * On AMD64 we trust the BIOS - if it says no APIC it is likely
 * not correctly set up (usually the APIC timer won't work etc.)
 */
static int __init detect_init_APIC(void)
{
	if (!cpu_has_apic) {
		pr_info("No local APIC present\n");
		return -1;
	}

	mp_lapic_addr = APIC_DEFAULT_PHYS_BASE;
	return 0;
}
#else

static int apic_verify(void)
{
	u32 features, h, l;

	/*
	 * The APIC feature bit should now be enabled
	 * in `cpuid'
	 */
	features = cpuid_edx(1);
	if (!(features & (1 << X86_FEATURE_APIC))) {
		pr_warning("Could not enable APIC!\n");
		return -1;
	}
	set_cpu_cap(&boot_cpu_data, X86_FEATURE_APIC);
	mp_lapic_addr = APIC_DEFAULT_PHYS_BASE;

	/* The BIOS may have set up the APIC at some other address */
	rdmsr(MSR_IA32_APICBASE, l, h);
	if (l & MSR_IA32_APICBASE_ENABLE)
		mp_lapic_addr = l & MSR_IA32_APICBASE_BASE;

	pr_info("Found and enabled local APIC!\n");
	return 0;
}

int apic_force_enable(void)
{
	u32 h, l;

	if (disable_apic)
		return -1;

	/*
	 * Some BIOSes disable the local APIC in the APIC_BASE
	 * MSR. This can only be done in software for Intel P6 or later
	 * and AMD K7 (Model > 1) or later.
	 */
	rdmsr(MSR_IA32_APICBASE, l, h);
	if (!(l & MSR_IA32_APICBASE_ENABLE)) {
		pr_info("Local APIC disabled by BIOS -- reenabling.\n");
		l &= ~MSR_IA32_APICBASE_BASE;
		l |= MSR_IA32_APICBASE_ENABLE | APIC_DEFAULT_PHYS_BASE;
		wrmsr(MSR_IA32_APICBASE, l, h);
		enabled_via_apicbase = 1;
	}
	return apic_verify();
}

/*
 * Detect and initialize APIC
 */
static int __init detect_init_APIC(void)
{
	/* Disabled by kernel option? */
	if (disable_apic)
		return -1;

	switch (boot_cpu_data.x86_vendor) {
	case X86_VENDOR_AMD:
		if ((boot_cpu_data.x86 == 6 && boot_cpu_data.x86_model > 1) ||
		    (boot_cpu_data.x86 >= 15))
			break;
		goto no_apic;
	case X86_VENDOR_INTEL:
		if (boot_cpu_data.x86 == 6 || boot_cpu_data.x86 == 15 ||
		    (boot_cpu_data.x86 == 5 && cpu_has_apic))
			break;
		goto no_apic;
	default:
		goto no_apic;
	}

	if (!cpu_has_apic) {
		/*
		 * Over-ride BIOS and try to enable the local APIC only if
		 * "lapic" specified.
		 */
		if (!force_enable_local_apic) {
			pr_info("Local APIC disabled by BIOS -- "
				"you can enable it with \"lapic\"\n");
			return -1;
		}
		if (apic_force_enable())
			return -1;
	} else {
		if (apic_verify())
			return -1;
	}

	apic_pm_activate();

	return 0;

no_apic:
	pr_info("No local APIC present or hardware disabled\n");
	return -1;
}
#endif

/**
 * init_apic_mappings - initialize APIC mappings
 */
void __init init_apic_mappings(void)
{
	unsigned int new_apicid;

	if (x2apic_mode) {
		boot_cpu_physical_apicid = read_apic_id();
		return;
	}

	/* If no local APIC can be found return early */
	if (!smp_found_config && detect_init_APIC()) {
		/* lets NOP'ify apic operations */
		pr_info("APIC: disable apic facility\n");
		apic_disable();
	} else {
		apic_phys = mp_lapic_addr;

		/*
		 * acpi lapic path already maps that address in
		 * acpi_register_lapic_address()
		 */
		if (!acpi_lapic && !smp_found_config)
<<<<<<< HEAD
			set_fixmap_nocache(FIX_APIC_BASE, apic_phys);

		apic_printk(APIC_VERBOSE, "mapped APIC to %08lx (%08lx)\n",
					APIC_BASE, apic_phys);
=======
			register_lapic_address(apic_phys);
>>>>>>> 3cbea436
	}

	/*
	 * Fetch the APIC ID of the BSP in case we have a
	 * default configuration (or the MP table is broken).
	 */
	new_apicid = read_apic_id();
	if (boot_cpu_physical_apicid != new_apicid) {
		boot_cpu_physical_apicid = new_apicid;
		/*
		 * yeah -- we lie about apic_version
		 * in case if apic was disabled via boot option
		 * but it's not a problem for SMP compiled kernel
		 * since smp_sanity_check is prepared for such a case
		 * and disable smp mode
		 */
		apic_version[new_apicid] =
			 GET_APIC_VERSION(apic_read(APIC_LVR));
	}
}

void __init register_lapic_address(unsigned long address)
{
	mp_lapic_addr = address;

	if (!x2apic_mode) {
		set_fixmap_nocache(FIX_APIC_BASE, address);
		apic_printk(APIC_VERBOSE, "mapped APIC to %16lx (%16lx)\n",
			    APIC_BASE, mp_lapic_addr);
	}
	if (boot_cpu_physical_apicid == -1U) {
		boot_cpu_physical_apicid  = read_apic_id();
		apic_version[boot_cpu_physical_apicid] =
			 GET_APIC_VERSION(apic_read(APIC_LVR));
	}
}

/*
 * This initializes the IO-APIC and APIC hardware if this is
 * a UP kernel.
 */
int apic_version[MAX_LOCAL_APIC];

int __init APIC_init_uniprocessor(void)
{
	if (disable_apic) {
		pr_info("Apic disabled\n");
		return -1;
	}
#ifdef CONFIG_X86_64
	if (!cpu_has_apic) {
		disable_apic = 1;
		pr_info("Apic disabled by BIOS\n");
		return -1;
	}
#else
	if (!smp_found_config && !cpu_has_apic)
		return -1;

	/*
	 * Complain if the BIOS pretends there is one.
	 */
	if (!cpu_has_apic &&
	    APIC_INTEGRATED(apic_version[boot_cpu_physical_apicid])) {
		pr_err("BIOS bug, local APIC 0x%x not detected!...\n",
			boot_cpu_physical_apicid);
		return -1;
	}
#endif

	default_setup_apic_routing();

	verify_local_APIC();
	connect_bsp_APIC();

#ifdef CONFIG_X86_64
	apic_write(APIC_ID, SET_APIC_ID(boot_cpu_physical_apicid));
#else
	/*
	 * Hack: In case of kdump, after a crash, kernel might be booting
	 * on a cpu with non-zero lapic id. But boot_cpu_physical_apicid
	 * might be zero if read from MP tables. Get it from LAPIC.
	 */
# ifdef CONFIG_CRASH_DUMP
	boot_cpu_physical_apicid = read_apic_id();
# endif
#endif
	physid_set_mask_of_physid(boot_cpu_physical_apicid, &phys_cpu_present_map);
	setup_local_APIC();

#ifdef CONFIG_X86_IO_APIC
	/*
	 * Now enable IO-APICs, actually call clear_IO_APIC
	 * We need clear_IO_APIC before enabling error vector
	 */
	if (!skip_ioapic_setup && nr_ioapics)
		enable_IO_APIC();
#endif

	end_local_APIC_setup();

#ifdef CONFIG_X86_IO_APIC
	if (smp_found_config && !skip_ioapic_setup && nr_ioapics)
		setup_IO_APIC();
	else {
		nr_ioapics = 0;
	}
#endif

	x86_init.timers.setup_percpu_clockev();
	return 0;
}

/*
 * Local APIC interrupts
 */

/*
 * This interrupt should _never_ happen with our APIC/SMP architecture
 */
void smp_spurious_interrupt(struct pt_regs *regs)
{
	u32 v;

	exit_idle();
	irq_enter();
	/*
	 * Check if this really is a spurious interrupt and ACK it
	 * if it is a vectored one.  Just in case...
	 * Spurious interrupts should not be ACKed.
	 */
	v = apic_read(APIC_ISR + ((SPURIOUS_APIC_VECTOR & ~0x1f) >> 1));
	if (v & (1 << (SPURIOUS_APIC_VECTOR & 0x1f)))
		ack_APIC_irq();

	inc_irq_stat(irq_spurious_count);

	/* see sw-dev-man vol 3, chapter 7.4.13.5 */
	pr_info("spurious APIC interrupt on CPU#%d, "
		"should never happen.\n", smp_processor_id());
	irq_exit();
}

/*
 * This interrupt should never happen with our APIC/SMP architecture
 */
void smp_error_interrupt(struct pt_regs *regs)
{
	u32 v, v1;

	exit_idle();
	irq_enter();
	/* First tickle the hardware, only then report what went on. -- REW */
	v = apic_read(APIC_ESR);
	apic_write(APIC_ESR, 0);
	v1 = apic_read(APIC_ESR);
	ack_APIC_irq();
	atomic_inc(&irq_err_count);

	/*
	 * Here is what the APIC error bits mean:
	 * 0: Send CS error
	 * 1: Receive CS error
	 * 2: Send accept error
	 * 3: Receive accept error
	 * 4: Reserved
	 * 5: Send illegal vector
	 * 6: Received illegal vector
	 * 7: Illegal register address
	 */
	pr_debug("APIC error on CPU%d: %02x(%02x)\n",
		smp_processor_id(), v , v1);
	irq_exit();
}

/**
 * connect_bsp_APIC - attach the APIC to the interrupt system
 */
void __init connect_bsp_APIC(void)
{
#ifdef CONFIG_X86_32
	if (pic_mode) {
		/*
		 * Do not trust the local APIC being empty at bootup.
		 */
		clear_local_APIC();
		/*
		 * PIC mode, enable APIC mode in the IMCR, i.e.  connect BSP's
		 * local APIC to INT and NMI lines.
		 */
		apic_printk(APIC_VERBOSE, "leaving PIC mode, "
				"enabling APIC mode.\n");
		imcr_pic_to_apic();
	}
#endif
	if (apic->enable_apic_mode)
		apic->enable_apic_mode();
}

/**
 * disconnect_bsp_APIC - detach the APIC from the interrupt system
 * @virt_wire_setup:	indicates, whether virtual wire mode is selected
 *
 * Virtual wire mode is necessary to deliver legacy interrupts even when the
 * APIC is disabled.
 */
void disconnect_bsp_APIC(int virt_wire_setup)
{
	unsigned int value;

#ifdef CONFIG_X86_32
	if (pic_mode) {
		/*
		 * Put the board back into PIC mode (has an effect only on
		 * certain older boards).  Note that APIC interrupts, including
		 * IPIs, won't work beyond this point!  The only exception are
		 * INIT IPIs.
		 */
		apic_printk(APIC_VERBOSE, "disabling APIC mode, "
				"entering PIC mode.\n");
		imcr_apic_to_pic();
		return;
	}
#endif

	/* Go back to Virtual Wire compatibility mode */

	/* For the spurious interrupt use vector F, and enable it */
	value = apic_read(APIC_SPIV);
	value &= ~APIC_VECTOR_MASK;
	value |= APIC_SPIV_APIC_ENABLED;
	value |= 0xf;
	apic_write(APIC_SPIV, value);

	if (!virt_wire_setup) {
		/*
		 * For LVT0 make it edge triggered, active high,
		 * external and enabled
		 */
		value = apic_read(APIC_LVT0);
		value &= ~(APIC_MODE_MASK | APIC_SEND_PENDING |
			APIC_INPUT_POLARITY | APIC_LVT_REMOTE_IRR |
			APIC_LVT_LEVEL_TRIGGER | APIC_LVT_MASKED);
		value |= APIC_LVT_REMOTE_IRR | APIC_SEND_PENDING;
		value = SET_APIC_DELIVERY_MODE(value, APIC_MODE_EXTINT);
		apic_write(APIC_LVT0, value);
	} else {
		/* Disable LVT0 */
		apic_write(APIC_LVT0, APIC_LVT_MASKED);
	}

	/*
	 * For LVT1 make it edge triggered, active high,
	 * nmi and enabled
	 */
	value = apic_read(APIC_LVT1);
	value &= ~(APIC_MODE_MASK | APIC_SEND_PENDING |
			APIC_INPUT_POLARITY | APIC_LVT_REMOTE_IRR |
			APIC_LVT_LEVEL_TRIGGER | APIC_LVT_MASKED);
	value |= APIC_LVT_REMOTE_IRR | APIC_SEND_PENDING;
	value = SET_APIC_DELIVERY_MODE(value, APIC_MODE_NMI);
	apic_write(APIC_LVT1, value);
}

void __cpuinit generic_processor_info(int apicid, int version)
{
	int cpu;

	/*
	 * Validate version
	 */
	if (version == 0x0) {
		pr_warning("BIOS bug, APIC version is 0 for CPU#%d! "
			   "fixing up to 0x10. (tell your hw vendor)\n",
				version);
		version = 0x10;
	}
	apic_version[apicid] = version;

	if (num_processors >= nr_cpu_ids) {
		int max = nr_cpu_ids;
		int thiscpu = max + disabled_cpus;

		pr_warning(
			"ACPI: NR_CPUS/possible_cpus limit of %i reached."
			"  Processor %d/0x%x ignored.\n", max, thiscpu, apicid);

		disabled_cpus++;
		return;
	}

	num_processors++;
	cpu = cpumask_next_zero(-1, cpu_present_mask);

	if (version != apic_version[boot_cpu_physical_apicid])
		WARN_ONCE(1,
			"ACPI: apic version mismatch, bootcpu: %x cpu %d: %x\n",
			apic_version[boot_cpu_physical_apicid], cpu, version);

	physid_set(apicid, phys_cpu_present_map);
	if (apicid == boot_cpu_physical_apicid) {
		/*
		 * x86_bios_cpu_apicid is required to have processors listed
		 * in same order as logical cpu numbers. Hence the first
		 * entry is BSP, and so on.
		 */
		cpu = 0;
	}
	if (apicid > max_physical_apicid)
		max_physical_apicid = apicid;

#if defined(CONFIG_SMP) || defined(CONFIG_X86_64)
	early_per_cpu(x86_cpu_to_apicid, cpu) = apicid;
	early_per_cpu(x86_bios_cpu_apicid, cpu) = apicid;
#endif

	set_cpu_possible(cpu, true);
	set_cpu_present(cpu, true);
}

int hard_smp_processor_id(void)
{
	return read_apic_id();
}

void default_init_apic_ldr(void)
{
	unsigned long val;

	apic_write(APIC_DFR, APIC_DFR_VALUE);
	val = apic_read(APIC_LDR) & ~APIC_LDR_MASK;
	val |= SET_APIC_LOGICAL_ID(1UL << smp_processor_id());
	apic_write(APIC_LDR, val);
}

#ifdef CONFIG_X86_32
int default_apicid_to_node(int logical_apicid)
{
#ifdef CONFIG_SMP
	return apicid_2_node[hard_smp_processor_id()];
#else
	return 0;
#endif
}
#endif

/*
 * Power management
 */
#ifdef CONFIG_PM

static struct {
	/*
	 * 'active' is true if the local APIC was enabled by us and
	 * not the BIOS; this signifies that we are also responsible
	 * for disabling it before entering apm/acpi suspend
	 */
	int active;
	/* r/w apic fields */
	unsigned int apic_id;
	unsigned int apic_taskpri;
	unsigned int apic_ldr;
	unsigned int apic_dfr;
	unsigned int apic_spiv;
	unsigned int apic_lvtt;
	unsigned int apic_lvtpc;
	unsigned int apic_lvt0;
	unsigned int apic_lvt1;
	unsigned int apic_lvterr;
	unsigned int apic_tmict;
	unsigned int apic_tdcr;
	unsigned int apic_thmr;
} apic_pm_state;

static int lapic_suspend(struct sys_device *dev, pm_message_t state)
{
	unsigned long flags;
	int maxlvt;

	if (!apic_pm_state.active)
		return 0;

	maxlvt = lapic_get_maxlvt();

	apic_pm_state.apic_id = apic_read(APIC_ID);
	apic_pm_state.apic_taskpri = apic_read(APIC_TASKPRI);
	apic_pm_state.apic_ldr = apic_read(APIC_LDR);
	apic_pm_state.apic_dfr = apic_read(APIC_DFR);
	apic_pm_state.apic_spiv = apic_read(APIC_SPIV);
	apic_pm_state.apic_lvtt = apic_read(APIC_LVTT);
	if (maxlvt >= 4)
		apic_pm_state.apic_lvtpc = apic_read(APIC_LVTPC);
	apic_pm_state.apic_lvt0 = apic_read(APIC_LVT0);
	apic_pm_state.apic_lvt1 = apic_read(APIC_LVT1);
	apic_pm_state.apic_lvterr = apic_read(APIC_LVTERR);
	apic_pm_state.apic_tmict = apic_read(APIC_TMICT);
	apic_pm_state.apic_tdcr = apic_read(APIC_TDCR);
#ifdef CONFIG_X86_THERMAL_VECTOR
	if (maxlvt >= 5)
		apic_pm_state.apic_thmr = apic_read(APIC_LVTTHMR);
#endif

	local_irq_save(flags);
	disable_local_APIC();

	if (intr_remapping_enabled)
		disable_intr_remapping();

	local_irq_restore(flags);
	return 0;
}

static int lapic_resume(struct sys_device *dev)
{
	unsigned int l, h;
	unsigned long flags;
	int maxlvt;
	int ret = 0;
	struct IO_APIC_route_entry **ioapic_entries = NULL;

	if (!apic_pm_state.active)
		return 0;

	local_irq_save(flags);
	if (intr_remapping_enabled) {
		ioapic_entries = alloc_ioapic_entries();
		if (!ioapic_entries) {
			WARN(1, "Alloc ioapic_entries in lapic resume failed.");
			ret = -ENOMEM;
			goto restore;
		}

		ret = save_IO_APIC_setup(ioapic_entries);
		if (ret) {
			WARN(1, "Saving IO-APIC state failed: %d\n", ret);
			free_ioapic_entries(ioapic_entries);
			goto restore;
		}

		mask_IO_APIC_setup(ioapic_entries);
		legacy_pic->mask_all();
	}

	if (x2apic_mode)
		enable_x2apic();
	else {
		/*
		 * Make sure the APICBASE points to the right address
		 *
		 * FIXME! This will be wrong if we ever support suspend on
		 * SMP! We'll need to do this as part of the CPU restore!
		 */
		rdmsr(MSR_IA32_APICBASE, l, h);
		l &= ~MSR_IA32_APICBASE_BASE;
		l |= MSR_IA32_APICBASE_ENABLE | mp_lapic_addr;
		wrmsr(MSR_IA32_APICBASE, l, h);
	}

	maxlvt = lapic_get_maxlvt();
	apic_write(APIC_LVTERR, ERROR_APIC_VECTOR | APIC_LVT_MASKED);
	apic_write(APIC_ID, apic_pm_state.apic_id);
	apic_write(APIC_DFR, apic_pm_state.apic_dfr);
	apic_write(APIC_LDR, apic_pm_state.apic_ldr);
	apic_write(APIC_TASKPRI, apic_pm_state.apic_taskpri);
	apic_write(APIC_SPIV, apic_pm_state.apic_spiv);
	apic_write(APIC_LVT0, apic_pm_state.apic_lvt0);
	apic_write(APIC_LVT1, apic_pm_state.apic_lvt1);
#if defined(CONFIG_X86_MCE_P4THERMAL) || defined(CONFIG_X86_MCE_INTEL)
	if (maxlvt >= 5)
		apic_write(APIC_LVTTHMR, apic_pm_state.apic_thmr);
#endif
	if (maxlvt >= 4)
		apic_write(APIC_LVTPC, apic_pm_state.apic_lvtpc);
	apic_write(APIC_LVTT, apic_pm_state.apic_lvtt);
	apic_write(APIC_TDCR, apic_pm_state.apic_tdcr);
	apic_write(APIC_TMICT, apic_pm_state.apic_tmict);
	apic_write(APIC_ESR, 0);
	apic_read(APIC_ESR);
	apic_write(APIC_LVTERR, apic_pm_state.apic_lvterr);
	apic_write(APIC_ESR, 0);
	apic_read(APIC_ESR);

	if (intr_remapping_enabled) {
		reenable_intr_remapping(x2apic_mode);
		legacy_pic->restore_mask();
		restore_IO_APIC_setup(ioapic_entries);
		free_ioapic_entries(ioapic_entries);
	}
restore:
	local_irq_restore(flags);

	return ret;
}

/*
 * This device has no shutdown method - fully functioning local APICs
 * are needed on every CPU up until machine_halt/restart/poweroff.
 */

static struct sysdev_class lapic_sysclass = {
	.name		= "lapic",
	.resume		= lapic_resume,
	.suspend	= lapic_suspend,
};

static struct sys_device device_lapic = {
	.id	= 0,
	.cls	= &lapic_sysclass,
};

static void __cpuinit apic_pm_activate(void)
{
	apic_pm_state.active = 1;
}

static int __init init_lapic_sysfs(void)
{
	int error;

	if (!cpu_has_apic)
		return 0;
	/* XXX: remove suspend/resume procs if !apic_pm_state.active? */

	error = sysdev_class_register(&lapic_sysclass);
	if (!error)
		error = sysdev_register(&device_lapic);
	return error;
}

/* local apic needs to resume before other devices access its registers. */
core_initcall(init_lapic_sysfs);

#else	/* CONFIG_PM */

static void apic_pm_activate(void) { }

#endif	/* CONFIG_PM */

#ifdef CONFIG_X86_64

static int __cpuinit apic_cluster_num(void)
{
	int i, clusters, zeros;
	unsigned id;
	u16 *bios_cpu_apicid;
	DECLARE_BITMAP(clustermap, NUM_APIC_CLUSTERS);

	bios_cpu_apicid = early_per_cpu_ptr(x86_bios_cpu_apicid);
	bitmap_zero(clustermap, NUM_APIC_CLUSTERS);

	for (i = 0; i < nr_cpu_ids; i++) {
		/* are we being called early in kernel startup? */
		if (bios_cpu_apicid) {
			id = bios_cpu_apicid[i];
		} else if (i < nr_cpu_ids) {
			if (cpu_present(i))
				id = per_cpu(x86_bios_cpu_apicid, i);
			else
				continue;
		} else
			break;

		if (id != BAD_APICID)
			__set_bit(APIC_CLUSTERID(id), clustermap);
	}

	/* Problem:  Partially populated chassis may not have CPUs in some of
	 * the APIC clusters they have been allocated.  Only present CPUs have
	 * x86_bios_cpu_apicid entries, thus causing zeroes in the bitmap.
	 * Since clusters are allocated sequentially, count zeros only if
	 * they are bounded by ones.
	 */
	clusters = 0;
	zeros = 0;
	for (i = 0; i < NUM_APIC_CLUSTERS; i++) {
		if (test_bit(i, clustermap)) {
			clusters += 1 + zeros;
			zeros = 0;
		} else
			++zeros;
	}

	return clusters;
}

static int __cpuinitdata multi_checked;
static int __cpuinitdata multi;

static int __cpuinit set_multi(const struct dmi_system_id *d)
{
	if (multi)
		return 0;
	pr_info("APIC: %s detected, Multi Chassis\n", d->ident);
	multi = 1;
	return 0;
}

static const __cpuinitconst struct dmi_system_id multi_dmi_table[] = {
	{
		.callback = set_multi,
		.ident = "IBM System Summit2",
		.matches = {
			DMI_MATCH(DMI_SYS_VENDOR, "IBM"),
			DMI_MATCH(DMI_PRODUCT_NAME, "Summit2"),
		},
	},
	{}
};

static void __cpuinit dmi_check_multi(void)
{
	if (multi_checked)
		return;

	dmi_check_system(multi_dmi_table);
	multi_checked = 1;
}

/*
 * apic_is_clustered_box() -- Check if we can expect good TSC
 *
 * Thus far, the major user of this is IBM's Summit2 series:
 * Clustered boxes may have unsynced TSC problems if they are
 * multi-chassis.
 * Use DMI to check them
 */
__cpuinit int apic_is_clustered_box(void)
{
	dmi_check_multi();
	if (multi)
		return 1;

	if (!is_vsmp_box())
		return 0;

	/*
	 * ScaleMP vSMPowered boxes have one cluster per board and TSCs are
	 * not guaranteed to be synced between boards
	 */
	if (apic_cluster_num() > 1)
		return 1;

	return 0;
}
#endif

/*
 * APIC command line parameters
 */
static int __init setup_disableapic(char *arg)
{
	disable_apic = 1;
	setup_clear_cpu_cap(X86_FEATURE_APIC);
	return 0;
}
early_param("disableapic", setup_disableapic);

/* same as disableapic, for compatibility */
static int __init setup_nolapic(char *arg)
{
	return setup_disableapic(arg);
}
early_param("nolapic", setup_nolapic);

static int __init parse_lapic_timer_c2_ok(char *arg)
{
	local_apic_timer_c2_ok = 1;
	return 0;
}
early_param("lapic_timer_c2_ok", parse_lapic_timer_c2_ok);

static int __init parse_disable_apic_timer(char *arg)
{
	disable_apic_timer = 1;
	return 0;
}
early_param("noapictimer", parse_disable_apic_timer);

static int __init parse_nolapic_timer(char *arg)
{
	disable_apic_timer = 1;
	return 0;
}
early_param("nolapic_timer", parse_nolapic_timer);

static int __init apic_set_verbosity(char *arg)
{
	if (!arg)  {
#ifdef CONFIG_X86_64
		skip_ioapic_setup = 0;
		return 0;
#endif
		return -EINVAL;
	}

	if (strcmp("debug", arg) == 0)
		apic_verbosity = APIC_DEBUG;
	else if (strcmp("verbose", arg) == 0)
		apic_verbosity = APIC_VERBOSE;
	else {
		pr_warning("APIC Verbosity level %s not recognised"
			" use apic=verbose or apic=debug\n", arg);
		return -EINVAL;
	}

	return 0;
}
early_param("apic", apic_set_verbosity);

static int __init lapic_insert_resource(void)
{
	if (!apic_phys)
		return -1;

	/* Put local APIC into the resource map. */
	lapic_resource.start = apic_phys;
	lapic_resource.end = lapic_resource.start + PAGE_SIZE - 1;
	insert_resource(&iomem_resource, &lapic_resource);

	return 0;
}

/*
 * need call insert after e820_reserve_resources()
 * that is using request_resource
 */
late_initcall(lapic_insert_resource);<|MERGE_RESOLUTION|>--- conflicted
+++ resolved
@@ -49,13 +49,8 @@
 #include <asm/mtrr.h>
 #include <asm/smp.h>
 #include <asm/mce.h>
-<<<<<<< HEAD
-#include <asm/kvm_para.h>
-#include <asm/tsc.h>
-=======
 #include <asm/tsc.h>
 #include <asm/hypervisor.h>
->>>>>>> 3cbea436
 
 unsigned int num_processors;
 
@@ -436,31 +431,18 @@
 	reserved = reserve_eilvt_offset(offset, new);
 
 	if (reserved != new) {
-<<<<<<< HEAD
-		pr_err(FW_BUG "cpu %d, try to setup vector 0x%x, but "
-		       "vector 0x%x was already reserved by another core, "
-		       "APIC%lX=0x%x\n",
-		       smp_processor_id(), new, reserved, reg, old);
-=======
 		pr_err(FW_BUG "cpu %d, try to use APIC%lX (LVT offset %d) for "
 		       "vector 0x%x, but the register is already in use for "
 		       "vector 0x%x on another cpu\n",
 		       smp_processor_id(), reg, offset, new, reserved);
->>>>>>> 3cbea436
 		return -EINVAL;
 	}
 
 	if (!eilvt_entry_is_changeable(old, new)) {
-<<<<<<< HEAD
-		pr_err(FW_BUG "cpu %d, try to setup vector 0x%x but "
-		       "register already in use, APIC%lX=0x%x\n",
-		       smp_processor_id(), new, reg, old);
-=======
 		pr_err(FW_BUG "cpu %d, try to use APIC%lX (LVT offset %d) for "
 		       "vector 0x%x, but the register is already in use for "
 		       "vector 0x%x on this cpu\n",
 		       smp_processor_id(), reg, offset, new, old);
->>>>>>> 3cbea436
 		return -EBUSY;
 	}
 
@@ -1217,10 +1199,7 @@
  */
 void __cpuinit setup_local_APIC(void)
 {
-<<<<<<< HEAD
-=======
 	int cpu = smp_processor_id();
->>>>>>> 3cbea436
 	unsigned int value, queued;
 	int i, j, acked = 0;
 	unsigned long long tsc = 0, ntsc;
@@ -1677,14 +1656,7 @@
 		 * acpi_register_lapic_address()
 		 */
 		if (!acpi_lapic && !smp_found_config)
-<<<<<<< HEAD
-			set_fixmap_nocache(FIX_APIC_BASE, apic_phys);
-
-		apic_printk(APIC_VERBOSE, "mapped APIC to %08lx (%08lx)\n",
-					APIC_BASE, apic_phys);
-=======
 			register_lapic_address(apic_phys);
->>>>>>> 3cbea436
 	}
 
 	/*
