--- conflicted
+++ resolved
@@ -122,13 +122,10 @@
 #define MSR_AMD64_IBSDCPHYSAD		0xc0011039
 #define MSR_AMD64_IBSCTL		0xc001103a
 #define MSR_AMD64_IBSBRTARGET		0xc001103b
-<<<<<<< HEAD
-=======
 
 /* Fam 15h MSRs */
 #define MSR_F15H_PERF_CTL		0xc0010200
 #define MSR_F15H_PERF_CTR		0xc0010201
->>>>>>> 3cbea436
 
 /* Fam 10h MSRs */
 #define MSR_FAM10H_MMIO_CONF_BASE	0xc0010058
@@ -260,8 +257,6 @@
 #define PACKAGE_THERM_INT_LOW_ENABLE		(1 << 1)
 #define PACKAGE_THERM_INT_PLN_ENABLE		(1 << 24)
 
-<<<<<<< HEAD
-=======
 /* Thermal Thresholds Support */
 #define THERM_INT_THRESHOLD0_ENABLE    (1 << 15)
 #define THERM_SHIFT_THRESHOLD0        8
@@ -274,7 +269,6 @@
 #define THERM_STATUS_THRESHOLD1        (1 << 8)
 #define THERM_LOG_THRESHOLD1           (1 << 9)
 
->>>>>>> 3cbea436
 /* MISC_ENABLE bits: architectural */
 #define MSR_IA32_MISC_ENABLE_FAST_STRING	(1ULL << 0)
 #define MSR_IA32_MISC_ENABLE_TCC		(1ULL << 1)
