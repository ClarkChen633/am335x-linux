--- conflicted
+++ resolved
@@ -765,32 +765,6 @@
 extern unsigned long		idle_halt;
 extern unsigned long		idle_nomwait;
 extern bool			c1e_detected;
-<<<<<<< HEAD
-
-/*
- * on systems with caches, caches must be flashed as the absolute
- * last instruction before going into a suspended halt.  Otherwise,
- * dirty data can linger in the cache and become stale on resume,
- * leading to strange errors.
- *
- * perform a variety of operations to guarantee that the compiler
- * will not reorder instructions.  wbinvd itself is serializing
- * so the processor will not reorder.
- *
- * Systems without cache can just go into halt.
- */
-static inline void wbinvd_halt(void)
-{
-	mb();
-	/* check for clflush to determine if wbinvd is legal */
-	if (cpu_has_clflush)
-		asm volatile("cli; wbinvd; 1: hlt; jmp 1b" : : : "memory");
-	else
-		while (1)
-			halt();
-}
-=======
->>>>>>> 45f53cc9
 
 extern void enable_sep_cpu(void);
 extern int sysenter_setup(void);
