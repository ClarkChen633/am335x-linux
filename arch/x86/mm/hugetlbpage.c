--- conflicted
+++ resolved
@@ -340,17 +340,7 @@
 		if (!vma)
 			return addr;
 
-<<<<<<< HEAD
-		/*
-		 * new region fits between prev_vma->vm_end and
-		 * vma->vm_start, use it:
-		 */
-		prev_vma = vma->vm_prev;
-		if (addr + len <= vma->vm_start &&
-		            (!prev_vma || (addr >= prev_vma->vm_end))) {
-=======
 		if (addr + len <= vma->vm_start) {
->>>>>>> e816b57a
 			/* remember the address as a hint for next time */
 		        mm->cached_hole_size = largest_hole;
 		        return (mm->free_area_cache = addr);
