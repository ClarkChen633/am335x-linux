--- conflicted
+++ resolved
@@ -223,11 +223,7 @@
 
 static void __cpuinit calculate_tlb_offset(void)
 {
-<<<<<<< HEAD
-	int cpu, node, nr_node_vecs;
-=======
 	int cpu, node, nr_node_vecs, idx = 0;
->>>>>>> 3cbea436
 	/*
 	 * we are changing tlb_vector_offset for each CPU in runtime, but this
 	 * will not cause inconsistency, as the write is atomic under X86. we
@@ -243,11 +239,7 @@
 		nr_node_vecs = NUM_INVALIDATE_TLB_VECTORS/nr_online_nodes;
 
 	for_each_online_node(node) {
-<<<<<<< HEAD
-		int node_offset = (node % NUM_INVALIDATE_TLB_VECTORS) *
-=======
 		int node_offset = (idx % NUM_INVALIDATE_TLB_VECTORS) *
->>>>>>> 3cbea436
 			nr_node_vecs;
 		int cpu_offset = 0;
 		for_each_cpu(cpu, cpumask_of_node(node)) {
@@ -256,10 +248,7 @@
 			cpu_offset++;
 			cpu_offset = cpu_offset % nr_node_vecs;
 		}
-<<<<<<< HEAD
-=======
 		idx++;
->>>>>>> 3cbea436
 	}
 }
 
