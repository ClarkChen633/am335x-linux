--- conflicted
+++ resolved
@@ -1079,13 +1079,6 @@
 	__supported_pte_mask &= ~_PAGE_GLOBAL;
 	if (!xen_initial_domain())
 		__supported_pte_mask &= ~(_PAGE_PWT | _PAGE_PCD);
-<<<<<<< HEAD
-
-	__supported_pte_mask |= _PAGE_IOMAP;
-
-	xen_setup_features();
-
-=======
 
 	__supported_pte_mask |= _PAGE_IOMAP;
 
@@ -1096,7 +1089,6 @@
 
 	xen_setup_features();
 
->>>>>>> 71623855
 	/* Get mfn list */
 	if (!xen_feature(XENFEAT_auto_translated_physmap))
 		xen_build_dynamic_phys_to_machine();
@@ -1136,14 +1128,6 @@
 
 	pgd = (pgd_t *)xen_start_info->pt_base;
 
-<<<<<<< HEAD
-#ifdef CONFIG_X86_64
-	/* Work out if we support NX */
-	check_efer();
-#endif
-
-=======
->>>>>>> 71623855
 	/* Don't do the full vcpu_info placement stuff until we have a
 	   possible map and a non-dummy shared_info. */
 	per_cpu(xen_vcpu, 0) = &HYPERVISOR_shared_info->vcpu_info[0];
