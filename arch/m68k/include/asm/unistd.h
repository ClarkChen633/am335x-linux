#ifndef _ASM_M68K_UNISTD_H_
#define _ASM_M68K_UNISTD_H_

/*
 * This file contains the system call numbers.
 */

#define __NR_restart_syscall	  0
#define __NR_exit		  1
#define __NR_fork		  2
#define __NR_read		  3
#define __NR_write		  4
#define __NR_open		  5
#define __NR_close		  6
#define __NR_waitpid		  7
#define __NR_creat		  8
#define __NR_link		  9
#define __NR_unlink		 10
#define __NR_execve		 11
#define __NR_chdir		 12
#define __NR_time		 13
#define __NR_mknod		 14
#define __NR_chmod		 15
#define __NR_chown		 16
#define __NR_break		 17
#define __NR_oldstat		 18
#define __NR_lseek		 19
#define __NR_getpid		 20
#define __NR_mount		 21
#define __NR_umount		 22
#define __NR_setuid		 23
#define __NR_getuid		 24
#define __NR_stime		 25
#define __NR_ptrace		 26
#define __NR_alarm		 27
#define __NR_oldfstat		 28
#define __NR_pause		 29
#define __NR_utime		 30
#define __NR_stty		 31
#define __NR_gtty		 32
#define __NR_access		 33
#define __NR_nice		 34
#define __NR_ftime		 35
#define __NR_sync		 36
#define __NR_kill		 37
#define __NR_rename		 38
#define __NR_mkdir		 39
#define __NR_rmdir		 40
#define __NR_dup		 41
#define __NR_pipe		 42
#define __NR_times		 43
#define __NR_prof		 44
#define __NR_brk		 45
#define __NR_setgid		 46
#define __NR_getgid		 47
#define __NR_signal		 48
#define __NR_geteuid		 49
#define __NR_getegid		 50
#define __NR_acct		 51
#define __NR_umount2		 52
#define __NR_lock		 53
#define __NR_ioctl		 54
#define __NR_fcntl		 55
#define __NR_mpx		 56
#define __NR_setpgid		 57
#define __NR_ulimit		 58
#define __NR_oldolduname	 59
#define __NR_umask		 60
#define __NR_chroot		 61
#define __NR_ustat		 62
#define __NR_dup2		 63
#define __NR_getppid		 64
#define __NR_getpgrp		 65
#define __NR_setsid		 66
#define __NR_sigaction		 67
#define __NR_sgetmask		 68
#define __NR_ssetmask		 69
#define __NR_setreuid		 70
#define __NR_setregid		 71
#define __NR_sigsuspend		 72
#define __NR_sigpending		 73
#define __NR_sethostname	 74
#define __NR_setrlimit		 75
#define __NR_getrlimit		 76
#define __NR_getrusage		 77
#define __NR_gettimeofday	 78
#define __NR_settimeofday	 79
#define __NR_getgroups		 80
#define __NR_setgroups		 81
#define __NR_select		 82
#define __NR_symlink		 83
#define __NR_oldlstat		 84
#define __NR_readlink		 85
#define __NR_uselib		 86
#define __NR_swapon		 87
#define __NR_reboot		 88
#define __NR_readdir		 89
#define __NR_mmap		 90
#define __NR_munmap		 91
#define __NR_truncate		 92
#define __NR_ftruncate		 93
#define __NR_fchmod		 94
#define __NR_fchown		 95
#define __NR_getpriority	 96
#define __NR_setpriority	 97
#define __NR_profil		 98
#define __NR_statfs		 99
#define __NR_fstatfs		100
#define __NR_ioperm		101
#define __NR_socketcall		102
#define __NR_syslog		103
#define __NR_setitimer		104
#define __NR_getitimer		105
#define __NR_stat		106
#define __NR_lstat		107
#define __NR_fstat		108
#define __NR_olduname		109
#define __NR_iopl		/* 110 */ not supported
#define __NR_vhangup		111
#define __NR_idle		/* 112 */ Obsolete
#define __NR_vm86		/* 113 */ not supported
#define __NR_wait4		114
#define __NR_swapoff		115
#define __NR_sysinfo		116
#define __NR_ipc		117
#define __NR_fsync		118
#define __NR_sigreturn		119
#define __NR_clone		120
#define __NR_setdomainname	121
#define __NR_uname		122
#define __NR_cacheflush		123
#define __NR_adjtimex		124
#define __NR_mprotect		125
#define __NR_sigprocmask	126
#define __NR_create_module	127
#define __NR_init_module	128
#define __NR_delete_module	129
#define __NR_get_kernel_syms	130
#define __NR_quotactl		131
#define __NR_getpgid		132
#define __NR_fchdir		133
#define __NR_bdflush		134
#define __NR_sysfs		135
#define __NR_personality	136
#define __NR_afs_syscall	137 /* Syscall for Andrew File System */
#define __NR_setfsuid		138
#define __NR_setfsgid		139
#define __NR__llseek		140
#define __NR_getdents		141
#define __NR__newselect		142
#define __NR_flock		143
#define __NR_msync		144
#define __NR_readv		145
#define __NR_writev		146
#define __NR_getsid		147
#define __NR_fdatasync		148
#define __NR__sysctl		149
#define __NR_mlock		150
#define __NR_munlock		151
#define __NR_mlockall		152
#define __NR_munlockall		153
#define __NR_sched_setparam		154
#define __NR_sched_getparam		155
#define __NR_sched_setscheduler		156
#define __NR_sched_getscheduler		157
#define __NR_sched_yield		158
#define __NR_sched_get_priority_max	159
#define __NR_sched_get_priority_min	160
#define __NR_sched_rr_get_interval	161
#define __NR_nanosleep		162
#define __NR_mremap		163
#define __NR_setresuid		164
#define __NR_getresuid		165
#define __NR_getpagesize	166
#define __NR_query_module	167
#define __NR_poll		168
#define __NR_nfsservctl		169
#define __NR_setresgid		170
#define __NR_getresgid		171
#define __NR_prctl		172
#define __NR_rt_sigreturn	173
#define __NR_rt_sigaction	174
#define __NR_rt_sigprocmask	175
#define __NR_rt_sigpending	176
#define __NR_rt_sigtimedwait	177
#define __NR_rt_sigqueueinfo	178
#define __NR_rt_sigsuspend	179
#define __NR_pread64		180
#define __NR_pwrite64		181
#define __NR_lchown		182
#define __NR_getcwd		183
#define __NR_capget		184
#define __NR_capset		185
#define __NR_sigaltstack	186
#define __NR_sendfile		187
#define __NR_getpmsg		188	/* some people actually want streams */
#define __NR_putpmsg		189	/* some people actually want streams */
#define __NR_vfork		190
#define __NR_ugetrlimit		191
#define __NR_mmap2		192
#define __NR_truncate64		193
#define __NR_ftruncate64	194
#define __NR_stat64		195
#define __NR_lstat64		196
#define __NR_fstat64		197
#define __NR_chown32		198
#define __NR_getuid32		199
#define __NR_getgid32		200
#define __NR_geteuid32		201
#define __NR_getegid32		202
#define __NR_setreuid32		203
#define __NR_setregid32		204
#define __NR_getgroups32	205
#define __NR_setgroups32	206
#define __NR_fchown32		207
#define __NR_setresuid32	208
#define __NR_getresuid32	209
#define __NR_setresgid32	210
#define __NR_getresgid32	211
#define __NR_lchown32		212
#define __NR_setuid32		213
#define __NR_setgid32		214
#define __NR_setfsuid32		215
#define __NR_setfsgid32		216
#define __NR_pivot_root		217
#define __NR_getdents64		220
#define __NR_gettid		221
#define __NR_tkill		222
#define __NR_setxattr		223
#define __NR_lsetxattr		224
#define __NR_fsetxattr		225
#define __NR_getxattr		226
#define __NR_lgetxattr		227
#define __NR_fgetxattr		228
#define __NR_listxattr		229
#define __NR_llistxattr		230
#define __NR_flistxattr		231
#define __NR_removexattr	232
#define __NR_lremovexattr	233
#define __NR_fremovexattr	234
#define __NR_futex		235
#define __NR_sendfile64		236
#define __NR_mincore		237
#define __NR_madvise		238
#define __NR_fcntl64		239
#define __NR_readahead		240
#define __NR_io_setup		241
#define __NR_io_destroy		242
#define __NR_io_getevents	243
#define __NR_io_submit		244
#define __NR_io_cancel		245
#define __NR_fadvise64		246
#define __NR_exit_group		247
#define __NR_lookup_dcookie	248
#define __NR_epoll_create	249
#define __NR_epoll_ctl		250
#define __NR_epoll_wait		251
#define __NR_remap_file_pages	252
#define __NR_set_tid_address	253
#define __NR_timer_create	254
#define __NR_timer_settime	255
#define __NR_timer_gettime	256
#define __NR_timer_getoverrun	257
#define __NR_timer_delete	258
#define __NR_clock_settime	259
#define __NR_clock_gettime	260
#define __NR_clock_getres	261
#define __NR_clock_nanosleep	262
#define __NR_statfs64		263
#define __NR_fstatfs64		264
#define __NR_tgkill		265
#define __NR_utimes		266
#define __NR_fadvise64_64	267
#define __NR_mbind		268
#define __NR_get_mempolicy	269
#define __NR_set_mempolicy	270
#define __NR_mq_open		271
#define __NR_mq_unlink		272
#define __NR_mq_timedsend	273
#define __NR_mq_timedreceive	274
#define __NR_mq_notify		275
#define __NR_mq_getsetattr	276
#define __NR_waitid		277
#define __NR_vserver		278
#define __NR_add_key		279
#define __NR_request_key	280
#define __NR_keyctl		281
#define __NR_ioprio_set		282
#define __NR_ioprio_get		283
#define __NR_inotify_init	284
#define __NR_inotify_add_watch	285
#define __NR_inotify_rm_watch	286
#define __NR_migrate_pages	287
#define __NR_openat		288
#define __NR_mkdirat		289
#define __NR_mknodat		290
#define __NR_fchownat		291
#define __NR_futimesat		292
#define __NR_fstatat64		293
#define __NR_unlinkat		294
#define __NR_renameat		295
#define __NR_linkat		296
#define __NR_symlinkat		297
#define __NR_readlinkat		298
#define __NR_fchmodat		299
#define __NR_faccessat		300
#define __NR_pselect6		301
#define __NR_ppoll		302
#define __NR_unshare		303
#define __NR_set_robust_list	304
#define __NR_get_robust_list	305
#define __NR_splice		306
#define __NR_sync_file_range	307
#define __NR_tee		308
#define __NR_vmsplice		309
#define __NR_move_pages		310
#define __NR_sched_setaffinity	311
#define __NR_sched_getaffinity	312
#define __NR_kexec_load		313
#define __NR_getcpu		314
#define __NR_epoll_pwait	315
#define __NR_utimensat		316
#define __NR_signalfd		317
#define __NR_timerfd_create	318
#define __NR_eventfd		319
#define __NR_fallocate		320
#define __NR_timerfd_settime	321
#define __NR_timerfd_gettime	322
#define __NR_signalfd4		323
#define __NR_eventfd2		324
#define __NR_epoll_create1	325
#define __NR_dup3		326
#define __NR_pipe2		327
#define __NR_inotify_init1	328
#define __NR_preadv		329
#define __NR_pwritev		330
#define __NR_rt_tgsigqueueinfo	331
#define __NR_perf_event_open	332
#define __NR_get_thread_area	333
#define __NR_set_thread_area	334
#define __NR_atomic_cmpxchg_32	335
#define __NR_atomic_barrier	336
<<<<<<< HEAD

#ifdef __KERNEL__

#define NR_syscalls		337
=======
#define __NR_fanotify_init	337
#define __NR_fanotify_mark	338
#define __NR_prlimit64		339

#ifdef __KERNEL__

#define NR_syscalls		340
>>>>>>> 062c1825

#define __ARCH_WANT_IPC_PARSE_VERSION
#define __ARCH_WANT_OLD_READDIR
#define __ARCH_WANT_OLD_STAT
#define __ARCH_WANT_STAT64
#define __ARCH_WANT_SYS_ALARM
#define __ARCH_WANT_SYS_GETHOSTNAME
#define __ARCH_WANT_SYS_IPC
#define __ARCH_WANT_SYS_PAUSE
#define __ARCH_WANT_SYS_SGETMASK
#define __ARCH_WANT_SYS_SIGNAL
#define __ARCH_WANT_SYS_TIME
#define __ARCH_WANT_SYS_UTIME
#define __ARCH_WANT_SYS_WAITPID
#define __ARCH_WANT_SYS_SOCKETCALL
#define __ARCH_WANT_SYS_FADVISE64
#define __ARCH_WANT_SYS_GETPGRP
#define __ARCH_WANT_SYS_LLSEEK
#define __ARCH_WANT_SYS_NICE
#define __ARCH_WANT_SYS_OLD_GETRLIMIT
#define __ARCH_WANT_SYS_OLD_MMAP
#define __ARCH_WANT_SYS_OLD_SELECT
#define __ARCH_WANT_SYS_OLDUMOUNT
#define __ARCH_WANT_SYS_SIGPENDING
#define __ARCH_WANT_SYS_SIGPROCMASK
#define __ARCH_WANT_SYS_RT_SIGACTION

/*
 * "Conditional" syscalls
 *
 * What we want is __attribute__((weak,alias("sys_ni_syscall"))),
 * but it doesn't work on all toolchains, so we just do it by hand
 */
#define cond_syscall(x) asm(".weak\t" #x "\n\t.set\t" #x ",sys_ni_syscall")

#endif /* __KERNEL__ */
#endif /* _ASM_M68K_UNISTD_H_ */<|MERGE_RESOLUTION|>--- conflicted
+++ resolved
@@ -340,12 +340,6 @@
 #define __NR_set_thread_area	334
 #define __NR_atomic_cmpxchg_32	335
 #define __NR_atomic_barrier	336
-<<<<<<< HEAD
-
-#ifdef __KERNEL__
-
-#define NR_syscalls		337
-=======
 #define __NR_fanotify_init	337
 #define __NR_fanotify_mark	338
 #define __NR_prlimit64		339
@@ -353,7 +347,6 @@
 #ifdef __KERNEL__
 
 #define NR_syscalls		340
->>>>>>> 062c1825
 
 #define __ARCH_WANT_IPC_PARSE_VERSION
 #define __ARCH_WANT_OLD_READDIR
