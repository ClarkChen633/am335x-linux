/****************************************************************************/

/*
 *	m523xsim.h -- ColdFire 523x System Integration Module support.
 *
 *	(C) Copyright 2003-2005, Greg Ungerer <gerg@snapgear.com>
 */

/****************************************************************************/
#ifndef	m523xsim_h
#define	m523xsim_h
/****************************************************************************/

#define	CPU_NAME		"COLDFIRE(m523x)"
#define	CPU_INSTR_PER_JIFFY	3
<<<<<<< HEAD
=======
#define	MCF_BUSCLK		(MCF_CLK / 2)
>>>>>>> 105e53f8

#include <asm/m52xxacr.h>

/*
 *	Define the 523x SIM register set addresses.
 */
#define	MCFICM_INTC0		(MCF_IPSBAR + 0x0c00)	/* Base for Interrupt Ctrl 0 */
#define	MCFICM_INTC1		(MCF_IPSBAR + 0x0d00)	/* Base for Interrupt Ctrl 0 */

#define	MCFINTC_IPRH		0x00		/* Interrupt pending 32-63 */
#define	MCFINTC_IPRL		0x04		/* Interrupt pending 1-31 */
#define	MCFINTC_IMRH		0x08		/* Interrupt mask 32-63 */
#define	MCFINTC_IMRL		0x0c		/* Interrupt mask 1-31 */
#define	MCFINTC_INTFRCH		0x10		/* Interrupt force 32-63 */
#define	MCFINTC_INTFRCL		0x14		/* Interrupt force 1-31 */
#define	MCFINTC_IRLR		0x18		/* */
#define	MCFINTC_IACKL		0x19		/* */
#define	MCFINTC_ICR0		0x40		/* Base ICR register */

#define	MCFINT_VECBASE		64		/* Vector base number */
#define	MCFINT_UART0		13		/* Interrupt number for UART0 */
#define	MCFINT_PIT1		36		/* Interrupt number for PIT1 */
#define MCFINT_QSPI		18		/* Interrupt number for QSPI */

/*
 *	SDRAM configuration registers.
 */
#define	MCFSIM_DCR		(MCF_IPSBAR + 0x44)	/* Control */
#define	MCFSIM_DACR0		(MCF_IPSBAR + 0x48)	/* Base address 0 */
#define	MCFSIM_DMR0		(MCF_IPSBAR + 0x4c)	/* Address mask 0 */
#define	MCFSIM_DACR1		(MCF_IPSBAR + 0x50)	/* Base address 1 */
#define	MCFSIM_DMR1		(MCF_IPSBAR + 0x54)	/* Address mask 1 */

/*
 *  Reset Control Unit (relative to IPSBAR).
 */
#define	MCF_RCR			0x110000
#define	MCF_RSR			0x110001

#define	MCF_RCR_SWRESET		0x80		/* Software reset bit */
#define	MCF_RCR_FRCSTOUT	0x40		/* Force external reset */

/*
 *  UART module.
 */
<<<<<<< HEAD
#define MCFUART_BASE1		0x200           /* Base address of UART1 */
#define MCFUART_BASE2		0x240           /* Base address of UART2 */
#define MCFUART_BASE3		0x280           /* Base address of UART3 */

=======
#define MCFUART_BASE1		(MCF_IPSBAR + 0x200)
#define MCFUART_BASE2		(MCF_IPSBAR + 0x240)
#define MCFUART_BASE3		(MCF_IPSBAR + 0x280)

/*
 *  FEC ethernet module.
 */
#define	MCFFEC_BASE		(MCF_IPSBAR + 0x1000)
#define	MCFFEC_SIZE		0x800

/*
 *  GPIO module.
 */
>>>>>>> 105e53f8
#define MCFGPIO_PODR_ADDR	(MCF_IPSBAR + 0x100000)
#define MCFGPIO_PODR_DATAH	(MCF_IPSBAR + 0x100001)
#define MCFGPIO_PODR_DATAL	(MCF_IPSBAR + 0x100002)
#define MCFGPIO_PODR_BUSCTL	(MCF_IPSBAR + 0x100003)
#define MCFGPIO_PODR_BS		(MCF_IPSBAR + 0x100004)
#define MCFGPIO_PODR_CS		(MCF_IPSBAR + 0x100005)
#define MCFGPIO_PODR_SDRAM	(MCF_IPSBAR + 0x100006)
#define MCFGPIO_PODR_FECI2C	(MCF_IPSBAR + 0x100007)
#define MCFGPIO_PODR_UARTH	(MCF_IPSBAR + 0x100008)
#define MCFGPIO_PODR_UARTL	(MCF_IPSBAR + 0x100009)
#define MCFGPIO_PODR_QSPI	(MCF_IPSBAR + 0x10000A)
#define MCFGPIO_PODR_TIMER	(MCF_IPSBAR + 0x10000B)
#define MCFGPIO_PODR_ETPU	(MCF_IPSBAR + 0x10000C)

#define MCFGPIO_PDDR_ADDR	(MCF_IPSBAR + 0x100010)
#define MCFGPIO_PDDR_DATAH	(MCF_IPSBAR + 0x100011)
#define MCFGPIO_PDDR_DATAL	(MCF_IPSBAR + 0x100012)
#define MCFGPIO_PDDR_BUSCTL	(MCF_IPSBAR + 0x100013)
#define MCFGPIO_PDDR_BS		(MCF_IPSBAR + 0x100014)
#define MCFGPIO_PDDR_CS		(MCF_IPSBAR + 0x100015)
#define MCFGPIO_PDDR_SDRAM	(MCF_IPSBAR + 0x100016)
#define MCFGPIO_PDDR_FECI2C	(MCF_IPSBAR + 0x100017)
#define MCFGPIO_PDDR_UARTH	(MCF_IPSBAR + 0x100018)
#define MCFGPIO_PDDR_UARTL	(MCF_IPSBAR + 0x100019)
#define MCFGPIO_PDDR_QSPI	(MCF_IPSBAR + 0x10001A)
#define MCFGPIO_PDDR_TIMER	(MCF_IPSBAR + 0x10001B)
#define MCFGPIO_PDDR_ETPU	(MCF_IPSBAR + 0x10001C)

#define MCFGPIO_PPDSDR_ADDR	(MCF_IPSBAR + 0x100020)
#define MCFGPIO_PPDSDR_DATAH	(MCF_IPSBAR + 0x100021)
#define MCFGPIO_PPDSDR_DATAL	(MCF_IPSBAR + 0x100022)
#define MCFGPIO_PPDSDR_BUSCTL	(MCF_IPSBAR + 0x100023)
#define MCFGPIO_PPDSDR_BS	(MCF_IPSBAR + 0x100024)
#define MCFGPIO_PPDSDR_CS	(MCF_IPSBAR + 0x100025)
#define MCFGPIO_PPDSDR_SDRAM	(MCF_IPSBAR + 0x100026)
#define MCFGPIO_PPDSDR_FECI2C	(MCF_IPSBAR + 0x100027)
#define MCFGPIO_PPDSDR_UARTH	(MCF_IPSBAR + 0x100028)
#define MCFGPIO_PPDSDR_UARTL	(MCF_IPSBAR + 0x100029)
#define MCFGPIO_PPDSDR_QSPI	(MCF_IPSBAR + 0x10002A)
#define MCFGPIO_PPDSDR_TIMER	(MCF_IPSBAR + 0x10002B)
#define MCFGPIO_PPDSDR_ETPU	(MCF_IPSBAR + 0x10002C)

#define MCFGPIO_PCLRR_ADDR	(MCF_IPSBAR + 0x100030)
#define MCFGPIO_PCLRR_DATAH	(MCF_IPSBAR + 0x100031)
#define MCFGPIO_PCLRR_DATAL	(MCF_IPSBAR + 0x100032)
#define MCFGPIO_PCLRR_BUSCTL	(MCF_IPSBAR + 0x100033)
#define MCFGPIO_PCLRR_BS	(MCF_IPSBAR + 0x100034)
#define MCFGPIO_PCLRR_CS	(MCF_IPSBAR + 0x100035)
#define MCFGPIO_PCLRR_SDRAM	(MCF_IPSBAR + 0x100036)
#define MCFGPIO_PCLRR_FECI2C	(MCF_IPSBAR + 0x100037)
#define MCFGPIO_PCLRR_UARTH	(MCF_IPSBAR + 0x100038)
#define MCFGPIO_PCLRR_UARTL	(MCF_IPSBAR + 0x100039)
#define MCFGPIO_PCLRR_QSPI	(MCF_IPSBAR + 0x10003A)
#define MCFGPIO_PCLRR_TIMER	(MCF_IPSBAR + 0x10003B)
#define MCFGPIO_PCLRR_ETPU	(MCF_IPSBAR + 0x10003C)

/*
 * PIT timer base addresses.
 */
#define	MCFPIT_BASE1		(MCF_IPSBAR + 0x150000)
#define	MCFPIT_BASE2		(MCF_IPSBAR + 0x160000)
#define	MCFPIT_BASE3		(MCF_IPSBAR + 0x170000)
#define	MCFPIT_BASE4		(MCF_IPSBAR + 0x180000)

/*
 * EPort
 */
#define MCFEPORT_EPPAR		(MCF_IPSBAR + 0x130000)
#define MCFEPORT_EPDDR		(MCF_IPSBAR + 0x130002)
#define MCFEPORT_EPIER		(MCF_IPSBAR + 0x130003)
#define MCFEPORT_EPDR		(MCF_IPSBAR + 0x130004)
#define MCFEPORT_EPPDR		(MCF_IPSBAR + 0x130005)
#define MCFEPORT_EPFR		(MCF_IPSBAR + 0x130006)

/*
 * Generic GPIO support
 */
#define MCFGPIO_PODR			MCFGPIO_PODR_ADDR
#define MCFGPIO_PDDR			MCFGPIO_PDDR_ADDR
#define MCFGPIO_PPDR			MCFGPIO_PPDSDR_ADDR
#define MCFGPIO_SETR			MCFGPIO_PPDSDR_ADDR
#define MCFGPIO_CLRR			MCFGPIO_PCLRR_ADDR

#define MCFGPIO_PIN_MAX			107
#define MCFGPIO_IRQ_MAX			8
#define MCFGPIO_IRQ_VECBASE		MCFINT_VECBASE

/*
 * Pin Assignment
*/
#define	MCFGPIO_PAR_QSPI	(MCF_IPSBAR + 0x10004A)
#define	MCFGPIO_PAR_TIMER	(MCF_IPSBAR + 0x10004C)

/*
 * DMA unit base addresses.
 */
#define	MCFDMA_BASE0		(MCF_IPSBAR + 0x100)
#define	MCFDMA_BASE1		(MCF_IPSBAR + 0x140)
#define	MCFDMA_BASE2		(MCF_IPSBAR + 0x180)
#define	MCFDMA_BASE3		(MCF_IPSBAR + 0x1C0)

/****************************************************************************/
#endif	/* m523xsim_h */<|MERGE_RESOLUTION|>--- conflicted
+++ resolved
@@ -13,10 +13,7 @@
 
 #define	CPU_NAME		"COLDFIRE(m523x)"
 #define	CPU_INSTR_PER_JIFFY	3
-<<<<<<< HEAD
-=======
 #define	MCF_BUSCLK		(MCF_CLK / 2)
->>>>>>> 105e53f8
 
 #include <asm/m52xxacr.h>
 
@@ -62,12 +59,6 @@
 /*
  *  UART module.
  */
-<<<<<<< HEAD
-#define MCFUART_BASE1		0x200           /* Base address of UART1 */
-#define MCFUART_BASE2		0x240           /* Base address of UART2 */
-#define MCFUART_BASE3		0x280           /* Base address of UART3 */
-
-=======
 #define MCFUART_BASE1		(MCF_IPSBAR + 0x200)
 #define MCFUART_BASE2		(MCF_IPSBAR + 0x240)
 #define MCFUART_BASE3		(MCF_IPSBAR + 0x280)
@@ -81,7 +72,6 @@
 /*
  *  GPIO module.
  */
->>>>>>> 105e53f8
 #define MCFGPIO_PODR_ADDR	(MCF_IPSBAR + 0x100000)
 #define MCFGPIO_PODR_DATAH	(MCF_IPSBAR + 0x100001)
 #define MCFGPIO_PODR_DATAL	(MCF_IPSBAR + 0x100002)
