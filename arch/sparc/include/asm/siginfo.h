--- conflicted
+++ resolved
@@ -3,20 +3,6 @@
 
 #include <uapi/asm/siginfo.h>
 
-<<<<<<< HEAD
-#define __ARCH_SI_PREAMBLE_SIZE	(4 * sizeof(int))
-#define __ARCH_SI_BAND_T int
-
-#endif /* defined(__sparc__) && defined(__arch64__) */
-
-
-#define __ARCH_SI_TRAPNO
-
-#include <asm-generic/siginfo.h>
-
-#ifdef __KERNEL__
-=======
->>>>>>> ddffeb8c
 
 #ifdef CONFIG_COMPAT
 
