--- conflicted
+++ resolved
@@ -201,11 +201,6 @@
 }
 
 int __init ar7_gpio_init(void);
-<<<<<<< HEAD
-
-int __init ar7_gpio_init(void);
-=======
 void __init ar7_init_clocks(void);
->>>>>>> 3cbea436
 
 #endif /* __AR7_H__ */