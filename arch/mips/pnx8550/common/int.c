--- conflicted
+++ resolved
@@ -167,11 +167,7 @@
 
 static struct irqaction gic_action = {
 	.handler =	no_action,
-<<<<<<< HEAD
-	.flags =	IRQF_DISABLED | IRQF_NO_THREAD,
-=======
 	.flags =	IRQF_NO_THREAD,
->>>>>>> dcd6c922
 	.name =		"GIC",
 };
 
