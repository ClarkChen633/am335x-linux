--- conflicted
+++ resolved
@@ -22,10 +22,7 @@
 	select HAVE_DMA_API_DEBUG
 	select HAVE_GENERIC_HARDIRQS
 	select GENERIC_IRQ_PROBE
-<<<<<<< HEAD
-=======
 	select GENERIC_IRQ_SHOW
->>>>>>> 105e53f8
 	select HAVE_ARCH_JUMP_LABEL
 
 menu "Machine selection"
