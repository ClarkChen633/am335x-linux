/*
 * This file contains the routines for TLB flushing.
 * On machines where the MMU does not use a hash table to store virtual to
 * physical translations (ie, SW loaded TLBs or Book3E compilant processors,
 * this does -not- include 603 however which shares the implementation with
 * hash based processors)
 *
 *  -- BenH
 *
 * Copyright 2008,2009 Ben Herrenschmidt <benh@kernel.crashing.org>
 *                     IBM Corp.
 *
 *  Derived from arch/ppc/mm/init.c:
 *    Copyright (C) 1995-1996 Gary Thomas (gdt@linuxppc.org)
 *
 *  Modifications by Paul Mackerras (PowerMac) (paulus@cs.anu.edu.au)
 *  and Cort Dougan (PReP) (cort@cs.nmt.edu)
 *    Copyright (C) 1996 Paul Mackerras
 *
 *  Derived from "arch/i386/mm/init.c"
 *    Copyright (C) 1991, 1992, 1993, 1994  Linus Torvalds
 *
 *  This program is free software; you can redistribute it and/or
 *  modify it under the terms of the GNU General Public License
 *  as published by the Free Software Foundation; either version
 *  2 of the License, or (at your option) any later version.
 *
 */

#include <linux/kernel.h>
#include <linux/mm.h>
#include <linux/init.h>
#include <linux/highmem.h>
#include <linux/pagemap.h>
#include <linux/preempt.h>
#include <linux/spinlock.h>
#include <linux/memblock.h>

#include <asm/tlbflush.h>
#include <asm/tlb.h>
#include <asm/code-patching.h>

#include "mmu_decl.h"

#ifdef CONFIG_PPC_BOOK3E
struct mmu_psize_def mmu_psize_defs[MMU_PAGE_COUNT] = {
	[MMU_PAGE_4K] = {
		.shift	= 12,
		.ind	= 20,
		.enc	= BOOK3E_PAGESZ_4K,
	},
	[MMU_PAGE_16K] = {
		.shift	= 14,
		.enc	= BOOK3E_PAGESZ_16K,
	},
	[MMU_PAGE_64K] = {
		.shift	= 16,
		.ind	= 28,
		.enc	= BOOK3E_PAGESZ_64K,
	},
	[MMU_PAGE_1M] = {
		.shift	= 20,
		.enc	= BOOK3E_PAGESZ_1M,
	},
	[MMU_PAGE_16M] = {
		.shift	= 24,
		.ind	= 36,
		.enc	= BOOK3E_PAGESZ_16M,
	},
	[MMU_PAGE_256M] = {
		.shift	= 28,
		.enc	= BOOK3E_PAGESZ_256M,
	},
	[MMU_PAGE_1G] = {
		.shift	= 30,
		.enc	= BOOK3E_PAGESZ_1GB,
	},
};
static inline int mmu_get_tsize(int psize)
{
	return mmu_psize_defs[psize].enc;
}
#else
static inline int mmu_get_tsize(int psize)
{
	/* This isn't used on !Book3E for now */
	return 0;
}
#endif

/* The variables below are currently only used on 64-bit Book3E
 * though this will probably be made common with other nohash
 * implementations at some point
 */
#ifdef CONFIG_PPC64

int mmu_linear_psize;		/* Page size used for the linear mapping */
int mmu_pte_psize;		/* Page size used for PTE pages */
int mmu_vmemmap_psize;		/* Page size used for the virtual mem map */
int book3e_htw_enabled;		/* Is HW tablewalk enabled ? */
unsigned long linear_map_top;	/* Top of linear mapping */

#endif /* CONFIG_PPC64 */

/*
 * Base TLB flushing operations:
 *
 *  - flush_tlb_mm(mm) flushes the specified mm context TLB's
 *  - flush_tlb_page(vma, vmaddr) flushes one page
 *  - flush_tlb_range(vma, start, end) flushes a range of pages
 *  - flush_tlb_kernel_range(start, end) flushes kernel pages
 *
 *  - local_* variants of page and mm only apply to the current
 *    processor
 */

/*
 * These are the base non-SMP variants of page and mm flushing
 */
void local_flush_tlb_mm(struct mm_struct *mm)
{
	unsigned int pid;

	preempt_disable();
	pid = mm->context.id;
	if (pid != MMU_NO_CONTEXT)
		_tlbil_pid(pid);
	preempt_enable();
}
EXPORT_SYMBOL(local_flush_tlb_mm);

void __local_flush_tlb_page(struct mm_struct *mm, unsigned long vmaddr,
			    int tsize, int ind)
{
	unsigned int pid;

	preempt_disable();
	pid = mm ? mm->context.id : 0;
	if (pid != MMU_NO_CONTEXT)
		_tlbil_va(vmaddr, pid, tsize, ind);
	preempt_enable();
}

void local_flush_tlb_page(struct vm_area_struct *vma, unsigned long vmaddr)
{
	__local_flush_tlb_page(vma ? vma->vm_mm : NULL, vmaddr,
			       mmu_get_tsize(mmu_virtual_psize), 0);
}
EXPORT_SYMBOL(local_flush_tlb_page);

/*
 * And here are the SMP non-local implementations
 */
#ifdef CONFIG_SMP

static DEFINE_RAW_SPINLOCK(tlbivax_lock);

static int mm_is_core_local(struct mm_struct *mm)
{
	return cpumask_subset(mm_cpumask(mm),
			      topology_thread_cpumask(smp_processor_id()));
}

struct tlb_flush_param {
	unsigned long addr;
	unsigned int pid;
	unsigned int tsize;
	unsigned int ind;
};

static void do_flush_tlb_mm_ipi(void *param)
{
	struct tlb_flush_param *p = param;

	_tlbil_pid(p ? p->pid : 0);
}

static void do_flush_tlb_page_ipi(void *param)
{
	struct tlb_flush_param *p = param;

	_tlbil_va(p->addr, p->pid, p->tsize, p->ind);
}


/* Note on invalidations and PID:
 *
 * We snapshot the PID with preempt disabled. At this point, it can still
 * change either because:
 * - our context is being stolen (PID -> NO_CONTEXT) on another CPU
 * - we are invaliating some target that isn't currently running here
 *   and is concurrently acquiring a new PID on another CPU
 * - some other CPU is re-acquiring a lost PID for this mm
 * etc...
 *
 * However, this shouldn't be a problem as we only guarantee
 * invalidation of TLB entries present prior to this call, so we
 * don't care about the PID changing, and invalidating a stale PID
 * is generally harmless.
 */

void flush_tlb_mm(struct mm_struct *mm)
{
	unsigned int pid;

	preempt_disable();
	pid = mm->context.id;
	if (unlikely(pid == MMU_NO_CONTEXT))
		goto no_context;
	if (!mm_is_core_local(mm)) {
		struct tlb_flush_param p = { .pid = pid };
		/* Ignores smp_processor_id() even if set. */
		smp_call_function_many(mm_cpumask(mm),
				       do_flush_tlb_mm_ipi, &p, 1);
	}
	_tlbil_pid(pid);
 no_context:
	preempt_enable();
}
EXPORT_SYMBOL(flush_tlb_mm);

void __flush_tlb_page(struct mm_struct *mm, unsigned long vmaddr,
		      int tsize, int ind)
{
	struct cpumask *cpu_mask;
	unsigned int pid;

	preempt_disable();
	pid = mm ? mm->context.id : 0;
	if (unlikely(pid == MMU_NO_CONTEXT))
		goto bail;
	cpu_mask = mm_cpumask(mm);
	if (!mm_is_core_local(mm)) {
		/* If broadcast tlbivax is supported, use it */
		if (mmu_has_feature(MMU_FTR_USE_TLBIVAX_BCAST)) {
			int lock = mmu_has_feature(MMU_FTR_LOCK_BCAST_INVAL);
			if (lock)
				raw_spin_lock(&tlbivax_lock);
			_tlbivax_bcast(vmaddr, pid, tsize, ind);
			if (lock)
				raw_spin_unlock(&tlbivax_lock);
			goto bail;
		} else {
			struct tlb_flush_param p = {
				.pid = pid,
				.addr = vmaddr,
				.tsize = tsize,
				.ind = ind,
			};
			/* Ignores smp_processor_id() even if set in cpu_mask */
			smp_call_function_many(cpu_mask,
					       do_flush_tlb_page_ipi, &p, 1);
		}
	}
	_tlbil_va(vmaddr, pid, tsize, ind);
 bail:
	preempt_enable();
}

void flush_tlb_page(struct vm_area_struct *vma, unsigned long vmaddr)
{
	__flush_tlb_page(vma ? vma->vm_mm : NULL, vmaddr,
			 mmu_get_tsize(mmu_virtual_psize), 0);
}
EXPORT_SYMBOL(flush_tlb_page);

#endif /* CONFIG_SMP */

/*
 * Flush kernel TLB entries in the given range
 */
void flush_tlb_kernel_range(unsigned long start, unsigned long end)
{
#ifdef CONFIG_SMP
	preempt_disable();
	smp_call_function(do_flush_tlb_mm_ipi, NULL, 1);
	_tlbil_pid(0);
	preempt_enable();
#else
	_tlbil_pid(0);
#endif
}
EXPORT_SYMBOL(flush_tlb_kernel_range);

/*
 * Currently, for range flushing, we just do a full mm flush. This should
 * be optimized based on a threshold on the size of the range, since
 * some implementation can stack multiple tlbivax before a tlbsync but
 * for now, we keep it that way
 */
void flush_tlb_range(struct vm_area_struct *vma, unsigned long start,
		     unsigned long end)

{
	flush_tlb_mm(vma->vm_mm);
}
EXPORT_SYMBOL(flush_tlb_range);

void tlb_flush(struct mmu_gather *tlb)
{
	flush_tlb_mm(tlb->mm);

	/* Push out batch of freed page tables */
	pte_free_finish();
}

/*
 * Below are functions specific to the 64-bit variant of Book3E though that
 * may change in the future
 */

#ifdef CONFIG_PPC64

/*
 * Handling of virtual linear page tables or indirect TLB entries
 * flushing when PTE pages are freed
 */
void tlb_flush_pgtable(struct mmu_gather *tlb, unsigned long address)
{
	int tsize = mmu_psize_defs[mmu_pte_psize].enc;

	if (book3e_htw_enabled) {
		unsigned long start = address & PMD_MASK;
		unsigned long end = address + PMD_SIZE;
		unsigned long size = 1UL << mmu_psize_defs[mmu_pte_psize].shift;

		/* This isn't the most optimal, ideally we would factor out the
		 * while preempt & CPU mask mucking around, or even the IPI but
		 * it will do for now
		 */
		while (start < end) {
			__flush_tlb_page(tlb->mm, start, tsize, 1);
			start += size;
		}
	} else {
		unsigned long rmask = 0xf000000000000000ul;
		unsigned long rid = (address & rmask) | 0x1000000000000000ul;
		unsigned long vpte = address & ~rmask;

#ifdef CONFIG_PPC_64K_PAGES
		vpte = (vpte >> (PAGE_SHIFT - 4)) & ~0xfffful;
#else
		vpte = (vpte >> (PAGE_SHIFT - 3)) & ~0xffful;
#endif
		vpte |= rid;
		__flush_tlb_page(tlb->mm, vpte, tsize, 0);
	}
}

static void setup_page_sizes(void)
{
	unsigned int tlb0cfg;
	unsigned int tlb0ps;
	unsigned int eptcfg;
	int i, psize;

#ifdef CONFIG_PPC_FSL_BOOK3E
	unsigned int mmucfg = mfspr(SPRN_MMUCFG);

	if (((mmucfg & MMUCFG_MAVN) == MMUCFG_MAVN_V1) &&
		(mmu_has_feature(MMU_FTR_TYPE_FSL_E))) {
		unsigned int tlb1cfg = mfspr(SPRN_TLB1CFG);
		unsigned int min_pg, max_pg;

		min_pg = (tlb1cfg & TLBnCFG_MINSIZE) >> TLBnCFG_MINSIZE_SHIFT;
		max_pg = (tlb1cfg & TLBnCFG_MAXSIZE) >> TLBnCFG_MAXSIZE_SHIFT;

		for (psize = 0; psize < MMU_PAGE_COUNT; ++psize) {
			struct mmu_psize_def *def;
			unsigned int shift;

			def = &mmu_psize_defs[psize];
			shift = def->shift;

			if (shift == 0)
				continue;

			/* adjust to be in terms of 4^shift Kb */
			shift = (shift - 10) >> 1;

			if ((shift >= min_pg) && (shift <= max_pg))
				def->flags |= MMU_PAGE_SIZE_DIRECT;
		}

		goto no_indirect;
	}
#endif

	tlb0cfg = mfspr(SPRN_TLB0CFG);
	tlb0ps = mfspr(SPRN_TLB0PS);
	eptcfg = mfspr(SPRN_EPTCFG);

	/* Look for supported direct sizes */
	for (psize = 0; psize < MMU_PAGE_COUNT; ++psize) {
		struct mmu_psize_def *def = &mmu_psize_defs[psize];

		if (tlb0ps & (1U << (def->shift - 10)))
			def->flags |= MMU_PAGE_SIZE_DIRECT;
	}

	/* Indirect page sizes supported ? */
	if ((tlb0cfg & TLBnCFG_IND) == 0)
		goto no_indirect;

	/* Now, we only deal with one IND page size for each
	 * direct size. Hopefully all implementations today are
	 * unambiguous, but we might want to be careful in the
	 * future.
	 */
	for (i = 0; i < 3; i++) {
		unsigned int ps, sps;

		sps = eptcfg & 0x1f;
		eptcfg >>= 5;
		ps = eptcfg & 0x1f;
		eptcfg >>= 5;
		if (!ps || !sps)
			continue;
		for (psize = 0; psize < MMU_PAGE_COUNT; psize++) {
			struct mmu_psize_def *def = &mmu_psize_defs[psize];

			if (ps == (def->shift - 10))
				def->flags |= MMU_PAGE_SIZE_INDIRECT;
			if (sps == (def->shift - 10))
				def->ind = ps + 10;
		}
	}
 no_indirect:

	/* Cleanup array and print summary */
	pr_info("MMU: Supported page sizes\n");
	for (psize = 0; psize < MMU_PAGE_COUNT; ++psize) {
		struct mmu_psize_def *def = &mmu_psize_defs[psize];
		const char *__page_type_names[] = {
			"unsupported",
			"direct",
			"indirect",
			"direct & indirect"
		};
		if (def->flags == 0) {
			def->shift = 0;	
			continue;
		}
		pr_info("  %8ld KB as %s\n", 1ul << (def->shift - 10),
			__page_type_names[def->flags & 0x3]);
	}
}

static void setup_mmu_htw(void)
{
	extern unsigned int interrupt_base_book3e;
	extern unsigned int exc_data_tlb_miss_htw_book3e;
	extern unsigned int exc_instruction_tlb_miss_htw_book3e;

	unsigned int *ibase = &interrupt_base_book3e;

	/* Check if HW tablewalk is present, and if yes, enable it by:
	 *
	 * - patching the TLB miss handlers to branch to the
	 *   one dedicates to it
	 *
	 * - setting the global book3e_htw_enabled
       	 */
	unsigned int tlb0cfg = mfspr(SPRN_TLB0CFG);

	if ((tlb0cfg & TLBnCFG_IND) &&
	    (tlb0cfg & TLBnCFG_PT)) {
		/* Our exceptions vectors start with a NOP and -then- a branch
		 * to deal with single stepping from userspace which stops on
		 * the second instruction. Thus we need to patch the second
		 * instruction of the exception, not the first one
		 */
		patch_branch(ibase + (0x1c0 / 4) + 1,
			     (unsigned long)&exc_data_tlb_miss_htw_book3e, 0);
		patch_branch(ibase + (0x1e0 / 4) + 1,
			     (unsigned long)&exc_instruction_tlb_miss_htw_book3e, 0);
		book3e_htw_enabled = 1;
	}
	pr_info("MMU: Book3E Page Tables %s\n",
		book3e_htw_enabled ? "Enabled" : "Disabled");
}

/*
 * Early initialization of the MMU TLB code
 */
static void __early_init_mmu(int boot_cpu)
{
	unsigned int mas4;

	/* XXX This will have to be decided at runtime, but right
	 * now our boot and TLB miss code hard wires it. Ideally
	 * we should find out a suitable page size and patch the
	 * TLB miss code (either that or use the PACA to store
	 * the value we want)
	 */
	mmu_linear_psize = MMU_PAGE_1G;

	/* XXX This should be decided at runtime based on supported
	 * page sizes in the TLB, but for now let's assume 16M is
	 * always there and a good fit (which it probably is)
	 */
	mmu_vmemmap_psize = MMU_PAGE_16M;

	/* XXX This code only checks for TLB 0 capabilities and doesn't
	 *     check what page size combos are supported by the HW. It
	 *     also doesn't handle the case where a separate array holds
	 *     the IND entries from the array loaded by the PT.
	 */
	if (boot_cpu) {
		/* Look for supported page sizes */
		setup_page_sizes();

		/* Look for HW tablewalk support */
		setup_mmu_htw();
	}

	/* Set MAS4 based on page table setting */

	mas4 = 0x4 << MAS4_WIMGED_SHIFT;
	if (book3e_htw_enabled) {
		mas4 |= mas4 | MAS4_INDD;
#ifdef CONFIG_PPC_64K_PAGES
		mas4 |=	BOOK3E_PAGESZ_256M << MAS4_TSIZED_SHIFT;
		mmu_pte_psize = MMU_PAGE_256M;
#else
		mas4 |=	BOOK3E_PAGESZ_1M << MAS4_TSIZED_SHIFT;
		mmu_pte_psize = MMU_PAGE_1M;
#endif
	} else {
#ifdef CONFIG_PPC_64K_PAGES
		mas4 |=	BOOK3E_PAGESZ_64K << MAS4_TSIZED_SHIFT;
#else
		mas4 |=	BOOK3E_PAGESZ_4K << MAS4_TSIZED_SHIFT;
#endif
		mmu_pte_psize = mmu_virtual_psize;
	}
	mtspr(SPRN_MAS4, mas4);

	/* Set the global containing the top of the linear mapping
	 * for use by the TLB miss code
	 */
	linear_map_top = memblock_end_of_DRAM();

#ifdef CONFIG_PPC_FSL_BOOK3E
	if (mmu_has_feature(MMU_FTR_TYPE_FSL_E)) {
		unsigned int num_cams;

		/* use a quarter of the TLBCAM for bolted linear map */
		num_cams = (mfspr(SPRN_TLB1CFG) & TLBnCFG_N_ENTRY) / 4;
		linear_map_top = map_mem_in_cams(linear_map_top, num_cams);

		/* limit memory so we dont have linear faults */
		memblock_enforce_memory_limit(linear_map_top);
		memblock_analyze();
	}
#endif

	/* A sync won't hurt us after mucking around with
	 * the MMU configuration
	 */
	mb();

	memblock_set_current_limit(linear_map_top);
}

void __init early_init_mmu(void)
{
	__early_init_mmu(1);
}

void __cpuinit early_init_mmu_secondary(void)
{
	__early_init_mmu(0);
}

void setup_initial_memory_limit(phys_addr_t first_memblock_base,
				phys_addr_t first_memblock_size)
{
	/* On Embedded 64-bit, we adjust the RMA size to match
	 * the bolted TLB entry. We know for now that only 1G
	 * entries are supported though that may eventually
	 * change. We crop it to the size of the first MEMBLOCK to
	 * avoid going over total available memory just in case...
	 */
	ppc64_rma_size = min_t(u64, first_memblock_size, 0x40000000);

	/* Finally limit subsequent allocations */
<<<<<<< HEAD
	memblock_set_current_limit(ppc64_memblock_base + ppc64_rma_size);
=======
	memblock_set_current_limit(first_memblock_base + ppc64_rma_size);
>>>>>>> 3cbea436
}
#endif /* CONFIG_PPC64 */<|MERGE_RESOLUTION|>--- conflicted
+++ resolved
@@ -585,10 +585,6 @@
 	ppc64_rma_size = min_t(u64, first_memblock_size, 0x40000000);
 
 	/* Finally limit subsequent allocations */
-<<<<<<< HEAD
-	memblock_set_current_limit(ppc64_memblock_base + ppc64_rma_size);
-=======
 	memblock_set_current_limit(first_memblock_base + ppc64_rma_size);
->>>>>>> 3cbea436
 }
 #endif /* CONFIG_PPC64 */