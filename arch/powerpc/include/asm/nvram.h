/*
 * NVRAM definitions and access functions.
 *
 * This program is free software; you can redistribute it and/or
 * modify it under the terms of the GNU General Public License
 * as published by the Free Software Foundation; either version
 * 2 of the License, or (at your option) any later version.
 */

#ifndef _ASM_POWERPC_NVRAM_H
#define _ASM_POWERPC_NVRAM_H

/* Signatures for nvram partitions */
#define NVRAM_SIG_SP	0x02	/* support processor */
#define NVRAM_SIG_OF	0x50	/* open firmware config */
#define NVRAM_SIG_FW	0x51	/* general firmware */
#define NVRAM_SIG_HW	0x52	/* hardware (VPD) */
#define NVRAM_SIG_FLIP	0x5a	/* Apple flip/flop header */
#define NVRAM_SIG_APPL	0x5f	/* Apple "system" (???) */
#define NVRAM_SIG_SYS	0x70	/* system env vars */
#define NVRAM_SIG_CFG	0x71	/* config data */
#define NVRAM_SIG_ELOG	0x72	/* error log */
#define NVRAM_SIG_VEND	0x7e	/* vendor defined */
#define NVRAM_SIG_FREE	0x7f	/* Free space */
#define NVRAM_SIG_OS	0xa0	/* OS defined */
#define NVRAM_SIG_PANIC	0xa1	/* Apple OSX "panic" */

#ifdef __KERNEL__

#include <linux/errno.h>
#include <linux/list.h>

#ifdef CONFIG_PPC_PSERIES
extern int nvram_write_error_log(char * buff, int length,
					 unsigned int err_type, unsigned int err_seq);
extern int nvram_read_error_log(char * buff, int length,
					 unsigned int * err_type, unsigned int *err_seq);
extern int nvram_clear_error_log(void);
extern int pSeries_nvram_init(void);
#endif /* CONFIG_PPC_PSERIES */

#ifdef CONFIG_MMIO_NVRAM
extern int mmio_nvram_init(void);
#else
static inline int mmio_nvram_init(void)
{
	return -ENODEV;
}
#endif

extern int __init nvram_scan_partitions(void);
extern loff_t nvram_create_partition(const char *name, int sig,
				     int req_size, int min_size);
<<<<<<< HEAD
extern int nvram_remove_partition(const char *name, int sig);
=======
extern int nvram_remove_partition(const char *name, int sig,
					const char *exceptions[]);
>>>>>>> 105e53f8
extern int nvram_get_partition_size(loff_t data_index);
extern loff_t nvram_find_partition(const char *name, int sig, int *out_size);

#endif /* __KERNEL__ */

/* PowerMac specific nvram stuffs */

enum {
	pmac_nvram_OF,		/* Open Firmware partition */
	pmac_nvram_XPRAM,	/* MacOS XPRAM partition */
	pmac_nvram_NR		/* MacOS Name Registry partition */
};

#ifdef __KERNEL__
/* Return partition offset in nvram */
extern int	pmac_get_partition(int partition);

/* Direct access to XPRAM on PowerMacs */
extern u8	pmac_xpram_read(int xpaddr);
extern void	pmac_xpram_write(int xpaddr, u8 data);

/* Synchronize NVRAM */
extern void	nvram_sync(void);

/* Determine NVRAM size */
extern ssize_t nvram_get_size(void);

/* Normal access to NVRAM */
extern unsigned char nvram_read_byte(int i);
extern void nvram_write_byte(unsigned char c, int i);
#endif

/* Some offsets in XPRAM */
#define PMAC_XPRAM_MACHINE_LOC	0xe4
#define PMAC_XPRAM_SOUND_VOLUME	0x08

/* Machine location structure in PowerMac XPRAM */
struct pmac_machine_location {
	unsigned int	latitude;	/* 2+30 bit Fractional number */
	unsigned int	longitude;	/* 2+30 bit Fractional number */
	unsigned int	delta;		/* mix of GMT delta and DLS */
};

/*
 * /dev/nvram ioctls
 *
 * Note that PMAC_NVRAM_GET_OFFSET is still supported, but is
 * definitely obsolete. Do not use it if you can avoid it
 */

#define OBSOLETE_PMAC_NVRAM_GET_OFFSET \
				_IOWR('p', 0x40, int)

#define IOC_NVRAM_GET_OFFSET	_IOWR('p', 0x42, int)	/* Get NVRAM partition offset */
#define IOC_NVRAM_SYNC		_IO('p', 0x43)		/* Sync NVRAM image */

#endif /* _ASM_POWERPC_NVRAM_H */<|MERGE_RESOLUTION|>--- conflicted
+++ resolved
@@ -51,12 +51,8 @@
 extern int __init nvram_scan_partitions(void);
 extern loff_t nvram_create_partition(const char *name, int sig,
 				     int req_size, int min_size);
-<<<<<<< HEAD
-extern int nvram_remove_partition(const char *name, int sig);
-=======
 extern int nvram_remove_partition(const char *name, int sig,
 					const char *exceptions[]);
->>>>>>> 105e53f8
 extern int nvram_get_partition_size(loff_t data_index);
 extern loff_t nvram_find_partition(const char *name, int sig, int *out_size);
 
