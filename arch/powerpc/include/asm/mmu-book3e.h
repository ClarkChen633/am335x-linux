--- conflicted
+++ resolved
@@ -214,13 +214,10 @@
 	unsigned int	id;
 	unsigned int	active;
 	unsigned long	vdso_base;
-<<<<<<< HEAD
-=======
 #ifdef CONFIG_PPC_ICSWX
 	struct spinlock *cop_lockp;	/* guard cop related stuff */
 	unsigned long acop;		/* mask of enabled coprocessor types */
 #endif /* CONFIG_PPC_ICSWX */
->>>>>>> dcd6c922
 #ifdef CONFIG_PPC_MM_SLICES
 	u64 low_slices_psize;   /* SLB page size encodings */
 	u64 high_slices_psize;  /* 4 bits per slice for now */
