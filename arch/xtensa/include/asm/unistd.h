--- conflicted
+++ resolved
@@ -1,23 +1,8 @@
-<<<<<<< HEAD
-/*
- * include/asm-xtensa/unistd.h
- *
- * This file is subject to the terms and conditions of the GNU General Public
- * License.  See the file "COPYING" in the main directory of this archive
- * for more details.
- *
- * Copyright (C) 2001 - 2005 Tensilica Inc.
- */
-
-#include <uapi/asm/unistd.h>
-
-=======
 #ifndef _XTENSA_UNISTD_H
 #define _XTENSA_UNISTD_H
 
 #define __ARCH_WANT_SYS_EXECVE
 #include <uapi/asm/unistd.h>
->>>>>>> 3d70f8c6
 
 /*
  * "Conditional" syscalls
@@ -44,10 +29,6 @@
 #define __IGNORE_pause
 #define __IGNORE_mmap				/* use mmap2 */
 #define __IGNORE_vfork				/* use clone */
-<<<<<<< HEAD
-#define __IGNORE_fadvise64			/* use fadvise64_64 */
-=======
 #define __IGNORE_fadvise64			/* use fadvise64_64 */
 
-#endif /* _XTENSA_UNISTD_H */
->>>>>>> 3d70f8c6
+#endif /* _XTENSA_UNISTD_H */