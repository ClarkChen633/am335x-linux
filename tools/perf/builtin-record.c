--- conflicted
+++ resolved
@@ -626,11 +626,7 @@
 
 	nr_cpus = read_cpu_map(cpu_list);
 	if (nr_cpus < 1) {
-<<<<<<< HEAD
-		perror("failed to collect number of CPUs\n");
-=======
 		perror("failed to collect number of CPUs");
->>>>>>> 45f53cc9
 		return -1;
 	}
 
