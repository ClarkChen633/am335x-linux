--- conflicted
+++ resolved
@@ -30,11 +30,7 @@
 		if (fallback_to_pager)
 			setup_pager();
 
-<<<<<<< HEAD
-		perf_hpp__init(false, false);
-=======
 		perf_hpp__init();
->>>>>>> ddffeb8c
 		break;
 	}
 }
