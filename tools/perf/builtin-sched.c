#include "builtin.h"
#include "perf.h"

#include "util/util.h"
#include "util/evlist.h"
#include "util/cache.h"
#include "util/evsel.h"
#include "util/symbol.h"
#include "util/thread.h"
#include "util/header.h"
#include "util/session.h"
#include "util/tool.h"

#include "util/parse-options.h"
#include "util/trace-event.h"

#include "util/debug.h"

#include <sys/prctl.h>
#include <sys/resource.h>

#include <semaphore.h>
#include <pthread.h>
#include <math.h>

#define PR_SET_NAME		15               /* Set process name */
#define MAX_CPUS		4096
#define COMM_LEN		20
#define SYM_LEN			129
#define MAX_PID			65536

struct sched_atom;

struct task_desc {
	unsigned long		nr;
	unsigned long		pid;
	char			comm[COMM_LEN];

	unsigned long		nr_events;
	unsigned long		curr_event;
	struct sched_atom	**atoms;

	pthread_t		thread;
	sem_t			sleep_sem;

	sem_t			ready_for_work;
	sem_t			work_done_sem;

	u64			cpu_usage;
};

enum sched_event_type {
	SCHED_EVENT_RUN,
	SCHED_EVENT_SLEEP,
	SCHED_EVENT_WAKEUP,
	SCHED_EVENT_MIGRATION,
};

struct sched_atom {
	enum sched_event_type	type;
	int			specific_wait;
	u64			timestamp;
	u64			duration;
	unsigned long		nr;
	sem_t			*wait_sem;
	struct task_desc	*wakee;
};

#define TASK_STATE_TO_CHAR_STR "RSDTtZX"

enum thread_state {
	THREAD_SLEEPING = 0,
	THREAD_WAIT_CPU,
	THREAD_SCHED_IN,
	THREAD_IGNORE
};

struct work_atom {
	struct list_head	list;
	enum thread_state	state;
	u64			sched_out_time;
	u64			wake_up_time;
	u64			sched_in_time;
	u64			runtime;
};

struct work_atoms {
	struct list_head	work_list;
	struct thread		*thread;
	struct rb_node		node;
	u64			max_lat;
	u64			max_lat_at;
	u64			total_lat;
	u64			nb_atoms;
	u64			total_runtime;
};

typedef int (*sort_fn_t)(struct work_atoms *, struct work_atoms *);

struct perf_sched;

struct trace_sched_handler {
	int (*switch_event)(struct perf_sched *sched, struct perf_evsel *evsel,
			    struct perf_sample *sample, struct machine *machine);

	int (*runtime_event)(struct perf_sched *sched, struct perf_evsel *evsel,
			     struct perf_sample *sample, struct machine *machine);

	int (*wakeup_event)(struct perf_sched *sched, struct perf_evsel *evsel,
			    struct perf_sample *sample, struct machine *machine);

	int (*fork_event)(struct perf_sched *sched, struct perf_evsel *evsel,
			  struct perf_sample *sample);

	int (*migrate_task_event)(struct perf_sched *sched,
				  struct perf_evsel *evsel,
				  struct perf_sample *sample,
				  struct machine *machine);
};

struct perf_sched {
	struct perf_tool tool;
	const char	 *input_name;
	const char	 *sort_order;
	unsigned long	 nr_tasks;
	struct task_desc *pid_to_task[MAX_PID];
	struct task_desc **tasks;
	const struct trace_sched_handler *tp_handler;
	pthread_mutex_t	 start_work_mutex;
	pthread_mutex_t	 work_done_wait_mutex;
	int		 profile_cpu;
/*
 * Track the current task - that way we can know whether there's any
 * weird events, such as a task being switched away that is not current.
 */
	int		 max_cpu;
	u32		 curr_pid[MAX_CPUS];
	struct thread	 *curr_thread[MAX_CPUS];
	char		 next_shortname1;
	char		 next_shortname2;
	unsigned int	 replay_repeat;
	unsigned long	 nr_run_events;
	unsigned long	 nr_sleep_events;
	unsigned long	 nr_wakeup_events;
	unsigned long	 nr_sleep_corrections;
	unsigned long	 nr_run_events_optimized;
	unsigned long	 targetless_wakeups;
	unsigned long	 multitarget_wakeups;
	unsigned long	 nr_runs;
	unsigned long	 nr_timestamps;
	unsigned long	 nr_unordered_timestamps;
	unsigned long	 nr_state_machine_bugs;
	unsigned long	 nr_context_switch_bugs;
	unsigned long	 nr_events;
	unsigned long	 nr_lost_chunks;
	unsigned long	 nr_lost_events;
	u64		 run_measurement_overhead;
	u64		 sleep_measurement_overhead;
	u64		 start_time;
	u64		 cpu_usage;
	u64		 runavg_cpu_usage;
	u64		 parent_cpu_usage;
	u64		 runavg_parent_cpu_usage;
	u64		 sum_runtime;
	u64		 sum_fluct;
	u64		 run_avg;
	u64		 all_runtime;
	u64		 all_count;
	u64		 cpu_last_switched[MAX_CPUS];
	struct rb_root	 atom_root, sorted_atom_root;
	struct list_head sort_list, cmp_pid;
};

static u64 get_nsecs(void)
{
	struct timespec ts;

	clock_gettime(CLOCK_MONOTONIC, &ts);

	return ts.tv_sec * 1000000000ULL + ts.tv_nsec;
}

static void burn_nsecs(struct perf_sched *sched, u64 nsecs)
{
	u64 T0 = get_nsecs(), T1;

	do {
		T1 = get_nsecs();
	} while (T1 + sched->run_measurement_overhead < T0 + nsecs);
}

static void sleep_nsecs(u64 nsecs)
{
	struct timespec ts;

	ts.tv_nsec = nsecs % 999999999;
	ts.tv_sec = nsecs / 999999999;

	nanosleep(&ts, NULL);
}

static void calibrate_run_measurement_overhead(struct perf_sched *sched)
{
	u64 T0, T1, delta, min_delta = 1000000000ULL;
	int i;

	for (i = 0; i < 10; i++) {
		T0 = get_nsecs();
		burn_nsecs(sched, 0);
		T1 = get_nsecs();
		delta = T1-T0;
		min_delta = min(min_delta, delta);
	}
	sched->run_measurement_overhead = min_delta;

	printf("run measurement overhead: %" PRIu64 " nsecs\n", min_delta);
}

static void calibrate_sleep_measurement_overhead(struct perf_sched *sched)
{
	u64 T0, T1, delta, min_delta = 1000000000ULL;
	int i;

	for (i = 0; i < 10; i++) {
		T0 = get_nsecs();
		sleep_nsecs(10000);
		T1 = get_nsecs();
		delta = T1-T0;
		min_delta = min(min_delta, delta);
	}
	min_delta -= 10000;
	sched->sleep_measurement_overhead = min_delta;

	printf("sleep measurement overhead: %" PRIu64 " nsecs\n", min_delta);
}

static struct sched_atom *
get_new_event(struct task_desc *task, u64 timestamp)
{
	struct sched_atom *event = zalloc(sizeof(*event));
	unsigned long idx = task->nr_events;
	size_t size;

	event->timestamp = timestamp;
	event->nr = idx;

	task->nr_events++;
	size = sizeof(struct sched_atom *) * task->nr_events;
	task->atoms = realloc(task->atoms, size);
	BUG_ON(!task->atoms);

	task->atoms[idx] = event;

	return event;
}

static struct sched_atom *last_event(struct task_desc *task)
{
	if (!task->nr_events)
		return NULL;

	return task->atoms[task->nr_events - 1];
}

static void add_sched_event_run(struct perf_sched *sched, struct task_desc *task,
				u64 timestamp, u64 duration)
{
	struct sched_atom *event, *curr_event = last_event(task);

	/*
	 * optimize an existing RUN event by merging this one
	 * to it:
	 */
	if (curr_event && curr_event->type == SCHED_EVENT_RUN) {
		sched->nr_run_events_optimized++;
		curr_event->duration += duration;
		return;
	}

	event = get_new_event(task, timestamp);

	event->type = SCHED_EVENT_RUN;
	event->duration = duration;

	sched->nr_run_events++;
}

static void add_sched_event_wakeup(struct perf_sched *sched, struct task_desc *task,
				   u64 timestamp, struct task_desc *wakee)
{
	struct sched_atom *event, *wakee_event;

	event = get_new_event(task, timestamp);
	event->type = SCHED_EVENT_WAKEUP;
	event->wakee = wakee;

	wakee_event = last_event(wakee);
	if (!wakee_event || wakee_event->type != SCHED_EVENT_SLEEP) {
		sched->targetless_wakeups++;
		return;
	}
	if (wakee_event->wait_sem) {
		sched->multitarget_wakeups++;
		return;
	}

	wakee_event->wait_sem = zalloc(sizeof(*wakee_event->wait_sem));
	sem_init(wakee_event->wait_sem, 0, 0);
	wakee_event->specific_wait = 1;
	event->wait_sem = wakee_event->wait_sem;

	sched->nr_wakeup_events++;
}

static void add_sched_event_sleep(struct perf_sched *sched, struct task_desc *task,
				  u64 timestamp, u64 task_state __maybe_unused)
{
	struct sched_atom *event = get_new_event(task, timestamp);

	event->type = SCHED_EVENT_SLEEP;

	sched->nr_sleep_events++;
}

static struct task_desc *register_pid(struct perf_sched *sched,
				      unsigned long pid, const char *comm)
{
	struct task_desc *task;

	BUG_ON(pid >= MAX_PID);

	task = sched->pid_to_task[pid];

	if (task)
		return task;

	task = zalloc(sizeof(*task));
	task->pid = pid;
	task->nr = sched->nr_tasks;
	strcpy(task->comm, comm);
	/*
	 * every task starts in sleeping state - this gets ignored
	 * if there's no wakeup pointing to this sleep state:
	 */
	add_sched_event_sleep(sched, task, 0, 0);

	sched->pid_to_task[pid] = task;
	sched->nr_tasks++;
	sched->tasks = realloc(sched->tasks, sched->nr_tasks * sizeof(struct task_task *));
	BUG_ON(!sched->tasks);
	sched->tasks[task->nr] = task;

	if (verbose)
		printf("registered task #%ld, PID %ld (%s)\n", sched->nr_tasks, pid, comm);

	return task;
}


static void print_task_traces(struct perf_sched *sched)
{
	struct task_desc *task;
	unsigned long i;

	for (i = 0; i < sched->nr_tasks; i++) {
		task = sched->tasks[i];
		printf("task %6ld (%20s:%10ld), nr_events: %ld\n",
			task->nr, task->comm, task->pid, task->nr_events);
	}
}

static void add_cross_task_wakeups(struct perf_sched *sched)
{
	struct task_desc *task1, *task2;
	unsigned long i, j;

	for (i = 0; i < sched->nr_tasks; i++) {
		task1 = sched->tasks[i];
		j = i + 1;
		if (j == sched->nr_tasks)
			j = 0;
		task2 = sched->tasks[j];
		add_sched_event_wakeup(sched, task1, 0, task2);
	}
}

static void perf_sched__process_event(struct perf_sched *sched,
				      struct sched_atom *atom)
{
	int ret = 0;

	switch (atom->type) {
		case SCHED_EVENT_RUN:
			burn_nsecs(sched, atom->duration);
			break;
		case SCHED_EVENT_SLEEP:
			if (atom->wait_sem)
				ret = sem_wait(atom->wait_sem);
			BUG_ON(ret);
			break;
		case SCHED_EVENT_WAKEUP:
			if (atom->wait_sem)
				ret = sem_post(atom->wait_sem);
			BUG_ON(ret);
			break;
		case SCHED_EVENT_MIGRATION:
			break;
		default:
			BUG_ON(1);
	}
}

static u64 get_cpu_usage_nsec_parent(void)
{
	struct rusage ru;
	u64 sum;
	int err;

	err = getrusage(RUSAGE_SELF, &ru);
	BUG_ON(err);

	sum =  ru.ru_utime.tv_sec*1e9 + ru.ru_utime.tv_usec*1e3;
	sum += ru.ru_stime.tv_sec*1e9 + ru.ru_stime.tv_usec*1e3;

	return sum;
}

static int self_open_counters(void)
{
	struct perf_event_attr attr;
	int fd;

	memset(&attr, 0, sizeof(attr));

	attr.type = PERF_TYPE_SOFTWARE;
	attr.config = PERF_COUNT_SW_TASK_CLOCK;

	fd = sys_perf_event_open(&attr, 0, -1, -1, 0);

	if (fd < 0)
		pr_err("Error: sys_perf_event_open() syscall returned "
		       "with %d (%s)\n", fd, strerror(errno));
	return fd;
}

static u64 get_cpu_usage_nsec_self(int fd)
{
	u64 runtime;
	int ret;

	ret = read(fd, &runtime, sizeof(runtime));
	BUG_ON(ret != sizeof(runtime));

	return runtime;
}

struct sched_thread_parms {
	struct task_desc  *task;
	struct perf_sched *sched;
};

static void *thread_func(void *ctx)
{
	struct sched_thread_parms *parms = ctx;
	struct task_desc *this_task = parms->task;
	struct perf_sched *sched = parms->sched;
	u64 cpu_usage_0, cpu_usage_1;
	unsigned long i, ret;
	char comm2[22];
	int fd;

	free(parms);

	sprintf(comm2, ":%s", this_task->comm);
	prctl(PR_SET_NAME, comm2);
	fd = self_open_counters();
	if (fd < 0)
		return NULL;
again:
	ret = sem_post(&this_task->ready_for_work);
	BUG_ON(ret);
	ret = pthread_mutex_lock(&sched->start_work_mutex);
	BUG_ON(ret);
	ret = pthread_mutex_unlock(&sched->start_work_mutex);
	BUG_ON(ret);

	cpu_usage_0 = get_cpu_usage_nsec_self(fd);

	for (i = 0; i < this_task->nr_events; i++) {
		this_task->curr_event = i;
		perf_sched__process_event(sched, this_task->atoms[i]);
	}

	cpu_usage_1 = get_cpu_usage_nsec_self(fd);
	this_task->cpu_usage = cpu_usage_1 - cpu_usage_0;
	ret = sem_post(&this_task->work_done_sem);
	BUG_ON(ret);

	ret = pthread_mutex_lock(&sched->work_done_wait_mutex);
	BUG_ON(ret);
	ret = pthread_mutex_unlock(&sched->work_done_wait_mutex);
	BUG_ON(ret);

	goto again;
}

static void create_tasks(struct perf_sched *sched)
{
	struct task_desc *task;
	pthread_attr_t attr;
	unsigned long i;
	int err;

	err = pthread_attr_init(&attr);
	BUG_ON(err);
	err = pthread_attr_setstacksize(&attr,
			(size_t) max(16 * 1024, PTHREAD_STACK_MIN));
	BUG_ON(err);
	err = pthread_mutex_lock(&sched->start_work_mutex);
	BUG_ON(err);
	err = pthread_mutex_lock(&sched->work_done_wait_mutex);
	BUG_ON(err);
	for (i = 0; i < sched->nr_tasks; i++) {
		struct sched_thread_parms *parms = malloc(sizeof(*parms));
		BUG_ON(parms == NULL);
		parms->task = task = sched->tasks[i];
		parms->sched = sched;
		sem_init(&task->sleep_sem, 0, 0);
		sem_init(&task->ready_for_work, 0, 0);
		sem_init(&task->work_done_sem, 0, 0);
		task->curr_event = 0;
		err = pthread_create(&task->thread, &attr, thread_func, parms);
		BUG_ON(err);
	}
}

static void wait_for_tasks(struct perf_sched *sched)
{
	u64 cpu_usage_0, cpu_usage_1;
	struct task_desc *task;
	unsigned long i, ret;

	sched->start_time = get_nsecs();
	sched->cpu_usage = 0;
	pthread_mutex_unlock(&sched->work_done_wait_mutex);

	for (i = 0; i < sched->nr_tasks; i++) {
		task = sched->tasks[i];
		ret = sem_wait(&task->ready_for_work);
		BUG_ON(ret);
		sem_init(&task->ready_for_work, 0, 0);
	}
	ret = pthread_mutex_lock(&sched->work_done_wait_mutex);
	BUG_ON(ret);

	cpu_usage_0 = get_cpu_usage_nsec_parent();

	pthread_mutex_unlock(&sched->start_work_mutex);

	for (i = 0; i < sched->nr_tasks; i++) {
		task = sched->tasks[i];
		ret = sem_wait(&task->work_done_sem);
		BUG_ON(ret);
		sem_init(&task->work_done_sem, 0, 0);
		sched->cpu_usage += task->cpu_usage;
		task->cpu_usage = 0;
	}

	cpu_usage_1 = get_cpu_usage_nsec_parent();
	if (!sched->runavg_cpu_usage)
		sched->runavg_cpu_usage = sched->cpu_usage;
	sched->runavg_cpu_usage = (sched->runavg_cpu_usage * 9 + sched->cpu_usage) / 10;

	sched->parent_cpu_usage = cpu_usage_1 - cpu_usage_0;
	if (!sched->runavg_parent_cpu_usage)
		sched->runavg_parent_cpu_usage = sched->parent_cpu_usage;
	sched->runavg_parent_cpu_usage = (sched->runavg_parent_cpu_usage * 9 +
					 sched->parent_cpu_usage)/10;

	ret = pthread_mutex_lock(&sched->start_work_mutex);
	BUG_ON(ret);

	for (i = 0; i < sched->nr_tasks; i++) {
		task = sched->tasks[i];
		sem_init(&task->sleep_sem, 0, 0);
		task->curr_event = 0;
	}
}

static void run_one_test(struct perf_sched *sched)
{
	u64 T0, T1, delta, avg_delta, fluct;

	T0 = get_nsecs();
	wait_for_tasks(sched);
	T1 = get_nsecs();

	delta = T1 - T0;
	sched->sum_runtime += delta;
	sched->nr_runs++;

	avg_delta = sched->sum_runtime / sched->nr_runs;
	if (delta < avg_delta)
		fluct = avg_delta - delta;
	else
		fluct = delta - avg_delta;
	sched->sum_fluct += fluct;
	if (!sched->run_avg)
		sched->run_avg = delta;
	sched->run_avg = (sched->run_avg * 9 + delta) / 10;

	printf("#%-3ld: %0.3f, ", sched->nr_runs, (double)delta / 1000000.0);

	printf("ravg: %0.2f, ", (double)sched->run_avg / 1e6);

	printf("cpu: %0.2f / %0.2f",
		(double)sched->cpu_usage / 1e6, (double)sched->runavg_cpu_usage / 1e6);

#if 0
	/*
	 * rusage statistics done by the parent, these are less
	 * accurate than the sched->sum_exec_runtime based statistics:
	 */
	printf(" [%0.2f / %0.2f]",
		(double)sched->parent_cpu_usage/1e6,
		(double)sched->runavg_parent_cpu_usage/1e6);
#endif

	printf("\n");

	if (sched->nr_sleep_corrections)
		printf(" (%ld sleep corrections)\n", sched->nr_sleep_corrections);
	sched->nr_sleep_corrections = 0;
}

static void test_calibrations(struct perf_sched *sched)
{
	u64 T0, T1;

	T0 = get_nsecs();
	burn_nsecs(sched, 1e6);
	T1 = get_nsecs();

	printf("the run test took %" PRIu64 " nsecs\n", T1 - T0);

	T0 = get_nsecs();
	sleep_nsecs(1e6);
	T1 = get_nsecs();

	printf("the sleep test took %" PRIu64 " nsecs\n", T1 - T0);
}

static int
replay_wakeup_event(struct perf_sched *sched,
		    struct perf_evsel *evsel, struct perf_sample *sample,
		    struct machine *machine __maybe_unused)
{
	const char *comm = perf_evsel__strval(evsel, sample, "comm");
	const u32 pid	 = perf_evsel__intval(evsel, sample, "pid");
	struct task_desc *waker, *wakee;

	if (verbose) {
		printf("sched_wakeup event %p\n", evsel);

		printf(" ... pid %d woke up %s/%d\n", sample->tid, comm, pid);
	}

	waker = register_pid(sched, sample->tid, "<unknown>");
	wakee = register_pid(sched, pid, comm);

	add_sched_event_wakeup(sched, waker, sample->time, wakee);
	return 0;
}

static int replay_switch_event(struct perf_sched *sched,
			       struct perf_evsel *evsel,
			       struct perf_sample *sample,
			       struct machine *machine __maybe_unused)
{
	const char *prev_comm  = perf_evsel__strval(evsel, sample, "prev_comm"),
		   *next_comm  = perf_evsel__strval(evsel, sample, "next_comm");
	const u32 prev_pid = perf_evsel__intval(evsel, sample, "prev_pid"),
		  next_pid = perf_evsel__intval(evsel, sample, "next_pid");
	const u64 prev_state = perf_evsel__intval(evsel, sample, "prev_state");
	struct task_desc *prev, __maybe_unused *next;
	u64 timestamp0, timestamp = sample->time;
	int cpu = sample->cpu;
	s64 delta;

	if (verbose)
		printf("sched_switch event %p\n", evsel);

	if (cpu >= MAX_CPUS || cpu < 0)
		return 0;

	timestamp0 = sched->cpu_last_switched[cpu];
	if (timestamp0)
		delta = timestamp - timestamp0;
	else
		delta = 0;

	if (delta < 0) {
		pr_err("hm, delta: %" PRIu64 " < 0 ?\n", delta);
		return -1;
	}

	pr_debug(" ... switch from %s/%d to %s/%d [ran %" PRIu64 " nsecs]\n",
		 prev_comm, prev_pid, next_comm, next_pid, delta);

	prev = register_pid(sched, prev_pid, prev_comm);
	next = register_pid(sched, next_pid, next_comm);

	sched->cpu_last_switched[cpu] = timestamp;

	add_sched_event_run(sched, prev, timestamp, delta);
	add_sched_event_sleep(sched, prev, timestamp, prev_state);

	return 0;
}

static int replay_fork_event(struct perf_sched *sched, struct perf_evsel *evsel,
			     struct perf_sample *sample)
{
	const char *parent_comm = perf_evsel__strval(evsel, sample, "parent_comm"),
		   *child_comm  = perf_evsel__strval(evsel, sample, "child_comm");
	const u32 parent_pid  = perf_evsel__intval(evsel, sample, "parent_pid"),
		  child_pid  = perf_evsel__intval(evsel, sample, "child_pid");

	if (verbose) {
		printf("sched_fork event %p\n", evsel);
		printf("... parent: %s/%d\n", parent_comm, parent_pid);
		printf("...  child: %s/%d\n", child_comm, child_pid);
	}

	register_pid(sched, parent_pid, parent_comm);
	register_pid(sched, child_pid, child_comm);
	return 0;
}

struct sort_dimension {
	const char		*name;
	sort_fn_t		cmp;
	struct list_head	list;
};

static int
thread_lat_cmp(struct list_head *list, struct work_atoms *l, struct work_atoms *r)
{
	struct sort_dimension *sort;
	int ret = 0;

	BUG_ON(list_empty(list));

	list_for_each_entry(sort, list, list) {
		ret = sort->cmp(l, r);
		if (ret)
			return ret;
	}

	return ret;
}

static struct work_atoms *
thread_atoms_search(struct rb_root *root, struct thread *thread,
			 struct list_head *sort_list)
{
	struct rb_node *node = root->rb_node;
	struct work_atoms key = { .thread = thread };

	while (node) {
		struct work_atoms *atoms;
		int cmp;

		atoms = container_of(node, struct work_atoms, node);

		cmp = thread_lat_cmp(sort_list, &key, atoms);
		if (cmp > 0)
			node = node->rb_left;
		else if (cmp < 0)
			node = node->rb_right;
		else {
			BUG_ON(thread != atoms->thread);
			return atoms;
		}
	}
	return NULL;
}

static void
__thread_latency_insert(struct rb_root *root, struct work_atoms *data,
			 struct list_head *sort_list)
{
	struct rb_node **new = &(root->rb_node), *parent = NULL;

	while (*new) {
		struct work_atoms *this;
		int cmp;

		this = container_of(*new, struct work_atoms, node);
		parent = *new;

		cmp = thread_lat_cmp(sort_list, data, this);

		if (cmp > 0)
			new = &((*new)->rb_left);
		else
			new = &((*new)->rb_right);
	}

	rb_link_node(&data->node, parent, new);
	rb_insert_color(&data->node, root);
}

static int thread_atoms_insert(struct perf_sched *sched, struct thread *thread)
{
	struct work_atoms *atoms = zalloc(sizeof(*atoms));
	if (!atoms) {
		pr_err("No memory at %s\n", __func__);
		return -1;
	}

	atoms->thread = thread;
	INIT_LIST_HEAD(&atoms->work_list);
	__thread_latency_insert(&sched->atom_root, atoms, &sched->cmp_pid);
	return 0;
}

static int latency_fork_event(struct perf_sched *sched __maybe_unused,
			      struct perf_evsel *evsel __maybe_unused,
			      struct perf_sample *sample __maybe_unused)
{
	/* should insert the newcomer */
	return 0;
}

static char sched_out_state(u64 prev_state)
{
	const char *str = TASK_STATE_TO_CHAR_STR;

	return str[prev_state];
}

static int
add_sched_out_event(struct work_atoms *atoms,
		    char run_state,
		    u64 timestamp)
{
	struct work_atom *atom = zalloc(sizeof(*atom));
	if (!atom) {
		pr_err("Non memory at %s", __func__);
		return -1;
	}

	atom->sched_out_time = timestamp;

	if (run_state == 'R') {
		atom->state = THREAD_WAIT_CPU;
		atom->wake_up_time = atom->sched_out_time;
	}

	list_add_tail(&atom->list, &atoms->work_list);
	return 0;
}

static void
add_runtime_event(struct work_atoms *atoms, u64 delta,
		  u64 timestamp __maybe_unused)
{
	struct work_atom *atom;

	BUG_ON(list_empty(&atoms->work_list));

	atom = list_entry(atoms->work_list.prev, struct work_atom, list);

	atom->runtime += delta;
	atoms->total_runtime += delta;
}

static void
add_sched_in_event(struct work_atoms *atoms, u64 timestamp)
{
	struct work_atom *atom;
	u64 delta;

	if (list_empty(&atoms->work_list))
		return;

	atom = list_entry(atoms->work_list.prev, struct work_atom, list);

	if (atom->state != THREAD_WAIT_CPU)
		return;

	if (timestamp < atom->wake_up_time) {
		atom->state = THREAD_IGNORE;
		return;
	}

	atom->state = THREAD_SCHED_IN;
	atom->sched_in_time = timestamp;

	delta = atom->sched_in_time - atom->wake_up_time;
	atoms->total_lat += delta;
	if (delta > atoms->max_lat) {
		atoms->max_lat = delta;
		atoms->max_lat_at = timestamp;
	}
	atoms->nb_atoms++;
}

static int latency_switch_event(struct perf_sched *sched,
				struct perf_evsel *evsel,
				struct perf_sample *sample,
				struct machine *machine)
{
	const u32 prev_pid = perf_evsel__intval(evsel, sample, "prev_pid"),
		  next_pid = perf_evsel__intval(evsel, sample, "next_pid");
	const u64 prev_state = perf_evsel__intval(evsel, sample, "prev_state");
	struct work_atoms *out_events, *in_events;
	struct thread *sched_out, *sched_in;
	u64 timestamp0, timestamp = sample->time;
	int cpu = sample->cpu;
	s64 delta;

	BUG_ON(cpu >= MAX_CPUS || cpu < 0);

	timestamp0 = sched->cpu_last_switched[cpu];
	sched->cpu_last_switched[cpu] = timestamp;
	if (timestamp0)
		delta = timestamp - timestamp0;
	else
		delta = 0;

	if (delta < 0) {
		pr_err("hm, delta: %" PRIu64 " < 0 ?\n", delta);
		return -1;
	}

	sched_out = machine__findnew_thread(machine, prev_pid);
	sched_in = machine__findnew_thread(machine, next_pid);

	out_events = thread_atoms_search(&sched->atom_root, sched_out, &sched->cmp_pid);
	if (!out_events) {
		if (thread_atoms_insert(sched, sched_out))
			return -1;
		out_events = thread_atoms_search(&sched->atom_root, sched_out, &sched->cmp_pid);
		if (!out_events) {
			pr_err("out-event: Internal tree error");
			return -1;
		}
	}
	if (add_sched_out_event(out_events, sched_out_state(prev_state), timestamp))
		return -1;

	in_events = thread_atoms_search(&sched->atom_root, sched_in, &sched->cmp_pid);
	if (!in_events) {
		if (thread_atoms_insert(sched, sched_in))
			return -1;
		in_events = thread_atoms_search(&sched->atom_root, sched_in, &sched->cmp_pid);
		if (!in_events) {
			pr_err("in-event: Internal tree error");
			return -1;
		}
		/*
		 * Take came in we have not heard about yet,
		 * add in an initial atom in runnable state:
		 */
		if (add_sched_out_event(in_events, 'R', timestamp))
			return -1;
	}
	add_sched_in_event(in_events, timestamp);

	return 0;
}

static int latency_runtime_event(struct perf_sched *sched,
				 struct perf_evsel *evsel,
				 struct perf_sample *sample,
				 struct machine *machine)
{
	const u32 pid	   = perf_evsel__intval(evsel, sample, "pid");
	const u64 runtime  = perf_evsel__intval(evsel, sample, "runtime");
	struct thread *thread = machine__findnew_thread(machine, pid);
	struct work_atoms *atoms = thread_atoms_search(&sched->atom_root, thread, &sched->cmp_pid);
	u64 timestamp = sample->time;
	int cpu = sample->cpu;

	BUG_ON(cpu >= MAX_CPUS || cpu < 0);
	if (!atoms) {
		if (thread_atoms_insert(sched, thread))
			return -1;
		atoms = thread_atoms_search(&sched->atom_root, thread, &sched->cmp_pid);
		if (!atoms) {
			pr_err("in-event: Internal tree error");
			return -1;
		}
		if (add_sched_out_event(atoms, 'R', timestamp))
			return -1;
	}

	add_runtime_event(atoms, runtime, timestamp);
	return 0;
}

static int latency_wakeup_event(struct perf_sched *sched,
				struct perf_evsel *evsel,
				struct perf_sample *sample,
				struct machine *machine)
{
	const u32 pid	  = perf_evsel__intval(evsel, sample, "pid"),
		  success = perf_evsel__intval(evsel, sample, "success");
	struct work_atoms *atoms;
	struct work_atom *atom;
	struct thread *wakee;
	u64 timestamp = sample->time;

	/* Note for later, it may be interesting to observe the failing cases */
	if (!success)
		return 0;

	wakee = machine__findnew_thread(machine, pid);
	atoms = thread_atoms_search(&sched->atom_root, wakee, &sched->cmp_pid);
	if (!atoms) {
		if (thread_atoms_insert(sched, wakee))
			return -1;
		atoms = thread_atoms_search(&sched->atom_root, wakee, &sched->cmp_pid);
		if (!atoms) {
			pr_err("wakeup-event: Internal tree error");
			return -1;
		}
		if (add_sched_out_event(atoms, 'S', timestamp))
			return -1;
	}

	BUG_ON(list_empty(&atoms->work_list));

	atom = list_entry(atoms->work_list.prev, struct work_atom, list);

	/*
	 * You WILL be missing events if you've recorded only
	 * one CPU, or are only looking at only one, so don't
	 * make useless noise.
	 */
	if (sched->profile_cpu == -1 && atom->state != THREAD_SLEEPING)
		sched->nr_state_machine_bugs++;

	sched->nr_timestamps++;
	if (atom->sched_out_time > timestamp) {
		sched->nr_unordered_timestamps++;
		return 0;
	}

	atom->state = THREAD_WAIT_CPU;
	atom->wake_up_time = timestamp;
	return 0;
}

static int latency_migrate_task_event(struct perf_sched *sched,
				      struct perf_evsel *evsel,
				      struct perf_sample *sample,
				      struct machine *machine)
{
	const u32 pid = perf_evsel__intval(evsel, sample, "pid");
	u64 timestamp = sample->time;
	struct work_atoms *atoms;
	struct work_atom *atom;
	struct thread *migrant;

	/*
	 * Only need to worry about migration when profiling one CPU.
	 */
	if (sched->profile_cpu == -1)
		return 0;

	migrant = machine__findnew_thread(machine, pid);
	atoms = thread_atoms_search(&sched->atom_root, migrant, &sched->cmp_pid);
	if (!atoms) {
		if (thread_atoms_insert(sched, migrant))
			return -1;
		register_pid(sched, migrant->pid, migrant->comm);
		atoms = thread_atoms_search(&sched->atom_root, migrant, &sched->cmp_pid);
		if (!atoms) {
			pr_err("migration-event: Internal tree error");
			return -1;
		}
		if (add_sched_out_event(atoms, 'R', timestamp))
			return -1;
	}

	BUG_ON(list_empty(&atoms->work_list));

	atom = list_entry(atoms->work_list.prev, struct work_atom, list);
	atom->sched_in_time = atom->sched_out_time = atom->wake_up_time = timestamp;

	sched->nr_timestamps++;

	if (atom->sched_out_time > timestamp)
		sched->nr_unordered_timestamps++;

	return 0;
}

static void output_lat_thread(struct perf_sched *sched, struct work_atoms *work_list)
{
	int i;
	int ret;
	u64 avg;

	if (!work_list->nb_atoms)
		return;
	/*
	 * Ignore idle threads:
	 */
	if (!strcmp(work_list->thread->comm, "swapper"))
		return;

	sched->all_runtime += work_list->total_runtime;
	sched->all_count   += work_list->nb_atoms;

	ret = printf("  %s:%d ", work_list->thread->comm, work_list->thread->pid);

	for (i = 0; i < 24 - ret; i++)
		printf(" ");

	avg = work_list->total_lat / work_list->nb_atoms;

	printf("|%11.3f ms |%9" PRIu64 " | avg:%9.3f ms | max:%9.3f ms | max at: %9.6f s\n",
	      (double)work_list->total_runtime / 1e6,
		 work_list->nb_atoms, (double)avg / 1e6,
		 (double)work_list->max_lat / 1e6,
		 (double)work_list->max_lat_at / 1e9);
}

static int pid_cmp(struct work_atoms *l, struct work_atoms *r)
{
	if (l->thread->pid < r->thread->pid)
		return -1;
	if (l->thread->pid > r->thread->pid)
		return 1;

	return 0;
}

static int avg_cmp(struct work_atoms *l, struct work_atoms *r)
{
	u64 avgl, avgr;

	if (!l->nb_atoms)
		return -1;

	if (!r->nb_atoms)
		return 1;

	avgl = l->total_lat / l->nb_atoms;
	avgr = r->total_lat / r->nb_atoms;

	if (avgl < avgr)
		return -1;
	if (avgl > avgr)
		return 1;

	return 0;
}

static int max_cmp(struct work_atoms *l, struct work_atoms *r)
{
	if (l->max_lat < r->max_lat)
		return -1;
	if (l->max_lat > r->max_lat)
		return 1;

	return 0;
}

static int switch_cmp(struct work_atoms *l, struct work_atoms *r)
{
	if (l->nb_atoms < r->nb_atoms)
		return -1;
	if (l->nb_atoms > r->nb_atoms)
		return 1;

	return 0;
}

static int runtime_cmp(struct work_atoms *l, struct work_atoms *r)
{
	if (l->total_runtime < r->total_runtime)
		return -1;
	if (l->total_runtime > r->total_runtime)
		return 1;

	return 0;
}

static int sort_dimension__add(const char *tok, struct list_head *list)
{
	size_t i;
	static struct sort_dimension avg_sort_dimension = {
		.name = "avg",
		.cmp  = avg_cmp,
	};
	static struct sort_dimension max_sort_dimension = {
		.name = "max",
		.cmp  = max_cmp,
	};
	static struct sort_dimension pid_sort_dimension = {
		.name = "pid",
		.cmp  = pid_cmp,
	};
	static struct sort_dimension runtime_sort_dimension = {
		.name = "runtime",
		.cmp  = runtime_cmp,
	};
	static struct sort_dimension switch_sort_dimension = {
		.name = "switch",
		.cmp  = switch_cmp,
	};
	struct sort_dimension *available_sorts[] = {
		&pid_sort_dimension,
		&avg_sort_dimension,
		&max_sort_dimension,
		&switch_sort_dimension,
		&runtime_sort_dimension,
	};

	for (i = 0; i < ARRAY_SIZE(available_sorts); i++) {
		if (!strcmp(available_sorts[i]->name, tok)) {
			list_add_tail(&available_sorts[i]->list, list);

			return 0;
		}
	}

	return -1;
}

static void perf_sched__sort_lat(struct perf_sched *sched)
{
	struct rb_node *node;

	for (;;) {
		struct work_atoms *data;
		node = rb_first(&sched->atom_root);
		if (!node)
			break;

		rb_erase(node, &sched->atom_root);
		data = rb_entry(node, struct work_atoms, node);
		__thread_latency_insert(&sched->sorted_atom_root, data, &sched->sort_list);
	}
}

static int process_sched_wakeup_event(struct perf_tool *tool,
				      struct perf_evsel *evsel,
				      struct perf_sample *sample,
				      struct machine *machine)
{
	struct perf_sched *sched = container_of(tool, struct perf_sched, tool);

	if (sched->tp_handler->wakeup_event)
		return sched->tp_handler->wakeup_event(sched, evsel, sample, machine);

	return 0;
}

static int map_switch_event(struct perf_sched *sched, struct perf_evsel *evsel,
			    struct perf_sample *sample, struct machine *machine)
{
	const u32 prev_pid = perf_evsel__intval(evsel, sample, "prev_pid"),
		  next_pid = perf_evsel__intval(evsel, sample, "next_pid");
	struct thread *sched_out __maybe_unused, *sched_in;
	int new_shortname;
	u64 timestamp0, timestamp = sample->time;
	s64 delta;
	int cpu, this_cpu = sample->cpu;

	BUG_ON(this_cpu >= MAX_CPUS || this_cpu < 0);

	if (this_cpu > sched->max_cpu)
		sched->max_cpu = this_cpu;

	timestamp0 = sched->cpu_last_switched[this_cpu];
	sched->cpu_last_switched[this_cpu] = timestamp;
	if (timestamp0)
		delta = timestamp - timestamp0;
	else
		delta = 0;

	if (delta < 0) {
		pr_err("hm, delta: %" PRIu64 " < 0 ?\n", delta);
		return -1;
	}

	sched_out = machine__findnew_thread(machine, prev_pid);
	sched_in = machine__findnew_thread(machine, next_pid);

	sched->curr_thread[this_cpu] = sched_in;

	printf("  ");

	new_shortname = 0;
	if (!sched_in->shortname[0]) {
		sched_in->shortname[0] = sched->next_shortname1;
		sched_in->shortname[1] = sched->next_shortname2;

		if (sched->next_shortname1 < 'Z') {
			sched->next_shortname1++;
		} else {
			sched->next_shortname1='A';
			if (sched->next_shortname2 < '9') {
				sched->next_shortname2++;
			} else {
				sched->next_shortname2='0';
			}
		}
		new_shortname = 1;
	}

	for (cpu = 0; cpu <= sched->max_cpu; cpu++) {
		if (cpu != this_cpu)
			printf(" ");
		else
			printf("*");

		if (sched->curr_thread[cpu]) {
			if (sched->curr_thread[cpu]->pid)
				printf("%2s ", sched->curr_thread[cpu]->shortname);
			else
				printf(".  ");
		} else
			printf("   ");
	}

	printf("  %12.6f secs ", (double)timestamp/1e9);
	if (new_shortname) {
		printf("%s => %s:%d\n",
			sched_in->shortname, sched_in->comm, sched_in->pid);
	} else {
		printf("\n");
	}

	return 0;
}

static int process_sched_switch_event(struct perf_tool *tool,
				      struct perf_evsel *evsel,
				      struct perf_sample *sample,
				      struct machine *machine)
{
	struct perf_sched *sched = container_of(tool, struct perf_sched, tool);
	int this_cpu = sample->cpu, err = 0;
	u32 prev_pid = perf_evsel__intval(evsel, sample, "prev_pid"),
	    next_pid = perf_evsel__intval(evsel, sample, "next_pid");

	if (sched->curr_pid[this_cpu] != (u32)-1) {
		/*
		 * Are we trying to switch away a PID that is
		 * not current?
		 */
		if (sched->curr_pid[this_cpu] != prev_pid)
			sched->nr_context_switch_bugs++;
	}

	if (sched->tp_handler->switch_event)
		err = sched->tp_handler->switch_event(sched, evsel, sample, machine);

	sched->curr_pid[this_cpu] = next_pid;
	return err;
}

static int process_sched_runtime_event(struct perf_tool *tool,
				       struct perf_evsel *evsel,
				       struct perf_sample *sample,
				       struct machine *machine)
{
	struct perf_sched *sched = container_of(tool, struct perf_sched, tool);

	if (sched->tp_handler->runtime_event)
		return sched->tp_handler->runtime_event(sched, evsel, sample, machine);

	return 0;
}

static int process_sched_fork_event(struct perf_tool *tool,
				    struct perf_evsel *evsel,
				    struct perf_sample *sample,
				    struct machine *machine __maybe_unused)
{
	struct perf_sched *sched = container_of(tool, struct perf_sched, tool);

	if (sched->tp_handler->fork_event)
		return sched->tp_handler->fork_event(sched, evsel, sample);

	return 0;
}

static int process_sched_exit_event(struct perf_tool *tool __maybe_unused,
				    struct perf_evsel *evsel,
				    struct perf_sample *sample __maybe_unused,
				    struct machine *machine __maybe_unused)
{
	pr_debug("sched_exit event %p\n", evsel);
	return 0;
}

static int process_sched_migrate_task_event(struct perf_tool *tool,
					    struct perf_evsel *evsel,
					    struct perf_sample *sample,
					    struct machine *machine)
{
	struct perf_sched *sched = container_of(tool, struct perf_sched, tool);

	if (sched->tp_handler->migrate_task_event)
		return sched->tp_handler->migrate_task_event(sched, evsel, sample, machine);

	return 0;
}

typedef int (*tracepoint_handler)(struct perf_tool *tool,
				  struct perf_evsel *evsel,
				  struct perf_sample *sample,
				  struct machine *machine);

static int perf_sched__process_tracepoint_sample(struct perf_tool *tool __maybe_unused,
						 union perf_event *event __maybe_unused,
						 struct perf_sample *sample,
						 struct perf_evsel *evsel,
						 struct machine *machine)
{
<<<<<<< HEAD
	struct thread *thread = machine__findnew_thread(machine, sample->pid);
=======
	struct thread *thread = machine__findnew_thread(machine, sample->tid);
>>>>>>> ddffeb8c
	int err = 0;

	if (thread == NULL) {
		pr_debug("problem processing %s event, skipping it.\n",
			 perf_evsel__name(evsel));
		return -1;
	}

	evsel->hists.stats.total_period += sample->period;
	hists__inc_nr_events(&evsel->hists, PERF_RECORD_SAMPLE);

	if (evsel->handler.func != NULL) {
		tracepoint_handler f = evsel->handler.func;
		err = f(tool, evsel, sample, machine);
	}

	return err;
}

static int perf_sched__read_events(struct perf_sched *sched, bool destroy,
				   struct perf_session **psession)
{
	const struct perf_evsel_str_handler handlers[] = {
		{ "sched:sched_switch",	      process_sched_switch_event, },
		{ "sched:sched_stat_runtime", process_sched_runtime_event, },
		{ "sched:sched_wakeup",	      process_sched_wakeup_event, },
		{ "sched:sched_wakeup_new",   process_sched_wakeup_event, },
		{ "sched:sched_process_fork", process_sched_fork_event, },
		{ "sched:sched_process_exit", process_sched_exit_event, },
		{ "sched:sched_migrate_task", process_sched_migrate_task_event, },
	};
	struct perf_session *session;

	session = perf_session__new(sched->input_name, O_RDONLY, 0, false, &sched->tool);
	if (session == NULL) {
		pr_debug("No Memory for session\n");
		return -1;
	}

	if (perf_session__set_tracepoints_handlers(session, handlers))
		goto out_delete;

	if (perf_session__has_traces(session, "record -R")) {
		int err = perf_session__process_events(session, &sched->tool);
		if (err) {
			pr_err("Failed to process events, error %d", err);
			goto out_delete;
		}

		sched->nr_events      = session->hists.stats.nr_events[0];
		sched->nr_lost_events = session->hists.stats.total_lost;
		sched->nr_lost_chunks = session->hists.stats.nr_events[PERF_RECORD_LOST];
	}

	if (destroy)
		perf_session__delete(session);

	if (psession)
		*psession = session;

	return 0;

out_delete:
	perf_session__delete(session);
	return -1;
}

static void print_bad_events(struct perf_sched *sched)
{
	if (sched->nr_unordered_timestamps && sched->nr_timestamps) {
		printf("  INFO: %.3f%% unordered timestamps (%ld out of %ld)\n",
			(double)sched->nr_unordered_timestamps/(double)sched->nr_timestamps*100.0,
			sched->nr_unordered_timestamps, sched->nr_timestamps);
	}
	if (sched->nr_lost_events && sched->nr_events) {
		printf("  INFO: %.3f%% lost events (%ld out of %ld, in %ld chunks)\n",
			(double)sched->nr_lost_events/(double)sched->nr_events * 100.0,
			sched->nr_lost_events, sched->nr_events, sched->nr_lost_chunks);
	}
	if (sched->nr_state_machine_bugs && sched->nr_timestamps) {
		printf("  INFO: %.3f%% state machine bugs (%ld out of %ld)",
			(double)sched->nr_state_machine_bugs/(double)sched->nr_timestamps*100.0,
			sched->nr_state_machine_bugs, sched->nr_timestamps);
		if (sched->nr_lost_events)
			printf(" (due to lost events?)");
		printf("\n");
	}
	if (sched->nr_context_switch_bugs && sched->nr_timestamps) {
		printf("  INFO: %.3f%% context switch bugs (%ld out of %ld)",
			(double)sched->nr_context_switch_bugs/(double)sched->nr_timestamps*100.0,
			sched->nr_context_switch_bugs, sched->nr_timestamps);
		if (sched->nr_lost_events)
			printf(" (due to lost events?)");
		printf("\n");
	}
}

static int perf_sched__lat(struct perf_sched *sched)
{
	struct rb_node *next;
	struct perf_session *session;

	setup_pager();
	if (perf_sched__read_events(sched, false, &session))
		return -1;
	perf_sched__sort_lat(sched);

	printf("\n ---------------------------------------------------------------------------------------------------------------\n");
	printf("  Task                  |   Runtime ms  | Switches | Average delay ms | Maximum delay ms | Maximum delay at     |\n");
	printf(" ---------------------------------------------------------------------------------------------------------------\n");

	next = rb_first(&sched->sorted_atom_root);

	while (next) {
		struct work_atoms *work_list;

		work_list = rb_entry(next, struct work_atoms, node);
		output_lat_thread(sched, work_list);
		next = rb_next(next);
	}

	printf(" -----------------------------------------------------------------------------------------\n");
	printf("  TOTAL:                |%11.3f ms |%9" PRIu64 " |\n",
		(double)sched->all_runtime / 1e6, sched->all_count);

	printf(" ---------------------------------------------------\n");

	print_bad_events(sched);
	printf("\n");

	perf_session__delete(session);
	return 0;
}

static int perf_sched__map(struct perf_sched *sched)
{
	sched->max_cpu = sysconf(_SC_NPROCESSORS_CONF);

	setup_pager();
	if (perf_sched__read_events(sched, true, NULL))
		return -1;
	print_bad_events(sched);
	return 0;
}

static int perf_sched__replay(struct perf_sched *sched)
{
	unsigned long i;

	calibrate_run_measurement_overhead(sched);
	calibrate_sleep_measurement_overhead(sched);

	test_calibrations(sched);

	if (perf_sched__read_events(sched, true, NULL))
		return -1;

	printf("nr_run_events:        %ld\n", sched->nr_run_events);
	printf("nr_sleep_events:      %ld\n", sched->nr_sleep_events);
	printf("nr_wakeup_events:     %ld\n", sched->nr_wakeup_events);

	if (sched->targetless_wakeups)
		printf("target-less wakeups:  %ld\n", sched->targetless_wakeups);
	if (sched->multitarget_wakeups)
		printf("multi-target wakeups: %ld\n", sched->multitarget_wakeups);
	if (sched->nr_run_events_optimized)
		printf("run atoms optimized: %ld\n",
			sched->nr_run_events_optimized);

	print_task_traces(sched);
	add_cross_task_wakeups(sched);

	create_tasks(sched);
	printf("------------------------------------------------------------\n");
	for (i = 0; i < sched->replay_repeat; i++)
		run_one_test(sched);

	return 0;
}

static void setup_sorting(struct perf_sched *sched, const struct option *options,
			  const char * const usage_msg[])
{
	char *tmp, *tok, *str = strdup(sched->sort_order);

	for (tok = strtok_r(str, ", ", &tmp);
			tok; tok = strtok_r(NULL, ", ", &tmp)) {
		if (sort_dimension__add(tok, &sched->sort_list) < 0) {
			error("Unknown --sort key: `%s'", tok);
			usage_with_options(usage_msg, options);
		}
	}

	free(str);

	sort_dimension__add("pid", &sched->cmp_pid);
}

static int __cmd_record(int argc, const char **argv)
{
	unsigned int rec_argc, i, j;
	const char **rec_argv;
	const char * const record_args[] = {
		"record",
		"-a",
		"-R",
		"-f",
		"-m", "1024",
		"-c", "1",
		"-e", "sched:sched_switch",
		"-e", "sched:sched_stat_wait",
		"-e", "sched:sched_stat_sleep",
		"-e", "sched:sched_stat_iowait",
		"-e", "sched:sched_stat_runtime",
		"-e", "sched:sched_process_exit",
		"-e", "sched:sched_process_fork",
		"-e", "sched:sched_wakeup",
		"-e", "sched:sched_migrate_task",
	};

	rec_argc = ARRAY_SIZE(record_args) + argc - 1;
	rec_argv = calloc(rec_argc + 1, sizeof(char *));

	if (rec_argv == NULL)
		return -ENOMEM;

	for (i = 0; i < ARRAY_SIZE(record_args); i++)
		rec_argv[i] = strdup(record_args[i]);

	for (j = 1; j < (unsigned int)argc; j++, i++)
		rec_argv[i] = argv[j];

	BUG_ON(i != rec_argc);

	return cmd_record(i, rec_argv, NULL);
}

int cmd_sched(int argc, const char **argv, const char *prefix __maybe_unused)
{
	const char default_sort_order[] = "avg, max, switch, runtime";
	struct perf_sched sched = {
		.tool = {
			.sample		 = perf_sched__process_tracepoint_sample,
			.comm		 = perf_event__process_comm,
			.lost		 = perf_event__process_lost,
			.fork		 = perf_event__process_task,
			.ordered_samples = true,
		},
		.cmp_pid	      = LIST_HEAD_INIT(sched.cmp_pid),
		.sort_list	      = LIST_HEAD_INIT(sched.sort_list),
		.start_work_mutex     = PTHREAD_MUTEX_INITIALIZER,
		.work_done_wait_mutex = PTHREAD_MUTEX_INITIALIZER,
		.curr_pid	      = { [0 ... MAX_CPUS - 1] = -1 },
		.sort_order	      = default_sort_order,
		.replay_repeat	      = 10,
		.profile_cpu	      = -1,
		.next_shortname1      = 'A',
		.next_shortname2      = '0',
	};
	const struct option latency_options[] = {
	OPT_STRING('s', "sort", &sched.sort_order, "key[,key2...]",
		   "sort by key(s): runtime, switch, avg, max"),
	OPT_INCR('v', "verbose", &verbose,
		    "be more verbose (show symbol address, etc)"),
	OPT_INTEGER('C', "CPU", &sched.profile_cpu,
		    "CPU to profile on"),
	OPT_BOOLEAN('D', "dump-raw-trace", &dump_trace,
		    "dump raw trace in ASCII"),
	OPT_END()
	};
	const struct option replay_options[] = {
	OPT_UINTEGER('r', "repeat", &sched.replay_repeat,
		     "repeat the workload replay N times (-1: infinite)"),
	OPT_INCR('v', "verbose", &verbose,
		    "be more verbose (show symbol address, etc)"),
	OPT_BOOLEAN('D', "dump-raw-trace", &dump_trace,
		    "dump raw trace in ASCII"),
	OPT_END()
	};
	const struct option sched_options[] = {
	OPT_STRING('i', "input", &sched.input_name, "file",
		    "input file name"),
	OPT_INCR('v', "verbose", &verbose,
		    "be more verbose (show symbol address, etc)"),
	OPT_BOOLEAN('D', "dump-raw-trace", &dump_trace,
		    "dump raw trace in ASCII"),
	OPT_END()
	};
	const char * const latency_usage[] = {
		"perf sched latency [<options>]",
		NULL
	};
	const char * const replay_usage[] = {
		"perf sched replay [<options>]",
		NULL
	};
	const char * const sched_usage[] = {
		"perf sched [<options>] {record|latency|map|replay|script}",
		NULL
	};
	struct trace_sched_handler lat_ops  = {
		.wakeup_event	    = latency_wakeup_event,
		.switch_event	    = latency_switch_event,
		.runtime_event	    = latency_runtime_event,
		.fork_event	    = latency_fork_event,
		.migrate_task_event = latency_migrate_task_event,
	};
	struct trace_sched_handler map_ops  = {
		.switch_event	    = map_switch_event,
	};
	struct trace_sched_handler replay_ops  = {
		.wakeup_event	    = replay_wakeup_event,
		.switch_event	    = replay_switch_event,
		.fork_event	    = replay_fork_event,
	};

	argc = parse_options(argc, argv, sched_options, sched_usage,
			     PARSE_OPT_STOP_AT_NON_OPTION);
	if (!argc)
		usage_with_options(sched_usage, sched_options);

	/*
	 * Aliased to 'perf script' for now:
	 */
	if (!strcmp(argv[0], "script"))
		return cmd_script(argc, argv, prefix);

	symbol__init();
	if (!strncmp(argv[0], "rec", 3)) {
		return __cmd_record(argc, argv);
	} else if (!strncmp(argv[0], "lat", 3)) {
		sched.tp_handler = &lat_ops;
		if (argc > 1) {
			argc = parse_options(argc, argv, latency_options, latency_usage, 0);
			if (argc)
				usage_with_options(latency_usage, latency_options);
		}
		setup_sorting(&sched, latency_options, latency_usage);
		return perf_sched__lat(&sched);
	} else if (!strcmp(argv[0], "map")) {
		sched.tp_handler = &map_ops;
		setup_sorting(&sched, latency_options, latency_usage);
		return perf_sched__map(&sched);
	} else if (!strncmp(argv[0], "rep", 3)) {
		sched.tp_handler = &replay_ops;
		if (argc) {
			argc = parse_options(argc, argv, replay_options, replay_usage, 0);
			if (argc)
				usage_with_options(replay_usage, replay_options);
		}
		return perf_sched__replay(&sched);
	} else {
		usage_with_options(sched_usage, sched_options);
	}

	return 0;
}<|MERGE_RESOLUTION|>--- conflicted
+++ resolved
@@ -1426,11 +1426,7 @@
 						 struct perf_evsel *evsel,
 						 struct machine *machine)
 {
-<<<<<<< HEAD
-	struct thread *thread = machine__findnew_thread(machine, sample->pid);
-=======
 	struct thread *thread = machine__findnew_thread(machine, sample->tid);
->>>>>>> ddffeb8c
 	int err = 0;
 
 	if (thread == NULL) {
