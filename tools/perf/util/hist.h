#ifndef __PERF_HIST_H
#define __PERF_HIST_H

#include <linux/types.h>
#include <pthread.h>
#include "callchain.h"
#include "header.h"

extern struct callchain_param callchain_param;

struct hist_entry;
struct addr_location;
struct symbol;

/*
 * The kernel collects the number of events it couldn't send in a stretch and
 * when possible sends this number in a PERF_RECORD_LOST event. The number of
 * such "chunks" of lost events is stored in .nr_events[PERF_EVENT_LOST] while
 * total_lost tells exactly how many events the kernel in fact lost, i.e. it is
 * the sum of all struct lost_event.lost fields reported.
 *
 * The total_period is needed because by default auto-freq is used, so
 * multipling nr_events[PERF_EVENT_SAMPLE] by a frequency isn't possible to get
 * the total number of low level events, it is necessary to to sum all struct
 * sample_event.period and stash the result in total_period.
 */
struct events_stats {
	u64 total_period;
	u64 total_lost;
	u64 total_invalid_chains;
	u32 nr_events[PERF_RECORD_HEADER_MAX];
	u32 nr_lost_warned;
	u32 nr_unknown_events;
	u32 nr_invalid_chains;
	u32 nr_unknown_id;
	u32 nr_unprocessable_samples;
};

enum hist_column {
	HISTC_SYMBOL,
	HISTC_DSO,
	HISTC_THREAD,
	HISTC_COMM,
	HISTC_PARENT,
	HISTC_CPU,
	HISTC_MISPREDICT,
	HISTC_SYMBOL_FROM,
	HISTC_SYMBOL_TO,
	HISTC_DSO_FROM,
	HISTC_DSO_TO,
	HISTC_SRCLINE,
	HISTC_NR_COLS, /* Last entry */
};

struct thread;
struct dso;

struct hists {
	struct rb_root		entries_in_array[2];
	struct rb_root		*entries_in;
	struct rb_root		entries;
	struct rb_root		entries_collapsed;
	u64			nr_entries;
	const struct thread	*thread_filter;
	const struct dso	*dso_filter;
	const char		*uid_filter_str;
	const char		*symbol_filter_str;
	pthread_mutex_t		lock;
	struct events_stats	stats;
	u64			event_stream;
	u16			col_len[HISTC_NR_COLS];
};

struct hist_entry *__hists__add_entry(struct hists *self,
				      struct addr_location *al,
				      struct symbol *parent, u64 period);
int64_t hist_entry__cmp(struct hist_entry *left, struct hist_entry *right);
int64_t hist_entry__collapse(struct hist_entry *left, struct hist_entry *right);
int hist_entry__sort_snprintf(struct hist_entry *self, char *bf, size_t size,
			      struct hists *hists);
void hist_entry__free(struct hist_entry *);

struct hist_entry *__hists__add_branch_entry(struct hists *self,
					     struct addr_location *al,
					     struct symbol *sym_parent,
					     struct branch_info *bi,
					     u64 period);

void hists__output_resort(struct hists *self);
void hists__output_resort_threaded(struct hists *hists);
void hists__collapse_resort(struct hists *self);
void hists__collapse_resort_threaded(struct hists *hists);

void hists__decay_entries(struct hists *hists, bool zap_user, bool zap_kernel);
void hists__decay_entries_threaded(struct hists *hists, bool zap_user,
				   bool zap_kernel);
void hists__output_recalc_col_len(struct hists *hists, int max_rows);

void hists__inc_nr_events(struct hists *self, u32 type);
size_t hists__fprintf_nr_events(struct hists *self, FILE *fp);

size_t hists__fprintf(struct hists *self, bool show_header, int max_rows,
		      int max_cols, FILE *fp);

int hist_entry__inc_addr_samples(struct hist_entry *self, int evidx, u64 addr);
int hist_entry__annotate(struct hist_entry *self, size_t privsize);

void hists__filter_by_dso(struct hists *hists);
void hists__filter_by_thread(struct hists *hists);
void hists__filter_by_symbol(struct hists *hists);

u16 hists__col_len(struct hists *self, enum hist_column col);
void hists__set_col_len(struct hists *self, enum hist_column col, u16 len);
bool hists__new_col_len(struct hists *self, enum hist_column col, u16 len);
void hists__reset_col_len(struct hists *hists);
void hists__calc_col_len(struct hists *hists, struct hist_entry *he);

void hists__match(struct hists *leader, struct hists *other);
int hists__link(struct hists *leader, struct hists *other);

struct perf_hpp {
	char *buf;
	size_t size;
	const char *sep;
	void *ptr;
};

struct perf_hpp_fmt {
	bool cond;
	int (*header)(struct perf_hpp *hpp);
	int (*width)(struct perf_hpp *hpp);
	int (*color)(struct perf_hpp *hpp, struct hist_entry *he);
	int (*entry)(struct perf_hpp *hpp, struct hist_entry *he);
};

extern struct perf_hpp_fmt perf_hpp__format[];

enum {
	PERF_HPP__BASELINE,
	PERF_HPP__OVERHEAD,
	PERF_HPP__OVERHEAD_SYS,
	PERF_HPP__OVERHEAD_US,
	PERF_HPP__OVERHEAD_GUEST_SYS,
	PERF_HPP__OVERHEAD_GUEST_US,
	PERF_HPP__SAMPLES,
	PERF_HPP__PERIOD,
	PERF_HPP__PERIOD_BASELINE,
	PERF_HPP__DELTA,
	PERF_HPP__RATIO,
	PERF_HPP__WEIGHTED_DIFF,
	PERF_HPP__DISPL,
	PERF_HPP__FORMULA,

	PERF_HPP__MAX_INDEX
};

void perf_hpp__init(void);
void perf_hpp__column_enable(unsigned col, bool enable);
int hist_entry__period_snprintf(struct perf_hpp *hpp, struct hist_entry *he,
				bool color);

struct perf_evlist;

struct hist_browser_timer {
	void (*timer)(void *arg);
	void *arg;
	int refresh;
};

#ifdef NEWT_SUPPORT
#include "../ui/keysyms.h"
int hist_entry__tui_annotate(struct hist_entry *he, int evidx,
			     struct hist_browser_timer *hbt);

int perf_evlist__tui_browse_hists(struct perf_evlist *evlist, const char *help,
				  struct hist_browser_timer *hbt,
				  struct perf_session_env *env);
int script_browse(const char *script_opt);
#else
static inline
int perf_evlist__tui_browse_hists(struct perf_evlist *evlist __maybe_unused,
				  const char *help __maybe_unused,
				  struct hist_browser_timer *hbt __maybe_unused,
				  struct perf_session_env *env __maybe_unused)
{
	return 0;
}

static inline int hist_entry__tui_annotate(struct hist_entry *self
					   __maybe_unused,
					   int evidx __maybe_unused,
					   struct hist_browser_timer *hbt
					   __maybe_unused)
{
	return 0;
}

<<<<<<< HEAD
static inline int script_browse(const char *script_opt)
=======
static inline int script_browse(const char *script_opt __maybe_unused)
>>>>>>> cc1b39db
{
	return 0;
}

#define K_LEFT -1
#define K_RIGHT -2
#endif

#ifdef GTK2_SUPPORT
int perf_evlist__gtk_browse_hists(struct perf_evlist *evlist, const char *help,
				  struct hist_browser_timer *hbt __maybe_unused);
#else
static inline
int perf_evlist__gtk_browse_hists(struct perf_evlist *evlist __maybe_unused,
				  const char *help __maybe_unused,
				  struct hist_browser_timer *hbt __maybe_unused)
{
	return 0;
}
#endif

unsigned int hists__sort_list_width(struct hists *self);

double perf_diff__compute_delta(struct hist_entry *he);
double perf_diff__compute_ratio(struct hist_entry *he);
s64 perf_diff__compute_wdiff(struct hist_entry *he);
int perf_diff__formula(char *buf, size_t size, struct hist_entry *he);
#endif	/* __PERF_HIST_H */<|MERGE_RESOLUTION|>--- conflicted
+++ resolved
@@ -195,11 +195,7 @@
 	return 0;
 }
 
-<<<<<<< HEAD
-static inline int script_browse(const char *script_opt)
-=======
 static inline int script_browse(const char *script_opt __maybe_unused)
->>>>>>> cc1b39db
 {
 	return 0;
 }
