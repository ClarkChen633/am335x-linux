--- conflicted
+++ resolved
@@ -165,42 +165,16 @@
 	DIR *sys_dir, *evt_dir;
 	struct dirent *sys_next, *evt_next, sys_dirent, evt_dirent;
 	char id_buf[4];
-<<<<<<< HEAD
-	int sys_dir_fd, fd;
-	u64 id;
-	char evt_path[MAXPATHLEN];
-=======
 	int fd;
 	u64 id;
 	char evt_path[MAXPATHLEN];
 	char dir_path[MAXPATHLEN];
->>>>>>> 71623855
 
 	if (valid_debugfs_mount(debugfs_path))
 		return NULL;
 
 	sys_dir = opendir(debugfs_path);
 	if (!sys_dir)
-<<<<<<< HEAD
-		goto cleanup;
-	sys_dir_fd = dirfd(sys_dir);
-
-	for_each_subsystem(sys_dir, sys_dirent, sys_next) {
-		int dfd = openat(sys_dir_fd, sys_dirent.d_name,
-				 O_RDONLY|O_DIRECTORY), evt_dir_fd;
-		if (dfd == -1)
-			continue;
-		evt_dir = fdopendir(dfd);
-		if (!evt_dir) {
-			close(dfd);
-			continue;
-		}
-		evt_dir_fd = dirfd(evt_dir);
-		for_each_event(sys_dirent, evt_dir, evt_dirent, evt_next) {
-			snprintf(evt_path, MAXPATHLEN, "%s/id",
-				 evt_dirent.d_name);
-			fd = openat(evt_dir_fd, evt_path, O_RDONLY);
-=======
 		return NULL;
 
 	for_each_subsystem(sys_dir, sys_dirent, sys_next) {
@@ -216,7 +190,6 @@
 			snprintf(evt_path, MAXPATHLEN, "%s/%s/id", dir_path,
 				 evt_dirent.d_name);
 			fd = open(evt_path, O_RDONLY);
->>>>>>> 71623855
 			if (fd < 0)
 				continue;
 			if (read(fd, id_buf, sizeof(id_buf)) < 0) {
@@ -250,10 +223,6 @@
 		closedir(evt_dir);
 	}
 
-<<<<<<< HEAD
-cleanup:
-=======
->>>>>>> 71623855
 	closedir(sys_dir);
 	return NULL;
 }
@@ -471,7 +440,6 @@
 	if (read(fd, id_buf, sizeof(id_buf)) < 0) {
 		close(fd);
 		return EVT_FAILED;
-<<<<<<< HEAD
 	}
 
 	close(fd);
@@ -500,36 +468,6 @@
 		return EVT_FAILED;
 	}
 
-=======
-	}
-
-	close(fd);
-	id = atoll(id_buf);
-	attr->config = id;
-	attr->type = PERF_TYPE_TRACEPOINT;
-	*strp = evt_name + evt_length;
-
-	return EVT_HANDLED;
-}
-
-/* sys + ':' + event + ':' + flags*/
-#define MAX_EVOPT_LEN	(MAX_EVENT_LENGTH * 2 + 2 + 128)
-static enum event_result
-parse_subsystem_tracepoint_event(char *sys_name, char *flags)
-{
-	char evt_path[MAXPATHLEN];
-	struct dirent *evt_ent;
-	DIR *evt_dir;
-
-	snprintf(evt_path, MAXPATHLEN, "%s/%s", debugfs_path, sys_name);
-	evt_dir = opendir(evt_path);
-
-	if (!evt_dir) {
-		perror("Can't open event dir");
-		return EVT_FAILED;
-	}
-
->>>>>>> 71623855
 	while ((evt_ent = readdir(evt_dir))) {
 		char event_opt[MAX_EVOPT_LEN + 1];
 		int len;
@@ -609,7 +547,6 @@
 static int check_events(const char *str, unsigned int i)
 {
 	int n;
-<<<<<<< HEAD
 
 	n = strlen(event_symbols[i].symbol);
 	if (!strncmp(str, event_symbols[i].symbol, n))
@@ -629,27 +566,6 @@
 	unsigned int i;
 	int n;
 
-=======
-
-	n = strlen(event_symbols[i].symbol);
-	if (!strncmp(str, event_symbols[i].symbol, n))
-		return n;
-
-	n = strlen(event_symbols[i].alias);
-	if (n)
-		if (!strncmp(str, event_symbols[i].alias, n))
-			return n;
-	return 0;
-}
-
-static enum event_result
-parse_symbolic_event(const char **strp, struct perf_event_attr *attr)
-{
-	const char *str = *strp;
-	unsigned int i;
-	int n;
-
->>>>>>> 71623855
 	for (i = 0; i < ARRAY_SIZE(event_symbols); i++) {
 		n = check_events(str, i);
 		if (n > 0) {
@@ -661,7 +577,6 @@
 	}
 	return EVT_FAILED;
 }
-<<<<<<< HEAD
 
 static enum event_result
 parse_raw_event(const char **strp, struct perf_event_attr *attr)
@@ -683,29 +598,6 @@
 }
 
 static enum event_result
-=======
-
-static enum event_result
-parse_raw_event(const char **strp, struct perf_event_attr *attr)
-{
-	const char *str = *strp;
-	u64 config;
-	int n;
-
-	if (*str != 'r')
-		return EVT_FAILED;
-	n = hex2u64(str + 1, &config);
-	if (n > 0) {
-		*strp = str + n + 1;
-		attr->type = PERF_TYPE_RAW;
-		attr->config = config;
-		return EVT_HANDLED;
-	}
-	return EVT_FAILED;
-}
-
-static enum event_result
->>>>>>> 71623855
 parse_numeric_event(const char **strp, struct perf_event_attr *attr)
 {
 	const char *str = *strp;
@@ -776,7 +668,6 @@
 	ret = parse_numeric_event(str, attr);
 	if (ret != EVT_FAILED)
 		goto modifier;
-<<<<<<< HEAD
 
 	ret = parse_symbolic_event(str, attr);
 	if (ret != EVT_FAILED)
@@ -827,73 +718,14 @@
 		if (nr_counters == MAX_COUNTERS)
 			return -1;
 
-=======
-
-	ret = parse_symbolic_event(str, attr);
-	if (ret != EVT_FAILED)
-		goto modifier;
-
-	ret = parse_generic_hw_event(str, attr);
-	if (ret != EVT_FAILED)
-		goto modifier;
-
-	return EVT_FAILED;
-
-modifier:
-	parse_event_modifier(str, attr);
-
-	return ret;
-}
-
-static void store_event_type(const char *orgname)
-{
-	char filename[PATH_MAX], *c;
-	FILE *file;
-	int id;
-
-	sprintf(filename, "/sys/kernel/debug/tracing/events/%s/id", orgname);
-	c = strchr(filename, ':');
-	if (c)
-		*c = '/';
-
-	file = fopen(filename, "r");
-	if (!file)
-		return;
-	if (fscanf(file, "%i", &id) < 1)
-		die("cannot store event ID");
-	fclose(file);
-	perf_header__push_event(id, orgname);
-}
-
-
-int parse_events(const struct option *opt __used, const char *str, int unset __used)
-{
-	struct perf_event_attr attr;
-	enum event_result ret;
-
-	if (strchr(str, ':'))
-		store_event_type(str);
-
-	for (;;) {
-		if (nr_counters == MAX_COUNTERS)
-			return -1;
-
->>>>>>> 71623855
 		memset(&attr, 0, sizeof(attr));
 		ret = parse_event_symbols(&str, &attr);
 		if (ret == EVT_FAILED)
 			return -1;
-<<<<<<< HEAD
 
 		if (!(*str == 0 || *str == ',' || isspace(*str)))
 			return -1;
 
-=======
-
-		if (!(*str == 0 || *str == ',' || isspace(*str)))
-			return -1;
-
->>>>>>> 71623855
 		if (ret != EVT_HANDLED_ALL) {
 			attrs[nr_counters] = attr;
 			nr_counters++;
@@ -926,35 +758,14 @@
 {
 	DIR *sys_dir, *evt_dir;
 	struct dirent *sys_next, *evt_next, sys_dirent, evt_dirent;
-<<<<<<< HEAD
-	int sys_dir_fd;
-	char evt_path[MAXPATHLEN];
-=======
 	char evt_path[MAXPATHLEN];
 	char dir_path[MAXPATHLEN];
->>>>>>> 71623855
 
 	if (valid_debugfs_mount(debugfs_path))
 		return;
 
 	sys_dir = opendir(debugfs_path);
 	if (!sys_dir)
-<<<<<<< HEAD
-		goto cleanup;
-	sys_dir_fd = dirfd(sys_dir);
-
-	for_each_subsystem(sys_dir, sys_dirent, sys_next) {
-		int dfd = openat(sys_dir_fd, sys_dirent.d_name,
-				 O_RDONLY|O_DIRECTORY), evt_dir_fd;
-		if (dfd == -1)
-			continue;
-		evt_dir = fdopendir(dfd);
-		if (!evt_dir) {
-			close(dfd);
-			continue;
-		}
-		evt_dir_fd = dirfd(evt_dir);
-=======
 		return;
 
 	for_each_subsystem(sys_dir, sys_dirent, sys_next) {
@@ -965,7 +776,6 @@
 		if (!evt_dir)
 			continue;
 
->>>>>>> 71623855
 		for_each_event(sys_dirent, evt_dir, evt_dirent, evt_next) {
 			snprintf(evt_path, MAXPATHLEN, "%s:%s",
 				 sys_dirent.d_name, evt_dirent.d_name);
@@ -974,11 +784,6 @@
 		}
 		closedir(evt_dir);
 	}
-<<<<<<< HEAD
-
-cleanup:
-=======
->>>>>>> 71623855
 	closedir(sys_dir);
 }
 
