--- conflicted
+++ resolved
@@ -1,10 +1,6 @@
 VERSION = 3
 PATCHLEVEL = 8
-<<<<<<< HEAD
-SUBLEVEL = 2
-=======
 SUBLEVEL = 4
->>>>>>> 0911319e
 EXTRAVERSION =
 NAME = Unicycling Gorilla
 
