/*
 *  CFQ, or complete fairness queueing, disk scheduler.
 *
 *  Based on ideas from a previously unfinished io
 *  scheduler (round robin per-process disk scheduling) and Andrea Arcangeli.
 *
 *  Copyright (C) 2003 Jens Axboe <axboe@kernel.dk>
 */
#include <linux/module.h>
#include <linux/slab.h>
#include <linux/blkdev.h>
#include <linux/elevator.h>
#include <linux/jiffies.h>
#include <linux/rbtree.h>
#include <linux/ioprio.h>
#include <linux/blktrace_api.h>
#include "cfq.h"

/*
 * tunables
 */
/* max queue in one round of service */
static const int cfq_quantum = 8;
static const int cfq_fifo_expire[2] = { HZ / 4, HZ / 8 };
/* maximum backwards seek, in KiB */
static const int cfq_back_max = 16 * 1024;
/* penalty of a backwards seek */
static const int cfq_back_penalty = 2;
static const int cfq_slice_sync = HZ / 10;
static int cfq_slice_async = HZ / 25;
static const int cfq_slice_async_rq = 2;
static int cfq_slice_idle = HZ / 125;
static int cfq_group_idle = HZ / 125;
static const int cfq_target_latency = HZ * 3/10; /* 300 ms */
static const int cfq_hist_divisor = 4;

/*
 * offset from end of service tree
 */
#define CFQ_IDLE_DELAY		(HZ / 5)

/*
 * below this threshold, we consider thinktime immediate
 */
#define CFQ_MIN_TT		(2)

#define CFQ_SLICE_SCALE		(5)
#define CFQ_HW_QUEUE_MIN	(5)
#define CFQ_SERVICE_SHIFT       12

#define CFQQ_SEEK_THR		(sector_t)(8 * 100)
#define CFQQ_CLOSE_THR		(sector_t)(8 * 1024)
#define CFQQ_SECT_THR_NONROT	(sector_t)(2 * 32)
#define CFQQ_SEEKY(cfqq)	(hweight32(cfqq->seek_history) > 32/8)

#define RQ_CIC(rq)		\
	((struct cfq_io_context *) (rq)->elevator_private)
#define RQ_CFQQ(rq)		(struct cfq_queue *) ((rq)->elevator_private2)
#define RQ_CFQG(rq)		(struct cfq_group *) ((rq)->elevator_private3)

static struct kmem_cache *cfq_pool;
static struct kmem_cache *cfq_ioc_pool;

static DEFINE_PER_CPU(unsigned long, cfq_ioc_count);
static struct completion *ioc_gone;
static DEFINE_SPINLOCK(ioc_gone_lock);

static DEFINE_SPINLOCK(cic_index_lock);
static DEFINE_IDA(cic_index_ida);

#define CFQ_PRIO_LISTS		IOPRIO_BE_NR
#define cfq_class_idle(cfqq)	((cfqq)->ioprio_class == IOPRIO_CLASS_IDLE)
#define cfq_class_rt(cfqq)	((cfqq)->ioprio_class == IOPRIO_CLASS_RT)

#define sample_valid(samples)	((samples) > 80)
#define rb_entry_cfqg(node)	rb_entry((node), struct cfq_group, rb_node)

/*
 * Most of our rbtree usage is for sorting with min extraction, so
 * if we cache the leftmost node we don't have to walk down the tree
 * to find it. Idea borrowed from Ingo Molnars CFS scheduler. We should
 * move this into the elevator for the rq sorting as well.
 */
struct cfq_rb_root {
	struct rb_root rb;
	struct rb_node *left;
	unsigned count;
	unsigned total_weight;
	u64 min_vdisktime;
	struct rb_node *active;
};
#define CFQ_RB_ROOT	(struct cfq_rb_root) { .rb = RB_ROOT, .left = NULL, \
			.count = 0, .min_vdisktime = 0, }

/*
 * Per process-grouping structure
 */
struct cfq_queue {
	/* reference count */
	atomic_t ref;
	/* various state flags, see below */
	unsigned int flags;
	/* parent cfq_data */
	struct cfq_data *cfqd;
	/* service_tree member */
	struct rb_node rb_node;
	/* service_tree key */
	unsigned long rb_key;
	/* prio tree member */
	struct rb_node p_node;
	/* prio tree root we belong to, if any */
	struct rb_root *p_root;
	/* sorted list of pending requests */
	struct rb_root sort_list;
	/* if fifo isn't expired, next request to serve */
	struct request *next_rq;
	/* requests queued in sort_list */
	int queued[2];
	/* currently allocated requests */
	int allocated[2];
	/* fifo list of requests in sort_list */
	struct list_head fifo;

	/* time when queue got scheduled in to dispatch first request. */
	unsigned long dispatch_start;
	unsigned int allocated_slice;
	unsigned int slice_dispatch;
	/* time when first request from queue completed and slice started. */
	unsigned long slice_start;
	unsigned long slice_end;
	long slice_resid;

	/* pending metadata requests */
	int meta_pending;
	/* number of requests that are on the dispatch list or inside driver */
	int dispatched;

	/* io prio of this group */
	unsigned short ioprio, org_ioprio;
	unsigned short ioprio_class, org_ioprio_class;

	pid_t pid;

	u32 seek_history;
	sector_t last_request_pos;

	struct cfq_rb_root *service_tree;
	struct cfq_queue *new_cfqq;
	struct cfq_group *cfqg;
	struct cfq_group *orig_cfqg;
<<<<<<< HEAD
=======
	/* Number of sectors dispatched from queue in single dispatch round */
	unsigned long nr_sectors;
>>>>>>> 062c1825
};

/*
 * First index in the service_trees.
 * IDLE is handled separately, so it has negative index
 */
enum wl_prio_t {
	BE_WORKLOAD = 0,
	RT_WORKLOAD = 1,
	IDLE_WORKLOAD = 2,
};

/*
 * Second index in the service_trees.
 */
enum wl_type_t {
	ASYNC_WORKLOAD = 0,
	SYNC_NOIDLE_WORKLOAD = 1,
	SYNC_WORKLOAD = 2
};

/* This is per cgroup per device grouping structure */
struct cfq_group {
	/* group service_tree member */
	struct rb_node rb_node;

	/* group service_tree key */
	u64 vdisktime;
	unsigned int weight;
	bool on_st;

	/* number of cfqq currently on this group */
	int nr_cfqq;

	/* Per group busy queus average. Useful for workload slice calc. */
	unsigned int busy_queues_avg[2];
	/*
	 * rr lists of queues with requests, onle rr for each priority class.
	 * Counts are embedded in the cfq_rb_root
	 */
	struct cfq_rb_root service_trees[2][3];
	struct cfq_rb_root service_tree_idle;

	unsigned long saved_workload_slice;
	enum wl_type_t saved_workload;
	enum wl_prio_t saved_serving_prio;
	struct blkio_group blkg;
#ifdef CONFIG_CFQ_GROUP_IOSCHED
	struct hlist_node cfqd_node;
	atomic_t ref;
#endif
	/* number of requests that are on the dispatch list or inside driver */
	int dispatched;
};

/*
 * Per block device queue structure
 */
struct cfq_data {
	struct request_queue *queue;
	/* Root service tree for cfq_groups */
	struct cfq_rb_root grp_service_tree;
	struct cfq_group root_group;

	/*
	 * The priority currently being served
	 */
	enum wl_prio_t serving_prio;
	enum wl_type_t serving_type;
	unsigned long workload_expires;
	struct cfq_group *serving_group;
	bool noidle_tree_requires_idle;

	/*
	 * Each priority tree is sorted by next_request position.  These
	 * trees are used when determining if two or more queues are
	 * interleaving requests (see cfq_close_cooperator).
	 */
	struct rb_root prio_trees[CFQ_PRIO_LISTS];

	unsigned int busy_queues;

	int rq_in_driver;
	int rq_in_flight[2];

	/*
	 * queue-depth detection
	 */
	int rq_queued;
	int hw_tag;
	/*
	 * hw_tag can be
	 * -1 => indeterminate, (cfq will behave as if NCQ is present, to allow better detection)
	 *  1 => NCQ is present (hw_tag_est_depth is the estimated max depth)
	 *  0 => no NCQ
	 */
	int hw_tag_est_depth;
	unsigned int hw_tag_samples;

	/*
	 * idle window management
	 */
	struct timer_list idle_slice_timer;
	struct work_struct unplug_work;

	struct cfq_queue *active_queue;
	struct cfq_io_context *active_cic;

	/*
	 * async queue for each priority case
	 */
	struct cfq_queue *async_cfqq[2][IOPRIO_BE_NR];
	struct cfq_queue *async_idle_cfqq;

	sector_t last_position;

	/*
	 * tunables, see top of file
	 */
	unsigned int cfq_quantum;
	unsigned int cfq_fifo_expire[2];
	unsigned int cfq_back_penalty;
	unsigned int cfq_back_max;
	unsigned int cfq_slice[2];
	unsigned int cfq_slice_async_rq;
	unsigned int cfq_slice_idle;
	unsigned int cfq_group_idle;
	unsigned int cfq_latency;
	unsigned int cfq_group_isolation;

	unsigned int cic_index;
	struct list_head cic_list;

	/*
	 * Fallback dummy cfqq for extreme OOM conditions
	 */
	struct cfq_queue oom_cfqq;

	unsigned long last_delayed_sync;

	/* List of cfq groups being managed on this device*/
	struct hlist_head cfqg_list;
	struct rcu_head rcu;
};

static struct cfq_group *cfq_get_next_cfqg(struct cfq_data *cfqd);

static struct cfq_rb_root *service_tree_for(struct cfq_group *cfqg,
					    enum wl_prio_t prio,
					    enum wl_type_t type)
{
	if (!cfqg)
		return NULL;

	if (prio == IDLE_WORKLOAD)
		return &cfqg->service_tree_idle;

	return &cfqg->service_trees[prio][type];
}

enum cfqq_state_flags {
	CFQ_CFQQ_FLAG_on_rr = 0,	/* on round-robin busy list */
	CFQ_CFQQ_FLAG_wait_request,	/* waiting for a request */
	CFQ_CFQQ_FLAG_must_dispatch,	/* must be allowed a dispatch */
	CFQ_CFQQ_FLAG_must_alloc_slice,	/* per-slice must_alloc flag */
	CFQ_CFQQ_FLAG_fifo_expire,	/* FIFO checked in this slice */
	CFQ_CFQQ_FLAG_idle_window,	/* slice idling enabled */
	CFQ_CFQQ_FLAG_prio_changed,	/* task priority has changed */
	CFQ_CFQQ_FLAG_slice_new,	/* no requests dispatched in slice */
	CFQ_CFQQ_FLAG_sync,		/* synchronous queue */
	CFQ_CFQQ_FLAG_coop,		/* cfqq is shared */
	CFQ_CFQQ_FLAG_split_coop,	/* shared cfqq will be splitted */
	CFQ_CFQQ_FLAG_deep,		/* sync cfqq experienced large depth */
	CFQ_CFQQ_FLAG_wait_busy,	/* Waiting for next request */
};

#define CFQ_CFQQ_FNS(name)						\
static inline void cfq_mark_cfqq_##name(struct cfq_queue *cfqq)		\
{									\
	(cfqq)->flags |= (1 << CFQ_CFQQ_FLAG_##name);			\
}									\
static inline void cfq_clear_cfqq_##name(struct cfq_queue *cfqq)	\
{									\
	(cfqq)->flags &= ~(1 << CFQ_CFQQ_FLAG_##name);			\
}									\
static inline int cfq_cfqq_##name(const struct cfq_queue *cfqq)		\
{									\
	return ((cfqq)->flags & (1 << CFQ_CFQQ_FLAG_##name)) != 0;	\
}

CFQ_CFQQ_FNS(on_rr);
CFQ_CFQQ_FNS(wait_request);
CFQ_CFQQ_FNS(must_dispatch);
CFQ_CFQQ_FNS(must_alloc_slice);
CFQ_CFQQ_FNS(fifo_expire);
CFQ_CFQQ_FNS(idle_window);
CFQ_CFQQ_FNS(prio_changed);
CFQ_CFQQ_FNS(slice_new);
CFQ_CFQQ_FNS(sync);
CFQ_CFQQ_FNS(coop);
CFQ_CFQQ_FNS(split_coop);
CFQ_CFQQ_FNS(deep);
CFQ_CFQQ_FNS(wait_busy);
#undef CFQ_CFQQ_FNS

#ifdef CONFIG_CFQ_GROUP_IOSCHED
#define cfq_log_cfqq(cfqd, cfqq, fmt, args...)	\
	blk_add_trace_msg((cfqd)->queue, "cfq%d%c %s " fmt, (cfqq)->pid, \
			cfq_cfqq_sync((cfqq)) ? 'S' : 'A', \
			blkg_path(&(cfqq)->cfqg->blkg), ##args);

#define cfq_log_cfqg(cfqd, cfqg, fmt, args...)				\
	blk_add_trace_msg((cfqd)->queue, "%s " fmt,			\
				blkg_path(&(cfqg)->blkg), ##args);      \

#else
#define cfq_log_cfqq(cfqd, cfqq, fmt, args...)	\
	blk_add_trace_msg((cfqd)->queue, "cfq%d " fmt, (cfqq)->pid, ##args)
#define cfq_log_cfqg(cfqd, cfqg, fmt, args...)		do {} while (0);
#endif
#define cfq_log(cfqd, fmt, args...)	\
	blk_add_trace_msg((cfqd)->queue, "cfq " fmt, ##args)

/* Traverses through cfq group service trees */
#define for_each_cfqg_st(cfqg, i, j, st) \
	for (i = 0; i <= IDLE_WORKLOAD; i++) \
		for (j = 0, st = i < IDLE_WORKLOAD ? &cfqg->service_trees[i][j]\
			: &cfqg->service_tree_idle; \
			(i < IDLE_WORKLOAD && j <= SYNC_WORKLOAD) || \
			(i == IDLE_WORKLOAD && j == 0); \
			j++, st = i < IDLE_WORKLOAD ? \
			&cfqg->service_trees[i][j]: NULL) \


static inline bool iops_mode(struct cfq_data *cfqd)
{
	/*
	 * If we are not idling on queues and it is a NCQ drive, parallel
	 * execution of requests is on and measuring time is not possible
	 * in most of the cases until and unless we drive shallower queue
	 * depths and that becomes a performance bottleneck. In such cases
	 * switch to start providing fairness in terms of number of IOs.
	 */
	if (!cfqd->cfq_slice_idle && cfqd->hw_tag)
		return true;
	else
		return false;
}

static inline enum wl_prio_t cfqq_prio(struct cfq_queue *cfqq)
{
	if (cfq_class_idle(cfqq))
		return IDLE_WORKLOAD;
	if (cfq_class_rt(cfqq))
		return RT_WORKLOAD;
	return BE_WORKLOAD;
}


static enum wl_type_t cfqq_type(struct cfq_queue *cfqq)
{
	if (!cfq_cfqq_sync(cfqq))
		return ASYNC_WORKLOAD;
	if (!cfq_cfqq_idle_window(cfqq))
		return SYNC_NOIDLE_WORKLOAD;
	return SYNC_WORKLOAD;
}

static inline int cfq_group_busy_queues_wl(enum wl_prio_t wl,
					struct cfq_data *cfqd,
					struct cfq_group *cfqg)
{
	if (wl == IDLE_WORKLOAD)
		return cfqg->service_tree_idle.count;

	return cfqg->service_trees[wl][ASYNC_WORKLOAD].count
		+ cfqg->service_trees[wl][SYNC_NOIDLE_WORKLOAD].count
		+ cfqg->service_trees[wl][SYNC_WORKLOAD].count;
}

static inline int cfqg_busy_async_queues(struct cfq_data *cfqd,
					struct cfq_group *cfqg)
{
	return cfqg->service_trees[RT_WORKLOAD][ASYNC_WORKLOAD].count
		+ cfqg->service_trees[BE_WORKLOAD][ASYNC_WORKLOAD].count;
}

static void cfq_dispatch_insert(struct request_queue *, struct request *);
static struct cfq_queue *cfq_get_queue(struct cfq_data *, bool,
				       struct io_context *, gfp_t);
static struct cfq_io_context *cfq_cic_lookup(struct cfq_data *,
						struct io_context *);

static inline struct cfq_queue *cic_to_cfqq(struct cfq_io_context *cic,
					    bool is_sync)
{
	return cic->cfqq[is_sync];
}

static inline void cic_set_cfqq(struct cfq_io_context *cic,
				struct cfq_queue *cfqq, bool is_sync)
{
	cic->cfqq[is_sync] = cfqq;
}

#define CIC_DEAD_KEY	1ul
#define CIC_DEAD_INDEX_SHIFT	1

static inline void *cfqd_dead_key(struct cfq_data *cfqd)
{
	return (void *)(cfqd->cic_index << CIC_DEAD_INDEX_SHIFT | CIC_DEAD_KEY);
}

static inline struct cfq_data *cic_to_cfqd(struct cfq_io_context *cic)
{
	struct cfq_data *cfqd = cic->key;

	if (unlikely((unsigned long) cfqd & CIC_DEAD_KEY))
		return NULL;

	return cfqd;
}

/*
 * We regard a request as SYNC, if it's either a read or has the SYNC bit
 * set (in which case it could also be direct WRITE).
 */
static inline bool cfq_bio_sync(struct bio *bio)
{
	return bio_data_dir(bio) == READ || (bio->bi_rw & REQ_SYNC);
}

/*
 * scheduler run of queue, if there are requests pending and no one in the
 * driver that will restart queueing
 */
static inline void cfq_schedule_dispatch(struct cfq_data *cfqd)
{
	if (cfqd->busy_queues) {
		cfq_log(cfqd, "schedule dispatch");
		kblockd_schedule_work(cfqd->queue, &cfqd->unplug_work);
	}
}

static int cfq_queue_empty(struct request_queue *q)
{
	struct cfq_data *cfqd = q->elevator->elevator_data;

	return !cfqd->rq_queued;
}

/*
 * Scale schedule slice based on io priority. Use the sync time slice only
 * if a queue is marked sync and has sync io queued. A sync queue with async
 * io only, should not get full sync slice length.
 */
static inline int cfq_prio_slice(struct cfq_data *cfqd, bool sync,
				 unsigned short prio)
{
	const int base_slice = cfqd->cfq_slice[sync];

	WARN_ON(prio >= IOPRIO_BE_NR);

	return base_slice + (base_slice/CFQ_SLICE_SCALE * (4 - prio));
}

static inline int
cfq_prio_to_slice(struct cfq_data *cfqd, struct cfq_queue *cfqq)
{
	return cfq_prio_slice(cfqd, cfq_cfqq_sync(cfqq), cfqq->ioprio);
}

static inline u64 cfq_scale_slice(unsigned long delta, struct cfq_group *cfqg)
{
	u64 d = delta << CFQ_SERVICE_SHIFT;

	d = d * BLKIO_WEIGHT_DEFAULT;
	do_div(d, cfqg->weight);
	return d;
}

static inline u64 max_vdisktime(u64 min_vdisktime, u64 vdisktime)
{
	s64 delta = (s64)(vdisktime - min_vdisktime);
	if (delta > 0)
		min_vdisktime = vdisktime;

	return min_vdisktime;
}

static inline u64 min_vdisktime(u64 min_vdisktime, u64 vdisktime)
{
	s64 delta = (s64)(vdisktime - min_vdisktime);
	if (delta < 0)
		min_vdisktime = vdisktime;

	return min_vdisktime;
}

static void update_min_vdisktime(struct cfq_rb_root *st)
{
	u64 vdisktime = st->min_vdisktime;
	struct cfq_group *cfqg;

	if (st->active) {
		cfqg = rb_entry_cfqg(st->active);
		vdisktime = cfqg->vdisktime;
	}

	if (st->left) {
		cfqg = rb_entry_cfqg(st->left);
		vdisktime = min_vdisktime(vdisktime, cfqg->vdisktime);
	}

	st->min_vdisktime = max_vdisktime(st->min_vdisktime, vdisktime);
}

/*
 * get averaged number of queues of RT/BE priority.
 * average is updated, with a formula that gives more weight to higher numbers,
 * to quickly follows sudden increases and decrease slowly
 */

static inline unsigned cfq_group_get_avg_queues(struct cfq_data *cfqd,
					struct cfq_group *cfqg, bool rt)
{
	unsigned min_q, max_q;
	unsigned mult  = cfq_hist_divisor - 1;
	unsigned round = cfq_hist_divisor / 2;
	unsigned busy = cfq_group_busy_queues_wl(rt, cfqd, cfqg);

	min_q = min(cfqg->busy_queues_avg[rt], busy);
	max_q = max(cfqg->busy_queues_avg[rt], busy);
	cfqg->busy_queues_avg[rt] = (mult * max_q + min_q + round) /
		cfq_hist_divisor;
	return cfqg->busy_queues_avg[rt];
}

static inline unsigned
cfq_group_slice(struct cfq_data *cfqd, struct cfq_group *cfqg)
{
	struct cfq_rb_root *st = &cfqd->grp_service_tree;

	return cfq_target_latency * cfqg->weight / st->total_weight;
}

static inline void
cfq_set_prio_slice(struct cfq_data *cfqd, struct cfq_queue *cfqq)
{
	unsigned slice = cfq_prio_to_slice(cfqd, cfqq);
	if (cfqd->cfq_latency) {
		/*
		 * interested queues (we consider only the ones with the same
		 * priority class in the cfq group)
		 */
		unsigned iq = cfq_group_get_avg_queues(cfqd, cfqq->cfqg,
						cfq_class_rt(cfqq));
		unsigned sync_slice = cfqd->cfq_slice[1];
		unsigned expect_latency = sync_slice * iq;
		unsigned group_slice = cfq_group_slice(cfqd, cfqq->cfqg);

		if (expect_latency > group_slice) {
			unsigned base_low_slice = 2 * cfqd->cfq_slice_idle;
			/* scale low_slice according to IO priority
			 * and sync vs async */
			unsigned low_slice =
				min(slice, base_low_slice * slice / sync_slice);
			/* the adapted slice value is scaled to fit all iqs
			 * into the target latency */
			slice = max(slice * group_slice / expect_latency,
				    low_slice);
		}
	}
	cfqq->slice_start = jiffies;
	cfqq->slice_end = jiffies + slice;
	cfqq->allocated_slice = slice;
	cfq_log_cfqq(cfqd, cfqq, "set_slice=%lu", cfqq->slice_end - jiffies);
}

/*
 * We need to wrap this check in cfq_cfqq_slice_new(), since ->slice_end
 * isn't valid until the first request from the dispatch is activated
 * and the slice time set.
 */
static inline bool cfq_slice_used(struct cfq_queue *cfqq)
{
	if (cfq_cfqq_slice_new(cfqq))
		return 0;
	if (time_before(jiffies, cfqq->slice_end))
		return 0;

	return 1;
}

/*
 * Lifted from AS - choose which of rq1 and rq2 that is best served now.
 * We choose the request that is closest to the head right now. Distance
 * behind the head is penalized and only allowed to a certain extent.
 */
static struct request *
cfq_choose_req(struct cfq_data *cfqd, struct request *rq1, struct request *rq2, sector_t last)
{
	sector_t s1, s2, d1 = 0, d2 = 0;
	unsigned long back_max;
#define CFQ_RQ1_WRAP	0x01 /* request 1 wraps */
#define CFQ_RQ2_WRAP	0x02 /* request 2 wraps */
	unsigned wrap = 0; /* bit mask: requests behind the disk head? */

	if (rq1 == NULL || rq1 == rq2)
		return rq2;
	if (rq2 == NULL)
		return rq1;

	if (rq_is_sync(rq1) && !rq_is_sync(rq2))
		return rq1;
	else if (rq_is_sync(rq2) && !rq_is_sync(rq1))
		return rq2;
	if ((rq1->cmd_flags & REQ_META) && !(rq2->cmd_flags & REQ_META))
		return rq1;
	else if ((rq2->cmd_flags & REQ_META) &&
		 !(rq1->cmd_flags & REQ_META))
		return rq2;

	s1 = blk_rq_pos(rq1);
	s2 = blk_rq_pos(rq2);

	/*
	 * by definition, 1KiB is 2 sectors
	 */
	back_max = cfqd->cfq_back_max * 2;

	/*
	 * Strict one way elevator _except_ in the case where we allow
	 * short backward seeks which are biased as twice the cost of a
	 * similar forward seek.
	 */
	if (s1 >= last)
		d1 = s1 - last;
	else if (s1 + back_max >= last)
		d1 = (last - s1) * cfqd->cfq_back_penalty;
	else
		wrap |= CFQ_RQ1_WRAP;

	if (s2 >= last)
		d2 = s2 - last;
	else if (s2 + back_max >= last)
		d2 = (last - s2) * cfqd->cfq_back_penalty;
	else
		wrap |= CFQ_RQ2_WRAP;

	/* Found required data */

	/*
	 * By doing switch() on the bit mask "wrap" we avoid having to
	 * check two variables for all permutations: --> faster!
	 */
	switch (wrap) {
	case 0: /* common case for CFQ: rq1 and rq2 not wrapped */
		if (d1 < d2)
			return rq1;
		else if (d2 < d1)
			return rq2;
		else {
			if (s1 >= s2)
				return rq1;
			else
				return rq2;
		}

	case CFQ_RQ2_WRAP:
		return rq1;
	case CFQ_RQ1_WRAP:
		return rq2;
	case (CFQ_RQ1_WRAP|CFQ_RQ2_WRAP): /* both rqs wrapped */
	default:
		/*
		 * Since both rqs are wrapped,
		 * start with the one that's further behind head
		 * (--> only *one* back seek required),
		 * since back seek takes more time than forward.
		 */
		if (s1 <= s2)
			return rq1;
		else
			return rq2;
	}
}

/*
 * The below is leftmost cache rbtree addon
 */
static struct cfq_queue *cfq_rb_first(struct cfq_rb_root *root)
{
	/* Service tree is empty */
	if (!root->count)
		return NULL;

	if (!root->left)
		root->left = rb_first(&root->rb);

	if (root->left)
		return rb_entry(root->left, struct cfq_queue, rb_node);

	return NULL;
}

static struct cfq_group *cfq_rb_first_group(struct cfq_rb_root *root)
{
	if (!root->left)
		root->left = rb_first(&root->rb);

	if (root->left)
		return rb_entry_cfqg(root->left);

	return NULL;
}

static void rb_erase_init(struct rb_node *n, struct rb_root *root)
{
	rb_erase(n, root);
	RB_CLEAR_NODE(n);
}

static void cfq_rb_erase(struct rb_node *n, struct cfq_rb_root *root)
{
	if (root->left == n)
		root->left = NULL;
	rb_erase_init(n, &root->rb);
	--root->count;
}

/*
 * would be nice to take fifo expire time into account as well
 */
static struct request *
cfq_find_next_rq(struct cfq_data *cfqd, struct cfq_queue *cfqq,
		  struct request *last)
{
	struct rb_node *rbnext = rb_next(&last->rb_node);
	struct rb_node *rbprev = rb_prev(&last->rb_node);
	struct request *next = NULL, *prev = NULL;

	BUG_ON(RB_EMPTY_NODE(&last->rb_node));

	if (rbprev)
		prev = rb_entry_rq(rbprev);

	if (rbnext)
		next = rb_entry_rq(rbnext);
	else {
		rbnext = rb_first(&cfqq->sort_list);
		if (rbnext && rbnext != &last->rb_node)
			next = rb_entry_rq(rbnext);
	}

	return cfq_choose_req(cfqd, next, prev, blk_rq_pos(last));
}

static unsigned long cfq_slice_offset(struct cfq_data *cfqd,
				      struct cfq_queue *cfqq)
{
	/*
	 * just an approximation, should be ok.
	 */
	return (cfqq->cfqg->nr_cfqq - 1) * (cfq_prio_slice(cfqd, 1, 0) -
		       cfq_prio_slice(cfqd, cfq_cfqq_sync(cfqq), cfqq->ioprio));
}

static inline s64
cfqg_key(struct cfq_rb_root *st, struct cfq_group *cfqg)
{
	return cfqg->vdisktime - st->min_vdisktime;
}

static void
__cfq_group_service_tree_add(struct cfq_rb_root *st, struct cfq_group *cfqg)
{
	struct rb_node **node = &st->rb.rb_node;
	struct rb_node *parent = NULL;
	struct cfq_group *__cfqg;
	s64 key = cfqg_key(st, cfqg);
	int left = 1;

	while (*node != NULL) {
		parent = *node;
		__cfqg = rb_entry_cfqg(parent);

		if (key < cfqg_key(st, __cfqg))
			node = &parent->rb_left;
		else {
			node = &parent->rb_right;
			left = 0;
		}
	}

	if (left)
		st->left = &cfqg->rb_node;

	rb_link_node(&cfqg->rb_node, parent, node);
	rb_insert_color(&cfqg->rb_node, &st->rb);
}

static void
cfq_group_service_tree_add(struct cfq_data *cfqd, struct cfq_group *cfqg)
{
	struct cfq_rb_root *st = &cfqd->grp_service_tree;
	struct cfq_group *__cfqg;
	struct rb_node *n;

	cfqg->nr_cfqq++;
	if (cfqg->on_st)
		return;

	/*
	 * Currently put the group at the end. Later implement something
	 * so that groups get lesser vtime based on their weights, so that
	 * if group does not loose all if it was not continously backlogged.
	 */
	n = rb_last(&st->rb);
	if (n) {
		__cfqg = rb_entry_cfqg(n);
		cfqg->vdisktime = __cfqg->vdisktime + CFQ_IDLE_DELAY;
	} else
		cfqg->vdisktime = st->min_vdisktime;

	__cfq_group_service_tree_add(st, cfqg);
	cfqg->on_st = true;
	st->total_weight += cfqg->weight;
}

static void
cfq_group_service_tree_del(struct cfq_data *cfqd, struct cfq_group *cfqg)
{
	struct cfq_rb_root *st = &cfqd->grp_service_tree;

	if (st->active == &cfqg->rb_node)
		st->active = NULL;

	BUG_ON(cfqg->nr_cfqq < 1);
	cfqg->nr_cfqq--;

	/* If there are other cfq queues under this group, don't delete it */
	if (cfqg->nr_cfqq)
		return;

	cfq_log_cfqg(cfqd, cfqg, "del_from_rr group");
	cfqg->on_st = false;
	st->total_weight -= cfqg->weight;
	if (!RB_EMPTY_NODE(&cfqg->rb_node))
		cfq_rb_erase(&cfqg->rb_node, st);
	cfqg->saved_workload_slice = 0;
	cfq_blkiocg_update_dequeue_stats(&cfqg->blkg, 1);
}

static inline unsigned int cfq_cfqq_slice_usage(struct cfq_queue *cfqq)
{
	unsigned int slice_used;

	/*
	 * Queue got expired before even a single request completed or
	 * got expired immediately after first request completion.
	 */
	if (!cfqq->slice_start || cfqq->slice_start == jiffies) {
		/*
		 * Also charge the seek time incurred to the group, otherwise
		 * if there are mutiple queues in the group, each can dispatch
		 * a single request on seeky media and cause lots of seek time
		 * and group will never know it.
		 */
		slice_used = max_t(unsigned, (jiffies - cfqq->dispatch_start),
					1);
	} else {
		slice_used = jiffies - cfqq->slice_start;
		if (slice_used > cfqq->allocated_slice)
			slice_used = cfqq->allocated_slice;
	}

<<<<<<< HEAD
	cfq_log_cfqq(cfqq->cfqd, cfqq, "sl_used=%u", slice_used);
=======
>>>>>>> 062c1825
	return slice_used;
}

static void cfq_group_served(struct cfq_data *cfqd, struct cfq_group *cfqg,
				struct cfq_queue *cfqq)
{
	struct cfq_rb_root *st = &cfqd->grp_service_tree;
	unsigned int used_sl, charge;
	int nr_sync = cfqg->nr_cfqq - cfqg_busy_async_queues(cfqd, cfqg)
			- cfqg->service_tree_idle.count;

	BUG_ON(nr_sync < 0);
	used_sl = charge = cfq_cfqq_slice_usage(cfqq);

	if (iops_mode(cfqd))
		charge = cfqq->slice_dispatch;
	else if (!cfq_cfqq_sync(cfqq) && !nr_sync)
		charge = cfqq->allocated_slice;

	/* Can't update vdisktime while group is on service tree */
	cfq_rb_erase(&cfqg->rb_node, st);
	cfqg->vdisktime += cfq_scale_slice(charge, cfqg);
	__cfq_group_service_tree_add(st, cfqg);

	/* This group is being expired. Save the context */
	if (time_after(cfqd->workload_expires, jiffies)) {
		cfqg->saved_workload_slice = cfqd->workload_expires
						- jiffies;
		cfqg->saved_workload = cfqd->serving_type;
		cfqg->saved_serving_prio = cfqd->serving_prio;
	} else
		cfqg->saved_workload_slice = 0;

	cfq_log_cfqg(cfqd, cfqg, "served: vt=%llu min_vt=%llu", cfqg->vdisktime,
					st->min_vdisktime);
<<<<<<< HEAD
=======
	cfq_log_cfqq(cfqq->cfqd, cfqq, "sl_used=%u disp=%u charge=%u iops=%u"
			" sect=%u", used_sl, cfqq->slice_dispatch, charge,
			iops_mode(cfqd), cfqq->nr_sectors);
>>>>>>> 062c1825
	cfq_blkiocg_update_timeslice_used(&cfqg->blkg, used_sl);
	cfq_blkiocg_set_start_empty_time(&cfqg->blkg);
}

#ifdef CONFIG_CFQ_GROUP_IOSCHED
static inline struct cfq_group *cfqg_of_blkg(struct blkio_group *blkg)
{
	if (blkg)
		return container_of(blkg, struct cfq_group, blkg);
	return NULL;
}

void
cfq_update_blkio_group_weight(struct blkio_group *blkg, unsigned int weight)
{
	cfqg_of_blkg(blkg)->weight = weight;
}

static struct cfq_group *
cfq_find_alloc_cfqg(struct cfq_data *cfqd, struct cgroup *cgroup, int create)
{
	struct blkio_cgroup *blkcg = cgroup_to_blkio_cgroup(cgroup);
	struct cfq_group *cfqg = NULL;
	void *key = cfqd;
	int i, j;
	struct cfq_rb_root *st;
	struct backing_dev_info *bdi = &cfqd->queue->backing_dev_info;
	unsigned int major, minor;

	cfqg = cfqg_of_blkg(blkiocg_lookup_group(blkcg, key));
	if (cfqg && !cfqg->blkg.dev && bdi->dev && dev_name(bdi->dev)) {
		sscanf(dev_name(bdi->dev), "%u:%u", &major, &minor);
		cfqg->blkg.dev = MKDEV(major, minor);
		goto done;
	}
	if (cfqg || !create)
		goto done;

	cfqg = kzalloc_node(sizeof(*cfqg), GFP_ATOMIC, cfqd->queue->node);
	if (!cfqg)
		goto done;

	for_each_cfqg_st(cfqg, i, j, st)
		*st = CFQ_RB_ROOT;
	RB_CLEAR_NODE(&cfqg->rb_node);

	/*
	 * Take the initial reference that will be released on destroy
	 * This can be thought of a joint reference by cgroup and
	 * elevator which will be dropped by either elevator exit
	 * or cgroup deletion path depending on who is exiting first.
	 */
	atomic_set(&cfqg->ref, 1);

<<<<<<< HEAD
	/* Add group onto cgroup list */
	sscanf(dev_name(bdi->dev), "%u:%u", &major, &minor);
	cfq_blkiocg_add_blkio_group(blkcg, &cfqg->blkg, (void *)cfqd,
					MKDEV(major, minor));
=======
	/*
	 * Add group onto cgroup list. It might happen that bdi->dev is
	 * not initiliazed yet. Initialize this new group without major
	 * and minor info and this info will be filled in once a new thread
	 * comes for IO. See code above.
	 */
	if (bdi->dev) {
		sscanf(dev_name(bdi->dev), "%u:%u", &major, &minor);
		cfq_blkiocg_add_blkio_group(blkcg, &cfqg->blkg, (void *)cfqd,
					MKDEV(major, minor));
	} else
		cfq_blkiocg_add_blkio_group(blkcg, &cfqg->blkg, (void *)cfqd,
					0);

>>>>>>> 062c1825
	cfqg->weight = blkcg_get_weight(blkcg, cfqg->blkg.dev);

	/* Add group on cfqd list */
	hlist_add_head(&cfqg->cfqd_node, &cfqd->cfqg_list);

done:
	return cfqg;
}

/*
 * Search for the cfq group current task belongs to. If create = 1, then also
 * create the cfq group if it does not exist. request_queue lock must be held.
 */
static struct cfq_group *cfq_get_cfqg(struct cfq_data *cfqd, int create)
{
	struct cgroup *cgroup;
	struct cfq_group *cfqg = NULL;

	rcu_read_lock();
	cgroup = task_cgroup(current, blkio_subsys_id);
	cfqg = cfq_find_alloc_cfqg(cfqd, cgroup, create);
	if (!cfqg && create)
		cfqg = &cfqd->root_group;
	rcu_read_unlock();
	return cfqg;
}

static inline struct cfq_group *cfq_ref_get_cfqg(struct cfq_group *cfqg)
{
	atomic_inc(&cfqg->ref);
	return cfqg;
}

static void cfq_link_cfqq_cfqg(struct cfq_queue *cfqq, struct cfq_group *cfqg)
{
	/* Currently, all async queues are mapped to root group */
	if (!cfq_cfqq_sync(cfqq))
		cfqg = &cfqq->cfqd->root_group;

	cfqq->cfqg = cfqg;
	/* cfqq reference on cfqg */
	atomic_inc(&cfqq->cfqg->ref);
}

static void cfq_put_cfqg(struct cfq_group *cfqg)
{
	struct cfq_rb_root *st;
	int i, j;

	BUG_ON(atomic_read(&cfqg->ref) <= 0);
	if (!atomic_dec_and_test(&cfqg->ref))
		return;
	for_each_cfqg_st(cfqg, i, j, st)
		BUG_ON(!RB_EMPTY_ROOT(&st->rb) || st->active != NULL);
	kfree(cfqg);
}

static void cfq_destroy_cfqg(struct cfq_data *cfqd, struct cfq_group *cfqg)
{
	/* Something wrong if we are trying to remove same group twice */
	BUG_ON(hlist_unhashed(&cfqg->cfqd_node));

	hlist_del_init(&cfqg->cfqd_node);

	/*
	 * Put the reference taken at the time of creation so that when all
	 * queues are gone, group can be destroyed.
	 */
	cfq_put_cfqg(cfqg);
}

static void cfq_release_cfq_groups(struct cfq_data *cfqd)
{
	struct hlist_node *pos, *n;
	struct cfq_group *cfqg;

	hlist_for_each_entry_safe(cfqg, pos, n, &cfqd->cfqg_list, cfqd_node) {
		/*
		 * If cgroup removal path got to blk_group first and removed
		 * it from cgroup list, then it will take care of destroying
		 * cfqg also.
		 */
		if (!cfq_blkiocg_del_blkio_group(&cfqg->blkg))
			cfq_destroy_cfqg(cfqd, cfqg);
	}
}

/*
 * Blk cgroup controller notification saying that blkio_group object is being
 * delinked as associated cgroup object is going away. That also means that
 * no new IO will come in this group. So get rid of this group as soon as
 * any pending IO in the group is finished.
 *
 * This function is called under rcu_read_lock(). key is the rcu protected
 * pointer. That means "key" is a valid cfq_data pointer as long as we are rcu
 * read lock.
 *
 * "key" was fetched from blkio_group under blkio_cgroup->lock. That means
 * it should not be NULL as even if elevator was exiting, cgroup deltion
 * path got to it first.
 */
void cfq_unlink_blkio_group(void *key, struct blkio_group *blkg)
{
	unsigned long  flags;
	struct cfq_data *cfqd = key;

	spin_lock_irqsave(cfqd->queue->queue_lock, flags);
	cfq_destroy_cfqg(cfqd, cfqg_of_blkg(blkg));
	spin_unlock_irqrestore(cfqd->queue->queue_lock, flags);
}

#else /* GROUP_IOSCHED */
static struct cfq_group *cfq_get_cfqg(struct cfq_data *cfqd, int create)
{
	return &cfqd->root_group;
}

static inline struct cfq_group *cfq_ref_get_cfqg(struct cfq_group *cfqg)
{
	return cfqg;
}

static inline void
cfq_link_cfqq_cfqg(struct cfq_queue *cfqq, struct cfq_group *cfqg) {
	cfqq->cfqg = cfqg;
}

static void cfq_release_cfq_groups(struct cfq_data *cfqd) {}
static inline void cfq_put_cfqg(struct cfq_group *cfqg) {}

#endif /* GROUP_IOSCHED */

/*
 * The cfqd->service_trees holds all pending cfq_queue's that have
 * requests waiting to be processed. It is sorted in the order that
 * we will service the queues.
 */
static void cfq_service_tree_add(struct cfq_data *cfqd, struct cfq_queue *cfqq,
				 bool add_front)
{
	struct rb_node **p, *parent;
	struct cfq_queue *__cfqq;
	unsigned long rb_key;
	struct cfq_rb_root *service_tree;
	int left;
	int new_cfqq = 1;
	int group_changed = 0;

#ifdef CONFIG_CFQ_GROUP_IOSCHED
	if (!cfqd->cfq_group_isolation
	    && cfqq_type(cfqq) == SYNC_NOIDLE_WORKLOAD
	    && cfqq->cfqg && cfqq->cfqg != &cfqd->root_group) {
		/* Move this cfq to root group */
		cfq_log_cfqq(cfqd, cfqq, "moving to root group");
		if (!RB_EMPTY_NODE(&cfqq->rb_node))
			cfq_group_service_tree_del(cfqd, cfqq->cfqg);
		cfqq->orig_cfqg = cfqq->cfqg;
		cfqq->cfqg = &cfqd->root_group;
		atomic_inc(&cfqd->root_group.ref);
		group_changed = 1;
	} else if (!cfqd->cfq_group_isolation
		   && cfqq_type(cfqq) == SYNC_WORKLOAD && cfqq->orig_cfqg) {
		/* cfqq is sequential now needs to go to its original group */
		BUG_ON(cfqq->cfqg != &cfqd->root_group);
		if (!RB_EMPTY_NODE(&cfqq->rb_node))
			cfq_group_service_tree_del(cfqd, cfqq->cfqg);
		cfq_put_cfqg(cfqq->cfqg);
		cfqq->cfqg = cfqq->orig_cfqg;
		cfqq->orig_cfqg = NULL;
		group_changed = 1;
		cfq_log_cfqq(cfqd, cfqq, "moved to origin group");
	}
#endif

	service_tree = service_tree_for(cfqq->cfqg, cfqq_prio(cfqq),
						cfqq_type(cfqq));
	if (cfq_class_idle(cfqq)) {
		rb_key = CFQ_IDLE_DELAY;
		parent = rb_last(&service_tree->rb);
		if (parent && parent != &cfqq->rb_node) {
			__cfqq = rb_entry(parent, struct cfq_queue, rb_node);
			rb_key += __cfqq->rb_key;
		} else
			rb_key += jiffies;
	} else if (!add_front) {
		/*
		 * Get our rb key offset. Subtract any residual slice
		 * value carried from last service. A negative resid
		 * count indicates slice overrun, and this should position
		 * the next service time further away in the tree.
		 */
		rb_key = cfq_slice_offset(cfqd, cfqq) + jiffies;
		rb_key -= cfqq->slice_resid;
		cfqq->slice_resid = 0;
	} else {
		rb_key = -HZ;
		__cfqq = cfq_rb_first(service_tree);
		rb_key += __cfqq ? __cfqq->rb_key : jiffies;
	}

	if (!RB_EMPTY_NODE(&cfqq->rb_node)) {
		new_cfqq = 0;
		/*
		 * same position, nothing more to do
		 */
		if (rb_key == cfqq->rb_key &&
		    cfqq->service_tree == service_tree)
			return;

		cfq_rb_erase(&cfqq->rb_node, cfqq->service_tree);
		cfqq->service_tree = NULL;
	}

	left = 1;
	parent = NULL;
	cfqq->service_tree = service_tree;
	p = &service_tree->rb.rb_node;
	while (*p) {
		struct rb_node **n;

		parent = *p;
		__cfqq = rb_entry(parent, struct cfq_queue, rb_node);

		/*
		 * sort by key, that represents service time.
		 */
		if (time_before(rb_key, __cfqq->rb_key))
			n = &(*p)->rb_left;
		else {
			n = &(*p)->rb_right;
			left = 0;
		}

		p = n;
	}

	if (left)
		service_tree->left = &cfqq->rb_node;

	cfqq->rb_key = rb_key;
	rb_link_node(&cfqq->rb_node, parent, p);
	rb_insert_color(&cfqq->rb_node, &service_tree->rb);
	service_tree->count++;
	if ((add_front || !new_cfqq) && !group_changed)
		return;
	cfq_group_service_tree_add(cfqd, cfqq->cfqg);
}

static struct cfq_queue *
cfq_prio_tree_lookup(struct cfq_data *cfqd, struct rb_root *root,
		     sector_t sector, struct rb_node **ret_parent,
		     struct rb_node ***rb_link)
{
	struct rb_node **p, *parent;
	struct cfq_queue *cfqq = NULL;

	parent = NULL;
	p = &root->rb_node;
	while (*p) {
		struct rb_node **n;

		parent = *p;
		cfqq = rb_entry(parent, struct cfq_queue, p_node);

		/*
		 * Sort strictly based on sector.  Smallest to the left,
		 * largest to the right.
		 */
		if (sector > blk_rq_pos(cfqq->next_rq))
			n = &(*p)->rb_right;
		else if (sector < blk_rq_pos(cfqq->next_rq))
			n = &(*p)->rb_left;
		else
			break;
		p = n;
		cfqq = NULL;
	}

	*ret_parent = parent;
	if (rb_link)
		*rb_link = p;
	return cfqq;
}

static void cfq_prio_tree_add(struct cfq_data *cfqd, struct cfq_queue *cfqq)
{
	struct rb_node **p, *parent;
	struct cfq_queue *__cfqq;

	if (cfqq->p_root) {
		rb_erase(&cfqq->p_node, cfqq->p_root);
		cfqq->p_root = NULL;
	}

	if (cfq_class_idle(cfqq))
		return;
	if (!cfqq->next_rq)
		return;

	cfqq->p_root = &cfqd->prio_trees[cfqq->org_ioprio];
	__cfqq = cfq_prio_tree_lookup(cfqd, cfqq->p_root,
				      blk_rq_pos(cfqq->next_rq), &parent, &p);
	if (!__cfqq) {
		rb_link_node(&cfqq->p_node, parent, p);
		rb_insert_color(&cfqq->p_node, cfqq->p_root);
	} else
		cfqq->p_root = NULL;
}

/*
 * Update cfqq's position in the service tree.
 */
static void cfq_resort_rr_list(struct cfq_data *cfqd, struct cfq_queue *cfqq)
{
	/*
	 * Resorting requires the cfqq to be on the RR list already.
	 */
	if (cfq_cfqq_on_rr(cfqq)) {
		cfq_service_tree_add(cfqd, cfqq, 0);
		cfq_prio_tree_add(cfqd, cfqq);
	}
}

/*
 * add to busy list of queues for service, trying to be fair in ordering
 * the pending list according to last request service
 */
static void cfq_add_cfqq_rr(struct cfq_data *cfqd, struct cfq_queue *cfqq)
{
	cfq_log_cfqq(cfqd, cfqq, "add_to_rr");
	BUG_ON(cfq_cfqq_on_rr(cfqq));
	cfq_mark_cfqq_on_rr(cfqq);
	cfqd->busy_queues++;

	cfq_resort_rr_list(cfqd, cfqq);
}

/*
 * Called when the cfqq no longer has requests pending, remove it from
 * the service tree.
 */
static void cfq_del_cfqq_rr(struct cfq_data *cfqd, struct cfq_queue *cfqq)
{
	cfq_log_cfqq(cfqd, cfqq, "del_from_rr");
	BUG_ON(!cfq_cfqq_on_rr(cfqq));
	cfq_clear_cfqq_on_rr(cfqq);

	if (!RB_EMPTY_NODE(&cfqq->rb_node)) {
		cfq_rb_erase(&cfqq->rb_node, cfqq->service_tree);
		cfqq->service_tree = NULL;
	}
	if (cfqq->p_root) {
		rb_erase(&cfqq->p_node, cfqq->p_root);
		cfqq->p_root = NULL;
	}

	cfq_group_service_tree_del(cfqd, cfqq->cfqg);
	BUG_ON(!cfqd->busy_queues);
	cfqd->busy_queues--;
}

/*
 * rb tree support functions
 */
static void cfq_del_rq_rb(struct request *rq)
{
	struct cfq_queue *cfqq = RQ_CFQQ(rq);
	const int sync = rq_is_sync(rq);

	BUG_ON(!cfqq->queued[sync]);
	cfqq->queued[sync]--;

	elv_rb_del(&cfqq->sort_list, rq);

	if (cfq_cfqq_on_rr(cfqq) && RB_EMPTY_ROOT(&cfqq->sort_list)) {
		/*
		 * Queue will be deleted from service tree when we actually
		 * expire it later. Right now just remove it from prio tree
		 * as it is empty.
		 */
		if (cfqq->p_root) {
			rb_erase(&cfqq->p_node, cfqq->p_root);
			cfqq->p_root = NULL;
		}
	}
}

static void cfq_add_rq_rb(struct request *rq)
{
	struct cfq_queue *cfqq = RQ_CFQQ(rq);
	struct cfq_data *cfqd = cfqq->cfqd;
	struct request *__alias, *prev;

	cfqq->queued[rq_is_sync(rq)]++;

	/*
	 * looks a little odd, but the first insert might return an alias.
	 * if that happens, put the alias on the dispatch list
	 */
	while ((__alias = elv_rb_add(&cfqq->sort_list, rq)) != NULL)
		cfq_dispatch_insert(cfqd->queue, __alias);

	if (!cfq_cfqq_on_rr(cfqq))
		cfq_add_cfqq_rr(cfqd, cfqq);

	/*
	 * check if this request is a better next-serve candidate
	 */
	prev = cfqq->next_rq;
	cfqq->next_rq = cfq_choose_req(cfqd, cfqq->next_rq, rq, cfqd->last_position);

	/*
	 * adjust priority tree position, if ->next_rq changes
	 */
	if (prev != cfqq->next_rq)
		cfq_prio_tree_add(cfqd, cfqq);

	BUG_ON(!cfqq->next_rq);
}

static void cfq_reposition_rq_rb(struct cfq_queue *cfqq, struct request *rq)
{
	elv_rb_del(&cfqq->sort_list, rq);
	cfqq->queued[rq_is_sync(rq)]--;
	cfq_blkiocg_update_io_remove_stats(&(RQ_CFQG(rq))->blkg,
					rq_data_dir(rq), rq_is_sync(rq));
	cfq_add_rq_rb(rq);
	cfq_blkiocg_update_io_add_stats(&(RQ_CFQG(rq))->blkg,
			&cfqq->cfqd->serving_group->blkg, rq_data_dir(rq),
			rq_is_sync(rq));
}

static struct request *
cfq_find_rq_fmerge(struct cfq_data *cfqd, struct bio *bio)
{
	struct task_struct *tsk = current;
	struct cfq_io_context *cic;
	struct cfq_queue *cfqq;

	cic = cfq_cic_lookup(cfqd, tsk->io_context);
	if (!cic)
		return NULL;

	cfqq = cic_to_cfqq(cic, cfq_bio_sync(bio));
	if (cfqq) {
		sector_t sector = bio->bi_sector + bio_sectors(bio);

		return elv_rb_find(&cfqq->sort_list, sector);
	}

	return NULL;
}

static void cfq_activate_request(struct request_queue *q, struct request *rq)
{
	struct cfq_data *cfqd = q->elevator->elevator_data;

	cfqd->rq_in_driver++;
	cfq_log_cfqq(cfqd, RQ_CFQQ(rq), "activate rq, drv=%d",
						cfqd->rq_in_driver);

	cfqd->last_position = blk_rq_pos(rq) + blk_rq_sectors(rq);
}

static void cfq_deactivate_request(struct request_queue *q, struct request *rq)
{
	struct cfq_data *cfqd = q->elevator->elevator_data;

	WARN_ON(!cfqd->rq_in_driver);
	cfqd->rq_in_driver--;
	cfq_log_cfqq(cfqd, RQ_CFQQ(rq), "deactivate rq, drv=%d",
						cfqd->rq_in_driver);
}

static void cfq_remove_request(struct request *rq)
{
	struct cfq_queue *cfqq = RQ_CFQQ(rq);

	if (cfqq->next_rq == rq)
		cfqq->next_rq = cfq_find_next_rq(cfqq->cfqd, cfqq, rq);

	list_del_init(&rq->queuelist);
	cfq_del_rq_rb(rq);

	cfqq->cfqd->rq_queued--;
	cfq_blkiocg_update_io_remove_stats(&(RQ_CFQG(rq))->blkg,
					rq_data_dir(rq), rq_is_sync(rq));
	if (rq->cmd_flags & REQ_META) {
		WARN_ON(!cfqq->meta_pending);
		cfqq->meta_pending--;
	}
}

static int cfq_merge(struct request_queue *q, struct request **req,
		     struct bio *bio)
{
	struct cfq_data *cfqd = q->elevator->elevator_data;
	struct request *__rq;

	__rq = cfq_find_rq_fmerge(cfqd, bio);
	if (__rq && elv_rq_merge_ok(__rq, bio)) {
		*req = __rq;
		return ELEVATOR_FRONT_MERGE;
	}

	return ELEVATOR_NO_MERGE;
}

static void cfq_merged_request(struct request_queue *q, struct request *req,
			       int type)
{
	if (type == ELEVATOR_FRONT_MERGE) {
		struct cfq_queue *cfqq = RQ_CFQQ(req);

		cfq_reposition_rq_rb(cfqq, req);
	}
}

static void cfq_bio_merged(struct request_queue *q, struct request *req,
				struct bio *bio)
{
	cfq_blkiocg_update_io_merged_stats(&(RQ_CFQG(req))->blkg,
					bio_data_dir(bio), cfq_bio_sync(bio));
}

static void
cfq_merged_requests(struct request_queue *q, struct request *rq,
		    struct request *next)
{
	struct cfq_queue *cfqq = RQ_CFQQ(rq);
	/*
	 * reposition in fifo if next is older than rq
	 */
	if (!list_empty(&rq->queuelist) && !list_empty(&next->queuelist) &&
	    time_before(rq_fifo_time(next), rq_fifo_time(rq))) {
		list_move(&rq->queuelist, &next->queuelist);
		rq_set_fifo_time(rq, rq_fifo_time(next));
	}

	if (cfqq->next_rq == next)
		cfqq->next_rq = rq;
	cfq_remove_request(next);
	cfq_blkiocg_update_io_merged_stats(&(RQ_CFQG(rq))->blkg,
					rq_data_dir(next), rq_is_sync(next));
}

static int cfq_allow_merge(struct request_queue *q, struct request *rq,
			   struct bio *bio)
{
	struct cfq_data *cfqd = q->elevator->elevator_data;
	struct cfq_io_context *cic;
	struct cfq_queue *cfqq;

	/*
	 * Disallow merge of a sync bio into an async request.
	 */
	if (cfq_bio_sync(bio) && !rq_is_sync(rq))
		return false;

	/*
	 * Lookup the cfqq that this bio will be queued with. Allow
	 * merge only if rq is queued there.
	 */
	cic = cfq_cic_lookup(cfqd, current->io_context);
	if (!cic)
		return false;

	cfqq = cic_to_cfqq(cic, cfq_bio_sync(bio));
	return cfqq == RQ_CFQQ(rq);
}

static inline void cfq_del_timer(struct cfq_data *cfqd, struct cfq_queue *cfqq)
{
	del_timer(&cfqd->idle_slice_timer);
	cfq_blkiocg_update_idle_time_stats(&cfqq->cfqg->blkg);
}

static void __cfq_set_active_queue(struct cfq_data *cfqd,
				   struct cfq_queue *cfqq)
{
	if (cfqq) {
		cfq_log_cfqq(cfqd, cfqq, "set_active wl_prio:%d wl_type:%d",
				cfqd->serving_prio, cfqd->serving_type);
		cfq_blkiocg_update_avg_queue_size_stats(&cfqq->cfqg->blkg);
		cfqq->slice_start = 0;
		cfqq->dispatch_start = jiffies;
		cfqq->allocated_slice = 0;
		cfqq->slice_end = 0;
		cfqq->slice_dispatch = 0;

		cfq_clear_cfqq_wait_request(cfqq);
		cfq_clear_cfqq_must_dispatch(cfqq);
		cfq_clear_cfqq_must_alloc_slice(cfqq);
		cfq_clear_cfqq_fifo_expire(cfqq);
		cfq_mark_cfqq_slice_new(cfqq);

		cfq_del_timer(cfqd, cfqq);
	}

	cfqd->active_queue = cfqq;
}

/*
 * current cfqq expired its slice (or was too idle), select new one
 */
static void
__cfq_slice_expired(struct cfq_data *cfqd, struct cfq_queue *cfqq,
		    bool timed_out)
{
	cfq_log_cfqq(cfqd, cfqq, "slice expired t=%d", timed_out);

	if (cfq_cfqq_wait_request(cfqq))
		cfq_del_timer(cfqd, cfqq);

	cfq_clear_cfqq_wait_request(cfqq);
	cfq_clear_cfqq_wait_busy(cfqq);

	/*
	 * If this cfqq is shared between multiple processes, check to
	 * make sure that those processes are still issuing I/Os within
	 * the mean seek distance.  If not, it may be time to break the
	 * queues apart again.
	 */
	if (cfq_cfqq_coop(cfqq) && CFQQ_SEEKY(cfqq))
		cfq_mark_cfqq_split_coop(cfqq);

	/*
	 * store what was left of this slice, if the queue idled/timed out
	 */
	if (timed_out && !cfq_cfqq_slice_new(cfqq)) {
		cfqq->slice_resid = cfqq->slice_end - jiffies;
		cfq_log_cfqq(cfqd, cfqq, "resid=%ld", cfqq->slice_resid);
	}

	cfq_group_served(cfqd, cfqq->cfqg, cfqq);

	if (cfq_cfqq_on_rr(cfqq) && RB_EMPTY_ROOT(&cfqq->sort_list))
		cfq_del_cfqq_rr(cfqd, cfqq);

	cfq_resort_rr_list(cfqd, cfqq);

	if (cfqq == cfqd->active_queue)
		cfqd->active_queue = NULL;

	if (&cfqq->cfqg->rb_node == cfqd->grp_service_tree.active)
		cfqd->grp_service_tree.active = NULL;

	if (cfqd->active_cic) {
		put_io_context(cfqd->active_cic->ioc);
		cfqd->active_cic = NULL;
	}
}

static inline void cfq_slice_expired(struct cfq_data *cfqd, bool timed_out)
{
	struct cfq_queue *cfqq = cfqd->active_queue;

	if (cfqq)
		__cfq_slice_expired(cfqd, cfqq, timed_out);
}

/*
 * Get next queue for service. Unless we have a queue preemption,
 * we'll simply select the first cfqq in the service tree.
 */
static struct cfq_queue *cfq_get_next_queue(struct cfq_data *cfqd)
{
	struct cfq_rb_root *service_tree =
		service_tree_for(cfqd->serving_group, cfqd->serving_prio,
					cfqd->serving_type);

	if (!cfqd->rq_queued)
		return NULL;

	/* There is nothing to dispatch */
	if (!service_tree)
		return NULL;
	if (RB_EMPTY_ROOT(&service_tree->rb))
		return NULL;
	return cfq_rb_first(service_tree);
}

static struct cfq_queue *cfq_get_next_queue_forced(struct cfq_data *cfqd)
{
	struct cfq_group *cfqg;
	struct cfq_queue *cfqq;
	int i, j;
	struct cfq_rb_root *st;

	if (!cfqd->rq_queued)
		return NULL;

	cfqg = cfq_get_next_cfqg(cfqd);
	if (!cfqg)
		return NULL;

	for_each_cfqg_st(cfqg, i, j, st)
		if ((cfqq = cfq_rb_first(st)) != NULL)
			return cfqq;
	return NULL;
}

/*
 * Get and set a new active queue for service.
 */
static struct cfq_queue *cfq_set_active_queue(struct cfq_data *cfqd,
					      struct cfq_queue *cfqq)
{
	if (!cfqq)
		cfqq = cfq_get_next_queue(cfqd);

	__cfq_set_active_queue(cfqd, cfqq);
	return cfqq;
}

static inline sector_t cfq_dist_from_last(struct cfq_data *cfqd,
					  struct request *rq)
{
	if (blk_rq_pos(rq) >= cfqd->last_position)
		return blk_rq_pos(rq) - cfqd->last_position;
	else
		return cfqd->last_position - blk_rq_pos(rq);
}

static inline int cfq_rq_close(struct cfq_data *cfqd, struct cfq_queue *cfqq,
			       struct request *rq)
{
	return cfq_dist_from_last(cfqd, rq) <= CFQQ_CLOSE_THR;
}

static struct cfq_queue *cfqq_close(struct cfq_data *cfqd,
				    struct cfq_queue *cur_cfqq)
{
	struct rb_root *root = &cfqd->prio_trees[cur_cfqq->org_ioprio];
	struct rb_node *parent, *node;
	struct cfq_queue *__cfqq;
	sector_t sector = cfqd->last_position;

	if (RB_EMPTY_ROOT(root))
		return NULL;

	/*
	 * First, if we find a request starting at the end of the last
	 * request, choose it.
	 */
	__cfqq = cfq_prio_tree_lookup(cfqd, root, sector, &parent, NULL);
	if (__cfqq)
		return __cfqq;

	/*
	 * If the exact sector wasn't found, the parent of the NULL leaf
	 * will contain the closest sector.
	 */
	__cfqq = rb_entry(parent, struct cfq_queue, p_node);
	if (cfq_rq_close(cfqd, cur_cfqq, __cfqq->next_rq))
		return __cfqq;

	if (blk_rq_pos(__cfqq->next_rq) < sector)
		node = rb_next(&__cfqq->p_node);
	else
		node = rb_prev(&__cfqq->p_node);
	if (!node)
		return NULL;

	__cfqq = rb_entry(node, struct cfq_queue, p_node);
	if (cfq_rq_close(cfqd, cur_cfqq, __cfqq->next_rq))
		return __cfqq;

	return NULL;
}

/*
 * cfqd - obvious
 * cur_cfqq - passed in so that we don't decide that the current queue is
 * 	      closely cooperating with itself.
 *
 * So, basically we're assuming that that cur_cfqq has dispatched at least
 * one request, and that cfqd->last_position reflects a position on the disk
 * associated with the I/O issued by cur_cfqq.  I'm not sure this is a valid
 * assumption.
 */
static struct cfq_queue *cfq_close_cooperator(struct cfq_data *cfqd,
					      struct cfq_queue *cur_cfqq)
{
	struct cfq_queue *cfqq;

	if (cfq_class_idle(cur_cfqq))
		return NULL;
	if (!cfq_cfqq_sync(cur_cfqq))
		return NULL;
	if (CFQQ_SEEKY(cur_cfqq))
		return NULL;

	/*
	 * Don't search priority tree if it's the only queue in the group.
	 */
	if (cur_cfqq->cfqg->nr_cfqq == 1)
		return NULL;

	/*
	 * We should notice if some of the queues are cooperating, eg
	 * working closely on the same area of the disk. In that case,
	 * we can group them together and don't waste time idling.
	 */
	cfqq = cfqq_close(cfqd, cur_cfqq);
	if (!cfqq)
		return NULL;

	/* If new queue belongs to different cfq_group, don't choose it */
	if (cur_cfqq->cfqg != cfqq->cfqg)
		return NULL;

	/*
	 * It only makes sense to merge sync queues.
	 */
	if (!cfq_cfqq_sync(cfqq))
		return NULL;
	if (CFQQ_SEEKY(cfqq))
		return NULL;

	/*
	 * Do not merge queues of different priority classes
	 */
	if (cfq_class_rt(cfqq) != cfq_class_rt(cur_cfqq))
		return NULL;

	return cfqq;
}

/*
 * Determine whether we should enforce idle window for this queue.
 */

static bool cfq_should_idle(struct cfq_data *cfqd, struct cfq_queue *cfqq)
{
	enum wl_prio_t prio = cfqq_prio(cfqq);
	struct cfq_rb_root *service_tree = cfqq->service_tree;

	BUG_ON(!service_tree);
	BUG_ON(!service_tree->count);

	if (!cfqd->cfq_slice_idle)
		return false;

	/* We never do for idle class queues. */
	if (prio == IDLE_WORKLOAD)
		return false;

	/* We do for queues that were marked with idle window flag. */
	if (cfq_cfqq_idle_window(cfqq) &&
	   !(blk_queue_nonrot(cfqd->queue) && cfqd->hw_tag))
		return true;

	/*
	 * Otherwise, we do only if they are the last ones
	 * in their service tree.
	 */
	if (service_tree->count == 1 && cfq_cfqq_sync(cfqq))
		return 1;
	cfq_log_cfqq(cfqd, cfqq, "Not idling. st->count:%d",
			service_tree->count);
	return 0;
}

static void cfq_arm_slice_timer(struct cfq_data *cfqd)
{
	struct cfq_queue *cfqq = cfqd->active_queue;
	struct cfq_io_context *cic;
	unsigned long sl, group_idle = 0;

	/*
	 * SSD device without seek penalty, disable idling. But only do so
	 * for devices that support queuing, otherwise we still have a problem
	 * with sync vs async workloads.
	 */
	if (blk_queue_nonrot(cfqd->queue) && cfqd->hw_tag)
		return;

	WARN_ON(!RB_EMPTY_ROOT(&cfqq->sort_list));
	WARN_ON(cfq_cfqq_slice_new(cfqq));

	/*
	 * idle is disabled, either manually or by past process history
	 */
	if (!cfq_should_idle(cfqd, cfqq)) {
		/* no queue idling. Check for group idling */
		if (cfqd->cfq_group_idle)
			group_idle = cfqd->cfq_group_idle;
		else
			return;
	}

	/*
	 * still active requests from this queue, don't idle
	 */
	if (cfqq->dispatched)
		return;

	/*
	 * task has exited, don't wait
	 */
	cic = cfqd->active_cic;
	if (!cic || !atomic_read(&cic->ioc->nr_tasks))
		return;

	/*
	 * If our average think time is larger than the remaining time
	 * slice, then don't idle. This avoids overrunning the allotted
	 * time slice.
	 */
	if (sample_valid(cic->ttime_samples) &&
	    (cfqq->slice_end - jiffies < cic->ttime_mean)) {
		cfq_log_cfqq(cfqd, cfqq, "Not idling. think_time:%d",
				cic->ttime_mean);
<<<<<<< HEAD
=======
		return;
	}

	/* There are other queues in the group, don't do group idle */
	if (group_idle && cfqq->cfqg->nr_cfqq > 1)
>>>>>>> 062c1825
		return;
	}

	cfq_mark_cfqq_wait_request(cfqq);

	if (group_idle)
		sl = cfqd->cfq_group_idle;
	else
		sl = cfqd->cfq_slice_idle;

	mod_timer(&cfqd->idle_slice_timer, jiffies + sl);
	cfq_blkiocg_update_set_idle_time_stats(&cfqq->cfqg->blkg);
<<<<<<< HEAD
	cfq_log_cfqq(cfqd, cfqq, "arm_idle: %lu", sl);
=======
	cfq_log_cfqq(cfqd, cfqq, "arm_idle: %lu group_idle: %d", sl,
			group_idle ? 1 : 0);
>>>>>>> 062c1825
}

/*
 * Move request from internal lists to the request queue dispatch list.
 */
static void cfq_dispatch_insert(struct request_queue *q, struct request *rq)
{
	struct cfq_data *cfqd = q->elevator->elevator_data;
	struct cfq_queue *cfqq = RQ_CFQQ(rq);

	cfq_log_cfqq(cfqd, cfqq, "dispatch_insert");

	cfqq->next_rq = cfq_find_next_rq(cfqd, cfqq, rq);
	cfq_remove_request(rq);
	cfqq->dispatched++;
	(RQ_CFQG(rq))->dispatched++;
	elv_dispatch_sort(q, rq);

	cfqd->rq_in_flight[cfq_cfqq_sync(cfqq)]++;
<<<<<<< HEAD
=======
	cfqq->nr_sectors += blk_rq_sectors(rq);
>>>>>>> 062c1825
	cfq_blkiocg_update_dispatch_stats(&cfqq->cfqg->blkg, blk_rq_bytes(rq),
					rq_data_dir(rq), rq_is_sync(rq));
}

/*
 * return expired entry, or NULL to just start from scratch in rbtree
 */
static struct request *cfq_check_fifo(struct cfq_queue *cfqq)
{
	struct request *rq = NULL;

	if (cfq_cfqq_fifo_expire(cfqq))
		return NULL;

	cfq_mark_cfqq_fifo_expire(cfqq);

	if (list_empty(&cfqq->fifo))
		return NULL;

	rq = rq_entry_fifo(cfqq->fifo.next);
	if (time_before(jiffies, rq_fifo_time(rq)))
		rq = NULL;

	cfq_log_cfqq(cfqq->cfqd, cfqq, "fifo=%p", rq);
	return rq;
}

static inline int
cfq_prio_to_maxrq(struct cfq_data *cfqd, struct cfq_queue *cfqq)
{
	const int base_rq = cfqd->cfq_slice_async_rq;

	WARN_ON(cfqq->ioprio >= IOPRIO_BE_NR);

	return 2 * (base_rq + base_rq * (CFQ_PRIO_LISTS - 1 - cfqq->ioprio));
}

/*
 * Must be called with the queue_lock held.
 */
static int cfqq_process_refs(struct cfq_queue *cfqq)
{
	int process_refs, io_refs;

	io_refs = cfqq->allocated[READ] + cfqq->allocated[WRITE];
	process_refs = atomic_read(&cfqq->ref) - io_refs;
	BUG_ON(process_refs < 0);
	return process_refs;
}

static void cfq_setup_merge(struct cfq_queue *cfqq, struct cfq_queue *new_cfqq)
{
	int process_refs, new_process_refs;
	struct cfq_queue *__cfqq;

	/*
	 * If there are no process references on the new_cfqq, then it is
	 * unsafe to follow the ->new_cfqq chain as other cfqq's in the
	 * chain may have dropped their last reference (not just their
	 * last process reference).
	 */
	if (!cfqq_process_refs(new_cfqq))
		return;

	/* Avoid a circular list and skip interim queue merges */
	while ((__cfqq = new_cfqq->new_cfqq)) {
		if (__cfqq == cfqq)
			return;
		new_cfqq = __cfqq;
	}

	process_refs = cfqq_process_refs(cfqq);
	new_process_refs = cfqq_process_refs(new_cfqq);
	/*
	 * If the process for the cfqq has gone away, there is no
	 * sense in merging the queues.
	 */
	if (process_refs == 0 || new_process_refs == 0)
		return;

	/*
	 * Merge in the direction of the lesser amount of work.
	 */
	if (new_process_refs >= process_refs) {
		cfqq->new_cfqq = new_cfqq;
		atomic_add(process_refs, &new_cfqq->ref);
	} else {
		new_cfqq->new_cfqq = cfqq;
		atomic_add(new_process_refs, &cfqq->ref);
	}
}

static enum wl_type_t cfq_choose_wl(struct cfq_data *cfqd,
				struct cfq_group *cfqg, enum wl_prio_t prio)
{
	struct cfq_queue *queue;
	int i;
	bool key_valid = false;
	unsigned long lowest_key = 0;
	enum wl_type_t cur_best = SYNC_NOIDLE_WORKLOAD;

	for (i = 0; i <= SYNC_WORKLOAD; ++i) {
		/* select the one with lowest rb_key */
		queue = cfq_rb_first(service_tree_for(cfqg, prio, i));
		if (queue &&
		    (!key_valid || time_before(queue->rb_key, lowest_key))) {
			lowest_key = queue->rb_key;
			cur_best = i;
			key_valid = true;
		}
	}

	return cur_best;
}

static void choose_service_tree(struct cfq_data *cfqd, struct cfq_group *cfqg)
{
	unsigned slice;
	unsigned count;
	struct cfq_rb_root *st;
	unsigned group_slice;

	if (!cfqg) {
		cfqd->serving_prio = IDLE_WORKLOAD;
		cfqd->workload_expires = jiffies + 1;
		return;
	}

	/* Choose next priority. RT > BE > IDLE */
	if (cfq_group_busy_queues_wl(RT_WORKLOAD, cfqd, cfqg))
		cfqd->serving_prio = RT_WORKLOAD;
	else if (cfq_group_busy_queues_wl(BE_WORKLOAD, cfqd, cfqg))
		cfqd->serving_prio = BE_WORKLOAD;
	else {
		cfqd->serving_prio = IDLE_WORKLOAD;
		cfqd->workload_expires = jiffies + 1;
		return;
	}

	/*
	 * For RT and BE, we have to choose also the type
	 * (SYNC, SYNC_NOIDLE, ASYNC), and to compute a workload
	 * expiration time
	 */
	st = service_tree_for(cfqg, cfqd->serving_prio, cfqd->serving_type);
	count = st->count;

	/*
	 * check workload expiration, and that we still have other queues ready
	 */
	if (count && !time_after(jiffies, cfqd->workload_expires))
		return;

	/* otherwise select new workload type */
	cfqd->serving_type =
		cfq_choose_wl(cfqd, cfqg, cfqd->serving_prio);
	st = service_tree_for(cfqg, cfqd->serving_prio, cfqd->serving_type);
	count = st->count;

	/*
	 * the workload slice is computed as a fraction of target latency
	 * proportional to the number of queues in that workload, over
	 * all the queues in the same priority class
	 */
	group_slice = cfq_group_slice(cfqd, cfqg);

	slice = group_slice * count /
		max_t(unsigned, cfqg->busy_queues_avg[cfqd->serving_prio],
		      cfq_group_busy_queues_wl(cfqd->serving_prio, cfqd, cfqg));

	if (cfqd->serving_type == ASYNC_WORKLOAD) {
		unsigned int tmp;

		/*
		 * Async queues are currently system wide. Just taking
		 * proportion of queues with-in same group will lead to higher
		 * async ratio system wide as generally root group is going
		 * to have higher weight. A more accurate thing would be to
		 * calculate system wide asnc/sync ratio.
		 */
		tmp = cfq_target_latency * cfqg_busy_async_queues(cfqd, cfqg);
		tmp = tmp/cfqd->busy_queues;
		slice = min_t(unsigned, slice, tmp);

		/* async workload slice is scaled down according to
		 * the sync/async slice ratio. */
		slice = slice * cfqd->cfq_slice[0] / cfqd->cfq_slice[1];
	} else
		/* sync workload slice is at least 2 * cfq_slice_idle */
		slice = max(slice, 2 * cfqd->cfq_slice_idle);

	slice = max_t(unsigned, slice, CFQ_MIN_TT);
	cfq_log(cfqd, "workload slice:%d", slice);
	cfqd->workload_expires = jiffies + slice;
	cfqd->noidle_tree_requires_idle = false;
}

static struct cfq_group *cfq_get_next_cfqg(struct cfq_data *cfqd)
{
	struct cfq_rb_root *st = &cfqd->grp_service_tree;
	struct cfq_group *cfqg;

	if (RB_EMPTY_ROOT(&st->rb))
		return NULL;
	cfqg = cfq_rb_first_group(st);
	st->active = &cfqg->rb_node;
	update_min_vdisktime(st);
	return cfqg;
}

static void cfq_choose_cfqg(struct cfq_data *cfqd)
{
	struct cfq_group *cfqg = cfq_get_next_cfqg(cfqd);

	cfqd->serving_group = cfqg;

	/* Restore the workload type data */
	if (cfqg->saved_workload_slice) {
		cfqd->workload_expires = jiffies + cfqg->saved_workload_slice;
		cfqd->serving_type = cfqg->saved_workload;
		cfqd->serving_prio = cfqg->saved_serving_prio;
	} else
		cfqd->workload_expires = jiffies - 1;

	choose_service_tree(cfqd, cfqg);
}

/*
 * Select a queue for service. If we have a current active queue,
 * check whether to continue servicing it, or retrieve and set a new one.
 */
static struct cfq_queue *cfq_select_queue(struct cfq_data *cfqd)
{
	struct cfq_queue *cfqq, *new_cfqq = NULL;

	cfqq = cfqd->active_queue;
	if (!cfqq)
		goto new_queue;

	if (!cfqd->rq_queued)
		return NULL;

	/*
	 * We were waiting for group to get backlogged. Expire the queue
	 */
	if (cfq_cfqq_wait_busy(cfqq) && !RB_EMPTY_ROOT(&cfqq->sort_list))
		goto expire;

	/*
	 * The active queue has run out of time, expire it and select new.
	 */
	if (cfq_slice_used(cfqq) && !cfq_cfqq_must_dispatch(cfqq)) {
		/*
		 * If slice had not expired at the completion of last request
		 * we might not have turned on wait_busy flag. Don't expire
		 * the queue yet. Allow the group to get backlogged.
		 *
		 * The very fact that we have used the slice, that means we
		 * have been idling all along on this queue and it should be
		 * ok to wait for this request to complete.
		 */
		if (cfqq->cfqg->nr_cfqq == 1 && RB_EMPTY_ROOT(&cfqq->sort_list)
		    && cfqq->dispatched && cfq_should_idle(cfqd, cfqq)) {
			cfqq = NULL;
			goto keep_queue;
		} else
			goto check_group_idle;
	}

	/*
	 * The active queue has requests and isn't expired, allow it to
	 * dispatch.
	 */
	if (!RB_EMPTY_ROOT(&cfqq->sort_list))
		goto keep_queue;

	/*
	 * If another queue has a request waiting within our mean seek
	 * distance, let it run.  The expire code will check for close
	 * cooperators and put the close queue at the front of the service
	 * tree.  If possible, merge the expiring queue with the new cfqq.
	 */
	new_cfqq = cfq_close_cooperator(cfqd, cfqq);
	if (new_cfqq) {
		if (!cfqq->new_cfqq)
			cfq_setup_merge(cfqq, new_cfqq);
		goto expire;
	}

	/*
	 * No requests pending. If the active queue still has requests in
	 * flight or is idling for a new request, allow either of these
	 * conditions to happen (or time out) before selecting a new queue.
	 */
	if (timer_pending(&cfqd->idle_slice_timer)) {
		cfqq = NULL;
		goto keep_queue;
	}

	if (cfqq->dispatched && cfq_should_idle(cfqd, cfqq)) {
		cfqq = NULL;
		goto keep_queue;
	}

	/*
	 * If group idle is enabled and there are requests dispatched from
	 * this group, wait for requests to complete.
	 */
check_group_idle:
	if (cfqd->cfq_group_idle && cfqq->cfqg->nr_cfqq == 1
	    && cfqq->cfqg->dispatched) {
		cfqq = NULL;
		goto keep_queue;
	}

expire:
	cfq_slice_expired(cfqd, 0);
new_queue:
	/*
	 * Current queue expired. Check if we have to switch to a new
	 * service tree
	 */
	if (!new_cfqq)
		cfq_choose_cfqg(cfqd);

	cfqq = cfq_set_active_queue(cfqd, new_cfqq);
keep_queue:
	return cfqq;
}

static int __cfq_forced_dispatch_cfqq(struct cfq_queue *cfqq)
{
	int dispatched = 0;

	while (cfqq->next_rq) {
		cfq_dispatch_insert(cfqq->cfqd->queue, cfqq->next_rq);
		dispatched++;
	}

	BUG_ON(!list_empty(&cfqq->fifo));

	/* By default cfqq is not expired if it is empty. Do it explicitly */
	__cfq_slice_expired(cfqq->cfqd, cfqq, 0);
	return dispatched;
}

/*
 * Drain our current requests. Used for barriers and when switching
 * io schedulers on-the-fly.
 */
static int cfq_forced_dispatch(struct cfq_data *cfqd)
{
	struct cfq_queue *cfqq;
	int dispatched = 0;

	/* Expire the timeslice of the current active queue first */
	cfq_slice_expired(cfqd, 0);
	while ((cfqq = cfq_get_next_queue_forced(cfqd)) != NULL) {
		__cfq_set_active_queue(cfqd, cfqq);
		dispatched += __cfq_forced_dispatch_cfqq(cfqq);
	}

	BUG_ON(cfqd->busy_queues);

	cfq_log(cfqd, "forced_dispatch=%d", dispatched);
	return dispatched;
}

static inline bool cfq_slice_used_soon(struct cfq_data *cfqd,
	struct cfq_queue *cfqq)
{
	/* the queue hasn't finished any request, can't estimate */
	if (cfq_cfqq_slice_new(cfqq))
		return 1;
	if (time_after(jiffies + cfqd->cfq_slice_idle * cfqq->dispatched,
		cfqq->slice_end))
		return 1;

	return 0;
}

static bool cfq_may_dispatch(struct cfq_data *cfqd, struct cfq_queue *cfqq)
{
	unsigned int max_dispatch;

	/*
	 * Drain async requests before we start sync IO
	 */
	if (cfq_should_idle(cfqd, cfqq) && cfqd->rq_in_flight[BLK_RW_ASYNC])
		return false;

	/*
	 * If this is an async queue and we have sync IO in flight, let it wait
	 */
	if (cfqd->rq_in_flight[BLK_RW_SYNC] && !cfq_cfqq_sync(cfqq))
		return false;

	max_dispatch = max_t(unsigned int, cfqd->cfq_quantum / 2, 1);
	if (cfq_class_idle(cfqq))
		max_dispatch = 1;

	/*
	 * Does this cfqq already have too much IO in flight?
	 */
	if (cfqq->dispatched >= max_dispatch) {
		/*
		 * idle queue must always only have a single IO in flight
		 */
		if (cfq_class_idle(cfqq))
			return false;

		/*
		 * We have other queues, don't allow more IO from this one
		 */
		if (cfqd->busy_queues > 1 && cfq_slice_used_soon(cfqd, cfqq))
			return false;

		/*
		 * Sole queue user, no limit
		 */
		if (cfqd->busy_queues == 1)
			max_dispatch = -1;
		else
			/*
			 * Normally we start throttling cfqq when cfq_quantum/2
			 * requests have been dispatched. But we can drive
			 * deeper queue depths at the beginning of slice
			 * subjected to upper limit of cfq_quantum.
			 * */
			max_dispatch = cfqd->cfq_quantum;
	}

	/*
	 * Async queues must wait a bit before being allowed dispatch.
	 * We also ramp up the dispatch depth gradually for async IO,
	 * based on the last sync IO we serviced
	 */
	if (!cfq_cfqq_sync(cfqq) && cfqd->cfq_latency) {
		unsigned long last_sync = jiffies - cfqd->last_delayed_sync;
		unsigned int depth;

		depth = last_sync / cfqd->cfq_slice[1];
		if (!depth && !cfqq->dispatched)
			depth = 1;
		if (depth < max_dispatch)
			max_dispatch = depth;
	}

	/*
	 * If we're below the current max, allow a dispatch
	 */
	return cfqq->dispatched < max_dispatch;
}

/*
 * Dispatch a request from cfqq, moving them to the request queue
 * dispatch list.
 */
static bool cfq_dispatch_request(struct cfq_data *cfqd, struct cfq_queue *cfqq)
{
	struct request *rq;

	BUG_ON(RB_EMPTY_ROOT(&cfqq->sort_list));

	if (!cfq_may_dispatch(cfqd, cfqq))
		return false;

	/*
	 * follow expired path, else get first next available
	 */
	rq = cfq_check_fifo(cfqq);
	if (!rq)
		rq = cfqq->next_rq;

	/*
	 * insert request into driver dispatch list
	 */
	cfq_dispatch_insert(cfqd->queue, rq);

	if (!cfqd->active_cic) {
		struct cfq_io_context *cic = RQ_CIC(rq);

		atomic_long_inc(&cic->ioc->refcount);
		cfqd->active_cic = cic;
	}

	return true;
}

/*
 * Find the cfqq that we need to service and move a request from that to the
 * dispatch list
 */
static int cfq_dispatch_requests(struct request_queue *q, int force)
{
	struct cfq_data *cfqd = q->elevator->elevator_data;
	struct cfq_queue *cfqq;

	if (!cfqd->busy_queues)
		return 0;

	if (unlikely(force))
		return cfq_forced_dispatch(cfqd);

	cfqq = cfq_select_queue(cfqd);
	if (!cfqq)
		return 0;

	/*
	 * Dispatch a request from this cfqq, if it is allowed
	 */
	if (!cfq_dispatch_request(cfqd, cfqq))
		return 0;

	cfqq->slice_dispatch++;
	cfq_clear_cfqq_must_dispatch(cfqq);

	/*
	 * expire an async queue immediately if it has used up its slice. idle
	 * queue always expire after 1 dispatch round.
	 */
	if (cfqd->busy_queues > 1 && ((!cfq_cfqq_sync(cfqq) &&
	    cfqq->slice_dispatch >= cfq_prio_to_maxrq(cfqd, cfqq)) ||
	    cfq_class_idle(cfqq))) {
		cfqq->slice_end = jiffies + 1;
		cfq_slice_expired(cfqd, 0);
	}

	cfq_log_cfqq(cfqd, cfqq, "dispatched a request");
	return 1;
}

/*
 * task holds one reference to the queue, dropped when task exits. each rq
 * in-flight on this queue also holds a reference, dropped when rq is freed.
 *
 * Each cfq queue took a reference on the parent group. Drop it now.
 * queue lock must be held here.
 */
static void cfq_put_queue(struct cfq_queue *cfqq)
{
	struct cfq_data *cfqd = cfqq->cfqd;
	struct cfq_group *cfqg, *orig_cfqg;

	BUG_ON(atomic_read(&cfqq->ref) <= 0);

	if (!atomic_dec_and_test(&cfqq->ref))
		return;

	cfq_log_cfqq(cfqd, cfqq, "put_queue");
	BUG_ON(rb_first(&cfqq->sort_list));
	BUG_ON(cfqq->allocated[READ] + cfqq->allocated[WRITE]);
	cfqg = cfqq->cfqg;
	orig_cfqg = cfqq->orig_cfqg;

	if (unlikely(cfqd->active_queue == cfqq)) {
		__cfq_slice_expired(cfqd, cfqq, 0);
		cfq_schedule_dispatch(cfqd);
	}

	BUG_ON(cfq_cfqq_on_rr(cfqq));
	kmem_cache_free(cfq_pool, cfqq);
	cfq_put_cfqg(cfqg);
	if (orig_cfqg)
		cfq_put_cfqg(orig_cfqg);
}

/*
 * Must always be called with the rcu_read_lock() held
 */
static void
__call_for_each_cic(struct io_context *ioc,
		    void (*func)(struct io_context *, struct cfq_io_context *))
{
	struct cfq_io_context *cic;
	struct hlist_node *n;

	hlist_for_each_entry_rcu(cic, n, &ioc->cic_list, cic_list)
		func(ioc, cic);
}

/*
 * Call func for each cic attached to this ioc.
 */
static void
call_for_each_cic(struct io_context *ioc,
		  void (*func)(struct io_context *, struct cfq_io_context *))
{
	rcu_read_lock();
	__call_for_each_cic(ioc, func);
	rcu_read_unlock();
}

static void cfq_cic_free_rcu(struct rcu_head *head)
{
	struct cfq_io_context *cic;

	cic = container_of(head, struct cfq_io_context, rcu_head);

	kmem_cache_free(cfq_ioc_pool, cic);
	elv_ioc_count_dec(cfq_ioc_count);

	if (ioc_gone) {
		/*
		 * CFQ scheduler is exiting, grab exit lock and check
		 * the pending io context count. If it hits zero,
		 * complete ioc_gone and set it back to NULL
		 */
		spin_lock(&ioc_gone_lock);
		if (ioc_gone && !elv_ioc_count_read(cfq_ioc_count)) {
			complete(ioc_gone);
			ioc_gone = NULL;
		}
		spin_unlock(&ioc_gone_lock);
	}
}

static void cfq_cic_free(struct cfq_io_context *cic)
{
	call_rcu(&cic->rcu_head, cfq_cic_free_rcu);
}

static void cic_free_func(struct io_context *ioc, struct cfq_io_context *cic)
{
	unsigned long flags;
	unsigned long dead_key = (unsigned long) cic->key;

	BUG_ON(!(dead_key & CIC_DEAD_KEY));

	spin_lock_irqsave(&ioc->lock, flags);
	radix_tree_delete(&ioc->radix_root, dead_key >> CIC_DEAD_INDEX_SHIFT);
	hlist_del_rcu(&cic->cic_list);
	spin_unlock_irqrestore(&ioc->lock, flags);

	cfq_cic_free(cic);
}

/*
 * Must be called with rcu_read_lock() held or preemption otherwise disabled.
 * Only two callers of this - ->dtor() which is called with the rcu_read_lock(),
 * and ->trim() which is called with the task lock held
 */
static void cfq_free_io_context(struct io_context *ioc)
{
	/*
	 * ioc->refcount is zero here, or we are called from elv_unregister(),
	 * so no more cic's are allowed to be linked into this ioc.  So it
	 * should be ok to iterate over the known list, we will see all cic's
	 * since no new ones are added.
	 */
	__call_for_each_cic(ioc, cic_free_func);
}

static void cfq_put_cooperator(struct cfq_queue *cfqq)
{
	struct cfq_queue *__cfqq, *next;

	/*
	 * If this queue was scheduled to merge with another queue, be
	 * sure to drop the reference taken on that queue (and others in
	 * the merge chain).  See cfq_setup_merge and cfq_merge_cfqqs.
	 */
	__cfqq = cfqq->new_cfqq;
	while (__cfqq) {
		if (__cfqq == cfqq) {
			WARN(1, "cfqq->new_cfqq loop detected\n");
			break;
		}
		next = __cfqq->new_cfqq;
		cfq_put_queue(__cfqq);
		__cfqq = next;
	}
}

static void cfq_exit_cfqq(struct cfq_data *cfqd, struct cfq_queue *cfqq)
{
	if (unlikely(cfqq == cfqd->active_queue)) {
		__cfq_slice_expired(cfqd, cfqq, 0);
		cfq_schedule_dispatch(cfqd);
	}

	cfq_put_cooperator(cfqq);

	cfq_put_queue(cfqq);
}

static void __cfq_exit_single_io_context(struct cfq_data *cfqd,
					 struct cfq_io_context *cic)
{
	struct io_context *ioc = cic->ioc;

	list_del_init(&cic->queue_list);

	/*
	 * Make sure dead mark is seen for dead queues
	 */
	smp_wmb();
	cic->key = cfqd_dead_key(cfqd);

	if (ioc->ioc_data == cic)
		rcu_assign_pointer(ioc->ioc_data, NULL);

	if (cic->cfqq[BLK_RW_ASYNC]) {
		cfq_exit_cfqq(cfqd, cic->cfqq[BLK_RW_ASYNC]);
		cic->cfqq[BLK_RW_ASYNC] = NULL;
	}

	if (cic->cfqq[BLK_RW_SYNC]) {
		cfq_exit_cfqq(cfqd, cic->cfqq[BLK_RW_SYNC]);
		cic->cfqq[BLK_RW_SYNC] = NULL;
	}
}

static void cfq_exit_single_io_context(struct io_context *ioc,
				       struct cfq_io_context *cic)
{
	struct cfq_data *cfqd = cic_to_cfqd(cic);

	if (cfqd) {
		struct request_queue *q = cfqd->queue;
		unsigned long flags;

		spin_lock_irqsave(q->queue_lock, flags);

		/*
		 * Ensure we get a fresh copy of the ->key to prevent
		 * race between exiting task and queue
		 */
		smp_read_barrier_depends();
		if (cic->key == cfqd)
			__cfq_exit_single_io_context(cfqd, cic);

		spin_unlock_irqrestore(q->queue_lock, flags);
	}
}

/*
 * The process that ioc belongs to has exited, we need to clean up
 * and put the internal structures we have that belongs to that process.
 */
static void cfq_exit_io_context(struct io_context *ioc)
{
	call_for_each_cic(ioc, cfq_exit_single_io_context);
}

static struct cfq_io_context *
cfq_alloc_io_context(struct cfq_data *cfqd, gfp_t gfp_mask)
{
	struct cfq_io_context *cic;

	cic = kmem_cache_alloc_node(cfq_ioc_pool, gfp_mask | __GFP_ZERO,
							cfqd->queue->node);
	if (cic) {
		cic->last_end_request = jiffies;
		INIT_LIST_HEAD(&cic->queue_list);
		INIT_HLIST_NODE(&cic->cic_list);
		cic->dtor = cfq_free_io_context;
		cic->exit = cfq_exit_io_context;
		elv_ioc_count_inc(cfq_ioc_count);
	}

	return cic;
}

static void cfq_init_prio_data(struct cfq_queue *cfqq, struct io_context *ioc)
{
	struct task_struct *tsk = current;
	int ioprio_class;

	if (!cfq_cfqq_prio_changed(cfqq))
		return;

	ioprio_class = IOPRIO_PRIO_CLASS(ioc->ioprio);
	switch (ioprio_class) {
	default:
		printk(KERN_ERR "cfq: bad prio %x\n", ioprio_class);
	case IOPRIO_CLASS_NONE:
		/*
		 * no prio set, inherit CPU scheduling settings
		 */
		cfqq->ioprio = task_nice_ioprio(tsk);
		cfqq->ioprio_class = task_nice_ioclass(tsk);
		break;
	case IOPRIO_CLASS_RT:
		cfqq->ioprio = task_ioprio(ioc);
		cfqq->ioprio_class = IOPRIO_CLASS_RT;
		break;
	case IOPRIO_CLASS_BE:
		cfqq->ioprio = task_ioprio(ioc);
		cfqq->ioprio_class = IOPRIO_CLASS_BE;
		break;
	case IOPRIO_CLASS_IDLE:
		cfqq->ioprio_class = IOPRIO_CLASS_IDLE;
		cfqq->ioprio = 7;
		cfq_clear_cfqq_idle_window(cfqq);
		break;
	}

	/*
	 * keep track of original prio settings in case we have to temporarily
	 * elevate the priority of this queue
	 */
	cfqq->org_ioprio = cfqq->ioprio;
	cfqq->org_ioprio_class = cfqq->ioprio_class;
	cfq_clear_cfqq_prio_changed(cfqq);
}

static void changed_ioprio(struct io_context *ioc, struct cfq_io_context *cic)
{
	struct cfq_data *cfqd = cic_to_cfqd(cic);
	struct cfq_queue *cfqq;
	unsigned long flags;

	if (unlikely(!cfqd))
		return;

	spin_lock_irqsave(cfqd->queue->queue_lock, flags);

	cfqq = cic->cfqq[BLK_RW_ASYNC];
	if (cfqq) {
		struct cfq_queue *new_cfqq;
		new_cfqq = cfq_get_queue(cfqd, BLK_RW_ASYNC, cic->ioc,
						GFP_ATOMIC);
		if (new_cfqq) {
			cic->cfqq[BLK_RW_ASYNC] = new_cfqq;
			cfq_put_queue(cfqq);
		}
	}

	cfqq = cic->cfqq[BLK_RW_SYNC];
	if (cfqq)
		cfq_mark_cfqq_prio_changed(cfqq);

	spin_unlock_irqrestore(cfqd->queue->queue_lock, flags);
}

static void cfq_ioc_set_ioprio(struct io_context *ioc)
{
	call_for_each_cic(ioc, changed_ioprio);
	ioc->ioprio_changed = 0;
}

static void cfq_init_cfqq(struct cfq_data *cfqd, struct cfq_queue *cfqq,
			  pid_t pid, bool is_sync)
{
	RB_CLEAR_NODE(&cfqq->rb_node);
	RB_CLEAR_NODE(&cfqq->p_node);
	INIT_LIST_HEAD(&cfqq->fifo);

	atomic_set(&cfqq->ref, 0);
	cfqq->cfqd = cfqd;

	cfq_mark_cfqq_prio_changed(cfqq);

	if (is_sync) {
		if (!cfq_class_idle(cfqq))
			cfq_mark_cfqq_idle_window(cfqq);
		cfq_mark_cfqq_sync(cfqq);
	}
	cfqq->pid = pid;
}

#ifdef CONFIG_CFQ_GROUP_IOSCHED
static void changed_cgroup(struct io_context *ioc, struct cfq_io_context *cic)
{
	struct cfq_queue *sync_cfqq = cic_to_cfqq(cic, 1);
	struct cfq_data *cfqd = cic_to_cfqd(cic);
	unsigned long flags;
	struct request_queue *q;

	if (unlikely(!cfqd))
		return;

	q = cfqd->queue;

	spin_lock_irqsave(q->queue_lock, flags);

	if (sync_cfqq) {
		/*
		 * Drop reference to sync queue. A new sync queue will be
		 * assigned in new group upon arrival of a fresh request.
		 */
		cfq_log_cfqq(cfqd, sync_cfqq, "changed cgroup");
		cic_set_cfqq(cic, NULL, 1);
		cfq_put_queue(sync_cfqq);
	}

	spin_unlock_irqrestore(q->queue_lock, flags);
}

static void cfq_ioc_set_cgroup(struct io_context *ioc)
{
	call_for_each_cic(ioc, changed_cgroup);
	ioc->cgroup_changed = 0;
}
#endif  /* CONFIG_CFQ_GROUP_IOSCHED */

static struct cfq_queue *
cfq_find_alloc_queue(struct cfq_data *cfqd, bool is_sync,
		     struct io_context *ioc, gfp_t gfp_mask)
{
	struct cfq_queue *cfqq, *new_cfqq = NULL;
	struct cfq_io_context *cic;
	struct cfq_group *cfqg;

retry:
	cfqg = cfq_get_cfqg(cfqd, 1);
	cic = cfq_cic_lookup(cfqd, ioc);
	/* cic always exists here */
	cfqq = cic_to_cfqq(cic, is_sync);

	/*
	 * Always try a new alloc if we fell back to the OOM cfqq
	 * originally, since it should just be a temporary situation.
	 */
	if (!cfqq || cfqq == &cfqd->oom_cfqq) {
		cfqq = NULL;
		if (new_cfqq) {
			cfqq = new_cfqq;
			new_cfqq = NULL;
		} else if (gfp_mask & __GFP_WAIT) {
			spin_unlock_irq(cfqd->queue->queue_lock);
			new_cfqq = kmem_cache_alloc_node(cfq_pool,
					gfp_mask | __GFP_ZERO,
					cfqd->queue->node);
			spin_lock_irq(cfqd->queue->queue_lock);
			if (new_cfqq)
				goto retry;
		} else {
			cfqq = kmem_cache_alloc_node(cfq_pool,
					gfp_mask | __GFP_ZERO,
					cfqd->queue->node);
		}

		if (cfqq) {
			cfq_init_cfqq(cfqd, cfqq, current->pid, is_sync);
			cfq_init_prio_data(cfqq, ioc);
			cfq_link_cfqq_cfqg(cfqq, cfqg);
			cfq_log_cfqq(cfqd, cfqq, "alloced");
		} else
			cfqq = &cfqd->oom_cfqq;
	}

	if (new_cfqq)
		kmem_cache_free(cfq_pool, new_cfqq);

	return cfqq;
}

static struct cfq_queue **
cfq_async_queue_prio(struct cfq_data *cfqd, int ioprio_class, int ioprio)
{
	switch (ioprio_class) {
	case IOPRIO_CLASS_RT:
		return &cfqd->async_cfqq[0][ioprio];
	case IOPRIO_CLASS_BE:
		return &cfqd->async_cfqq[1][ioprio];
	case IOPRIO_CLASS_IDLE:
		return &cfqd->async_idle_cfqq;
	default:
		BUG();
	}
}

static struct cfq_queue *
cfq_get_queue(struct cfq_data *cfqd, bool is_sync, struct io_context *ioc,
	      gfp_t gfp_mask)
{
	const int ioprio = task_ioprio(ioc);
	const int ioprio_class = task_ioprio_class(ioc);
	struct cfq_queue **async_cfqq = NULL;
	struct cfq_queue *cfqq = NULL;

	if (!is_sync) {
		async_cfqq = cfq_async_queue_prio(cfqd, ioprio_class, ioprio);
		cfqq = *async_cfqq;
	}

	if (!cfqq)
		cfqq = cfq_find_alloc_queue(cfqd, is_sync, ioc, gfp_mask);

	/*
	 * pin the queue now that it's allocated, scheduler exit will prune it
	 */
	if (!is_sync && !(*async_cfqq)) {
		atomic_inc(&cfqq->ref);
		*async_cfqq = cfqq;
	}

	atomic_inc(&cfqq->ref);
	return cfqq;
}

/*
 * We drop cfq io contexts lazily, so we may find a dead one.
 */
static void
cfq_drop_dead_cic(struct cfq_data *cfqd, struct io_context *ioc,
		  struct cfq_io_context *cic)
{
	unsigned long flags;

	WARN_ON(!list_empty(&cic->queue_list));
	BUG_ON(cic->key != cfqd_dead_key(cfqd));

	spin_lock_irqsave(&ioc->lock, flags);

	BUG_ON(ioc->ioc_data == cic);

	radix_tree_delete(&ioc->radix_root, cfqd->cic_index);
	hlist_del_rcu(&cic->cic_list);
	spin_unlock_irqrestore(&ioc->lock, flags);

	cfq_cic_free(cic);
}

static struct cfq_io_context *
cfq_cic_lookup(struct cfq_data *cfqd, struct io_context *ioc)
{
	struct cfq_io_context *cic;
	unsigned long flags;

	if (unlikely(!ioc))
		return NULL;

	rcu_read_lock();

	/*
	 * we maintain a last-hit cache, to avoid browsing over the tree
	 */
	cic = rcu_dereference(ioc->ioc_data);
	if (cic && cic->key == cfqd) {
		rcu_read_unlock();
		return cic;
	}

	do {
		cic = radix_tree_lookup(&ioc->radix_root, cfqd->cic_index);
		rcu_read_unlock();
		if (!cic)
			break;
		if (unlikely(cic->key != cfqd)) {
			cfq_drop_dead_cic(cfqd, ioc, cic);
			rcu_read_lock();
			continue;
		}

		spin_lock_irqsave(&ioc->lock, flags);
		rcu_assign_pointer(ioc->ioc_data, cic);
		spin_unlock_irqrestore(&ioc->lock, flags);
		break;
	} while (1);

	return cic;
}

/*
 * Add cic into ioc, using cfqd as the search key. This enables us to lookup
 * the process specific cfq io context when entered from the block layer.
 * Also adds the cic to a per-cfqd list, used when this queue is removed.
 */
static int cfq_cic_link(struct cfq_data *cfqd, struct io_context *ioc,
			struct cfq_io_context *cic, gfp_t gfp_mask)
{
	unsigned long flags;
	int ret;

	ret = radix_tree_preload(gfp_mask);
	if (!ret) {
		cic->ioc = ioc;
		cic->key = cfqd;

		spin_lock_irqsave(&ioc->lock, flags);
		ret = radix_tree_insert(&ioc->radix_root,
						cfqd->cic_index, cic);
		if (!ret)
			hlist_add_head_rcu(&cic->cic_list, &ioc->cic_list);
		spin_unlock_irqrestore(&ioc->lock, flags);

		radix_tree_preload_end();

		if (!ret) {
			spin_lock_irqsave(cfqd->queue->queue_lock, flags);
			list_add(&cic->queue_list, &cfqd->cic_list);
			spin_unlock_irqrestore(cfqd->queue->queue_lock, flags);
		}
	}

	if (ret)
		printk(KERN_ERR "cfq: cic link failed!\n");

	return ret;
}

/*
 * Setup general io context and cfq io context. There can be several cfq
 * io contexts per general io context, if this process is doing io to more
 * than one device managed by cfq.
 */
static struct cfq_io_context *
cfq_get_io_context(struct cfq_data *cfqd, gfp_t gfp_mask)
{
	struct io_context *ioc = NULL;
	struct cfq_io_context *cic;

	might_sleep_if(gfp_mask & __GFP_WAIT);

	ioc = get_io_context(gfp_mask, cfqd->queue->node);
	if (!ioc)
		return NULL;

	cic = cfq_cic_lookup(cfqd, ioc);
	if (cic)
		goto out;

	cic = cfq_alloc_io_context(cfqd, gfp_mask);
	if (cic == NULL)
		goto err;

	if (cfq_cic_link(cfqd, ioc, cic, gfp_mask))
		goto err_free;

out:
	smp_read_barrier_depends();
	if (unlikely(ioc->ioprio_changed))
		cfq_ioc_set_ioprio(ioc);

#ifdef CONFIG_CFQ_GROUP_IOSCHED
	if (unlikely(ioc->cgroup_changed))
		cfq_ioc_set_cgroup(ioc);
#endif
	return cic;
err_free:
	cfq_cic_free(cic);
err:
	put_io_context(ioc);
	return NULL;
}

static void
cfq_update_io_thinktime(struct cfq_data *cfqd, struct cfq_io_context *cic)
{
	unsigned long elapsed = jiffies - cic->last_end_request;
	unsigned long ttime = min(elapsed, 2UL * cfqd->cfq_slice_idle);

	cic->ttime_samples = (7*cic->ttime_samples + 256) / 8;
	cic->ttime_total = (7*cic->ttime_total + 256*ttime) / 8;
	cic->ttime_mean = (cic->ttime_total + 128) / cic->ttime_samples;
}

static void
cfq_update_io_seektime(struct cfq_data *cfqd, struct cfq_queue *cfqq,
		       struct request *rq)
{
	sector_t sdist = 0;
	sector_t n_sec = blk_rq_sectors(rq);
	if (cfqq->last_request_pos) {
		if (cfqq->last_request_pos < blk_rq_pos(rq))
			sdist = blk_rq_pos(rq) - cfqq->last_request_pos;
		else
			sdist = cfqq->last_request_pos - blk_rq_pos(rq);
	}

	cfqq->seek_history <<= 1;
	if (blk_queue_nonrot(cfqd->queue))
		cfqq->seek_history |= (n_sec < CFQQ_SECT_THR_NONROT);
	else
		cfqq->seek_history |= (sdist > CFQQ_SEEK_THR);
}

/*
 * Disable idle window if the process thinks too long or seeks so much that
 * it doesn't matter
 */
static void
cfq_update_idle_window(struct cfq_data *cfqd, struct cfq_queue *cfqq,
		       struct cfq_io_context *cic)
{
	int old_idle, enable_idle;

	/*
	 * Don't idle for async or idle io prio class
	 */
	if (!cfq_cfqq_sync(cfqq) || cfq_class_idle(cfqq))
		return;

	enable_idle = old_idle = cfq_cfqq_idle_window(cfqq);

	if (cfqq->queued[0] + cfqq->queued[1] >= 4)
		cfq_mark_cfqq_deep(cfqq);

	if (!atomic_read(&cic->ioc->nr_tasks) || !cfqd->cfq_slice_idle ||
	    (!cfq_cfqq_deep(cfqq) && CFQQ_SEEKY(cfqq)))
		enable_idle = 0;
	else if (sample_valid(cic->ttime_samples)) {
		if (cic->ttime_mean > cfqd->cfq_slice_idle)
			enable_idle = 0;
		else
			enable_idle = 1;
	}

	if (old_idle != enable_idle) {
		cfq_log_cfqq(cfqd, cfqq, "idle=%d", enable_idle);
		if (enable_idle)
			cfq_mark_cfqq_idle_window(cfqq);
		else
			cfq_clear_cfqq_idle_window(cfqq);
	}
}

/*
 * Check if new_cfqq should preempt the currently active queue. Return 0 for
 * no or if we aren't sure, a 1 will cause a preempt.
 */
static bool
cfq_should_preempt(struct cfq_data *cfqd, struct cfq_queue *new_cfqq,
		   struct request *rq)
{
	struct cfq_queue *cfqq;

	cfqq = cfqd->active_queue;
	if (!cfqq)
		return false;

	if (cfq_class_idle(new_cfqq))
		return false;

	if (cfq_class_idle(cfqq))
		return true;

	/*
	 * Don't allow a non-RT request to preempt an ongoing RT cfqq timeslice.
	 */
	if (cfq_class_rt(cfqq) && !cfq_class_rt(new_cfqq))
		return false;

	/*
	 * if the new request is sync, but the currently running queue is
	 * not, let the sync request have priority.
	 */
	if (rq_is_sync(rq) && !cfq_cfqq_sync(cfqq))
		return true;

	if (new_cfqq->cfqg != cfqq->cfqg)
		return false;

	if (cfq_slice_used(cfqq))
		return true;

	/* Allow preemption only if we are idling on sync-noidle tree */
	if (cfqd->serving_type == SYNC_NOIDLE_WORKLOAD &&
	    cfqq_type(new_cfqq) == SYNC_NOIDLE_WORKLOAD &&
	    new_cfqq->service_tree->count == 2 &&
	    RB_EMPTY_ROOT(&cfqq->sort_list))
		return true;

	/*
	 * So both queues are sync. Let the new request get disk time if
	 * it's a metadata request and the current queue is doing regular IO.
	 */
	if ((rq->cmd_flags & REQ_META) && !cfqq->meta_pending)
		return true;

	/*
	 * Allow an RT request to pre-empt an ongoing non-RT cfqq timeslice.
	 */
	if (cfq_class_rt(new_cfqq) && !cfq_class_rt(cfqq))
		return true;

	if (!cfqd->active_cic || !cfq_cfqq_wait_request(cfqq))
		return false;

	/*
	 * if this request is as-good as one we would expect from the
	 * current cfqq, let it preempt
	 */
	if (cfq_rq_close(cfqd, cfqq, rq))
		return true;

	return false;
}

/*
 * cfqq preempts the active queue. if we allowed preempt with no slice left,
 * let it have half of its nominal slice.
 */
static void cfq_preempt_queue(struct cfq_data *cfqd, struct cfq_queue *cfqq)
{
	cfq_log_cfqq(cfqd, cfqq, "preempt");
	cfq_slice_expired(cfqd, 1);

	/*
	 * Put the new queue at the front of the of the current list,
	 * so we know that it will be selected next.
	 */
	BUG_ON(!cfq_cfqq_on_rr(cfqq));

	cfq_service_tree_add(cfqd, cfqq, 1);

	cfqq->slice_end = 0;
	cfq_mark_cfqq_slice_new(cfqq);
}

/*
 * Called when a new fs request (rq) is added (to cfqq). Check if there's
 * something we should do about it
 */
static void
cfq_rq_enqueued(struct cfq_data *cfqd, struct cfq_queue *cfqq,
		struct request *rq)
{
	struct cfq_io_context *cic = RQ_CIC(rq);

	cfqd->rq_queued++;
	if (rq->cmd_flags & REQ_META)
		cfqq->meta_pending++;

	cfq_update_io_thinktime(cfqd, cic);
	cfq_update_io_seektime(cfqd, cfqq, rq);
	cfq_update_idle_window(cfqd, cfqq, cic);

	cfqq->last_request_pos = blk_rq_pos(rq) + blk_rq_sectors(rq);

	if (cfqq == cfqd->active_queue) {
		/*
		 * Remember that we saw a request from this process, but
		 * don't start queuing just yet. Otherwise we risk seeing lots
		 * of tiny requests, because we disrupt the normal plugging
		 * and merging. If the request is already larger than a single
		 * page, let it rip immediately. For that case we assume that
		 * merging is already done. Ditto for a busy system that
		 * has other work pending, don't risk delaying until the
		 * idle timer unplug to continue working.
		 */
		if (cfq_cfqq_wait_request(cfqq)) {
			if (blk_rq_bytes(rq) > PAGE_CACHE_SIZE ||
			    cfqd->busy_queues > 1) {
				cfq_del_timer(cfqd, cfqq);
				cfq_clear_cfqq_wait_request(cfqq);
				__blk_run_queue(cfqd->queue);
			} else {
				cfq_blkiocg_update_idle_time_stats(
						&cfqq->cfqg->blkg);
				cfq_mark_cfqq_must_dispatch(cfqq);
			}
		}
	} else if (cfq_should_preempt(cfqd, cfqq, rq)) {
		/*
		 * not the active queue - expire current slice if it is
		 * idle and has expired it's mean thinktime or this new queue
		 * has some old slice time left and is of higher priority or
		 * this new queue is RT and the current one is BE
		 */
		cfq_preempt_queue(cfqd, cfqq);
		__blk_run_queue(cfqd->queue);
	}
}

static void cfq_insert_request(struct request_queue *q, struct request *rq)
{
	struct cfq_data *cfqd = q->elevator->elevator_data;
	struct cfq_queue *cfqq = RQ_CFQQ(rq);

	cfq_log_cfqq(cfqd, cfqq, "insert_request");
	cfq_init_prio_data(cfqq, RQ_CIC(rq)->ioc);

	rq_set_fifo_time(rq, jiffies + cfqd->cfq_fifo_expire[rq_is_sync(rq)]);
	list_add_tail(&rq->queuelist, &cfqq->fifo);
	cfq_add_rq_rb(rq);
	cfq_blkiocg_update_io_add_stats(&(RQ_CFQG(rq))->blkg,
			&cfqd->serving_group->blkg, rq_data_dir(rq),
			rq_is_sync(rq));
	cfq_rq_enqueued(cfqd, cfqq, rq);
}

/*
 * Update hw_tag based on peak queue depth over 50 samples under
 * sufficient load.
 */
static void cfq_update_hw_tag(struct cfq_data *cfqd)
{
	struct cfq_queue *cfqq = cfqd->active_queue;

	if (cfqd->rq_in_driver > cfqd->hw_tag_est_depth)
		cfqd->hw_tag_est_depth = cfqd->rq_in_driver;

	if (cfqd->hw_tag == 1)
		return;

	if (cfqd->rq_queued <= CFQ_HW_QUEUE_MIN &&
	    cfqd->rq_in_driver <= CFQ_HW_QUEUE_MIN)
		return;

	/*
	 * If active queue hasn't enough requests and can idle, cfq might not
	 * dispatch sufficient requests to hardware. Don't zero hw_tag in this
	 * case
	 */
	if (cfqq && cfq_cfqq_idle_window(cfqq) &&
	    cfqq->dispatched + cfqq->queued[0] + cfqq->queued[1] <
	    CFQ_HW_QUEUE_MIN && cfqd->rq_in_driver < CFQ_HW_QUEUE_MIN)
		return;

	if (cfqd->hw_tag_samples++ < 50)
		return;

	if (cfqd->hw_tag_est_depth >= CFQ_HW_QUEUE_MIN)
		cfqd->hw_tag = 1;
	else
		cfqd->hw_tag = 0;
}

static bool cfq_should_wait_busy(struct cfq_data *cfqd, struct cfq_queue *cfqq)
{
	struct cfq_io_context *cic = cfqd->active_cic;

	/* If there are other queues in the group, don't wait */
	if (cfqq->cfqg->nr_cfqq > 1)
		return false;

	if (cfq_slice_used(cfqq))
		return true;

	/* if slice left is less than think time, wait busy */
	if (cic && sample_valid(cic->ttime_samples)
	    && (cfqq->slice_end - jiffies < cic->ttime_mean))
		return true;

	/*
	 * If think times is less than a jiffy than ttime_mean=0 and above
	 * will not be true. It might happen that slice has not expired yet
	 * but will expire soon (4-5 ns) during select_queue(). To cover the
	 * case where think time is less than a jiffy, mark the queue wait
	 * busy if only 1 jiffy is left in the slice.
	 */
	if (cfqq->slice_end - jiffies == 1)
		return true;

	return false;
}

static void cfq_completed_request(struct request_queue *q, struct request *rq)
{
	struct cfq_queue *cfqq = RQ_CFQQ(rq);
	struct cfq_data *cfqd = cfqq->cfqd;
	const int sync = rq_is_sync(rq);
	unsigned long now;

	now = jiffies;
	cfq_log_cfqq(cfqd, cfqq, "complete rqnoidle %d",
		     !!(rq->cmd_flags & REQ_NOIDLE));

	cfq_update_hw_tag(cfqd);

	WARN_ON(!cfqd->rq_in_driver);
	WARN_ON(!cfqq->dispatched);
	cfqd->rq_in_driver--;
	cfqq->dispatched--;
<<<<<<< HEAD
=======
	(RQ_CFQG(rq))->dispatched--;
>>>>>>> 062c1825
	cfq_blkiocg_update_completion_stats(&cfqq->cfqg->blkg,
			rq_start_time_ns(rq), rq_io_start_time_ns(rq),
			rq_data_dir(rq), rq_is_sync(rq));

	cfqd->rq_in_flight[cfq_cfqq_sync(cfqq)]--;

	if (sync) {
		RQ_CIC(rq)->last_end_request = now;
		if (!time_after(rq->start_time + cfqd->cfq_fifo_expire[1], now))
			cfqd->last_delayed_sync = now;
	}

	/*
	 * If this is the active queue, check if it needs to be expired,
	 * or if we want to idle in case it has no pending requests.
	 */
	if (cfqd->active_queue == cfqq) {
		const bool cfqq_empty = RB_EMPTY_ROOT(&cfqq->sort_list);

		if (cfq_cfqq_slice_new(cfqq)) {
			cfq_set_prio_slice(cfqd, cfqq);
			cfq_clear_cfqq_slice_new(cfqq);
		}

		/*
		 * Should we wait for next request to come in before we expire
		 * the queue.
		 */
		if (cfq_should_wait_busy(cfqd, cfqq)) {
			unsigned long extend_sl = cfqd->cfq_slice_idle;
			if (!cfqd->cfq_slice_idle)
				extend_sl = cfqd->cfq_group_idle;
			cfqq->slice_end = jiffies + extend_sl;
			cfq_mark_cfqq_wait_busy(cfqq);
			cfq_log_cfqq(cfqd, cfqq, "will busy wait");
		}

		/*
		 * Idling is not enabled on:
		 * - expired queues
		 * - idle-priority queues
		 * - async queues
		 * - queues with still some requests queued
		 * - when there is a close cooperator
		 */
		if (cfq_slice_used(cfqq) || cfq_class_idle(cfqq))
			cfq_slice_expired(cfqd, 1);
		else if (sync && cfqq_empty &&
			 !cfq_close_cooperator(cfqd, cfqq)) {
			cfqd->noidle_tree_requires_idle |=
				!(rq->cmd_flags & REQ_NOIDLE);
			/*
			 * Idling is enabled for SYNC_WORKLOAD.
			 * SYNC_NOIDLE_WORKLOAD idles at the end of the tree
			 * only if we processed at least one !REQ_NOIDLE request
			 */
			if (cfqd->serving_type == SYNC_WORKLOAD
			    || cfqd->noidle_tree_requires_idle
			    || cfqq->cfqg->nr_cfqq == 1)
				cfq_arm_slice_timer(cfqd);
		}
	}

	if (!cfqd->rq_in_driver)
		cfq_schedule_dispatch(cfqd);
}

/*
 * we temporarily boost lower priority queues if they are holding fs exclusive
 * resources. they are boosted to normal prio (CLASS_BE/4)
 */
static void cfq_prio_boost(struct cfq_queue *cfqq)
{
	if (has_fs_excl()) {
		/*
		 * boost idle prio on transactions that would lock out other
		 * users of the filesystem
		 */
		if (cfq_class_idle(cfqq))
			cfqq->ioprio_class = IOPRIO_CLASS_BE;
		if (cfqq->ioprio > IOPRIO_NORM)
			cfqq->ioprio = IOPRIO_NORM;
	} else {
		/*
		 * unboost the queue (if needed)
		 */
		cfqq->ioprio_class = cfqq->org_ioprio_class;
		cfqq->ioprio = cfqq->org_ioprio;
	}
}

static inline int __cfq_may_queue(struct cfq_queue *cfqq)
{
	if (cfq_cfqq_wait_request(cfqq) && !cfq_cfqq_must_alloc_slice(cfqq)) {
		cfq_mark_cfqq_must_alloc_slice(cfqq);
		return ELV_MQUEUE_MUST;
	}

	return ELV_MQUEUE_MAY;
}

static int cfq_may_queue(struct request_queue *q, int rw)
{
	struct cfq_data *cfqd = q->elevator->elevator_data;
	struct task_struct *tsk = current;
	struct cfq_io_context *cic;
	struct cfq_queue *cfqq;

	/*
	 * don't force setup of a queue from here, as a call to may_queue
	 * does not necessarily imply that a request actually will be queued.
	 * so just lookup a possibly existing queue, or return 'may queue'
	 * if that fails
	 */
	cic = cfq_cic_lookup(cfqd, tsk->io_context);
	if (!cic)
		return ELV_MQUEUE_MAY;

	cfqq = cic_to_cfqq(cic, rw_is_sync(rw));
	if (cfqq) {
		cfq_init_prio_data(cfqq, cic->ioc);
		cfq_prio_boost(cfqq);

		return __cfq_may_queue(cfqq);
	}

	return ELV_MQUEUE_MAY;
}

/*
 * queue lock held here
 */
static void cfq_put_request(struct request *rq)
{
	struct cfq_queue *cfqq = RQ_CFQQ(rq);

	if (cfqq) {
		const int rw = rq_data_dir(rq);

		BUG_ON(!cfqq->allocated[rw]);
		cfqq->allocated[rw]--;

		put_io_context(RQ_CIC(rq)->ioc);

		rq->elevator_private = NULL;
		rq->elevator_private2 = NULL;

		/* Put down rq reference on cfqg */
		cfq_put_cfqg(RQ_CFQG(rq));
		rq->elevator_private3 = NULL;

		cfq_put_queue(cfqq);
	}
}

static struct cfq_queue *
cfq_merge_cfqqs(struct cfq_data *cfqd, struct cfq_io_context *cic,
		struct cfq_queue *cfqq)
{
	cfq_log_cfqq(cfqd, cfqq, "merging with queue %p", cfqq->new_cfqq);
	cic_set_cfqq(cic, cfqq->new_cfqq, 1);
	cfq_mark_cfqq_coop(cfqq->new_cfqq);
	cfq_put_queue(cfqq);
	return cic_to_cfqq(cic, 1);
}

/*
 * Returns NULL if a new cfqq should be allocated, or the old cfqq if this
 * was the last process referring to said cfqq.
 */
static struct cfq_queue *
split_cfqq(struct cfq_io_context *cic, struct cfq_queue *cfqq)
{
	if (cfqq_process_refs(cfqq) == 1) {
		cfqq->pid = current->pid;
		cfq_clear_cfqq_coop(cfqq);
		cfq_clear_cfqq_split_coop(cfqq);
		return cfqq;
	}

	cic_set_cfqq(cic, NULL, 1);

	cfq_put_cooperator(cfqq);

	cfq_put_queue(cfqq);
	return NULL;
}
/*
 * Allocate cfq data structures associated with this request.
 */
static int
cfq_set_request(struct request_queue *q, struct request *rq, gfp_t gfp_mask)
{
	struct cfq_data *cfqd = q->elevator->elevator_data;
	struct cfq_io_context *cic;
	const int rw = rq_data_dir(rq);
	const bool is_sync = rq_is_sync(rq);
	struct cfq_queue *cfqq;
	unsigned long flags;

	might_sleep_if(gfp_mask & __GFP_WAIT);

	cic = cfq_get_io_context(cfqd, gfp_mask);

	spin_lock_irqsave(q->queue_lock, flags);

	if (!cic)
		goto queue_fail;

new_queue:
	cfqq = cic_to_cfqq(cic, is_sync);
	if (!cfqq || cfqq == &cfqd->oom_cfqq) {
		cfqq = cfq_get_queue(cfqd, is_sync, cic->ioc, gfp_mask);
		cic_set_cfqq(cic, cfqq, is_sync);
	} else {
		/*
		 * If the queue was seeky for too long, break it apart.
		 */
		if (cfq_cfqq_coop(cfqq) && cfq_cfqq_split_coop(cfqq)) {
			cfq_log_cfqq(cfqd, cfqq, "breaking apart cfqq");
			cfqq = split_cfqq(cic, cfqq);
			if (!cfqq)
				goto new_queue;
		}

		/*
		 * Check to see if this queue is scheduled to merge with
		 * another, closely cooperating queue.  The merging of
		 * queues happens here as it must be done in process context.
		 * The reference on new_cfqq was taken in merge_cfqqs.
		 */
		if (cfqq->new_cfqq)
			cfqq = cfq_merge_cfqqs(cfqd, cic, cfqq);
	}

	cfqq->allocated[rw]++;
	atomic_inc(&cfqq->ref);

	spin_unlock_irqrestore(q->queue_lock, flags);

	rq->elevator_private = cic;
	rq->elevator_private2 = cfqq;
	rq->elevator_private3 = cfq_ref_get_cfqg(cfqq->cfqg);
	return 0;

queue_fail:
	if (cic)
		put_io_context(cic->ioc);

	cfq_schedule_dispatch(cfqd);
	spin_unlock_irqrestore(q->queue_lock, flags);
	cfq_log(cfqd, "set_request fail");
	return 1;
}

static void cfq_kick_queue(struct work_struct *work)
{
	struct cfq_data *cfqd =
		container_of(work, struct cfq_data, unplug_work);
	struct request_queue *q = cfqd->queue;

	spin_lock_irq(q->queue_lock);
	__blk_run_queue(cfqd->queue);
	spin_unlock_irq(q->queue_lock);
}

/*
 * Timer running if the active_queue is currently idling inside its time slice
 */
static void cfq_idle_slice_timer(unsigned long data)
{
	struct cfq_data *cfqd = (struct cfq_data *) data;
	struct cfq_queue *cfqq;
	unsigned long flags;
	int timed_out = 1;

	cfq_log(cfqd, "idle timer fired");

	spin_lock_irqsave(cfqd->queue->queue_lock, flags);

	cfqq = cfqd->active_queue;
	if (cfqq) {
		timed_out = 0;

		/*
		 * We saw a request before the queue expired, let it through
		 */
		if (cfq_cfqq_must_dispatch(cfqq))
			goto out_kick;

		/*
		 * expired
		 */
		if (cfq_slice_used(cfqq))
			goto expire;

		/*
		 * only expire and reinvoke request handler, if there are
		 * other queues with pending requests
		 */
		if (!cfqd->busy_queues)
			goto out_cont;

		/*
		 * not expired and it has a request pending, let it dispatch
		 */
		if (!RB_EMPTY_ROOT(&cfqq->sort_list))
			goto out_kick;

		/*
		 * Queue depth flag is reset only when the idle didn't succeed
		 */
		cfq_clear_cfqq_deep(cfqq);
	}
expire:
	cfq_slice_expired(cfqd, timed_out);
out_kick:
	cfq_schedule_dispatch(cfqd);
out_cont:
	spin_unlock_irqrestore(cfqd->queue->queue_lock, flags);
}

static void cfq_shutdown_timer_wq(struct cfq_data *cfqd)
{
	del_timer_sync(&cfqd->idle_slice_timer);
	cancel_work_sync(&cfqd->unplug_work);
}

static void cfq_put_async_queues(struct cfq_data *cfqd)
{
	int i;

	for (i = 0; i < IOPRIO_BE_NR; i++) {
		if (cfqd->async_cfqq[0][i])
			cfq_put_queue(cfqd->async_cfqq[0][i]);
		if (cfqd->async_cfqq[1][i])
			cfq_put_queue(cfqd->async_cfqq[1][i]);
	}

	if (cfqd->async_idle_cfqq)
		cfq_put_queue(cfqd->async_idle_cfqq);
}

static void cfq_cfqd_free(struct rcu_head *head)
{
	kfree(container_of(head, struct cfq_data, rcu));
}

static void cfq_exit_queue(struct elevator_queue *e)
{
	struct cfq_data *cfqd = e->elevator_data;
	struct request_queue *q = cfqd->queue;

	cfq_shutdown_timer_wq(cfqd);

	spin_lock_irq(q->queue_lock);

	if (cfqd->active_queue)
		__cfq_slice_expired(cfqd, cfqd->active_queue, 0);

	while (!list_empty(&cfqd->cic_list)) {
		struct cfq_io_context *cic = list_entry(cfqd->cic_list.next,
							struct cfq_io_context,
							queue_list);

		__cfq_exit_single_io_context(cfqd, cic);
	}

	cfq_put_async_queues(cfqd);
	cfq_release_cfq_groups(cfqd);
	cfq_blkiocg_del_blkio_group(&cfqd->root_group.blkg);

	spin_unlock_irq(q->queue_lock);

	cfq_shutdown_timer_wq(cfqd);

	spin_lock(&cic_index_lock);
	ida_remove(&cic_index_ida, cfqd->cic_index);
	spin_unlock(&cic_index_lock);

	/* Wait for cfqg->blkg->key accessors to exit their grace periods. */
	call_rcu(&cfqd->rcu, cfq_cfqd_free);
}

static int cfq_alloc_cic_index(void)
{
	int index, error;

	do {
		if (!ida_pre_get(&cic_index_ida, GFP_KERNEL))
			return -ENOMEM;

		spin_lock(&cic_index_lock);
		error = ida_get_new(&cic_index_ida, &index);
		spin_unlock(&cic_index_lock);
		if (error && error != -EAGAIN)
			return error;
	} while (error);

	return index;
}

static void *cfq_init_queue(struct request_queue *q)
{
	struct cfq_data *cfqd;
	int i, j;
	struct cfq_group *cfqg;
	struct cfq_rb_root *st;

	i = cfq_alloc_cic_index();
	if (i < 0)
		return NULL;

	cfqd = kmalloc_node(sizeof(*cfqd), GFP_KERNEL | __GFP_ZERO, q->node);
	if (!cfqd)
		return NULL;

	cfqd->cic_index = i;

	/* Init root service tree */
	cfqd->grp_service_tree = CFQ_RB_ROOT;

	/* Init root group */
	cfqg = &cfqd->root_group;
	for_each_cfqg_st(cfqg, i, j, st)
		*st = CFQ_RB_ROOT;
	RB_CLEAR_NODE(&cfqg->rb_node);

	/* Give preference to root group over other groups */
	cfqg->weight = 2*BLKIO_WEIGHT_DEFAULT;

#ifdef CONFIG_CFQ_GROUP_IOSCHED
	/*
	 * Take a reference to root group which we never drop. This is just
	 * to make sure that cfq_put_cfqg() does not try to kfree root group
	 */
	atomic_set(&cfqg->ref, 1);
	rcu_read_lock();
	cfq_blkiocg_add_blkio_group(&blkio_root_cgroup, &cfqg->blkg,
					(void *)cfqd, 0);
	rcu_read_unlock();
#endif
	/*
	 * Not strictly needed (since RB_ROOT just clears the node and we
	 * zeroed cfqd on alloc), but better be safe in case someone decides
	 * to add magic to the rb code
	 */
	for (i = 0; i < CFQ_PRIO_LISTS; i++)
		cfqd->prio_trees[i] = RB_ROOT;

	/*
	 * Our fallback cfqq if cfq_find_alloc_queue() runs into OOM issues.
	 * Grab a permanent reference to it, so that the normal code flow
	 * will not attempt to free it.
	 */
	cfq_init_cfqq(cfqd, &cfqd->oom_cfqq, 1, 0);
	atomic_inc(&cfqd->oom_cfqq.ref);
	cfq_link_cfqq_cfqg(&cfqd->oom_cfqq, &cfqd->root_group);

	INIT_LIST_HEAD(&cfqd->cic_list);

	cfqd->queue = q;

	init_timer(&cfqd->idle_slice_timer);
	cfqd->idle_slice_timer.function = cfq_idle_slice_timer;
	cfqd->idle_slice_timer.data = (unsigned long) cfqd;

	INIT_WORK(&cfqd->unplug_work, cfq_kick_queue);

	cfqd->cfq_quantum = cfq_quantum;
	cfqd->cfq_fifo_expire[0] = cfq_fifo_expire[0];
	cfqd->cfq_fifo_expire[1] = cfq_fifo_expire[1];
	cfqd->cfq_back_max = cfq_back_max;
	cfqd->cfq_back_penalty = cfq_back_penalty;
	cfqd->cfq_slice[0] = cfq_slice_async;
	cfqd->cfq_slice[1] = cfq_slice_sync;
	cfqd->cfq_slice_async_rq = cfq_slice_async_rq;
	cfqd->cfq_slice_idle = cfq_slice_idle;
	cfqd->cfq_group_idle = cfq_group_idle;
	cfqd->cfq_latency = 1;
	cfqd->cfq_group_isolation = 0;
	cfqd->hw_tag = -1;
	/*
	 * we optimistically start assuming sync ops weren't delayed in last
	 * second, in order to have larger depth for async operations.
	 */
	cfqd->last_delayed_sync = jiffies - HZ;
	return cfqd;
}

static void cfq_slab_kill(void)
{
	/*
	 * Caller already ensured that pending RCU callbacks are completed,
	 * so we should have no busy allocations at this point.
	 */
	if (cfq_pool)
		kmem_cache_destroy(cfq_pool);
	if (cfq_ioc_pool)
		kmem_cache_destroy(cfq_ioc_pool);
}

static int __init cfq_slab_setup(void)
{
	cfq_pool = KMEM_CACHE(cfq_queue, 0);
	if (!cfq_pool)
		goto fail;

	cfq_ioc_pool = KMEM_CACHE(cfq_io_context, 0);
	if (!cfq_ioc_pool)
		goto fail;

	return 0;
fail:
	cfq_slab_kill();
	return -ENOMEM;
}

/*
 * sysfs parts below -->
 */
static ssize_t
cfq_var_show(unsigned int var, char *page)
{
	return sprintf(page, "%d\n", var);
}

static ssize_t
cfq_var_store(unsigned int *var, const char *page, size_t count)
{
	char *p = (char *) page;

	*var = simple_strtoul(p, &p, 10);
	return count;
}

#define SHOW_FUNCTION(__FUNC, __VAR, __CONV)				\
static ssize_t __FUNC(struct elevator_queue *e, char *page)		\
{									\
	struct cfq_data *cfqd = e->elevator_data;			\
	unsigned int __data = __VAR;					\
	if (__CONV)							\
		__data = jiffies_to_msecs(__data);			\
	return cfq_var_show(__data, (page));				\
}
SHOW_FUNCTION(cfq_quantum_show, cfqd->cfq_quantum, 0);
SHOW_FUNCTION(cfq_fifo_expire_sync_show, cfqd->cfq_fifo_expire[1], 1);
SHOW_FUNCTION(cfq_fifo_expire_async_show, cfqd->cfq_fifo_expire[0], 1);
SHOW_FUNCTION(cfq_back_seek_max_show, cfqd->cfq_back_max, 0);
SHOW_FUNCTION(cfq_back_seek_penalty_show, cfqd->cfq_back_penalty, 0);
SHOW_FUNCTION(cfq_slice_idle_show, cfqd->cfq_slice_idle, 1);
SHOW_FUNCTION(cfq_group_idle_show, cfqd->cfq_group_idle, 1);
SHOW_FUNCTION(cfq_slice_sync_show, cfqd->cfq_slice[1], 1);
SHOW_FUNCTION(cfq_slice_async_show, cfqd->cfq_slice[0], 1);
SHOW_FUNCTION(cfq_slice_async_rq_show, cfqd->cfq_slice_async_rq, 0);
SHOW_FUNCTION(cfq_low_latency_show, cfqd->cfq_latency, 0);
SHOW_FUNCTION(cfq_group_isolation_show, cfqd->cfq_group_isolation, 0);
#undef SHOW_FUNCTION

#define STORE_FUNCTION(__FUNC, __PTR, MIN, MAX, __CONV)			\
static ssize_t __FUNC(struct elevator_queue *e, const char *page, size_t count)	\
{									\
	struct cfq_data *cfqd = e->elevator_data;			\
	unsigned int __data;						\
	int ret = cfq_var_store(&__data, (page), count);		\
	if (__data < (MIN))						\
		__data = (MIN);						\
	else if (__data > (MAX))					\
		__data = (MAX);						\
	if (__CONV)							\
		*(__PTR) = msecs_to_jiffies(__data);			\
	else								\
		*(__PTR) = __data;					\
	return ret;							\
}
STORE_FUNCTION(cfq_quantum_store, &cfqd->cfq_quantum, 1, UINT_MAX, 0);
STORE_FUNCTION(cfq_fifo_expire_sync_store, &cfqd->cfq_fifo_expire[1], 1,
		UINT_MAX, 1);
STORE_FUNCTION(cfq_fifo_expire_async_store, &cfqd->cfq_fifo_expire[0], 1,
		UINT_MAX, 1);
STORE_FUNCTION(cfq_back_seek_max_store, &cfqd->cfq_back_max, 0, UINT_MAX, 0);
STORE_FUNCTION(cfq_back_seek_penalty_store, &cfqd->cfq_back_penalty, 1,
		UINT_MAX, 0);
STORE_FUNCTION(cfq_slice_idle_store, &cfqd->cfq_slice_idle, 0, UINT_MAX, 1);
STORE_FUNCTION(cfq_group_idle_store, &cfqd->cfq_group_idle, 0, UINT_MAX, 1);
STORE_FUNCTION(cfq_slice_sync_store, &cfqd->cfq_slice[1], 1, UINT_MAX, 1);
STORE_FUNCTION(cfq_slice_async_store, &cfqd->cfq_slice[0], 1, UINT_MAX, 1);
STORE_FUNCTION(cfq_slice_async_rq_store, &cfqd->cfq_slice_async_rq, 1,
		UINT_MAX, 0);
STORE_FUNCTION(cfq_low_latency_store, &cfqd->cfq_latency, 0, 1, 0);
STORE_FUNCTION(cfq_group_isolation_store, &cfqd->cfq_group_isolation, 0, 1, 0);
#undef STORE_FUNCTION

#define CFQ_ATTR(name) \
	__ATTR(name, S_IRUGO|S_IWUSR, cfq_##name##_show, cfq_##name##_store)

static struct elv_fs_entry cfq_attrs[] = {
	CFQ_ATTR(quantum),
	CFQ_ATTR(fifo_expire_sync),
	CFQ_ATTR(fifo_expire_async),
	CFQ_ATTR(back_seek_max),
	CFQ_ATTR(back_seek_penalty),
	CFQ_ATTR(slice_sync),
	CFQ_ATTR(slice_async),
	CFQ_ATTR(slice_async_rq),
	CFQ_ATTR(slice_idle),
	CFQ_ATTR(group_idle),
	CFQ_ATTR(low_latency),
	CFQ_ATTR(group_isolation),
	__ATTR_NULL
};

static struct elevator_type iosched_cfq = {
	.ops = {
		.elevator_merge_fn = 		cfq_merge,
		.elevator_merged_fn =		cfq_merged_request,
		.elevator_merge_req_fn =	cfq_merged_requests,
		.elevator_allow_merge_fn =	cfq_allow_merge,
		.elevator_bio_merged_fn =	cfq_bio_merged,
		.elevator_dispatch_fn =		cfq_dispatch_requests,
		.elevator_add_req_fn =		cfq_insert_request,
		.elevator_activate_req_fn =	cfq_activate_request,
		.elevator_deactivate_req_fn =	cfq_deactivate_request,
		.elevator_queue_empty_fn =	cfq_queue_empty,
		.elevator_completed_req_fn =	cfq_completed_request,
		.elevator_former_req_fn =	elv_rb_former_request,
		.elevator_latter_req_fn =	elv_rb_latter_request,
		.elevator_set_req_fn =		cfq_set_request,
		.elevator_put_req_fn =		cfq_put_request,
		.elevator_may_queue_fn =	cfq_may_queue,
		.elevator_init_fn =		cfq_init_queue,
		.elevator_exit_fn =		cfq_exit_queue,
		.trim =				cfq_free_io_context,
	},
	.elevator_attrs =	cfq_attrs,
	.elevator_name =	"cfq",
	.elevator_owner =	THIS_MODULE,
};

#ifdef CONFIG_CFQ_GROUP_IOSCHED
static struct blkio_policy_type blkio_policy_cfq = {
	.ops = {
		.blkio_unlink_group_fn =	cfq_unlink_blkio_group,
		.blkio_update_group_weight_fn =	cfq_update_blkio_group_weight,
	},
};
#else
static struct blkio_policy_type blkio_policy_cfq;
#endif

static int __init cfq_init(void)
{
	/*
	 * could be 0 on HZ < 1000 setups
	 */
	if (!cfq_slice_async)
		cfq_slice_async = 1;
	if (!cfq_slice_idle)
		cfq_slice_idle = 1;

#ifdef CONFIG_CFQ_GROUP_IOSCHED
	if (!cfq_group_idle)
		cfq_group_idle = 1;
#else
		cfq_group_idle = 0;
#endif
	if (cfq_slab_setup())
		return -ENOMEM;

	elv_register(&iosched_cfq);
	blkio_policy_register(&blkio_policy_cfq);

	return 0;
}

static void __exit cfq_exit(void)
{
	DECLARE_COMPLETION_ONSTACK(all_gone);
	blkio_policy_unregister(&blkio_policy_cfq);
	elv_unregister(&iosched_cfq);
	ioc_gone = &all_gone;
	/* ioc_gone's update must be visible before reading ioc_count */
	smp_wmb();

	/*
	 * this also protects us from entering cfq_slab_kill() with
	 * pending RCU callbacks
	 */
	if (elv_ioc_count_read(cfq_ioc_count))
		wait_for_completion(&all_gone);
	ida_destroy(&cic_index_ida);
	cfq_slab_kill();
}

module_init(cfq_init);
module_exit(cfq_exit);

MODULE_AUTHOR("Jens Axboe");
MODULE_LICENSE("GPL");
MODULE_DESCRIPTION("Completely Fair Queueing IO scheduler");<|MERGE_RESOLUTION|>--- conflicted
+++ resolved
@@ -148,11 +148,8 @@
 	struct cfq_queue *new_cfqq;
 	struct cfq_group *cfqg;
 	struct cfq_group *orig_cfqg;
-<<<<<<< HEAD
-=======
 	/* Number of sectors dispatched from queue in single dispatch round */
 	unsigned long nr_sectors;
->>>>>>> 062c1825
 };
 
 /*
@@ -930,10 +927,6 @@
 			slice_used = cfqq->allocated_slice;
 	}
 
-<<<<<<< HEAD
-	cfq_log_cfqq(cfqq->cfqd, cfqq, "sl_used=%u", slice_used);
-=======
->>>>>>> 062c1825
 	return slice_used;
 }
 
@@ -969,12 +962,9 @@
 
 	cfq_log_cfqg(cfqd, cfqg, "served: vt=%llu min_vt=%llu", cfqg->vdisktime,
 					st->min_vdisktime);
-<<<<<<< HEAD
-=======
 	cfq_log_cfqq(cfqq->cfqd, cfqq, "sl_used=%u disp=%u charge=%u iops=%u"
 			" sect=%u", used_sl, cfqq->slice_dispatch, charge,
 			iops_mode(cfqd), cfqq->nr_sectors);
->>>>>>> 062c1825
 	cfq_blkiocg_update_timeslice_used(&cfqg->blkg, used_sl);
 	cfq_blkiocg_set_start_empty_time(&cfqg->blkg);
 }
@@ -1029,12 +1019,6 @@
 	 */
 	atomic_set(&cfqg->ref, 1);
 
-<<<<<<< HEAD
-	/* Add group onto cgroup list */
-	sscanf(dev_name(bdi->dev), "%u:%u", &major, &minor);
-	cfq_blkiocg_add_blkio_group(blkcg, &cfqg->blkg, (void *)cfqd,
-					MKDEV(major, minor));
-=======
 	/*
 	 * Add group onto cgroup list. It might happen that bdi->dev is
 	 * not initiliazed yet. Initialize this new group without major
@@ -1049,7 +1033,6 @@
 		cfq_blkiocg_add_blkio_group(blkcg, &cfqg->blkg, (void *)cfqd,
 					0);
 
->>>>>>> 062c1825
 	cfqg->weight = blkcg_get_weight(blkcg, cfqg->blkg.dev);
 
 	/* Add group on cfqd list */
@@ -1639,6 +1622,7 @@
 		cfqq->allocated_slice = 0;
 		cfqq->slice_end = 0;
 		cfqq->slice_dispatch = 0;
+		cfqq->nr_sectors = 0;
 
 		cfq_clear_cfqq_wait_request(cfqq);
 		cfq_clear_cfqq_must_dispatch(cfqq);
@@ -1964,16 +1948,12 @@
 	    (cfqq->slice_end - jiffies < cic->ttime_mean)) {
 		cfq_log_cfqq(cfqd, cfqq, "Not idling. think_time:%d",
 				cic->ttime_mean);
-<<<<<<< HEAD
-=======
 		return;
 	}
 
 	/* There are other queues in the group, don't do group idle */
 	if (group_idle && cfqq->cfqg->nr_cfqq > 1)
->>>>>>> 062c1825
 		return;
-	}
 
 	cfq_mark_cfqq_wait_request(cfqq);
 
@@ -1984,12 +1964,8 @@
 
 	mod_timer(&cfqd->idle_slice_timer, jiffies + sl);
 	cfq_blkiocg_update_set_idle_time_stats(&cfqq->cfqg->blkg);
-<<<<<<< HEAD
-	cfq_log_cfqq(cfqd, cfqq, "arm_idle: %lu", sl);
-=======
 	cfq_log_cfqq(cfqd, cfqq, "arm_idle: %lu group_idle: %d", sl,
 			group_idle ? 1 : 0);
->>>>>>> 062c1825
 }
 
 /*
@@ -2009,10 +1985,7 @@
 	elv_dispatch_sort(q, rq);
 
 	cfqd->rq_in_flight[cfq_cfqq_sync(cfqq)]++;
-<<<<<<< HEAD
-=======
 	cfqq->nr_sectors += blk_rq_sectors(rq);
->>>>>>> 062c1825
 	cfq_blkiocg_update_dispatch_stats(&cfqq->cfqg->blkg, blk_rq_bytes(rq),
 					rq_data_dir(rq), rq_is_sync(rq));
 }
@@ -3471,10 +3444,7 @@
 	WARN_ON(!cfqq->dispatched);
 	cfqd->rq_in_driver--;
 	cfqq->dispatched--;
-<<<<<<< HEAD
-=======
 	(RQ_CFQG(rq))->dispatched--;
->>>>>>> 062c1825
 	cfq_blkiocg_update_completion_stats(&cfqq->cfqg->blkg,
 			rq_start_time_ns(rq), rq_io_start_time_ns(rq),
 			rq_data_dir(rq), rq_is_sync(rq));
