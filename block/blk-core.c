--- conflicted
+++ resolved
@@ -1161,11 +1161,7 @@
 	const unsigned int ff = bio->bi_rw & REQ_FAILFAST_MASK;
 	int rw_flags;
 
-<<<<<<< HEAD
-	if (bio_rw_flagged(bio, BIO_RW_BARRIER) && bio_has_data(bio) &&
-=======
 	if (bio_rw_flagged(bio, BIO_RW_BARRIER) &&
->>>>>>> 25d27ede
 	    (q->next_ordered == QUEUE_ORDERED_NONE)) {
 		bio_endio(bio, -EOPNOTSUPP);
 		return 0;
