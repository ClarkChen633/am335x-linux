/*
 * Copyright 2003 Tungsten Graphics, Inc., Cedar Park, Texas.
 * All Rights Reserved.
 *
 * Permission is hereby granted, free of charge, to any person obtaining a
 * copy of this software and associated documentation files (the
 * "Software"), to deal in the Software without restriction, including
 * without limitation the rights to use, copy, modify, merge, publish,
 * distribute, sub license, and/or sell copies of the Software, and to
 * permit persons to whom the Software is furnished to do so, subject to
 * the following conditions:
 *
 * The above copyright notice and this permission notice (including the
 * next paragraph) shall be included in all copies or substantial portions
 * of the Software.
 *
 * THE SOFTWARE IS PROVIDED "AS IS", WITHOUT WARRANTY OF ANY KIND, EXPRESS
 * OR IMPLIED, INCLUDING BUT NOT LIMITED TO THE WARRANTIES OF
 * MERCHANTABILITY, FITNESS FOR A PARTICULAR PURPOSE AND NON-INFRINGEMENT.
 * IN NO EVENT SHALL TUNGSTEN GRAPHICS AND/OR ITS SUPPLIERS BE LIABLE FOR
 * ANY CLAIM, DAMAGES OR OTHER LIABILITY, WHETHER IN AN ACTION OF CONTRACT,
 * TORT OR OTHERWISE, ARISING FROM, OUT OF OR IN CONNECTION WITH THE
 * SOFTWARE OR THE USE OR OTHER DEALINGS IN THE SOFTWARE.
 *
 */

#ifndef _I915_DRM_H_
#define _I915_DRM_H_

#include "drm.h"

/* Please note that modifications to all structs defined here are
 * subject to backwards-compatibility constraints.
 */

#ifdef __KERNEL__
/* For use by IPS driver */
extern unsigned long i915_read_mch_val(void);
extern bool i915_gpu_raise(void);
extern bool i915_gpu_lower(void);
extern bool i915_gpu_busy(void);
extern bool i915_gpu_turbo_disable(void);
#endif

/* Each region is a minimum of 16k, and there are at most 255 of them.
 */
#define I915_NR_TEX_REGIONS 255	/* table size 2k - maximum due to use
				 * of chars for next/prev indices */
#define I915_LOG_MIN_TEX_REGION_SIZE 14

typedef struct _drm_i915_init {
	enum {
		I915_INIT_DMA = 0x01,
		I915_CLEANUP_DMA = 0x02,
		I915_RESUME_DMA = 0x03
	} func;
	unsigned int mmio_offset;
	int sarea_priv_offset;
	unsigned int ring_start;
	unsigned int ring_end;
	unsigned int ring_size;
	unsigned int front_offset;
	unsigned int back_offset;
	unsigned int depth_offset;
	unsigned int w;
	unsigned int h;
	unsigned int pitch;
	unsigned int pitch_bits;
	unsigned int back_pitch;
	unsigned int depth_pitch;
	unsigned int cpp;
	unsigned int chipset;
} drm_i915_init_t;

typedef struct _drm_i915_sarea {
	struct drm_tex_region texList[I915_NR_TEX_REGIONS + 1];
	int last_upload;	/* last time texture was uploaded */
	int last_enqueue;	/* last time a buffer was enqueued */
	int last_dispatch;	/* age of the most recently dispatched buffer */
	int ctxOwner;		/* last context to upload state */
	int texAge;
	int pf_enabled;		/* is pageflipping allowed? */
	int pf_active;
	int pf_current_page;	/* which buffer is being displayed? */
	int perf_boxes;		/* performance boxes to be displayed */
	int width, height;      /* screen size in pixels */

	drm_handle_t front_handle;
	int front_offset;
	int front_size;

	drm_handle_t back_handle;
	int back_offset;
	int back_size;

	drm_handle_t depth_handle;
	int depth_offset;
	int depth_size;

	drm_handle_t tex_handle;
	int tex_offset;
	int tex_size;
	int log_tex_granularity;
	int pitch;
	int rotation;           /* 0, 90, 180 or 270 */
	int rotated_offset;
	int rotated_size;
	int rotated_pitch;
	int virtualX, virtualY;

	unsigned int front_tiled;
	unsigned int back_tiled;
	unsigned int depth_tiled;
	unsigned int rotated_tiled;
	unsigned int rotated2_tiled;

	int pipeA_x;
	int pipeA_y;
	int pipeA_w;
	int pipeA_h;
	int pipeB_x;
	int pipeB_y;
	int pipeB_w;
	int pipeB_h;

	/* fill out some space for old userspace triple buffer */
	drm_handle_t unused_handle;
	__u32 unused1, unused2, unused3;

	/* buffer object handles for static buffers. May change
	 * over the lifetime of the client.
	 */
	__u32 front_bo_handle;
	__u32 back_bo_handle;
	__u32 unused_bo_handle;
	__u32 depth_bo_handle;

} drm_i915_sarea_t;

/* due to userspace building against these headers we need some compat here */
#define planeA_x pipeA_x
#define planeA_y pipeA_y
#define planeA_w pipeA_w
#define planeA_h pipeA_h
#define planeB_x pipeB_x
#define planeB_y pipeB_y
#define planeB_w pipeB_w
#define planeB_h pipeB_h

/* Flags for perf_boxes
 */
#define I915_BOX_RING_EMPTY    0x1
#define I915_BOX_FLIP          0x2
#define I915_BOX_WAIT          0x4
#define I915_BOX_TEXTURE_LOAD  0x8
#define I915_BOX_LOST_CONTEXT  0x10

/* I915 specific ioctls
 * The device specific ioctl range is 0x40 to 0x79.
 */
#define DRM_I915_INIT		0x00
#define DRM_I915_FLUSH		0x01
#define DRM_I915_FLIP		0x02
#define DRM_I915_BATCHBUFFER	0x03
#define DRM_I915_IRQ_EMIT	0x04
#define DRM_I915_IRQ_WAIT	0x05
#define DRM_I915_GETPARAM	0x06
#define DRM_I915_SETPARAM	0x07
#define DRM_I915_ALLOC		0x08
#define DRM_I915_FREE		0x09
#define DRM_I915_INIT_HEAP	0x0a
#define DRM_I915_CMDBUFFER	0x0b
#define DRM_I915_DESTROY_HEAP	0x0c
#define DRM_I915_SET_VBLANK_PIPE	0x0d
#define DRM_I915_GET_VBLANK_PIPE	0x0e
#define DRM_I915_VBLANK_SWAP	0x0f
#define DRM_I915_HWS_ADDR	0x11
#define DRM_I915_GEM_INIT	0x13
#define DRM_I915_GEM_EXECBUFFER	0x14
#define DRM_I915_GEM_PIN	0x15
#define DRM_I915_GEM_UNPIN	0x16
#define DRM_I915_GEM_BUSY	0x17
#define DRM_I915_GEM_THROTTLE	0x18
#define DRM_I915_GEM_ENTERVT	0x19
#define DRM_I915_GEM_LEAVEVT	0x1a
#define DRM_I915_GEM_CREATE	0x1b
#define DRM_I915_GEM_PREAD	0x1c
#define DRM_I915_GEM_PWRITE	0x1d
#define DRM_I915_GEM_MMAP	0x1e
#define DRM_I915_GEM_SET_DOMAIN	0x1f
#define DRM_I915_GEM_SW_FINISH	0x20
#define DRM_I915_GEM_SET_TILING	0x21
#define DRM_I915_GEM_GET_TILING	0x22
#define DRM_I915_GEM_GET_APERTURE 0x23
#define DRM_I915_GEM_MMAP_GTT	0x24
#define DRM_I915_GET_PIPE_FROM_CRTC_ID	0x25
#define DRM_I915_GEM_MADVISE	0x26
#define DRM_I915_OVERLAY_PUT_IMAGE	0x27
#define DRM_I915_OVERLAY_ATTRS	0x28
#define DRM_I915_GEM_EXECBUFFER2	0x29

#define DRM_IOCTL_I915_INIT		DRM_IOW( DRM_COMMAND_BASE + DRM_I915_INIT, drm_i915_init_t)
#define DRM_IOCTL_I915_FLUSH		DRM_IO ( DRM_COMMAND_BASE + DRM_I915_FLUSH)
#define DRM_IOCTL_I915_FLIP		DRM_IO ( DRM_COMMAND_BASE + DRM_I915_FLIP)
#define DRM_IOCTL_I915_BATCHBUFFER	DRM_IOW( DRM_COMMAND_BASE + DRM_I915_BATCHBUFFER, drm_i915_batchbuffer_t)
#define DRM_IOCTL_I915_IRQ_EMIT         DRM_IOWR(DRM_COMMAND_BASE + DRM_I915_IRQ_EMIT, drm_i915_irq_emit_t)
#define DRM_IOCTL_I915_IRQ_WAIT         DRM_IOW( DRM_COMMAND_BASE + DRM_I915_IRQ_WAIT, drm_i915_irq_wait_t)
#define DRM_IOCTL_I915_GETPARAM         DRM_IOWR(DRM_COMMAND_BASE + DRM_I915_GETPARAM, drm_i915_getparam_t)
#define DRM_IOCTL_I915_SETPARAM         DRM_IOW( DRM_COMMAND_BASE + DRM_I915_SETPARAM, drm_i915_setparam_t)
#define DRM_IOCTL_I915_ALLOC            DRM_IOWR(DRM_COMMAND_BASE + DRM_I915_ALLOC, drm_i915_mem_alloc_t)
#define DRM_IOCTL_I915_FREE             DRM_IOW( DRM_COMMAND_BASE + DRM_I915_FREE, drm_i915_mem_free_t)
#define DRM_IOCTL_I915_INIT_HEAP        DRM_IOW( DRM_COMMAND_BASE + DRM_I915_INIT_HEAP, drm_i915_mem_init_heap_t)
#define DRM_IOCTL_I915_CMDBUFFER	DRM_IOW( DRM_COMMAND_BASE + DRM_I915_CMDBUFFER, drm_i915_cmdbuffer_t)
#define DRM_IOCTL_I915_DESTROY_HEAP	DRM_IOW( DRM_COMMAND_BASE + DRM_I915_DESTROY_HEAP, drm_i915_mem_destroy_heap_t)
#define DRM_IOCTL_I915_SET_VBLANK_PIPE	DRM_IOW( DRM_COMMAND_BASE + DRM_I915_SET_VBLANK_PIPE, drm_i915_vblank_pipe_t)
#define DRM_IOCTL_I915_GET_VBLANK_PIPE	DRM_IOR( DRM_COMMAND_BASE + DRM_I915_GET_VBLANK_PIPE, drm_i915_vblank_pipe_t)
#define DRM_IOCTL_I915_VBLANK_SWAP	DRM_IOWR(DRM_COMMAND_BASE + DRM_I915_VBLANK_SWAP, drm_i915_vblank_swap_t)
#define DRM_IOCTL_I915_HWS_ADDR		DRM_IOW(DRM_COMMAND_BASE + DRM_I915_HWS_ADDR, struct drm_i915_gem_init)
#define DRM_IOCTL_I915_GEM_INIT		DRM_IOW(DRM_COMMAND_BASE + DRM_I915_GEM_INIT, struct drm_i915_gem_init)
#define DRM_IOCTL_I915_GEM_EXECBUFFER	DRM_IOW(DRM_COMMAND_BASE + DRM_I915_GEM_EXECBUFFER, struct drm_i915_gem_execbuffer)
#define DRM_IOCTL_I915_GEM_EXECBUFFER2	DRM_IOW(DRM_COMMAND_BASE + DRM_I915_GEM_EXECBUFFER2, struct drm_i915_gem_execbuffer2)
#define DRM_IOCTL_I915_GEM_PIN		DRM_IOWR(DRM_COMMAND_BASE + DRM_I915_GEM_PIN, struct drm_i915_gem_pin)
#define DRM_IOCTL_I915_GEM_UNPIN	DRM_IOW(DRM_COMMAND_BASE + DRM_I915_GEM_UNPIN, struct drm_i915_gem_unpin)
#define DRM_IOCTL_I915_GEM_BUSY		DRM_IOWR(DRM_COMMAND_BASE + DRM_I915_GEM_BUSY, struct drm_i915_gem_busy)
#define DRM_IOCTL_I915_GEM_THROTTLE	DRM_IO ( DRM_COMMAND_BASE + DRM_I915_GEM_THROTTLE)
#define DRM_IOCTL_I915_GEM_ENTERVT	DRM_IO(DRM_COMMAND_BASE + DRM_I915_GEM_ENTERVT)
#define DRM_IOCTL_I915_GEM_LEAVEVT	DRM_IO(DRM_COMMAND_BASE + DRM_I915_GEM_LEAVEVT)
#define DRM_IOCTL_I915_GEM_CREATE	DRM_IOWR(DRM_COMMAND_BASE + DRM_I915_GEM_CREATE, struct drm_i915_gem_create)
#define DRM_IOCTL_I915_GEM_PREAD	DRM_IOW (DRM_COMMAND_BASE + DRM_I915_GEM_PREAD, struct drm_i915_gem_pread)
#define DRM_IOCTL_I915_GEM_PWRITE	DRM_IOW (DRM_COMMAND_BASE + DRM_I915_GEM_PWRITE, struct drm_i915_gem_pwrite)
#define DRM_IOCTL_I915_GEM_MMAP		DRM_IOWR(DRM_COMMAND_BASE + DRM_I915_GEM_MMAP, struct drm_i915_gem_mmap)
#define DRM_IOCTL_I915_GEM_MMAP_GTT	DRM_IOWR(DRM_COMMAND_BASE + DRM_I915_GEM_MMAP_GTT, struct drm_i915_gem_mmap_gtt)
#define DRM_IOCTL_I915_GEM_SET_DOMAIN	DRM_IOW (DRM_COMMAND_BASE + DRM_I915_GEM_SET_DOMAIN, struct drm_i915_gem_set_domain)
#define DRM_IOCTL_I915_GEM_SW_FINISH	DRM_IOW (DRM_COMMAND_BASE + DRM_I915_GEM_SW_FINISH, struct drm_i915_gem_sw_finish)
#define DRM_IOCTL_I915_GEM_SET_TILING	DRM_IOWR (DRM_COMMAND_BASE + DRM_I915_GEM_SET_TILING, struct drm_i915_gem_set_tiling)
#define DRM_IOCTL_I915_GEM_GET_TILING	DRM_IOWR (DRM_COMMAND_BASE + DRM_I915_GEM_GET_TILING, struct drm_i915_gem_get_tiling)
#define DRM_IOCTL_I915_GEM_GET_APERTURE	DRM_IOR  (DRM_COMMAND_BASE + DRM_I915_GEM_GET_APERTURE, struct drm_i915_gem_get_aperture)
#define DRM_IOCTL_I915_GET_PIPE_FROM_CRTC_ID DRM_IOWR(DRM_COMMAND_BASE + DRM_I915_GET_PIPE_FROM_CRTC_ID, struct drm_i915_get_pipe_from_crtc_id)
#define DRM_IOCTL_I915_GEM_MADVISE	DRM_IOWR(DRM_COMMAND_BASE + DRM_I915_GEM_MADVISE, struct drm_i915_gem_madvise)
#define DRM_IOCTL_I915_OVERLAY_PUT_IMAGE	DRM_IOW(DRM_COMMAND_BASE + DRM_IOCTL_I915_OVERLAY_ATTRS, struct drm_intel_overlay_put_image)
#define DRM_IOCTL_I915_OVERLAY_ATTRS	DRM_IOWR(DRM_COMMAND_BASE + DRM_I915_OVERLAY_ATTRS, struct drm_intel_overlay_attrs)

/* Allow drivers to submit batchbuffers directly to hardware, relying
 * on the security mechanisms provided by hardware.
 */
typedef struct drm_i915_batchbuffer {
	int start;		/* agp offset */
	int used;		/* nr bytes in use */
	int DR1;		/* hw flags for GFX_OP_DRAWRECT_INFO */
	int DR4;		/* window origin for GFX_OP_DRAWRECT_INFO */
	int num_cliprects;	/* mulitpass with multiple cliprects? */
	struct drm_clip_rect __user *cliprects;	/* pointer to userspace cliprects */
} drm_i915_batchbuffer_t;

/* As above, but pass a pointer to userspace buffer which can be
 * validated by the kernel prior to sending to hardware.
 */
typedef struct _drm_i915_cmdbuffer {
	char __user *buf;	/* pointer to userspace command buffer */
	int sz;			/* nr bytes in buf */
	int DR1;		/* hw flags for GFX_OP_DRAWRECT_INFO */
	int DR4;		/* window origin for GFX_OP_DRAWRECT_INFO */
	int num_cliprects;	/* mulitpass with multiple cliprects? */
	struct drm_clip_rect __user *cliprects;	/* pointer to userspace cliprects */
} drm_i915_cmdbuffer_t;

/* Userspace can request & wait on irq's:
 */
typedef struct drm_i915_irq_emit {
	int __user *irq_seq;
} drm_i915_irq_emit_t;

typedef struct drm_i915_irq_wait {
	int irq_seq;
} drm_i915_irq_wait_t;

/* Ioctl to query kernel params:
 */
#define I915_PARAM_IRQ_ACTIVE            1
#define I915_PARAM_ALLOW_BATCHBUFFER     2
#define I915_PARAM_LAST_DISPATCH         3
#define I915_PARAM_CHIPSET_ID            4
#define I915_PARAM_HAS_GEM               5
#define I915_PARAM_NUM_FENCES_AVAIL      6
#define I915_PARAM_HAS_OVERLAY           7
#define I915_PARAM_HAS_PAGEFLIPPING	 8
#define I915_PARAM_HAS_EXECBUF2          9
#define I915_PARAM_HAS_BSD		 10
#define I915_PARAM_HAS_BLT		 11
#define I915_PARAM_HAS_RELAXED_FENCING	 12
#define I915_PARAM_HAS_COHERENT_RINGS	 13
#define I915_PARAM_HAS_EXEC_CONSTANTS	 14
<<<<<<< HEAD
=======
#define I915_PARAM_HAS_RELAXED_DELTA	 15
>>>>>>> 105e53f8

typedef struct drm_i915_getparam {
	int param;
	int __user *value;
} drm_i915_getparam_t;

/* Ioctl to set kernel params:
 */
#define I915_SETPARAM_USE_MI_BATCHBUFFER_START            1
#define I915_SETPARAM_TEX_LRU_LOG_GRANULARITY             2
#define I915_SETPARAM_ALLOW_BATCHBUFFER                   3
#define I915_SETPARAM_NUM_USED_FENCES                     4

typedef struct drm_i915_setparam {
	int param;
	int value;
} drm_i915_setparam_t;

/* A memory manager for regions of shared memory:
 */
#define I915_MEM_REGION_AGP 1

typedef struct drm_i915_mem_alloc {
	int region;
	int alignment;
	int size;
	int __user *region_offset;	/* offset from start of fb or agp */
} drm_i915_mem_alloc_t;

typedef struct drm_i915_mem_free {
	int region;
	int region_offset;
} drm_i915_mem_free_t;

typedef struct drm_i915_mem_init_heap {
	int region;
	int size;
	int start;
} drm_i915_mem_init_heap_t;

/* Allow memory manager to be torn down and re-initialized (eg on
 * rotate):
 */
typedef struct drm_i915_mem_destroy_heap {
	int region;
} drm_i915_mem_destroy_heap_t;

/* Allow X server to configure which pipes to monitor for vblank signals
 */
#define	DRM_I915_VBLANK_PIPE_A	1
#define	DRM_I915_VBLANK_PIPE_B	2

typedef struct drm_i915_vblank_pipe {
	int pipe;
} drm_i915_vblank_pipe_t;

/* Schedule buffer swap at given vertical blank:
 */
typedef struct drm_i915_vblank_swap {
	drm_drawable_t drawable;
	enum drm_vblank_seq_type seqtype;
	unsigned int sequence;
} drm_i915_vblank_swap_t;

typedef struct drm_i915_hws_addr {
	__u64 addr;
} drm_i915_hws_addr_t;

struct drm_i915_gem_init {
	/**
	 * Beginning offset in the GTT to be managed by the DRM memory
	 * manager.
	 */
	__u64 gtt_start;
	/**
	 * Ending offset in the GTT to be managed by the DRM memory
	 * manager.
	 */
	__u64 gtt_end;
};

struct drm_i915_gem_create {
	/**
	 * Requested size for the object.
	 *
	 * The (page-aligned) allocated size for the object will be returned.
	 */
	__u64 size;
	/**
	 * Returned handle for the object.
	 *
	 * Object handles are nonzero.
	 */
	__u32 handle;
	__u32 pad;
};

struct drm_i915_gem_pread {
	/** Handle for the object being read. */
	__u32 handle;
	__u32 pad;
	/** Offset into the object to read from */
	__u64 offset;
	/** Length of data to read */
	__u64 size;
	/**
	 * Pointer to write the data into.
	 *
	 * This is a fixed-size type for 32/64 compatibility.
	 */
	__u64 data_ptr;
};

struct drm_i915_gem_pwrite {
	/** Handle for the object being written to. */
	__u32 handle;
	__u32 pad;
	/** Offset into the object to write to */
	__u64 offset;
	/** Length of data to write */
	__u64 size;
	/**
	 * Pointer to read the data from.
	 *
	 * This is a fixed-size type for 32/64 compatibility.
	 */
	__u64 data_ptr;
};

struct drm_i915_gem_mmap {
	/** Handle for the object being mapped. */
	__u32 handle;
	__u32 pad;
	/** Offset in the object to map. */
	__u64 offset;
	/**
	 * Length of data to map.
	 *
	 * The value will be page-aligned.
	 */
	__u64 size;
	/**
	 * Returned pointer the data was mapped at.
	 *
	 * This is a fixed-size type for 32/64 compatibility.
	 */
	__u64 addr_ptr;
};

struct drm_i915_gem_mmap_gtt {
	/** Handle for the object being mapped. */
	__u32 handle;
	__u32 pad;
	/**
	 * Fake offset to use for subsequent mmap call
	 *
	 * This is a fixed-size type for 32/64 compatibility.
	 */
	__u64 offset;
};

struct drm_i915_gem_set_domain {
	/** Handle for the object */
	__u32 handle;

	/** New read domains */
	__u32 read_domains;

	/** New write domain */
	__u32 write_domain;
};

struct drm_i915_gem_sw_finish {
	/** Handle for the object */
	__u32 handle;
};

struct drm_i915_gem_relocation_entry {
	/**
	 * Handle of the buffer being pointed to by this relocation entry.
	 *
	 * It's appealing to make this be an index into the mm_validate_entry
	 * list to refer to the buffer, but this allows the driver to create
	 * a relocation list for state buffers and not re-write it per
	 * exec using the buffer.
	 */
	__u32 target_handle;

	/**
	 * Value to be added to the offset of the target buffer to make up
	 * the relocation entry.
	 */
	__u32 delta;

	/** Offset in the buffer the relocation entry will be written into */
	__u64 offset;

	/**
	 * Offset value of the target buffer that the relocation entry was last
	 * written as.
	 *
	 * If the buffer has the same offset as last time, we can skip syncing
	 * and writing the relocation.  This value is written back out by
	 * the execbuffer ioctl when the relocation is written.
	 */
	__u64 presumed_offset;

	/**
	 * Target memory domains read by this operation.
	 */
	__u32 read_domains;

	/**
	 * Target memory domains written by this operation.
	 *
	 * Note that only one domain may be written by the whole
	 * execbuffer operation, so that where there are conflicts,
	 * the application will get -EINVAL back.
	 */
	__u32 write_domain;
};

/** @{
 * Intel memory domains
 *
 * Most of these just align with the various caches in
 * the system and are used to flush and invalidate as
 * objects end up cached in different domains.
 */
/** CPU cache */
#define I915_GEM_DOMAIN_CPU		0x00000001
/** Render cache, used by 2D and 3D drawing */
#define I915_GEM_DOMAIN_RENDER		0x00000002
/** Sampler cache, used by texture engine */
#define I915_GEM_DOMAIN_SAMPLER		0x00000004
/** Command queue, used to load batch buffers */
#define I915_GEM_DOMAIN_COMMAND		0x00000008
/** Instruction cache, used by shader programs */
#define I915_GEM_DOMAIN_INSTRUCTION	0x00000010
/** Vertex address cache */
#define I915_GEM_DOMAIN_VERTEX		0x00000020
/** GTT domain - aperture and scanout */
#define I915_GEM_DOMAIN_GTT		0x00000040
/** @} */

struct drm_i915_gem_exec_object {
	/**
	 * User's handle for a buffer to be bound into the GTT for this
	 * operation.
	 */
	__u32 handle;

	/** Number of relocations to be performed on this buffer */
	__u32 relocation_count;
	/**
	 * Pointer to array of struct drm_i915_gem_relocation_entry containing
	 * the relocations to be performed in this buffer.
	 */
	__u64 relocs_ptr;

	/** Required alignment in graphics aperture */
	__u64 alignment;

	/**
	 * Returned value of the updated offset of the object, for future
	 * presumed_offset writes.
	 */
	__u64 offset;
};

struct drm_i915_gem_execbuffer {
	/**
	 * List of buffers to be validated with their relocations to be
	 * performend on them.
	 *
	 * This is a pointer to an array of struct drm_i915_gem_validate_entry.
	 *
	 * These buffers must be listed in an order such that all relocations
	 * a buffer is performing refer to buffers that have already appeared
	 * in the validate list.
	 */
	__u64 buffers_ptr;
	__u32 buffer_count;

	/** Offset in the batchbuffer to start execution from. */
	__u32 batch_start_offset;
	/** Bytes used in batchbuffer from batch_start_offset */
	__u32 batch_len;
	__u32 DR1;
	__u32 DR4;
	__u32 num_cliprects;
	/** This is a struct drm_clip_rect *cliprects */
	__u64 cliprects_ptr;
};

struct drm_i915_gem_exec_object2 {
	/**
	 * User's handle for a buffer to be bound into the GTT for this
	 * operation.
	 */
	__u32 handle;

	/** Number of relocations to be performed on this buffer */
	__u32 relocation_count;
	/**
	 * Pointer to array of struct drm_i915_gem_relocation_entry containing
	 * the relocations to be performed in this buffer.
	 */
	__u64 relocs_ptr;

	/** Required alignment in graphics aperture */
	__u64 alignment;

	/**
	 * Returned value of the updated offset of the object, for future
	 * presumed_offset writes.
	 */
	__u64 offset;

#define EXEC_OBJECT_NEEDS_FENCE (1<<0)
	__u64 flags;
	__u64 rsvd1;
	__u64 rsvd2;
};

struct drm_i915_gem_execbuffer2 {
	/**
	 * List of gem_exec_object2 structs
	 */
	__u64 buffers_ptr;
	__u32 buffer_count;

	/** Offset in the batchbuffer to start execution from. */
	__u32 batch_start_offset;
	/** Bytes used in batchbuffer from batch_start_offset */
	__u32 batch_len;
	__u32 DR1;
	__u32 DR4;
	__u32 num_cliprects;
	/** This is a struct drm_clip_rect *cliprects */
	__u64 cliprects_ptr;
#define I915_EXEC_RING_MASK              (7<<0)
#define I915_EXEC_DEFAULT                (0<<0)
#define I915_EXEC_RENDER                 (1<<0)
#define I915_EXEC_BSD                    (2<<0)
#define I915_EXEC_BLT                    (3<<0)

/* Used for switching the constants addressing mode on gen4+ RENDER ring.
 * Gen6+ only supports relative addressing to dynamic state (default) and
 * absolute addressing.
 *
 * These flags are ignored for the BSD and BLT rings.
 */
#define I915_EXEC_CONSTANTS_MASK 	(3<<6)
#define I915_EXEC_CONSTANTS_REL_GENERAL (0<<6) /* default */
#define I915_EXEC_CONSTANTS_ABSOLUTE 	(1<<6)
#define I915_EXEC_CONSTANTS_REL_SURFACE (2<<6) /* gen4/5 only */
	__u64 flags;
	__u64 rsvd1;
	__u64 rsvd2;
};

struct drm_i915_gem_pin {
	/** Handle of the buffer to be pinned. */
	__u32 handle;
	__u32 pad;

	/** alignment required within the aperture */
	__u64 alignment;

	/** Returned GTT offset of the buffer. */
	__u64 offset;
};

struct drm_i915_gem_unpin {
	/** Handle of the buffer to be unpinned. */
	__u32 handle;
	__u32 pad;
};

struct drm_i915_gem_busy {
	/** Handle of the buffer to check for busy */
	__u32 handle;

	/** Return busy status (1 if busy, 0 if idle) */
	__u32 busy;
};

#define I915_TILING_NONE	0
#define I915_TILING_X		1
#define I915_TILING_Y		2

#define I915_BIT_6_SWIZZLE_NONE		0
#define I915_BIT_6_SWIZZLE_9		1
#define I915_BIT_6_SWIZZLE_9_10		2
#define I915_BIT_6_SWIZZLE_9_11		3
#define I915_BIT_6_SWIZZLE_9_10_11	4
/* Not seen by userland */
#define I915_BIT_6_SWIZZLE_UNKNOWN	5
/* Seen by userland. */
#define I915_BIT_6_SWIZZLE_9_17		6
#define I915_BIT_6_SWIZZLE_9_10_17	7

struct drm_i915_gem_set_tiling {
	/** Handle of the buffer to have its tiling state updated */
	__u32 handle;

	/**
	 * Tiling mode for the object (I915_TILING_NONE, I915_TILING_X,
	 * I915_TILING_Y).
	 *
	 * This value is to be set on request, and will be updated by the
	 * kernel on successful return with the actual chosen tiling layout.
	 *
	 * The tiling mode may be demoted to I915_TILING_NONE when the system
	 * has bit 6 swizzling that can't be managed correctly by GEM.
	 *
	 * Buffer contents become undefined when changing tiling_mode.
	 */
	__u32 tiling_mode;

	/**
	 * Stride in bytes for the object when in I915_TILING_X or
	 * I915_TILING_Y.
	 */
	__u32 stride;

	/**
	 * Returned address bit 6 swizzling required for CPU access through
	 * mmap mapping.
	 */
	__u32 swizzle_mode;
};

struct drm_i915_gem_get_tiling {
	/** Handle of the buffer to get tiling state for. */
	__u32 handle;

	/**
	 * Current tiling mode for the object (I915_TILING_NONE, I915_TILING_X,
	 * I915_TILING_Y).
	 */
	__u32 tiling_mode;

	/**
	 * Returned address bit 6 swizzling required for CPU access through
	 * mmap mapping.
	 */
	__u32 swizzle_mode;
};

struct drm_i915_gem_get_aperture {
	/** Total size of the aperture used by i915_gem_execbuffer, in bytes */
	__u64 aper_size;

	/**
	 * Available space in the aperture used by i915_gem_execbuffer, in
	 * bytes
	 */
	__u64 aper_available_size;
};

struct drm_i915_get_pipe_from_crtc_id {
	/** ID of CRTC being requested **/
	__u32 crtc_id;

	/** pipe of requested CRTC **/
	__u32 pipe;
};

#define I915_MADV_WILLNEED 0
#define I915_MADV_DONTNEED 1
#define __I915_MADV_PURGED 2 /* internal state */

struct drm_i915_gem_madvise {
	/** Handle of the buffer to change the backing store advice */
	__u32 handle;

	/* Advice: either the buffer will be needed again in the near future,
	 *         or wont be and could be discarded under memory pressure.
	 */
	__u32 madv;

	/** Whether the backing store still exists. */
	__u32 retained;
};

/* flags */
#define I915_OVERLAY_TYPE_MASK 		0xff
#define I915_OVERLAY_YUV_PLANAR 	0x01
#define I915_OVERLAY_YUV_PACKED 	0x02
#define I915_OVERLAY_RGB		0x03

#define I915_OVERLAY_DEPTH_MASK		0xff00
#define I915_OVERLAY_RGB24		0x1000
#define I915_OVERLAY_RGB16		0x2000
#define I915_OVERLAY_RGB15		0x3000
#define I915_OVERLAY_YUV422		0x0100
#define I915_OVERLAY_YUV411		0x0200
#define I915_OVERLAY_YUV420		0x0300
#define I915_OVERLAY_YUV410		0x0400

#define I915_OVERLAY_SWAP_MASK		0xff0000
#define I915_OVERLAY_NO_SWAP		0x000000
#define I915_OVERLAY_UV_SWAP		0x010000
#define I915_OVERLAY_Y_SWAP		0x020000
#define I915_OVERLAY_Y_AND_UV_SWAP	0x030000

#define I915_OVERLAY_FLAGS_MASK		0xff000000
#define I915_OVERLAY_ENABLE		0x01000000

struct drm_intel_overlay_put_image {
	/* various flags and src format description */
	__u32 flags;
	/* source picture description */
	__u32 bo_handle;
	/* stride values and offsets are in bytes, buffer relative */
	__u16 stride_Y; /* stride for packed formats */
	__u16 stride_UV;
	__u32 offset_Y; /* offset for packet formats */
	__u32 offset_U;
	__u32 offset_V;
	/* in pixels */
	__u16 src_width;
	__u16 src_height;
	/* to compensate the scaling factors for partially covered surfaces */
	__u16 src_scan_width;
	__u16 src_scan_height;
	/* output crtc description */
	__u32 crtc_id;
	__u16 dst_x;
	__u16 dst_y;
	__u16 dst_width;
	__u16 dst_height;
};

/* flags */
#define I915_OVERLAY_UPDATE_ATTRS	(1<<0)
#define I915_OVERLAY_UPDATE_GAMMA	(1<<1)
struct drm_intel_overlay_attrs {
	__u32 flags;
	__u32 color_key;
	__s32 brightness;
	__u32 contrast;
	__u32 saturation;
	__u32 gamma0;
	__u32 gamma1;
	__u32 gamma2;
	__u32 gamma3;
	__u32 gamma4;
	__u32 gamma5;
};

#endif				/* _I915_DRM_H_ */<|MERGE_RESOLUTION|>--- conflicted
+++ resolved
@@ -290,10 +290,7 @@
 #define I915_PARAM_HAS_RELAXED_FENCING	 12
 #define I915_PARAM_HAS_COHERENT_RINGS	 13
 #define I915_PARAM_HAS_EXEC_CONSTANTS	 14
-<<<<<<< HEAD
-=======
 #define I915_PARAM_HAS_RELAXED_DELTA	 15
->>>>>>> 105e53f8
 
 typedef struct drm_i915_getparam {
 	int param;
