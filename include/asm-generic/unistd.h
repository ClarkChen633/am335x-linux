#if !defined(_ASM_GENERIC_UNISTD_H) || defined(__SYSCALL)
#define _ASM_GENERIC_UNISTD_H

#include <asm/bitsperlong.h>

/*
 * This file contains the system call numbers, based on the
 * layout of the x86-64 architecture, which embeds the
 * pointer to the syscall in the table.
 *
 * As a basic principle, no duplication of functionality
 * should be added, e.g. we don't use lseek when llseek
 * is present. New architectures should use this file
 * and implement the less feature-full calls in user space.
 */

#ifndef __SYSCALL
#define __SYSCALL(x, y)
#endif

#if __BITS_PER_LONG == 32 || defined(__SYSCALL_COMPAT)
#define __SC_3264(_nr, _32, _64) __SYSCALL(_nr, _32)
#else
#define __SC_3264(_nr, _32, _64) __SYSCALL(_nr, _64)
#endif

#ifdef __SYSCALL_COMPAT
#define __SC_COMP(_nr, _sys, _comp) __SYSCALL(_nr, _comp)
#define __SC_COMP_3264(_nr, _32, _64, _comp) __SYSCALL(_nr, _comp)
#else
#define __SC_COMP(_nr, _sys, _comp) __SYSCALL(_nr, _sys)
#define __SC_COMP_3264(_nr, _32, _64, _comp) __SC_3264(_nr, _32, _64)
#endif

#define __NR_io_setup 0
__SC_COMP(__NR_io_setup, sys_io_setup, compat_sys_io_setup)
#define __NR_io_destroy 1
__SYSCALL(__NR_io_destroy, sys_io_destroy)
#define __NR_io_submit 2
__SC_COMP(__NR_io_submit, sys_io_submit, compat_sys_io_submit)
#define __NR_io_cancel 3
__SYSCALL(__NR_io_cancel, sys_io_cancel)
#define __NR_io_getevents 4
__SC_COMP(__NR_io_getevents, sys_io_getevents, compat_sys_io_getevents)

/* fs/xattr.c */
#define __NR_setxattr 5
__SYSCALL(__NR_setxattr, sys_setxattr)
#define __NR_lsetxattr 6
__SYSCALL(__NR_lsetxattr, sys_lsetxattr)
#define __NR_fsetxattr 7
__SYSCALL(__NR_fsetxattr, sys_fsetxattr)
#define __NR_getxattr 8
__SYSCALL(__NR_getxattr, sys_getxattr)
#define __NR_lgetxattr 9
__SYSCALL(__NR_lgetxattr, sys_lgetxattr)
#define __NR_fgetxattr 10
__SYSCALL(__NR_fgetxattr, sys_fgetxattr)
#define __NR_listxattr 11
__SYSCALL(__NR_listxattr, sys_listxattr)
#define __NR_llistxattr 12
__SYSCALL(__NR_llistxattr, sys_llistxattr)
#define __NR_flistxattr 13
__SYSCALL(__NR_flistxattr, sys_flistxattr)
#define __NR_removexattr 14
__SYSCALL(__NR_removexattr, sys_removexattr)
#define __NR_lremovexattr 15
__SYSCALL(__NR_lremovexattr, sys_lremovexattr)
#define __NR_fremovexattr 16
__SYSCALL(__NR_fremovexattr, sys_fremovexattr)

/* fs/dcache.c */
#define __NR_getcwd 17
__SYSCALL(__NR_getcwd, sys_getcwd)

/* fs/cookies.c */
#define __NR_lookup_dcookie 18
__SC_COMP(__NR_lookup_dcookie, sys_lookup_dcookie, compat_sys_lookup_dcookie)

/* fs/eventfd.c */
#define __NR_eventfd2 19
__SYSCALL(__NR_eventfd2, sys_eventfd2)

/* fs/eventpoll.c */
#define __NR_epoll_create1 20
__SYSCALL(__NR_epoll_create1, sys_epoll_create1)
#define __NR_epoll_ctl 21
__SYSCALL(__NR_epoll_ctl, sys_epoll_ctl)
#define __NR_epoll_pwait 22
__SC_COMP(__NR_epoll_pwait, sys_epoll_pwait, compat_sys_epoll_pwait)

/* fs/fcntl.c */
#define __NR_dup 23
__SYSCALL(__NR_dup, sys_dup)
#define __NR_dup3 24
__SYSCALL(__NR_dup3, sys_dup3)
#define __NR3264_fcntl 25
__SC_COMP_3264(__NR3264_fcntl, sys_fcntl64, sys_fcntl, compat_sys_fcntl64)

/* fs/inotify_user.c */
#define __NR_inotify_init1 26
__SYSCALL(__NR_inotify_init1, sys_inotify_init1)
#define __NR_inotify_add_watch 27
__SYSCALL(__NR_inotify_add_watch, sys_inotify_add_watch)
#define __NR_inotify_rm_watch 28
__SYSCALL(__NR_inotify_rm_watch, sys_inotify_rm_watch)

/* fs/ioctl.c */
#define __NR_ioctl 29
__SC_COMP(__NR_ioctl, sys_ioctl, compat_sys_ioctl)

/* fs/ioprio.c */
#define __NR_ioprio_set 30
__SYSCALL(__NR_ioprio_set, sys_ioprio_set)
#define __NR_ioprio_get 31
__SYSCALL(__NR_ioprio_get, sys_ioprio_get)

/* fs/locks.c */
#define __NR_flock 32
__SYSCALL(__NR_flock, sys_flock)

/* fs/namei.c */
#define __NR_mknodat 33
__SYSCALL(__NR_mknodat, sys_mknodat)
#define __NR_mkdirat 34
__SYSCALL(__NR_mkdirat, sys_mkdirat)
#define __NR_unlinkat 35
__SYSCALL(__NR_unlinkat, sys_unlinkat)
#define __NR_symlinkat 36
__SYSCALL(__NR_symlinkat, sys_symlinkat)
#define __NR_linkat 37
__SYSCALL(__NR_linkat, sys_linkat)
#define __NR_renameat 38
__SYSCALL(__NR_renameat, sys_renameat)

/* fs/namespace.c */
#define __NR_umount2 39
__SYSCALL(__NR_umount2, sys_umount)
#define __NR_mount 40
__SC_COMP(__NR_mount, sys_mount, compat_sys_mount)
#define __NR_pivot_root 41
__SYSCALL(__NR_pivot_root, sys_pivot_root)

/* fs/nfsctl.c */
#define __NR_nfsservctl 42
__SC_COMP(__NR_nfsservctl, sys_nfsservctl, compat_sys_nfsservctl)

/* fs/open.c */
#define __NR3264_statfs 43
__SC_COMP_3264(__NR3264_statfs, sys_statfs64, sys_statfs, \
	       compat_sys_statfs64)
#define __NR3264_fstatfs 44
__SC_COMP_3264(__NR3264_fstatfs, sys_fstatfs64, sys_fstatfs, \
	       compat_sys_fstatfs64)
#define __NR3264_truncate 45
__SC_COMP_3264(__NR3264_truncate, sys_truncate64, sys_truncate, \
	       compat_sys_truncate64)
#define __NR3264_ftruncate 46
__SC_COMP_3264(__NR3264_ftruncate, sys_ftruncate64, sys_ftruncate, \
	       compat_sys_ftruncate64)

#define __NR_fallocate 47
__SC_COMP(__NR_fallocate, sys_fallocate, compat_sys_fallocate)
#define __NR_faccessat 48
__SYSCALL(__NR_faccessat, sys_faccessat)
#define __NR_chdir 49
__SYSCALL(__NR_chdir, sys_chdir)
#define __NR_fchdir 50
__SYSCALL(__NR_fchdir, sys_fchdir)
#define __NR_chroot 51
__SYSCALL(__NR_chroot, sys_chroot)
#define __NR_fchmod 52
__SYSCALL(__NR_fchmod, sys_fchmod)
#define __NR_fchmodat 53
__SYSCALL(__NR_fchmodat, sys_fchmodat)
#define __NR_fchownat 54
__SYSCALL(__NR_fchownat, sys_fchownat)
#define __NR_fchown 55
__SYSCALL(__NR_fchown, sys_fchown)
#define __NR_openat 56
__SC_COMP(__NR_openat, sys_openat, compat_sys_openat)
#define __NR_close 57
__SYSCALL(__NR_close, sys_close)
#define __NR_vhangup 58
__SYSCALL(__NR_vhangup, sys_vhangup)

/* fs/pipe.c */
#define __NR_pipe2 59
__SYSCALL(__NR_pipe2, sys_pipe2)

/* fs/quota.c */
#define __NR_quotactl 60
__SYSCALL(__NR_quotactl, sys_quotactl)

/* fs/readdir.c */
#define __NR_getdents64 61
__SC_COMP(__NR_getdents64, sys_getdents64, compat_sys_getdents64)

/* fs/read_write.c */
#define __NR3264_lseek 62
__SC_3264(__NR3264_lseek, sys_llseek, sys_lseek)
#define __NR_read 63
__SYSCALL(__NR_read, sys_read)
#define __NR_write 64
__SYSCALL(__NR_write, sys_write)
#define __NR_readv 65
__SC_COMP(__NR_readv, sys_readv, compat_sys_readv)
#define __NR_writev 66
__SC_COMP(__NR_writev, sys_writev, compat_sys_writev)
#define __NR_pread64 67
__SC_COMP(__NR_pread64, sys_pread64, compat_sys_pread64)
#define __NR_pwrite64 68
__SC_COMP(__NR_pwrite64, sys_pwrite64, compat_sys_pwrite64)
#define __NR_preadv 69
__SC_COMP(__NR_preadv, sys_preadv, compat_sys_preadv)
#define __NR_pwritev 70
__SC_COMP(__NR_pwritev, sys_pwritev, compat_sys_pwritev)

/* fs/sendfile.c */
#define __NR3264_sendfile 71
__SC_3264(__NR3264_sendfile, sys_sendfile64, sys_sendfile)

/* fs/select.c */
#define __NR_pselect6 72
__SC_COMP(__NR_pselect6, sys_pselect6, compat_sys_pselect6)
#define __NR_ppoll 73
__SC_COMP(__NR_ppoll, sys_ppoll, compat_sys_ppoll)

/* fs/signalfd.c */
#define __NR_signalfd4 74
__SC_COMP(__NR_signalfd4, sys_signalfd4, compat_sys_signalfd4)

/* fs/splice.c */
#define __NR_vmsplice 75
__SC_COMP(__NR_vmsplice, sys_vmsplice, compat_sys_vmsplice)
#define __NR_splice 76
__SYSCALL(__NR_splice, sys_splice)
#define __NR_tee 77
__SYSCALL(__NR_tee, sys_tee)

/* fs/stat.c */
#define __NR_readlinkat 78
__SYSCALL(__NR_readlinkat, sys_readlinkat)
#define __NR3264_fstatat 79
__SC_3264(__NR3264_fstatat, sys_fstatat64, sys_newfstatat)
#define __NR3264_fstat 80
__SC_3264(__NR3264_fstat, sys_fstat64, sys_newfstat)

/* fs/sync.c */
#define __NR_sync 81
__SYSCALL(__NR_sync, sys_sync)
#define __NR_fsync 82
__SYSCALL(__NR_fsync, sys_fsync)
#define __NR_fdatasync 83
__SYSCALL(__NR_fdatasync, sys_fdatasync)
#ifdef __ARCH_WANT_SYNC_FILE_RANGE2
#define __NR_sync_file_range2 84
__SC_COMP(__NR_sync_file_range2, sys_sync_file_range2, \
	  compat_sys_sync_file_range2)
#else
#define __NR_sync_file_range 84
__SC_COMP(__NR_sync_file_range, sys_sync_file_range, \
	  compat_sys_sync_file_range)
#endif

/* fs/timerfd.c */
#define __NR_timerfd_create 85
__SYSCALL(__NR_timerfd_create, sys_timerfd_create)
#define __NR_timerfd_settime 86
__SC_COMP(__NR_timerfd_settime, sys_timerfd_settime, \
	  compat_sys_timerfd_settime)
#define __NR_timerfd_gettime 87
__SC_COMP(__NR_timerfd_gettime, sys_timerfd_gettime, \
	  compat_sys_timerfd_gettime)

/* fs/utimes.c */
#define __NR_utimensat 88
__SC_COMP(__NR_utimensat, sys_utimensat, compat_sys_utimensat)

/* kernel/acct.c */
#define __NR_acct 89
__SYSCALL(__NR_acct, sys_acct)

/* kernel/capability.c */
#define __NR_capget 90
__SYSCALL(__NR_capget, sys_capget)
#define __NR_capset 91
__SYSCALL(__NR_capset, sys_capset)

/* kernel/exec_domain.c */
#define __NR_personality 92
__SYSCALL(__NR_personality, sys_personality)

/* kernel/exit.c */
#define __NR_exit 93
__SYSCALL(__NR_exit, sys_exit)
#define __NR_exit_group 94
__SYSCALL(__NR_exit_group, sys_exit_group)
#define __NR_waitid 95
__SC_COMP(__NR_waitid, sys_waitid, compat_sys_waitid)

/* kernel/fork.c */
#define __NR_set_tid_address 96
__SYSCALL(__NR_set_tid_address, sys_set_tid_address)
#define __NR_unshare 97
__SYSCALL(__NR_unshare, sys_unshare)

/* kernel/futex.c */
#define __NR_futex 98
__SC_COMP(__NR_futex, sys_futex, compat_sys_futex)
#define __NR_set_robust_list 99
__SC_COMP(__NR_set_robust_list, sys_set_robust_list, \
	  compat_sys_set_robust_list)
#define __NR_get_robust_list 100
__SC_COMP(__NR_get_robust_list, sys_get_robust_list, \
	  compat_sys_get_robust_list)

/* kernel/hrtimer.c */
#define __NR_nanosleep 101
__SC_COMP(__NR_nanosleep, sys_nanosleep, compat_sys_nanosleep)

/* kernel/itimer.c */
#define __NR_getitimer 102
__SC_COMP(__NR_getitimer, sys_getitimer, compat_sys_getitimer)
#define __NR_setitimer 103
__SC_COMP(__NR_setitimer, sys_setitimer, compat_sys_setitimer)

/* kernel/kexec.c */
#define __NR_kexec_load 104
__SC_COMP(__NR_kexec_load, sys_kexec_load, compat_sys_kexec_load)

/* kernel/module.c */
#define __NR_init_module 105
__SYSCALL(__NR_init_module, sys_init_module)
#define __NR_delete_module 106
__SYSCALL(__NR_delete_module, sys_delete_module)

/* kernel/posix-timers.c */
#define __NR_timer_create 107
__SC_COMP(__NR_timer_create, sys_timer_create, compat_sys_timer_create)
#define __NR_timer_gettime 108
__SC_COMP(__NR_timer_gettime, sys_timer_gettime, compat_sys_timer_gettime)
#define __NR_timer_getoverrun 109
__SYSCALL(__NR_timer_getoverrun, sys_timer_getoverrun)
#define __NR_timer_settime 110
__SC_COMP(__NR_timer_settime, sys_timer_settime, compat_sys_timer_settime)
#define __NR_timer_delete 111
__SYSCALL(__NR_timer_delete, sys_timer_delete)
#define __NR_clock_settime 112
__SC_COMP(__NR_clock_settime, sys_clock_settime, compat_sys_clock_settime)
#define __NR_clock_gettime 113
__SC_COMP(__NR_clock_gettime, sys_clock_gettime, compat_sys_clock_gettime)
#define __NR_clock_getres 114
__SC_COMP(__NR_clock_getres, sys_clock_getres, compat_sys_clock_getres)
#define __NR_clock_nanosleep 115
__SC_COMP(__NR_clock_nanosleep, sys_clock_nanosleep, \
	  compat_sys_clock_nanosleep)

/* kernel/printk.c */
#define __NR_syslog 116
__SYSCALL(__NR_syslog, sys_syslog)

/* kernel/ptrace.c */
#define __NR_ptrace 117
__SYSCALL(__NR_ptrace, sys_ptrace)

/* kernel/sched.c */
#define __NR_sched_setparam 118
__SYSCALL(__NR_sched_setparam, sys_sched_setparam)
#define __NR_sched_setscheduler 119
__SYSCALL(__NR_sched_setscheduler, sys_sched_setscheduler)
#define __NR_sched_getscheduler 120
__SYSCALL(__NR_sched_getscheduler, sys_sched_getscheduler)
#define __NR_sched_getparam 121
__SYSCALL(__NR_sched_getparam, sys_sched_getparam)
#define __NR_sched_setaffinity 122
__SC_COMP(__NR_sched_setaffinity, sys_sched_setaffinity, \
	  compat_sys_sched_setaffinity)
#define __NR_sched_getaffinity 123
__SC_COMP(__NR_sched_getaffinity, sys_sched_getaffinity, \
	  compat_sys_sched_getaffinity)
#define __NR_sched_yield 124
__SYSCALL(__NR_sched_yield, sys_sched_yield)
#define __NR_sched_get_priority_max 125
__SYSCALL(__NR_sched_get_priority_max, sys_sched_get_priority_max)
#define __NR_sched_get_priority_min 126
__SYSCALL(__NR_sched_get_priority_min, sys_sched_get_priority_min)
#define __NR_sched_rr_get_interval 127
__SC_COMP(__NR_sched_rr_get_interval, sys_sched_rr_get_interval, \
	  compat_sys_sched_rr_get_interval)

/* kernel/signal.c */
#define __NR_restart_syscall 128
__SYSCALL(__NR_restart_syscall, sys_restart_syscall)
#define __NR_kill 129
__SYSCALL(__NR_kill, sys_kill)
#define __NR_tkill 130
__SYSCALL(__NR_tkill, sys_tkill)
#define __NR_tgkill 131
__SYSCALL(__NR_tgkill, sys_tgkill)
#define __NR_sigaltstack 132
__SC_COMP(__NR_sigaltstack, sys_sigaltstack, compat_sys_sigaltstack)
#define __NR_rt_sigsuspend 133
__SC_COMP(__NR_rt_sigsuspend, sys_rt_sigsuspend, compat_sys_rt_sigsuspend)
#define __NR_rt_sigaction 134
__SC_COMP(__NR_rt_sigaction, sys_rt_sigaction, compat_sys_rt_sigaction)
#define __NR_rt_sigprocmask 135
__SYSCALL(__NR_rt_sigprocmask, sys_rt_sigprocmask)
#define __NR_rt_sigpending 136
__SYSCALL(__NR_rt_sigpending, sys_rt_sigpending)
#define __NR_rt_sigtimedwait 137
__SC_COMP(__NR_rt_sigtimedwait, sys_rt_sigtimedwait, \
	  compat_sys_rt_sigtimedwait)
#define __NR_rt_sigqueueinfo 138
__SC_COMP(__NR_rt_sigqueueinfo, sys_rt_sigqueueinfo, \
	  compat_sys_rt_sigqueueinfo)
#define __NR_rt_sigreturn 139
__SC_COMP(__NR_rt_sigreturn, sys_rt_sigreturn, compat_sys_rt_sigreturn)

/* kernel/sys.c */
#define __NR_setpriority 140
__SYSCALL(__NR_setpriority, sys_setpriority)
#define __NR_getpriority 141
__SYSCALL(__NR_getpriority, sys_getpriority)
#define __NR_reboot 142
__SYSCALL(__NR_reboot, sys_reboot)
#define __NR_setregid 143
__SYSCALL(__NR_setregid, sys_setregid)
#define __NR_setgid 144
__SYSCALL(__NR_setgid, sys_setgid)
#define __NR_setreuid 145
__SYSCALL(__NR_setreuid, sys_setreuid)
#define __NR_setuid 146
__SYSCALL(__NR_setuid, sys_setuid)
#define __NR_setresuid 147
__SYSCALL(__NR_setresuid, sys_setresuid)
#define __NR_getresuid 148
__SYSCALL(__NR_getresuid, sys_getresuid)
#define __NR_setresgid 149
__SYSCALL(__NR_setresgid, sys_setresgid)
#define __NR_getresgid 150
__SYSCALL(__NR_getresgid, sys_getresgid)
#define __NR_setfsuid 151
__SYSCALL(__NR_setfsuid, sys_setfsuid)
#define __NR_setfsgid 152
__SYSCALL(__NR_setfsgid, sys_setfsgid)
#define __NR_times 153
__SC_COMP(__NR_times, sys_times, compat_sys_times)
#define __NR_setpgid 154
__SYSCALL(__NR_setpgid, sys_setpgid)
#define __NR_getpgid 155
__SYSCALL(__NR_getpgid, sys_getpgid)
#define __NR_getsid 156
__SYSCALL(__NR_getsid, sys_getsid)
#define __NR_setsid 157
__SYSCALL(__NR_setsid, sys_setsid)
#define __NR_getgroups 158
__SYSCALL(__NR_getgroups, sys_getgroups)
#define __NR_setgroups 159
__SYSCALL(__NR_setgroups, sys_setgroups)
#define __NR_uname 160
__SYSCALL(__NR_uname, sys_newuname)
#define __NR_sethostname 161
__SYSCALL(__NR_sethostname, sys_sethostname)
#define __NR_setdomainname 162
__SYSCALL(__NR_setdomainname, sys_setdomainname)
#define __NR_getrlimit 163
__SC_COMP(__NR_getrlimit, sys_getrlimit, compat_sys_getrlimit)
#define __NR_setrlimit 164
__SC_COMP(__NR_setrlimit, sys_setrlimit, compat_sys_setrlimit)
#define __NR_getrusage 165
__SC_COMP(__NR_getrusage, sys_getrusage, compat_sys_getrusage)
#define __NR_umask 166
__SYSCALL(__NR_umask, sys_umask)
#define __NR_prctl 167
__SYSCALL(__NR_prctl, sys_prctl)
#define __NR_getcpu 168
__SYSCALL(__NR_getcpu, sys_getcpu)

/* kernel/time.c */
#define __NR_gettimeofday 169
__SC_COMP(__NR_gettimeofday, sys_gettimeofday, compat_sys_gettimeofday)
#define __NR_settimeofday 170
__SC_COMP(__NR_settimeofday, sys_settimeofday, compat_sys_settimeofday)
#define __NR_adjtimex 171
__SC_COMP(__NR_adjtimex, sys_adjtimex, compat_sys_adjtimex)

/* kernel/timer.c */
#define __NR_getpid 172
__SYSCALL(__NR_getpid, sys_getpid)
#define __NR_getppid 173
__SYSCALL(__NR_getppid, sys_getppid)
#define __NR_getuid 174
__SYSCALL(__NR_getuid, sys_getuid)
#define __NR_geteuid 175
__SYSCALL(__NR_geteuid, sys_geteuid)
#define __NR_getgid 176
__SYSCALL(__NR_getgid, sys_getgid)
#define __NR_getegid 177
__SYSCALL(__NR_getegid, sys_getegid)
#define __NR_gettid 178
__SYSCALL(__NR_gettid, sys_gettid)
#define __NR_sysinfo 179
__SC_COMP(__NR_sysinfo, sys_sysinfo, compat_sys_sysinfo)

/* ipc/mqueue.c */
#define __NR_mq_open 180
__SC_COMP(__NR_mq_open, sys_mq_open, compat_sys_mq_open)
#define __NR_mq_unlink 181
__SYSCALL(__NR_mq_unlink, sys_mq_unlink)
#define __NR_mq_timedsend 182
__SC_COMP(__NR_mq_timedsend, sys_mq_timedsend, compat_sys_mq_timedsend)
#define __NR_mq_timedreceive 183
__SC_COMP(__NR_mq_timedreceive, sys_mq_timedreceive, \
	  compat_sys_mq_timedreceive)
#define __NR_mq_notify 184
__SC_COMP(__NR_mq_notify, sys_mq_notify, compat_sys_mq_notify)
#define __NR_mq_getsetattr 185
__SC_COMP(__NR_mq_getsetattr, sys_mq_getsetattr, compat_sys_mq_getsetattr)

/* ipc/msg.c */
#define __NR_msgget 186
__SYSCALL(__NR_msgget, sys_msgget)
#define __NR_msgctl 187
__SC_COMP(__NR_msgctl, sys_msgctl, compat_sys_msgctl)
#define __NR_msgrcv 188
__SC_COMP(__NR_msgrcv, sys_msgrcv, compat_sys_msgrcv)
#define __NR_msgsnd 189
__SC_COMP(__NR_msgsnd, sys_msgsnd, compat_sys_msgsnd)

/* ipc/sem.c */
#define __NR_semget 190
__SYSCALL(__NR_semget, sys_semget)
#define __NR_semctl 191
__SC_COMP(__NR_semctl, sys_semctl, compat_sys_semctl)
#define __NR_semtimedop 192
__SC_COMP(__NR_semtimedop, sys_semtimedop, compat_sys_semtimedop)
#define __NR_semop 193
__SYSCALL(__NR_semop, sys_semop)

/* ipc/shm.c */
#define __NR_shmget 194
__SYSCALL(__NR_shmget, sys_shmget)
#define __NR_shmctl 195
__SC_COMP(__NR_shmctl, sys_shmctl, compat_sys_shmctl)
#define __NR_shmat 196
__SC_COMP(__NR_shmat, sys_shmat, compat_sys_shmat)
#define __NR_shmdt 197
__SYSCALL(__NR_shmdt, sys_shmdt)

/* net/socket.c */
#define __NR_socket 198
__SYSCALL(__NR_socket, sys_socket)
#define __NR_socketpair 199
__SYSCALL(__NR_socketpair, sys_socketpair)
#define __NR_bind 200
__SYSCALL(__NR_bind, sys_bind)
#define __NR_listen 201
__SYSCALL(__NR_listen, sys_listen)
#define __NR_accept 202
__SYSCALL(__NR_accept, sys_accept)
#define __NR_connect 203
__SYSCALL(__NR_connect, sys_connect)
#define __NR_getsockname 204
__SYSCALL(__NR_getsockname, sys_getsockname)
#define __NR_getpeername 205
__SYSCALL(__NR_getpeername, sys_getpeername)
#define __NR_sendto 206
__SYSCALL(__NR_sendto, sys_sendto)
#define __NR_recvfrom 207
__SC_COMP(__NR_recvfrom, sys_recvfrom, compat_sys_recvfrom)
#define __NR_setsockopt 208
__SC_COMP(__NR_setsockopt, sys_setsockopt, compat_sys_setsockopt)
#define __NR_getsockopt 209
__SC_COMP(__NR_getsockopt, sys_getsockopt, compat_sys_getsockopt)
#define __NR_shutdown 210
__SYSCALL(__NR_shutdown, sys_shutdown)
#define __NR_sendmsg 211
__SC_COMP(__NR_sendmsg, sys_sendmsg, compat_sys_sendmsg)
#define __NR_recvmsg 212
__SC_COMP(__NR_recvmsg, sys_recvmsg, compat_sys_recvmsg)

/* mm/filemap.c */
#define __NR_readahead 213
__SC_COMP(__NR_readahead, sys_readahead, compat_sys_readahead)

/* mm/nommu.c, also with MMU */
#define __NR_brk 214
__SYSCALL(__NR_brk, sys_brk)
#define __NR_munmap 215
__SYSCALL(__NR_munmap, sys_munmap)
#define __NR_mremap 216
__SYSCALL(__NR_mremap, sys_mremap)

/* security/keys/keyctl.c */
#define __NR_add_key 217
__SYSCALL(__NR_add_key, sys_add_key)
#define __NR_request_key 218
__SYSCALL(__NR_request_key, sys_request_key)
#define __NR_keyctl 219
__SC_COMP(__NR_keyctl, sys_keyctl, compat_sys_keyctl)

/* arch/example/kernel/sys_example.c */
#define __NR_clone 220
__SYSCALL(__NR_clone, sys_clone)
#define __NR_execve 221
__SC_COMP(__NR_execve, sys_execve, compat_sys_execve)

#define __NR3264_mmap 222
__SC_3264(__NR3264_mmap, sys_mmap2, sys_mmap)
/* mm/fadvise.c */
#define __NR3264_fadvise64 223
__SC_COMP(__NR3264_fadvise64, sys_fadvise64_64, compat_sys_fadvise64_64)

/* mm/, CONFIG_MMU only */
#ifndef __ARCH_NOMMU
#define __NR_swapon 224
__SYSCALL(__NR_swapon, sys_swapon)
#define __NR_swapoff 225
__SYSCALL(__NR_swapoff, sys_swapoff)
#define __NR_mprotect 226
__SYSCALL(__NR_mprotect, sys_mprotect)
#define __NR_msync 227
__SYSCALL(__NR_msync, sys_msync)
#define __NR_mlock 228
__SYSCALL(__NR_mlock, sys_mlock)
#define __NR_munlock 229
__SYSCALL(__NR_munlock, sys_munlock)
#define __NR_mlockall 230
__SYSCALL(__NR_mlockall, sys_mlockall)
#define __NR_munlockall 231
__SYSCALL(__NR_munlockall, sys_munlockall)
#define __NR_mincore 232
__SYSCALL(__NR_mincore, sys_mincore)
#define __NR_madvise 233
__SYSCALL(__NR_madvise, sys_madvise)
#define __NR_remap_file_pages 234
__SYSCALL(__NR_remap_file_pages, sys_remap_file_pages)
#define __NR_mbind 235
__SC_COMP(__NR_mbind, sys_mbind, compat_sys_mbind)
#define __NR_get_mempolicy 236
__SC_COMP(__NR_get_mempolicy, sys_get_mempolicy, compat_sys_get_mempolicy)
#define __NR_set_mempolicy 237
__SC_COMP(__NR_set_mempolicy, sys_set_mempolicy, compat_sys_set_mempolicy)
#define __NR_migrate_pages 238
__SC_COMP(__NR_migrate_pages, sys_migrate_pages, compat_sys_migrate_pages)
#define __NR_move_pages 239
__SC_COMP(__NR_move_pages, sys_move_pages, compat_sys_move_pages)
#endif

#define __NR_rt_tgsigqueueinfo 240
__SC_COMP(__NR_rt_tgsigqueueinfo, sys_rt_tgsigqueueinfo, \
	  compat_sys_rt_tgsigqueueinfo)
#define __NR_perf_event_open 241
__SYSCALL(__NR_perf_event_open, sys_perf_event_open)
#define __NR_accept4 242
__SYSCALL(__NR_accept4, sys_accept4)
#define __NR_recvmmsg 243
__SC_COMP(__NR_recvmmsg, sys_recvmmsg, compat_sys_recvmmsg)

/*
 * Architectures may provide up to 16 syscalls of their own
 * starting with this value.
 */
#define __NR_arch_specific_syscall 244

#define __NR_wait4 260
__SC_COMP(__NR_wait4, sys_wait4, compat_sys_wait4)
#define __NR_prlimit64 261
__SYSCALL(__NR_prlimit64, sys_prlimit64)
#define __NR_fanotify_init 262
__SYSCALL(__NR_fanotify_init, sys_fanotify_init)
#define __NR_fanotify_mark 263
__SYSCALL(__NR_fanotify_mark, sys_fanotify_mark)
#define __NR_name_to_handle_at         264
__SYSCALL(__NR_name_to_handle_at, sys_name_to_handle_at)
#define __NR_open_by_handle_at         265
__SC_COMP(__NR_open_by_handle_at, sys_open_by_handle_at, \
	  compat_sys_open_by_handle_at)
#define __NR_clock_adjtime 266
__SC_COMP(__NR_clock_adjtime, sys_clock_adjtime, compat_sys_clock_adjtime)
#define __NR_syncfs 267
__SYSCALL(__NR_syncfs, sys_syncfs)
#define __NR_setns 268
__SYSCALL(__NR_setns, sys_setns)
<<<<<<< HEAD

#undef __NR_syscalls
#define __NR_syscalls 269
=======
#define __NR_sendmmsg 269
__SC_COMP(__NR_sendmmsg, sys_sendmmsg, compat_sys_sendmmsg)

#undef __NR_syscalls
#define __NR_syscalls 270
>>>>>>> 23c79d31

/*
 * All syscalls below here should go away really,
 * these are provided for both review and as a porting
 * help for the C library version.
*
 * Last chance: are any of these important enough to
 * enable by default?
 */
#ifdef __ARCH_WANT_SYSCALL_NO_AT
#define __NR_open 1024
__SYSCALL(__NR_open, sys_open)
#define __NR_link 1025
__SYSCALL(__NR_link, sys_link)
#define __NR_unlink 1026
__SYSCALL(__NR_unlink, sys_unlink)
#define __NR_mknod 1027
__SYSCALL(__NR_mknod, sys_mknod)
#define __NR_chmod 1028
__SYSCALL(__NR_chmod, sys_chmod)
#define __NR_chown 1029
__SYSCALL(__NR_chown, sys_chown)
#define __NR_mkdir 1030
__SYSCALL(__NR_mkdir, sys_mkdir)
#define __NR_rmdir 1031
__SYSCALL(__NR_rmdir, sys_rmdir)
#define __NR_lchown 1032
__SYSCALL(__NR_lchown, sys_lchown)
#define __NR_access 1033
__SYSCALL(__NR_access, sys_access)
#define __NR_rename 1034
__SYSCALL(__NR_rename, sys_rename)
#define __NR_readlink 1035
__SYSCALL(__NR_readlink, sys_readlink)
#define __NR_symlink 1036
__SYSCALL(__NR_symlink, sys_symlink)
#define __NR_utimes 1037
__SYSCALL(__NR_utimes, sys_utimes)
#define __NR3264_stat 1038
__SC_3264(__NR3264_stat, sys_stat64, sys_newstat)
#define __NR3264_lstat 1039
__SC_3264(__NR3264_lstat, sys_lstat64, sys_newlstat)

#undef __NR_syscalls
#define __NR_syscalls (__NR3264_lstat+1)
#endif /* __ARCH_WANT_SYSCALL_NO_AT */

#ifdef __ARCH_WANT_SYSCALL_NO_FLAGS
#define __NR_pipe 1040
__SYSCALL(__NR_pipe, sys_pipe)
#define __NR_dup2 1041
__SYSCALL(__NR_dup2, sys_dup2)
#define __NR_epoll_create 1042
__SYSCALL(__NR_epoll_create, sys_epoll_create)
#define __NR_inotify_init 1043
__SYSCALL(__NR_inotify_init, sys_inotify_init)
#define __NR_eventfd 1044
__SYSCALL(__NR_eventfd, sys_eventfd)
#define __NR_signalfd 1045
__SYSCALL(__NR_signalfd, sys_signalfd)

#undef __NR_syscalls
#define __NR_syscalls (__NR_signalfd+1)
#endif /* __ARCH_WANT_SYSCALL_NO_FLAGS */

#if (__BITS_PER_LONG == 32 || defined(__SYSCALL_COMPAT)) && \
     defined(__ARCH_WANT_SYSCALL_OFF_T)
#define __NR_sendfile 1046
__SYSCALL(__NR_sendfile, sys_sendfile)
#define __NR_ftruncate 1047
__SYSCALL(__NR_ftruncate, sys_ftruncate)
#define __NR_truncate 1048
__SYSCALL(__NR_truncate, sys_truncate)
#define __NR_stat 1049
__SYSCALL(__NR_stat, sys_newstat)
#define __NR_lstat 1050
__SYSCALL(__NR_lstat, sys_newlstat)
#define __NR_fstat 1051
__SYSCALL(__NR_fstat, sys_newfstat)
#define __NR_fcntl 1052
__SYSCALL(__NR_fcntl, sys_fcntl)
#define __NR_fadvise64 1053
#define __ARCH_WANT_SYS_FADVISE64
__SYSCALL(__NR_fadvise64, sys_fadvise64)
#define __NR_newfstatat 1054
#define __ARCH_WANT_SYS_NEWFSTATAT
__SYSCALL(__NR_newfstatat, sys_newfstatat)
#define __NR_fstatfs 1055
__SYSCALL(__NR_fstatfs, sys_fstatfs)
#define __NR_statfs 1056
__SYSCALL(__NR_statfs, sys_statfs)
#define __NR_lseek 1057
__SYSCALL(__NR_lseek, sys_lseek)
#define __NR_mmap 1058
__SYSCALL(__NR_mmap, sys_mmap)

#undef __NR_syscalls
#define __NR_syscalls (__NR_mmap+1)
#endif /* 32 bit off_t syscalls */

#ifdef __ARCH_WANT_SYSCALL_DEPRECATED
#define __NR_alarm 1059
#define __ARCH_WANT_SYS_ALARM
__SYSCALL(__NR_alarm, sys_alarm)
#define __NR_getpgrp 1060
#define __ARCH_WANT_SYS_GETPGRP
__SYSCALL(__NR_getpgrp, sys_getpgrp)
#define __NR_pause 1061
#define __ARCH_WANT_SYS_PAUSE
__SYSCALL(__NR_pause, sys_pause)
#define __NR_time 1062
#define __ARCH_WANT_SYS_TIME
#define __ARCH_WANT_COMPAT_SYS_TIME
__SYSCALL(__NR_time, sys_time)
#define __NR_utime 1063
#define __ARCH_WANT_SYS_UTIME
__SYSCALL(__NR_utime, sys_utime)

#define __NR_creat 1064
__SYSCALL(__NR_creat, sys_creat)
#define __NR_getdents 1065
#define __ARCH_WANT_SYS_GETDENTS
__SYSCALL(__NR_getdents, sys_getdents)
#define __NR_futimesat 1066
__SYSCALL(__NR_futimesat, sys_futimesat)
#define __NR_select 1067
#define __ARCH_WANT_SYS_SELECT
__SYSCALL(__NR_select, sys_select)
#define __NR_poll 1068
__SYSCALL(__NR_poll, sys_poll)
#define __NR_epoll_wait 1069
__SYSCALL(__NR_epoll_wait, sys_epoll_wait)
#define __NR_ustat 1070
__SYSCALL(__NR_ustat, sys_ustat)
#define __NR_vfork 1071
__SYSCALL(__NR_vfork, sys_vfork)
#define __NR_oldwait4 1072
__SYSCALL(__NR_oldwait4, sys_wait4)
#define __NR_recv 1073
__SYSCALL(__NR_recv, sys_recv)
#define __NR_send 1074
__SYSCALL(__NR_send, sys_send)
#define __NR_bdflush 1075
__SYSCALL(__NR_bdflush, sys_bdflush)
#define __NR_umount 1076
__SYSCALL(__NR_umount, sys_oldumount)
#define __ARCH_WANT_SYS_OLDUMOUNT
#define __NR_uselib 1077
__SYSCALL(__NR_uselib, sys_uselib)
#define __NR__sysctl 1078
__SYSCALL(__NR__sysctl, sys_sysctl)

#define __NR_fork 1079
#ifdef CONFIG_MMU
__SYSCALL(__NR_fork, sys_fork)
#else
__SYSCALL(__NR_fork, sys_ni_syscall)
#endif /* CONFIG_MMU */

#undef __NR_syscalls
#define __NR_syscalls (__NR_fork+1)

#endif /* __ARCH_WANT_SYSCALL_DEPRECATED */

/*
 * 32 bit systems traditionally used different
 * syscalls for off_t and loff_t arguments, while
 * 64 bit systems only need the off_t version.
 * For new 32 bit platforms, there is no need to
 * implement the old 32 bit off_t syscalls, so
 * they take different names.
 * Here we map the numbers so that both versions
 * use the same syscall table layout.
 */
#if __BITS_PER_LONG == 64 && !defined(__SYSCALL_COMPAT)
#define __NR_fcntl __NR3264_fcntl
#define __NR_statfs __NR3264_statfs
#define __NR_fstatfs __NR3264_fstatfs
#define __NR_truncate __NR3264_truncate
#define __NR_ftruncate __NR3264_ftruncate
#define __NR_lseek __NR3264_lseek
#define __NR_sendfile __NR3264_sendfile
#define __NR_newfstatat __NR3264_fstatat
#define __NR_fstat __NR3264_fstat
#define __NR_mmap __NR3264_mmap
#define __NR_fadvise64 __NR3264_fadvise64
#ifdef __NR3264_stat
#define __NR_stat __NR3264_stat
#define __NR_lstat __NR3264_lstat
#endif
#else
#define __NR_fcntl64 __NR3264_fcntl
#define __NR_statfs64 __NR3264_statfs
#define __NR_fstatfs64 __NR3264_fstatfs
#define __NR_truncate64 __NR3264_truncate
#define __NR_ftruncate64 __NR3264_ftruncate
#define __NR_llseek __NR3264_lseek
#define __NR_sendfile64 __NR3264_sendfile
#define __NR_fstatat64 __NR3264_fstatat
#define __NR_fstat64 __NR3264_fstat
#define __NR_mmap2 __NR3264_mmap
#define __NR_fadvise64_64 __NR3264_fadvise64
#ifdef __NR3264_stat
#define __NR_stat64 __NR3264_stat
#define __NR_lstat64 __NR3264_lstat
#endif
#endif

#ifdef __KERNEL__

/*
 * These are required system calls, we should
 * invert the logic eventually and let them
 * be selected by default.
 */
#if __BITS_PER_LONG == 32
#define __ARCH_WANT_STAT64
#define __ARCH_WANT_SYS_LLSEEK
#endif
#define __ARCH_WANT_SYS_RT_SIGACTION
#define __ARCH_WANT_SYS_RT_SIGSUSPEND
#define __ARCH_WANT_COMPAT_SYS_RT_SIGSUSPEND

/*
 * "Conditional" syscalls
 *
 * What we want is __attribute__((weak,alias("sys_ni_syscall"))),
 * but it doesn't work on all toolchains, so we just do it by hand
 */
#ifndef cond_syscall
#define cond_syscall(x) asm(".weak\t" #x "\n\t.set\t" #x ",sys_ni_syscall")
#endif

#endif /* __KERNEL__ */
#endif /* _ASM_GENERIC_UNISTD_H */<|MERGE_RESOLUTION|>--- conflicted
+++ resolved
@@ -683,17 +683,11 @@
 __SYSCALL(__NR_syncfs, sys_syncfs)
 #define __NR_setns 268
 __SYSCALL(__NR_setns, sys_setns)
-<<<<<<< HEAD
-
-#undef __NR_syscalls
-#define __NR_syscalls 269
-=======
 #define __NR_sendmmsg 269
 __SC_COMP(__NR_sendmmsg, sys_sendmmsg, compat_sys_sendmmsg)
 
 #undef __NR_syscalls
 #define __NR_syscalls 270
->>>>>>> 23c79d31
 
 /*
  * All syscalls below here should go away really,
