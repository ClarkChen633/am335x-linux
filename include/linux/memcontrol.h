--- conflicted
+++ resolved
@@ -32,21 +32,11 @@
 	MEMCG_NR_FILE_MAPPED, /* # of pages charged as file rss */
 };
 
-<<<<<<< HEAD
-extern unsigned long mem_cgroup_isolate_pages(unsigned long nr_to_scan,
-					struct list_head *dst,
-					unsigned long *scanned, int order,
-					isolate_mode_t mode,
-					struct zone *z,
-					struct mem_cgroup *mem_cont,
-					int active, int file);
-=======
 struct mem_cgroup_reclaim_cookie {
 	struct zone *zone;
 	int priority;
 	unsigned int generation;
 };
->>>>>>> dcd6c922
 
 #ifdef CONFIG_CGROUP_MEM_RES_CTLR
 /*
@@ -111,11 +101,7 @@
 
 extern int
 mem_cgroup_prepare_migration(struct page *page,
-<<<<<<< HEAD
-	struct page *newpage, struct mem_cgroup **ptr, gfp_t gfp_mask);
-=======
 	struct page *newpage, struct mem_cgroup **memcgp, gfp_t gfp_mask);
->>>>>>> dcd6c922
 extern void mem_cgroup_end_migration(struct mem_cgroup *memcg,
 	struct page *oldpage, struct page *newpage, bool migration_ok);
 
@@ -143,10 +129,7 @@
 extern void mem_cgroup_replace_page_cache(struct page *oldpage,
 					struct page *newpage);
 
-<<<<<<< HEAD
-=======
 extern void mem_cgroup_reset_owner(struct page *page);
->>>>>>> dcd6c922
 #ifdef CONFIG_CGROUP_MEM_RES_CTLR_SWAP
 extern int do_swap_account;
 #endif
@@ -303,8 +286,6 @@
 {
 }
 
-<<<<<<< HEAD
-=======
 static inline struct mem_cgroup *
 mem_cgroup_iter(struct mem_cgroup *root,
 		struct mem_cgroup *prev,
@@ -318,7 +299,6 @@
 {
 }
 
->>>>>>> dcd6c922
 static inline int mem_cgroup_get_reclaim_priority(struct mem_cgroup *memcg)
 {
 	return 0;
