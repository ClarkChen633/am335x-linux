/*
 * Macros for manipulating and testing flags related to a
 * pageblock_nr_pages number of pages.
 *
 * This program is free software; you can redistribute it and/or modify
 * it under the terms of the GNU General Public License as published by
 * the Free Software Foundation version 2 of the License
 *
 * This program is distributed in the hope that it will be useful,
 * but WITHOUT ANY WARRANTY; without even the implied warranty of
 * MERCHANTABILITY or FITNESS FOR A PARTICULAR PURPOSE.  See the
 * GNU General Public License for more details.
 *
 * You should have received a copy of the GNU General Public License
 * along with this program; if not, write to the Free Software
 * Foundation, Inc., 59 Temple Place - Suite 330, Boston, MA 02111-1307, USA.
 *
 * Copyright (C) IBM Corporation, 2006
 *
 * Original author, Mel Gorman
 * Major cleanups and reduction of bit operations, Andy Whitcroft
 */
#ifndef PAGEBLOCK_FLAGS_H
#define PAGEBLOCK_FLAGS_H

#include <linux/types.h>

/* Bit indices that affect a whole block of pages */
enum pageblock_bits {
	PB_migrate,
	PB_migrate_end = PB_migrate + 3 - 1,
			/* 3 bits required for migrate types */
#ifdef CONFIG_COMPACTION
	PB_migrate_skip,/* If set the block is skipped by compaction */
#endif /* CONFIG_COMPACTION */
	NR_PAGEBLOCK_BITS
};

#ifdef CONFIG_HUGETLB_PAGE

#ifdef CONFIG_HUGETLB_PAGE_SIZE_VARIABLE

/* Huge page sizes are variable */
extern int pageblock_order;

#else /* CONFIG_HUGETLB_PAGE_SIZE_VARIABLE */

/* Huge pages are a constant size */
#define pageblock_order		HUGETLB_PAGE_ORDER

#endif /* CONFIG_HUGETLB_PAGE_SIZE_VARIABLE */

#else /* CONFIG_HUGETLB_PAGE */

/* If huge pages are not used, group by MAX_ORDER_NR_PAGES */
#define pageblock_order		(MAX_ORDER-1)

#endif /* CONFIG_HUGETLB_PAGE */

#define pageblock_nr_pages	(1UL << pageblock_order)

/* Forward declaration */
struct page;

/* Declarations for getting and setting flags. See mm/page_alloc.c */
unsigned long get_pageblock_flags_group(struct page *page,
					int start_bitidx, int end_bitidx);
void set_pageblock_flags_group(struct page *page, unsigned long flags,
					int start_bitidx, int end_bitidx);

#ifdef CONFIG_COMPACTION
#define get_pageblock_skip(page) \
			get_pageblock_flags_group(page, PB_migrate_skip,     \
<<<<<<< HEAD
							PB_migrate_skip + 1)
#define clear_pageblock_skip(page) \
			set_pageblock_flags_group(page, 0, PB_migrate_skip,  \
							PB_migrate_skip + 1)
#define set_pageblock_skip(page) \
			set_pageblock_flags_group(page, 1, PB_migrate_skip,  \
							PB_migrate_skip + 1)
=======
							PB_migrate_skip)
#define clear_pageblock_skip(page) \
			set_pageblock_flags_group(page, 0, PB_migrate_skip,  \
							PB_migrate_skip)
#define set_pageblock_skip(page) \
			set_pageblock_flags_group(page, 1, PB_migrate_skip,  \
							PB_migrate_skip)
>>>>>>> ddffeb8c
#endif /* CONFIG_COMPACTION */

#define get_pageblock_flags(page) \
			get_pageblock_flags_group(page, 0, PB_migrate_end)
#define set_pageblock_flags(page, flags) \
			set_pageblock_flags_group(page, flags,	\
						  0, PB_migrate_end)

#endif	/* PAGEBLOCK_FLAGS_H */<|MERGE_RESOLUTION|>--- conflicted
+++ resolved
@@ -71,15 +71,6 @@
 #ifdef CONFIG_COMPACTION
 #define get_pageblock_skip(page) \
 			get_pageblock_flags_group(page, PB_migrate_skip,     \
-<<<<<<< HEAD
-							PB_migrate_skip + 1)
-#define clear_pageblock_skip(page) \
-			set_pageblock_flags_group(page, 0, PB_migrate_skip,  \
-							PB_migrate_skip + 1)
-#define set_pageblock_skip(page) \
-			set_pageblock_flags_group(page, 1, PB_migrate_skip,  \
-							PB_migrate_skip + 1)
-=======
 							PB_migrate_skip)
 #define clear_pageblock_skip(page) \
 			set_pageblock_flags_group(page, 0, PB_migrate_skip,  \
@@ -87,7 +78,6 @@
 #define set_pageblock_skip(page) \
 			set_pageblock_flags_group(page, 1, PB_migrate_skip,  \
 							PB_migrate_skip)
->>>>>>> ddffeb8c
 #endif /* CONFIG_COMPACTION */
 
 #define get_pageblock_flags(page) \
