#ifndef _LINUX_FIREWIRE_H
#define _LINUX_FIREWIRE_H

#include <linux/completion.h>
#include <linux/device.h>
#include <linux/dma-mapping.h>
#include <linux/kernel.h>
#include <linux/kref.h>
#include <linux/list.h>
#include <linux/mutex.h>
#include <linux/spinlock.h>
#include <linux/sysfs.h>
#include <linux/timer.h>
#include <linux/types.h>
#include <linux/workqueue.h>

#include <asm/atomic.h>
#include <asm/byteorder.h>

#define fw_notify(s, args...) printk(KERN_NOTICE KBUILD_MODNAME ": " s, ## args)
#define fw_error(s, args...) printk(KERN_ERR KBUILD_MODNAME ": " s, ## args)

#define CSR_REGISTER_BASE		0xfffff0000000ULL

/* register offsets are relative to CSR_REGISTER_BASE */
#define CSR_STATE_CLEAR			0x0
#define CSR_STATE_SET			0x4
#define CSR_NODE_IDS			0x8
#define CSR_RESET_START			0xc
#define CSR_SPLIT_TIMEOUT_HI		0x18
#define CSR_SPLIT_TIMEOUT_LO		0x1c
#define CSR_CYCLE_TIME			0x200
#define CSR_BUS_TIME			0x204
#define CSR_BUSY_TIMEOUT		0x210
#define CSR_PRIORITY_BUDGET		0x218
#define CSR_BUS_MANAGER_ID		0x21c
#define CSR_BANDWIDTH_AVAILABLE		0x220
#define CSR_CHANNELS_AVAILABLE		0x224
#define CSR_CHANNELS_AVAILABLE_HI	0x224
#define CSR_CHANNELS_AVAILABLE_LO	0x228
#define CSR_MAINT_UTILITY		0x230
#define CSR_BROADCAST_CHANNEL		0x234
#define CSR_CONFIG_ROM			0x400
#define CSR_CONFIG_ROM_END		0x800
#define CSR_FCP_COMMAND			0xB00
#define CSR_FCP_RESPONSE		0xD00
#define CSR_FCP_END			0xF00
#define CSR_TOPOLOGY_MAP		0x1000
#define CSR_TOPOLOGY_MAP_END		0x1400
#define CSR_SPEED_MAP			0x2000
#define CSR_SPEED_MAP_END		0x3000

#define CSR_OFFSET		0x40
#define CSR_LEAF		0x80
#define CSR_DIRECTORY		0xc0

#define CSR_DESCRIPTOR		0x01
#define CSR_VENDOR		0x03
#define CSR_HARDWARE_VERSION	0x04
#define CSR_UNIT		0x11
#define CSR_SPECIFIER_ID	0x12
#define CSR_VERSION		0x13
#define CSR_DEPENDENT_INFO	0x14
#define CSR_MODEL		0x17
#define CSR_DIRECTORY_ID	0x20

struct fw_csr_iterator {
	const u32 *p;
	const u32 *end;
};

void fw_csr_iterator_init(struct fw_csr_iterator *ci, const u32 *p);
int fw_csr_iterator_next(struct fw_csr_iterator *ci, int *key, int *value);
int fw_csr_string(const u32 *directory, int key, char *buf, size_t size);

extern struct bus_type fw_bus_type;

struct fw_card_driver;
struct fw_node;

struct fw_card {
	const struct fw_card_driver *driver;
	struct device *device;
	struct kref kref;
	struct completion done;

	int node_id;
	int generation;
	int current_tlabel;
	u64 tlabel_mask;
	struct list_head transaction_list;
	unsigned long reset_jiffies;

	u32 split_timeout_hi;
	u32 split_timeout_lo;
	unsigned int split_timeout_cycles;
	unsigned int split_timeout_jiffies;

	unsigned long long guid;
	unsigned max_receive;
	int link_speed;
	int config_rom_generation;

	spinlock_t lock; /* Take this lock when handling the lists in
			  * this struct. */
	struct fw_node *local_node;
	struct fw_node *root_node;
	struct fw_node *irm_node;
	u8 color; /* must be u8 to match the definition in struct fw_node */
	int gap_count;
	bool beta_repeaters_present;

	int index;
	struct list_head link;

	struct list_head phy_receiver_list;

	struct delayed_work br_work; /* bus reset job */
	bool br_short;

	struct delayed_work bm_work; /* bus manager job */
	int bm_retries;
	int bm_generation;
	__be32 bm_transaction_data[2];
	int bm_node_id;
	bool bm_abdicate;

	bool priority_budget_implemented;	/* controller feature */
	bool broadcast_channel_auto_allocated;	/* controller feature */

	bool broadcast_channel_allocated;
	u32 broadcast_channel;
	__be32 topology_map[(CSR_TOPOLOGY_MAP_END - CSR_TOPOLOGY_MAP) / 4];

	__be32 maint_utility_register;
};

struct fw_attribute_group {
	struct attribute_group *groups[2];
	struct attribute_group group;
	struct attribute *attrs[12];
};

enum fw_device_state {
	FW_DEVICE_INITIALIZING,
	FW_DEVICE_RUNNING,
	FW_DEVICE_GONE,
	FW_DEVICE_SHUTDOWN,
};

/*
 * Note, fw_device.generation always has to be read before fw_device.node_id.
 * Use SMP memory barriers to ensure this.  Otherwise requests will be sent
 * to an outdated node_id if the generation was updated in the meantime due
 * to a bus reset.
 *
 * Likewise, fw-core will take care to update .node_id before .generation so
 * that whenever fw_device.generation is current WRT the actual bus generation,
 * fw_device.node_id is guaranteed to be current too.
 *
 * The same applies to fw_device.card->node_id vs. fw_device.generation.
 *
 * fw_device.config_rom and fw_device.config_rom_length may be accessed during
 * the lifetime of any fw_unit belonging to the fw_device, before device_del()
 * was called on the last fw_unit.  Alternatively, they may be accessed while
 * holding fw_device_rwsem.
 */
struct fw_device {
	atomic_t state;
	struct fw_node *node;
	int node_id;
	int generation;
	unsigned max_speed;
	struct fw_card *card;
	struct device device;

	struct mutex client_list_mutex;
	struct list_head client_list;

	const u32 *config_rom;
	size_t config_rom_length;
	int config_rom_retries;
	unsigned is_local:1;
	unsigned max_rec:4;
	unsigned cmc:1;
	unsigned irmc:1;
	unsigned bc_implemented:2;

	struct delayed_work work;
	struct fw_attribute_group attribute_group;
};

static inline struct fw_device *fw_device(struct device *dev)
{
	return container_of(dev, struct fw_device, device);
}

static inline int fw_device_is_shutdown(struct fw_device *device)
{
	return atomic_read(&device->state) == FW_DEVICE_SHUTDOWN;
}

static inline struct fw_device *fw_device_get(struct fw_device *device)
{
	get_device(&device->device);

	return device;
}

static inline void fw_device_put(struct fw_device *device)
{
	put_device(&device->device);
}

int fw_device_enable_phys_dma(struct fw_device *device);

/*
 * fw_unit.directory must not be accessed after device_del(&fw_unit.device).
 */
struct fw_unit {
	struct device device;
	const u32 *directory;
	struct fw_attribute_group attribute_group;
};

static inline struct fw_unit *fw_unit(struct device *dev)
{
	return container_of(dev, struct fw_unit, device);
}

static inline struct fw_unit *fw_unit_get(struct fw_unit *unit)
{
	get_device(&unit->device);

	return unit;
}

static inline void fw_unit_put(struct fw_unit *unit)
{
	put_device(&unit->device);
}

static inline struct fw_device *fw_parent_device(struct fw_unit *unit)
{
	return fw_device(unit->device.parent);
}

struct ieee1394_device_id;

struct fw_driver {
	struct device_driver driver;
	/* Called when the parent device sits through a bus reset. */
	void (*update)(struct fw_unit *unit);
	const struct ieee1394_device_id *id_table;
};

struct fw_packet;
struct fw_request;

typedef void (*fw_packet_callback_t)(struct fw_packet *packet,
				     struct fw_card *card, int status);
typedef void (*fw_transaction_callback_t)(struct fw_card *card, int rcode,
					  void *data, size_t length,
					  void *callback_data);
/*
 * Important note:  Except for the FCP registers, the callback must guarantee
 * that either fw_send_response() or kfree() is called on the @request.
 */
typedef void (*fw_address_callback_t)(struct fw_card *card,
				      struct fw_request *request,
				      int tcode, int destination, int source,
				      int generation,
				      unsigned long long offset,
				      void *data, size_t length,
				      void *callback_data);

struct fw_packet {
	int speed;
	int generation;
	u32 header[4];
	size_t header_length;
	void *payload;
	size_t payload_length;
	dma_addr_t payload_bus;
	bool payload_mapped;
	u32 timestamp;

	/*
	 * This callback is called when the packet transmission has completed.
	 * For successful transmission, the status code is the ack received
	 * from the destination.  Otherwise it is one of the juju-specific
	 * rcodes:  RCODE_SEND_ERROR, _CANCELLED, _BUSY, _GENERATION, _NO_ACK.
	 * The callback can be called from tasklet context and thus
	 * must never block.
	 */
	fw_packet_callback_t callback;
	int ack;
	struct list_head link;
	void *driver_data;
};

struct fw_transaction {
	int node_id; /* The generation is implied; it is always the current. */
	int tlabel;
	struct list_head link;
	struct fw_card *card;
<<<<<<< HEAD
=======
	bool is_split_transaction;
>>>>>>> 3cbea436
	struct timer_list split_timeout_timer;

	struct fw_packet packet;

	/*
	 * The data passed to the callback is valid only during the
	 * callback.
	 */
	fw_transaction_callback_t callback;
	void *callback_data;
};

struct fw_address_handler {
	u64 offset;
	size_t length;
	fw_address_callback_t address_callback;
	void *callback_data;
	struct list_head link;
};

struct fw_address_region {
	u64 start;
	u64 end;
};

extern const struct fw_address_region fw_high_memory_region;

int fw_core_add_address_handler(struct fw_address_handler *handler,
				const struct fw_address_region *region);
void fw_core_remove_address_handler(struct fw_address_handler *handler);
void fw_send_response(struct fw_card *card,
		      struct fw_request *request, int rcode);
void fw_send_request(struct fw_card *card, struct fw_transaction *t,
		     int tcode, int destination_id, int generation, int speed,
		     unsigned long long offset, void *payload, size_t length,
		     fw_transaction_callback_t callback, void *callback_data);
int fw_cancel_transaction(struct fw_card *card,
			  struct fw_transaction *transaction);
int fw_run_transaction(struct fw_card *card, int tcode, int destination_id,
		       int generation, int speed, unsigned long long offset,
		       void *payload, size_t length);

static inline int fw_stream_packet_destination_id(int tag, int channel, int sy)
{
	return tag << 14 | channel << 8 | sy;
}

struct fw_descriptor {
	struct list_head link;
	size_t length;
	u32 immediate;
	u32 key;
	const u32 *data;
};

int fw_core_add_descriptor(struct fw_descriptor *desc);
void fw_core_remove_descriptor(struct fw_descriptor *desc);

/*
 * The iso packet format allows for an immediate header/payload part
 * stored in 'header' immediately after the packet info plus an
 * indirect payload part that is pointer to by the 'payload' field.
 * Applications can use one or the other or both to implement simple
 * low-bandwidth streaming (e.g. audio) or more advanced
 * scatter-gather streaming (e.g. assembling video frame automatically).
 */
struct fw_iso_packet {
	u16 payload_length;	/* Length of indirect payload		*/
	u32 interrupt:1;	/* Generate interrupt on this packet	*/
	u32 skip:1;		/* tx: Set to not send packet at all	*/
				/* rx: Sync bit, wait for matching sy	*/
	u32 tag:2;		/* tx: Tag in packet header		*/
	u32 sy:4;		/* tx: Sy in packet header		*/
	u32 header_length:8;	/* Length of immediate header		*/
	u32 header[0];		/* tx: Top of 1394 isoch. data_block	*/
};

#define FW_ISO_CONTEXT_TRANSMIT			0
#define FW_ISO_CONTEXT_RECEIVE			1
#define FW_ISO_CONTEXT_RECEIVE_MULTICHANNEL	2

#define FW_ISO_CONTEXT_MATCH_TAG0	 1
#define FW_ISO_CONTEXT_MATCH_TAG1	 2
#define FW_ISO_CONTEXT_MATCH_TAG2	 4
#define FW_ISO_CONTEXT_MATCH_TAG3	 8
#define FW_ISO_CONTEXT_MATCH_ALL_TAGS	15

/*
 * An iso buffer is just a set of pages mapped for DMA in the
 * specified direction.  Since the pages are to be used for DMA, they
 * are not mapped into the kernel virtual address space.  We store the
 * DMA address in the page private. The helper function
 * fw_iso_buffer_map() will map the pages into a given vma.
 */
struct fw_iso_buffer {
	enum dma_data_direction direction;
	struct page **pages;
	int page_count;
};

int fw_iso_buffer_init(struct fw_iso_buffer *buffer, struct fw_card *card,
		       int page_count, enum dma_data_direction direction);
void fw_iso_buffer_destroy(struct fw_iso_buffer *buffer, struct fw_card *card);
size_t fw_iso_buffer_lookup(struct fw_iso_buffer *buffer, dma_addr_t completed);

struct fw_iso_context;
typedef void (*fw_iso_callback_t)(struct fw_iso_context *context,
				  u32 cycle, size_t header_length,
				  void *header, void *data);
typedef void (*fw_iso_mc_callback_t)(struct fw_iso_context *context,
				     dma_addr_t completed, void *data);
struct fw_iso_context {
	struct fw_card *card;
	int type;
	int channel;
	int speed;
	size_t header_size;
	union {
		fw_iso_callback_t sc;
		fw_iso_mc_callback_t mc;
	} callback;
	void *callback_data;
};

struct fw_iso_context *fw_iso_context_create(struct fw_card *card,
		int type, int channel, int speed, size_t header_size,
		fw_iso_callback_t callback, void *callback_data);
int fw_iso_context_set_channels(struct fw_iso_context *ctx, u64 *channels);
int fw_iso_context_queue(struct fw_iso_context *ctx,
			 struct fw_iso_packet *packet,
			 struct fw_iso_buffer *buffer,
			 unsigned long payload);
int fw_iso_context_start(struct fw_iso_context *ctx,
			 int cycle, int sync, int tags);
int fw_iso_context_stop(struct fw_iso_context *ctx);
void fw_iso_context_destroy(struct fw_iso_context *ctx);

#endif /* _LINUX_FIREWIRE_H */<|MERGE_RESOLUTION|>--- conflicted
+++ resolved
@@ -304,10 +304,7 @@
 	int tlabel;
 	struct list_head link;
 	struct fw_card *card;
-<<<<<<< HEAD
-=======
 	bool is_split_transaction;
->>>>>>> 3cbea436
 	struct timer_list split_timeout_timer;
 
 	struct fw_packet packet;
