/*
 * include/linux/tipc_config.h: Include file for TIPC configuration interface
 *
 * Copyright (c) 2003-2006, Ericsson AB
 * Copyright (c) 2005-2007, 2010-2011, Wind River Systems
 * All rights reserved.
 *
 * Redistribution and use in source and binary forms, with or without
 * modification, are permitted provided that the following conditions are met:
 *
 * 1. Redistributions of source code must retain the above copyright
 *    notice, this list of conditions and the following disclaimer.
 * 2. Redistributions in binary form must reproduce the above copyright
 *    notice, this list of conditions and the following disclaimer in the
 *    documentation and/or other materials provided with the distribution.
 * 3. Neither the names of the copyright holders nor the names of its
 *    contributors may be used to endorse or promote products derived from
 *    this software without specific prior written permission.
 *
 * Alternatively, this software may be distributed under the terms of the
 * GNU General Public License ("GPL") version 2 as published by the Free
 * Software Foundation.
 *
 * THIS SOFTWARE IS PROVIDED BY THE COPYRIGHT HOLDERS AND CONTRIBUTORS "AS IS"
 * AND ANY EXPRESS OR IMPLIED WARRANTIES, INCLUDING, BUT NOT LIMITED TO, THE
 * IMPLIED WARRANTIES OF MERCHANTABILITY AND FITNESS FOR A PARTICULAR PURPOSE
 * ARE DISCLAIMED. IN NO EVENT SHALL THE COPYRIGHT OWNER OR CONTRIBUTORS BE
 * LIABLE FOR ANY DIRECT, INDIRECT, INCIDENTAL, SPECIAL, EXEMPLARY, OR
 * CONSEQUENTIAL DAMAGES (INCLUDING, BUT NOT LIMITED TO, PROCUREMENT OF
 * SUBSTITUTE GOODS OR SERVICES; LOSS OF USE, DATA, OR PROFITS; OR BUSINESS
 * INTERRUPTION) HOWEVER CAUSED AND ON ANY THEORY OF LIABILITY, WHETHER IN
 * CONTRACT, STRICT LIABILITY, OR TORT (INCLUDING NEGLIGENCE OR OTHERWISE)
 * ARISING IN ANY WAY OUT OF THE USE OF THIS SOFTWARE, EVEN IF ADVISED OF THE
 * POSSIBILITY OF SUCH DAMAGE.
 */

#ifndef _LINUX_TIPC_CONFIG_H_
#define _LINUX_TIPC_CONFIG_H_

#include <linux/types.h>
#include <linux/string.h>
#include <asm/byteorder.h>

/*
 * Configuration
 *
 * All configuration management messaging involves sending a request message
 * to the TIPC configuration service on a node, which sends a reply message
 * back.  (In the future multi-message replies may be supported.)
 *
 * Both request and reply messages consist of a transport header and payload.
 * The transport header contains info about the desired operation;
 * the payload consists of zero or more type/length/value (TLV) items
 * which specify parameters or results for the operation.
 *
 * For many operations, the request and reply messages have a fixed number
 * of TLVs (usually zero or one); however, some reply messages may return
 * a variable number of TLVs.  A failed request is denoted by the presence
 * of an "error string" TLV in the reply message instead of the TLV(s) the
 * reply should contain if the request succeeds.
 */

/*
 * Public commands:
 * May be issued by any process.
 * Accepted by own node, or by remote node only if remote management enabled.
 */

#define  TIPC_CMD_NOOP              0x0000    /* tx none, rx none */
#define  TIPC_CMD_GET_NODES         0x0001    /* tx net_addr, rx node_info(s) */
#define  TIPC_CMD_GET_MEDIA_NAMES   0x0002    /* tx none, rx media_name(s) */
#define  TIPC_CMD_GET_BEARER_NAMES  0x0003    /* tx none, rx bearer_name(s) */
#define  TIPC_CMD_GET_LINKS         0x0004    /* tx net_addr, rx link_info(s) */
#define  TIPC_CMD_SHOW_NAME_TABLE   0x0005    /* tx name_tbl_query, rx ultra_string */
#define  TIPC_CMD_SHOW_PORTS        0x0006    /* tx none, rx ultra_string */
#define  TIPC_CMD_SHOW_LINK_STATS   0x000B    /* tx link_name, rx ultra_string */
#define  TIPC_CMD_SHOW_STATS        0x000F    /* tx unsigned, rx ultra_string */

<<<<<<< HEAD
#if 0
#define  TIPC_CMD_SHOW_PORT_STATS   0x0008    /* tx port_ref, rx ultra_string */
#define  TIPC_CMD_RESET_PORT_STATS  0x0009    /* tx port_ref, rx none */
#define  TIPC_CMD_GET_ROUTES        0x000A    /* tx ?, rx ? */
#define  TIPC_CMD_GET_LINK_PEER     0x000D    /* tx link_name, rx ? */
#endif

=======
>>>>>>> 105e53f8
/*
 * Protected commands:
 * May only be issued by "network administration capable" process.
 * Accepted by own node, or by remote node only if remote management enabled
 * and this node is zone manager.
 */

#define  TIPC_CMD_GET_REMOTE_MNG    0x4003    /* tx none, rx unsigned */
#define  TIPC_CMD_GET_MAX_PORTS     0x4004    /* tx none, rx unsigned */
#define  TIPC_CMD_GET_MAX_PUBL      0x4005    /* tx none, rx unsigned */
#define  TIPC_CMD_GET_MAX_SUBSCR    0x4006    /* tx none, rx unsigned */
#define  TIPC_CMD_GET_MAX_ZONES     0x4007    /* obsoleted */
#define  TIPC_CMD_GET_MAX_CLUSTERS  0x4008    /* obsoleted */
<<<<<<< HEAD
#define  TIPC_CMD_GET_MAX_NODES     0x4009    /* tx none, rx unsigned */
=======
#define  TIPC_CMD_GET_MAX_NODES     0x4009    /* obsoleted */
>>>>>>> 105e53f8
#define  TIPC_CMD_GET_MAX_SLAVES    0x400A    /* obsoleted */
#define  TIPC_CMD_GET_NETID         0x400B    /* tx none, rx unsigned */

#define  TIPC_CMD_ENABLE_BEARER     0x4101    /* tx bearer_config, rx none */
#define  TIPC_CMD_DISABLE_BEARER    0x4102    /* tx bearer_name, rx none */
#define  TIPC_CMD_SET_LINK_TOL      0x4107    /* tx link_config, rx none */
#define  TIPC_CMD_SET_LINK_PRI      0x4108    /* tx link_config, rx none */
#define  TIPC_CMD_SET_LINK_WINDOW   0x4109    /* tx link_config, rx none */
#define  TIPC_CMD_SET_LOG_SIZE      0x410A    /* tx unsigned, rx none */
#define  TIPC_CMD_DUMP_LOG          0x410B    /* tx none, rx ultra_string */
#define  TIPC_CMD_RESET_LINK_STATS  0x410C    /* tx link_name, rx none */

<<<<<<< HEAD
#if 0
#define  TIPC_CMD_CREATE_LINK       0x4103    /* tx link_create, rx none */
#define  TIPC_CMD_REMOVE_LINK       0x4104    /* tx link_name, rx none */
#define  TIPC_CMD_BLOCK_LINK        0x4105    /* tx link_name, rx none */
#define  TIPC_CMD_UNBLOCK_LINK      0x4106    /* tx link_name, rx none */
#endif

=======
>>>>>>> 105e53f8
/*
 * Private commands:
 * May only be issued by "network administration capable" process.
 * Accepted by own node only; cannot be used on a remote node.
 */

#define  TIPC_CMD_SET_NODE_ADDR     0x8001    /* tx net_addr, rx none */
#define  TIPC_CMD_SET_REMOTE_MNG    0x8003    /* tx unsigned, rx none */
#define  TIPC_CMD_SET_MAX_PORTS     0x8004    /* tx unsigned, rx none */
#define  TIPC_CMD_SET_MAX_PUBL      0x8005    /* tx unsigned, rx none */
#define  TIPC_CMD_SET_MAX_SUBSCR    0x8006    /* tx unsigned, rx none */
#define  TIPC_CMD_SET_MAX_ZONES     0x8007    /* obsoleted */
#define  TIPC_CMD_SET_MAX_CLUSTERS  0x8008    /* obsoleted */
<<<<<<< HEAD
#define  TIPC_CMD_SET_MAX_NODES     0x8009    /* tx unsigned, rx none */
=======
#define  TIPC_CMD_SET_MAX_NODES     0x8009    /* obsoleted */
>>>>>>> 105e53f8
#define  TIPC_CMD_SET_MAX_SLAVES    0x800A    /* obsoleted */
#define  TIPC_CMD_SET_NETID         0x800B    /* tx unsigned, rx none */

/*
 * Reserved commands:
 * May not be issued by any process.
 * Used internally by TIPC.
 */

#define  TIPC_CMD_NOT_NET_ADMIN     0xC001    /* tx none, rx none */

/*
 * TLV types defined for TIPC
 */

#define TIPC_TLV_NONE		0	/* no TLV present */
#define TIPC_TLV_VOID		1	/* empty TLV (0 data bytes)*/
#define TIPC_TLV_UNSIGNED	2	/* 32-bit integer */
#define TIPC_TLV_STRING		3	/* char[128] (max) */
#define TIPC_TLV_LARGE_STRING	4	/* char[2048] (max) */
#define TIPC_TLV_ULTRA_STRING	5	/* char[32768] (max) */

#define TIPC_TLV_ERROR_STRING	16	/* char[128] containing "error code" */
#define TIPC_TLV_NET_ADDR	17	/* 32-bit integer denoting <Z.C.N> */
#define TIPC_TLV_MEDIA_NAME	18	/* char[TIPC_MAX_MEDIA_NAME] */
#define TIPC_TLV_BEARER_NAME	19	/* char[TIPC_MAX_BEARER_NAME] */
#define TIPC_TLV_LINK_NAME	20	/* char[TIPC_MAX_LINK_NAME] */
#define TIPC_TLV_NODE_INFO	21	/* struct tipc_node_info */
#define TIPC_TLV_LINK_INFO	22	/* struct tipc_link_info */
#define TIPC_TLV_BEARER_CONFIG	23	/* struct tipc_bearer_config */
#define TIPC_TLV_LINK_CONFIG	24	/* struct tipc_link_config */
#define TIPC_TLV_NAME_TBL_QUERY	25	/* struct tipc_name_table_query */
#define TIPC_TLV_PORT_REF	26	/* 32-bit port reference */

/*
 * Maximum sizes of TIPC bearer-related names (including terminating NUL)
 */

#define TIPC_MAX_MEDIA_NAME	16	/* format = media */
#define TIPC_MAX_IF_NAME	16	/* format = interface */
#define TIPC_MAX_BEARER_NAME	32	/* format = media:interface */
#define TIPC_MAX_LINK_NAME	60	/* format = Z.C.N:interface-Z.C.N:interface */

/*
 * Link priority limits (min, default, max, media default)
 */

#define TIPC_MIN_LINK_PRI	0
#define TIPC_DEF_LINK_PRI	10
#define TIPC_MAX_LINK_PRI	31
#define TIPC_MEDIA_LINK_PRI	(TIPC_MAX_LINK_PRI + 1)

/*
 * Link tolerance limits (min, default, max), in ms
 */

#define TIPC_MIN_LINK_TOL 50
#define TIPC_DEF_LINK_TOL 1500
#define TIPC_MAX_LINK_TOL 30000

#if (TIPC_MIN_LINK_TOL < 16)
#error "TIPC_MIN_LINK_TOL is too small (abort limit may be NaN)"
#endif

/*
 * Link window limits (min, default, max), in packets
 */

#define TIPC_MIN_LINK_WIN 16
#define TIPC_DEF_LINK_WIN 50
#define TIPC_MAX_LINK_WIN 150


struct tipc_node_info {
	__be32 addr;			/* network address of node */
	__be32 up;			/* 0=down, 1= up */
};

struct tipc_link_info {
	__be32 dest;			/* network address of peer node */
	__be32 up;			/* 0=down, 1=up */
	char str[TIPC_MAX_LINK_NAME];	/* link name */
};

struct tipc_bearer_config {
	__be32 priority;		/* Range [1,31]. Override per link  */
	__be32 disc_domain;		/* <Z.C.N> describing desired nodes */
	char name[TIPC_MAX_BEARER_NAME];
};

struct tipc_link_config {
	__be32 value;
	char name[TIPC_MAX_LINK_NAME];
};

#define TIPC_NTQ_ALLTYPES 0x80000000

struct tipc_name_table_query {
	__be32 depth;	/* 1:type, 2:+name info, 3:+port info, 4+:+debug info */
	__be32 type;	/* {t,l,u} info ignored if high bit of "depth" is set */
	__be32 lowbound; /* (i.e. displays all entries of name table) */
	__be32 upbound;
};

/*
 * The error string TLV is a null-terminated string describing the cause
 * of the request failure.  To simplify error processing (and to save space)
 * the first character of the string can be a special error code character
 * (lying by the range 0x80 to 0xFF) which represents a pre-defined reason.
 */

#define TIPC_CFG_TLV_ERROR      "\x80"  /* request contains incorrect TLV(s) */
#define TIPC_CFG_NOT_NET_ADMIN  "\x81"	/* must be network administrator */
#define TIPC_CFG_NOT_ZONE_MSTR	"\x82"	/* must be zone master */
#define TIPC_CFG_NO_REMOTE	"\x83"	/* remote management not enabled */
#define TIPC_CFG_NOT_SUPPORTED  "\x84"	/* request is not supported by TIPC */
#define TIPC_CFG_INVALID_VALUE  "\x85"  /* request has invalid argument value */

<<<<<<< HEAD
#if 0
/* prototypes TLV structures for proposed commands */
struct tipc_link_create {
	__u32   domain;
	struct tipc_media_addr peer_addr;
	char bearer_name[TIPC_MAX_BEARER_NAME];
};
#endif

=======
>>>>>>> 105e53f8
/*
 * A TLV consists of a descriptor, followed by the TLV value.
 * TLV descriptor fields are stored in network byte order;
 * TLV values must also be stored in network byte order (where applicable).
 * TLV descriptors must be aligned to addresses which are multiple of 4,
 * so up to 3 bytes of padding may exist at the end of the TLV value area.
 * There must not be any padding between the TLV descriptor and its value.
 */

struct tlv_desc {
	__be16 tlv_len;		/* TLV length (descriptor + value) */
	__be16 tlv_type;		/* TLV identifier */
};

#define TLV_ALIGNTO 4

#define TLV_ALIGN(datalen) (((datalen)+(TLV_ALIGNTO-1)) & ~(TLV_ALIGNTO-1))
#define TLV_LENGTH(datalen) (sizeof(struct tlv_desc) + (datalen))
#define TLV_SPACE(datalen) (TLV_ALIGN(TLV_LENGTH(datalen)))
#define TLV_DATA(tlv) ((void *)((char *)(tlv) + TLV_LENGTH(0)))

static inline int TLV_OK(const void *tlv, __u16 space)
{
	/*
	 * Would also like to check that "tlv" is a multiple of 4,
	 * but don't know how to do this in a portable way.
	 * - Tried doing (!(tlv & (TLV_ALIGNTO-1))), but GCC compiler
	 *   won't allow binary "&" with a pointer.
	 * - Tried casting "tlv" to integer type, but causes warning about size
	 *   mismatch when pointer is bigger than chosen type (int, long, ...).
	 */

	return (space >= TLV_SPACE(0)) &&
		(ntohs(((struct tlv_desc *)tlv)->tlv_len) <= space);
}

static inline int TLV_CHECK(const void *tlv, __u16 space, __u16 exp_type)
{
	return TLV_OK(tlv, space) &&
		(ntohs(((struct tlv_desc *)tlv)->tlv_type) == exp_type);
}

static inline int TLV_SET(void *tlv, __u16 type, void *data, __u16 len)
{
	struct tlv_desc *tlv_ptr;
	int tlv_len;

	tlv_len = TLV_LENGTH(len);
	tlv_ptr = (struct tlv_desc *)tlv;
	tlv_ptr->tlv_type = htons(type);
	tlv_ptr->tlv_len  = htons(tlv_len);
	if (len && data)
		memcpy(TLV_DATA(tlv_ptr), data, tlv_len);
	return TLV_SPACE(len);
}

/*
 * A TLV list descriptor simplifies processing of messages
 * containing multiple TLVs.
 */

struct tlv_list_desc {
	struct tlv_desc *tlv_ptr;	/* ptr to current TLV */
	__u32 tlv_space;		/* # bytes from curr TLV to list end */
};

static inline void TLV_LIST_INIT(struct tlv_list_desc *list,
				 void *data, __u32 space)
{
	list->tlv_ptr = (struct tlv_desc *)data;
	list->tlv_space = space;
}

static inline int TLV_LIST_EMPTY(struct tlv_list_desc *list)
{
	return (list->tlv_space == 0);
}

static inline int TLV_LIST_CHECK(struct tlv_list_desc *list, __u16 exp_type)
{
	return TLV_CHECK(list->tlv_ptr, list->tlv_space, exp_type);
}

static inline void *TLV_LIST_DATA(struct tlv_list_desc *list)
{
	return TLV_DATA(list->tlv_ptr);
}

static inline void TLV_LIST_STEP(struct tlv_list_desc *list)
{
	__u16 tlv_space = TLV_ALIGN(ntohs(list->tlv_ptr->tlv_len));

	list->tlv_ptr = (struct tlv_desc *)((char *)list->tlv_ptr + tlv_space);
	list->tlv_space -= tlv_space;
}

/*
 * Configuration messages exchanged via NETLINK_GENERIC use the following
 * family id, name, version and command.
 */
#define TIPC_GENL_NAME		"TIPC"
#define TIPC_GENL_VERSION	0x1
#define TIPC_GENL_CMD		0x1

/*
 * TIPC specific header used in NETLINK_GENERIC requests.
 */
struct tipc_genlmsghdr {
	__u32 dest;		/* Destination address */
	__u16 cmd;		/* Command */
	__u16 reserved;		/* Unused */
};

#define TIPC_GENL_HDRLEN	NLMSG_ALIGN(sizeof(struct tipc_genlmsghdr))

/*
 * Configuration messages exchanged via TIPC sockets use the TIPC configuration
 * message header, which is defined below.  This structure is analogous
 * to the Netlink message header, but fields are stored in network byte order
 * and no padding is permitted between the header and the message data
 * that follows.
 */

struct tipc_cfg_msg_hdr {
	__be32 tcm_len;		/* Message length (including header) */
	__be16 tcm_type;	/* Command type */
	__be16 tcm_flags;	/* Additional flags */
	char  tcm_reserved[8];	/* Unused */
};

#define TCM_F_REQUEST	0x1	/* Flag: Request message */
#define TCM_F_MORE	0x2	/* Flag: Message to be continued */

#define TCM_ALIGN(datalen)  (((datalen)+3) & ~3)
#define TCM_LENGTH(datalen) (sizeof(struct tipc_cfg_msg_hdr) + datalen)
#define TCM_SPACE(datalen)  (TCM_ALIGN(TCM_LENGTH(datalen)))
#define TCM_DATA(tcm_hdr)   ((void *)((char *)(tcm_hdr) + TCM_LENGTH(0)))

static inline int TCM_SET(void *msg, __u16 cmd, __u16 flags,
			  void *data, __u16 data_len)
{
	struct tipc_cfg_msg_hdr *tcm_hdr;
	int msg_len;

	msg_len = TCM_LENGTH(data_len);
	tcm_hdr = (struct tipc_cfg_msg_hdr *)msg;
	tcm_hdr->tcm_len   = htonl(msg_len);
	tcm_hdr->tcm_type  = htons(cmd);
	tcm_hdr->tcm_flags = htons(flags);
	if (data_len && data)
		memcpy(TCM_DATA(msg), data, data_len);
	return TCM_SPACE(data_len);
}

#endif<|MERGE_RESOLUTION|>--- conflicted
+++ resolved
@@ -76,16 +76,6 @@
 #define  TIPC_CMD_SHOW_LINK_STATS   0x000B    /* tx link_name, rx ultra_string */
 #define  TIPC_CMD_SHOW_STATS        0x000F    /* tx unsigned, rx ultra_string */
 
-<<<<<<< HEAD
-#if 0
-#define  TIPC_CMD_SHOW_PORT_STATS   0x0008    /* tx port_ref, rx ultra_string */
-#define  TIPC_CMD_RESET_PORT_STATS  0x0009    /* tx port_ref, rx none */
-#define  TIPC_CMD_GET_ROUTES        0x000A    /* tx ?, rx ? */
-#define  TIPC_CMD_GET_LINK_PEER     0x000D    /* tx link_name, rx ? */
-#endif
-
-=======
->>>>>>> 105e53f8
 /*
  * Protected commands:
  * May only be issued by "network administration capable" process.
@@ -99,11 +89,7 @@
 #define  TIPC_CMD_GET_MAX_SUBSCR    0x4006    /* tx none, rx unsigned */
 #define  TIPC_CMD_GET_MAX_ZONES     0x4007    /* obsoleted */
 #define  TIPC_CMD_GET_MAX_CLUSTERS  0x4008    /* obsoleted */
-<<<<<<< HEAD
-#define  TIPC_CMD_GET_MAX_NODES     0x4009    /* tx none, rx unsigned */
-=======
 #define  TIPC_CMD_GET_MAX_NODES     0x4009    /* obsoleted */
->>>>>>> 105e53f8
 #define  TIPC_CMD_GET_MAX_SLAVES    0x400A    /* obsoleted */
 #define  TIPC_CMD_GET_NETID         0x400B    /* tx none, rx unsigned */
 
@@ -116,16 +102,6 @@
 #define  TIPC_CMD_DUMP_LOG          0x410B    /* tx none, rx ultra_string */
 #define  TIPC_CMD_RESET_LINK_STATS  0x410C    /* tx link_name, rx none */
 
-<<<<<<< HEAD
-#if 0
-#define  TIPC_CMD_CREATE_LINK       0x4103    /* tx link_create, rx none */
-#define  TIPC_CMD_REMOVE_LINK       0x4104    /* tx link_name, rx none */
-#define  TIPC_CMD_BLOCK_LINK        0x4105    /* tx link_name, rx none */
-#define  TIPC_CMD_UNBLOCK_LINK      0x4106    /* tx link_name, rx none */
-#endif
-
-=======
->>>>>>> 105e53f8
 /*
  * Private commands:
  * May only be issued by "network administration capable" process.
@@ -139,11 +115,7 @@
 #define  TIPC_CMD_SET_MAX_SUBSCR    0x8006    /* tx unsigned, rx none */
 #define  TIPC_CMD_SET_MAX_ZONES     0x8007    /* obsoleted */
 #define  TIPC_CMD_SET_MAX_CLUSTERS  0x8008    /* obsoleted */
-<<<<<<< HEAD
-#define  TIPC_CMD_SET_MAX_NODES     0x8009    /* tx unsigned, rx none */
-=======
 #define  TIPC_CMD_SET_MAX_NODES     0x8009    /* obsoleted */
->>>>>>> 105e53f8
 #define  TIPC_CMD_SET_MAX_SLAVES    0x800A    /* obsoleted */
 #define  TIPC_CMD_SET_NETID         0x800B    /* tx unsigned, rx none */
 
@@ -262,18 +234,6 @@
 #define TIPC_CFG_NOT_SUPPORTED  "\x84"	/* request is not supported by TIPC */
 #define TIPC_CFG_INVALID_VALUE  "\x85"  /* request has invalid argument value */
 
-<<<<<<< HEAD
-#if 0
-/* prototypes TLV structures for proposed commands */
-struct tipc_link_create {
-	__u32   domain;
-	struct tipc_media_addr peer_addr;
-	char bearer_name[TIPC_MAX_BEARER_NAME];
-};
-#endif
-
-=======
->>>>>>> 105e53f8
 /*
  * A TLV consists of a descriptor, followed by the TLV value.
  * TLV descriptor fields are stored in network byte order;
