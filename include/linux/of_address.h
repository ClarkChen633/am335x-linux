#ifndef __OF_ADDRESS_H
#define __OF_ADDRESS_H
#include <linux/ioport.h>
#include <linux/errno.h>
#include <linux/of.h>

#ifdef CONFIG_OF_ADDRESS
extern u64 of_translate_address(struct device_node *np, const __be32 *addr);
extern bool of_can_translate_address(struct device_node *dev);
extern int of_address_to_resource(struct device_node *dev, int index,
				  struct resource *r);
extern struct device_node *of_find_matching_node_by_address(
					struct device_node *from,
					const struct of_device_id *matches,
					u64 base_address);
extern void __iomem *of_iomap(struct device_node *device, int index);

/* Extract an address from a device, returns the region size and
 * the address space flags too. The PCI version uses a BAR number
 * instead of an absolute index
 */
extern const __be32 *of_get_address(struct device_node *dev, int index,
			   u64 *size, unsigned int *flags);

#ifndef pci_address_to_pio
static inline unsigned long pci_address_to_pio(phys_addr_t addr) { return -1; }
#define pci_address_to_pio pci_address_to_pio
#endif

#else /* CONFIG_OF_ADDRESS */
#ifndef of_address_to_resource
static inline int of_address_to_resource(struct device_node *dev, int index,
					 struct resource *r)
{
	return -EINVAL;
}
#endif
static inline struct device_node *of_find_matching_node_by_address(
					struct device_node *from,
					const struct of_device_id *matches,
					u64 base_address)
{
	return NULL;
}
#ifndef of_iomap
static inline void __iomem *of_iomap(struct device_node *device, int index)
{
	return NULL;
}
<<<<<<< HEAD
=======
#endif
>>>>>>> 9489e9dc
static inline const __be32 *of_get_address(struct device_node *dev, int index,
					u64 *size, unsigned int *flags)
{
	return NULL;
}
#endif /* CONFIG_OF_ADDRESS */


#if defined(CONFIG_OF_ADDRESS) && defined(CONFIG_PCI)
extern const __be32 *of_get_pci_address(struct device_node *dev, int bar_no,
			       u64 *size, unsigned int *flags);
extern int of_pci_address_to_resource(struct device_node *dev, int bar,
				      struct resource *r);
#else /* CONFIG_OF_ADDRESS && CONFIG_PCI */
static inline int of_pci_address_to_resource(struct device_node *dev, int bar,
				             struct resource *r)
{
	return -ENOSYS;
}

static inline const __be32 *of_get_pci_address(struct device_node *dev,
		int bar_no, u64 *size, unsigned int *flags)
{
	return NULL;
}
#endif /* CONFIG_OF_ADDRESS && CONFIG_PCI */

#endif /* __OF_ADDRESS_H */
<|MERGE_RESOLUTION|>--- conflicted
+++ resolved
@@ -47,10 +47,7 @@
 {
 	return NULL;
 }
-<<<<<<< HEAD
-=======
 #endif
->>>>>>> 9489e9dc
 static inline const __be32 *of_get_address(struct device_node *dev, int index,
 					u64 *size, unsigned int *flags)
 {
