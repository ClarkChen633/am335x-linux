--- conflicted
+++ resolved
@@ -94,10 +94,7 @@
 	/* report regulator status ... most other accessors report
 	 * control inputs, this reports results of combining inputs
 	 * from Linux (and other sources) with the actual load.
-<<<<<<< HEAD
-=======
 	 * returns REGULATOR_STATUS_* or negative errno.
->>>>>>> 1abccbf4
 	 */
 	int (*get_status)(struct regulator_dev *);
 
