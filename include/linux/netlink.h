#ifndef __LINUX_NETLINK_H
#define __LINUX_NETLINK_H


#include <linux/capability.h>
#include <linux/skbuff.h>
#include <linux/export.h>
#include <net/scm.h>
<<<<<<< HEAD
=======
#include <uapi/linux/netlink.h>
>>>>>>> ddffeb8c

struct net;

static inline struct nlmsghdr *nlmsg_hdr(const struct sk_buff *skb)
{
	return (struct nlmsghdr *)skb->data;
}

struct netlink_skb_parms {
	struct scm_creds	creds;		/* Skb credentials	*/
	__u32			portid;
	__u32			dst_group;
	struct sock		*ssk;
};

#define NETLINK_CB(skb)		(*(struct netlink_skb_parms*)&((skb)->cb))
#define NETLINK_CREDS(skb)	(&NETLINK_CB((skb)).creds)


extern void netlink_table_grab(void);
extern void netlink_table_ungrab(void);

#define NL_CFG_F_NONROOT_RECV	(1 << 0)
#define NL_CFG_F_NONROOT_SEND	(1 << 1)

/* optional Netlink kernel configuration parameters */
struct netlink_kernel_cfg {
	unsigned int	groups;
	unsigned int	flags;
	void		(*input)(struct sk_buff *skb);
	struct mutex	*cb_mutex;
	void		(*bind)(int group);
};

extern struct sock *__netlink_kernel_create(struct net *net, int unit,
					    struct module *module,
					    struct netlink_kernel_cfg *cfg);
static inline struct sock *
netlink_kernel_create(struct net *net, int unit, struct netlink_kernel_cfg *cfg)
{
	return __netlink_kernel_create(net, unit, THIS_MODULE, cfg);
}

extern void netlink_kernel_release(struct sock *sk);
extern int __netlink_change_ngroups(struct sock *sk, unsigned int groups);
extern int netlink_change_ngroups(struct sock *sk, unsigned int groups);
extern void __netlink_clear_multicast_users(struct sock *sk, unsigned int group);
extern void netlink_clear_multicast_users(struct sock *sk, unsigned int group);
extern void netlink_ack(struct sk_buff *in_skb, struct nlmsghdr *nlh, int err);
extern int netlink_has_listeners(struct sock *sk, unsigned int group);
extern int netlink_unicast(struct sock *ssk, struct sk_buff *skb, __u32 portid, int nonblock);
extern int netlink_broadcast(struct sock *ssk, struct sk_buff *skb, __u32 portid,
			     __u32 group, gfp_t allocation);
extern int netlink_broadcast_filtered(struct sock *ssk, struct sk_buff *skb,
	__u32 portid, __u32 group, gfp_t allocation,
	int (*filter)(struct sock *dsk, struct sk_buff *skb, void *data),
	void *filter_data);
extern int netlink_set_err(struct sock *ssk, __u32 portid, __u32 group, int code);
extern int netlink_register_notifier(struct notifier_block *nb);
extern int netlink_unregister_notifier(struct notifier_block *nb);

/* finegrained unicast helpers: */
struct sock *netlink_getsockbyfilp(struct file *filp);
int netlink_attachskb(struct sock *sk, struct sk_buff *skb,
		      long *timeo, struct sock *ssk);
void netlink_detachskb(struct sock *sk, struct sk_buff *skb);
int netlink_sendskb(struct sock *sk, struct sk_buff *skb);

/*
 *	skb should fit one page. This choice is good for headerless malloc.
 *	But we should limit to 8K so that userspace does not have to
 *	use enormous buffer sizes on recvmsg() calls just to avoid
 *	MSG_TRUNC when PAGE_SIZE is very large.
 */
#if PAGE_SIZE < 8192UL
#define NLMSG_GOODSIZE	SKB_WITH_OVERHEAD(PAGE_SIZE)
#else
#define NLMSG_GOODSIZE	SKB_WITH_OVERHEAD(8192UL)
#endif

#define NLMSG_DEFAULT_SIZE (NLMSG_GOODSIZE - NLMSG_HDRLEN)


struct netlink_callback {
	struct sk_buff		*skb;
	const struct nlmsghdr	*nlh;
	int			(*dump)(struct sk_buff * skb,
					struct netlink_callback *cb);
	int			(*done)(struct netlink_callback *cb);
	void			*data;
	/* the module that dump function belong to */
	struct module		*module;
	u16			family;
	u16			min_dump_alloc;
	unsigned int		prev_seq, seq;
	long			args[6];
};

struct netlink_notify {
	struct net *net;
	int portid;
	int protocol;
};

struct nlmsghdr *
__nlmsg_put(struct sk_buff *skb, u32 portid, u32 seq, int type, int len, int flags);

struct netlink_dump_control {
	int (*dump)(struct sk_buff *skb, struct netlink_callback *);
	int (*done)(struct netlink_callback *);
	void *data;
	struct module *module;
	u16 min_dump_alloc;
};

<<<<<<< HEAD
extern int netlink_dump_start(struct sock *ssk, struct sk_buff *skb,
			      const struct nlmsghdr *nlh,
			      struct netlink_dump_control *control);

#endif /* __KERNEL__ */
=======
extern int __netlink_dump_start(struct sock *ssk, struct sk_buff *skb,
				const struct nlmsghdr *nlh,
				struct netlink_dump_control *control);
static inline int netlink_dump_start(struct sock *ssk, struct sk_buff *skb,
				     const struct nlmsghdr *nlh,
				     struct netlink_dump_control *control)
{
	if (!control->module)
		control->module = THIS_MODULE;

	return __netlink_dump_start(ssk, skb, nlh, control);
}
>>>>>>> ddffeb8c

#endif	/* __LINUX_NETLINK_H */<|MERGE_RESOLUTION|>--- conflicted
+++ resolved
@@ -6,10 +6,7 @@
 #include <linux/skbuff.h>
 #include <linux/export.h>
 #include <net/scm.h>
-<<<<<<< HEAD
-=======
 #include <uapi/linux/netlink.h>
->>>>>>> ddffeb8c
 
 struct net;
 
@@ -125,13 +122,6 @@
 	u16 min_dump_alloc;
 };
 
-<<<<<<< HEAD
-extern int netlink_dump_start(struct sock *ssk, struct sk_buff *skb,
-			      const struct nlmsghdr *nlh,
-			      struct netlink_dump_control *control);
-
-#endif /* __KERNEL__ */
-=======
 extern int __netlink_dump_start(struct sock *ssk, struct sk_buff *skb,
 				const struct nlmsghdr *nlh,
 				struct netlink_dump_control *control);
@@ -144,6 +134,5 @@
 
 	return __netlink_dump_start(ssk, skb, nlh, control);
 }
->>>>>>> ddffeb8c
 
 #endif	/* __LINUX_NETLINK_H */