--- conflicted
+++ resolved
@@ -107,17 +107,11 @@
 	INET_DIAG_VEGASINFO,
 	INET_DIAG_CONG,
 	INET_DIAG_TOS,
-<<<<<<< HEAD
-};
-
-#define INET_DIAG_MAX INET_DIAG_TOS
-=======
 	INET_DIAG_TCLASS,
 	INET_DIAG_SKMEMINFO,
 };
 
 #define INET_DIAG_MAX INET_DIAG_SKMEMINFO
->>>>>>> dcd6c922
 
 
 /* INET_DIAG_MEM */
