--- conflicted
+++ resolved
@@ -197,10 +197,6 @@
 struct dm_target_callbacks {
 	struct list_head list;
 	int (*congested_fn) (struct dm_target_callbacks *, int);
-<<<<<<< HEAD
-	void (*unplug_fn)(struct dm_target_callbacks *);
-=======
->>>>>>> 105e53f8
 };
 
 int dm_register_target(struct target_type *t);
@@ -280,14 +276,6 @@
 
 /*
  * Target_ctr should call this if it needs to add any callbacks.
-<<<<<<< HEAD
- */
-void dm_table_add_target_callbacks(struct dm_table *t, struct dm_target_callbacks *cb);
-
-/*
- * Finally call this to make the table ready for use.
-=======
->>>>>>> 105e53f8
  */
 void dm_table_add_target_callbacks(struct dm_table *t, struct dm_target_callbacks *cb);
 
