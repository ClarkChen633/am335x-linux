/*
 *  linux/include/linux/mmc/core.h
 *
 * This program is free software; you can redistribute it and/or modify
 * it under the terms of the GNU General Public License version 2 as
 * published by the Free Software Foundation.
 */
#ifndef LINUX_MMC_CORE_H
#define LINUX_MMC_CORE_H

#include <linux/interrupt.h>
#include <linux/device.h>

struct request;
struct mmc_data;
struct mmc_request;

struct mmc_command {
	u32			opcode;
	u32			arg;
	u32			resp[4];
	unsigned int		flags;		/* expected response type */
#define MMC_RSP_PRESENT	(1 << 0)
#define MMC_RSP_136	(1 << 1)		/* 136 bit response */
#define MMC_RSP_CRC	(1 << 2)		/* expect valid crc */
#define MMC_RSP_BUSY	(1 << 3)		/* card may send busy */
#define MMC_RSP_OPCODE	(1 << 4)		/* response contains opcode */

#define MMC_CMD_MASK	(3 << 5)		/* non-SPI command type */
#define MMC_CMD_AC	(0 << 5)
#define MMC_CMD_ADTC	(1 << 5)
#define MMC_CMD_BC	(2 << 5)
#define MMC_CMD_BCR	(3 << 5)

#define MMC_RSP_SPI_S1	(1 << 7)		/* one status byte */
#define MMC_RSP_SPI_S2	(1 << 8)		/* second byte */
#define MMC_RSP_SPI_B4	(1 << 9)		/* four data bytes */
#define MMC_RSP_SPI_BUSY (1 << 10)		/* card may send busy */

/*
 * These are the native response types, and correspond to valid bit
 * patterns of the above flags.  One additional valid pattern
 * is all zeros, which means we don't expect a response.
 */
#define MMC_RSP_NONE	(0)
#define MMC_RSP_R1	(MMC_RSP_PRESENT|MMC_RSP_CRC|MMC_RSP_OPCODE)
#define MMC_RSP_R1B	(MMC_RSP_PRESENT|MMC_RSP_CRC|MMC_RSP_OPCODE|MMC_RSP_BUSY)
#define MMC_RSP_R2	(MMC_RSP_PRESENT|MMC_RSP_136|MMC_RSP_CRC)
#define MMC_RSP_R3	(MMC_RSP_PRESENT)
#define MMC_RSP_R4	(MMC_RSP_PRESENT)
#define MMC_RSP_R5	(MMC_RSP_PRESENT|MMC_RSP_CRC|MMC_RSP_OPCODE)
#define MMC_RSP_R6	(MMC_RSP_PRESENT|MMC_RSP_CRC|MMC_RSP_OPCODE)
#define MMC_RSP_R7	(MMC_RSP_PRESENT|MMC_RSP_CRC|MMC_RSP_OPCODE)

#define mmc_resp_type(cmd)	((cmd)->flags & (MMC_RSP_PRESENT|MMC_RSP_136|MMC_RSP_CRC|MMC_RSP_BUSY|MMC_RSP_OPCODE))

/*
 * These are the SPI response types for MMC, SD, and SDIO cards.
 * Commands return R1, with maybe more info.  Zero is an error type;
 * callers must always provide the appropriate MMC_RSP_SPI_Rx flags.
 */
#define MMC_RSP_SPI_R1	(MMC_RSP_SPI_S1)
#define MMC_RSP_SPI_R1B	(MMC_RSP_SPI_S1|MMC_RSP_SPI_BUSY)
#define MMC_RSP_SPI_R2	(MMC_RSP_SPI_S1|MMC_RSP_SPI_S2)
#define MMC_RSP_SPI_R3	(MMC_RSP_SPI_S1|MMC_RSP_SPI_B4)
#define MMC_RSP_SPI_R4	(MMC_RSP_SPI_S1|MMC_RSP_SPI_B4)
#define MMC_RSP_SPI_R5	(MMC_RSP_SPI_S1|MMC_RSP_SPI_S2)
#define MMC_RSP_SPI_R7	(MMC_RSP_SPI_S1|MMC_RSP_SPI_B4)

#define mmc_spi_resp_type(cmd)	((cmd)->flags & \
		(MMC_RSP_SPI_S1|MMC_RSP_SPI_BUSY|MMC_RSP_SPI_S2|MMC_RSP_SPI_B4))

/*
 * These are the command types.
 */
#define mmc_cmd_type(cmd)	((cmd)->flags & MMC_CMD_MASK)

	unsigned int		retries;	/* max number of retries */
	unsigned int		error;		/* command error */

/*
 * Standard errno values are used for errors, but some have specific
 * meaning in the MMC layer:
 *
 * ETIMEDOUT    Card took too long to respond
 * EILSEQ       Basic format problem with the received or sent data
 *              (e.g. CRC check failed, incorrect opcode in response
 *              or bad end bit)
 * EINVAL       Request cannot be performed because of restrictions
 *              in hardware and/or the driver
 * ENOMEDIUM    Host can determine that the slot is empty and is
 *              actively failing requests
 */

	unsigned int		cmd_timeout_ms;	/* in milliseconds */

	struct mmc_data		*data;		/* data segment associated with cmd */
	struct mmc_request	*mrq;		/* associated request */
};

struct mmc_data {
	unsigned int		timeout_ns;	/* data timeout (in ns, max 80ms) */
	unsigned int		timeout_clks;	/* data timeout (in clocks) */
	unsigned int		blksz;		/* data block size */
	unsigned int		blocks;		/* number of blocks */
	unsigned int		error;		/* data error */
	unsigned int		flags;

#define MMC_DATA_WRITE	(1 << 8)
#define MMC_DATA_READ	(1 << 9)
#define MMC_DATA_STREAM	(1 << 10)

	unsigned int		bytes_xfered;

	struct mmc_command	*stop;		/* stop command */
	struct mmc_request	*mrq;		/* associated request */

	unsigned int		sg_len;		/* size of scatter list */
	struct scatterlist	*sg;		/* I/O scatter list */
	s32			host_cookie;	/* host private data */
};

struct mmc_request {
	struct mmc_command	*sbc;		/* SET_BLOCK_COUNT for multiblock */
	struct mmc_command	*cmd;
	struct mmc_data		*data;
	struct mmc_command	*stop;

	struct completion	completion;
	void			(*done)(struct mmc_request *);/* completion function */
};

struct mmc_host;
struct mmc_card;
struct mmc_async_req;

extern struct mmc_async_req *mmc_start_req(struct mmc_host *,
					   struct mmc_async_req *, int *);
extern int mmc_interrupt_hpi(struct mmc_card *);
extern void mmc_wait_for_req(struct mmc_host *, struct mmc_request *);
extern int mmc_wait_for_cmd(struct mmc_host *, struct mmc_command *, int);
extern int mmc_app_cmd(struct mmc_host *, struct mmc_card *);
extern int mmc_wait_for_app_cmd(struct mmc_host *, struct mmc_card *,
	struct mmc_command *, int);
extern int mmc_switch(struct mmc_card *, u8, u8, u8, unsigned int);

#define MMC_ERASE_ARG		0x00000000
#define MMC_SECURE_ERASE_ARG	0x80000000
#define MMC_TRIM_ARG		0x00000001
#define MMC_DISCARD_ARG		0x00000003
#define MMC_SECURE_TRIM1_ARG	0x80000001
#define MMC_SECURE_TRIM2_ARG	0x80008000

#define MMC_SECURE_ARGS		0x80000000
#define MMC_TRIM_ARGS		0x00008001

extern int mmc_erase(struct mmc_card *card, unsigned int from, unsigned int nr,
		     unsigned int arg);
extern int mmc_can_erase(struct mmc_card *card);
extern int mmc_can_trim(struct mmc_card *card);
extern int mmc_can_discard(struct mmc_card *card);
extern int mmc_can_sanitize(struct mmc_card *card);
extern int mmc_can_secure_erase_trim(struct mmc_card *card);
extern int mmc_erase_group_aligned(struct mmc_card *card, unsigned int from,
				   unsigned int nr);
extern unsigned int mmc_calc_max_discard(struct mmc_card *card);

extern int mmc_set_blocklen(struct mmc_card *card, unsigned int blocklen);
extern int mmc_hw_reset(struct mmc_host *host);
extern int mmc_hw_reset_check(struct mmc_host *host);
extern int mmc_can_reset(struct mmc_card *card);

extern void mmc_set_data_timeout(struct mmc_data *, const struct mmc_card *);
extern unsigned int mmc_align_data_size(struct mmc_card *, unsigned int);

extern int __mmc_claim_host(struct mmc_host *host, atomic_t *abort);
extern void mmc_release_host(struct mmc_host *host);
extern void mmc_do_release_host(struct mmc_host *host);
extern int mmc_try_claim_host(struct mmc_host *host);

extern int mmc_flush_cache(struct mmc_card *);

<<<<<<< HEAD
=======
extern int mmc_detect_card_removed(struct mmc_host *host);

>>>>>>> dcd6c922
/**
 *	mmc_claim_host - exclusively claim a host
 *	@host: mmc host to claim
 *
 *	Claim a host for a set of operations.
 */
static inline void mmc_claim_host(struct mmc_host *host)
{
	__mmc_claim_host(host, NULL);
}

extern u32 mmc_vddrange_to_ocrmask(int vdd_min, int vdd_max);

#endif /* LINUX_MMC_CORE_H */<|MERGE_RESOLUTION|>--- conflicted
+++ resolved
@@ -180,11 +180,8 @@
 
 extern int mmc_flush_cache(struct mmc_card *);
 
-<<<<<<< HEAD
-=======
 extern int mmc_detect_card_removed(struct mmc_host *host);
 
->>>>>>> dcd6c922
 /**
  *	mmc_claim_host - exclusively claim a host
  *	@host: mmc host to claim
