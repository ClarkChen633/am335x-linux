--- conflicted
+++ resolved
@@ -72,11 +72,8 @@
 	bool			hpi_en;			/* HPI enablebit */
 	bool			hpi;			/* HPI support bit */
 	unsigned int		hpi_cmd;		/* cmd used as HPI */
-<<<<<<< HEAD
-=======
 	unsigned int            data_sector_size;       /* 512 bytes or 4KB */
 	unsigned int            data_tag_unit_size;     /* DATA TAG UNIT size */
->>>>>>> e816b57a
 	unsigned int		boot_ro_lock;		/* ro lock support */
 	bool			boot_ro_lockable;
 	u8			raw_partition_support;	/* 160 */
