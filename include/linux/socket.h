--- conflicted
+++ resolved
@@ -191,12 +191,8 @@
 #define AF_PHONET	35	/* Phonet sockets		*/
 #define AF_IEEE802154	36	/* IEEE802154 sockets		*/
 #define AF_CAIF		37	/* CAIF sockets			*/
-<<<<<<< HEAD
-#define AF_MAX		38	/* For now.. */
-=======
 #define AF_ALG		38	/* Algorithm sockets		*/
 #define AF_MAX		39	/* For now.. */
->>>>>>> 3cbea436
 
 /* Protocol families, same as address families. */
 #define PF_UNSPEC	AF_UNSPEC
@@ -237,10 +233,7 @@
 #define PF_PHONET	AF_PHONET
 #define PF_IEEE802154	AF_IEEE802154
 #define PF_CAIF		AF_CAIF
-<<<<<<< HEAD
-=======
 #define PF_ALG		AF_ALG
->>>>>>> 3cbea436
 #define PF_MAX		AF_MAX
 
 /* Maximum queue length specifiable by listen.  */
@@ -314,18 +307,11 @@
 #define SOL_RDS		276
 #define SOL_IUCV	277
 #define SOL_CAIF	278
-<<<<<<< HEAD
-=======
 #define SOL_ALG		279
->>>>>>> 3cbea436
 
 /* IPX options */
 #define IPX_TYPE	1
 
-<<<<<<< HEAD
-#ifdef __KERNEL__
-=======
->>>>>>> 3cbea436
 extern void cred_to_ucred(struct pid *pid, const struct cred *cred, struct ucred *ucred);
 
 extern int memcpy_fromiovec(unsigned char *kdata, struct iovec *iov, int len);
