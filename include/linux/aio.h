#ifndef __LINUX__AIO_H
#define __LINUX__AIO_H

#include <linux/list.h>
#include <linux/workqueue.h>
#include <linux/aio_abi.h>
#include <linux/uio.h>
#include <linux/rcupdate.h>

#include <linux/atomic.h>

#define AIO_MAXSEGS		4
#define AIO_KIOGRP_NR_ATOMIC	8

struct kioctx;

/* Notes on cancelling a kiocb:
 *	If a kiocb is cancelled, aio_complete may return 0 to indicate 
 *	that cancel has not yet disposed of the kiocb.  All cancel 
 *	operations *must* call aio_put_req to dispose of the kiocb 
 *	to guard against races with the completion code.
 */
#define KIOCB_C_CANCELLED	0x01
#define KIOCB_C_COMPLETE	0x02

#define KIOCB_SYNC_KEY		(~0U)

/* ki_flags bits */
/*
 * This may be used for cancel/retry serialization in the future, but
 * for now it's unused and we probably don't want modules to even
 * think they can use it.
 */
/* #define KIF_LOCKED		0 */
#define KIF_KICKED		1
#define KIF_CANCELLED		2

#define kiocbTryLock(iocb)	test_and_set_bit(KIF_LOCKED, &(iocb)->ki_flags)
#define kiocbTryKick(iocb)	test_and_set_bit(KIF_KICKED, &(iocb)->ki_flags)

#define kiocbSetLocked(iocb)	set_bit(KIF_LOCKED, &(iocb)->ki_flags)
#define kiocbSetKicked(iocb)	set_bit(KIF_KICKED, &(iocb)->ki_flags)
#define kiocbSetCancelled(iocb)	set_bit(KIF_CANCELLED, &(iocb)->ki_flags)

#define kiocbClearLocked(iocb)	clear_bit(KIF_LOCKED, &(iocb)->ki_flags)
#define kiocbClearKicked(iocb)	clear_bit(KIF_KICKED, &(iocb)->ki_flags)
#define kiocbClearCancelled(iocb)	clear_bit(KIF_CANCELLED, &(iocb)->ki_flags)

#define kiocbIsLocked(iocb)	test_bit(KIF_LOCKED, &(iocb)->ki_flags)
#define kiocbIsKicked(iocb)	test_bit(KIF_KICKED, &(iocb)->ki_flags)
#define kiocbIsCancelled(iocb)	test_bit(KIF_CANCELLED, &(iocb)->ki_flags)

/* is there a better place to document function pointer methods? */
/**
 * ki_retry	-	iocb forward progress callback
 * @kiocb:	The kiocb struct to advance by performing an operation.
 *
 * This callback is called when the AIO core wants a given AIO operation
 * to make forward progress.  The kiocb argument describes the operation
 * that is to be performed.  As the operation proceeds, perhaps partially,
 * ki_retry is expected to update the kiocb with progress made.  Typically
 * ki_retry is set in the AIO core and it itself calls file_operations
 * helpers.
 *
 * ki_retry's return value determines when the AIO operation is completed
 * and an event is generated in the AIO event ring.  Except the special
 * return values described below, the value that is returned from ki_retry
 * is transferred directly into the completion ring as the operation's
 * resulting status.  Once this has happened ki_retry *MUST NOT* reference
 * the kiocb pointer again.
 *
 * If ki_retry returns -EIOCBQUEUED it has made a promise that aio_complete()
 * will be called on the kiocb pointer in the future.  The AIO core will
 * not ask the method again -- ki_retry must ensure forward progress.
 * aio_complete() must be called once and only once in the future, multiple
 * calls may result in undefined behaviour.
 *
 * If ki_retry returns -EIOCBRETRY it has made a promise that kick_iocb()
 * will be called on the kiocb pointer in the future.  This may happen
 * through generic helpers that associate kiocb->ki_wait with a wait
 * queue head that ki_retry uses via current->io_wait.  It can also happen
 * with custom tracking and manual calls to kick_iocb(), though that is
 * discouraged.  In either case, kick_iocb() must be called once and only
 * once.  ki_retry must ensure forward progress, the AIO core will wait
 * indefinitely for kick_iocb() to be called.
 */
struct kiocb {
	struct list_head	ki_run_list;
	unsigned long		ki_flags;
	int			ki_users;
	unsigned		ki_key;		/* id of this request */

	struct file		*ki_filp;
	struct kioctx		*ki_ctx;	/* may be NULL for sync ops */
	int			(*ki_cancel)(struct kiocb *, struct io_event *);
	ssize_t			(*ki_retry)(struct kiocb *);
	void			(*ki_dtor)(struct kiocb *);

	union {
		void __user		*user;
		struct task_struct	*tsk;
	} ki_obj;

	__u64			ki_user_data;	/* user's data for completion */
	loff_t			ki_pos;

	void			*private;
	/* State that we remember to be able to restart/retry  */
	unsigned short		ki_opcode;
	size_t			ki_nbytes; 	/* copy of iocb->aio_nbytes */
	char 			__user *ki_buf;	/* remaining iocb->aio_buf */
	size_t			ki_left; 	/* remaining bytes */
	struct iovec		ki_inline_vec;	/* inline vector */
 	struct iovec		*ki_iovec;
 	unsigned long		ki_nr_segs;
 	unsigned long		ki_cur_seg;

	struct list_head	ki_list;	/* the aio core uses this
						 * for cancellation */
	struct list_head	ki_batch;	/* batch allocation */

	/*
	 * If the aio_resfd field of the userspace iocb is not zero,
	 * this is the underlying eventfd context to deliver events to.
	 */
	struct eventfd_ctx	*ki_eventfd;
};

<<<<<<< HEAD
#define is_sync_kiocb(iocb)	((iocb)->ki_key == KIOCB_SYNC_KEY)
#define init_sync_kiocb(x, filp)			\
	do {						\
		struct task_struct *tsk = current;	\
		(x)->ki_flags = 0;			\
		(x)->ki_users = 1;			\
		(x)->ki_key = KIOCB_SYNC_KEY;		\
		(x)->ki_filp = (filp);			\
		(x)->ki_ctx = NULL;			\
		(x)->ki_cancel = NULL;			\
		(x)->ki_retry = NULL;			\
		(x)->ki_dtor = NULL;			\
		(x)->ki_obj.tsk = tsk;			\
		(x)->ki_user_data = 0;                  \
		(x)->private = NULL;			\
	} while (0)
=======
static inline bool is_sync_kiocb(struct kiocb *kiocb)
{
	return kiocb->ki_key == KIOCB_SYNC_KEY;
}

static inline void init_sync_kiocb(struct kiocb *kiocb, struct file *filp)
{
	*kiocb = (struct kiocb) {
			.ki_users = 1,
			.ki_key = KIOCB_SYNC_KEY,
			.ki_filp = filp,
			.ki_obj.tsk = current,
		};
}
>>>>>>> d9875690

#define AIO_RING_MAGIC			0xa10a10a1
#define AIO_RING_COMPAT_FEATURES	1
#define AIO_RING_INCOMPAT_FEATURES	0
struct aio_ring {
	unsigned	id;	/* kernel internal index number */
	unsigned	nr;	/* number of io_events */
	unsigned	head;
	unsigned	tail;

	unsigned	magic;
	unsigned	compat_features;
	unsigned	incompat_features;
	unsigned	header_length;	/* size of aio_ring */


	struct io_event		io_events[0];
}; /* 128 bytes + ring size */

#define AIO_RING_PAGES	8
struct aio_ring_info {
	unsigned long		mmap_base;
	unsigned long		mmap_size;

	struct page		**ring_pages;
	spinlock_t		ring_lock;
	long			nr_pages;

	unsigned		nr, tail;

	struct page		*internal_pages[AIO_RING_PAGES];
};

static inline unsigned aio_ring_avail(struct aio_ring_info *info,
					struct aio_ring *ring)
{
	return (ring->head + info->nr - 1 - ring->tail) % info->nr;
}

struct kioctx {
	atomic_t		users;
	int			dead;
	struct mm_struct	*mm;

	/* This needs improving */
	unsigned long		user_id;
	struct hlist_node	list;

	wait_queue_head_t	wait;

	spinlock_t		ctx_lock;

	int			reqs_active;
	struct list_head	active_reqs;	/* used for cancellation */
	struct list_head	run_list;	/* used for kicked reqs */

	/* sys_io_setup currently limits this to an unsigned int */
	unsigned		max_reqs;

	struct aio_ring_info	ring_info;

	struct delayed_work	wq;

	struct rcu_head		rcu_head;
};

/* prototypes */
extern unsigned aio_max_size;

#ifdef CONFIG_AIO
extern ssize_t wait_on_sync_kiocb(struct kiocb *iocb);
extern int aio_put_req(struct kiocb *iocb);
extern void kick_iocb(struct kiocb *iocb);
extern int aio_complete(struct kiocb *iocb, long res, long res2);
struct mm_struct;
extern void exit_aio(struct mm_struct *mm);
extern long do_io_submit(aio_context_t ctx_id, long nr,
			 struct iocb __user *__user *iocbpp, bool compat);
#else
static inline ssize_t wait_on_sync_kiocb(struct kiocb *iocb) { return 0; }
static inline int aio_put_req(struct kiocb *iocb) { return 0; }
static inline void kick_iocb(struct kiocb *iocb) { }
static inline int aio_complete(struct kiocb *iocb, long res, long res2) { return 0; }
struct mm_struct;
static inline void exit_aio(struct mm_struct *mm) { }
static inline long do_io_submit(aio_context_t ctx_id, long nr,
				struct iocb __user * __user *iocbpp,
				bool compat) { return 0; }
#endif /* CONFIG_AIO */

static inline struct kiocb *list_kiocb(struct list_head *h)
{
	return list_entry(h, struct kiocb, ki_list);
}

/* for sysctl: */
extern unsigned long aio_nr;
extern unsigned long aio_max_nr;

#endif /* __LINUX__AIO_H */<|MERGE_RESOLUTION|>--- conflicted
+++ resolved
@@ -126,24 +126,6 @@
 	struct eventfd_ctx	*ki_eventfd;
 };
 
-<<<<<<< HEAD
-#define is_sync_kiocb(iocb)	((iocb)->ki_key == KIOCB_SYNC_KEY)
-#define init_sync_kiocb(x, filp)			\
-	do {						\
-		struct task_struct *tsk = current;	\
-		(x)->ki_flags = 0;			\
-		(x)->ki_users = 1;			\
-		(x)->ki_key = KIOCB_SYNC_KEY;		\
-		(x)->ki_filp = (filp);			\
-		(x)->ki_ctx = NULL;			\
-		(x)->ki_cancel = NULL;			\
-		(x)->ki_retry = NULL;			\
-		(x)->ki_dtor = NULL;			\
-		(x)->ki_obj.tsk = tsk;			\
-		(x)->ki_user_data = 0;                  \
-		(x)->private = NULL;			\
-	} while (0)
-=======
 static inline bool is_sync_kiocb(struct kiocb *kiocb)
 {
 	return kiocb->ki_key == KIOCB_SYNC_KEY;
@@ -158,7 +140,6 @@
 			.ki_obj.tsk = current,
 		};
 }
->>>>>>> d9875690
 
 #define AIO_RING_MAGIC			0xa10a10a1
 #define AIO_RING_COMPAT_FEATURES	1
