--- conflicted
+++ resolved
@@ -1667,19 +1667,12 @@
 		    const kernel_cap_t *effective,
 		    const kernel_cap_t *inheritable,
 		    const kernel_cap_t *permitted);
-<<<<<<< HEAD
-int security_capable(const struct cred *cred, int cap);
-int security_real_capable(struct task_struct *tsk, int cap);
-int security_real_capable_noaudit(struct task_struct *tsk, int cap);
-int security_sysctl(struct ctl_table *table, int op);
-=======
 int security_capable(struct user_namespace *ns, const struct cred *cred,
 			int cap);
 int security_real_capable(struct task_struct *tsk, struct user_namespace *ns,
 			int cap);
 int security_real_capable_noaudit(struct task_struct *tsk,
 			struct user_namespace *ns, int cap);
->>>>>>> 0ce790e7
 int security_quotactl(int cmds, int type, int id, struct super_block *sb);
 int security_quota_on(struct dentry *dentry);
 int security_syslog(int type);
@@ -1872,16 +1865,10 @@
 	return cap_capset(new, old, effective, inheritable, permitted);
 }
 
-<<<<<<< HEAD
-static inline int security_capable(const struct cred *cred, int cap)
-{
-	return cap_capable(current, cred, cap, SECURITY_CAP_AUDIT);
-=======
 static inline int security_capable(struct user_namespace *ns,
 				   const struct cred *cred, int cap)
 {
 	return cap_capable(current, cred, ns, cap, SECURITY_CAP_AUDIT);
->>>>>>> 0ce790e7
 }
 
 static inline int security_real_capable(struct task_struct *tsk, struct user_namespace *ns, int cap)
