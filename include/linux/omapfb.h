--- conflicted
+++ resolved
@@ -33,66 +33,6 @@
 	u8   data_lines;
 };
 
-<<<<<<< HEAD
-enum omapfb_update_mode {
-	OMAPFB_UPDATE_DISABLED = 0,
-	OMAPFB_AUTO_UPDATE,
-	OMAPFB_MANUAL_UPDATE
-};
-
-struct omapfb_memory_read {
-	__u16 x;
-	__u16 y;
-	__u16 w;
-	__u16 h;
-	size_t buffer_size;
-	void __user *buffer;
-};
-
-struct omapfb_ovl_colormode {
-	__u8 overlay_idx;
-	__u8 mode_idx;
-	__u32 bits_per_pixel;
-	__u32 nonstd;
-	struct fb_bitfield red;
-	struct fb_bitfield green;
-	struct fb_bitfield blue;
-	struct fb_bitfield transp;
-};
-
-struct omapfb_vram_info {
-	__u32 total;
-	__u32 free;
-	__u32 largest_free_block;
-	__u32 reserved[5];
-};
-
-struct omapfb_tearsync_info {
-	__u8 enabled;
-	__u8 reserved1[3];
-	__u16 line;
-	__u16 reserved2;
-};
-
-struct omapfb_display_info {
-	__u16 xres;
-	__u16 yres;
-	__u32 width;	/* phys width of the display in micrometers */
-	__u32 height;	/* phys height of the display in micrometers */
-	__u32 reserved[5];
-};
-
-#ifdef __KERNEL__
-
-struct omap_lcd_config {
-	char panel_name[16];
-	char ctrl_name[16];
-	s16  nreset_gpio;
-	u8   data_lines;
-};
-
-=======
->>>>>>> ddffeb8c
 struct omapfb_platform_data {
 	struct omap_lcd_config		lcd;
 };
