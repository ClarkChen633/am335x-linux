/*
 * Universal Interface for Intel High Definition Audio Codec
 *
 * HD audio interface patch for SigmaTel STAC92xx
 *
 * Copyright (c) 2005 Embedded Alley Solutions, Inc.
 * Matt Porter <mporter@embeddedalley.com>
 *
 * Based on patch_cmedia.c and patch_realtek.c
 * Copyright (c) 2004 Takashi Iwai <tiwai@suse.de>
 *
 *  This driver is free software; you can redistribute it and/or modify
 *  it under the terms of the GNU General Public License as published by
 *  the Free Software Foundation; either version 2 of the License, or
 *  (at your option) any later version.
 *
 *  This driver is distributed in the hope that it will be useful,
 *  but WITHOUT ANY WARRANTY; without even the implied warranty of
 *  MERCHANTABILITY or FITNESS FOR A PARTICULAR PURPOSE.  See the
 *  GNU General Public License for more details.
 *
 *  You should have received a copy of the GNU General Public License
 *  along with this program; if not, write to the Free Software
 *  Foundation, Inc., 59 Temple Place, Suite 330, Boston, MA  02111-1307 USA
 */

#include <linux/init.h>
#include <linux/delay.h>
#include <linux/slab.h>
#include <linux/pci.h>
#include <linux/dmi.h>
#include <linux/module.h>
#include <sound/core.h>
#include <sound/asoundef.h>
#include <sound/jack.h>
#include <sound/tlv.h>
#include "hda_codec.h"
#include "hda_local.h"
#include "hda_beep.h"
#include "hda_jack.h"

enum {
	STAC_VREF_EVENT	= 1,
	STAC_INSERT_EVENT,
	STAC_PWR_EVENT,
	STAC_HP_EVENT,
	STAC_LO_EVENT,
	STAC_MIC_EVENT,
};

enum {
	STAC_AUTO,
	STAC_REF,
	STAC_9200_OQO,
	STAC_9200_DELL_D21,
	STAC_9200_DELL_D22,
	STAC_9200_DELL_D23,
	STAC_9200_DELL_M21,
	STAC_9200_DELL_M22,
	STAC_9200_DELL_M23,
	STAC_9200_DELL_M24,
	STAC_9200_DELL_M25,
	STAC_9200_DELL_M26,
	STAC_9200_DELL_M27,
	STAC_9200_M4,
	STAC_9200_M4_2,
	STAC_9200_PANASONIC,
	STAC_9200_MODELS
};

enum {
	STAC_9205_AUTO,
	STAC_9205_REF,
	STAC_9205_DELL_M42,
	STAC_9205_DELL_M43,
	STAC_9205_DELL_M44,
	STAC_9205_EAPD,
	STAC_9205_MODELS
};

enum {
	STAC_92HD73XX_AUTO,
	STAC_92HD73XX_NO_JD, /* no jack-detection */
	STAC_92HD73XX_REF,
	STAC_92HD73XX_INTEL,
	STAC_DELL_M6_AMIC,
	STAC_DELL_M6_DMIC,
	STAC_DELL_M6_BOTH,
	STAC_DELL_EQ,
	STAC_ALIENWARE_M17X,
	STAC_92HD73XX_MODELS
};

enum {
	STAC_92HD83XXX_AUTO,
	STAC_92HD83XXX_REF,
	STAC_92HD83XXX_PWR_REF,
	STAC_DELL_S14,
	STAC_DELL_VOSTRO_3500,
	STAC_92HD83XXX_HP_cNB11_INTQUAD,
	STAC_HP_DV7_4000,
	STAC_HP_ZEPHYR,
	STAC_92HD83XXX_MODELS
};

enum {
	STAC_92HD71BXX_AUTO,
	STAC_92HD71BXX_REF,
	STAC_DELL_M4_1,
	STAC_DELL_M4_2,
	STAC_DELL_M4_3,
	STAC_HP_M4,
	STAC_HP_DV4,
	STAC_HP_DV5,
	STAC_HP_HDX,
	STAC_HP_DV4_1222NR,
	STAC_92HD71BXX_MODELS
};

enum {
	STAC_925x_AUTO,
	STAC_925x_REF,
	STAC_M1,
	STAC_M1_2,
	STAC_M2,
	STAC_M2_2,
	STAC_M3,
	STAC_M5,
	STAC_M6,
	STAC_925x_MODELS
};

enum {
	STAC_922X_AUTO,
	STAC_D945_REF,
	STAC_D945GTP3,
	STAC_D945GTP5,
	STAC_INTEL_MAC_V1,
	STAC_INTEL_MAC_V2,
	STAC_INTEL_MAC_V3,
	STAC_INTEL_MAC_V4,
	STAC_INTEL_MAC_V5,
	STAC_INTEL_MAC_AUTO, /* This model is selected if no module parameter
			      * is given, one of the above models will be
			      * chosen according to the subsystem id. */
	/* for backward compatibility */
	STAC_MACMINI,
	STAC_MACBOOK,
	STAC_MACBOOK_PRO_V1,
	STAC_MACBOOK_PRO_V2,
	STAC_IMAC_INTEL,
	STAC_IMAC_INTEL_20,
	STAC_ECS_202,
	STAC_922X_DELL_D81,
	STAC_922X_DELL_D82,
	STAC_922X_DELL_M81,
	STAC_922X_DELL_M82,
	STAC_922X_MODELS
};

enum {
	STAC_927X_AUTO,
	STAC_D965_REF_NO_JD, /* no jack-detection */
	STAC_D965_REF,
	STAC_D965_3ST,
	STAC_D965_5ST,
	STAC_D965_5ST_NO_FP,
	STAC_DELL_3ST,
	STAC_DELL_BIOS,
	STAC_927X_VOLKNOB,
	STAC_927X_MODELS
};

enum {
	STAC_9872_AUTO,
	STAC_9872_VAIO,
	STAC_9872_MODELS
};

struct sigmatel_mic_route {
	hda_nid_t pin;
	signed char mux_idx;
	signed char dmux_idx;
};

#define MAX_PINS_NUM 16
#define MAX_ADCS_NUM 4
#define MAX_DMICS_NUM 4

struct sigmatel_spec {
	struct snd_kcontrol_new *mixers[4];
	unsigned int num_mixers;

	int board_config;
	unsigned int eapd_switch: 1;
	unsigned int surr_switch: 1;
	unsigned int alt_switch: 1;
	unsigned int hp_detect: 1;
	unsigned int spdif_mute: 1;
	unsigned int check_volume_offset:1;
	unsigned int auto_mic:1;
	unsigned int linear_tone_beep:1;

	/* gpio lines */
	unsigned int eapd_mask;
	unsigned int gpio_mask;
	unsigned int gpio_dir;
	unsigned int gpio_data;
	unsigned int gpio_mute;
	unsigned int gpio_led;
	unsigned int gpio_led_polarity;
	unsigned int vref_mute_led_nid; /* pin NID for mute-LED vref control */
	unsigned int vref_led;

	/* stream */
	unsigned int stream_delay;

	/* analog loopback */
	const struct snd_kcontrol_new *aloopback_ctl;
	unsigned char aloopback_mask;
	unsigned char aloopback_shift;

	/* power management */
	unsigned int num_pwrs;
	const hda_nid_t *pwr_nids;
	const hda_nid_t *dac_list;

	/* playback */
	struct hda_input_mux *mono_mux;
	unsigned int cur_mmux;
	struct hda_multi_out multiout;
	hda_nid_t dac_nids[5];
	hda_nid_t hp_dacs[5];
	hda_nid_t speaker_dacs[5];

	int volume_offset;

	/* capture */
	const hda_nid_t *adc_nids;
	unsigned int num_adcs;
	const hda_nid_t *mux_nids;
	unsigned int num_muxes;
	const hda_nid_t *dmic_nids;
	unsigned int num_dmics;
	const hda_nid_t *dmux_nids;
	unsigned int num_dmuxes;
	const hda_nid_t *smux_nids;
	unsigned int num_smuxes;
	unsigned int num_analog_muxes;

	const unsigned long *capvols; /* amp-volume attr: HDA_COMPOSE_AMP_VAL() */
	const unsigned long *capsws; /* amp-mute attr: HDA_COMPOSE_AMP_VAL() */
	unsigned int num_caps; /* number of capture volume/switch elements */

	struct sigmatel_mic_route ext_mic;
	struct sigmatel_mic_route int_mic;
	struct sigmatel_mic_route dock_mic;

	const char * const *spdif_labels;

	hda_nid_t dig_in_nid;
	hda_nid_t mono_nid;
	hda_nid_t anabeep_nid;
	hda_nid_t digbeep_nid;

	/* pin widgets */
	const hda_nid_t *pin_nids;
	unsigned int num_pins;

	/* codec specific stuff */
	const struct hda_verb *init;
	const struct snd_kcontrol_new *mixer;

	/* capture source */
	struct hda_input_mux *dinput_mux;
	unsigned int cur_dmux[2];
	struct hda_input_mux *input_mux;
	unsigned int cur_mux[3];
	struct hda_input_mux *sinput_mux;
	unsigned int cur_smux[2];
	unsigned int cur_amux;
	hda_nid_t *amp_nids;
	unsigned int powerdown_adcs;

	/* i/o switches */
	unsigned int io_switch[2];
	unsigned int clfe_swap;
	hda_nid_t line_switch;	/* shared line-in for input and output */
	hda_nid_t mic_switch;	/* shared mic-in for input and output */
	hda_nid_t hp_switch; /* NID of HP as line-out */
	unsigned int aloopback;

	struct hda_pcm pcm_rec[2];	/* PCM information */

	/* dynamic controls and input_mux */
	struct auto_pin_cfg autocfg;
	struct snd_array kctls;
	struct hda_input_mux private_dimux;
	struct hda_input_mux private_imux;
	struct hda_input_mux private_smux;
	struct hda_input_mux private_mono_mux;

	/* auto spec */
	unsigned auto_pin_cnt;
	hda_nid_t auto_pin_nids[MAX_PINS_NUM];
	unsigned auto_adc_cnt;
	hda_nid_t auto_adc_nids[MAX_ADCS_NUM];
	hda_nid_t auto_mux_nids[MAX_ADCS_NUM];
	hda_nid_t auto_dmux_nids[MAX_ADCS_NUM];
	unsigned long auto_capvols[MAX_ADCS_NUM];
	unsigned auto_dmic_cnt;
	hda_nid_t auto_dmic_nids[MAX_DMICS_NUM];

	struct hda_vmaster_mute_hook vmaster_mute;
};

static const hda_nid_t stac9200_adc_nids[1] = {
        0x03,
};

static const hda_nid_t stac9200_mux_nids[1] = {
        0x0c,
};

static const hda_nid_t stac9200_dac_nids[1] = {
        0x02,
};

static const hda_nid_t stac92hd73xx_pwr_nids[8] = {
	0x0a, 0x0b, 0x0c, 0xd, 0x0e,
	0x0f, 0x10, 0x11
};

static const hda_nid_t stac92hd73xx_slave_dig_outs[2] = {
	0x26, 0,
};

static const hda_nid_t stac92hd73xx_adc_nids[2] = {
	0x1a, 0x1b
};

#define STAC92HD73XX_NUM_DMICS	2
static const hda_nid_t stac92hd73xx_dmic_nids[STAC92HD73XX_NUM_DMICS + 1] = {
	0x13, 0x14, 0
};

#define STAC92HD73_DAC_COUNT 5

static const hda_nid_t stac92hd73xx_mux_nids[2] = {
	0x20, 0x21,
};

static const hda_nid_t stac92hd73xx_dmux_nids[2] = {
	0x20, 0x21,
};

static const hda_nid_t stac92hd73xx_smux_nids[2] = {
	0x22, 0x23,
};

#define STAC92HD73XX_NUM_CAPS	2
static const unsigned long stac92hd73xx_capvols[] = {
	HDA_COMPOSE_AMP_VAL(0x20, 3, 0, HDA_OUTPUT),
	HDA_COMPOSE_AMP_VAL(0x21, 3, 0, HDA_OUTPUT),
};
#define stac92hd73xx_capsws	stac92hd73xx_capvols

#define STAC92HD83_DAC_COUNT 3

static const hda_nid_t stac92hd83xxx_pwr_nids[7] = {
	0x0a, 0x0b, 0x0c, 0xd, 0x0e,
	0x0f, 0x10
};

static const hda_nid_t stac92hd83xxx_slave_dig_outs[2] = {
	0x1e, 0,
};

static const hda_nid_t stac92hd83xxx_dmic_nids[] = {
		0x11, 0x20,
};

static const hda_nid_t stac92hd71bxx_pwr_nids[3] = {
	0x0a, 0x0d, 0x0f
};

static const hda_nid_t stac92hd71bxx_adc_nids[2] = {
	0x12, 0x13,
};

static const hda_nid_t stac92hd71bxx_mux_nids[2] = {
	0x1a, 0x1b
};

static const hda_nid_t stac92hd71bxx_dmux_nids[2] = {
	0x1c, 0x1d,
};

static const hda_nid_t stac92hd71bxx_smux_nids[2] = {
	0x24, 0x25,
};

#define STAC92HD71BXX_NUM_DMICS	2
static const hda_nid_t stac92hd71bxx_dmic_nids[STAC92HD71BXX_NUM_DMICS + 1] = {
	0x18, 0x19, 0
};

static const hda_nid_t stac92hd71bxx_dmic_5port_nids[STAC92HD71BXX_NUM_DMICS] = {
	0x18, 0
};

static const hda_nid_t stac92hd71bxx_slave_dig_outs[2] = {
	0x22, 0
};

#define STAC92HD71BXX_NUM_CAPS		2
static const unsigned long stac92hd71bxx_capvols[] = {
	HDA_COMPOSE_AMP_VAL(0x1c, 3, 0, HDA_OUTPUT),
	HDA_COMPOSE_AMP_VAL(0x1d, 3, 0, HDA_OUTPUT),
};
#define stac92hd71bxx_capsws	stac92hd71bxx_capvols

static const hda_nid_t stac925x_adc_nids[1] = {
        0x03,
};

static const hda_nid_t stac925x_mux_nids[1] = {
        0x0f,
};

static const hda_nid_t stac925x_dac_nids[1] = {
        0x02,
};

#define STAC925X_NUM_DMICS	1
static const hda_nid_t stac925x_dmic_nids[STAC925X_NUM_DMICS + 1] = {
	0x15, 0
};

static const hda_nid_t stac925x_dmux_nids[1] = {
	0x14,
};

static const unsigned long stac925x_capvols[] = {
	HDA_COMPOSE_AMP_VAL(0x09, 3, 0, HDA_OUTPUT),
};
static const unsigned long stac925x_capsws[] = {
	HDA_COMPOSE_AMP_VAL(0x14, 3, 0, HDA_OUTPUT),
};

static const hda_nid_t stac922x_adc_nids[2] = {
        0x06, 0x07,
};

static const hda_nid_t stac922x_mux_nids[2] = {
        0x12, 0x13,
};

#define STAC922X_NUM_CAPS	2
static const unsigned long stac922x_capvols[] = {
	HDA_COMPOSE_AMP_VAL(0x17, 3, 0, HDA_INPUT),
	HDA_COMPOSE_AMP_VAL(0x18, 3, 0, HDA_INPUT),
};
#define stac922x_capsws		stac922x_capvols

static const hda_nid_t stac927x_slave_dig_outs[2] = {
	0x1f, 0,
};

static const hda_nid_t stac927x_adc_nids[3] = {
        0x07, 0x08, 0x09
};

static const hda_nid_t stac927x_mux_nids[3] = {
        0x15, 0x16, 0x17
};

static const hda_nid_t stac927x_smux_nids[1] = {
	0x21,
};

static const hda_nid_t stac927x_dac_nids[6] = {
	0x02, 0x03, 0x04, 0x05, 0x06, 0
};

static const hda_nid_t stac927x_dmux_nids[1] = {
	0x1b,
};

#define STAC927X_NUM_DMICS 2
static const hda_nid_t stac927x_dmic_nids[STAC927X_NUM_DMICS + 1] = {
	0x13, 0x14, 0
};

#define STAC927X_NUM_CAPS	3
static const unsigned long stac927x_capvols[] = {
	HDA_COMPOSE_AMP_VAL(0x18, 3, 0, HDA_INPUT),
	HDA_COMPOSE_AMP_VAL(0x19, 3, 0, HDA_INPUT),
	HDA_COMPOSE_AMP_VAL(0x1a, 3, 0, HDA_INPUT),
};
static const unsigned long stac927x_capsws[] = {
	HDA_COMPOSE_AMP_VAL(0x1b, 3, 0, HDA_OUTPUT),
	HDA_COMPOSE_AMP_VAL(0x1c, 3, 0, HDA_OUTPUT),
	HDA_COMPOSE_AMP_VAL(0x1d, 3, 0, HDA_OUTPUT),
};

static const char * const stac927x_spdif_labels[5] = {
	"Digital Playback", "ADAT", "Analog Mux 1",
	"Analog Mux 2", "Analog Mux 3"
};

static const hda_nid_t stac9205_adc_nids[2] = {
        0x12, 0x13
};

static const hda_nid_t stac9205_mux_nids[2] = {
        0x19, 0x1a
};

static const hda_nid_t stac9205_dmux_nids[1] = {
	0x1d,
};

static const hda_nid_t stac9205_smux_nids[1] = {
	0x21,
};

#define STAC9205_NUM_DMICS	2
static const hda_nid_t stac9205_dmic_nids[STAC9205_NUM_DMICS + 1] = {
        0x17, 0x18, 0
};

#define STAC9205_NUM_CAPS	2
static const unsigned long stac9205_capvols[] = {
	HDA_COMPOSE_AMP_VAL(0x1b, 3, 0, HDA_INPUT),
	HDA_COMPOSE_AMP_VAL(0x1c, 3, 0, HDA_INPUT),
};
static const unsigned long stac9205_capsws[] = {
	HDA_COMPOSE_AMP_VAL(0x1d, 3, 0, HDA_OUTPUT),
	HDA_COMPOSE_AMP_VAL(0x1e, 3, 0, HDA_OUTPUT),
};

static const hda_nid_t stac9200_pin_nids[8] = {
	0x08, 0x09, 0x0d, 0x0e, 
	0x0f, 0x10, 0x11, 0x12,
};

static const hda_nid_t stac925x_pin_nids[8] = {
	0x07, 0x08, 0x0a, 0x0b, 
	0x0c, 0x0d, 0x10, 0x11,
};

static const hda_nid_t stac922x_pin_nids[10] = {
	0x0a, 0x0b, 0x0c, 0x0d, 0x0e,
	0x0f, 0x10, 0x11, 0x15, 0x1b,
};

static const hda_nid_t stac92hd73xx_pin_nids[13] = {
	0x0a, 0x0b, 0x0c, 0x0d, 0x0e,
	0x0f, 0x10, 0x11, 0x12, 0x13,
	0x14, 0x22, 0x23
};

#define STAC92HD71BXX_NUM_PINS 13
static const hda_nid_t stac92hd71bxx_pin_nids_4port[STAC92HD71BXX_NUM_PINS] = {
	0x0a, 0x0b, 0x0c, 0x0d, 0x00,
	0x00, 0x14, 0x18, 0x19, 0x1e,
	0x1f, 0x20, 0x27
};
static const hda_nid_t stac92hd71bxx_pin_nids_6port[STAC92HD71BXX_NUM_PINS] = {
	0x0a, 0x0b, 0x0c, 0x0d, 0x0e,
	0x0f, 0x14, 0x18, 0x19, 0x1e,
	0x1f, 0x20, 0x27
};

static const hda_nid_t stac927x_pin_nids[14] = {
	0x0a, 0x0b, 0x0c, 0x0d, 0x0e,
	0x0f, 0x10, 0x11, 0x12, 0x13,
	0x14, 0x21, 0x22, 0x23,
};

static const hda_nid_t stac9205_pin_nids[12] = {
	0x0a, 0x0b, 0x0c, 0x0d, 0x0e,
	0x0f, 0x14, 0x16, 0x17, 0x18,
	0x21, 0x22,
};

static int stac92xx_dmux_enum_info(struct snd_kcontrol *kcontrol,
				   struct snd_ctl_elem_info *uinfo)
{
	struct hda_codec *codec = snd_kcontrol_chip(kcontrol);
	struct sigmatel_spec *spec = codec->spec;
	return snd_hda_input_mux_info(spec->dinput_mux, uinfo);
}

static int stac92xx_dmux_enum_get(struct snd_kcontrol *kcontrol,
				  struct snd_ctl_elem_value *ucontrol)
{
	struct hda_codec *codec = snd_kcontrol_chip(kcontrol);
	struct sigmatel_spec *spec = codec->spec;
	unsigned int dmux_idx = snd_ctl_get_ioffidx(kcontrol, &ucontrol->id);

	ucontrol->value.enumerated.item[0] = spec->cur_dmux[dmux_idx];
	return 0;
}

static int stac92xx_dmux_enum_put(struct snd_kcontrol *kcontrol,
				  struct snd_ctl_elem_value *ucontrol)
{
	struct hda_codec *codec = snd_kcontrol_chip(kcontrol);
	struct sigmatel_spec *spec = codec->spec;
	unsigned int dmux_idx = snd_ctl_get_ioffidx(kcontrol, &ucontrol->id);

	return snd_hda_input_mux_put(codec, spec->dinput_mux, ucontrol,
			spec->dmux_nids[dmux_idx], &spec->cur_dmux[dmux_idx]);
}

static int stac92xx_smux_enum_info(struct snd_kcontrol *kcontrol,
				   struct snd_ctl_elem_info *uinfo)
{
	struct hda_codec *codec = snd_kcontrol_chip(kcontrol);
	struct sigmatel_spec *spec = codec->spec;
	return snd_hda_input_mux_info(spec->sinput_mux, uinfo);
}

static int stac92xx_smux_enum_get(struct snd_kcontrol *kcontrol,
				  struct snd_ctl_elem_value *ucontrol)
{
	struct hda_codec *codec = snd_kcontrol_chip(kcontrol);
	struct sigmatel_spec *spec = codec->spec;
	unsigned int smux_idx = snd_ctl_get_ioffidx(kcontrol, &ucontrol->id);

	ucontrol->value.enumerated.item[0] = spec->cur_smux[smux_idx];
	return 0;
}

static int stac92xx_smux_enum_put(struct snd_kcontrol *kcontrol,
				  struct snd_ctl_elem_value *ucontrol)
{
	struct hda_codec *codec = snd_kcontrol_chip(kcontrol);
	struct sigmatel_spec *spec = codec->spec;
	struct hda_input_mux *smux = &spec->private_smux;
	unsigned int smux_idx = snd_ctl_get_ioffidx(kcontrol, &ucontrol->id);
	int err, val;
	hda_nid_t nid;

	err = snd_hda_input_mux_put(codec, spec->sinput_mux, ucontrol,
			spec->smux_nids[smux_idx], &spec->cur_smux[smux_idx]);
	if (err < 0)
		return err;

	if (spec->spdif_mute) {
		if (smux_idx == 0)
			nid = spec->multiout.dig_out_nid;
		else
			nid = codec->slave_dig_outs[smux_idx - 1];
		if (spec->cur_smux[smux_idx] == smux->num_items - 1)
			val = HDA_AMP_MUTE;
		else
			val = 0;
		/* un/mute SPDIF out */
		snd_hda_codec_amp_stereo(codec, nid, HDA_OUTPUT, 0,
					 HDA_AMP_MUTE, val);
	}
	return 0;
}

static int stac_vrefout_set(struct hda_codec *codec,
					hda_nid_t nid, unsigned int new_vref)
{
	int error, pinctl;

	snd_printdd("%s, nid %x ctl %x\n", __func__, nid, new_vref);
	pinctl = snd_hda_codec_read(codec, nid, 0,
				AC_VERB_GET_PIN_WIDGET_CONTROL, 0);

	if (pinctl < 0)
		return pinctl;

	pinctl &= 0xff;
	pinctl &= ~AC_PINCTL_VREFEN;
	pinctl |= (new_vref & AC_PINCTL_VREFEN);

	error = snd_hda_codec_write_cache(codec, nid, 0,
					AC_VERB_SET_PIN_WIDGET_CONTROL, pinctl);
	if (error < 0)
		return error;

	return 1;
}

static unsigned int stac92xx_vref_set(struct hda_codec *codec,
					hda_nid_t nid, unsigned int new_vref)
{
	int error;
	unsigned int pincfg;
	pincfg = snd_hda_codec_read(codec, nid, 0,
				AC_VERB_GET_PIN_WIDGET_CONTROL, 0);

	pincfg &= 0xff;
	pincfg &= ~(AC_PINCTL_VREFEN | AC_PINCTL_IN_EN | AC_PINCTL_OUT_EN);
	pincfg |= new_vref;

	if (new_vref == AC_PINCTL_VREF_HIZ)
		pincfg |= AC_PINCTL_OUT_EN;
	else
		pincfg |= AC_PINCTL_IN_EN;

	error = snd_hda_codec_write_cache(codec, nid, 0,
					AC_VERB_SET_PIN_WIDGET_CONTROL, pincfg);
	if (error < 0)
		return error;
	else
		return 1;
}

static unsigned int stac92xx_vref_get(struct hda_codec *codec, hda_nid_t nid)
{
	unsigned int vref;
	vref = snd_hda_codec_read(codec, nid, 0,
				AC_VERB_GET_PIN_WIDGET_CONTROL, 0);
	vref &= AC_PINCTL_VREFEN;
	return vref;
}

static int stac92xx_mux_enum_info(struct snd_kcontrol *kcontrol, struct snd_ctl_elem_info *uinfo)
{
	struct hda_codec *codec = snd_kcontrol_chip(kcontrol);
	struct sigmatel_spec *spec = codec->spec;
	return snd_hda_input_mux_info(spec->input_mux, uinfo);
}

static int stac92xx_mux_enum_get(struct snd_kcontrol *kcontrol, struct snd_ctl_elem_value *ucontrol)
{
	struct hda_codec *codec = snd_kcontrol_chip(kcontrol);
	struct sigmatel_spec *spec = codec->spec;
	unsigned int adc_idx = snd_ctl_get_ioffidx(kcontrol, &ucontrol->id);

	ucontrol->value.enumerated.item[0] = spec->cur_mux[adc_idx];
	return 0;
}

static int stac92xx_mux_enum_put(struct snd_kcontrol *kcontrol, struct snd_ctl_elem_value *ucontrol)
{
	struct hda_codec *codec = snd_kcontrol_chip(kcontrol);
	struct sigmatel_spec *spec = codec->spec;
	unsigned int adc_idx = snd_ctl_get_ioffidx(kcontrol, &ucontrol->id);
	const struct hda_input_mux *imux = spec->input_mux;
	unsigned int idx, prev_idx, didx;

	idx = ucontrol->value.enumerated.item[0];
	if (idx >= imux->num_items)
		idx = imux->num_items - 1;
	prev_idx = spec->cur_mux[adc_idx];
	if (prev_idx == idx)
		return 0;
	if (idx < spec->num_analog_muxes) {
		snd_hda_codec_write_cache(codec, spec->mux_nids[adc_idx], 0,
					  AC_VERB_SET_CONNECT_SEL,
					  imux->items[idx].index);
		if (prev_idx >= spec->num_analog_muxes &&
		    spec->mux_nids[adc_idx] != spec->dmux_nids[adc_idx]) {
			imux = spec->dinput_mux;
			/* 0 = analog */
			snd_hda_codec_write_cache(codec,
						  spec->dmux_nids[adc_idx], 0,
						  AC_VERB_SET_CONNECT_SEL,
						  imux->items[0].index);
		}
	} else {
		imux = spec->dinput_mux;
		/* first dimux item is hardcoded to select analog imux,
		 * so lets skip it
		 */
		didx = idx - spec->num_analog_muxes + 1;
		snd_hda_codec_write_cache(codec, spec->dmux_nids[adc_idx], 0,
					  AC_VERB_SET_CONNECT_SEL,
					  imux->items[didx].index);
	}
	spec->cur_mux[adc_idx] = idx;
	return 1;
}

static int stac92xx_mono_mux_enum_info(struct snd_kcontrol *kcontrol,
	struct snd_ctl_elem_info *uinfo)
{
	struct hda_codec *codec = snd_kcontrol_chip(kcontrol);
	struct sigmatel_spec *spec = codec->spec;
	return snd_hda_input_mux_info(spec->mono_mux, uinfo);
}

static int stac92xx_mono_mux_enum_get(struct snd_kcontrol *kcontrol,
	struct snd_ctl_elem_value *ucontrol)
{
	struct hda_codec *codec = snd_kcontrol_chip(kcontrol);
	struct sigmatel_spec *spec = codec->spec;

	ucontrol->value.enumerated.item[0] = spec->cur_mmux;
	return 0;
}

static int stac92xx_mono_mux_enum_put(struct snd_kcontrol *kcontrol,
	struct snd_ctl_elem_value *ucontrol)
{
	struct hda_codec *codec = snd_kcontrol_chip(kcontrol);
	struct sigmatel_spec *spec = codec->spec;

	return snd_hda_input_mux_put(codec, spec->mono_mux, ucontrol,
				     spec->mono_nid, &spec->cur_mmux);
}

#define stac92xx_aloopback_info snd_ctl_boolean_mono_info

static int stac92xx_aloopback_get(struct snd_kcontrol *kcontrol,
	struct snd_ctl_elem_value *ucontrol)
{
	struct hda_codec *codec = snd_kcontrol_chip(kcontrol);
	unsigned int idx = snd_ctl_get_ioffidx(kcontrol, &ucontrol->id);
	struct sigmatel_spec *spec = codec->spec;

	ucontrol->value.integer.value[0] = !!(spec->aloopback &
					      (spec->aloopback_mask << idx));
	return 0;
}

static int stac92xx_aloopback_put(struct snd_kcontrol *kcontrol,
		struct snd_ctl_elem_value *ucontrol)
{
	struct hda_codec *codec = snd_kcontrol_chip(kcontrol);
	struct sigmatel_spec *spec = codec->spec;
	unsigned int idx = snd_ctl_get_ioffidx(kcontrol, &ucontrol->id);
	unsigned int dac_mode;
	unsigned int val, idx_val;

	idx_val = spec->aloopback_mask << idx;
	if (ucontrol->value.integer.value[0])
		val = spec->aloopback | idx_val;
	else
		val = spec->aloopback & ~idx_val;
	if (spec->aloopback == val)
		return 0;

	spec->aloopback = val;

	/* Only return the bits defined by the shift value of the
	 * first two bytes of the mask
	 */
	dac_mode = snd_hda_codec_read(codec, codec->afg, 0,
				      kcontrol->private_value & 0xFFFF, 0x0);
	dac_mode >>= spec->aloopback_shift;

	if (spec->aloopback & idx_val) {
		snd_hda_power_up(codec);
		dac_mode |= idx_val;
	} else {
		snd_hda_power_down(codec);
		dac_mode &= ~idx_val;
	}

	snd_hda_codec_write_cache(codec, codec->afg, 0,
		kcontrol->private_value >> 16, dac_mode);

	return 1;
}

static const struct hda_verb stac9200_core_init[] = {
	/* set dac0mux for dac converter */
	{ 0x07, AC_VERB_SET_CONNECT_SEL, 0x00},
	{}
};

static const struct hda_verb stac9200_eapd_init[] = {
	/* set dac0mux for dac converter */
	{0x07, AC_VERB_SET_CONNECT_SEL, 0x00},
	{0x08, AC_VERB_SET_EAPD_BTLENABLE, 0x02},
	{}
};

static const struct hda_verb dell_eq_core_init[] = {
	/* set master volume to max value without distortion
	 * and direct control */
	{ 0x1f, AC_VERB_SET_VOLUME_KNOB_CONTROL, 0xec},
	{}
};

static const struct hda_verb stac92hd73xx_core_init[] = {
	/* set master volume and direct control */
	{ 0x1f, AC_VERB_SET_VOLUME_KNOB_CONTROL, 0xff},
	{}
};

static const struct hda_verb stac92hd83xxx_core_init[] = {
	/* power state controls amps */
	{ 0x01, AC_VERB_SET_EAPD, 1 << 2},
	{}
};

static const struct hda_verb stac92hd83xxx_hp_zephyr_init[] = {
	{ 0x22, 0x785, 0x43 },
	{ 0x22, 0x782, 0xe0 },
	{ 0x22, 0x795, 0x00 },
	{}
};

static const struct hda_verb stac92hd71bxx_core_init[] = {
	/* set master volume and direct control */
	{ 0x28, AC_VERB_SET_VOLUME_KNOB_CONTROL, 0xff},
	{}
};

static const struct hda_verb stac92hd71bxx_unmute_core_init[] = {
	/* unmute right and left channels for nodes 0x0f, 0xa, 0x0d */
	{ 0x0f, AC_VERB_SET_AMP_GAIN_MUTE, AMP_IN_UNMUTE(0)},
	{ 0x0a, AC_VERB_SET_AMP_GAIN_MUTE, AMP_IN_UNMUTE(0)},
	{ 0x0d, AC_VERB_SET_AMP_GAIN_MUTE, AMP_IN_UNMUTE(0)},
	{}
};

static const struct hda_verb stac925x_core_init[] = {
	/* set dac0mux for dac converter */
	{ 0x06, AC_VERB_SET_CONNECT_SEL, 0x00},
	/* mute the master volume */
	{ 0x0e, AC_VERB_SET_AMP_GAIN_MUTE, AMP_OUT_MUTE },
	{}
};

static const struct hda_verb stac922x_core_init[] = {
	/* set master volume and direct control */	
	{ 0x16, AC_VERB_SET_VOLUME_KNOB_CONTROL, 0xff},
	{}
};

static const struct hda_verb d965_core_init[] = {
	/* set master volume and direct control */	
	{ 0x24, AC_VERB_SET_VOLUME_KNOB_CONTROL, 0xff},
	/* unmute node 0x1b */
	{ 0x1b, AC_VERB_SET_AMP_GAIN_MUTE, 0xb000},
	/* select node 0x03 as DAC */	
	{ 0x0b, AC_VERB_SET_CONNECT_SEL, 0x01},
	{}
};

static const struct hda_verb dell_3st_core_init[] = {
	/* don't set delta bit */
	{0x24, AC_VERB_SET_VOLUME_KNOB_CONTROL, 0x7f},
	/* unmute node 0x1b */
	{0x1b, AC_VERB_SET_AMP_GAIN_MUTE, 0xb000},
	/* select node 0x03 as DAC */
	{0x0b, AC_VERB_SET_CONNECT_SEL, 0x01},
	{}
};

static const struct hda_verb stac927x_core_init[] = {
	/* set master volume and direct control */	
	{ 0x24, AC_VERB_SET_VOLUME_KNOB_CONTROL, 0xff},
	/* enable analog pc beep path */
	{ 0x01, AC_VERB_SET_DIGI_CONVERT_2, 1 << 5},
	{}
};

static const struct hda_verb stac927x_volknob_core_init[] = {
	/* don't set delta bit */
	{0x24, AC_VERB_SET_VOLUME_KNOB_CONTROL, 0x7f},
	/* enable analog pc beep path */
	{0x01, AC_VERB_SET_DIGI_CONVERT_2, 1 << 5},
	{}
};

static const struct hda_verb stac9205_core_init[] = {
	/* set master volume and direct control */	
	{ 0x24, AC_VERB_SET_VOLUME_KNOB_CONTROL, 0xff},
	/* enable analog pc beep path */
	{ 0x01, AC_VERB_SET_DIGI_CONVERT_2, 1 << 5},
	{}
};

#define STAC_MONO_MUX \
	{ \
		.iface = SNDRV_CTL_ELEM_IFACE_MIXER, \
		.name = "Mono Mux", \
		.count = 1, \
		.info = stac92xx_mono_mux_enum_info, \
		.get = stac92xx_mono_mux_enum_get, \
		.put = stac92xx_mono_mux_enum_put, \
	}

#define STAC_ANALOG_LOOPBACK(verb_read, verb_write, cnt) \
	{ \
		.iface = SNDRV_CTL_ELEM_IFACE_MIXER, \
		.name  = "Analog Loopback", \
		.count = cnt, \
		.info  = stac92xx_aloopback_info, \
		.get   = stac92xx_aloopback_get, \
		.put   = stac92xx_aloopback_put, \
		.private_value = verb_read | (verb_write << 16), \
	}

#define DC_BIAS(xname, idx, nid) \
	{ \
		.iface = SNDRV_CTL_ELEM_IFACE_MIXER, \
		.name = xname, \
		.index = idx, \
		.info = stac92xx_dc_bias_info, \
		.get = stac92xx_dc_bias_get, \
		.put = stac92xx_dc_bias_put, \
		.private_value = nid, \
	}

static const struct snd_kcontrol_new stac9200_mixer[] = {
	HDA_CODEC_VOLUME_MIN_MUTE("PCM Playback Volume", 0xb, 0, HDA_OUTPUT),
	HDA_CODEC_MUTE("PCM Playback Switch", 0xb, 0, HDA_OUTPUT),
	HDA_CODEC_VOLUME("Capture Volume", 0x0a, 0, HDA_OUTPUT),
	HDA_CODEC_MUTE("Capture Switch", 0x0a, 0, HDA_OUTPUT),
	{ } /* end */
};

static const struct snd_kcontrol_new stac92hd73xx_6ch_loopback[] = {
	STAC_ANALOG_LOOPBACK(0xFA0, 0x7A1, 3),
	{}
};

static const struct snd_kcontrol_new stac92hd73xx_8ch_loopback[] = {
	STAC_ANALOG_LOOPBACK(0xFA0, 0x7A1, 4),
	{}
};

static const struct snd_kcontrol_new stac92hd73xx_10ch_loopback[] = {
	STAC_ANALOG_LOOPBACK(0xFA0, 0x7A1, 5),
	{}
};


static const struct snd_kcontrol_new stac92hd71bxx_loopback[] = {
	STAC_ANALOG_LOOPBACK(0xFA0, 0x7A0, 2)
};

static const struct snd_kcontrol_new stac925x_mixer[] = {
	HDA_CODEC_VOLUME_MIN_MUTE("PCM Playback Volume", 0xe, 0, HDA_OUTPUT),
	HDA_CODEC_MUTE("PCM Playback Switch", 0x0e, 0, HDA_OUTPUT),
	{ } /* end */
};

static const struct snd_kcontrol_new stac9205_loopback[] = {
	STAC_ANALOG_LOOPBACK(0xFE0, 0x7E0, 1),
	{}
};

static const struct snd_kcontrol_new stac927x_loopback[] = {
	STAC_ANALOG_LOOPBACK(0xFEB, 0x7EB, 1),
	{}
};

static struct snd_kcontrol_new stac_dmux_mixer = {
	.iface = SNDRV_CTL_ELEM_IFACE_MIXER,
	.name = "Digital Input Source",
	/* count set later */
	.info = stac92xx_dmux_enum_info,
	.get = stac92xx_dmux_enum_get,
	.put = stac92xx_dmux_enum_put,
};

static struct snd_kcontrol_new stac_smux_mixer = {
	.iface = SNDRV_CTL_ELEM_IFACE_MIXER,
	.name = "IEC958 Playback Source",
	/* count set later */
	.info = stac92xx_smux_enum_info,
	.get = stac92xx_smux_enum_get,
	.put = stac92xx_smux_enum_put,
};

static const char * const slave_pfxs[] = {
	"Front", "Surround", "Center", "LFE", "Side",
	"Headphone", "Speaker", "IEC958",
	NULL
};

static void stac92xx_update_led_status(struct hda_codec *codec, int enabled);

static void stac92xx_vmaster_hook(void *private_data, int val)
{
	stac92xx_update_led_status(private_data, val);
}

static void stac92xx_free_kctls(struct hda_codec *codec);

static int stac92xx_build_controls(struct hda_codec *codec)
{
	struct sigmatel_spec *spec = codec->spec;
<<<<<<< HEAD
=======
	unsigned int vmaster_tlv[4];
>>>>>>> e816b57a
	int err;
	int i;

	if (spec->mixer) {
		err = snd_hda_add_new_ctls(codec, spec->mixer);
		if (err < 0)
			return err;
	}

	for (i = 0; i < spec->num_mixers; i++) {
		err = snd_hda_add_new_ctls(codec, spec->mixers[i]);
		if (err < 0)
			return err;
	}
	if (!spec->auto_mic && spec->num_dmuxes > 0 &&
	    snd_hda_get_bool_hint(codec, "separate_dmux") == 1) {
		stac_dmux_mixer.count = spec->num_dmuxes;
		err = snd_hda_ctl_add(codec, 0,
				  snd_ctl_new1(&stac_dmux_mixer, codec));
		if (err < 0)
			return err;
	}
	if (spec->num_smuxes > 0) {
		int wcaps = get_wcaps(codec, spec->multiout.dig_out_nid);
		struct hda_input_mux *smux = &spec->private_smux;
		/* check for mute support on SPDIF out */
		if (wcaps & AC_WCAP_OUT_AMP) {
			snd_hda_add_imux_item(smux, "Off", 0, NULL);
			spec->spdif_mute = 1;
		}
		stac_smux_mixer.count = spec->num_smuxes;
		err = snd_hda_ctl_add(codec, 0,
				  snd_ctl_new1(&stac_smux_mixer, codec));
		if (err < 0)
			return err;
	}

	if (spec->multiout.dig_out_nid) {
		err = snd_hda_create_spdif_out_ctls(codec,
						    spec->multiout.dig_out_nid,
						    spec->multiout.dig_out_nid);
		if (err < 0)
			return err;
		err = snd_hda_create_spdif_share_sw(codec,
						    &spec->multiout);
		if (err < 0)
			return err;
		spec->multiout.share_spdif = 1;
	}
	if (spec->dig_in_nid && !(spec->gpio_dir & 0x01)) {
		err = snd_hda_create_spdif_in_ctls(codec, spec->dig_in_nid);
		if (err < 0)
			return err;
	}

	/* if we have no master control, let's create it */
	snd_hda_set_vmaster_tlv(codec, spec->multiout.dac_nids[0],
				HDA_OUTPUT, vmaster_tlv);
	/* correct volume offset */
	vmaster_tlv[2] += vmaster_tlv[3] * spec->volume_offset;
	/* minimum value is actually mute */
	vmaster_tlv[3] |= TLV_DB_SCALE_MUTE;
	err = snd_hda_add_vmaster(codec, "Master Playback Volume",
				  vmaster_tlv, slave_pfxs,
				  "Playback Volume");
	if (err < 0)
		return err;

	err = __snd_hda_add_vmaster(codec, "Master Playback Switch",
				    NULL, slave_pfxs,
				    "Playback Switch", true,
				    &spec->vmaster_mute.sw_kctl);
	if (err < 0)
		return err;

	if (spec->gpio_led) {
		spec->vmaster_mute.hook = stac92xx_vmaster_hook;
		err = snd_hda_add_vmaster_hook(codec, &spec->vmaster_mute, true);
		if (err < 0)
			return err;
	}

	if (spec->aloopback_ctl &&
	    snd_hda_get_bool_hint(codec, "loopback") == 1) {
		err = snd_hda_add_new_ctls(codec, spec->aloopback_ctl);
		if (err < 0)
			return err;
	}

	stac92xx_free_kctls(codec); /* no longer needed */

	err = snd_hda_jack_add_kctls(codec, &spec->autocfg);
	if (err < 0)
		return err;

	return 0;	
}

static const unsigned int ref9200_pin_configs[8] = {
	0x01c47010, 0x01447010, 0x0221401f, 0x01114010,
	0x02a19020, 0x01a19021, 0x90100140, 0x01813122,
};

static const unsigned int gateway9200_m4_pin_configs[8] = {
	0x400000fe, 0x404500f4, 0x400100f0, 0x90110010,
	0x400100f1, 0x02a1902e, 0x500000f2, 0x500000f3,
};
static const unsigned int gateway9200_m4_2_pin_configs[8] = {
	0x400000fe, 0x404500f4, 0x400100f0, 0x90110010,
	0x400100f1, 0x02a1902e, 0x500000f2, 0x500000f3,
};

/*
    STAC 9200 pin configs for
    102801A8
    102801DE
    102801E8
*/
static const unsigned int dell9200_d21_pin_configs[8] = {
	0x400001f0, 0x400001f1, 0x02214030, 0x01014010, 
	0x02a19020, 0x01a19021, 0x90100140, 0x01813122,
};

/* 
    STAC 9200 pin configs for
    102801C0
    102801C1
*/
static const unsigned int dell9200_d22_pin_configs[8] = {
	0x400001f0, 0x400001f1, 0x0221401f, 0x01014010, 
	0x01813020, 0x02a19021, 0x90100140, 0x400001f2,
};

/* 
    STAC 9200 pin configs for
    102801C4 (Dell Dimension E310)
    102801C5
    102801C7
    102801D9
    102801DA
    102801E3
*/
static const unsigned int dell9200_d23_pin_configs[8] = {
	0x400001f0, 0x400001f1, 0x0221401f, 0x01014010, 
	0x01813020, 0x01a19021, 0x90100140, 0x400001f2, 
};


/* 
    STAC 9200-32 pin configs for
    102801B5 (Dell Inspiron 630m)
    102801D8 (Dell Inspiron 640m)
*/
static const unsigned int dell9200_m21_pin_configs[8] = {
	0x40c003fa, 0x03441340, 0x0321121f, 0x90170310,
	0x408003fb, 0x03a11020, 0x401003fc, 0x403003fd,
};

/* 
    STAC 9200-32 pin configs for
    102801C2 (Dell Latitude D620)
    102801C8 
    102801CC (Dell Latitude D820)
    102801D4 
    102801D6 
*/
static const unsigned int dell9200_m22_pin_configs[8] = {
	0x40c003fa, 0x0144131f, 0x0321121f, 0x90170310, 
	0x90a70321, 0x03a11020, 0x401003fb, 0x40f000fc,
};

/* 
    STAC 9200-32 pin configs for
    102801CE (Dell XPS M1710)
    102801CF (Dell Precision M90)
*/
static const unsigned int dell9200_m23_pin_configs[8] = {
	0x40c003fa, 0x01441340, 0x0421421f, 0x90170310,
	0x408003fb, 0x04a1102e, 0x90170311, 0x403003fc,
};

/*
    STAC 9200-32 pin configs for 
    102801C9
    102801CA
    102801CB (Dell Latitude 120L)
    102801D3
*/
static const unsigned int dell9200_m24_pin_configs[8] = {
	0x40c003fa, 0x404003fb, 0x0321121f, 0x90170310, 
	0x408003fc, 0x03a11020, 0x401003fd, 0x403003fe, 
};

/*
    STAC 9200-32 pin configs for
    102801BD (Dell Inspiron E1505n)
    102801EE
    102801EF
*/
static const unsigned int dell9200_m25_pin_configs[8] = {
	0x40c003fa, 0x01441340, 0x0421121f, 0x90170310, 
	0x408003fb, 0x04a11020, 0x401003fc, 0x403003fd,
};

/*
    STAC 9200-32 pin configs for
    102801F5 (Dell Inspiron 1501)
    102801F6
*/
static const unsigned int dell9200_m26_pin_configs[8] = {
	0x40c003fa, 0x404003fb, 0x0421121f, 0x90170310, 
	0x408003fc, 0x04a11020, 0x401003fd, 0x403003fe,
};

/*
    STAC 9200-32
    102801CD (Dell Inspiron E1705/9400)
*/
static const unsigned int dell9200_m27_pin_configs[8] = {
	0x40c003fa, 0x01441340, 0x0421121f, 0x90170310,
	0x90170310, 0x04a11020, 0x90170310, 0x40f003fc,
};

static const unsigned int oqo9200_pin_configs[8] = {
	0x40c000f0, 0x404000f1, 0x0221121f, 0x02211210,
	0x90170111, 0x90a70120, 0x400000f2, 0x400000f3,
};


static const unsigned int *stac9200_brd_tbl[STAC_9200_MODELS] = {
	[STAC_REF] = ref9200_pin_configs,
	[STAC_9200_OQO] = oqo9200_pin_configs,
	[STAC_9200_DELL_D21] = dell9200_d21_pin_configs,
	[STAC_9200_DELL_D22] = dell9200_d22_pin_configs,
	[STAC_9200_DELL_D23] = dell9200_d23_pin_configs,
	[STAC_9200_DELL_M21] = dell9200_m21_pin_configs,
	[STAC_9200_DELL_M22] = dell9200_m22_pin_configs,
	[STAC_9200_DELL_M23] = dell9200_m23_pin_configs,
	[STAC_9200_DELL_M24] = dell9200_m24_pin_configs,
	[STAC_9200_DELL_M25] = dell9200_m25_pin_configs,
	[STAC_9200_DELL_M26] = dell9200_m26_pin_configs,
	[STAC_9200_DELL_M27] = dell9200_m27_pin_configs,
	[STAC_9200_M4] = gateway9200_m4_pin_configs,
	[STAC_9200_M4_2] = gateway9200_m4_2_pin_configs,
	[STAC_9200_PANASONIC] = ref9200_pin_configs,
};

static const char * const stac9200_models[STAC_9200_MODELS] = {
	[STAC_AUTO] = "auto",
	[STAC_REF] = "ref",
	[STAC_9200_OQO] = "oqo",
	[STAC_9200_DELL_D21] = "dell-d21",
	[STAC_9200_DELL_D22] = "dell-d22",
	[STAC_9200_DELL_D23] = "dell-d23",
	[STAC_9200_DELL_M21] = "dell-m21",
	[STAC_9200_DELL_M22] = "dell-m22",
	[STAC_9200_DELL_M23] = "dell-m23",
	[STAC_9200_DELL_M24] = "dell-m24",
	[STAC_9200_DELL_M25] = "dell-m25",
	[STAC_9200_DELL_M26] = "dell-m26",
	[STAC_9200_DELL_M27] = "dell-m27",
	[STAC_9200_M4] = "gateway-m4",
	[STAC_9200_M4_2] = "gateway-m4-2",
	[STAC_9200_PANASONIC] = "panasonic",
};

static const struct snd_pci_quirk stac9200_cfg_tbl[] = {
	/* SigmaTel reference board */
	SND_PCI_QUIRK(PCI_VENDOR_ID_INTEL, 0x2668,
		      "DFI LanParty", STAC_REF),
	SND_PCI_QUIRK(PCI_VENDOR_ID_DFI, 0x3101,
		      "DFI LanParty", STAC_REF),
	/* Dell laptops have BIOS problem */
	SND_PCI_QUIRK(PCI_VENDOR_ID_DELL, 0x01a8,
		      "unknown Dell", STAC_9200_DELL_D21),
	SND_PCI_QUIRK(PCI_VENDOR_ID_DELL, 0x01b5,
		      "Dell Inspiron 630m", STAC_9200_DELL_M21),
	SND_PCI_QUIRK(PCI_VENDOR_ID_DELL, 0x01bd,
		      "Dell Inspiron E1505n", STAC_9200_DELL_M25),
	SND_PCI_QUIRK(PCI_VENDOR_ID_DELL, 0x01c0,
		      "unknown Dell", STAC_9200_DELL_D22),
	SND_PCI_QUIRK(PCI_VENDOR_ID_DELL, 0x01c1,
		      "unknown Dell", STAC_9200_DELL_D22),
	SND_PCI_QUIRK(PCI_VENDOR_ID_DELL, 0x01c2,
		      "Dell Latitude D620", STAC_9200_DELL_M22),
	SND_PCI_QUIRK(PCI_VENDOR_ID_DELL, 0x01c5,
		      "unknown Dell", STAC_9200_DELL_D23),
	SND_PCI_QUIRK(PCI_VENDOR_ID_DELL, 0x01c7,
		      "unknown Dell", STAC_9200_DELL_D23),
	SND_PCI_QUIRK(PCI_VENDOR_ID_DELL, 0x01c8,
		      "unknown Dell", STAC_9200_DELL_M22),
	SND_PCI_QUIRK(PCI_VENDOR_ID_DELL, 0x01c9,
		      "unknown Dell", STAC_9200_DELL_M24),
	SND_PCI_QUIRK(PCI_VENDOR_ID_DELL, 0x01ca,
		      "unknown Dell", STAC_9200_DELL_M24),
	SND_PCI_QUIRK(PCI_VENDOR_ID_DELL, 0x01cb,
		      "Dell Latitude 120L", STAC_9200_DELL_M24),
	SND_PCI_QUIRK(PCI_VENDOR_ID_DELL, 0x01cc,
		      "Dell Latitude D820", STAC_9200_DELL_M22),
	SND_PCI_QUIRK(PCI_VENDOR_ID_DELL, 0x01cd,
		      "Dell Inspiron E1705/9400", STAC_9200_DELL_M27),
	SND_PCI_QUIRK(PCI_VENDOR_ID_DELL, 0x01ce,
		      "Dell XPS M1710", STAC_9200_DELL_M23),
	SND_PCI_QUIRK(PCI_VENDOR_ID_DELL, 0x01cf,
		      "Dell Precision M90", STAC_9200_DELL_M23),
	SND_PCI_QUIRK(PCI_VENDOR_ID_DELL, 0x01d3,
		      "unknown Dell", STAC_9200_DELL_M22),
	SND_PCI_QUIRK(PCI_VENDOR_ID_DELL, 0x01d4,
		      "unknown Dell", STAC_9200_DELL_M22),
	SND_PCI_QUIRK(PCI_VENDOR_ID_DELL, 0x01d6,
		      "unknown Dell", STAC_9200_DELL_M22),
	SND_PCI_QUIRK(PCI_VENDOR_ID_DELL, 0x01d8,
		      "Dell Inspiron 640m", STAC_9200_DELL_M21),
	SND_PCI_QUIRK(PCI_VENDOR_ID_DELL, 0x01d9,
		      "unknown Dell", STAC_9200_DELL_D23),
	SND_PCI_QUIRK(PCI_VENDOR_ID_DELL, 0x01da,
		      "unknown Dell", STAC_9200_DELL_D23),
	SND_PCI_QUIRK(PCI_VENDOR_ID_DELL, 0x01de,
		      "unknown Dell", STAC_9200_DELL_D21),
	SND_PCI_QUIRK(PCI_VENDOR_ID_DELL, 0x01e3,
		      "unknown Dell", STAC_9200_DELL_D23),
	SND_PCI_QUIRK(PCI_VENDOR_ID_DELL, 0x01e8,
		      "unknown Dell", STAC_9200_DELL_D21),
	SND_PCI_QUIRK(PCI_VENDOR_ID_DELL, 0x01ee,
		      "unknown Dell", STAC_9200_DELL_M25),
	SND_PCI_QUIRK(PCI_VENDOR_ID_DELL, 0x01ef,
		      "unknown Dell", STAC_9200_DELL_M25),
	SND_PCI_QUIRK(PCI_VENDOR_ID_DELL, 0x01f5,
		      "Dell Inspiron 1501", STAC_9200_DELL_M26),
	SND_PCI_QUIRK(PCI_VENDOR_ID_DELL, 0x01f6,
		      "unknown Dell", STAC_9200_DELL_M26),
	/* Panasonic */
	SND_PCI_QUIRK(0x10f7, 0x8338, "Panasonic CF-74", STAC_9200_PANASONIC),
	/* Gateway machines needs EAPD to be set on resume */
	SND_PCI_QUIRK(0x107b, 0x0205, "Gateway S-7110M", STAC_9200_M4),
	SND_PCI_QUIRK(0x107b, 0x0317, "Gateway MT3423, MX341*", STAC_9200_M4_2),
	SND_PCI_QUIRK(0x107b, 0x0318, "Gateway ML3019, MT3707", STAC_9200_M4_2),
	/* OQO Mobile */
	SND_PCI_QUIRK(0x1106, 0x3288, "OQO Model 2", STAC_9200_OQO),
	{} /* terminator */
};

static const unsigned int ref925x_pin_configs[8] = {
	0x40c003f0, 0x424503f2, 0x01813022, 0x02a19021,
	0x90a70320, 0x02214210, 0x01019020, 0x9033032e,
};

static const unsigned int stac925xM1_pin_configs[8] = {
	0x40c003f4, 0x424503f2, 0x400000f3, 0x02a19020,
	0x40a000f0, 0x90100210, 0x400003f1, 0x9033032e,
};

static const unsigned int stac925xM1_2_pin_configs[8] = {
	0x40c003f4, 0x424503f2, 0x400000f3, 0x02a19020,
	0x40a000f0, 0x90100210, 0x400003f1, 0x9033032e,
};

static const unsigned int stac925xM2_pin_configs[8] = {
	0x40c003f4, 0x424503f2, 0x400000f3, 0x02a19020,
	0x40a000f0, 0x90100210, 0x400003f1, 0x9033032e,
};

static const unsigned int stac925xM2_2_pin_configs[8] = {
	0x40c003f4, 0x424503f2, 0x400000f3, 0x02a19020,
	0x40a000f0, 0x90100210, 0x400003f1, 0x9033032e,
};

static const unsigned int stac925xM3_pin_configs[8] = {
	0x40c003f4, 0x424503f2, 0x400000f3, 0x02a19020,
	0x40a000f0, 0x90100210, 0x400003f1, 0x503303f3,
};

static const unsigned int stac925xM5_pin_configs[8] = {
	0x40c003f4, 0x424503f2, 0x400000f3, 0x02a19020,
	0x40a000f0, 0x90100210, 0x400003f1, 0x9033032e,
};

static const unsigned int stac925xM6_pin_configs[8] = {
	0x40c003f4, 0x424503f2, 0x400000f3, 0x02a19020,
	0x40a000f0, 0x90100210, 0x400003f1, 0x90330320,
};

static const unsigned int *stac925x_brd_tbl[STAC_925x_MODELS] = {
	[STAC_REF] = ref925x_pin_configs,
	[STAC_M1] = stac925xM1_pin_configs,
	[STAC_M1_2] = stac925xM1_2_pin_configs,
	[STAC_M2] = stac925xM2_pin_configs,
	[STAC_M2_2] = stac925xM2_2_pin_configs,
	[STAC_M3] = stac925xM3_pin_configs,
	[STAC_M5] = stac925xM5_pin_configs,
	[STAC_M6] = stac925xM6_pin_configs,
};

static const char * const stac925x_models[STAC_925x_MODELS] = {
	[STAC_925x_AUTO] = "auto",
	[STAC_REF] = "ref",
	[STAC_M1] = "m1",
	[STAC_M1_2] = "m1-2",
	[STAC_M2] = "m2",
	[STAC_M2_2] = "m2-2",
	[STAC_M3] = "m3",
	[STAC_M5] = "m5",
	[STAC_M6] = "m6",
};

static const struct snd_pci_quirk stac925x_codec_id_cfg_tbl[] = {
	SND_PCI_QUIRK(0x107b, 0x0316, "Gateway M255", STAC_M2),
	SND_PCI_QUIRK(0x107b, 0x0366, "Gateway MP6954", STAC_M5),
	SND_PCI_QUIRK(0x107b, 0x0461, "Gateway NX560XL", STAC_M1),
	SND_PCI_QUIRK(0x107b, 0x0681, "Gateway NX860", STAC_M2),
	SND_PCI_QUIRK(0x107b, 0x0367, "Gateway MX6453", STAC_M1_2),
	/* Not sure about the brand name for those */
	SND_PCI_QUIRK(0x107b, 0x0281, "Gateway mobile", STAC_M1),
	SND_PCI_QUIRK(0x107b, 0x0507, "Gateway mobile", STAC_M3),
	SND_PCI_QUIRK(0x107b, 0x0281, "Gateway mobile", STAC_M6),
	SND_PCI_QUIRK(0x107b, 0x0685, "Gateway mobile", STAC_M2_2),
	{} /* terminator */
};

static const struct snd_pci_quirk stac925x_cfg_tbl[] = {
	/* SigmaTel reference board */
	SND_PCI_QUIRK(PCI_VENDOR_ID_INTEL, 0x2668, "DFI LanParty", STAC_REF),
	SND_PCI_QUIRK(PCI_VENDOR_ID_DFI, 0x3101, "DFI LanParty", STAC_REF),
	SND_PCI_QUIRK(0x8384, 0x7632, "Stac9202 Reference Board", STAC_REF),

	/* Default table for unknown ID */
	SND_PCI_QUIRK(0x1002, 0x437b, "Gateway mobile", STAC_M2_2),

	{} /* terminator */
};

static const unsigned int ref92hd73xx_pin_configs[13] = {
	0x02214030, 0x02a19040, 0x01a19020, 0x02214030,
	0x0181302e, 0x01014010, 0x01014020, 0x01014030,
	0x02319040, 0x90a000f0, 0x90a000f0, 0x01452050,
	0x01452050,
};

static const unsigned int dell_m6_pin_configs[13] = {
	0x0321101f, 0x4f00000f, 0x4f0000f0, 0x90170110,
	0x03a11020, 0x0321101f, 0x4f0000f0, 0x4f0000f0,
	0x4f0000f0, 0x90a60160, 0x4f0000f0, 0x4f0000f0,
	0x4f0000f0,
};

static const unsigned int alienware_m17x_pin_configs[13] = {
	0x0321101f, 0x0321101f, 0x03a11020, 0x03014020,
	0x90170110, 0x4f0000f0, 0x4f0000f0, 0x4f0000f0,
	0x4f0000f0, 0x90a60160, 0x4f0000f0, 0x4f0000f0,
	0x904601b0,
};

static const unsigned int intel_dg45id_pin_configs[13] = {
	0x02214230, 0x02A19240, 0x01013214, 0x01014210,
	0x01A19250, 0x01011212, 0x01016211
};

static const unsigned int *stac92hd73xx_brd_tbl[STAC_92HD73XX_MODELS] = {
	[STAC_92HD73XX_REF]	= ref92hd73xx_pin_configs,
	[STAC_DELL_M6_AMIC]	= dell_m6_pin_configs,
	[STAC_DELL_M6_DMIC]	= dell_m6_pin_configs,
	[STAC_DELL_M6_BOTH]	= dell_m6_pin_configs,
	[STAC_DELL_EQ]	= dell_m6_pin_configs,
	[STAC_ALIENWARE_M17X]	= alienware_m17x_pin_configs,
	[STAC_92HD73XX_INTEL]	= intel_dg45id_pin_configs,
};

static const char * const stac92hd73xx_models[STAC_92HD73XX_MODELS] = {
	[STAC_92HD73XX_AUTO] = "auto",
	[STAC_92HD73XX_NO_JD] = "no-jd",
	[STAC_92HD73XX_REF] = "ref",
	[STAC_92HD73XX_INTEL] = "intel",
	[STAC_DELL_M6_AMIC] = "dell-m6-amic",
	[STAC_DELL_M6_DMIC] = "dell-m6-dmic",
	[STAC_DELL_M6_BOTH] = "dell-m6",
	[STAC_DELL_EQ] = "dell-eq",
	[STAC_ALIENWARE_M17X] = "alienware",
};

static const struct snd_pci_quirk stac92hd73xx_cfg_tbl[] = {
	/* SigmaTel reference board */
	SND_PCI_QUIRK(PCI_VENDOR_ID_INTEL, 0x2668,
				"DFI LanParty", STAC_92HD73XX_REF),
	SND_PCI_QUIRK(PCI_VENDOR_ID_DFI, 0x3101,
				"DFI LanParty", STAC_92HD73XX_REF),
	SND_PCI_QUIRK(PCI_VENDOR_ID_INTEL, 0x5002,
				"Intel DG45ID", STAC_92HD73XX_INTEL),
	SND_PCI_QUIRK(PCI_VENDOR_ID_INTEL, 0x5003,
				"Intel DG45FC", STAC_92HD73XX_INTEL),
	SND_PCI_QUIRK(PCI_VENDOR_ID_DELL, 0x0254,
				"Dell Studio 1535", STAC_DELL_M6_DMIC),
	SND_PCI_QUIRK(PCI_VENDOR_ID_DELL, 0x0255,
				"unknown Dell", STAC_DELL_M6_DMIC),
	SND_PCI_QUIRK(PCI_VENDOR_ID_DELL, 0x0256,
				"unknown Dell", STAC_DELL_M6_BOTH),
	SND_PCI_QUIRK(PCI_VENDOR_ID_DELL, 0x0257,
				"unknown Dell", STAC_DELL_M6_BOTH),
	SND_PCI_QUIRK(PCI_VENDOR_ID_DELL, 0x025e,
				"unknown Dell", STAC_DELL_M6_AMIC),
	SND_PCI_QUIRK(PCI_VENDOR_ID_DELL, 0x025f,
				"unknown Dell", STAC_DELL_M6_AMIC),
	SND_PCI_QUIRK(PCI_VENDOR_ID_DELL, 0x0271,
				"unknown Dell", STAC_DELL_M6_DMIC),
	SND_PCI_QUIRK(PCI_VENDOR_ID_DELL, 0x0272,
				"unknown Dell", STAC_DELL_M6_DMIC),
	SND_PCI_QUIRK(PCI_VENDOR_ID_DELL, 0x029f,
				"Dell Studio 1537", STAC_DELL_M6_DMIC),
	SND_PCI_QUIRK(PCI_VENDOR_ID_DELL, 0x02a0,
				"Dell Studio 17", STAC_DELL_M6_DMIC),
	SND_PCI_QUIRK(PCI_VENDOR_ID_DELL, 0x02be,
				"Dell Studio 1555", STAC_DELL_M6_DMIC),
	SND_PCI_QUIRK(PCI_VENDOR_ID_DELL, 0x02bd,
				"Dell Studio 1557", STAC_DELL_M6_DMIC),
	SND_PCI_QUIRK(PCI_VENDOR_ID_DELL, 0x02fe,
				"Dell Studio XPS 1645", STAC_DELL_M6_DMIC),
	SND_PCI_QUIRK(PCI_VENDOR_ID_DELL, 0x0413,
				"Dell Studio 1558", STAC_DELL_M6_DMIC),
	{} /* terminator */
};

static const struct snd_pci_quirk stac92hd73xx_codec_id_cfg_tbl[] = {
	SND_PCI_QUIRK(PCI_VENDOR_ID_DELL, 0x02a1,
		      "Alienware M17x", STAC_ALIENWARE_M17X),
	SND_PCI_QUIRK(PCI_VENDOR_ID_DELL, 0x043a,
		      "Alienware M17x", STAC_ALIENWARE_M17X),
	SND_PCI_QUIRK(PCI_VENDOR_ID_DELL, 0x0490,
		      "Alienware M17x R3", STAC_DELL_EQ),
	{} /* terminator */
};

static const unsigned int ref92hd83xxx_pin_configs[10] = {
	0x02214030, 0x02211010, 0x02a19020, 0x02170130,
	0x01014050, 0x01819040, 0x01014020, 0x90a3014e,
	0x01451160, 0x98560170,
};

static const unsigned int dell_s14_pin_configs[10] = {
	0x0221403f, 0x0221101f, 0x02a19020, 0x90170110,
	0x40f000f0, 0x40f000f0, 0x40f000f0, 0x90a60160,
	0x40f000f0, 0x40f000f0,
};

static const unsigned int dell_vostro_3500_pin_configs[10] = {
	0x02a11020, 0x0221101f, 0x400000f0, 0x90170110,
	0x400000f1, 0x400000f2, 0x400000f3, 0x90a60160,
	0x400000f4, 0x400000f5,
};

static const unsigned int hp_dv7_4000_pin_configs[10] = {
	0x03a12050, 0x0321201f, 0x40f000f0, 0x90170110,
	0x40f000f0, 0x40f000f0, 0x90170110, 0xd5a30140,
	0x40f000f0, 0x40f000f0,
};

static const unsigned int hp_zephyr_pin_configs[10] = {
	0x01813050, 0x0421201f, 0x04a1205e, 0x96130310,
	0x96130310, 0x0101401f, 0x1111611f, 0xd5a30130,
	0, 0,
};

static const unsigned int hp_cNB11_intquad_pin_configs[10] = {
	0x40f000f0, 0x0221101f, 0x02a11020, 0x92170110,
	0x40f000f0, 0x92170110, 0x40f000f0, 0xd5a30130,
	0x40f000f0, 0x40f000f0,
};

static const unsigned int *stac92hd83xxx_brd_tbl[STAC_92HD83XXX_MODELS] = {
	[STAC_92HD83XXX_REF] = ref92hd83xxx_pin_configs,
	[STAC_92HD83XXX_PWR_REF] = ref92hd83xxx_pin_configs,
	[STAC_DELL_S14] = dell_s14_pin_configs,
	[STAC_DELL_VOSTRO_3500] = dell_vostro_3500_pin_configs,
	[STAC_92HD83XXX_HP_cNB11_INTQUAD] = hp_cNB11_intquad_pin_configs,
	[STAC_HP_DV7_4000] = hp_dv7_4000_pin_configs,
	[STAC_HP_ZEPHYR] = hp_zephyr_pin_configs,
};

static const char * const stac92hd83xxx_models[STAC_92HD83XXX_MODELS] = {
	[STAC_92HD83XXX_AUTO] = "auto",
	[STAC_92HD83XXX_REF] = "ref",
	[STAC_92HD83XXX_PWR_REF] = "mic-ref",
	[STAC_DELL_S14] = "dell-s14",
	[STAC_DELL_VOSTRO_3500] = "dell-vostro-3500",
	[STAC_92HD83XXX_HP_cNB11_INTQUAD] = "hp_cNB11_intquad",
	[STAC_HP_DV7_4000] = "hp-dv7-4000",
	[STAC_HP_ZEPHYR] = "hp-zephyr",
};

static const struct snd_pci_quirk stac92hd83xxx_cfg_tbl[] = {
	/* SigmaTel reference board */
	SND_PCI_QUIRK(PCI_VENDOR_ID_INTEL, 0x2668,
		      "DFI LanParty", STAC_92HD83XXX_REF),
	SND_PCI_QUIRK(PCI_VENDOR_ID_DFI, 0x3101,
		      "DFI LanParty", STAC_92HD83XXX_REF),
	SND_PCI_QUIRK(PCI_VENDOR_ID_DELL, 0x02ba,
		      "unknown Dell", STAC_DELL_S14),
	SND_PCI_QUIRK(PCI_VENDOR_ID_DELL, 0x1028,
		      "Dell Vostro 3500", STAC_DELL_VOSTRO_3500),
	SND_PCI_QUIRK(PCI_VENDOR_ID_HP, 0x1656,
			  "HP", STAC_92HD83XXX_HP_cNB11_INTQUAD),
	SND_PCI_QUIRK(PCI_VENDOR_ID_HP, 0x1657,
			  "HP", STAC_92HD83XXX_HP_cNB11_INTQUAD),
	SND_PCI_QUIRK(PCI_VENDOR_ID_HP, 0x1658,
			  "HP", STAC_92HD83XXX_HP_cNB11_INTQUAD),
	SND_PCI_QUIRK(PCI_VENDOR_ID_HP, 0x1659,
			  "HP", STAC_92HD83XXX_HP_cNB11_INTQUAD),
	SND_PCI_QUIRK(PCI_VENDOR_ID_HP, 0x165A,
			  "HP", STAC_92HD83XXX_HP_cNB11_INTQUAD),
	SND_PCI_QUIRK(PCI_VENDOR_ID_HP, 0x165B,
			  "HP", STAC_92HD83XXX_HP_cNB11_INTQUAD),
	SND_PCI_QUIRK(PCI_VENDOR_ID_HP, 0x3388,
			  "HP", STAC_92HD83XXX_HP_cNB11_INTQUAD),
	SND_PCI_QUIRK(PCI_VENDOR_ID_HP, 0x3389,
			  "HP", STAC_92HD83XXX_HP_cNB11_INTQUAD),
	SND_PCI_QUIRK(PCI_VENDOR_ID_HP, 0x355B,
			  "HP", STAC_92HD83XXX_HP_cNB11_INTQUAD),
	SND_PCI_QUIRK(PCI_VENDOR_ID_HP, 0x355C,
			  "HP", STAC_92HD83XXX_HP_cNB11_INTQUAD),
	SND_PCI_QUIRK(PCI_VENDOR_ID_HP, 0x355D,
			  "HP", STAC_92HD83XXX_HP_cNB11_INTQUAD),
	SND_PCI_QUIRK(PCI_VENDOR_ID_HP, 0x355E,
			  "HP", STAC_92HD83XXX_HP_cNB11_INTQUAD),
	SND_PCI_QUIRK(PCI_VENDOR_ID_HP, 0x355F,
			  "HP", STAC_92HD83XXX_HP_cNB11_INTQUAD),
	SND_PCI_QUIRK(PCI_VENDOR_ID_HP, 0x3560,
			  "HP", STAC_92HD83XXX_HP_cNB11_INTQUAD),
	SND_PCI_QUIRK(PCI_VENDOR_ID_HP, 0x358B,
			  "HP", STAC_92HD83XXX_HP_cNB11_INTQUAD),
	SND_PCI_QUIRK(PCI_VENDOR_ID_HP, 0x358C,
			  "HP", STAC_92HD83XXX_HP_cNB11_INTQUAD),
	SND_PCI_QUIRK(PCI_VENDOR_ID_HP, 0x358D,
			  "HP", STAC_92HD83XXX_HP_cNB11_INTQUAD),
	SND_PCI_QUIRK(PCI_VENDOR_ID_HP, 0x3591,
			  "HP", STAC_92HD83XXX_HP_cNB11_INTQUAD),
	SND_PCI_QUIRK(PCI_VENDOR_ID_HP, 0x3592,
			  "HP", STAC_92HD83XXX_HP_cNB11_INTQUAD),
	SND_PCI_QUIRK(PCI_VENDOR_ID_HP, 0x3593,
			  "HP", STAC_92HD83XXX_HP_cNB11_INTQUAD),
	SND_PCI_QUIRK(PCI_VENDOR_ID_HP, 0x3561,
			  "HP", STAC_HP_ZEPHYR),
	{} /* terminator */
};

static const struct snd_pci_quirk stac92hd83xxx_codec_id_cfg_tbl[] = {
	SND_PCI_QUIRK(PCI_VENDOR_ID_HP, 0x3561,
			  "HP", STAC_HP_ZEPHYR),
	{} /* terminator */
};

static const unsigned int ref92hd71bxx_pin_configs[STAC92HD71BXX_NUM_PINS] = {
	0x02214030, 0x02a19040, 0x01a19020, 0x01014010,
	0x0181302e, 0x01014010, 0x01019020, 0x90a000f0,
	0x90a000f0, 0x01452050, 0x01452050, 0x00000000,
	0x00000000
};

static const unsigned int dell_m4_1_pin_configs[STAC92HD71BXX_NUM_PINS] = {
	0x0421101f, 0x04a11221, 0x40f000f0, 0x90170110,
	0x23a1902e, 0x23014250, 0x40f000f0, 0x90a000f0,
	0x40f000f0, 0x4f0000f0, 0x4f0000f0, 0x00000000,
	0x00000000
};

static const unsigned int dell_m4_2_pin_configs[STAC92HD71BXX_NUM_PINS] = {
	0x0421101f, 0x04a11221, 0x90a70330, 0x90170110,
	0x23a1902e, 0x23014250, 0x40f000f0, 0x40f000f0,
	0x40f000f0, 0x044413b0, 0x044413b0, 0x00000000,
	0x00000000
};

static const unsigned int dell_m4_3_pin_configs[STAC92HD71BXX_NUM_PINS] = {
	0x0421101f, 0x04a11221, 0x90a70330, 0x90170110,
	0x40f000f0, 0x40f000f0, 0x40f000f0, 0x90a000f0,
	0x40f000f0, 0x044413b0, 0x044413b0, 0x00000000,
	0x00000000
};

static const unsigned int *stac92hd71bxx_brd_tbl[STAC_92HD71BXX_MODELS] = {
	[STAC_92HD71BXX_REF] = ref92hd71bxx_pin_configs,
	[STAC_DELL_M4_1]	= dell_m4_1_pin_configs,
	[STAC_DELL_M4_2]	= dell_m4_2_pin_configs,
	[STAC_DELL_M4_3]	= dell_m4_3_pin_configs,
	[STAC_HP_M4]		= NULL,
	[STAC_HP_DV4]		= NULL,
	[STAC_HP_DV5]		= NULL,
	[STAC_HP_HDX]           = NULL,
	[STAC_HP_DV4_1222NR]	= NULL,
};

static const char * const stac92hd71bxx_models[STAC_92HD71BXX_MODELS] = {
	[STAC_92HD71BXX_AUTO] = "auto",
	[STAC_92HD71BXX_REF] = "ref",
	[STAC_DELL_M4_1] = "dell-m4-1",
	[STAC_DELL_M4_2] = "dell-m4-2",
	[STAC_DELL_M4_3] = "dell-m4-3",
	[STAC_HP_M4] = "hp-m4",
	[STAC_HP_DV4] = "hp-dv4",
	[STAC_HP_DV5] = "hp-dv5",
	[STAC_HP_HDX] = "hp-hdx",
	[STAC_HP_DV4_1222NR] = "hp-dv4-1222nr",
};

static const struct snd_pci_quirk stac92hd71bxx_cfg_tbl[] = {
	/* SigmaTel reference board */
	SND_PCI_QUIRK(PCI_VENDOR_ID_INTEL, 0x2668,
		      "DFI LanParty", STAC_92HD71BXX_REF),
	SND_PCI_QUIRK(PCI_VENDOR_ID_DFI, 0x3101,
		      "DFI LanParty", STAC_92HD71BXX_REF),
	SND_PCI_QUIRK(PCI_VENDOR_ID_HP, 0x30fb,
		      "HP dv4-1222nr", STAC_HP_DV4_1222NR),
	SND_PCI_QUIRK_MASK(PCI_VENDOR_ID_HP, 0xfff0, 0x1720,
			  "HP", STAC_HP_DV5),
	SND_PCI_QUIRK_MASK(PCI_VENDOR_ID_HP, 0xfff0, 0x3080,
		      "HP", STAC_HP_DV5),
	SND_PCI_QUIRK_MASK(PCI_VENDOR_ID_HP, 0xfff0, 0x30f0,
		      "HP dv4-7", STAC_HP_DV4),
	SND_PCI_QUIRK_MASK(PCI_VENDOR_ID_HP, 0xfff0, 0x3600,
		      "HP dv4-7", STAC_HP_DV5),
	SND_PCI_QUIRK(PCI_VENDOR_ID_HP, 0x3610,
		      "HP HDX", STAC_HP_HDX),  /* HDX18 */
	SND_PCI_QUIRK(PCI_VENDOR_ID_HP, 0x361a,
		      "HP mini 1000", STAC_HP_M4),
	SND_PCI_QUIRK(PCI_VENDOR_ID_HP, 0x361b,
		      "HP HDX", STAC_HP_HDX),  /* HDX16 */
	SND_PCI_QUIRK_MASK(PCI_VENDOR_ID_HP, 0xfff0, 0x3620,
		      "HP dv6", STAC_HP_DV5),
	SND_PCI_QUIRK(PCI_VENDOR_ID_HP, 0x3061,
		      "HP dv6", STAC_HP_DV5), /* HP dv6-1110ax */
	SND_PCI_QUIRK(PCI_VENDOR_ID_HP, 0x363e,
		      "HP DV6", STAC_HP_DV5),
	SND_PCI_QUIRK_MASK(PCI_VENDOR_ID_HP, 0xfff0, 0x7010,
		      "HP", STAC_HP_DV5),
	SND_PCI_QUIRK(PCI_VENDOR_ID_DELL, 0x0233,
				"unknown Dell", STAC_DELL_M4_1),
	SND_PCI_QUIRK(PCI_VENDOR_ID_DELL, 0x0234,
				"unknown Dell", STAC_DELL_M4_1),
	SND_PCI_QUIRK(PCI_VENDOR_ID_DELL, 0x0250,
				"unknown Dell", STAC_DELL_M4_1),
	SND_PCI_QUIRK(PCI_VENDOR_ID_DELL, 0x024f,
				"unknown Dell", STAC_DELL_M4_1),
	SND_PCI_QUIRK(PCI_VENDOR_ID_DELL, 0x024d,
				"unknown Dell", STAC_DELL_M4_1),
	SND_PCI_QUIRK(PCI_VENDOR_ID_DELL, 0x0251,
				"unknown Dell", STAC_DELL_M4_1),
	SND_PCI_QUIRK(PCI_VENDOR_ID_DELL, 0x0277,
				"unknown Dell", STAC_DELL_M4_1),
	SND_PCI_QUIRK(PCI_VENDOR_ID_DELL, 0x0263,
				"unknown Dell", STAC_DELL_M4_2),
	SND_PCI_QUIRK(PCI_VENDOR_ID_DELL, 0x0265,
				"unknown Dell", STAC_DELL_M4_2),
	SND_PCI_QUIRK(PCI_VENDOR_ID_DELL, 0x0262,
				"unknown Dell", STAC_DELL_M4_2),
	SND_PCI_QUIRK(PCI_VENDOR_ID_DELL, 0x0264,
				"unknown Dell", STAC_DELL_M4_2),
	SND_PCI_QUIRK(PCI_VENDOR_ID_DELL, 0x02aa,
				"unknown Dell", STAC_DELL_M4_3),
	{} /* terminator */
};

static const unsigned int ref922x_pin_configs[10] = {
	0x01014010, 0x01016011, 0x01012012, 0x0221401f,
	0x01813122, 0x01011014, 0x01441030, 0x01c41030,
	0x40000100, 0x40000100,
};

/*
    STAC 922X pin configs for
    102801A7
    102801AB
    102801A9
    102801D1
    102801D2
*/
static const unsigned int dell_922x_d81_pin_configs[10] = {
	0x02214030, 0x01a19021, 0x01111012, 0x01114010,
	0x02a19020, 0x01117011, 0x400001f0, 0x400001f1,
	0x01813122, 0x400001f2,
};

/*
    STAC 922X pin configs for
    102801AC
    102801D0
*/
static const unsigned int dell_922x_d82_pin_configs[10] = {
	0x02214030, 0x01a19021, 0x01111012, 0x01114010,
	0x02a19020, 0x01117011, 0x01451140, 0x400001f0,
	0x01813122, 0x400001f1,
};

/*
    STAC 922X pin configs for
    102801BF
*/
static const unsigned int dell_922x_m81_pin_configs[10] = {
	0x0321101f, 0x01112024, 0x01111222, 0x91174220,
	0x03a11050, 0x01116221, 0x90a70330, 0x01452340, 
	0x40C003f1, 0x405003f0,
};

/*
    STAC 9221 A1 pin configs for
    102801D7 (Dell XPS M1210)
*/
static const unsigned int dell_922x_m82_pin_configs[10] = {
	0x02211211, 0x408103ff, 0x02a1123e, 0x90100310, 
	0x408003f1, 0x0221121f, 0x03451340, 0x40c003f2, 
	0x508003f3, 0x405003f4, 
};

static const unsigned int d945gtp3_pin_configs[10] = {
	0x0221401f, 0x01a19022, 0x01813021, 0x01014010,
	0x40000100, 0x40000100, 0x40000100, 0x40000100,
	0x02a19120, 0x40000100,
};

static const unsigned int d945gtp5_pin_configs[10] = {
	0x0221401f, 0x01011012, 0x01813024, 0x01014010,
	0x01a19021, 0x01016011, 0x01452130, 0x40000100,
	0x02a19320, 0x40000100,
};

static const unsigned int intel_mac_v1_pin_configs[10] = {
	0x0121e21f, 0x400000ff, 0x9017e110, 0x400000fd,
	0x400000fe, 0x0181e020, 0x1145e030, 0x11c5e240,
	0x400000fc, 0x400000fb,
};

static const unsigned int intel_mac_v2_pin_configs[10] = {
	0x0121e21f, 0x90a7012e, 0x9017e110, 0x400000fd,
	0x400000fe, 0x0181e020, 0x1145e230, 0x500000fa,
	0x400000fc, 0x400000fb,
};

static const unsigned int intel_mac_v3_pin_configs[10] = {
	0x0121e21f, 0x90a7012e, 0x9017e110, 0x400000fd,
	0x400000fe, 0x0181e020, 0x1145e230, 0x11c5e240,
	0x400000fc, 0x400000fb,
};

static const unsigned int intel_mac_v4_pin_configs[10] = {
	0x0321e21f, 0x03a1e02e, 0x9017e110, 0x9017e11f,
	0x400000fe, 0x0381e020, 0x1345e230, 0x13c5e240,
	0x400000fc, 0x400000fb,
};

static const unsigned int intel_mac_v5_pin_configs[10] = {
	0x0321e21f, 0x03a1e02e, 0x9017e110, 0x9017e11f,
	0x400000fe, 0x0381e020, 0x1345e230, 0x13c5e240,
	0x400000fc, 0x400000fb,
};

static const unsigned int ecs202_pin_configs[10] = {
	0x0221401f, 0x02a19020, 0x01a19020, 0x01114010,
	0x408000f0, 0x01813022, 0x074510a0, 0x40c400f1,
	0x9037012e, 0x40e000f2,
};

static const unsigned int *stac922x_brd_tbl[STAC_922X_MODELS] = {
	[STAC_D945_REF] = ref922x_pin_configs,
	[STAC_D945GTP3] = d945gtp3_pin_configs,
	[STAC_D945GTP5] = d945gtp5_pin_configs,
	[STAC_INTEL_MAC_V1] = intel_mac_v1_pin_configs,
	[STAC_INTEL_MAC_V2] = intel_mac_v2_pin_configs,
	[STAC_INTEL_MAC_V3] = intel_mac_v3_pin_configs,
	[STAC_INTEL_MAC_V4] = intel_mac_v4_pin_configs,
	[STAC_INTEL_MAC_V5] = intel_mac_v5_pin_configs,
	[STAC_INTEL_MAC_AUTO] = intel_mac_v3_pin_configs,
	/* for backward compatibility */
	[STAC_MACMINI] = intel_mac_v3_pin_configs,
	[STAC_MACBOOK] = intel_mac_v5_pin_configs,
	[STAC_MACBOOK_PRO_V1] = intel_mac_v3_pin_configs,
	[STAC_MACBOOK_PRO_V2] = intel_mac_v3_pin_configs,
	[STAC_IMAC_INTEL] = intel_mac_v2_pin_configs,
	[STAC_IMAC_INTEL_20] = intel_mac_v3_pin_configs,
	[STAC_ECS_202] = ecs202_pin_configs,
	[STAC_922X_DELL_D81] = dell_922x_d81_pin_configs,
	[STAC_922X_DELL_D82] = dell_922x_d82_pin_configs,	
	[STAC_922X_DELL_M81] = dell_922x_m81_pin_configs,
	[STAC_922X_DELL_M82] = dell_922x_m82_pin_configs,	
};

static const char * const stac922x_models[STAC_922X_MODELS] = {
	[STAC_922X_AUTO] = "auto",
	[STAC_D945_REF]	= "ref",
	[STAC_D945GTP5]	= "5stack",
	[STAC_D945GTP3]	= "3stack",
	[STAC_INTEL_MAC_V1] = "intel-mac-v1",
	[STAC_INTEL_MAC_V2] = "intel-mac-v2",
	[STAC_INTEL_MAC_V3] = "intel-mac-v3",
	[STAC_INTEL_MAC_V4] = "intel-mac-v4",
	[STAC_INTEL_MAC_V5] = "intel-mac-v5",
	[STAC_INTEL_MAC_AUTO] = "intel-mac-auto",
	/* for backward compatibility */
	[STAC_MACMINI]	= "macmini",
	[STAC_MACBOOK]	= "macbook",
	[STAC_MACBOOK_PRO_V1]	= "macbook-pro-v1",
	[STAC_MACBOOK_PRO_V2]	= "macbook-pro",
	[STAC_IMAC_INTEL] = "imac-intel",
	[STAC_IMAC_INTEL_20] = "imac-intel-20",
	[STAC_ECS_202] = "ecs202",
	[STAC_922X_DELL_D81] = "dell-d81",
	[STAC_922X_DELL_D82] = "dell-d82",
	[STAC_922X_DELL_M81] = "dell-m81",
	[STAC_922X_DELL_M82] = "dell-m82",
};

static const struct snd_pci_quirk stac922x_cfg_tbl[] = {
	/* SigmaTel reference board */
	SND_PCI_QUIRK(PCI_VENDOR_ID_INTEL, 0x2668,
		      "DFI LanParty", STAC_D945_REF),
	SND_PCI_QUIRK(PCI_VENDOR_ID_DFI, 0x3101,
		      "DFI LanParty", STAC_D945_REF),
	/* Intel 945G based systems */
	SND_PCI_QUIRK(PCI_VENDOR_ID_INTEL, 0x0101,
		      "Intel D945G", STAC_D945GTP3),
	SND_PCI_QUIRK(PCI_VENDOR_ID_INTEL, 0x0202,
		      "Intel D945G", STAC_D945GTP3),
	SND_PCI_QUIRK(PCI_VENDOR_ID_INTEL, 0x0606,
		      "Intel D945G", STAC_D945GTP3),
	SND_PCI_QUIRK(PCI_VENDOR_ID_INTEL, 0x0601,
		      "Intel D945G", STAC_D945GTP3),
	SND_PCI_QUIRK(PCI_VENDOR_ID_INTEL, 0x0111,
		      "Intel D945G", STAC_D945GTP3),
	SND_PCI_QUIRK(PCI_VENDOR_ID_INTEL, 0x1115,
		      "Intel D945G", STAC_D945GTP3),
	SND_PCI_QUIRK(PCI_VENDOR_ID_INTEL, 0x1116,
		      "Intel D945G", STAC_D945GTP3),
	SND_PCI_QUIRK(PCI_VENDOR_ID_INTEL, 0x1117,
		      "Intel D945G", STAC_D945GTP3),
	SND_PCI_QUIRK(PCI_VENDOR_ID_INTEL, 0x1118,
		      "Intel D945G", STAC_D945GTP3),
	SND_PCI_QUIRK(PCI_VENDOR_ID_INTEL, 0x1119,
		      "Intel D945G", STAC_D945GTP3),
	SND_PCI_QUIRK(PCI_VENDOR_ID_INTEL, 0x8826,
		      "Intel D945G", STAC_D945GTP3),
	SND_PCI_QUIRK(PCI_VENDOR_ID_INTEL, 0x5049,
		      "Intel D945G", STAC_D945GTP3),
	SND_PCI_QUIRK(PCI_VENDOR_ID_INTEL, 0x5055,
		      "Intel D945G", STAC_D945GTP3),
	SND_PCI_QUIRK(PCI_VENDOR_ID_INTEL, 0x5048,
		      "Intel D945G", STAC_D945GTP3),
	SND_PCI_QUIRK(PCI_VENDOR_ID_INTEL, 0x0110,
		      "Intel D945G", STAC_D945GTP3),
	/* Intel D945G 5-stack systems */
	SND_PCI_QUIRK(PCI_VENDOR_ID_INTEL, 0x0404,
		      "Intel D945G", STAC_D945GTP5),
	SND_PCI_QUIRK(PCI_VENDOR_ID_INTEL, 0x0303,
		      "Intel D945G", STAC_D945GTP5),
	SND_PCI_QUIRK(PCI_VENDOR_ID_INTEL, 0x0013,
		      "Intel D945G", STAC_D945GTP5),
	SND_PCI_QUIRK(PCI_VENDOR_ID_INTEL, 0x0417,
		      "Intel D945G", STAC_D945GTP5),
	/* Intel 945P based systems */
	SND_PCI_QUIRK(PCI_VENDOR_ID_INTEL, 0x0b0b,
		      "Intel D945P", STAC_D945GTP3),
	SND_PCI_QUIRK(PCI_VENDOR_ID_INTEL, 0x0112,
		      "Intel D945P", STAC_D945GTP3),
	SND_PCI_QUIRK(PCI_VENDOR_ID_INTEL, 0x0d0d,
		      "Intel D945P", STAC_D945GTP3),
	SND_PCI_QUIRK(PCI_VENDOR_ID_INTEL, 0x0909,
		      "Intel D945P", STAC_D945GTP3),
	SND_PCI_QUIRK(PCI_VENDOR_ID_INTEL, 0x0505,
		      "Intel D945P", STAC_D945GTP3),
	SND_PCI_QUIRK(PCI_VENDOR_ID_INTEL, 0x0707,
		      "Intel D945P", STAC_D945GTP5),
	/* other intel */
	SND_PCI_QUIRK(PCI_VENDOR_ID_INTEL, 0x0204,
		      "Intel D945", STAC_D945_REF),
	/* other systems  */
	/* Apple Intel Mac (Mac Mini, MacBook, MacBook Pro...) */
	SND_PCI_QUIRK(0x8384, 0x7680,
		      "Mac", STAC_INTEL_MAC_AUTO),
	/* Dell systems  */
	SND_PCI_QUIRK(PCI_VENDOR_ID_DELL, 0x01a7,
		      "unknown Dell", STAC_922X_DELL_D81),
	SND_PCI_QUIRK(PCI_VENDOR_ID_DELL, 0x01a9,
		      "unknown Dell", STAC_922X_DELL_D81),
	SND_PCI_QUIRK(PCI_VENDOR_ID_DELL, 0x01ab,
		      "unknown Dell", STAC_922X_DELL_D81),
	SND_PCI_QUIRK(PCI_VENDOR_ID_DELL, 0x01ac,
		      "unknown Dell", STAC_922X_DELL_D82),
	SND_PCI_QUIRK(PCI_VENDOR_ID_DELL, 0x01bf,
		      "unknown Dell", STAC_922X_DELL_M81),
	SND_PCI_QUIRK(PCI_VENDOR_ID_DELL, 0x01d0,
		      "unknown Dell", STAC_922X_DELL_D82),
	SND_PCI_QUIRK(PCI_VENDOR_ID_DELL, 0x01d1,
		      "unknown Dell", STAC_922X_DELL_D81),
	SND_PCI_QUIRK(PCI_VENDOR_ID_DELL, 0x01d2,
		      "unknown Dell", STAC_922X_DELL_D81),
	SND_PCI_QUIRK(PCI_VENDOR_ID_DELL, 0x01d7,
		      "Dell XPS M1210", STAC_922X_DELL_M82),
	/* ECS/PC Chips boards */
	SND_PCI_QUIRK_MASK(0x1019, 0xf000, 0x2000,
		      "ECS/PC chips", STAC_ECS_202),
	{} /* terminator */
};

static const unsigned int ref927x_pin_configs[14] = {
	0x02214020, 0x02a19080, 0x0181304e, 0x01014010,
	0x01a19040, 0x01011012, 0x01016011, 0x0101201f, 
	0x183301f0, 0x18a001f0, 0x18a001f0, 0x01442070,
	0x01c42190, 0x40000100,
};

static const unsigned int d965_3st_pin_configs[14] = {
	0x0221401f, 0x02a19120, 0x40000100, 0x01014011,
	0x01a19021, 0x01813024, 0x40000100, 0x40000100,
	0x40000100, 0x40000100, 0x40000100, 0x40000100,
	0x40000100, 0x40000100
};

static const unsigned int d965_5st_pin_configs[14] = {
	0x02214020, 0x02a19080, 0x0181304e, 0x01014010,
	0x01a19040, 0x01011012, 0x01016011, 0x40000100,
	0x40000100, 0x40000100, 0x40000100, 0x01442070,
	0x40000100, 0x40000100
};

static const unsigned int d965_5st_no_fp_pin_configs[14] = {
	0x40000100, 0x40000100, 0x0181304e, 0x01014010,
	0x01a19040, 0x01011012, 0x01016011, 0x40000100,
	0x40000100, 0x40000100, 0x40000100, 0x01442070,
	0x40000100, 0x40000100
};

static const unsigned int dell_3st_pin_configs[14] = {
	0x02211230, 0x02a11220, 0x01a19040, 0x01114210,
	0x01111212, 0x01116211, 0x01813050, 0x01112214,
	0x403003fa, 0x90a60040, 0x90a60040, 0x404003fb,
	0x40c003fc, 0x40000100
};

static const unsigned int *stac927x_brd_tbl[STAC_927X_MODELS] = {
	[STAC_D965_REF_NO_JD] = ref927x_pin_configs,
	[STAC_D965_REF]  = ref927x_pin_configs,
	[STAC_D965_3ST]  = d965_3st_pin_configs,
	[STAC_D965_5ST]  = d965_5st_pin_configs,
	[STAC_D965_5ST_NO_FP]  = d965_5st_no_fp_pin_configs,
	[STAC_DELL_3ST]  = dell_3st_pin_configs,
	[STAC_DELL_BIOS] = NULL,
	[STAC_927X_VOLKNOB] = NULL,
};

static const char * const stac927x_models[STAC_927X_MODELS] = {
	[STAC_927X_AUTO]	= "auto",
	[STAC_D965_REF_NO_JD]	= "ref-no-jd",
	[STAC_D965_REF]		= "ref",
	[STAC_D965_3ST]		= "3stack",
	[STAC_D965_5ST]		= "5stack",
	[STAC_D965_5ST_NO_FP]	= "5stack-no-fp",
	[STAC_DELL_3ST]		= "dell-3stack",
	[STAC_DELL_BIOS]	= "dell-bios",
	[STAC_927X_VOLKNOB]	= "volknob",
};

static const struct snd_pci_quirk stac927x_cfg_tbl[] = {
	/* SigmaTel reference board */
	SND_PCI_QUIRK(PCI_VENDOR_ID_INTEL, 0x2668,
		      "DFI LanParty", STAC_D965_REF),
	SND_PCI_QUIRK(PCI_VENDOR_ID_DFI, 0x3101,
		      "DFI LanParty", STAC_D965_REF),
	 /* Intel 946 based systems */
	SND_PCI_QUIRK(PCI_VENDOR_ID_INTEL, 0x3d01, "Intel D946", STAC_D965_3ST),
	SND_PCI_QUIRK(PCI_VENDOR_ID_INTEL, 0xa301, "Intel D946", STAC_D965_3ST),
	/* 965 based 3 stack systems */
	SND_PCI_QUIRK_MASK(PCI_VENDOR_ID_INTEL, 0xff00, 0x2100,
			   "Intel D965", STAC_D965_3ST),
	SND_PCI_QUIRK_MASK(PCI_VENDOR_ID_INTEL, 0xff00, 0x2000,
			   "Intel D965", STAC_D965_3ST),
	/* Dell 3 stack systems */
	SND_PCI_QUIRK(PCI_VENDOR_ID_DELL,  0x01dd, "Dell Dimension E520", STAC_DELL_3ST),
	SND_PCI_QUIRK(PCI_VENDOR_ID_DELL,  0x01ed, "Dell     ", STAC_DELL_3ST),
	SND_PCI_QUIRK(PCI_VENDOR_ID_DELL,  0x01f4, "Dell     ", STAC_DELL_3ST),
	/* Dell 3 stack systems with verb table in BIOS */
	SND_PCI_QUIRK(PCI_VENDOR_ID_DELL,  0x01f3, "Dell Inspiron 1420", STAC_DELL_BIOS),
	SND_PCI_QUIRK(PCI_VENDOR_ID_DELL,  0x01f7, "Dell XPS M1730", STAC_DELL_BIOS),
	SND_PCI_QUIRK(PCI_VENDOR_ID_DELL,  0x0227, "Dell Vostro 1400  ", STAC_DELL_BIOS),
	SND_PCI_QUIRK(PCI_VENDOR_ID_DELL,  0x022e, "Dell     ", STAC_DELL_BIOS),
	SND_PCI_QUIRK(PCI_VENDOR_ID_DELL,  0x022f, "Dell Inspiron 1525", STAC_DELL_BIOS),
	SND_PCI_QUIRK(PCI_VENDOR_ID_DELL,  0x0242, "Dell     ", STAC_DELL_BIOS),
	SND_PCI_QUIRK(PCI_VENDOR_ID_DELL,  0x0243, "Dell     ", STAC_DELL_BIOS),
	SND_PCI_QUIRK(PCI_VENDOR_ID_DELL,  0x02ff, "Dell     ", STAC_DELL_BIOS),
	SND_PCI_QUIRK(PCI_VENDOR_ID_DELL,  0x0209, "Dell XPS 1330", STAC_DELL_BIOS),
	/* 965 based 5 stack systems */
	SND_PCI_QUIRK_MASK(PCI_VENDOR_ID_INTEL, 0xff00, 0x2300,
			   "Intel D965", STAC_D965_5ST),
	SND_PCI_QUIRK_MASK(PCI_VENDOR_ID_INTEL, 0xff00, 0x2500,
			   "Intel D965", STAC_D965_5ST),
	/* volume-knob fixes */
	SND_PCI_QUIRK_VENDOR(0x10cf, "FSC", STAC_927X_VOLKNOB),
	{} /* terminator */
};

static const unsigned int ref9205_pin_configs[12] = {
	0x40000100, 0x40000100, 0x01016011, 0x01014010,
	0x01813122, 0x01a19021, 0x01019020, 0x40000100,
	0x90a000f0, 0x90a000f0, 0x01441030, 0x01c41030
};

/*
    STAC 9205 pin configs for
    102801F1
    102801F2
    102801FC
    102801FD
    10280204
    1028021F
    10280228 (Dell Vostro 1500)
    10280229 (Dell Vostro 1700)
*/
static const unsigned int dell_9205_m42_pin_configs[12] = {
	0x0321101F, 0x03A11020, 0x400003FA, 0x90170310,
	0x400003FB, 0x400003FC, 0x400003FD, 0x40F000F9,
	0x90A60330, 0x400003FF, 0x0144131F, 0x40C003FE,
};

/*
    STAC 9205 pin configs for
    102801F9
    102801FA
    102801FE
    102801FF (Dell Precision M4300)
    10280206
    10280200
    10280201
*/
static const unsigned int dell_9205_m43_pin_configs[12] = {
	0x0321101f, 0x03a11020, 0x90a70330, 0x90170310,
	0x400000fe, 0x400000ff, 0x400000fd, 0x40f000f9,
	0x400000fa, 0x400000fc, 0x0144131f, 0x40c003f8,
};

static const unsigned int dell_9205_m44_pin_configs[12] = {
	0x0421101f, 0x04a11020, 0x400003fa, 0x90170310,
	0x400003fb, 0x400003fc, 0x400003fd, 0x400003f9,
	0x90a60330, 0x400003ff, 0x01441340, 0x40c003fe,
};

static const unsigned int *stac9205_brd_tbl[STAC_9205_MODELS] = {
	[STAC_9205_REF] = ref9205_pin_configs,
	[STAC_9205_DELL_M42] = dell_9205_m42_pin_configs,
	[STAC_9205_DELL_M43] = dell_9205_m43_pin_configs,
	[STAC_9205_DELL_M44] = dell_9205_m44_pin_configs,
	[STAC_9205_EAPD] = NULL,
};

static const char * const stac9205_models[STAC_9205_MODELS] = {
	[STAC_9205_AUTO] = "auto",
	[STAC_9205_REF] = "ref",
	[STAC_9205_DELL_M42] = "dell-m42",
	[STAC_9205_DELL_M43] = "dell-m43",
	[STAC_9205_DELL_M44] = "dell-m44",
	[STAC_9205_EAPD] = "eapd",
};

static const struct snd_pci_quirk stac9205_cfg_tbl[] = {
	/* SigmaTel reference board */
	SND_PCI_QUIRK(PCI_VENDOR_ID_INTEL, 0x2668,
		      "DFI LanParty", STAC_9205_REF),
	SND_PCI_QUIRK(PCI_VENDOR_ID_INTEL, 0xfb30,
		      "SigmaTel", STAC_9205_REF),
	SND_PCI_QUIRK(PCI_VENDOR_ID_DFI, 0x3101,
		      "DFI LanParty", STAC_9205_REF),
	/* Dell */
	SND_PCI_QUIRK(PCI_VENDOR_ID_DELL, 0x01f1,
		      "unknown Dell", STAC_9205_DELL_M42),
	SND_PCI_QUIRK(PCI_VENDOR_ID_DELL, 0x01f2,
		      "unknown Dell", STAC_9205_DELL_M42),
	SND_PCI_QUIRK(PCI_VENDOR_ID_DELL, 0x01f8,
		      "Dell Precision", STAC_9205_DELL_M43),
	SND_PCI_QUIRK(PCI_VENDOR_ID_DELL, 0x01f9,
		      "Dell Precision", STAC_9205_DELL_M43),
	SND_PCI_QUIRK(PCI_VENDOR_ID_DELL, 0x01fa,
		      "Dell Precision", STAC_9205_DELL_M43),
	SND_PCI_QUIRK(PCI_VENDOR_ID_DELL, 0x01fc,
		      "unknown Dell", STAC_9205_DELL_M42),
	SND_PCI_QUIRK(PCI_VENDOR_ID_DELL, 0x01fd,
		      "unknown Dell", STAC_9205_DELL_M42),
	SND_PCI_QUIRK(PCI_VENDOR_ID_DELL, 0x01fe,
		      "Dell Precision", STAC_9205_DELL_M43),
	SND_PCI_QUIRK(PCI_VENDOR_ID_DELL, 0x01ff,
		      "Dell Precision M4300", STAC_9205_DELL_M43),
	SND_PCI_QUIRK(PCI_VENDOR_ID_DELL, 0x0204,
		      "unknown Dell", STAC_9205_DELL_M42),
	SND_PCI_QUIRK(PCI_VENDOR_ID_DELL, 0x0206,
		      "Dell Precision", STAC_9205_DELL_M43),
	SND_PCI_QUIRK(PCI_VENDOR_ID_DELL, 0x021b,
		      "Dell Precision", STAC_9205_DELL_M43),
	SND_PCI_QUIRK(PCI_VENDOR_ID_DELL, 0x021c,
		      "Dell Precision", STAC_9205_DELL_M43),
	SND_PCI_QUIRK(PCI_VENDOR_ID_DELL, 0x021f,
		      "Dell Inspiron", STAC_9205_DELL_M44),
	SND_PCI_QUIRK(PCI_VENDOR_ID_DELL, 0x0228,
		      "Dell Vostro 1500", STAC_9205_DELL_M42),
	SND_PCI_QUIRK(PCI_VENDOR_ID_DELL, 0x0229,
		      "Dell Vostro 1700", STAC_9205_DELL_M42),
	/* Gateway */
	SND_PCI_QUIRK(0x107b, 0x0560, "Gateway T6834c", STAC_9205_EAPD),
	SND_PCI_QUIRK(0x107b, 0x0565, "Gateway T1616", STAC_9205_EAPD),
	{} /* terminator */
};

static void stac92xx_set_config_regs(struct hda_codec *codec,
				     const unsigned int *pincfgs)
{
	int i;
	struct sigmatel_spec *spec = codec->spec;

	if (!pincfgs)
		return;

	for (i = 0; i < spec->num_pins; i++)
		if (spec->pin_nids[i] && pincfgs[i])
			snd_hda_codec_set_pincfg(codec, spec->pin_nids[i],
						 pincfgs[i]);
}

/*
 * Analog playback callbacks
 */
static int stac92xx_playback_pcm_open(struct hda_pcm_stream *hinfo,
				      struct hda_codec *codec,
				      struct snd_pcm_substream *substream)
{
	struct sigmatel_spec *spec = codec->spec;
	if (spec->stream_delay)
		msleep(spec->stream_delay);
	return snd_hda_multi_out_analog_open(codec, &spec->multiout, substream,
					     hinfo);
}

static int stac92xx_playback_pcm_prepare(struct hda_pcm_stream *hinfo,
					 struct hda_codec *codec,
					 unsigned int stream_tag,
					 unsigned int format,
					 struct snd_pcm_substream *substream)
{
	struct sigmatel_spec *spec = codec->spec;
	return snd_hda_multi_out_analog_prepare(codec, &spec->multiout, stream_tag, format, substream);
}

static int stac92xx_playback_pcm_cleanup(struct hda_pcm_stream *hinfo,
					struct hda_codec *codec,
					struct snd_pcm_substream *substream)
{
	struct sigmatel_spec *spec = codec->spec;
	return snd_hda_multi_out_analog_cleanup(codec, &spec->multiout);
}

/*
 * Digital playback callbacks
 */
static int stac92xx_dig_playback_pcm_open(struct hda_pcm_stream *hinfo,
					  struct hda_codec *codec,
					  struct snd_pcm_substream *substream)
{
	struct sigmatel_spec *spec = codec->spec;
	return snd_hda_multi_out_dig_open(codec, &spec->multiout);
}

static int stac92xx_dig_playback_pcm_close(struct hda_pcm_stream *hinfo,
					   struct hda_codec *codec,
					   struct snd_pcm_substream *substream)
{
	struct sigmatel_spec *spec = codec->spec;
	return snd_hda_multi_out_dig_close(codec, &spec->multiout);
}

static int stac92xx_dig_playback_pcm_prepare(struct hda_pcm_stream *hinfo,
					 struct hda_codec *codec,
					 unsigned int stream_tag,
					 unsigned int format,
					 struct snd_pcm_substream *substream)
{
	struct sigmatel_spec *spec = codec->spec;
	return snd_hda_multi_out_dig_prepare(codec, &spec->multiout,
					     stream_tag, format, substream);
}

static int stac92xx_dig_playback_pcm_cleanup(struct hda_pcm_stream *hinfo,
					struct hda_codec *codec,
					struct snd_pcm_substream *substream)
{
	struct sigmatel_spec *spec = codec->spec;
	return snd_hda_multi_out_dig_cleanup(codec, &spec->multiout);
}


/*
 * Analog capture callbacks
 */
static int stac92xx_capture_pcm_prepare(struct hda_pcm_stream *hinfo,
					struct hda_codec *codec,
					unsigned int stream_tag,
					unsigned int format,
					struct snd_pcm_substream *substream)
{
	struct sigmatel_spec *spec = codec->spec;
	hda_nid_t nid = spec->adc_nids[substream->number];

	if (spec->powerdown_adcs) {
		msleep(40);
		snd_hda_codec_write(codec, nid, 0,
			AC_VERB_SET_POWER_STATE, AC_PWRST_D0);
	}
	snd_hda_codec_setup_stream(codec, nid, stream_tag, 0, format);
	return 0;
}

static int stac92xx_capture_pcm_cleanup(struct hda_pcm_stream *hinfo,
					struct hda_codec *codec,
					struct snd_pcm_substream *substream)
{
	struct sigmatel_spec *spec = codec->spec;
	hda_nid_t nid = spec->adc_nids[substream->number];

	snd_hda_codec_cleanup_stream(codec, nid);
	if (spec->powerdown_adcs)
		snd_hda_codec_write(codec, nid, 0,
			AC_VERB_SET_POWER_STATE, AC_PWRST_D3);
	return 0;
}

static const struct hda_pcm_stream stac92xx_pcm_digital_playback = {
	.substreams = 1,
	.channels_min = 2,
	.channels_max = 2,
	/* NID is set in stac92xx_build_pcms */
	.ops = {
		.open = stac92xx_dig_playback_pcm_open,
		.close = stac92xx_dig_playback_pcm_close,
		.prepare = stac92xx_dig_playback_pcm_prepare,
		.cleanup = stac92xx_dig_playback_pcm_cleanup
	},
};

static const struct hda_pcm_stream stac92xx_pcm_digital_capture = {
	.substreams = 1,
	.channels_min = 2,
	.channels_max = 2,
	/* NID is set in stac92xx_build_pcms */
};

static const struct hda_pcm_stream stac92xx_pcm_analog_playback = {
	.substreams = 1,
	.channels_min = 2,
	.channels_max = 8,
	.nid = 0x02, /* NID to query formats and rates */
	.ops = {
		.open = stac92xx_playback_pcm_open,
		.prepare = stac92xx_playback_pcm_prepare,
		.cleanup = stac92xx_playback_pcm_cleanup
	},
};

static const struct hda_pcm_stream stac92xx_pcm_analog_alt_playback = {
	.substreams = 1,
	.channels_min = 2,
	.channels_max = 2,
	.nid = 0x06, /* NID to query formats and rates */
	.ops = {
		.open = stac92xx_playback_pcm_open,
		.prepare = stac92xx_playback_pcm_prepare,
		.cleanup = stac92xx_playback_pcm_cleanup
	},
};

static const struct hda_pcm_stream stac92xx_pcm_analog_capture = {
	.channels_min = 2,
	.channels_max = 2,
	/* NID + .substreams is set in stac92xx_build_pcms */
	.ops = {
		.prepare = stac92xx_capture_pcm_prepare,
		.cleanup = stac92xx_capture_pcm_cleanup
	},
};

static int stac92xx_build_pcms(struct hda_codec *codec)
{
	struct sigmatel_spec *spec = codec->spec;
	struct hda_pcm *info = spec->pcm_rec;

	codec->num_pcms = 1;
	codec->pcm_info = info;

	info->name = "STAC92xx Analog";
	info->stream[SNDRV_PCM_STREAM_PLAYBACK] = stac92xx_pcm_analog_playback;
	info->stream[SNDRV_PCM_STREAM_PLAYBACK].nid =
		spec->multiout.dac_nids[0];
	info->stream[SNDRV_PCM_STREAM_CAPTURE] = stac92xx_pcm_analog_capture;
	info->stream[SNDRV_PCM_STREAM_CAPTURE].nid = spec->adc_nids[0];
	info->stream[SNDRV_PCM_STREAM_CAPTURE].substreams = spec->num_adcs;

	if (spec->alt_switch) {
		codec->num_pcms++;
		info++;
		info->name = "STAC92xx Analog Alt";
		info->stream[SNDRV_PCM_STREAM_PLAYBACK] = stac92xx_pcm_analog_alt_playback;
	}

	if (spec->multiout.dig_out_nid || spec->dig_in_nid) {
		codec->num_pcms++;
		info++;
		info->name = "STAC92xx Digital";
		info->pcm_type = spec->autocfg.dig_out_type[0];
		if (spec->multiout.dig_out_nid) {
			info->stream[SNDRV_PCM_STREAM_PLAYBACK] = stac92xx_pcm_digital_playback;
			info->stream[SNDRV_PCM_STREAM_PLAYBACK].nid = spec->multiout.dig_out_nid;
		}
		if (spec->dig_in_nid) {
			info->stream[SNDRV_PCM_STREAM_CAPTURE] = stac92xx_pcm_digital_capture;
			info->stream[SNDRV_PCM_STREAM_CAPTURE].nid = spec->dig_in_nid;
		}
	}

	return 0;
}

static unsigned int stac92xx_get_default_vref(struct hda_codec *codec,
					hda_nid_t nid)
{
	unsigned int pincap = snd_hda_query_pin_caps(codec, nid);
	pincap = (pincap & AC_PINCAP_VREF) >> AC_PINCAP_VREF_SHIFT;
	if (pincap & AC_PINCAP_VREF_100)
		return AC_PINCTL_VREF_100;
	if (pincap & AC_PINCAP_VREF_80)
		return AC_PINCTL_VREF_80;
	if (pincap & AC_PINCAP_VREF_50)
		return AC_PINCTL_VREF_50;
	if (pincap & AC_PINCAP_VREF_GRD)
		return AC_PINCTL_VREF_GRD;
	return 0;
}

static void stac92xx_auto_set_pinctl(struct hda_codec *codec, hda_nid_t nid, int pin_type)

{
	snd_hda_codec_write_cache(codec, nid, 0,
				  AC_VERB_SET_PIN_WIDGET_CONTROL, pin_type);
}

#define stac92xx_hp_switch_info		snd_ctl_boolean_mono_info

static int stac92xx_hp_switch_get(struct snd_kcontrol *kcontrol,
			struct snd_ctl_elem_value *ucontrol)
{
	struct hda_codec *codec = snd_kcontrol_chip(kcontrol);
	struct sigmatel_spec *spec = codec->spec;

	ucontrol->value.integer.value[0] = !!spec->hp_switch;
	return 0;
}

static void stac_issue_unsol_event(struct hda_codec *codec, hda_nid_t nid);

static int stac92xx_hp_switch_put(struct snd_kcontrol *kcontrol,
			struct snd_ctl_elem_value *ucontrol)
{
	struct hda_codec *codec = snd_kcontrol_chip(kcontrol);
	struct sigmatel_spec *spec = codec->spec;
	int nid = kcontrol->private_value;
 
	spec->hp_switch = ucontrol->value.integer.value[0] ? nid : 0;

	/* check to be sure that the ports are up to date with
	 * switch changes
	 */
	stac_issue_unsol_event(codec, nid);

	return 1;
}

static int stac92xx_dc_bias_info(struct snd_kcontrol *kcontrol,
				struct snd_ctl_elem_info *uinfo)
{
	int i;
	static const char * const texts[] = {
		"Mic In", "Line In", "Line Out"
	};

	struct hda_codec *codec = snd_kcontrol_chip(kcontrol);
	struct sigmatel_spec *spec = codec->spec;
	hda_nid_t nid = kcontrol->private_value;

	if (nid == spec->mic_switch || nid == spec->line_switch)
		i = 3;
	else
		i = 2;

	uinfo->type = SNDRV_CTL_ELEM_TYPE_ENUMERATED;
	uinfo->value.enumerated.items = i;
	uinfo->count = 1;
	if (uinfo->value.enumerated.item >= i)
		uinfo->value.enumerated.item = i-1;
	strcpy(uinfo->value.enumerated.name,
		texts[uinfo->value.enumerated.item]);

	return 0;
}

static int stac92xx_dc_bias_get(struct snd_kcontrol *kcontrol,
				struct snd_ctl_elem_value *ucontrol)
{
	struct hda_codec *codec = snd_kcontrol_chip(kcontrol);
	hda_nid_t nid = kcontrol->private_value;
	unsigned int vref = stac92xx_vref_get(codec, nid);

	if (vref == stac92xx_get_default_vref(codec, nid))
		ucontrol->value.enumerated.item[0] = 0;
	else if (vref == AC_PINCTL_VREF_GRD)
		ucontrol->value.enumerated.item[0] = 1;
	else if (vref == AC_PINCTL_VREF_HIZ)
		ucontrol->value.enumerated.item[0] = 2;

	return 0;
}

static int stac92xx_dc_bias_put(struct snd_kcontrol *kcontrol,
				struct snd_ctl_elem_value *ucontrol)
{
	struct hda_codec *codec = snd_kcontrol_chip(kcontrol);
	unsigned int new_vref = 0;
	int error;
	hda_nid_t nid = kcontrol->private_value;

	if (ucontrol->value.enumerated.item[0] == 0)
		new_vref = stac92xx_get_default_vref(codec, nid);
	else if (ucontrol->value.enumerated.item[0] == 1)
		new_vref = AC_PINCTL_VREF_GRD;
	else if (ucontrol->value.enumerated.item[0] == 2)
		new_vref = AC_PINCTL_VREF_HIZ;
	else
		return 0;

	if (new_vref != stac92xx_vref_get(codec, nid)) {
		error = stac92xx_vref_set(codec, nid, new_vref);
		return error;
	}

	return 0;
}

static int stac92xx_io_switch_info(struct snd_kcontrol *kcontrol,
				struct snd_ctl_elem_info *uinfo)
{
	char *texts[2];
	struct hda_codec *codec = snd_kcontrol_chip(kcontrol);
	struct sigmatel_spec *spec = codec->spec;

	if (kcontrol->private_value == spec->line_switch)
		texts[0] = "Line In";
	else
		texts[0] = "Mic In";
	texts[1] = "Line Out";
	uinfo->type = SNDRV_CTL_ELEM_TYPE_ENUMERATED;
	uinfo->value.enumerated.items = 2;
	uinfo->count = 1;

	if (uinfo->value.enumerated.item >= 2)
		uinfo->value.enumerated.item = 1;
	strcpy(uinfo->value.enumerated.name,
		texts[uinfo->value.enumerated.item]);

	return 0;
}

static int stac92xx_io_switch_get(struct snd_kcontrol *kcontrol, struct snd_ctl_elem_value *ucontrol)
{
	struct hda_codec *codec = snd_kcontrol_chip(kcontrol);
	struct sigmatel_spec *spec = codec->spec;
	hda_nid_t nid = kcontrol->private_value;
	int io_idx = (nid == spec->mic_switch) ? 1 : 0;

	ucontrol->value.enumerated.item[0] = spec->io_switch[io_idx];
	return 0;
}

static int stac92xx_io_switch_put(struct snd_kcontrol *kcontrol, struct snd_ctl_elem_value *ucontrol)
{
        struct hda_codec *codec = snd_kcontrol_chip(kcontrol);
	struct sigmatel_spec *spec = codec->spec;
	hda_nid_t nid = kcontrol->private_value;
	int io_idx = (nid == spec->mic_switch) ? 1 : 0;
	unsigned short val = !!ucontrol->value.enumerated.item[0];

	spec->io_switch[io_idx] = val;

	if (val)
		stac92xx_auto_set_pinctl(codec, nid, AC_PINCTL_OUT_EN);
	else {
		unsigned int pinctl = AC_PINCTL_IN_EN;
		if (io_idx) /* set VREF for mic */
			pinctl |= stac92xx_get_default_vref(codec, nid);
		stac92xx_auto_set_pinctl(codec, nid, pinctl);
	}

	/* check the auto-mute again: we need to mute/unmute the speaker
	 * appropriately according to the pin direction
	 */
	if (spec->hp_detect)
		stac_issue_unsol_event(codec, nid);

        return 1;
}

#define stac92xx_clfe_switch_info snd_ctl_boolean_mono_info

static int stac92xx_clfe_switch_get(struct snd_kcontrol *kcontrol,
		struct snd_ctl_elem_value *ucontrol)
{
	struct hda_codec *codec = snd_kcontrol_chip(kcontrol);
	struct sigmatel_spec *spec = codec->spec;

	ucontrol->value.integer.value[0] = spec->clfe_swap;
	return 0;
}

static int stac92xx_clfe_switch_put(struct snd_kcontrol *kcontrol,
		struct snd_ctl_elem_value *ucontrol)
{
	struct hda_codec *codec = snd_kcontrol_chip(kcontrol);
	struct sigmatel_spec *spec = codec->spec;
	hda_nid_t nid = kcontrol->private_value & 0xff;
	unsigned int val = !!ucontrol->value.integer.value[0];

	if (spec->clfe_swap == val)
		return 0;

	spec->clfe_swap = val;

	snd_hda_codec_write_cache(codec, nid, 0, AC_VERB_SET_EAPD_BTLENABLE,
		spec->clfe_swap ? 0x4 : 0x0);

	return 1;
}

#define STAC_CODEC_HP_SWITCH(xname) \
	{ .iface = SNDRV_CTL_ELEM_IFACE_MIXER, \
	  .name = xname, \
	  .index = 0, \
	  .info = stac92xx_hp_switch_info, \
	  .get = stac92xx_hp_switch_get, \
	  .put = stac92xx_hp_switch_put, \
	}

#define STAC_CODEC_IO_SWITCH(xname, xpval) \
	{ .iface = SNDRV_CTL_ELEM_IFACE_MIXER, \
	  .name = xname, \
	  .index = 0, \
          .info = stac92xx_io_switch_info, \
          .get = stac92xx_io_switch_get, \
          .put = stac92xx_io_switch_put, \
          .private_value = xpval, \
	}

#define STAC_CODEC_CLFE_SWITCH(xname, xpval) \
	{ .iface = SNDRV_CTL_ELEM_IFACE_MIXER, \
	  .name = xname, \
	  .index = 0, \
	  .info = stac92xx_clfe_switch_info, \
	  .get = stac92xx_clfe_switch_get, \
	  .put = stac92xx_clfe_switch_put, \
	  .private_value = xpval, \
	}

enum {
	STAC_CTL_WIDGET_VOL,
	STAC_CTL_WIDGET_MUTE,
	STAC_CTL_WIDGET_MUTE_BEEP,
	STAC_CTL_WIDGET_MONO_MUX,
	STAC_CTL_WIDGET_HP_SWITCH,
	STAC_CTL_WIDGET_IO_SWITCH,
	STAC_CTL_WIDGET_CLFE_SWITCH,
	STAC_CTL_WIDGET_DC_BIAS
};

static const struct snd_kcontrol_new stac92xx_control_templates[] = {
	HDA_CODEC_VOLUME(NULL, 0, 0, 0),
	HDA_CODEC_MUTE(NULL, 0, 0, 0),
	HDA_CODEC_MUTE_BEEP(NULL, 0, 0, 0),
	STAC_MONO_MUX,
	STAC_CODEC_HP_SWITCH(NULL),
	STAC_CODEC_IO_SWITCH(NULL, 0),
	STAC_CODEC_CLFE_SWITCH(NULL, 0),
	DC_BIAS(NULL, 0, 0),
};

/* add dynamic controls */
static struct snd_kcontrol_new *
stac_control_new(struct sigmatel_spec *spec,
		 const struct snd_kcontrol_new *ktemp,
		 const char *name,
		 unsigned int subdev)
{
	struct snd_kcontrol_new *knew;

	snd_array_init(&spec->kctls, sizeof(*knew), 32);
	knew = snd_array_new(&spec->kctls);
	if (!knew)
		return NULL;
	*knew = *ktemp;
	knew->name = kstrdup(name, GFP_KERNEL);
	if (!knew->name) {
		/* roolback */
		memset(knew, 0, sizeof(*knew));
		spec->kctls.alloced--;
		return NULL;
	}
	knew->subdevice = subdev;
	return knew;
}

static int stac92xx_add_control_temp(struct sigmatel_spec *spec,
				     const struct snd_kcontrol_new *ktemp,
				     int idx, const char *name,
				     unsigned long val)
{
	struct snd_kcontrol_new *knew = stac_control_new(spec, ktemp, name,
							 HDA_SUBDEV_AMP_FLAG);
	if (!knew)
		return -ENOMEM;
	knew->index = idx;
	knew->private_value = val;
	return 0;
}

static inline int stac92xx_add_control_idx(struct sigmatel_spec *spec,
					   int type, int idx, const char *name,
					   unsigned long val)
{
	return stac92xx_add_control_temp(spec,
					 &stac92xx_control_templates[type],
					 idx, name, val);
}


/* add dynamic controls */
static inline int stac92xx_add_control(struct sigmatel_spec *spec, int type,
				       const char *name, unsigned long val)
{
	return stac92xx_add_control_idx(spec, type, 0, name, val);
}

static const struct snd_kcontrol_new stac_input_src_temp = {
	.iface = SNDRV_CTL_ELEM_IFACE_MIXER,
	.name = "Input Source",
	.info = stac92xx_mux_enum_info,
	.get = stac92xx_mux_enum_get,
	.put = stac92xx_mux_enum_put,
};

static inline int stac92xx_add_jack_mode_control(struct hda_codec *codec,
						hda_nid_t nid, int idx)
{
	int def_conf = snd_hda_codec_get_pincfg(codec, nid);
	int control = 0;
	struct sigmatel_spec *spec = codec->spec;
	char name[22];

	if (snd_hda_get_input_pin_attr(def_conf) != INPUT_PIN_ATTR_INT) {
		if (stac92xx_get_default_vref(codec, nid) == AC_PINCTL_VREF_GRD
			&& nid == spec->line_switch)
			control = STAC_CTL_WIDGET_IO_SWITCH;
		else if (snd_hda_query_pin_caps(codec, nid)
			& (AC_PINCAP_VREF_GRD << AC_PINCAP_VREF_SHIFT))
			control = STAC_CTL_WIDGET_DC_BIAS;
		else if (nid == spec->mic_switch)
			control = STAC_CTL_WIDGET_IO_SWITCH;
	}

	if (control) {
		snd_hda_get_pin_label(codec, nid, &spec->autocfg,
				      name, sizeof(name), NULL);
		return stac92xx_add_control(codec->spec, control,
					strcat(name, " Jack Mode"), nid);
	}

	return 0;
}

static int stac92xx_add_input_source(struct sigmatel_spec *spec)
{
	struct snd_kcontrol_new *knew;
	struct hda_input_mux *imux = &spec->private_imux;

	if (spec->auto_mic)
		return 0; /* no need for input source */
	if (!spec->num_adcs || imux->num_items <= 1)
		return 0; /* no need for input source control */
	knew = stac_control_new(spec, &stac_input_src_temp,
				stac_input_src_temp.name, 0);
	if (!knew)
		return -ENOMEM;
	knew->count = spec->num_adcs;
	return 0;
}

/* check whether the line-input can be used as line-out */
static hda_nid_t check_line_out_switch(struct hda_codec *codec)
{
	struct sigmatel_spec *spec = codec->spec;
	struct auto_pin_cfg *cfg = &spec->autocfg;
	hda_nid_t nid;
	unsigned int pincap;
	int i;

	if (cfg->line_out_type != AUTO_PIN_LINE_OUT)
		return 0;
	for (i = 0; i < cfg->num_inputs; i++) {
		if (cfg->inputs[i].type == AUTO_PIN_LINE_IN) {
			nid = cfg->inputs[i].pin;
			pincap = snd_hda_query_pin_caps(codec, nid);
			if (pincap & AC_PINCAP_OUT)
				return nid;
		}
	}
	return 0;
}

static hda_nid_t get_unassigned_dac(struct hda_codec *codec, hda_nid_t nid);

/* check whether the mic-input can be used as line-out */
static hda_nid_t check_mic_out_switch(struct hda_codec *codec, hda_nid_t *dac)
{
	struct sigmatel_spec *spec = codec->spec;
	struct auto_pin_cfg *cfg = &spec->autocfg;
	unsigned int def_conf, pincap;
	int i;

	*dac = 0;
	if (cfg->line_out_type != AUTO_PIN_LINE_OUT)
		return 0;
	for (i = 0; i < cfg->num_inputs; i++) {
		hda_nid_t nid = cfg->inputs[i].pin;
		if (cfg->inputs[i].type != AUTO_PIN_MIC)
			continue;
		def_conf = snd_hda_codec_get_pincfg(codec, nid);
		/* some laptops have an internal analog microphone
		 * which can't be used as a output */
		if (snd_hda_get_input_pin_attr(def_conf) != INPUT_PIN_ATTR_INT) {
			pincap = snd_hda_query_pin_caps(codec, nid);
			if (pincap & AC_PINCAP_OUT) {
				*dac = get_unassigned_dac(codec, nid);
				if (*dac)
					return nid;
			}
		}
	}
	return 0;
}

static int is_in_dac_nids(struct sigmatel_spec *spec, hda_nid_t nid)
{
	int i;
	
	for (i = 0; i < spec->multiout.num_dacs; i++) {
		if (spec->multiout.dac_nids[i] == nid)
			return 1;
	}

	return 0;
}

static int check_all_dac_nids(struct sigmatel_spec *spec, hda_nid_t nid)
{
	int i;
	if (is_in_dac_nids(spec, nid))
		return 1;
	for (i = 0; i < spec->autocfg.hp_outs; i++)
		if (spec->hp_dacs[i] == nid)
			return 1;
	for (i = 0; i < spec->autocfg.speaker_outs; i++)
		if (spec->speaker_dacs[i] == nid)
			return 1;
	return 0;
}

static hda_nid_t get_unassigned_dac(struct hda_codec *codec, hda_nid_t nid)
{
	struct sigmatel_spec *spec = codec->spec;
	struct auto_pin_cfg *cfg = &spec->autocfg;
	int j, conn_len;
	hda_nid_t conn[HDA_MAX_CONNECTIONS], fallback_dac;
	unsigned int wcaps, wtype;

	conn_len = snd_hda_get_connections(codec, nid, conn,
					   HDA_MAX_CONNECTIONS);
	/* 92HD88: trace back up the link of nids to find the DAC */
	while (conn_len == 1 && (get_wcaps_type(get_wcaps(codec, conn[0]))
					!= AC_WID_AUD_OUT)) {
		nid = conn[0];
		conn_len = snd_hda_get_connections(codec, nid, conn,
			HDA_MAX_CONNECTIONS);
	}
	for (j = 0; j < conn_len; j++) {
		wcaps = get_wcaps(codec, conn[j]);
		wtype = get_wcaps_type(wcaps);
		/* we check only analog outputs */
		if (wtype != AC_WID_AUD_OUT || (wcaps & AC_WCAP_DIGITAL))
			continue;
		/* if this route has a free DAC, assign it */
		if (!check_all_dac_nids(spec, conn[j])) {
			if (conn_len > 1) {
				/* select this DAC in the pin's input mux */
				snd_hda_codec_write_cache(codec, nid, 0,
						  AC_VERB_SET_CONNECT_SEL, j);
			}
			return conn[j];
		}
	}

	/* if all DACs are already assigned, connect to the primary DAC,
	   unless we're assigning a secondary headphone */
	fallback_dac = spec->multiout.dac_nids[0];
	if (spec->multiout.hp_nid) {
		for (j = 0; j < cfg->hp_outs; j++)
			if (cfg->hp_pins[j] == nid) {
				fallback_dac = spec->multiout.hp_nid;
				break;
			}
	}

	if (conn_len > 1) {
		for (j = 0; j < conn_len; j++) {
			if (conn[j] == fallback_dac) {
				snd_hda_codec_write_cache(codec, nid, 0,
						  AC_VERB_SET_CONNECT_SEL, j);
				break;
			}
		}
	}
	return 0;
}

static int add_spec_dacs(struct sigmatel_spec *spec, hda_nid_t nid);
static int add_spec_extra_dacs(struct sigmatel_spec *spec, hda_nid_t nid);

/*
 * Fill in the dac_nids table from the parsed pin configuration
 * This function only works when every pin in line_out_pins[]
 * contains atleast one DAC in its connection list. Some 92xx
 * codecs are not connected directly to a DAC, such as the 9200
 * and 9202/925x. For those, dac_nids[] must be hard-coded.
 */
static int stac92xx_auto_fill_dac_nids(struct hda_codec *codec)
{
	struct sigmatel_spec *spec = codec->spec;
	struct auto_pin_cfg *cfg = &spec->autocfg;
	int i;
	hda_nid_t nid, dac;
	
	for (i = 0; i < cfg->line_outs; i++) {
		nid = cfg->line_out_pins[i];
		dac = get_unassigned_dac(codec, nid);
		if (!dac) {
			if (spec->multiout.num_dacs > 0) {
				/* we have already working output pins,
				 * so let's drop the broken ones again
				 */
				cfg->line_outs = spec->multiout.num_dacs;
				break;
			}
			/* error out, no available DAC found */
			snd_printk(KERN_ERR
				   "%s: No available DAC for pin 0x%x\n",
				   __func__, nid);
			return -ENODEV;
		}
		add_spec_dacs(spec, dac);
	}

	for (i = 0; i < cfg->hp_outs; i++) {
		nid = cfg->hp_pins[i];
		dac = get_unassigned_dac(codec, nid);
		if (dac) {
			if (!spec->multiout.hp_nid)
				spec->multiout.hp_nid = dac;
			else
				add_spec_extra_dacs(spec, dac);
		}
		spec->hp_dacs[i] = dac;
	}

	for (i = 0; i < cfg->speaker_outs; i++) {
		nid = cfg->speaker_pins[i];
		dac = get_unassigned_dac(codec, nid);
		if (dac)
			add_spec_extra_dacs(spec, dac);
		spec->speaker_dacs[i] = dac;
	}

	/* add line-in as output */
	nid = check_line_out_switch(codec);
	if (nid) {
		dac = get_unassigned_dac(codec, nid);
		if (dac) {
			snd_printdd("STAC: Add line-in 0x%x as output %d\n",
				    nid, cfg->line_outs);
			cfg->line_out_pins[cfg->line_outs] = nid;
			cfg->line_outs++;
			spec->line_switch = nid;
			add_spec_dacs(spec, dac);
		}
	}
	/* add mic as output */
	nid = check_mic_out_switch(codec, &dac);
	if (nid && dac) {
		snd_printdd("STAC: Add mic-in 0x%x as output %d\n",
			    nid, cfg->line_outs);
		cfg->line_out_pins[cfg->line_outs] = nid;
		cfg->line_outs++;
		spec->mic_switch = nid;
		add_spec_dacs(spec, dac);
	}

	snd_printd("stac92xx: dac_nids=%d (0x%x/0x%x/0x%x/0x%x/0x%x)\n",
		   spec->multiout.num_dacs,
		   spec->multiout.dac_nids[0],
		   spec->multiout.dac_nids[1],
		   spec->multiout.dac_nids[2],
		   spec->multiout.dac_nids[3],
		   spec->multiout.dac_nids[4]);

	return 0;
}

/* create volume control/switch for the given prefx type */
static int create_controls_idx(struct hda_codec *codec, const char *pfx,
			       int idx, hda_nid_t nid, int chs)
{
	struct sigmatel_spec *spec = codec->spec;
	char name[32];
	int err;

	if (!spec->check_volume_offset) {
		unsigned int caps, step, nums, db_scale;
		caps = query_amp_caps(codec, nid, HDA_OUTPUT);
		step = (caps & AC_AMPCAP_STEP_SIZE) >>
			AC_AMPCAP_STEP_SIZE_SHIFT;
		step = (step + 1) * 25; /* in .01dB unit */
		nums = (caps & AC_AMPCAP_NUM_STEPS) >>
			AC_AMPCAP_NUM_STEPS_SHIFT;
		db_scale = nums * step;
		/* if dB scale is over -64dB, and finer enough,
		 * let's reduce it to half
		 */
		if (db_scale > 6400 && nums >= 0x1f)
			spec->volume_offset = nums / 2;
		spec->check_volume_offset = 1;
	}

	sprintf(name, "%s Playback Volume", pfx);
	err = stac92xx_add_control_idx(spec, STAC_CTL_WIDGET_VOL, idx, name,
		HDA_COMPOSE_AMP_VAL_OFS(nid, chs, 0, HDA_OUTPUT,
					spec->volume_offset));
	if (err < 0)
		return err;
	sprintf(name, "%s Playback Switch", pfx);
	err = stac92xx_add_control_idx(spec, STAC_CTL_WIDGET_MUTE, idx, name,
				   HDA_COMPOSE_AMP_VAL(nid, chs, 0, HDA_OUTPUT));
	if (err < 0)
		return err;
	return 0;
}

#define create_controls(codec, pfx, nid, chs) \
	create_controls_idx(codec, pfx, 0, nid, chs)

static int add_spec_dacs(struct sigmatel_spec *spec, hda_nid_t nid)
{
	if (spec->multiout.num_dacs > 4) {
		printk(KERN_WARNING "stac92xx: No space for DAC 0x%x\n", nid);
		return 1;
	} else {
		snd_BUG_ON(spec->multiout.dac_nids != spec->dac_nids);
		spec->dac_nids[spec->multiout.num_dacs] = nid;
		spec->multiout.num_dacs++;
	}
	return 0;
}

static int add_spec_extra_dacs(struct sigmatel_spec *spec, hda_nid_t nid)
{
	int i;
	for (i = 0; i < ARRAY_SIZE(spec->multiout.extra_out_nid); i++) {
		if (!spec->multiout.extra_out_nid[i]) {
			spec->multiout.extra_out_nid[i] = nid;
			return 0;
		}
	}
	printk(KERN_WARNING "stac92xx: No space for extra DAC 0x%x\n", nid);
	return 1;
}

/* Create output controls
 * The mixer elements are named depending on the given type (AUTO_PIN_XXX_OUT)
 */
static int create_multi_out_ctls(struct hda_codec *codec, int num_outs,
				 const hda_nid_t *pins,
				 const hda_nid_t *dac_nids,
				 int type)
{
	struct sigmatel_spec *spec = codec->spec;
	static const char * const chname[4] = {
		"Front", "Surround", NULL /*CLFE*/, "Side"
	};
	hda_nid_t nid;
	int i, err;
	unsigned int wid_caps;

	for (i = 0; i < num_outs && i < ARRAY_SIZE(chname); i++) {
		if (type == AUTO_PIN_HP_OUT && !spec->hp_detect) {
			if (is_jack_detectable(codec, pins[i]))
				spec->hp_detect = 1;
		}
		nid = dac_nids[i];
		if (!nid)
			continue;
		if (type != AUTO_PIN_HP_OUT && i == 2) {
			/* Center/LFE */
			err = create_controls(codec, "Center", nid, 1);
			if (err < 0)
				return err;
			err = create_controls(codec, "LFE", nid, 2);
			if (err < 0)
				return err;

			wid_caps = get_wcaps(codec, nid);

			if (wid_caps & AC_WCAP_LR_SWAP) {
				err = stac92xx_add_control(spec,
					STAC_CTL_WIDGET_CLFE_SWITCH,
					"Swap Center/LFE Playback Switch", nid);

				if (err < 0)
					return err;
			}

		} else {
			const char *name;
			int idx;
			switch (type) {
			case AUTO_PIN_HP_OUT:
				name = "Headphone";
				idx = i;
				break;
			case AUTO_PIN_SPEAKER_OUT:
				name = "Speaker";
				idx = i;
				break;
			default:
				name = chname[i];
				idx = 0;
				break;
			}
			err = create_controls_idx(codec, name, idx, nid, 3);
			if (err < 0)
				return err;
		}
	}
	return 0;
}

static int stac92xx_add_capvol_ctls(struct hda_codec *codec, unsigned long vol,
				    unsigned long sw, int idx)
{
	int err;
	err = stac92xx_add_control_idx(codec->spec, STAC_CTL_WIDGET_VOL, idx,
				       "Capture Volume", vol);
	if (err < 0)
		return err;
	err = stac92xx_add_control_idx(codec->spec, STAC_CTL_WIDGET_MUTE, idx,
				       "Capture Switch", sw);
	if (err < 0)
		return err;
	return 0;
}

/* add playback controls from the parsed DAC table */
static int stac92xx_auto_create_multi_out_ctls(struct hda_codec *codec,
					       const struct auto_pin_cfg *cfg)
{
	struct sigmatel_spec *spec = codec->spec;
	hda_nid_t nid;
	int err;
	int idx;

	err = create_multi_out_ctls(codec, cfg->line_outs, cfg->line_out_pins,
				    spec->multiout.dac_nids,
				    cfg->line_out_type);
	if (err < 0)
		return err;

	if (cfg->hp_outs > 1 && cfg->line_out_type == AUTO_PIN_LINE_OUT) {
		err = stac92xx_add_control(spec,
			STAC_CTL_WIDGET_HP_SWITCH,
			"Headphone as Line Out Switch",
			cfg->hp_pins[cfg->hp_outs - 1]);
		if (err < 0)
			return err;
	}

	for (idx = 0; idx < cfg->num_inputs; idx++) {
		if (cfg->inputs[idx].type > AUTO_PIN_LINE_IN)
			break;
		nid = cfg->inputs[idx].pin;
		err = stac92xx_add_jack_mode_control(codec, nid, idx);
		if (err < 0)
			return err;
	}

	return 0;
}

/* add playback controls for Speaker and HP outputs */
static int stac92xx_auto_create_hp_ctls(struct hda_codec *codec,
					struct auto_pin_cfg *cfg)
{
	struct sigmatel_spec *spec = codec->spec;
	int err;

	err = create_multi_out_ctls(codec, cfg->hp_outs, cfg->hp_pins,
				    spec->hp_dacs, AUTO_PIN_HP_OUT);
	if (err < 0)
		return err;

	err = create_multi_out_ctls(codec, cfg->speaker_outs, cfg->speaker_pins,
				    spec->speaker_dacs, AUTO_PIN_SPEAKER_OUT);
	if (err < 0)
		return err;

	return 0;
}

/* labels for mono mux outputs */
static const char * const stac92xx_mono_labels[4] = {
	"DAC0", "DAC1", "Mixer", "DAC2"
};

/* create mono mux for mono out on capable codecs */
static int stac92xx_auto_create_mono_output_ctls(struct hda_codec *codec)
{
	struct sigmatel_spec *spec = codec->spec;
	struct hda_input_mux *mono_mux = &spec->private_mono_mux;
	int i, num_cons;
	hda_nid_t con_lst[ARRAY_SIZE(stac92xx_mono_labels)];

	num_cons = snd_hda_get_connections(codec,
				spec->mono_nid,
				con_lst,
				HDA_MAX_NUM_INPUTS);
	if (num_cons <= 0 || num_cons > ARRAY_SIZE(stac92xx_mono_labels))
		return -EINVAL;

	for (i = 0; i < num_cons; i++)
		snd_hda_add_imux_item(mono_mux, stac92xx_mono_labels[i], i,
				      NULL);

	return stac92xx_add_control(spec, STAC_CTL_WIDGET_MONO_MUX,
				"Mono Mux", spec->mono_nid);
}

/* create PC beep volume controls */
static int stac92xx_auto_create_beep_ctls(struct hda_codec *codec,
						hda_nid_t nid)
{
	struct sigmatel_spec *spec = codec->spec;
	u32 caps = query_amp_caps(codec, nid, HDA_OUTPUT);
	int err, type = STAC_CTL_WIDGET_MUTE_BEEP;

	if (spec->anabeep_nid == nid)
		type = STAC_CTL_WIDGET_MUTE;

	/* check for mute support for the the amp */
	if ((caps & AC_AMPCAP_MUTE) >> AC_AMPCAP_MUTE_SHIFT) {
		err = stac92xx_add_control(spec, type,
			"Beep Playback Switch",
			HDA_COMPOSE_AMP_VAL(nid, 1, 0, HDA_OUTPUT));
			if (err < 0)
				return err;
	}

	/* check to see if there is volume support for the amp */
	if ((caps & AC_AMPCAP_NUM_STEPS) >> AC_AMPCAP_NUM_STEPS_SHIFT) {
		err = stac92xx_add_control(spec, STAC_CTL_WIDGET_VOL,
			"Beep Playback Volume",
			HDA_COMPOSE_AMP_VAL(nid, 1, 0, HDA_OUTPUT));
			if (err < 0)
				return err;
	}
	return 0;
}

#ifdef CONFIG_SND_HDA_INPUT_BEEP
#define stac92xx_dig_beep_switch_info snd_ctl_boolean_mono_info

static int stac92xx_dig_beep_switch_get(struct snd_kcontrol *kcontrol,
					struct snd_ctl_elem_value *ucontrol)
{
	struct hda_codec *codec = snd_kcontrol_chip(kcontrol);
	ucontrol->value.integer.value[0] = codec->beep->enabled;
	return 0;
}

static int stac92xx_dig_beep_switch_put(struct snd_kcontrol *kcontrol,
					struct snd_ctl_elem_value *ucontrol)
{
	struct hda_codec *codec = snd_kcontrol_chip(kcontrol);
	return snd_hda_enable_beep_device(codec, ucontrol->value.integer.value[0]);
}

static const struct snd_kcontrol_new stac92xx_dig_beep_ctrl = {
	.iface = SNDRV_CTL_ELEM_IFACE_MIXER,
	.info = stac92xx_dig_beep_switch_info,
	.get = stac92xx_dig_beep_switch_get,
	.put = stac92xx_dig_beep_switch_put,
};

static int stac92xx_beep_switch_ctl(struct hda_codec *codec)
{
	return stac92xx_add_control_temp(codec->spec, &stac92xx_dig_beep_ctrl,
					 0, "Beep Playback Switch", 0);
}
#endif

static int stac92xx_auto_create_mux_input_ctls(struct hda_codec *codec)
{
	struct sigmatel_spec *spec = codec->spec;
	int i, j, err = 0;

	for (i = 0; i < spec->num_muxes; i++) {
		hda_nid_t nid;
		unsigned int wcaps;
		unsigned long val;

		nid = spec->mux_nids[i];
		wcaps = get_wcaps(codec, nid);
		if (!(wcaps & AC_WCAP_OUT_AMP))
			continue;

		/* check whether already the same control was created as
		 * normal Capture Volume.
		 */
		val = HDA_COMPOSE_AMP_VAL(nid, 3, 0, HDA_OUTPUT);
		for (j = 0; j < spec->num_caps; j++) {
			if (spec->capvols[j] == val)
				break;
		}
		if (j < spec->num_caps)
			continue;

		err = stac92xx_add_control_idx(spec, STAC_CTL_WIDGET_VOL, i,
					       "Mux Capture Volume", val);
		if (err < 0)
			return err;
	}
	return 0;
};

static const char * const stac92xx_spdif_labels[3] = {
	"Digital Playback", "Analog Mux 1", "Analog Mux 2",
};

static int stac92xx_auto_create_spdif_mux_ctls(struct hda_codec *codec)
{
	struct sigmatel_spec *spec = codec->spec;
	struct hda_input_mux *spdif_mux = &spec->private_smux;
	const char * const *labels = spec->spdif_labels;
	int i, num_cons;
	hda_nid_t con_lst[HDA_MAX_NUM_INPUTS];

	num_cons = snd_hda_get_connections(codec,
				spec->smux_nids[0],
				con_lst,
				HDA_MAX_NUM_INPUTS);
	if (num_cons <= 0)
		return -EINVAL;

	if (!labels)
		labels = stac92xx_spdif_labels;

	for (i = 0; i < num_cons; i++)
		snd_hda_add_imux_item(spdif_mux, labels[i], i, NULL);

	return 0;
}

/* labels for dmic mux inputs */
static const char * const stac92xx_dmic_labels[5] = {
	"Analog Inputs", "Digital Mic 1", "Digital Mic 2",
	"Digital Mic 3", "Digital Mic 4"
};

static hda_nid_t get_connected_node(struct hda_codec *codec, hda_nid_t mux,
				    int idx)
{
	hda_nid_t conn[HDA_MAX_NUM_INPUTS];
	int nums;
	nums = snd_hda_get_connections(codec, mux, conn, ARRAY_SIZE(conn));
	if (idx >= 0 && idx < nums)
		return conn[idx];
	return 0;
}

/* look for NID recursively */
#define get_connection_index(codec, mux, nid) \
	snd_hda_get_conn_index(codec, mux, nid, 1)

/* create a volume assigned to the given pin (only if supported) */
/* return 1 if the volume control is created */
static int create_elem_capture_vol(struct hda_codec *codec, hda_nid_t nid,
				   const char *label, int idx, int direction)
{
	unsigned int caps, nums;
	char name[32];
	int err;

	if (direction == HDA_OUTPUT)
		caps = AC_WCAP_OUT_AMP;
	else
		caps = AC_WCAP_IN_AMP;
	if (!(get_wcaps(codec, nid) & caps))
		return 0;
	caps = query_amp_caps(codec, nid, direction);
	nums = (caps & AC_AMPCAP_NUM_STEPS) >> AC_AMPCAP_NUM_STEPS_SHIFT;
	if (!nums)
		return 0;
	snprintf(name, sizeof(name), "%s Capture Volume", label);
	err = stac92xx_add_control_idx(codec->spec, STAC_CTL_WIDGET_VOL, idx, name,
				       HDA_COMPOSE_AMP_VAL(nid, 3, 0, direction));
	if (err < 0)
		return err;
	return 1;
}

/* create playback/capture controls for input pins on dmic capable codecs */
static int stac92xx_auto_create_dmic_input_ctls(struct hda_codec *codec,
						const struct auto_pin_cfg *cfg)
{
	struct sigmatel_spec *spec = codec->spec;
	struct hda_input_mux *imux = &spec->private_imux;
	struct hda_input_mux *dimux = &spec->private_dimux;
	int err, i;
	unsigned int def_conf;

	snd_hda_add_imux_item(dimux, stac92xx_dmic_labels[0], 0, NULL);

	for (i = 0; i < spec->num_dmics; i++) {
		hda_nid_t nid;
		int index, type_idx;
		char label[32];

		nid = spec->dmic_nids[i];
		if (get_wcaps_type(get_wcaps(codec, nid)) != AC_WID_PIN)
			continue;
		def_conf = snd_hda_codec_get_pincfg(codec, nid);
		if (get_defcfg_connect(def_conf) == AC_JACK_PORT_NONE)
			continue;

		index = get_connection_index(codec, spec->dmux_nids[0], nid);
		if (index < 0)
			continue;

		snd_hda_get_pin_label(codec, nid, &spec->autocfg,
				      label, sizeof(label), NULL);
		snd_hda_add_imux_item(dimux, label, index, &type_idx);
		if (snd_hda_get_bool_hint(codec, "separate_dmux") != 1)
			snd_hda_add_imux_item(imux, label, index, &type_idx);

		err = create_elem_capture_vol(codec, nid, label, type_idx,
					      HDA_INPUT);
		if (err < 0)
			return err;
		if (!err) {
			err = create_elem_capture_vol(codec, nid, label,
						      type_idx, HDA_OUTPUT);
			if (err < 0)
				return err;
			if (!err) {
				nid = get_connected_node(codec,
						spec->dmux_nids[0], index);
				if (nid)
					err = create_elem_capture_vol(codec,
							nid, label,
							type_idx, HDA_INPUT);
				if (err < 0)
					return err;
			}
		}
	}

	return 0;
}

static int check_mic_pin(struct hda_codec *codec, hda_nid_t nid,
			 hda_nid_t *fixed, hda_nid_t *ext, hda_nid_t *dock)
{
	unsigned int cfg;
	unsigned int type;

	if (!nid)
		return 0;
	cfg = snd_hda_codec_get_pincfg(codec, nid);
	type = get_defcfg_device(cfg);
	switch (snd_hda_get_input_pin_attr(cfg)) {
	case INPUT_PIN_ATTR_INT:
		if (*fixed)
			return 1; /* already occupied */
		if (type != AC_JACK_MIC_IN)
			return 1; /* invalid type */
		*fixed = nid;
		break;
	case INPUT_PIN_ATTR_UNUSED:
		break;
	case INPUT_PIN_ATTR_DOCK:
		if (*dock)
			return 1; /* already occupied */
		if (type != AC_JACK_MIC_IN && type != AC_JACK_LINE_IN)
			return 1; /* invalid type */
		*dock = nid;
		break;
	default:
		if (*ext)
			return 1; /* already occupied */
		if (type != AC_JACK_MIC_IN)
			return 1; /* invalid type */
		*ext = nid;
		break;
	}
	return 0;
}

static int set_mic_route(struct hda_codec *codec,
			 struct sigmatel_mic_route *mic,
			 hda_nid_t pin)
{
	struct sigmatel_spec *spec = codec->spec;
	struct auto_pin_cfg *cfg = &spec->autocfg;
	int i;

	mic->pin = pin;
	if (pin == 0)
		return 0;
	for (i = 0; i < cfg->num_inputs; i++) {
		if (pin == cfg->inputs[i].pin)
			break;
	}
	if (i < cfg->num_inputs && cfg->inputs[i].type == AUTO_PIN_MIC) {
		/* analog pin */
		i = get_connection_index(codec, spec->mux_nids[0], pin);
		if (i < 0)
			return -1;
		mic->mux_idx = i;
		mic->dmux_idx = -1;
		if (spec->dmux_nids)
			mic->dmux_idx = get_connection_index(codec,
							     spec->dmux_nids[0],
							     spec->mux_nids[0]);
	}  else if (spec->dmux_nids) {
		/* digital pin */
		i = get_connection_index(codec, spec->dmux_nids[0], pin);
		if (i < 0)
			return -1;
		mic->dmux_idx = i;
		mic->mux_idx = -1;
		if (spec->mux_nids)
			mic->mux_idx = get_connection_index(codec,
							    spec->mux_nids[0],
							    spec->dmux_nids[0]);
	}
	return 0;
}

/* return non-zero if the device is for automatic mic switch */
static int stac_check_auto_mic(struct hda_codec *codec)
{
	struct sigmatel_spec *spec = codec->spec;
	struct auto_pin_cfg *cfg = &spec->autocfg;
	hda_nid_t fixed, ext, dock;
	int i;

	fixed = ext = dock = 0;
	for (i = 0; i < cfg->num_inputs; i++)
		if (check_mic_pin(codec, cfg->inputs[i].pin,
		    &fixed, &ext, &dock))
			return 0;
	for (i = 0; i < spec->num_dmics; i++)
		if (check_mic_pin(codec, spec->dmic_nids[i],
		    &fixed, &ext, &dock))
			return 0;
	if (!fixed || (!ext && !dock))
		return 0; /* no input to switch */
	if (!is_jack_detectable(codec, ext))
		return 0; /* no unsol support */
	if (set_mic_route(codec, &spec->ext_mic, ext) ||
	    set_mic_route(codec, &spec->int_mic, fixed) ||
	    set_mic_route(codec, &spec->dock_mic, dock))
		return 0; /* something is wrong */
	return 1;
}

/* create playback/capture controls for input pins */
static int stac92xx_auto_create_analog_input_ctls(struct hda_codec *codec, const struct auto_pin_cfg *cfg)
{
	struct sigmatel_spec *spec = codec->spec;
	struct hda_input_mux *imux = &spec->private_imux;
	int i, j;
	const char *label;

	for (i = 0; i < cfg->num_inputs; i++) {
		hda_nid_t nid = cfg->inputs[i].pin;
		int index, err, type_idx;

		index = -1;
		for (j = 0; j < spec->num_muxes; j++) {
			index = get_connection_index(codec, spec->mux_nids[j],
						     nid);
			if (index >= 0)
				break;
		}
		if (index < 0)
			continue;

		label = hda_get_autocfg_input_label(codec, cfg, i);
		snd_hda_add_imux_item(imux, label, index, &type_idx);

		err = create_elem_capture_vol(codec, nid,
					      label, type_idx,
					      HDA_INPUT);
		if (err < 0)
			return err;
	}
	spec->num_analog_muxes = imux->num_items;

	if (imux->num_items) {
		/*
		 * Set the current input for the muxes.
		 * The STAC9221 has two input muxes with identical source
		 * NID lists.  Hopefully this won't get confused.
		 */
		for (i = 0; i < spec->num_muxes; i++) {
			snd_hda_codec_write_cache(codec, spec->mux_nids[i], 0,
						  AC_VERB_SET_CONNECT_SEL,
						  imux->items[0].index);
		}
	}

	return 0;
}

static void stac92xx_auto_init_multi_out(struct hda_codec *codec)
{
	struct sigmatel_spec *spec = codec->spec;
	int i;

	for (i = 0; i < spec->autocfg.line_outs; i++) {
		hda_nid_t nid = spec->autocfg.line_out_pins[i];
		stac92xx_auto_set_pinctl(codec, nid, AC_PINCTL_OUT_EN);
	}
}

static void stac92xx_auto_init_hp_out(struct hda_codec *codec)
{
	struct sigmatel_spec *spec = codec->spec;
	int i;

	for (i = 0; i < spec->autocfg.hp_outs; i++) {
		hda_nid_t pin;
		pin = spec->autocfg.hp_pins[i];
		if (pin) /* connect to front */
			stac92xx_auto_set_pinctl(codec, pin, AC_PINCTL_OUT_EN | AC_PINCTL_HP_EN);
	}
	for (i = 0; i < spec->autocfg.speaker_outs; i++) {
		hda_nid_t pin;
		pin = spec->autocfg.speaker_pins[i];
		if (pin) /* connect to front */
			stac92xx_auto_set_pinctl(codec, pin, AC_PINCTL_OUT_EN);
	}
}

static int is_dual_headphones(struct hda_codec *codec)
{
	struct sigmatel_spec *spec = codec->spec;
	int i, valid_hps;

	if (spec->autocfg.line_out_type != AUTO_PIN_SPEAKER_OUT ||
	    spec->autocfg.hp_outs <= 1)
		return 0;
	valid_hps = 0;
	for (i = 0; i < spec->autocfg.hp_outs; i++) {
		hda_nid_t nid = spec->autocfg.hp_pins[i];
		unsigned int cfg = snd_hda_codec_get_pincfg(codec, nid);
		if (get_defcfg_location(cfg) & AC_JACK_LOC_SEPARATE)
			continue;
		valid_hps++;
	}
	return (valid_hps > 1);
}


static int stac92xx_parse_auto_config(struct hda_codec *codec)
{
	struct sigmatel_spec *spec = codec->spec;
	hda_nid_t dig_out = 0, dig_in = 0;
	int hp_swap = 0;
	int i, err;

	if ((err = snd_hda_parse_pin_def_config(codec,
						&spec->autocfg,
						spec->dmic_nids)) < 0)
		return err;
	if (! spec->autocfg.line_outs)
		return 0; /* can't find valid pin config */

	/* If we have no real line-out pin and multiple hp-outs, HPs should
	 * be set up as multi-channel outputs.
	 */
	if (is_dual_headphones(codec)) {
		/* Copy hp_outs to line_outs, backup line_outs in
		 * speaker_outs so that the following routines can handle
		 * HP pins as primary outputs.
		 */
		snd_printdd("stac92xx: Enabling multi-HPs workaround\n");
		memcpy(spec->autocfg.speaker_pins, spec->autocfg.line_out_pins,
		       sizeof(spec->autocfg.line_out_pins));
		spec->autocfg.speaker_outs = spec->autocfg.line_outs;
		memcpy(spec->autocfg.line_out_pins, spec->autocfg.hp_pins,
		       sizeof(spec->autocfg.hp_pins));
		spec->autocfg.line_outs = spec->autocfg.hp_outs;
		spec->autocfg.line_out_type = AUTO_PIN_HP_OUT;
		spec->autocfg.hp_outs = 0;
		hp_swap = 1;
	}
	if (spec->autocfg.mono_out_pin) {
		int dir = get_wcaps(codec, spec->autocfg.mono_out_pin) &
			(AC_WCAP_OUT_AMP | AC_WCAP_IN_AMP);
		u32 caps = query_amp_caps(codec,
				spec->autocfg.mono_out_pin, dir);
		hda_nid_t conn_list[1];

		/* get the mixer node and then the mono mux if it exists */
		if (snd_hda_get_connections(codec,
				spec->autocfg.mono_out_pin, conn_list, 1) &&
				snd_hda_get_connections(codec, conn_list[0],
				conn_list, 1) > 0) {

				int wcaps = get_wcaps(codec, conn_list[0]);
				int wid_type = get_wcaps_type(wcaps);
				/* LR swap check, some stac925x have a mux that
 				 * changes the DACs output path instead of the
 				 * mono-mux path.
 				 */
				if (wid_type == AC_WID_AUD_SEL &&
						!(wcaps & AC_WCAP_LR_SWAP))
					spec->mono_nid = conn_list[0];
		}
		if (dir) {
			hda_nid_t nid = spec->autocfg.mono_out_pin;

			/* most mono outs have a least a mute/unmute switch */
			dir = (dir & AC_WCAP_OUT_AMP) ? HDA_OUTPUT : HDA_INPUT;
			err = stac92xx_add_control(spec, STAC_CTL_WIDGET_MUTE,
				"Mono Playback Switch",
				HDA_COMPOSE_AMP_VAL(nid, 1, 0, dir));
			if (err < 0)
				return err;
			/* check for volume support for the amp */
			if ((caps & AC_AMPCAP_NUM_STEPS)
					>> AC_AMPCAP_NUM_STEPS_SHIFT) {
				err = stac92xx_add_control(spec,
					STAC_CTL_WIDGET_VOL,
					"Mono Playback Volume",
				HDA_COMPOSE_AMP_VAL(nid, 1, 0, dir));
				if (err < 0)
					return err;
			}
		}

		stac92xx_auto_set_pinctl(codec, spec->autocfg.mono_out_pin,
					 AC_PINCTL_OUT_EN);
	}

	if (!spec->multiout.num_dacs) {
		err = stac92xx_auto_fill_dac_nids(codec);
		if (err < 0)
			return err;
		err = stac92xx_auto_create_multi_out_ctls(codec,
							  &spec->autocfg);
		if (err < 0)
			return err;
	}

	/* setup analog beep controls */
	if (spec->anabeep_nid > 0) {
		err = stac92xx_auto_create_beep_ctls(codec,
			spec->anabeep_nid);
		if (err < 0)
			return err;
	}

	/* setup digital beep controls and input device */
#ifdef CONFIG_SND_HDA_INPUT_BEEP
	if (spec->digbeep_nid > 0) {
		hda_nid_t nid = spec->digbeep_nid;
		unsigned int caps;

		err = stac92xx_auto_create_beep_ctls(codec, nid);
		if (err < 0)
			return err;
		err = snd_hda_attach_beep_device(codec, nid);
		if (err < 0)
			return err;
		if (codec->beep) {
			/* IDT/STAC codecs have linear beep tone parameter */
			codec->beep->linear_tone = spec->linear_tone_beep;
			/* if no beep switch is available, make its own one */
			caps = query_amp_caps(codec, nid, HDA_OUTPUT);
			if (!(caps & AC_AMPCAP_MUTE)) {
				err = stac92xx_beep_switch_ctl(codec);
				if (err < 0)
					return err;
			}
		}
	}
#endif

	err = stac92xx_auto_create_hp_ctls(codec, &spec->autocfg);
	if (err < 0)
		return err;

	/* All output parsing done, now restore the swapped hp pins */
	if (hp_swap) {
		memcpy(spec->autocfg.hp_pins, spec->autocfg.line_out_pins,
		       sizeof(spec->autocfg.hp_pins));
		spec->autocfg.hp_outs = spec->autocfg.line_outs;
		spec->autocfg.line_out_type = AUTO_PIN_HP_OUT;
		spec->autocfg.line_outs = 0;
	}

	if (stac_check_auto_mic(codec)) {
		spec->auto_mic = 1;
		/* only one capture for auto-mic */
		spec->num_adcs = 1;
		spec->num_caps = 1;
		spec->num_muxes = 1;
	}

	for (i = 0; i < spec->num_caps; i++) {
		err = stac92xx_add_capvol_ctls(codec, spec->capvols[i],
					       spec->capsws[i], i);
		if (err < 0)
			return err;
	}

	err = stac92xx_auto_create_analog_input_ctls(codec, &spec->autocfg);
	if (err < 0)
		return err;

	if (spec->mono_nid > 0) {
		err = stac92xx_auto_create_mono_output_ctls(codec);
		if (err < 0)
			return err;
	}
	if (spec->num_dmics > 0 && !spec->dinput_mux)
		if ((err = stac92xx_auto_create_dmic_input_ctls(codec,
						&spec->autocfg)) < 0)
			return err;
	if (spec->num_muxes > 0) {
		err = stac92xx_auto_create_mux_input_ctls(codec);
		if (err < 0)
			return err;
	}
	if (spec->num_smuxes > 0) {
		err = stac92xx_auto_create_spdif_mux_ctls(codec);
		if (err < 0)
			return err;
	}

	err = stac92xx_add_input_source(spec);
	if (err < 0)
		return err;

	spec->multiout.max_channels = spec->multiout.num_dacs * 2;
	if (spec->multiout.max_channels > 2)
		spec->surr_switch = 1;

	/* find digital out and in converters */
	for (i = codec->start_nid; i < codec->start_nid + codec->num_nodes; i++) {
		unsigned int wid_caps = get_wcaps(codec, i);
		if (wid_caps & AC_WCAP_DIGITAL) {
			switch (get_wcaps_type(wid_caps)) {
			case AC_WID_AUD_OUT:
				if (!dig_out)
					dig_out = i;
				break;
			case AC_WID_AUD_IN:
				if (!dig_in)
					dig_in = i;
				break;
			}
		}
	}
	if (spec->autocfg.dig_outs)
		spec->multiout.dig_out_nid = dig_out;
	if (dig_in && spec->autocfg.dig_in_pin)
		spec->dig_in_nid = dig_in;

	if (spec->kctls.list)
		spec->mixers[spec->num_mixers++] = spec->kctls.list;

	spec->input_mux = &spec->private_imux;
	if (!spec->dinput_mux)
		spec->dinput_mux = &spec->private_dimux;
	spec->sinput_mux = &spec->private_smux;
	spec->mono_mux = &spec->private_mono_mux;
	return 1;
}

/* add playback controls for HP output */
static int stac9200_auto_create_hp_ctls(struct hda_codec *codec,
					struct auto_pin_cfg *cfg)
{
	struct sigmatel_spec *spec = codec->spec;
	hda_nid_t pin = cfg->hp_pins[0];

	if (! pin)
		return 0;

	if (is_jack_detectable(codec, pin))
		spec->hp_detect = 1;

	return 0;
}

/* add playback controls for LFE output */
static int stac9200_auto_create_lfe_ctls(struct hda_codec *codec,
					struct auto_pin_cfg *cfg)
{
	struct sigmatel_spec *spec = codec->spec;
	int err;
	hda_nid_t lfe_pin = 0x0;
	int i;

	/*
	 * search speaker outs and line outs for a mono speaker pin
	 * with an amp.  If one is found, add LFE controls
	 * for it.
	 */
	for (i = 0; i < spec->autocfg.speaker_outs && lfe_pin == 0x0; i++) {
		hda_nid_t pin = spec->autocfg.speaker_pins[i];
		unsigned int wcaps = get_wcaps(codec, pin);
		wcaps &= (AC_WCAP_STEREO | AC_WCAP_OUT_AMP);
		if (wcaps == AC_WCAP_OUT_AMP)
			/* found a mono speaker with an amp, must be lfe */
			lfe_pin = pin;
	}

	/* if speaker_outs is 0, then speakers may be in line_outs */
	if (lfe_pin == 0 && spec->autocfg.speaker_outs == 0) {
		for (i = 0; i < spec->autocfg.line_outs && lfe_pin == 0x0; i++) {
			hda_nid_t pin = spec->autocfg.line_out_pins[i];
			unsigned int defcfg;
			defcfg = snd_hda_codec_get_pincfg(codec, pin);
			if (get_defcfg_device(defcfg) == AC_JACK_SPEAKER) {
				unsigned int wcaps = get_wcaps(codec, pin);
				wcaps &= (AC_WCAP_STEREO | AC_WCAP_OUT_AMP);
				if (wcaps == AC_WCAP_OUT_AMP)
					/* found a mono speaker with an amp,
					   must be lfe */
					lfe_pin = pin;
			}
		}
	}

	if (lfe_pin) {
		err = create_controls(codec, "LFE", lfe_pin, 1);
		if (err < 0)
			return err;
	}

	return 0;
}

static int stac9200_parse_auto_config(struct hda_codec *codec)
{
	struct sigmatel_spec *spec = codec->spec;
	int err;

	if ((err = snd_hda_parse_pin_def_config(codec, &spec->autocfg, NULL)) < 0)
		return err;

	if ((err = stac92xx_auto_create_analog_input_ctls(codec, &spec->autocfg)) < 0)
		return err;

	if ((err = stac9200_auto_create_hp_ctls(codec, &spec->autocfg)) < 0)
		return err;

	if ((err = stac9200_auto_create_lfe_ctls(codec, &spec->autocfg)) < 0)
		return err;

	if (spec->num_muxes > 0) {
		err = stac92xx_auto_create_mux_input_ctls(codec);
		if (err < 0)
			return err;
	}

	err = stac92xx_add_input_source(spec);
	if (err < 0)
		return err;

	if (spec->autocfg.dig_outs)
		spec->multiout.dig_out_nid = 0x05;
	if (spec->autocfg.dig_in_pin)
		spec->dig_in_nid = 0x04;

	if (spec->kctls.list)
		spec->mixers[spec->num_mixers++] = spec->kctls.list;

	spec->input_mux = &spec->private_imux;
	spec->dinput_mux = &spec->private_dimux;

	return 1;
}

/*
 * Early 2006 Intel Macintoshes with STAC9220X5 codecs seem to have a
 * funky external mute control using GPIO pins.
 */

static void stac_gpio_set(struct hda_codec *codec, unsigned int mask,
			  unsigned int dir_mask, unsigned int data)
{
	unsigned int gpiostate, gpiomask, gpiodir;

	snd_printdd("%s msk %x dir %x gpio %x\n", __func__, mask, dir_mask, data);

	gpiostate = snd_hda_codec_read(codec, codec->afg, 0,
				       AC_VERB_GET_GPIO_DATA, 0);
	gpiostate = (gpiostate & ~dir_mask) | (data & dir_mask);

	gpiomask = snd_hda_codec_read(codec, codec->afg, 0,
				      AC_VERB_GET_GPIO_MASK, 0);
	gpiomask |= mask;

	gpiodir = snd_hda_codec_read(codec, codec->afg, 0,
				     AC_VERB_GET_GPIO_DIRECTION, 0);
	gpiodir |= dir_mask;

	/* Configure GPIOx as CMOS */
	snd_hda_codec_write(codec, codec->afg, 0, 0x7e7, 0);

	snd_hda_codec_write(codec, codec->afg, 0,
			    AC_VERB_SET_GPIO_MASK, gpiomask);
	snd_hda_codec_read(codec, codec->afg, 0,
			   AC_VERB_SET_GPIO_DIRECTION, gpiodir); /* sync */

	msleep(1);

	snd_hda_codec_read(codec, codec->afg, 0,
			   AC_VERB_SET_GPIO_DATA, gpiostate); /* sync */
}

static int stac_add_event(struct hda_codec *codec, hda_nid_t nid,
			  unsigned char type, int data)
{
	struct hda_jack_tbl *event;

	event = snd_hda_jack_tbl_new(codec, nid);
	if (!event)
		return -ENOMEM;
	event->action = type;
	event->private_data = data;

	return 0;
}

/* check if given nid is a valid pin and no other events are assigned
 * to it.  If OK, assign the event, set the unsol flag, and returns 1.
 * Otherwise, returns zero.
 */
static int enable_pin_detect(struct hda_codec *codec, hda_nid_t nid,
			     unsigned int type)
{
	struct hda_jack_tbl *event;

	if (!is_jack_detectable(codec, nid))
		return 0;
	event = snd_hda_jack_tbl_new(codec, nid);
	if (!event)
		return -ENOMEM;
	if (event->action && event->action != type)
		return 0;
	event->action = type;
	snd_hda_jack_detect_enable(codec, nid, 0);
	return 1;
}

static int is_nid_out_jack_pin(struct auto_pin_cfg *cfg, hda_nid_t nid)
{
	int i;
	for (i = 0; i < cfg->hp_outs; i++)
		if (cfg->hp_pins[i] == nid)
			return 1; /* nid is a HP-Out */
	for (i = 0; i < cfg->line_outs; i++)
		if (cfg->line_out_pins[i] == nid)
			return 1; /* nid is a line-Out */
	return 0; /* nid is not a HP-Out */
};

static void stac92xx_power_down(struct hda_codec *codec)
{
	struct sigmatel_spec *spec = codec->spec;

	/* power down inactive DACs */
	const hda_nid_t *dac;
	for (dac = spec->dac_list; *dac; dac++)
		if (!check_all_dac_nids(spec, *dac))
			snd_hda_codec_write(codec, *dac, 0,
					AC_VERB_SET_POWER_STATE, AC_PWRST_D3);
}

static void stac_toggle_power_map(struct hda_codec *codec, hda_nid_t nid,
				  int enable);

static inline int get_int_hint(struct hda_codec *codec, const char *key,
			       int *valp)
{
	const char *p;
	p = snd_hda_get_hint(codec, key);
	if (p) {
		unsigned long val;
		if (!strict_strtoul(p, 0, &val)) {
			*valp = val;
			return 1;
		}
	}
	return 0;
}

/* override some hints from the hwdep entry */
static void stac_store_hints(struct hda_codec *codec)
{
	struct sigmatel_spec *spec = codec->spec;
	int val;

	val = snd_hda_get_bool_hint(codec, "hp_detect");
	if (val >= 0)
		spec->hp_detect = val;
	if (get_int_hint(codec, "gpio_mask", &spec->gpio_mask)) {
		spec->eapd_mask = spec->gpio_dir = spec->gpio_data =
			spec->gpio_mask;
	}
	if (get_int_hint(codec, "gpio_dir", &spec->gpio_dir))
		spec->gpio_mask &= spec->gpio_mask;
	if (get_int_hint(codec, "gpio_data", &spec->gpio_data))
		spec->gpio_dir &= spec->gpio_mask;
	if (get_int_hint(codec, "eapd_mask", &spec->eapd_mask))
		spec->eapd_mask &= spec->gpio_mask;
	if (get_int_hint(codec, "gpio_mute", &spec->gpio_mute))
		spec->gpio_mute &= spec->gpio_mask;
	val = snd_hda_get_bool_hint(codec, "eapd_switch");
	if (val >= 0)
		spec->eapd_switch = val;
	get_int_hint(codec, "gpio_led_polarity", &spec->gpio_led_polarity);
	if (get_int_hint(codec, "gpio_led", &spec->gpio_led)) {
		spec->gpio_mask |= spec->gpio_led;
		spec->gpio_dir |= spec->gpio_led;
		if (spec->gpio_led_polarity)
			spec->gpio_data |= spec->gpio_led;
	}
}

static void stac_issue_unsol_events(struct hda_codec *codec, int num_pins,
				    const hda_nid_t *pins)
{
	while (num_pins--)
		stac_issue_unsol_event(codec, *pins++);
}

/* fake event to set up pins */
static void stac_fake_hp_events(struct hda_codec *codec)
{
	struct sigmatel_spec *spec = codec->spec;

	if (spec->autocfg.hp_outs)
		stac_issue_unsol_events(codec, spec->autocfg.hp_outs,
					spec->autocfg.hp_pins);
	if (spec->autocfg.line_outs &&
	    spec->autocfg.line_out_pins[0] != spec->autocfg.hp_pins[0])
		stac_issue_unsol_events(codec, spec->autocfg.line_outs,
					spec->autocfg.line_out_pins);
}

static int stac92xx_init(struct hda_codec *codec)
{
	struct sigmatel_spec *spec = codec->spec;
	struct auto_pin_cfg *cfg = &spec->autocfg;
	unsigned int gpio;
	int i;

	snd_hda_sequence_write(codec, spec->init);

	/* power down adcs initially */
	if (spec->powerdown_adcs)
		for (i = 0; i < spec->num_adcs; i++)
			snd_hda_codec_write(codec,
				spec->adc_nids[i], 0,
				AC_VERB_SET_POWER_STATE, AC_PWRST_D3);

	/* override some hints */
	stac_store_hints(codec);

	/* set up GPIO */
	gpio = spec->gpio_data;
	/* turn on EAPD statically when spec->eapd_switch isn't set.
	 * otherwise, unsol event will turn it on/off dynamically
	 */
	if (!spec->eapd_switch)
		gpio |= spec->eapd_mask;
	stac_gpio_set(codec, spec->gpio_mask, spec->gpio_dir, gpio);

	/* set up pins */
	if (spec->hp_detect) {
		/* Enable unsolicited responses on the HP widget */
		for (i = 0; i < cfg->hp_outs; i++) {
			hda_nid_t nid = cfg->hp_pins[i];
			enable_pin_detect(codec, nid, STAC_HP_EVENT);
		}
		if (cfg->line_out_type == AUTO_PIN_LINE_OUT &&
		    cfg->speaker_outs > 0) {
			/* enable pin-detect for line-outs as well */
			for (i = 0; i < cfg->line_outs; i++) {
				hda_nid_t nid = cfg->line_out_pins[i];
				enable_pin_detect(codec, nid, STAC_LO_EVENT);
			}
		}

		/* force to enable the first line-out; the others are set up
		 * in unsol_event
		 */
		stac92xx_auto_set_pinctl(codec, spec->autocfg.line_out_pins[0],
				AC_PINCTL_OUT_EN);
		/* fake event to set up pins */
		stac_fake_hp_events(codec);
	} else {
		stac92xx_auto_init_multi_out(codec);
		stac92xx_auto_init_hp_out(codec);
		for (i = 0; i < cfg->hp_outs; i++)
			stac_toggle_power_map(codec, cfg->hp_pins[i], 1);
	}
	if (spec->auto_mic) {
		/* initialize connection to analog input */
		if (spec->dmux_nids)
			snd_hda_codec_write_cache(codec, spec->dmux_nids[0], 0,
					  AC_VERB_SET_CONNECT_SEL, 0);
		if (enable_pin_detect(codec, spec->ext_mic.pin, STAC_MIC_EVENT))
			stac_issue_unsol_event(codec, spec->ext_mic.pin);
		if (enable_pin_detect(codec, spec->dock_mic.pin,
		    STAC_MIC_EVENT))
			stac_issue_unsol_event(codec, spec->dock_mic.pin);
	}
	for (i = 0; i < cfg->num_inputs; i++) {
		hda_nid_t nid = cfg->inputs[i].pin;
		int type = cfg->inputs[i].type;
		unsigned int pinctl, conf;
		if (type == AUTO_PIN_MIC) {
			/* for mic pins, force to initialize */
			pinctl = stac92xx_get_default_vref(codec, nid);
			pinctl |= AC_PINCTL_IN_EN;
			stac92xx_auto_set_pinctl(codec, nid, pinctl);
		} else {
			pinctl = snd_hda_codec_read(codec, nid, 0,
					AC_VERB_GET_PIN_WIDGET_CONTROL, 0);
			/* if PINCTL already set then skip */
			/* Also, if both INPUT and OUTPUT are set,
			 * it must be a BIOS bug; need to override, too
			 */
			if (!(pinctl & AC_PINCTL_IN_EN) ||
			    (pinctl & AC_PINCTL_OUT_EN)) {
				pinctl &= ~AC_PINCTL_OUT_EN;
				pinctl |= AC_PINCTL_IN_EN;
				stac92xx_auto_set_pinctl(codec, nid, pinctl);
			}
		}
		conf = snd_hda_codec_get_pincfg(codec, nid);
		if (get_defcfg_connect(conf) != AC_JACK_PORT_FIXED) {
			if (enable_pin_detect(codec, nid, STAC_INSERT_EVENT))
				stac_issue_unsol_event(codec, nid);
		}
	}
	for (i = 0; i < spec->num_dmics; i++)
		stac92xx_auto_set_pinctl(codec, spec->dmic_nids[i],
					AC_PINCTL_IN_EN);
	if (cfg->dig_out_pins[0])
		stac92xx_auto_set_pinctl(codec, cfg->dig_out_pins[0],
					 AC_PINCTL_OUT_EN);
	if (cfg->dig_in_pin)
		stac92xx_auto_set_pinctl(codec, cfg->dig_in_pin,
					 AC_PINCTL_IN_EN);
	for (i = 0; i < spec->num_pwrs; i++)  {
		hda_nid_t nid = spec->pwr_nids[i];
		int pinctl, def_conf;

		/* power on when no jack detection is available */
		/* or when the VREF is used for controlling LED */
		if (!spec->hp_detect ||
		    spec->vref_mute_led_nid == nid) {
			stac_toggle_power_map(codec, nid, 1);
			continue;
		}

		if (is_nid_out_jack_pin(cfg, nid))
			continue; /* already has an unsol event */

		pinctl = snd_hda_codec_read(codec, nid, 0,
					    AC_VERB_GET_PIN_WIDGET_CONTROL, 0);
		/* outputs are only ports capable of power management
		 * any attempts on powering down a input port cause the
		 * referenced VREF to act quirky.
		 */
		if (pinctl & AC_PINCTL_IN_EN) {
			stac_toggle_power_map(codec, nid, 1);
			continue;
		}
		def_conf = snd_hda_codec_get_pincfg(codec, nid);
		def_conf = get_defcfg_connect(def_conf);
		/* skip any ports that don't have jacks since presence
 		 * detection is useless */
		if (def_conf != AC_JACK_PORT_COMPLEX) {
			if (def_conf != AC_JACK_PORT_NONE)
				stac_toggle_power_map(codec, nid, 1);
			continue;
		}
		if (enable_pin_detect(codec, nid, STAC_PWR_EVENT)) {
			stac_issue_unsol_event(codec, nid);
			continue;
		}
		/* none of the above, turn the port OFF */
		stac_toggle_power_map(codec, nid, 0);
	}

	snd_hda_jack_report_sync(codec);

	/* sync mute LED */
	snd_hda_sync_vmaster_hook(&spec->vmaster_mute);
	if (spec->dac_list)
		stac92xx_power_down(codec);
	return 0;
}

static void stac92xx_free_kctls(struct hda_codec *codec)
{
	struct sigmatel_spec *spec = codec->spec;

	if (spec->kctls.list) {
		struct snd_kcontrol_new *kctl = spec->kctls.list;
		int i;
		for (i = 0; i < spec->kctls.used; i++)
			kfree(kctl[i].name);
	}
	snd_array_free(&spec->kctls);
}

static void stac92xx_shutup_pins(struct hda_codec *codec)
{
	unsigned int i, def_conf;

	if (codec->bus->shutdown)
		return;
	for (i = 0; i < codec->init_pins.used; i++) {
		struct hda_pincfg *pin = snd_array_elem(&codec->init_pins, i);
		def_conf = snd_hda_codec_get_pincfg(codec, pin->nid);
		if (get_defcfg_connect(def_conf) != AC_JACK_PORT_NONE)
			snd_hda_codec_write(codec, pin->nid, 0,
				    AC_VERB_SET_PIN_WIDGET_CONTROL, 0);
	}
}

static void stac92xx_shutup(struct hda_codec *codec)
{
	struct sigmatel_spec *spec = codec->spec;

	stac92xx_shutup_pins(codec);

	if (spec->eapd_mask)
		stac_gpio_set(codec, spec->gpio_mask,
				spec->gpio_dir, spec->gpio_data &
				~spec->eapd_mask);
}

static void stac92xx_free(struct hda_codec *codec)
{
	struct sigmatel_spec *spec = codec->spec;

	if (! spec)
		return;

	stac92xx_shutup(codec);

	kfree(spec);
	snd_hda_detach_beep_device(codec);
}

static void stac92xx_set_pinctl(struct hda_codec *codec, hda_nid_t nid,
				unsigned int flag)
{
	unsigned int old_ctl, pin_ctl;

	pin_ctl = snd_hda_codec_read(codec, nid,
			0, AC_VERB_GET_PIN_WIDGET_CONTROL, 0x00);

	if (pin_ctl & AC_PINCTL_IN_EN) {
		/*
		 * we need to check the current set-up direction of
		 * shared input pins since they can be switched via
		 * "xxx as Output" mixer switch
		 */
		struct sigmatel_spec *spec = codec->spec;
		if (nid == spec->line_switch || nid == spec->mic_switch)
			return;
	}

	old_ctl = pin_ctl;
	/* if setting pin direction bits, clear the current
	   direction bits first */
	if (flag & (AC_PINCTL_IN_EN | AC_PINCTL_OUT_EN))
		pin_ctl &= ~(AC_PINCTL_IN_EN | AC_PINCTL_OUT_EN);
	
	pin_ctl |= flag;
	if (old_ctl != pin_ctl)
		snd_hda_codec_write_cache(codec, nid, 0,
					  AC_VERB_SET_PIN_WIDGET_CONTROL,
					  pin_ctl);
}

static void stac92xx_reset_pinctl(struct hda_codec *codec, hda_nid_t nid,
				  unsigned int flag)
{
	unsigned int pin_ctl = snd_hda_codec_read(codec, nid,
			0, AC_VERB_GET_PIN_WIDGET_CONTROL, 0x00);
	if (pin_ctl & flag)
		snd_hda_codec_write_cache(codec, nid, 0,
					  AC_VERB_SET_PIN_WIDGET_CONTROL,
					  pin_ctl & ~flag);
}

static inline int get_pin_presence(struct hda_codec *codec, hda_nid_t nid)
{
	if (!nid)
		return 0;
	return snd_hda_jack_detect(codec, nid);
}

static void stac92xx_line_out_detect(struct hda_codec *codec,
				     int presence)
{
	struct sigmatel_spec *spec = codec->spec;
	struct auto_pin_cfg *cfg = &spec->autocfg;
	int i;

	for (i = 0; i < cfg->line_outs; i++) {
		if (presence)
			break;
		presence = get_pin_presence(codec, cfg->line_out_pins[i]);
		if (presence) {
			unsigned int pinctl;
			pinctl = snd_hda_codec_read(codec,
						    cfg->line_out_pins[i], 0,
					    AC_VERB_GET_PIN_WIDGET_CONTROL, 0);
			if (pinctl & AC_PINCTL_IN_EN)
				presence = 0; /* mic- or line-input */
		}
	}

	if (presence) {
		/* disable speakers */
		for (i = 0; i < cfg->speaker_outs; i++)
			stac92xx_reset_pinctl(codec, cfg->speaker_pins[i],
						AC_PINCTL_OUT_EN);
		if (spec->eapd_mask && spec->eapd_switch)
			stac_gpio_set(codec, spec->gpio_mask,
				spec->gpio_dir, spec->gpio_data &
				~spec->eapd_mask);
	} else {
		/* enable speakers */
		for (i = 0; i < cfg->speaker_outs; i++)
			stac92xx_set_pinctl(codec, cfg->speaker_pins[i],
						AC_PINCTL_OUT_EN);
		if (spec->eapd_mask && spec->eapd_switch)
			stac_gpio_set(codec, spec->gpio_mask,
				spec->gpio_dir, spec->gpio_data |
				spec->eapd_mask);
	}
} 

/* return non-zero if the hp-pin of the given array index isn't
 * a jack-detection target
 */
static int no_hp_sensing(struct sigmatel_spec *spec, int i)
{
	struct auto_pin_cfg *cfg = &spec->autocfg;

	/* ignore sensing of shared line and mic jacks */
	if (cfg->hp_pins[i] == spec->line_switch)
		return 1;
	if (cfg->hp_pins[i] == spec->mic_switch)
		return 1;
	/* ignore if the pin is set as line-out */
	if (cfg->hp_pins[i] == spec->hp_switch)
		return 1;
	return 0;
}

static void stac92xx_hp_detect(struct hda_codec *codec)
{
	struct sigmatel_spec *spec = codec->spec;
	struct auto_pin_cfg *cfg = &spec->autocfg;
	int i, presence;

	presence = 0;
	if (spec->gpio_mute)
		presence = !(snd_hda_codec_read(codec, codec->afg, 0,
			AC_VERB_GET_GPIO_DATA, 0) & spec->gpio_mute);

	for (i = 0; i < cfg->hp_outs; i++) {
		if (presence)
			break;
		if (no_hp_sensing(spec, i))
			continue;
		presence = get_pin_presence(codec, cfg->hp_pins[i]);
		if (presence) {
			unsigned int pinctl;
			pinctl = snd_hda_codec_read(codec, cfg->hp_pins[i], 0,
					    AC_VERB_GET_PIN_WIDGET_CONTROL, 0);
			if (pinctl & AC_PINCTL_IN_EN)
				presence = 0; /* mic- or line-input */
		}
	}

	if (presence) {
		/* disable lineouts */
		if (spec->hp_switch)
			stac92xx_reset_pinctl(codec, spec->hp_switch,
					      AC_PINCTL_OUT_EN);
		for (i = 0; i < cfg->line_outs; i++)
			stac92xx_reset_pinctl(codec, cfg->line_out_pins[i],
						AC_PINCTL_OUT_EN);
	} else {
		/* enable lineouts */
		if (spec->hp_switch)
			stac92xx_set_pinctl(codec, spec->hp_switch,
					    AC_PINCTL_OUT_EN);
		for (i = 0; i < cfg->line_outs; i++)
			stac92xx_set_pinctl(codec, cfg->line_out_pins[i],
						AC_PINCTL_OUT_EN);
	}
	stac92xx_line_out_detect(codec, presence);
	/* toggle hp outs */
	for (i = 0; i < cfg->hp_outs; i++) {
		unsigned int val = AC_PINCTL_OUT_EN | AC_PINCTL_HP_EN;
		if (no_hp_sensing(spec, i))
			continue;
		if (1 /*presence*/)
			stac92xx_set_pinctl(codec, cfg->hp_pins[i], val);
#if 0 /* FIXME */
/* Resetting the pinctl like below may lead to (a sort of) regressions
 * on some devices since they use the HP pin actually for line/speaker
 * outs although the default pin config shows a different pin (that is
 * wrong and useless).
 *
 * So, it's basically a problem of default pin configs, likely a BIOS issue.
 * But, disabling the code below just works around it, and I'm too tired of
 * bug reports with such devices... 
 */
		else
			stac92xx_reset_pinctl(codec, cfg->hp_pins[i], val);
#endif /* FIXME */
	}
} 

static void stac_toggle_power_map(struct hda_codec *codec, hda_nid_t nid,
				  int enable)
{
	struct sigmatel_spec *spec = codec->spec;
	unsigned int idx, val;

	for (idx = 0; idx < spec->num_pwrs; idx++) {
		if (spec->pwr_nids[idx] == nid)
			break;
	}
	if (idx >= spec->num_pwrs)
		return;

	idx = 1 << idx;

	val = snd_hda_codec_read(codec, codec->afg, 0, 0x0fec, 0x0) & 0xff;
	if (enable)
		val &= ~idx;
	else
		val |= idx;

	/* power down unused output ports */
	snd_hda_codec_write(codec, codec->afg, 0, 0x7ec, val);
}

static void stac92xx_pin_sense(struct hda_codec *codec, hda_nid_t nid)
{
	stac_toggle_power_map(codec, nid, get_pin_presence(codec, nid));
}

/* get the pin connection (fixed, none, etc) */
static unsigned int stac_get_defcfg_connect(struct hda_codec *codec, int idx)
{
	struct sigmatel_spec *spec = codec->spec;
	unsigned int cfg;

	cfg = snd_hda_codec_get_pincfg(codec, spec->pin_nids[idx]);
	return get_defcfg_connect(cfg);
}

static int stac92xx_connected_ports(struct hda_codec *codec,
				    const hda_nid_t *nids, int num_nids)
{
	struct sigmatel_spec *spec = codec->spec;
	int idx, num;
	unsigned int def_conf;

	for (num = 0; num < num_nids; num++) {
		for (idx = 0; idx < spec->num_pins; idx++)
			if (spec->pin_nids[idx] == nids[num])
				break;
		if (idx >= spec->num_pins)
			break;
		def_conf = stac_get_defcfg_connect(codec, idx);
		if (def_conf == AC_JACK_PORT_NONE)
			break;
	}
	return num;
}

static void stac92xx_mic_detect(struct hda_codec *codec)
{
	struct sigmatel_spec *spec = codec->spec;
	struct sigmatel_mic_route *mic;

	if (get_pin_presence(codec, spec->ext_mic.pin))
		mic = &spec->ext_mic;
	else if (get_pin_presence(codec, spec->dock_mic.pin))
		mic = &spec->dock_mic;
	else
		mic = &spec->int_mic;
	if (mic->dmux_idx >= 0)
		snd_hda_codec_write_cache(codec, spec->dmux_nids[0], 0,
					  AC_VERB_SET_CONNECT_SEL,
					  mic->dmux_idx);
	if (mic->mux_idx >= 0)
		snd_hda_codec_write_cache(codec, spec->mux_nids[0], 0,
					  AC_VERB_SET_CONNECT_SEL,
					  mic->mux_idx);
}

static void handle_unsol_event(struct hda_codec *codec,
			       struct hda_jack_tbl *event)
{
	struct sigmatel_spec *spec = codec->spec;
	int data;

	switch (event->action) {
	case STAC_HP_EVENT:
	case STAC_LO_EVENT:
		stac92xx_hp_detect(codec);
		break;
	case STAC_MIC_EVENT:
		stac92xx_mic_detect(codec);
		break;
	}

	switch (event->action) {
	case STAC_HP_EVENT:
	case STAC_LO_EVENT:
	case STAC_MIC_EVENT:
	case STAC_INSERT_EVENT:
	case STAC_PWR_EVENT:
		if (spec->num_pwrs > 0)
			stac92xx_pin_sense(codec, event->nid);

		switch (codec->subsystem_id) {
		case 0x103c308f:
			if (event->nid == 0xb) {
				int pin = AC_PINCTL_IN_EN;

				if (get_pin_presence(codec, 0xa)
						&& get_pin_presence(codec, 0xb))
					pin |= AC_PINCTL_VREF_80;
				if (!get_pin_presence(codec, 0xb))
					pin |= AC_PINCTL_VREF_80;

				/* toggle VREF state based on mic + hp pin
				 * status
				 */
				stac92xx_auto_set_pinctl(codec, 0x0a, pin);
			}
		}
		break;
	case STAC_VREF_EVENT:
		data = snd_hda_codec_read(codec, codec->afg, 0,
					  AC_VERB_GET_GPIO_DATA, 0);
		/* toggle VREF state based on GPIOx status */
		snd_hda_codec_write(codec, codec->afg, 0, 0x7e0,
				    !!(data & (1 << event->private_data)));
		break;
	}
}

static void stac_issue_unsol_event(struct hda_codec *codec, hda_nid_t nid)
{
	struct hda_jack_tbl *event = snd_hda_jack_tbl_get(codec, nid);
	if (!event)
		return;
	handle_unsol_event(codec, event);
}

static void stac92xx_unsol_event(struct hda_codec *codec, unsigned int res)
{
	struct hda_jack_tbl *event;
	int tag;

	tag = (res >> 26) & 0x7f;
	event = snd_hda_jack_tbl_get_from_tag(codec, tag);
	if (!event)
		return;
	event->jack_dirty = 1;
	handle_unsol_event(codec, event);
	snd_hda_jack_report_sync(codec);
}

static int hp_blike_system(u32 subsystem_id);

static void set_hp_led_gpio(struct hda_codec *codec)
{
	struct sigmatel_spec *spec = codec->spec;
	unsigned int gpio;

	if (spec->gpio_led)
		return;

	gpio = snd_hda_param_read(codec, codec->afg, AC_PAR_GPIO_CAP);
	gpio &= AC_GPIO_IO_COUNT;
	if (gpio > 3)
		spec->gpio_led = 0x08; /* GPIO 3 */
	else
		spec->gpio_led = 0x01; /* GPIO 0 */
}

/*
 * This method searches for the mute LED GPIO configuration
 * provided as OEM string in SMBIOS. The format of that string
 * is HP_Mute_LED_P_G or HP_Mute_LED_P
 * where P can be 0 or 1 and defines mute LED GPIO control state (low/high)
 * that corresponds to the NOT muted state of the master volume
 * and G is the index of the GPIO to use as the mute LED control (0..9)
 * If _G portion is missing it is assigned based on the codec ID
 *
 * So, HP B-series like systems may have HP_Mute_LED_0 (current models)
 * or  HP_Mute_LED_0_3 (future models) OEM SMBIOS strings
 *
 *
 * The dv-series laptops don't seem to have the HP_Mute_LED* strings in
 * SMBIOS - at least the ones I have seen do not have them - which include
 * my own system (HP Pavilion dv6-1110ax) and my cousin's
 * HP Pavilion dv9500t CTO.
 * Need more information on whether it is true across the entire series.
 * -- kunal
 */
static int find_mute_led_cfg(struct hda_codec *codec, int default_polarity)
{
	struct sigmatel_spec *spec = codec->spec;
	const struct dmi_device *dev = NULL;

	if ((codec->subsystem_id >> 16) == PCI_VENDOR_ID_HP) {
		while ((dev = dmi_find_device(DMI_DEV_TYPE_OEM_STRING,
								NULL, dev))) {
			if (sscanf(dev->name, "HP_Mute_LED_%d_%x",
				  &spec->gpio_led_polarity,
				  &spec->gpio_led) == 2) {
				unsigned int max_gpio;
				max_gpio = snd_hda_param_read(codec, codec->afg,
							      AC_PAR_GPIO_CAP);
				max_gpio &= AC_GPIO_IO_COUNT;
				if (spec->gpio_led < max_gpio)
					spec->gpio_led = 1 << spec->gpio_led;
				else
					spec->vref_mute_led_nid = spec->gpio_led;
				return 1;
			}
			if (sscanf(dev->name, "HP_Mute_LED_%d",
				  &spec->gpio_led_polarity) == 1) {
				set_hp_led_gpio(codec);
				return 1;
			}
			/* BIOS bug: unfilled OEM string */
			if (strstr(dev->name, "HP_Mute_LED_P_G")) {
				set_hp_led_gpio(codec);
				switch (codec->subsystem_id) {
				case 0x103c148a:
					spec->gpio_led_polarity = 0;
					break;
				default:
					spec->gpio_led_polarity = 1;
					break;
				}
				return 1;
			}
		}

		/*
		 * Fallback case - if we don't find the DMI strings,
		 * we statically set the GPIO - if not a B-series system
		 * and default polarity is provided
		 */
		if (!hp_blike_system(codec->subsystem_id) &&
			(default_polarity == 0 || default_polarity == 1)) {
			set_hp_led_gpio(codec);
			spec->gpio_led_polarity = default_polarity;
			return 1;
		}
	}
	return 0;
}

static int hp_blike_system(u32 subsystem_id)
{
	switch (subsystem_id) {
	case 0x103c1520:
	case 0x103c1521:
	case 0x103c1523:
	case 0x103c1524:
	case 0x103c1525:
	case 0x103c1722:
	case 0x103c1723:
	case 0x103c1724:
	case 0x103c1725:
	case 0x103c1726:
	case 0x103c1727:
	case 0x103c1728:
	case 0x103c1729:
	case 0x103c172a:
	case 0x103c172b:
	case 0x103c307e:
	case 0x103c307f:
	case 0x103c3080:
	case 0x103c3081:
	case 0x103c7007:
	case 0x103c7008:
		return 1;
	}
	return 0;
}

#ifdef CONFIG_PROC_FS
static void stac92hd_proc_hook(struct snd_info_buffer *buffer,
			       struct hda_codec *codec, hda_nid_t nid)
{
	if (nid == codec->afg)
		snd_iprintf(buffer, "Power-Map: 0x%02x\n", 
			    snd_hda_codec_read(codec, nid, 0, 0x0fec, 0x0));
}

static void analog_loop_proc_hook(struct snd_info_buffer *buffer,
				  struct hda_codec *codec,
				  unsigned int verb)
{
	snd_iprintf(buffer, "Analog Loopback: 0x%02x\n",
		    snd_hda_codec_read(codec, codec->afg, 0, verb, 0));
}

/* stac92hd71bxx, stac92hd73xx */
static void stac92hd7x_proc_hook(struct snd_info_buffer *buffer,
				 struct hda_codec *codec, hda_nid_t nid)
{
	stac92hd_proc_hook(buffer, codec, nid);
	if (nid == codec->afg)
		analog_loop_proc_hook(buffer, codec, 0xfa0);
}

static void stac9205_proc_hook(struct snd_info_buffer *buffer,
			       struct hda_codec *codec, hda_nid_t nid)
{
	if (nid == codec->afg)
		analog_loop_proc_hook(buffer, codec, 0xfe0);
}

static void stac927x_proc_hook(struct snd_info_buffer *buffer,
			       struct hda_codec *codec, hda_nid_t nid)
{
	if (nid == codec->afg)
		analog_loop_proc_hook(buffer, codec, 0xfeb);
}
#else
#define stac92hd_proc_hook	NULL
#define stac92hd7x_proc_hook	NULL
#define stac9205_proc_hook	NULL
#define stac927x_proc_hook	NULL
#endif

#ifdef CONFIG_PM
static int stac92xx_resume(struct hda_codec *codec)
{
	stac92xx_init(codec);
	snd_hda_codec_resume_amp(codec);
	snd_hda_codec_resume_cache(codec);
	/* fake event to set up pins again to override cached values */
	stac_fake_hp_events(codec);
	return 0;
}

static int stac92xx_suspend(struct hda_codec *codec, pm_message_t state)
{
	stac92xx_shutup(codec);
	return 0;
}

static int stac92xx_pre_resume(struct hda_codec *codec)
{
	struct sigmatel_spec *spec = codec->spec;

	/* sync mute LED */
	if (spec->vref_mute_led_nid)
		stac_vrefout_set(codec, spec->vref_mute_led_nid,
				 spec->vref_led);
	else if (spec->gpio_led)
		stac_gpio_set(codec, spec->gpio_mask,
			      spec->gpio_dir, spec->gpio_data);
	return 0;
}

static void stac92xx_set_power_state(struct hda_codec *codec, hda_nid_t fg,
				unsigned int power_state)
{
	unsigned int afg_power_state = power_state;
	struct sigmatel_spec *spec = codec->spec;

	if (power_state == AC_PWRST_D3) {
		if (spec->vref_mute_led_nid) {
			/* with vref-out pin used for mute led control
			 * codec AFG is prevented from D3 state
			 */
			afg_power_state = AC_PWRST_D1;
		}
		/* this delay seems necessary to avoid click noise at power-down */
		msleep(100);
	}
	snd_hda_codec_read(codec, fg, 0, AC_VERB_SET_POWER_STATE,
			afg_power_state);
	snd_hda_codec_set_power_to_all(codec, fg, power_state, true);
}
#else
#define stac92xx_suspend	NULL
#define stac92xx_resume		NULL
#define stac92xx_pre_resume	NULL
#define stac92xx_set_power_state NULL
#endif /* CONFIG_PM */

/* update mute-LED accoring to the master switch */
static void stac92xx_update_led_status(struct hda_codec *codec, int enabled)
{
	struct sigmatel_spec *spec = codec->spec;
	int muted = !enabled;

	if (!spec->gpio_led)
		return;

	/* LED state is inverted on these systems */
	if (spec->gpio_led_polarity)
		muted = !muted;

	/*polarity defines *not* muted state level*/
	if (!spec->vref_mute_led_nid) {
		if (muted)
			spec->gpio_data &= ~spec->gpio_led; /* orange */
		else
			spec->gpio_data |= spec->gpio_led; /* white */
		stac_gpio_set(codec, spec->gpio_mask,
				spec->gpio_dir, spec->gpio_data);
	} else {
<<<<<<< HEAD
		notmtd_lvl = spec->gpio_led_polarity ?
				AC_PINCTL_VREF_50 : AC_PINCTL_VREF_GRD;
		muted_lvl = spec->gpio_led_polarity ?
				AC_PINCTL_VREF_GRD : AC_PINCTL_VREF_50;
		spec->vref_led = muted ? muted_lvl : notmtd_lvl;
=======
		spec->vref_led = muted ? AC_PINCTL_VREF_50 : AC_PINCTL_VREF_GRD;
>>>>>>> e816b57a
		stac_vrefout_set(codec,	spec->vref_mute_led_nid,
				 spec->vref_led);
	}
}

static const struct hda_codec_ops stac92xx_patch_ops = {
	.build_controls = stac92xx_build_controls,
	.build_pcms = stac92xx_build_pcms,
	.init = stac92xx_init,
	.free = stac92xx_free,
	.unsol_event = stac92xx_unsol_event,
#ifdef CONFIG_PM
	.suspend = stac92xx_suspend,
	.resume = stac92xx_resume,
#endif
	.reboot_notify = stac92xx_shutup,
};

static int patch_stac9200(struct hda_codec *codec)
{
	struct sigmatel_spec *spec;
	int err;

	spec  = kzalloc(sizeof(*spec), GFP_KERNEL);
	if (spec == NULL)
		return -ENOMEM;

	codec->no_trigger_sense = 1;
	codec->spec = spec;
	spec->linear_tone_beep = 1;
	spec->num_pins = ARRAY_SIZE(stac9200_pin_nids);
	spec->pin_nids = stac9200_pin_nids;
	spec->board_config = snd_hda_check_board_config(codec, STAC_9200_MODELS,
							stac9200_models,
							stac9200_cfg_tbl);
	if (spec->board_config < 0)
		snd_printdd(KERN_INFO "hda_codec: %s: BIOS auto-probing.\n",
			    codec->chip_name);
	else
		stac92xx_set_config_regs(codec,
					 stac9200_brd_tbl[spec->board_config]);

	spec->multiout.max_channels = 2;
	spec->multiout.num_dacs = 1;
	spec->multiout.dac_nids = stac9200_dac_nids;
	spec->adc_nids = stac9200_adc_nids;
	spec->mux_nids = stac9200_mux_nids;
	spec->num_muxes = 1;
	spec->num_dmics = 0;
	spec->num_adcs = 1;
	spec->num_pwrs = 0;

	if (spec->board_config == STAC_9200_M4 ||
	    spec->board_config == STAC_9200_M4_2 ||
	    spec->board_config == STAC_9200_OQO)
		spec->init = stac9200_eapd_init;
	else
		spec->init = stac9200_core_init;
	spec->mixer = stac9200_mixer;

	if (spec->board_config == STAC_9200_PANASONIC) {
		spec->gpio_mask = spec->gpio_dir = 0x09;
		spec->gpio_data = 0x00;
	}

	err = stac9200_parse_auto_config(codec);
	if (err < 0) {
		stac92xx_free(codec);
		return err;
	}

	/* CF-74 has no headphone detection, and the driver should *NOT*
	 * do detection and HP/speaker toggle because the hardware does it.
	 */
	if (spec->board_config == STAC_9200_PANASONIC)
		spec->hp_detect = 0;

	codec->patch_ops = stac92xx_patch_ops;

	return 0;
}

static int patch_stac925x(struct hda_codec *codec)
{
	struct sigmatel_spec *spec;
	int err;

	spec  = kzalloc(sizeof(*spec), GFP_KERNEL);
	if (spec == NULL)
		return -ENOMEM;

	codec->no_trigger_sense = 1;
	codec->spec = spec;
	spec->linear_tone_beep = 1;
	spec->num_pins = ARRAY_SIZE(stac925x_pin_nids);
	spec->pin_nids = stac925x_pin_nids;

	/* Check first for codec ID */
	spec->board_config = snd_hda_check_board_codec_sid_config(codec,
							STAC_925x_MODELS,
							stac925x_models,
							stac925x_codec_id_cfg_tbl);

	/* Now checks for PCI ID, if codec ID is not found */
	if (spec->board_config < 0)
		spec->board_config = snd_hda_check_board_config(codec,
							STAC_925x_MODELS,
							stac925x_models,
							stac925x_cfg_tbl);
 again:
	if (spec->board_config < 0)
		snd_printdd(KERN_INFO "hda_codec: %s: BIOS auto-probing.\n",
			    codec->chip_name);
	else
		stac92xx_set_config_regs(codec,
					 stac925x_brd_tbl[spec->board_config]);

	spec->multiout.max_channels = 2;
	spec->multiout.num_dacs = 1;
	spec->multiout.dac_nids = stac925x_dac_nids;
	spec->adc_nids = stac925x_adc_nids;
	spec->mux_nids = stac925x_mux_nids;
	spec->num_muxes = 1;
	spec->num_adcs = 1;
	spec->num_pwrs = 0;
	switch (codec->vendor_id) {
	case 0x83847632: /* STAC9202  */
	case 0x83847633: /* STAC9202D */
	case 0x83847636: /* STAC9251  */
	case 0x83847637: /* STAC9251D */
		spec->num_dmics = STAC925X_NUM_DMICS;
		spec->dmic_nids = stac925x_dmic_nids;
		spec->num_dmuxes = ARRAY_SIZE(stac925x_dmux_nids);
		spec->dmux_nids = stac925x_dmux_nids;
		break;
	default:
		spec->num_dmics = 0;
		break;
	}

	spec->init = stac925x_core_init;
	spec->mixer = stac925x_mixer;
	spec->num_caps = 1;
	spec->capvols = stac925x_capvols;
	spec->capsws = stac925x_capsws;

	err = stac92xx_parse_auto_config(codec);
	if (!err) {
		if (spec->board_config < 0) {
			printk(KERN_WARNING "hda_codec: No auto-config is "
			       "available, default to model=ref\n");
			spec->board_config = STAC_925x_REF;
			goto again;
		}
		err = -EINVAL;
	}
	if (err < 0) {
		stac92xx_free(codec);
		return err;
	}

	codec->patch_ops = stac92xx_patch_ops;

	return 0;
}

static int patch_stac92hd73xx(struct hda_codec *codec)
{
	struct sigmatel_spec *spec;
	hda_nid_t conn[STAC92HD73_DAC_COUNT + 2];
	int err = 0;
	int num_dacs;

	spec  = kzalloc(sizeof(*spec), GFP_KERNEL);
	if (spec == NULL)
		return -ENOMEM;

	codec->no_trigger_sense = 1;
	codec->spec = spec;
	spec->linear_tone_beep = 0;
	codec->slave_dig_outs = stac92hd73xx_slave_dig_outs;
	spec->num_pins = ARRAY_SIZE(stac92hd73xx_pin_nids);
	spec->pin_nids = stac92hd73xx_pin_nids;
	spec->board_config = snd_hda_check_board_config(codec,
							STAC_92HD73XX_MODELS,
							stac92hd73xx_models,
							stac92hd73xx_cfg_tbl);
	/* check codec subsystem id if not found */
	if (spec->board_config < 0)
		spec->board_config =
			snd_hda_check_board_codec_sid_config(codec,
				STAC_92HD73XX_MODELS, stac92hd73xx_models,
				stac92hd73xx_codec_id_cfg_tbl);
again:
	if (spec->board_config < 0)
		snd_printdd(KERN_INFO "hda_codec: %s: BIOS auto-probing.\n",
			    codec->chip_name);
	else
		stac92xx_set_config_regs(codec,
				stac92hd73xx_brd_tbl[spec->board_config]);

	num_dacs = snd_hda_get_connections(codec, 0x0a,
			conn, STAC92HD73_DAC_COUNT + 2) - 1;

	if (num_dacs < 3 || num_dacs > 5) {
		printk(KERN_WARNING "hda_codec: Could not determine "
		       "number of channels defaulting to DAC count\n");
		num_dacs = STAC92HD73_DAC_COUNT;
	}
	spec->init = stac92hd73xx_core_init;
	switch (num_dacs) {
	case 0x3: /* 6 Channel */
		spec->aloopback_ctl = stac92hd73xx_6ch_loopback;
		break;
	case 0x4: /* 8 Channel */
		spec->aloopback_ctl = stac92hd73xx_8ch_loopback;
		break;
	case 0x5: /* 10 Channel */
		spec->aloopback_ctl = stac92hd73xx_10ch_loopback;
		break;
	}
	spec->multiout.dac_nids = spec->dac_nids;

	spec->aloopback_mask = 0x01;
	spec->aloopback_shift = 8;

	spec->digbeep_nid = 0x1c;
	spec->mux_nids = stac92hd73xx_mux_nids;
	spec->adc_nids = stac92hd73xx_adc_nids;
	spec->dmic_nids = stac92hd73xx_dmic_nids;
	spec->dmux_nids = stac92hd73xx_dmux_nids;
	spec->smux_nids = stac92hd73xx_smux_nids;

	spec->num_muxes = ARRAY_SIZE(stac92hd73xx_mux_nids);
	spec->num_adcs = ARRAY_SIZE(stac92hd73xx_adc_nids);
	spec->num_dmuxes = ARRAY_SIZE(stac92hd73xx_dmux_nids);

	spec->num_caps = STAC92HD73XX_NUM_CAPS;
	spec->capvols = stac92hd73xx_capvols;
	spec->capsws = stac92hd73xx_capsws;

	switch (spec->board_config) {
	case STAC_DELL_EQ:
		spec->init = dell_eq_core_init;
		/* fallthru */
	case STAC_DELL_M6_AMIC:
	case STAC_DELL_M6_DMIC:
	case STAC_DELL_M6_BOTH:
		spec->num_smuxes = 0;
		spec->eapd_switch = 0;

		switch (spec->board_config) {
		case STAC_DELL_M6_AMIC: /* Analog Mics */
			snd_hda_codec_set_pincfg(codec, 0x0b, 0x90A70170);
			spec->num_dmics = 0;
			break;
		case STAC_DELL_M6_DMIC: /* Digital Mics */
			snd_hda_codec_set_pincfg(codec, 0x13, 0x90A60160);
			spec->num_dmics = 1;
			break;
		case STAC_DELL_M6_BOTH: /* Both */
			snd_hda_codec_set_pincfg(codec, 0x0b, 0x90A70170);
			snd_hda_codec_set_pincfg(codec, 0x13, 0x90A60160);
			spec->num_dmics = 1;
			break;
		}
		break;
	case STAC_ALIENWARE_M17X:
		spec->num_dmics = STAC92HD73XX_NUM_DMICS;
		spec->num_smuxes = ARRAY_SIZE(stac92hd73xx_smux_nids);
		spec->eapd_switch = 0;
		break;
	default:
		spec->num_dmics = STAC92HD73XX_NUM_DMICS;
		spec->num_smuxes = ARRAY_SIZE(stac92hd73xx_smux_nids);
		spec->eapd_switch = 1;
		break;
	}
	if (spec->board_config != STAC_92HD73XX_REF) {
		/* GPIO0 High = Enable EAPD */
		spec->eapd_mask = spec->gpio_mask = spec->gpio_dir = 0x1;
		spec->gpio_data = 0x01;
	}

	spec->num_pwrs = ARRAY_SIZE(stac92hd73xx_pwr_nids);
	spec->pwr_nids = stac92hd73xx_pwr_nids;

	err = stac92xx_parse_auto_config(codec);

	if (!err) {
		if (spec->board_config < 0) {
			printk(KERN_WARNING "hda_codec: No auto-config is "
			       "available, default to model=ref\n");
			spec->board_config = STAC_92HD73XX_REF;
			goto again;
		}
		err = -EINVAL;
	}

	if (err < 0) {
		stac92xx_free(codec);
		return err;
	}

	if (spec->board_config == STAC_92HD73XX_NO_JD)
		spec->hp_detect = 0;

	codec->patch_ops = stac92xx_patch_ops;

	codec->proc_widget_hook = stac92hd7x_proc_hook;

	return 0;
}

static int hp_bnb2011_with_dock(struct hda_codec *codec)
{
	if (codec->vendor_id != 0x111d7605 &&
	    codec->vendor_id != 0x111d76d1)
		return 0;

	switch (codec->subsystem_id) {
	case 0x103c1618:
	case 0x103c1619:
	case 0x103c161a:
	case 0x103c161b:
	case 0x103c161c:
	case 0x103c161d:
	case 0x103c161e:
	case 0x103c161f:

	case 0x103c162a:
	case 0x103c162b:

	case 0x103c1630:
	case 0x103c1631:

	case 0x103c1633:
	case 0x103c1634:
	case 0x103c1635:

	case 0x103c3587:
	case 0x103c3588:
	case 0x103c3589:
	case 0x103c358a:

	case 0x103c3667:
	case 0x103c3668:
	case 0x103c3669:

		return 1;
	}
	return 0;
}

static void stac92hd8x_add_pin(struct hda_codec *codec, hda_nid_t nid)
{
	struct sigmatel_spec *spec = codec->spec;
	unsigned int def_conf = snd_hda_codec_get_pincfg(codec, nid);
	int i;

	spec->auto_pin_nids[spec->auto_pin_cnt] = nid;
	spec->auto_pin_cnt++;

	if (get_defcfg_device(def_conf) == AC_JACK_MIC_IN &&
	    get_defcfg_connect(def_conf) != AC_JACK_PORT_NONE) {
		for (i = 0; i < ARRAY_SIZE(stac92hd83xxx_dmic_nids); i++) {
			if (nid == stac92hd83xxx_dmic_nids[i]) {
				spec->auto_dmic_nids[spec->auto_dmic_cnt] = nid;
				spec->auto_dmic_cnt++;
			}
		}
	}
}

static void stac92hd8x_add_adc(struct hda_codec *codec, hda_nid_t nid)
{
	struct sigmatel_spec *spec = codec->spec;

	spec->auto_adc_nids[spec->auto_adc_cnt] = nid;
	spec->auto_adc_cnt++;
}

static void stac92hd8x_add_mux(struct hda_codec *codec, hda_nid_t nid)
{
	int i, j;
	struct sigmatel_spec *spec = codec->spec;

	for (i = 0; i < spec->auto_adc_cnt; i++) {
		if (get_connection_index(codec,
				spec->auto_adc_nids[i], nid) >= 0) {
			/* mux and volume for adc_nids[i] */
			if (!spec->auto_mux_nids[i]) {
				spec->auto_mux_nids[i] = nid;
				/* 92hd codecs capture volume is in mux */
				spec->auto_capvols[i] = HDA_COMPOSE_AMP_VAL(nid,
							3, 0, HDA_OUTPUT);
			}
			for (j = 0; j < spec->auto_dmic_cnt; j++) {
				if (get_connection_index(codec, nid,
						spec->auto_dmic_nids[j]) >= 0) {
					/* dmux for adc_nids[i] */
					if (!spec->auto_dmux_nids[i])
						spec->auto_dmux_nids[i] = nid;
					break;
				}
			}
			break;
		}
	}
}

static void stac92hd8x_fill_auto_spec(struct hda_codec *codec)
{
	hda_nid_t nid, end_nid;
	unsigned int wid_caps, wid_type;
	struct sigmatel_spec *spec = codec->spec;

	end_nid = codec->start_nid + codec->num_nodes;

	for (nid = codec->start_nid; nid < end_nid; nid++) {
		wid_caps = get_wcaps(codec, nid);
		wid_type = get_wcaps_type(wid_caps);

		if (wid_type == AC_WID_PIN)
			stac92hd8x_add_pin(codec, nid);

		if (wid_type == AC_WID_AUD_IN && !(wid_caps & AC_WCAP_DIGITAL))
			stac92hd8x_add_adc(codec, nid);
	}

	for (nid = codec->start_nid; nid < end_nid; nid++) {
		wid_caps = get_wcaps(codec, nid);
		wid_type = get_wcaps_type(wid_caps);

		if (wid_type == AC_WID_AUD_SEL)
			stac92hd8x_add_mux(codec, nid);
	}

	spec->pin_nids = spec->auto_pin_nids;
	spec->num_pins = spec->auto_pin_cnt;
	spec->adc_nids = spec->auto_adc_nids;
	spec->num_adcs = spec->auto_adc_cnt;
	spec->capvols = spec->auto_capvols;
	spec->capsws = spec->auto_capvols;
	spec->num_caps = spec->auto_adc_cnt;
	spec->mux_nids = spec->auto_mux_nids;
	spec->num_muxes = spec->auto_adc_cnt;
	spec->dmux_nids = spec->auto_dmux_nids;
	spec->num_dmuxes = spec->auto_adc_cnt;
	spec->dmic_nids = spec->auto_dmic_nids;
	spec->num_dmics = spec->auto_dmic_cnt;
}

static int patch_stac92hd83xxx(struct hda_codec *codec)
{
	struct sigmatel_spec *spec;
	int err;

	spec  = kzalloc(sizeof(*spec), GFP_KERNEL);
	if (spec == NULL)
		return -ENOMEM;

	if (hp_bnb2011_with_dock(codec)) {
		snd_hda_codec_set_pincfg(codec, 0xa, 0x2101201f);
		snd_hda_codec_set_pincfg(codec, 0xf, 0x2181205e);
	}

	codec->no_trigger_sense = 1;
	codec->spec = spec;

	stac92hd8x_fill_auto_spec(codec);

	spec->linear_tone_beep = 0;
	codec->slave_dig_outs = stac92hd83xxx_slave_dig_outs;
	spec->digbeep_nid = 0x21;
	spec->pwr_nids = stac92hd83xxx_pwr_nids;
	spec->num_pwrs = ARRAY_SIZE(stac92hd83xxx_pwr_nids);
	spec->multiout.dac_nids = spec->dac_nids;
	spec->init = stac92hd83xxx_core_init;

	spec->board_config = snd_hda_check_board_config(codec,
							STAC_92HD83XXX_MODELS,
							stac92hd83xxx_models,
							stac92hd83xxx_cfg_tbl);
	/* check codec subsystem id if not found */
	if (spec->board_config < 0)
		spec->board_config =
			snd_hda_check_board_codec_sid_config(codec,
				STAC_92HD83XXX_MODELS, stac92hd83xxx_models,
				stac92hd83xxx_codec_id_cfg_tbl);
again:
	if (spec->board_config < 0)
		snd_printdd(KERN_INFO "hda_codec: %s: BIOS auto-probing.\n",
			    codec->chip_name);
	else
		stac92xx_set_config_regs(codec,
				stac92hd83xxx_brd_tbl[spec->board_config]);

	codec->patch_ops = stac92xx_patch_ops;

<<<<<<< HEAD
=======
	switch (spec->board_config) {
	case STAC_HP_ZEPHYR:
		spec->init = stac92hd83xxx_hp_zephyr_init;
		break;
	}

>>>>>>> e816b57a
	if (find_mute_led_cfg(codec, -1/*no default cfg*/))
		snd_printd("mute LED gpio %d polarity %d\n",
				spec->gpio_led,
				spec->gpio_led_polarity);

	if (spec->gpio_led) {
		if (!spec->vref_mute_led_nid) {
			spec->gpio_mask |= spec->gpio_led;
			spec->gpio_dir |= spec->gpio_led;
			spec->gpio_data |= spec->gpio_led;
		} else {
			codec->patch_ops.set_power_state =
					stac92xx_set_power_state;
		}
#ifdef CONFIG_PM
		codec->patch_ops.pre_resume = stac92xx_pre_resume;
#endif
	}

	err = stac92xx_parse_auto_config(codec);
	if (!err) {
		if (spec->board_config < 0) {
			printk(KERN_WARNING "hda_codec: No auto-config is "
			       "available, default to model=ref\n");
			spec->board_config = STAC_92HD83XXX_REF;
			goto again;
		}
		err = -EINVAL;
	}

	if (err < 0) {
		stac92xx_free(codec);
		return err;
	}

	codec->proc_widget_hook = stac92hd_proc_hook;

	return 0;
}

static int stac92hd71bxx_connected_smuxes(struct hda_codec *codec,
					  hda_nid_t dig0pin)
{
	struct sigmatel_spec *spec = codec->spec;
	int idx;

	for (idx = 0; idx < spec->num_pins; idx++)
		if (spec->pin_nids[idx] == dig0pin)
			break;
	if ((idx + 2) >= spec->num_pins)
		return 0;

	/* dig1pin case */
	if (stac_get_defcfg_connect(codec, idx + 1) != AC_JACK_PORT_NONE)
		return 2;

	/* dig0pin + dig2pin case */
	if (stac_get_defcfg_connect(codec, idx + 2) != AC_JACK_PORT_NONE)
		return 2;
	if (stac_get_defcfg_connect(codec, idx) != AC_JACK_PORT_NONE)
		return 1;
	else
		return 0;
}

/* HP dv7 bass switch - GPIO5 */
#define stac_hp_bass_gpio_info	snd_ctl_boolean_mono_info
static int stac_hp_bass_gpio_get(struct snd_kcontrol *kcontrol,
				 struct snd_ctl_elem_value *ucontrol)
{
	struct hda_codec *codec = snd_kcontrol_chip(kcontrol);
	struct sigmatel_spec *spec = codec->spec;
	ucontrol->value.integer.value[0] = !!(spec->gpio_data & 0x20);
	return 0;
}

static int stac_hp_bass_gpio_put(struct snd_kcontrol *kcontrol,
				 struct snd_ctl_elem_value *ucontrol)
{
	struct hda_codec *codec = snd_kcontrol_chip(kcontrol);
	struct sigmatel_spec *spec = codec->spec;
	unsigned int gpio_data;

	gpio_data = (spec->gpio_data & ~0x20) |
		(ucontrol->value.integer.value[0] ? 0x20 : 0);
	if (gpio_data == spec->gpio_data)
		return 0;
	spec->gpio_data = gpio_data;
	stac_gpio_set(codec, spec->gpio_mask, spec->gpio_dir, spec->gpio_data);
	return 1;
}

static const struct snd_kcontrol_new stac_hp_bass_sw_ctrl = {
	.iface = SNDRV_CTL_ELEM_IFACE_MIXER,
	.info = stac_hp_bass_gpio_info,
	.get = stac_hp_bass_gpio_get,
	.put = stac_hp_bass_gpio_put,
};

static int stac_add_hp_bass_switch(struct hda_codec *codec)
{
	struct sigmatel_spec *spec = codec->spec;

	if (!stac_control_new(spec, &stac_hp_bass_sw_ctrl,
			      "Bass Speaker Playback Switch", 0))
		return -ENOMEM;

	spec->gpio_mask |= 0x20;
	spec->gpio_dir |= 0x20;
	spec->gpio_data |= 0x20;
	return 0;
}

static int patch_stac92hd71bxx(struct hda_codec *codec)
{
	struct sigmatel_spec *spec;
	const struct hda_verb *unmute_init = stac92hd71bxx_unmute_core_init;
	unsigned int pin_cfg;
	int err = 0;

	spec  = kzalloc(sizeof(*spec), GFP_KERNEL);
	if (spec == NULL)
		return -ENOMEM;

	codec->no_trigger_sense = 1;
	codec->spec = spec;
	spec->linear_tone_beep = 0;
	codec->patch_ops = stac92xx_patch_ops;
	spec->num_pins = STAC92HD71BXX_NUM_PINS;
	switch (codec->vendor_id) {
	case 0x111d76b6:
	case 0x111d76b7:
		spec->pin_nids = stac92hd71bxx_pin_nids_4port;
		break;
	case 0x111d7603:
	case 0x111d7608:
		/* On 92HD75Bx 0x27 isn't a pin nid */
		spec->num_pins--;
		/* fallthrough */
	default:
		spec->pin_nids = stac92hd71bxx_pin_nids_6port;
	}
	spec->num_pwrs = ARRAY_SIZE(stac92hd71bxx_pwr_nids);
	spec->board_config = snd_hda_check_board_config(codec,
							STAC_92HD71BXX_MODELS,
							stac92hd71bxx_models,
							stac92hd71bxx_cfg_tbl);
again:
	if (spec->board_config < 0)
		snd_printdd(KERN_INFO "hda_codec: %s: BIOS auto-probing.\n",
			    codec->chip_name);
	else
		stac92xx_set_config_regs(codec,
				stac92hd71bxx_brd_tbl[spec->board_config]);

	if (spec->board_config != STAC_92HD71BXX_REF) {
		/* GPIO0 = EAPD */
		spec->gpio_mask = 0x01;
		spec->gpio_dir = 0x01;
		spec->gpio_data = 0x01;
	}

	spec->dmic_nids = stac92hd71bxx_dmic_nids;
	spec->dmux_nids = stac92hd71bxx_dmux_nids;

	spec->num_caps = STAC92HD71BXX_NUM_CAPS;
	spec->capvols = stac92hd71bxx_capvols;
	spec->capsws = stac92hd71bxx_capsws;

	switch (codec->vendor_id) {
	case 0x111d76b6: /* 4 Port without Analog Mixer */
	case 0x111d76b7:
		unmute_init++;
		/* fallthru */
	case 0x111d76b4: /* 6 Port without Analog Mixer */
	case 0x111d76b5:
		spec->init = stac92hd71bxx_core_init;
		codec->slave_dig_outs = stac92hd71bxx_slave_dig_outs;
		spec->num_dmics = stac92xx_connected_ports(codec,
					stac92hd71bxx_dmic_nids,
					STAC92HD71BXX_NUM_DMICS);
		break;
	case 0x111d7608: /* 5 Port with Analog Mixer */
		switch (spec->board_config) {
		case STAC_HP_M4:
			/* Enable VREF power saving on GPIO1 detect */
			err = stac_add_event(codec, codec->afg,
					     STAC_VREF_EVENT, 0x02);
			if (err < 0)
				return err;
			snd_hda_codec_write_cache(codec, codec->afg, 0,
				AC_VERB_SET_GPIO_UNSOLICITED_RSP_MASK, 0x02);
			snd_hda_jack_detect_enable(codec, codec->afg, 0);
			spec->gpio_mask |= 0x02;
			break;
		}
		if ((codec->revision_id & 0xf) == 0 ||
		    (codec->revision_id & 0xf) == 1)
			spec->stream_delay = 40; /* 40 milliseconds */

		/* disable VSW */
		spec->init = stac92hd71bxx_core_init;
		unmute_init++;
		snd_hda_codec_set_pincfg(codec, 0x0f, 0x40f000f0);
		snd_hda_codec_set_pincfg(codec, 0x19, 0x40f000f3);
		spec->dmic_nids = stac92hd71bxx_dmic_5port_nids;
		spec->num_dmics = stac92xx_connected_ports(codec,
					stac92hd71bxx_dmic_5port_nids,
					STAC92HD71BXX_NUM_DMICS - 1);
		break;
	case 0x111d7603: /* 6 Port with Analog Mixer */
		if ((codec->revision_id & 0xf) == 1)
			spec->stream_delay = 40; /* 40 milliseconds */

		/* fallthru */
	default:
		spec->init = stac92hd71bxx_core_init;
		codec->slave_dig_outs = stac92hd71bxx_slave_dig_outs;
		spec->num_dmics = stac92xx_connected_ports(codec,
					stac92hd71bxx_dmic_nids,
					STAC92HD71BXX_NUM_DMICS);
		break;
	}

	if (get_wcaps(codec, 0xa) & AC_WCAP_IN_AMP)
		snd_hda_sequence_write_cache(codec, unmute_init);

	spec->aloopback_ctl = stac92hd71bxx_loopback;
	spec->aloopback_mask = 0x50;
	spec->aloopback_shift = 0;

	spec->powerdown_adcs = 1;
	spec->digbeep_nid = 0x26;
	spec->mux_nids = stac92hd71bxx_mux_nids;
	spec->adc_nids = stac92hd71bxx_adc_nids;
	spec->smux_nids = stac92hd71bxx_smux_nids;
	spec->pwr_nids = stac92hd71bxx_pwr_nids;

	spec->num_muxes = ARRAY_SIZE(stac92hd71bxx_mux_nids);
	spec->num_adcs = ARRAY_SIZE(stac92hd71bxx_adc_nids);
	spec->num_dmuxes = ARRAY_SIZE(stac92hd71bxx_dmux_nids);
	spec->num_smuxes = stac92hd71bxx_connected_smuxes(codec, 0x1e);

	snd_printdd("Found board config: %d\n", spec->board_config);

	switch (spec->board_config) {
	case STAC_HP_M4:
		/* enable internal microphone */
		snd_hda_codec_set_pincfg(codec, 0x0e, 0x01813040);
		stac92xx_auto_set_pinctl(codec, 0x0e,
			AC_PINCTL_IN_EN | AC_PINCTL_VREF_80);
		/* fallthru */
	case STAC_DELL_M4_2:
		spec->num_dmics = 0;
		spec->num_smuxes = 0;
		spec->num_dmuxes = 0;
		break;
	case STAC_DELL_M4_1:
	case STAC_DELL_M4_3:
		spec->num_dmics = 1;
		spec->num_smuxes = 0;
		spec->num_dmuxes = 1;
		break;
	case STAC_HP_DV4_1222NR:
		spec->num_dmics = 1;
		/* I don't know if it needs 1 or 2 smuxes - will wait for
		 * bug reports to fix if needed
		 */
		spec->num_smuxes = 1;
		spec->num_dmuxes = 1;
		/* fallthrough */
	case STAC_HP_DV4:
		spec->gpio_led = 0x01;
		/* fallthrough */
	case STAC_HP_DV5:
		snd_hda_codec_set_pincfg(codec, 0x0d, 0x90170010);
		stac92xx_auto_set_pinctl(codec, 0x0d, AC_PINCTL_OUT_EN);
		/* HP dv6 gives the headphone pin as a line-out.  Thus we
		 * need to set hp_detect flag here to force to enable HP
		 * detection.
		 */
		spec->hp_detect = 1;
		break;
	case STAC_HP_HDX:
		spec->num_dmics = 1;
		spec->num_dmuxes = 1;
		spec->num_smuxes = 1;
		spec->gpio_led = 0x08;
		break;
	}

	if (hp_blike_system(codec->subsystem_id)) {
		pin_cfg = snd_hda_codec_get_pincfg(codec, 0x0f);
		if (get_defcfg_device(pin_cfg) == AC_JACK_LINE_OUT ||
			get_defcfg_device(pin_cfg) == AC_JACK_SPEAKER  ||
			get_defcfg_device(pin_cfg) == AC_JACK_HP_OUT) {
			/* It was changed in the BIOS to just satisfy MS DTM.
			 * Lets turn it back into slaved HP
			 */
			pin_cfg = (pin_cfg & (~AC_DEFCFG_DEVICE))
					| (AC_JACK_HP_OUT <<
						AC_DEFCFG_DEVICE_SHIFT);
			pin_cfg = (pin_cfg & (~(AC_DEFCFG_DEF_ASSOC
							| AC_DEFCFG_SEQUENCE)))
								| 0x1f;
			snd_hda_codec_set_pincfg(codec, 0x0f, pin_cfg);
		}
	}

	if (find_mute_led_cfg(codec, 1))
		snd_printd("mute LED gpio %d polarity %d\n",
				spec->gpio_led,
				spec->gpio_led_polarity);

	if (spec->gpio_led) {
		if (!spec->vref_mute_led_nid) {
			spec->gpio_mask |= spec->gpio_led;
			spec->gpio_dir |= spec->gpio_led;
			spec->gpio_data |= spec->gpio_led;
		} else {
			codec->patch_ops.set_power_state =
					stac92xx_set_power_state;
		}
#ifdef CONFIG_PM
		codec->patch_ops.pre_resume = stac92xx_pre_resume;
#endif
	}

	spec->multiout.dac_nids = spec->dac_nids;

	err = stac92xx_parse_auto_config(codec);
	if (!err) {
		if (spec->board_config < 0) {
			printk(KERN_WARNING "hda_codec: No auto-config is "
			       "available, default to model=ref\n");
			spec->board_config = STAC_92HD71BXX_REF;
			goto again;
		}
		err = -EINVAL;
	}

	if (err < 0) {
		stac92xx_free(codec);
		return err;
	}

	/* enable bass on HP dv7 */
	if (spec->board_config == STAC_HP_DV4 ||
	    spec->board_config == STAC_HP_DV5) {
		unsigned int cap;
		cap = snd_hda_param_read(codec, 0x1, AC_PAR_GPIO_CAP);
		cap &= AC_GPIO_IO_COUNT;
		if (cap >= 6)
			stac_add_hp_bass_switch(codec);
	}

	codec->proc_widget_hook = stac92hd7x_proc_hook;

	return 0;
}

static int patch_stac922x(struct hda_codec *codec)
{
	struct sigmatel_spec *spec;
	int err;

	spec  = kzalloc(sizeof(*spec), GFP_KERNEL);
	if (spec == NULL)
		return -ENOMEM;

	codec->no_trigger_sense = 1;
	codec->spec = spec;
	spec->linear_tone_beep = 1;
	spec->num_pins = ARRAY_SIZE(stac922x_pin_nids);
	spec->pin_nids = stac922x_pin_nids;
	spec->board_config = snd_hda_check_board_config(codec, STAC_922X_MODELS,
							stac922x_models,
							stac922x_cfg_tbl);
	if (spec->board_config == STAC_INTEL_MAC_AUTO) {
		spec->gpio_mask = spec->gpio_dir = 0x03;
		spec->gpio_data = 0x03;
		/* Intel Macs have all same PCI SSID, so we need to check
		 * codec SSID to distinguish the exact models
		 */
		printk(KERN_INFO "hda_codec: STAC922x, Apple subsys_id=%x\n", codec->subsystem_id);
		switch (codec->subsystem_id) {

		case 0x106b0800:
			spec->board_config = STAC_INTEL_MAC_V1;
			break;
		case 0x106b0600:
		case 0x106b0700:
			spec->board_config = STAC_INTEL_MAC_V2;
			break;
		case 0x106b0e00:
		case 0x106b0f00:
		case 0x106b1600:
		case 0x106b1700:
		case 0x106b0200:
		case 0x106b1e00:
			spec->board_config = STAC_INTEL_MAC_V3;
			break;
		case 0x106b1a00:
		case 0x00000100:
			spec->board_config = STAC_INTEL_MAC_V4;
			break;
		case 0x106b0a00:
		case 0x106b2200:
			spec->board_config = STAC_INTEL_MAC_V5;
			break;
		default:
			spec->board_config = STAC_INTEL_MAC_V3;
			break;
		}
	}

 again:
	if (spec->board_config < 0)
		snd_printdd(KERN_INFO "hda_codec: %s: BIOS auto-probing.\n",
			    codec->chip_name);
	else
		stac92xx_set_config_regs(codec,
				stac922x_brd_tbl[spec->board_config]);

	spec->adc_nids = stac922x_adc_nids;
	spec->mux_nids = stac922x_mux_nids;
	spec->num_muxes = ARRAY_SIZE(stac922x_mux_nids);
	spec->num_adcs = ARRAY_SIZE(stac922x_adc_nids);
	spec->num_dmics = 0;
	spec->num_pwrs = 0;

	spec->init = stac922x_core_init;

	spec->num_caps = STAC922X_NUM_CAPS;
	spec->capvols = stac922x_capvols;
	spec->capsws = stac922x_capsws;

	spec->multiout.dac_nids = spec->dac_nids;
	
	err = stac92xx_parse_auto_config(codec);
	if (!err) {
		if (spec->board_config < 0) {
			printk(KERN_WARNING "hda_codec: No auto-config is "
			       "available, default to model=ref\n");
			spec->board_config = STAC_D945_REF;
			goto again;
		}
		err = -EINVAL;
	}
	if (err < 0) {
		stac92xx_free(codec);
		return err;
	}

	codec->patch_ops = stac92xx_patch_ops;

	/* Fix Mux capture level; max to 2 */
	snd_hda_override_amp_caps(codec, 0x12, HDA_OUTPUT,
				  (0 << AC_AMPCAP_OFFSET_SHIFT) |
				  (2 << AC_AMPCAP_NUM_STEPS_SHIFT) |
				  (0x27 << AC_AMPCAP_STEP_SIZE_SHIFT) |
				  (0 << AC_AMPCAP_MUTE_SHIFT));

	return 0;
}

static int patch_stac927x(struct hda_codec *codec)
{
	struct sigmatel_spec *spec;
	int err;

	spec  = kzalloc(sizeof(*spec), GFP_KERNEL);
	if (spec == NULL)
		return -ENOMEM;

	codec->no_trigger_sense = 1;
	codec->spec = spec;
	spec->linear_tone_beep = 1;
	codec->slave_dig_outs = stac927x_slave_dig_outs;
	spec->num_pins = ARRAY_SIZE(stac927x_pin_nids);
	spec->pin_nids = stac927x_pin_nids;
	spec->board_config = snd_hda_check_board_config(codec, STAC_927X_MODELS,
							stac927x_models,
							stac927x_cfg_tbl);
 again:
	if (spec->board_config < 0)
		snd_printdd(KERN_INFO "hda_codec: %s: BIOS auto-probing.\n",
			    codec->chip_name);
	else
		stac92xx_set_config_regs(codec,
				stac927x_brd_tbl[spec->board_config]);

	spec->digbeep_nid = 0x23;
	spec->adc_nids = stac927x_adc_nids;
	spec->num_adcs = ARRAY_SIZE(stac927x_adc_nids);
	spec->mux_nids = stac927x_mux_nids;
	spec->num_muxes = ARRAY_SIZE(stac927x_mux_nids);
	spec->smux_nids = stac927x_smux_nids;
	spec->num_smuxes = ARRAY_SIZE(stac927x_smux_nids);
	spec->spdif_labels = stac927x_spdif_labels;
	spec->dac_list = stac927x_dac_nids;
	spec->multiout.dac_nids = spec->dac_nids;

	if (spec->board_config != STAC_D965_REF) {
		/* GPIO0 High = Enable EAPD */
		spec->eapd_mask = spec->gpio_mask = 0x01;
		spec->gpio_dir = spec->gpio_data = 0x01;
	}

	switch (spec->board_config) {
	case STAC_D965_3ST:
	case STAC_D965_5ST:
		/* GPIO0 High = Enable EAPD */
		spec->num_dmics = 0;
		spec->init = d965_core_init;
		break;
	case STAC_DELL_BIOS:
		switch (codec->subsystem_id) {
		case 0x10280209:
		case 0x1028022e:
			/* correct the device field to SPDIF out */
			snd_hda_codec_set_pincfg(codec, 0x21, 0x01442070);
			break;
		}
		/* configure the analog microphone on some laptops */
		snd_hda_codec_set_pincfg(codec, 0x0c, 0x90a79130);
		/* correct the front output jack as a hp out */
		snd_hda_codec_set_pincfg(codec, 0x0f, 0x0227011f);
		/* correct the front input jack as a mic */
		snd_hda_codec_set_pincfg(codec, 0x0e, 0x02a79130);
		/* fallthru */
	case STAC_DELL_3ST:
		if (codec->subsystem_id != 0x1028022f) {
			/* GPIO2 High = Enable EAPD */
			spec->eapd_mask = spec->gpio_mask = 0x04;
			spec->gpio_dir = spec->gpio_data = 0x04;
		}
		spec->dmic_nids = stac927x_dmic_nids;
		spec->num_dmics = STAC927X_NUM_DMICS;

		spec->init = dell_3st_core_init;
		spec->dmux_nids = stac927x_dmux_nids;
		spec->num_dmuxes = ARRAY_SIZE(stac927x_dmux_nids);
		break;
	case STAC_927X_VOLKNOB:
		spec->num_dmics = 0;
		spec->init = stac927x_volknob_core_init;
		break;
	default:
		spec->num_dmics = 0;
		spec->init = stac927x_core_init;
		break;
	}

	spec->num_caps = STAC927X_NUM_CAPS;
	spec->capvols = stac927x_capvols;
	spec->capsws = stac927x_capsws;

	spec->num_pwrs = 0;
	spec->aloopback_ctl = stac927x_loopback;
	spec->aloopback_mask = 0x40;
	spec->aloopback_shift = 0;
	spec->eapd_switch = 1;

	err = stac92xx_parse_auto_config(codec);
	if (!err) {
		if (spec->board_config < 0) {
			printk(KERN_WARNING "hda_codec: No auto-config is "
			       "available, default to model=ref\n");
			spec->board_config = STAC_D965_REF;
			goto again;
		}
		err = -EINVAL;
	}
	if (err < 0) {
		stac92xx_free(codec);
		return err;
	}

	codec->patch_ops = stac92xx_patch_ops;

	codec->proc_widget_hook = stac927x_proc_hook;

	/*
	 * !!FIXME!!
	 * The STAC927x seem to require fairly long delays for certain
	 * command sequences.  With too short delays (even if the answer
	 * is set to RIRB properly), it results in the silence output
	 * on some hardwares like Dell.
	 *
	 * The below flag enables the longer delay (see get_response
	 * in hda_intel.c).
	 */
	codec->bus->needs_damn_long_delay = 1;

	/* no jack detecion for ref-no-jd model */
	if (spec->board_config == STAC_D965_REF_NO_JD)
		spec->hp_detect = 0;

	return 0;
}

static int patch_stac9205(struct hda_codec *codec)
{
	struct sigmatel_spec *spec;
	int err;

	spec  = kzalloc(sizeof(*spec), GFP_KERNEL);
	if (spec == NULL)
		return -ENOMEM;

	codec->no_trigger_sense = 1;
	codec->spec = spec;
	spec->linear_tone_beep = 1;
	spec->num_pins = ARRAY_SIZE(stac9205_pin_nids);
	spec->pin_nids = stac9205_pin_nids;
	spec->board_config = snd_hda_check_board_config(codec, STAC_9205_MODELS,
							stac9205_models,
							stac9205_cfg_tbl);
 again:
	if (spec->board_config < 0)
		snd_printdd(KERN_INFO "hda_codec: %s: BIOS auto-probing.\n",
			    codec->chip_name);
	else
		stac92xx_set_config_regs(codec,
					 stac9205_brd_tbl[spec->board_config]);

	spec->digbeep_nid = 0x23;
	spec->adc_nids = stac9205_adc_nids;
	spec->num_adcs = ARRAY_SIZE(stac9205_adc_nids);
	spec->mux_nids = stac9205_mux_nids;
	spec->num_muxes = ARRAY_SIZE(stac9205_mux_nids);
	spec->smux_nids = stac9205_smux_nids;
	spec->num_smuxes = ARRAY_SIZE(stac9205_smux_nids);
	spec->dmic_nids = stac9205_dmic_nids;
	spec->num_dmics = STAC9205_NUM_DMICS;
	spec->dmux_nids = stac9205_dmux_nids;
	spec->num_dmuxes = ARRAY_SIZE(stac9205_dmux_nids);
	spec->num_pwrs = 0;

	spec->init = stac9205_core_init;
	spec->aloopback_ctl = stac9205_loopback;

	spec->num_caps = STAC9205_NUM_CAPS;
	spec->capvols = stac9205_capvols;
	spec->capsws = stac9205_capsws;

	spec->aloopback_mask = 0x40;
	spec->aloopback_shift = 0;
	/* Turn on/off EAPD per HP plugging */
	if (spec->board_config != STAC_9205_EAPD)
		spec->eapd_switch = 1;
	spec->multiout.dac_nids = spec->dac_nids;
	
	switch (spec->board_config){
	case STAC_9205_DELL_M43:
		/* Enable SPDIF in/out */
		snd_hda_codec_set_pincfg(codec, 0x1f, 0x01441030);
		snd_hda_codec_set_pincfg(codec, 0x20, 0x1c410030);

		/* Enable unsol response for GPIO4/Dock HP connection */
		err = stac_add_event(codec, codec->afg, STAC_VREF_EVENT, 0x01);
		if (err < 0)
			return err;
		snd_hda_codec_write_cache(codec, codec->afg, 0,
			AC_VERB_SET_GPIO_UNSOLICITED_RSP_MASK, 0x10);
		snd_hda_jack_detect_enable(codec, codec->afg, 0);

		spec->gpio_dir = 0x0b;
		spec->eapd_mask = 0x01;
		spec->gpio_mask = 0x1b;
		spec->gpio_mute = 0x10;
		/* GPIO0 High = EAPD, GPIO1 Low = Headphone Mute,
		 * GPIO3 Low = DRM
		 */
		spec->gpio_data = 0x01;
		break;
	case STAC_9205_REF:
		/* SPDIF-In enabled */
		break;
	default:
		/* GPIO0 High = EAPD */
		spec->eapd_mask = spec->gpio_mask = spec->gpio_dir = 0x1;
		spec->gpio_data = 0x01;
		break;
	}

	err = stac92xx_parse_auto_config(codec);
	if (!err) {
		if (spec->board_config < 0) {
			printk(KERN_WARNING "hda_codec: No auto-config is "
			       "available, default to model=ref\n");
			spec->board_config = STAC_9205_REF;
			goto again;
		}
		err = -EINVAL;
	}
	if (err < 0) {
		stac92xx_free(codec);
		return err;
	}

	codec->patch_ops = stac92xx_patch_ops;

	codec->proc_widget_hook = stac9205_proc_hook;

	return 0;
}

/*
 * STAC9872 hack
 */

static const struct hda_verb stac9872_core_init[] = {
	{0x15, AC_VERB_SET_CONNECT_SEL, 0x1}, /* mic-sel: 0a,0d,14,02 */
	{0x15, AC_VERB_SET_AMP_GAIN_MUTE, AMP_OUT_UNMUTE}, /* Mic-in -> 0x9 */
	{}
};

static const hda_nid_t stac9872_pin_nids[] = {
	0x0a, 0x0b, 0x0c, 0x0d, 0x0e, 0x0f,
	0x11, 0x13, 0x14,
};

static const hda_nid_t stac9872_adc_nids[] = {
	0x8 /*,0x6*/
};

static const hda_nid_t stac9872_mux_nids[] = {
	0x15
};

static const unsigned long stac9872_capvols[] = {
	HDA_COMPOSE_AMP_VAL(0x09, 3, 0, HDA_INPUT),
};
#define stac9872_capsws		stac9872_capvols

static const unsigned int stac9872_vaio_pin_configs[9] = {
	0x03211020, 0x411111f0, 0x411111f0, 0x03a15030,
	0x411111f0, 0x90170110, 0x411111f0, 0x411111f0,
	0x90a7013e
};

static const char * const stac9872_models[STAC_9872_MODELS] = {
	[STAC_9872_AUTO] = "auto",
	[STAC_9872_VAIO] = "vaio",
};

static const unsigned int *stac9872_brd_tbl[STAC_9872_MODELS] = {
	[STAC_9872_VAIO] = stac9872_vaio_pin_configs,
};

static const struct snd_pci_quirk stac9872_cfg_tbl[] = {
	SND_PCI_QUIRK_MASK(0x104d, 0xfff0, 0x81e0,
			   "Sony VAIO F/S", STAC_9872_VAIO),
	{} /* terminator */
};

static int patch_stac9872(struct hda_codec *codec)
{
	struct sigmatel_spec *spec;
	int err;

	spec  = kzalloc(sizeof(*spec), GFP_KERNEL);
	if (spec == NULL)
		return -ENOMEM;
	codec->no_trigger_sense = 1;
	codec->spec = spec;
	spec->linear_tone_beep = 1;
	spec->num_pins = ARRAY_SIZE(stac9872_pin_nids);
	spec->pin_nids = stac9872_pin_nids;

	spec->board_config = snd_hda_check_board_config(codec, STAC_9872_MODELS,
							stac9872_models,
							stac9872_cfg_tbl);
	if (spec->board_config < 0)
		snd_printdd(KERN_INFO "hda_codec: %s: BIOS auto-probing.\n",
			    codec->chip_name);
	else
		stac92xx_set_config_regs(codec,
					 stac9872_brd_tbl[spec->board_config]);

	spec->multiout.dac_nids = spec->dac_nids;
	spec->num_adcs = ARRAY_SIZE(stac9872_adc_nids);
	spec->adc_nids = stac9872_adc_nids;
	spec->num_muxes = ARRAY_SIZE(stac9872_mux_nids);
	spec->mux_nids = stac9872_mux_nids;
	spec->init = stac9872_core_init;
	spec->num_caps = 1;
	spec->capvols = stac9872_capvols;
	spec->capsws = stac9872_capsws;

	err = stac92xx_parse_auto_config(codec);
	if (err < 0) {
		stac92xx_free(codec);
		return -EINVAL;
	}
	spec->input_mux = &spec->private_imux;
	codec->patch_ops = stac92xx_patch_ops;
	return 0;
}


/*
 * patch entries
 */
static const struct hda_codec_preset snd_hda_preset_sigmatel[] = {
 	{ .id = 0x83847690, .name = "STAC9200", .patch = patch_stac9200 },
 	{ .id = 0x83847882, .name = "STAC9220 A1", .patch = patch_stac922x },
 	{ .id = 0x83847680, .name = "STAC9221 A1", .patch = patch_stac922x },
 	{ .id = 0x83847880, .name = "STAC9220 A2", .patch = patch_stac922x },
 	{ .id = 0x83847681, .name = "STAC9220D/9223D A2", .patch = patch_stac922x },
 	{ .id = 0x83847682, .name = "STAC9221 A2", .patch = patch_stac922x },
 	{ .id = 0x83847683, .name = "STAC9221D A2", .patch = patch_stac922x },
 	{ .id = 0x83847618, .name = "STAC9227", .patch = patch_stac927x },
 	{ .id = 0x83847619, .name = "STAC9227", .patch = patch_stac927x },
 	{ .id = 0x83847616, .name = "STAC9228", .patch = patch_stac927x },
 	{ .id = 0x83847617, .name = "STAC9228", .patch = patch_stac927x },
 	{ .id = 0x83847614, .name = "STAC9229", .patch = patch_stac927x },
 	{ .id = 0x83847615, .name = "STAC9229", .patch = patch_stac927x },
 	{ .id = 0x83847620, .name = "STAC9274", .patch = patch_stac927x },
 	{ .id = 0x83847621, .name = "STAC9274D", .patch = patch_stac927x },
 	{ .id = 0x83847622, .name = "STAC9273X", .patch = patch_stac927x },
 	{ .id = 0x83847623, .name = "STAC9273D", .patch = patch_stac927x },
 	{ .id = 0x83847624, .name = "STAC9272X", .patch = patch_stac927x },
 	{ .id = 0x83847625, .name = "STAC9272D", .patch = patch_stac927x },
 	{ .id = 0x83847626, .name = "STAC9271X", .patch = patch_stac927x },
 	{ .id = 0x83847627, .name = "STAC9271D", .patch = patch_stac927x },
 	{ .id = 0x83847628, .name = "STAC9274X5NH", .patch = patch_stac927x },
 	{ .id = 0x83847629, .name = "STAC9274D5NH", .patch = patch_stac927x },
	{ .id = 0x83847632, .name = "STAC9202",  .patch = patch_stac925x },
	{ .id = 0x83847633, .name = "STAC9202D", .patch = patch_stac925x },
	{ .id = 0x83847634, .name = "STAC9250", .patch = patch_stac925x },
	{ .id = 0x83847635, .name = "STAC9250D", .patch = patch_stac925x },
	{ .id = 0x83847636, .name = "STAC9251", .patch = patch_stac925x },
	{ .id = 0x83847637, .name = "STAC9250D", .patch = patch_stac925x },
	{ .id = 0x83847645, .name = "92HD206X", .patch = patch_stac927x },
	{ .id = 0x83847646, .name = "92HD206D", .patch = patch_stac927x },
 	/* The following does not take into account .id=0x83847661 when subsys =
 	 * 104D0C00 which is STAC9225s. Because of this, some SZ Notebooks are
 	 * currently not fully supported.
 	 */
 	{ .id = 0x83847661, .name = "CXD9872RD/K", .patch = patch_stac9872 },
 	{ .id = 0x83847662, .name = "STAC9872AK", .patch = patch_stac9872 },
 	{ .id = 0x83847664, .name = "CXD9872AKD", .patch = patch_stac9872 },
	{ .id = 0x83847698, .name = "STAC9205", .patch = patch_stac9205 },
 	{ .id = 0x838476a0, .name = "STAC9205", .patch = patch_stac9205 },
 	{ .id = 0x838476a1, .name = "STAC9205D", .patch = patch_stac9205 },
 	{ .id = 0x838476a2, .name = "STAC9204", .patch = patch_stac9205 },
 	{ .id = 0x838476a3, .name = "STAC9204D", .patch = patch_stac9205 },
 	{ .id = 0x838476a4, .name = "STAC9255", .patch = patch_stac9205 },
 	{ .id = 0x838476a5, .name = "STAC9255D", .patch = patch_stac9205 },
 	{ .id = 0x838476a6, .name = "STAC9254", .patch = patch_stac9205 },
 	{ .id = 0x838476a7, .name = "STAC9254D", .patch = patch_stac9205 },
	{ .id = 0x111d7603, .name = "92HD75B3X5", .patch = patch_stac92hd71bxx},
	{ .id = 0x111d7604, .name = "92HD83C1X5", .patch = patch_stac92hd83xxx},
	{ .id = 0x111d76d4, .name = "92HD83C1C5", .patch = patch_stac92hd83xxx},
	{ .id = 0x111d7605, .name = "92HD81B1X5", .patch = patch_stac92hd83xxx},
	{ .id = 0x111d76d5, .name = "92HD81B1C5", .patch = patch_stac92hd83xxx},
	{ .id = 0x111d76d1, .name = "92HD87B1/3", .patch = patch_stac92hd83xxx},
	{ .id = 0x111d76d9, .name = "92HD87B2/4", .patch = patch_stac92hd83xxx},
	{ .id = 0x111d7666, .name = "92HD88B3", .patch = patch_stac92hd83xxx},
	{ .id = 0x111d7667, .name = "92HD88B1", .patch = patch_stac92hd83xxx},
	{ .id = 0x111d7668, .name = "92HD88B2", .patch = patch_stac92hd83xxx},
	{ .id = 0x111d7669, .name = "92HD88B4", .patch = patch_stac92hd83xxx},
	{ .id = 0x111d7608, .name = "92HD75B2X5", .patch = patch_stac92hd71bxx},
	{ .id = 0x111d7674, .name = "92HD73D1X5", .patch = patch_stac92hd73xx },
	{ .id = 0x111d7675, .name = "92HD73C1X5", .patch = patch_stac92hd73xx },
	{ .id = 0x111d7676, .name = "92HD73E1X5", .patch = patch_stac92hd73xx },
	{ .id = 0x111d76b0, .name = "92HD71B8X", .patch = patch_stac92hd71bxx },
	{ .id = 0x111d76b1, .name = "92HD71B8X", .patch = patch_stac92hd71bxx },
	{ .id = 0x111d76b2, .name = "92HD71B7X", .patch = patch_stac92hd71bxx },
	{ .id = 0x111d76b3, .name = "92HD71B7X", .patch = patch_stac92hd71bxx },
	{ .id = 0x111d76b4, .name = "92HD71B6X", .patch = patch_stac92hd71bxx },
	{ .id = 0x111d76b5, .name = "92HD71B6X", .patch = patch_stac92hd71bxx },
	{ .id = 0x111d76b6, .name = "92HD71B5X", .patch = patch_stac92hd71bxx },
	{ .id = 0x111d76b7, .name = "92HD71B5X", .patch = patch_stac92hd71bxx },
	{ .id = 0x111d76c0, .name = "92HD89C3", .patch = patch_stac92hd73xx },
	{ .id = 0x111d76c1, .name = "92HD89C2", .patch = patch_stac92hd73xx },
	{ .id = 0x111d76c2, .name = "92HD89C1", .patch = patch_stac92hd73xx },
	{ .id = 0x111d76c3, .name = "92HD89B3", .patch = patch_stac92hd73xx },
	{ .id = 0x111d76c4, .name = "92HD89B2", .patch = patch_stac92hd73xx },
	{ .id = 0x111d76c5, .name = "92HD89B1", .patch = patch_stac92hd73xx },
	{ .id = 0x111d76c6, .name = "92HD89E3", .patch = patch_stac92hd73xx },
	{ .id = 0x111d76c7, .name = "92HD89E2", .patch = patch_stac92hd73xx },
	{ .id = 0x111d76c8, .name = "92HD89E1", .patch = patch_stac92hd73xx },
	{ .id = 0x111d76c9, .name = "92HD89D3", .patch = patch_stac92hd73xx },
	{ .id = 0x111d76ca, .name = "92HD89D2", .patch = patch_stac92hd73xx },
	{ .id = 0x111d76cb, .name = "92HD89D1", .patch = patch_stac92hd73xx },
	{ .id = 0x111d76cc, .name = "92HD89F3", .patch = patch_stac92hd73xx },
	{ .id = 0x111d76cd, .name = "92HD89F2", .patch = patch_stac92hd73xx },
	{ .id = 0x111d76ce, .name = "92HD89F1", .patch = patch_stac92hd73xx },
	{ .id = 0x111d76df, .name = "92HD93BXX", .patch = patch_stac92hd83xxx},
	{ .id = 0x111d76e0, .name = "92HD91BXX", .patch = patch_stac92hd83xxx},
	{ .id = 0x111d76e3, .name = "92HD98BXX", .patch = patch_stac92hd83xxx},
	{ .id = 0x111d76e5, .name = "92HD99BXX", .patch = patch_stac92hd83xxx},
	{ .id = 0x111d76e7, .name = "92HD90BXX", .patch = patch_stac92hd83xxx},
	{ .id = 0x111d76e8, .name = "92HD66B1X5", .patch = patch_stac92hd83xxx},
	{ .id = 0x111d76e9, .name = "92HD66B2X5", .patch = patch_stac92hd83xxx},
	{ .id = 0x111d76ea, .name = "92HD66B3X5", .patch = patch_stac92hd83xxx},
	{ .id = 0x111d76eb, .name = "92HD66C1X5", .patch = patch_stac92hd83xxx},
	{ .id = 0x111d76ec, .name = "92HD66C2X5", .patch = patch_stac92hd83xxx},
	{ .id = 0x111d76ed, .name = "92HD66C3X5", .patch = patch_stac92hd83xxx},
	{ .id = 0x111d76ee, .name = "92HD66B1X3", .patch = patch_stac92hd83xxx},
	{ .id = 0x111d76ef, .name = "92HD66B2X3", .patch = patch_stac92hd83xxx},
	{ .id = 0x111d76f0, .name = "92HD66B3X3", .patch = patch_stac92hd83xxx},
	{ .id = 0x111d76f1, .name = "92HD66C1X3", .patch = patch_stac92hd83xxx},
	{ .id = 0x111d76f2, .name = "92HD66C2X3", .patch = patch_stac92hd83xxx},
	{ .id = 0x111d76f3, .name = "92HD66C3/65", .patch = patch_stac92hd83xxx},
	{} /* terminator */
};

MODULE_ALIAS("snd-hda-codec-id:8384*");
MODULE_ALIAS("snd-hda-codec-id:111d*");

MODULE_LICENSE("GPL");
MODULE_DESCRIPTION("IDT/Sigmatel HD-audio codec");

static struct hda_codec_preset_list sigmatel_list = {
	.preset = snd_hda_preset_sigmatel,
	.owner = THIS_MODULE,
};

static int __init patch_sigmatel_init(void)
{
	return snd_hda_add_codec_preset(&sigmatel_list);
}

static void __exit patch_sigmatel_exit(void)
{
	snd_hda_delete_codec_preset(&sigmatel_list);
}

module_init(patch_sigmatel_init)
module_exit(patch_sigmatel_exit)<|MERGE_RESOLUTION|>--- conflicted
+++ resolved
@@ -1086,10 +1086,7 @@
 static int stac92xx_build_controls(struct hda_codec *codec)
 {
 	struct sigmatel_spec *spec = codec->spec;
-<<<<<<< HEAD
-=======
 	unsigned int vmaster_tlv[4];
->>>>>>> e816b57a
 	int err;
 	int i;
 
@@ -5075,15 +5072,7 @@
 		stac_gpio_set(codec, spec->gpio_mask,
 				spec->gpio_dir, spec->gpio_data);
 	} else {
-<<<<<<< HEAD
-		notmtd_lvl = spec->gpio_led_polarity ?
-				AC_PINCTL_VREF_50 : AC_PINCTL_VREF_GRD;
-		muted_lvl = spec->gpio_led_polarity ?
-				AC_PINCTL_VREF_GRD : AC_PINCTL_VREF_50;
-		spec->vref_led = muted ? muted_lvl : notmtd_lvl;
-=======
 		spec->vref_led = muted ? AC_PINCTL_VREF_50 : AC_PINCTL_VREF_GRD;
->>>>>>> e816b57a
 		stac_vrefout_set(codec,	spec->vref_mute_led_nid,
 				 spec->vref_led);
 	}
@@ -5584,15 +5573,12 @@
 
 	codec->patch_ops = stac92xx_patch_ops;
 
-<<<<<<< HEAD
-=======
 	switch (spec->board_config) {
 	case STAC_HP_ZEPHYR:
 		spec->init = stac92hd83xxx_hp_zephyr_init;
 		break;
 	}
 
->>>>>>> e816b57a
 	if (find_mute_led_cfg(codec, -1/*no default cfg*/))
 		snd_printd("mute LED gpio %d polarity %d\n",
 				spec->gpio_led,
