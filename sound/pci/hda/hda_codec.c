--- conflicted
+++ resolved
@@ -1841,7 +1841,6 @@
 	info = update_amp_hash(codec, nid, ch, direction, idx);
 	if (!info) {
 		mutex_unlock(&codec->hash_mutex);
-<<<<<<< HEAD
 		return 0;
 	}
 	val |= info->vol[ch] & ~mask;
@@ -1849,15 +1848,6 @@
 		mutex_unlock(&codec->hash_mutex);
 		return 0;
 	}
-=======
-		return 0;
-	}
-	val |= info->vol[ch] & ~mask;
-	if (info->vol[ch] == val) {
-		mutex_unlock(&codec->hash_mutex);
-		return 0;
-	}
->>>>>>> bd0a521e
 	info->vol[ch] = val;
 	mutex_unlock(&codec->hash_mutex);
 	put_vol_mute(codec, info, nid, ch, direction, idx, val);
@@ -4416,27 +4406,17 @@
 
 	spin_lock(&codec->power_lock);
 	codec->power_count++;
-<<<<<<< HEAD
-	if (codec->power_on || codec->power_transition > 0) {
-=======
 	/* Return if power_on or transitioning to power_on, unless currently
 	 * powering down. */
 	if ((codec->power_on || codec->power_transition > 0) &&
 	    !(wait_power_down && codec->power_transition < 0)) {
->>>>>>> bd0a521e
 		spin_unlock(&codec->power_lock);
 		return;
 	}
 	spin_unlock(&codec->power_lock);
-<<<<<<< HEAD
 
 	cancel_delayed_work_sync(&codec->power_work);
 
-=======
-
-	cancel_delayed_work_sync(&codec->power_work);
-
->>>>>>> bd0a521e
 	spin_lock(&codec->power_lock);
 	trace_hda_power_up(codec);
 	snd_hda_update_power_acct(codec);
@@ -4452,8 +4432,6 @@
 	spin_lock(&codec->power_lock);
 	codec->power_transition = 0;
 	spin_unlock(&codec->power_lock);
-<<<<<<< HEAD
-=======
 }
 
 /**
@@ -4466,7 +4444,6 @@
 void snd_hda_power_up(struct hda_codec *codec)
 {
 	__snd_hda_power_up(codec, false);
->>>>>>> bd0a521e
 }
 EXPORT_SYMBOL_HDA(snd_hda_power_up);
 
@@ -4985,19 +4962,11 @@
 			else if ((val & AC_PINCTL_HP_EN) &&
 				 !(cap & AC_PINCAP_HP_DRV))
 				val &= ~AC_PINCTL_HP_EN;
-<<<<<<< HEAD
 		}
 		if (cap && (val & AC_PINCTL_IN_EN)) {
 			if (!(cap & AC_PINCAP_IN))
 				val &= ~(AC_PINCTL_IN_EN | AC_PINCTL_VREFEN);
 		}
-=======
-		}
-		if (cap && (val & AC_PINCTL_IN_EN)) {
-			if (!(cap & AC_PINCAP_IN))
-				val &= ~(AC_PINCTL_IN_EN | AC_PINCTL_VREFEN);
-		}
->>>>>>> bd0a521e
 	}
 	if (cached)
 		return snd_hda_codec_update_cache(codec, pin, 0,
