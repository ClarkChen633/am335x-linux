--- conflicted
+++ resolved
@@ -1,11 +1,5 @@
-<<<<<<< HEAD
-/*
- *  azt3328.c - driver for Aztech AZF3328 based soundcards (e.g. PCI168).
- *  Copyright (C) 2002, 2005 - 2010 by Andreas Mohr <andi AT lisas.de>
-=======
 /*  azt3328.c - driver for Aztech AZF3328 based soundcards (e.g. PCI168).
  *  Copyright (C) 2002, 2005 - 2011 by Andreas Mohr <andi AT lisas.de>
->>>>>>> 105e53f8
  *
  *  Framework borrowed from Bart Hartgers's als4000.c.
  *  Driver developed on PCI168 AP(W) version (PCI rev. 10, subsystem ID 1801),
@@ -1323,33 +1317,6 @@
 
 	snd_azf3328_dbgcallenter();
 	switch (bitrate) {
-<<<<<<< HEAD
-#define AZF_FMT_XLATE(in_freq, out_bits) \
-	do { \
-		case AZF_FREQ_ ## in_freq: \
-			freq = SOUNDFORMAT_FREQ_ ## out_bits; \
-			break; \
-	} while (0);
-	AZF_FMT_XLATE(4000, SUSPECTED_4000)
-	AZF_FMT_XLATE(4800, SUSPECTED_4800)
-	/* the AZF3328 names it "5510" for some strange reason: */
-	AZF_FMT_XLATE(5512, 5510)
-	AZF_FMT_XLATE(6620, 6620)
-	AZF_FMT_XLATE(8000, 8000)
-	AZF_FMT_XLATE(9600, 9600)
-	AZF_FMT_XLATE(11025, 11025)
-	AZF_FMT_XLATE(13240, SUSPECTED_13240)
-	AZF_FMT_XLATE(16000, 16000)
-	AZF_FMT_XLATE(22050, 22050)
-	AZF_FMT_XLATE(32000, 32000)
-	default:
-		snd_printk(KERN_WARNING "unknown bitrate %d, assuming 44.1kHz!\n", bitrate);
-		/* fall-through */
-	AZF_FMT_XLATE(44100, 44100)
-	AZF_FMT_XLATE(48000, 48000)
-	AZF_FMT_XLATE(66200, SUSPECTED_66200)
-#undef AZF_FMT_XLATE
-=======
 	case AZF_FREQ_4000:  freq = SOUNDFORMAT_FREQ_SUSPECTED_4000; break;
 	case AZF_FREQ_4800:  freq = SOUNDFORMAT_FREQ_SUSPECTED_4800; break;
 	case AZF_FREQ_5512:
@@ -1369,7 +1336,6 @@
 	case AZF_FREQ_44100: freq = SOUNDFORMAT_FREQ_44100; break;
 	case AZF_FREQ_48000: freq = SOUNDFORMAT_FREQ_48000; break;
 	case AZF_FREQ_66200: freq = SOUNDFORMAT_FREQ_SUSPECTED_66200; break;
->>>>>>> 105e53f8
 	}
 	/* val = 0xff07; 3m27.993s (65301Hz; -> 64000Hz???) hmm, 66120, 65967, 66123 */
 	/* val = 0xff09; 17m15.098s (13123,478Hz; -> 12000Hz???) hmm, 13237.2Hz? */
