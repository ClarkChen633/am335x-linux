/**
 * Freescale P1022DS ALSA SoC Machine driver
 *
 * Author: Timur Tabi <timur@freescale.com>
 *
 * Copyright 2010 Freescale Semiconductor, Inc.
 *
 * This file is licensed under the terms of the GNU General Public License
 * version 2.  This program is licensed "as is" without any warranty of any
 * kind, whether express or implied.
 */

#include <linux/module.h>
#include <linux/interrupt.h>
#include <linux/of_device.h>
#include <linux/slab.h>
#include <linux/of_i2c.h>
#include <sound/soc.h>
#include <asm/fsl_guts.h>

#include "fsl_dma.h"
#include "fsl_ssi.h"

/* P1022-specific PMUXCR and DMUXCR bit definitions */

#define CCSR_GUTS_PMUXCR_UART0_I2C1_MASK	0x0001c000
#define CCSR_GUTS_PMUXCR_UART0_I2C1_UART0_SSI	0x00010000
#define CCSR_GUTS_PMUXCR_UART0_I2C1_SSI		0x00018000

#define CCSR_GUTS_PMUXCR_SSI_DMA_TDM_MASK	0x00000c00
#define CCSR_GUTS_PMUXCR_SSI_DMA_TDM_SSI	0x00000000

#define CCSR_GUTS_DMUXCR_PAD	1	/* DMA controller/channel set to pad */
#define CCSR_GUTS_DMUXCR_SSI	2	/* DMA controller/channel set to SSI */

/*
 * Set the DMACR register in the GUTS
 *
 * The DMACR register determines the source of initiated transfers for each
 * channel on each DMA controller.  Rather than have a bunch of repetitive
 * macros for the bit patterns, we just have a function that calculates
 * them.
 *
 * guts: Pointer to GUTS structure
 * co: The DMA controller (0 or 1)
 * ch: The channel on the DMA controller (0, 1, 2, or 3)
 * device: The device to set as the target (CCSR_GUTS_DMUXCR_xxx)
 */
static inline void guts_set_dmuxcr(struct ccsr_guts __iomem *guts,
	unsigned int co, unsigned int ch, unsigned int device)
{
	unsigned int shift = 16 + (8 * (1 - co) + 2 * (3 - ch));

	clrsetbits_be32(&guts->dmuxcr, 3 << shift, device << shift);
}

/* There's only one global utilities register */
static phys_addr_t guts_phys;

#define DAI_NAME_SIZE	32

/**
 * machine_data: machine-specific ASoC device data
 *
 * This structure contains data for a single sound platform device on an
 * P1022 DS.  Some of the data is taken from the device tree.
 */
struct machine_data {
	struct snd_soc_dai_link dai[2];
	struct snd_soc_card card;
	unsigned int dai_format;
	unsigned int codec_clk_direction;
	unsigned int cpu_clk_direction;
	unsigned int clk_frequency;
	unsigned int ssi_id;		/* 0 = SSI1, 1 = SSI2, etc */
	unsigned int dma_id[2];		/* 0 = DMA1, 1 = DMA2, etc */
	unsigned int dma_channel_id[2]; /* 0 = ch 0, 1 = ch 1, etc*/
	char codec_name[DAI_NAME_SIZE];
	char platform_name[2][DAI_NAME_SIZE]; /* One for each DMA channel */
};

/**
 * p1022_ds_machine_probe: initialize the board
 *
 * This function is used to initialize the board-specific hardware.
 *
 * Here we program the DMACR and PMUXCR registers.
 */
static int p1022_ds_machine_probe(struct snd_soc_card *card)
{
	struct machine_data *mdata =
		container_of(card, struct machine_data, card);
	struct ccsr_guts __iomem *guts;

	guts = ioremap(guts_phys, sizeof(struct ccsr_guts));
	if (!guts) {
		dev_err(card->dev, "could not map global utilities\n");
		return -ENOMEM;
	}

	/* Enable SSI Tx signal */
	clrsetbits_be32(&guts->pmuxcr, CCSR_GUTS_PMUXCR_UART0_I2C1_MASK,
			CCSR_GUTS_PMUXCR_UART0_I2C1_UART0_SSI);

	/* Enable SSI Rx signal */
	clrsetbits_be32(&guts->pmuxcr, CCSR_GUTS_PMUXCR_SSI_DMA_TDM_MASK,
			CCSR_GUTS_PMUXCR_SSI_DMA_TDM_SSI);

	/* Enable DMA Channel for SSI */
	guts_set_dmuxcr(guts, mdata->dma_id[0], mdata->dma_channel_id[0],
			CCSR_GUTS_DMUXCR_SSI);

	guts_set_dmuxcr(guts, mdata->dma_id[1], mdata->dma_channel_id[1],
			CCSR_GUTS_DMUXCR_SSI);

	iounmap(guts);

	return 0;
}

/**
 * p1022_ds_startup: program the board with various hardware parameters
 *
 * This function takes board-specific information, like clock frequencies
 * and serial data formats, and passes that information to the codec and
 * transport drivers.
 */
static int p1022_ds_startup(struct snd_pcm_substream *substream)
{
	struct snd_soc_pcm_runtime *rtd = substream->private_data;
	struct machine_data *mdata =
		container_of(rtd->card, struct machine_data, card);
	struct device *dev = rtd->card->dev;
	int ret = 0;

	/* Tell the codec driver what the serial protocol is. */
	ret = snd_soc_dai_set_fmt(rtd->codec_dai, mdata->dai_format);
	if (ret < 0) {
		dev_err(dev, "could not set codec driver audio format\n");
		return ret;
	}

	/*
	 * Tell the codec driver what the MCLK frequency is, and whether it's
	 * a slave or master.
	 */
	ret = snd_soc_dai_set_sysclk(rtd->codec_dai, 0, mdata->clk_frequency,
				     mdata->codec_clk_direction);
	if (ret < 0) {
		dev_err(dev, "could not set codec driver clock params\n");
		return ret;
	}

	return 0;
}

/**
 * p1022_ds_machine_remove: Remove the sound device
 *
 * This function is called to remove the sound device for one SSI.  We
 * de-program the DMACR and PMUXCR register.
 */
static int p1022_ds_machine_remove(struct snd_soc_card *card)
{
	struct machine_data *mdata =
		container_of(card, struct machine_data, card);
	struct ccsr_guts __iomem *guts;

	guts = ioremap(guts_phys, sizeof(struct ccsr_guts));
	if (!guts) {
		dev_err(card->dev, "could not map global utilities\n");
		return -ENOMEM;
	}

	/* Restore the signal routing */
	clrbits32(&guts->pmuxcr, CCSR_GUTS_PMUXCR_UART0_I2C1_MASK);
	clrbits32(&guts->pmuxcr, CCSR_GUTS_PMUXCR_SSI_DMA_TDM_MASK);
	guts_set_dmuxcr(guts, mdata->dma_id[0], mdata->dma_channel_id[0], 0);
	guts_set_dmuxcr(guts, mdata->dma_id[1], mdata->dma_channel_id[1], 0);

	iounmap(guts);

	return 0;
}

/**
 * p1022_ds_ops: ASoC machine driver operations
 */
static struct snd_soc_ops p1022_ds_ops = {
	.startup = p1022_ds_startup,
};

/**
 * get_node_by_phandle_name - get a node by its phandle name
 *
 * This function takes a node, the name of a property in that node, and a
 * compatible string.  Assuming the property is a phandle to another node,
 * it returns that node, (optionally) if that node is compatible.
 *
 * If the property is not a phandle, or the node it points to is not compatible
 * with the specific string, then NULL is returned.
 */
static struct device_node *get_node_by_phandle_name(struct device_node *np,
	const char *name, const char *compatible)
{
	np = of_parse_phandle(np, name, 0);
	if (!np)
		return NULL;

	if (!of_device_is_compatible(np, compatible)) {
		of_node_put(np);
		return NULL;
	}

	return np;
}

/**
 * get_parent_cell_index -- return the cell-index of the parent of a node
 *
 * Return the value of the cell-index property of the parent of the given
 * node.  This is used for DMA channel nodes that need to know the DMA ID
 * of the controller they are on.
 */
static int get_parent_cell_index(struct device_node *np)
{
	struct device_node *parent = of_get_parent(np);
	const u32 *iprop;
	int ret = -1;

	if (!parent)
		return -1;

	iprop = of_get_property(parent, "cell-index", NULL);
	if (iprop)
		ret = be32_to_cpup(iprop);

	of_node_put(parent);

	return ret;
}

/**
 * codec_node_dev_name - determine the dev_name for a codec node
 *
 * This function determines the dev_name for an I2C node.  This is the name
 * that would be returned by dev_name() if this device_node were part of a
 * 'struct device'  It's ugly and hackish, but it works.
 *
 * The dev_name for such devices include the bus number and I2C address. For
 * example, "cs4270-codec.0-004f".
 */
static int codec_node_dev_name(struct device_node *np, char *buf, size_t len)
{
	const u32 *iprop;
	int addr;
	char temp[DAI_NAME_SIZE];
	struct i2c_client *i2c;

	of_modalias_node(np, temp, DAI_NAME_SIZE);

	iprop = of_get_property(np, "reg", NULL);
	if (!iprop)
		return -EINVAL;

	addr = be32_to_cpup(iprop);

	/* We need the adapter number */
	i2c = of_find_i2c_device_by_node(np);
	if (!i2c)
		return -ENODEV;

	snprintf(buf, len, "%s.%u-%04x", temp, i2c->adapter->nr, addr);

	return 0;
}

static int get_dma_channel(struct device_node *ssi_np,
			   const char *name,
			   struct snd_soc_dai_link *dai,
			   unsigned int *dma_channel_id,
			   unsigned int *dma_id)
{
	struct resource res;
	struct device_node *dma_channel_np;
	const u32 *iprop;
	int ret;

	dma_channel_np = get_node_by_phandle_name(ssi_np, name,
						  "fsl,ssi-dma-channel");
	if (!dma_channel_np)
		return -EINVAL;

	/* Determine the dev_name for the device_node.  This code mimics the
	 * behavior of of_device_make_bus_id(). We need this because ASoC uses
	 * the dev_name() of the device to match the platform (DMA) device with
	 * the CPU (SSI) device.  It's all ugly and hackish, but it works (for
	 * now).
	 *
	 * dai->platform name should already point to an allocated buffer.
	 */
	ret = of_address_to_resource(dma_channel_np, 0, &res);
	if (ret) {
		of_node_put(dma_channel_np);
		return ret;
	}
	snprintf((char *)dai->platform_name, DAI_NAME_SIZE, "%llx.%s",
		 (unsigned long long) res.start, dma_channel_np->name);

	iprop = of_get_property(dma_channel_np, "cell-index", NULL);
	if (!iprop) {
		of_node_put(dma_channel_np);
		return -EINVAL;
	}

	*dma_channel_id = be32_to_cpup(iprop);
	*dma_id = get_parent_cell_index(dma_channel_np);
	of_node_put(dma_channel_np);

	return 0;
}

/**
 * p1022_ds_probe: platform probe function for the machine driver
 *
 * Although this is a machine driver, the SSI node is the "master" node with
 * respect to audio hardware connections.  Therefore, we create a new ASoC
 * device for each new SSI node that has a codec attached.
 */
static int p1022_ds_probe(struct platform_device *pdev)
{
	struct device *dev = pdev->dev.parent;
	/* ssi_pdev is the platform device for the SSI node that probed us */
	struct platform_device *ssi_pdev =
		container_of(dev, struct platform_device, dev);
	struct device_node *np = ssi_pdev->dev.of_node;
	struct device_node *codec_np = NULL;
	struct platform_device *sound_device = NULL;
	struct machine_data *mdata;
	int ret = -ENODEV;
	const char *sprop;
	const u32 *iprop;

	/* Find the codec node for this SSI. */
	codec_np = of_parse_phandle(np, "codec-handle", 0);
	if (!codec_np) {
		dev_err(dev, "could not find codec node\n");
		return -EINVAL;
	}

	mdata = kzalloc(sizeof(struct machine_data), GFP_KERNEL);
	if (!mdata) {
		ret = -ENOMEM;
		goto error_put;
	}

	mdata->dai[0].cpu_dai_name = dev_name(&ssi_pdev->dev);
	mdata->dai[0].ops = &p1022_ds_ops;

	/* Determine the codec name, it will be used as the codec DAI name */
	ret = codec_node_dev_name(codec_np, mdata->codec_name, DAI_NAME_SIZE);
	if (ret) {
		dev_err(&pdev->dev, "invalid codec node %s\n",
			codec_np->full_name);
		ret = -EINVAL;
		goto error;
	}
	mdata->dai[0].codec_name = mdata->codec_name;

	/* We register two DAIs per SSI, one for playback and the other for
	 * capture.  We support codecs that have separate DAIs for both playback
	 * and capture.
	 */
	memcpy(&mdata->dai[1], &mdata->dai[0], sizeof(struct snd_soc_dai_link));

	/* The DAI names from the codec (snd_soc_dai_driver.name) */
	mdata->dai[0].codec_dai_name = "wm8776-hifi-playback";
	mdata->dai[1].codec_dai_name = "wm8776-hifi-capture";

	/* Get the device ID */
	iprop = of_get_property(np, "cell-index", NULL);
	if (!iprop) {
		dev_err(&pdev->dev, "cell-index property not found\n");
		ret = -EINVAL;
		goto error;
	}
	mdata->ssi_id = be32_to_cpup(iprop);

	/* Get the serial format and clock direction. */
	sprop = of_get_property(np, "fsl,mode", NULL);
	if (!sprop) {
		dev_err(&pdev->dev, "fsl,mode property not found\n");
		ret = -EINVAL;
		goto error;
	}

	if (strcasecmp(sprop, "i2s-slave") == 0) {
		mdata->dai_format = SND_SOC_DAIFMT_NB_NF |
			SND_SOC_DAIFMT_I2S | SND_SOC_DAIFMT_CBM_CFM;
		mdata->codec_clk_direction = SND_SOC_CLOCK_OUT;
		mdata->cpu_clk_direction = SND_SOC_CLOCK_IN;

		/* In i2s-slave mode, the codec has its own clock source, so we
		 * need to get the frequency from the device tree and pass it to
		 * the codec driver.
		 */
		iprop = of_get_property(codec_np, "clock-frequency", NULL);
		if (!iprop || !*iprop) {
			dev_err(&pdev->dev, "codec bus-frequency "
				"property is missing or invalid\n");
			ret = -EINVAL;
			goto error;
		}
		mdata->clk_frequency = be32_to_cpup(iprop);
	} else if (strcasecmp(sprop, "i2s-master") == 0) {
		mdata->dai_format = SND_SOC_DAIFMT_NB_NF |
			SND_SOC_DAIFMT_I2S | SND_SOC_DAIFMT_CBS_CFS;
		mdata->codec_clk_direction = SND_SOC_CLOCK_IN;
		mdata->cpu_clk_direction = SND_SOC_CLOCK_OUT;
	} else if (strcasecmp(sprop, "lj-slave") == 0) {
		mdata->dai_format = SND_SOC_DAIFMT_NB_NF |
			SND_SOC_DAIFMT_LEFT_J | SND_SOC_DAIFMT_CBM_CFM;
		mdata->codec_clk_direction = SND_SOC_CLOCK_OUT;
		mdata->cpu_clk_direction = SND_SOC_CLOCK_IN;
	} else if (strcasecmp(sprop, "lj-master") == 0) {
		mdata->dai_format = SND_SOC_DAIFMT_NB_NF |
			SND_SOC_DAIFMT_LEFT_J | SND_SOC_DAIFMT_CBS_CFS;
		mdata->codec_clk_direction = SND_SOC_CLOCK_IN;
		mdata->cpu_clk_direction = SND_SOC_CLOCK_OUT;
	} else if (strcasecmp(sprop, "rj-slave") == 0) {
		mdata->dai_format = SND_SOC_DAIFMT_NB_NF |
			SND_SOC_DAIFMT_RIGHT_J | SND_SOC_DAIFMT_CBM_CFM;
		mdata->codec_clk_direction = SND_SOC_CLOCK_OUT;
		mdata->cpu_clk_direction = SND_SOC_CLOCK_IN;
	} else if (strcasecmp(sprop, "rj-master") == 0) {
		mdata->dai_format = SND_SOC_DAIFMT_NB_NF |
			SND_SOC_DAIFMT_RIGHT_J | SND_SOC_DAIFMT_CBS_CFS;
		mdata->codec_clk_direction = SND_SOC_CLOCK_IN;
		mdata->cpu_clk_direction = SND_SOC_CLOCK_OUT;
	} else if (strcasecmp(sprop, "ac97-slave") == 0) {
		mdata->dai_format = SND_SOC_DAIFMT_NB_NF |
			SND_SOC_DAIFMT_AC97 | SND_SOC_DAIFMT_CBM_CFM;
		mdata->codec_clk_direction = SND_SOC_CLOCK_OUT;
		mdata->cpu_clk_direction = SND_SOC_CLOCK_IN;
	} else if (strcasecmp(sprop, "ac97-master") == 0) {
		mdata->dai_format = SND_SOC_DAIFMT_NB_NF |
			SND_SOC_DAIFMT_AC97 | SND_SOC_DAIFMT_CBS_CFS;
		mdata->codec_clk_direction = SND_SOC_CLOCK_IN;
		mdata->cpu_clk_direction = SND_SOC_CLOCK_OUT;
	} else {
		dev_err(&pdev->dev,
			"unrecognized fsl,mode property '%s'\n", sprop);
		ret = -EINVAL;
		goto error;
	}

	if (!mdata->clk_frequency) {
		dev_err(&pdev->dev, "unknown clock frequency\n");
		ret = -EINVAL;
		goto error;
	}

	/* Find the playback DMA channel to use. */
	mdata->dai[0].platform_name = mdata->platform_name[0];
	ret = get_dma_channel(np, "fsl,playback-dma", &mdata->dai[0],
			      &mdata->dma_channel_id[0],
			      &mdata->dma_id[0]);
	if (ret) {
		dev_err(&pdev->dev, "missing/invalid playback DMA phandle\n");
		goto error;
	}

	/* Find the capture DMA channel to use. */
	mdata->dai[1].platform_name = mdata->platform_name[1];
	ret = get_dma_channel(np, "fsl,capture-dma", &mdata->dai[1],
			      &mdata->dma_channel_id[1],
			      &mdata->dma_id[1]);
	if (ret) {
		dev_err(&pdev->dev, "missing/invalid capture DMA phandle\n");
		goto error;
	}

	/* Initialize our DAI data structure.  */
	mdata->dai[0].stream_name = "playback";
	mdata->dai[1].stream_name = "capture";
	mdata->dai[0].name = mdata->dai[0].stream_name;
	mdata->dai[1].name = mdata->dai[1].stream_name;

	mdata->card.probe = p1022_ds_machine_probe;
	mdata->card.remove = p1022_ds_machine_remove;
	mdata->card.name = pdev->name; /* The platform driver name */
	mdata->card.num_links = 2;
	mdata->card.dai_link = mdata->dai;

	/* Allocate a new audio platform device structure */
	sound_device = platform_device_alloc("soc-audio", -1);
	if (!sound_device) {
		dev_err(&pdev->dev, "platform device alloc failed\n");
		ret = -ENOMEM;
		goto error;
	}

	/* Associate the card data with the sound device */
	platform_set_drvdata(sound_device, &mdata->card);

	/* Register with ASoC */
	ret = platform_device_add(sound_device);
	if (ret) {
		dev_err(&pdev->dev, "platform device add failed\n");
		goto error;
	}
	dev_set_drvdata(&pdev->dev, sound_device);

	of_node_put(codec_np);

	return 0;

error:
	if (sound_device)
		platform_device_put(sound_device);

	kfree(mdata);
error_put:
	of_node_put(codec_np);
	return ret;
}

/**
 * p1022_ds_remove: remove the platform device
 *
 * This function is called when the platform device is removed.
 */
static int __devexit p1022_ds_remove(struct platform_device *pdev)
{
	struct platform_device *sound_device = dev_get_drvdata(&pdev->dev);
	struct snd_soc_card *card = platform_get_drvdata(sound_device);
	struct machine_data *mdata =
		container_of(card, struct machine_data, card);

	platform_device_unregister(sound_device);

	kfree(mdata);
	sound_device->dev.platform_data = NULL;

	dev_set_drvdata(&pdev->dev, NULL);

	return 0;
}

static struct platform_driver p1022_ds_driver = {
	.probe = p1022_ds_probe,
	.remove = __devexit_p(p1022_ds_remove),
	.driver = {
<<<<<<< HEAD
=======
		/*
		 * The name must match 'compatible' property in the device tree,
		 * in lowercase letters.
		 */
		.name = "snd-soc-p1022ds",
>>>>>>> e816b57a
		.owner = THIS_MODULE,
	},
};

/**
 * p1022_ds_init: machine driver initialization.
 *
 * This function is called when this module is loaded.
 */
static int __init p1022_ds_init(void)
{
	struct device_node *guts_np;
	struct resource res;
	const char *sprop;

	/*
	 * Check if we're actually running on a P1022DS.  Older device trees
	 * have a model of "fsl,P1022" and newer ones use "fsl,P1022DS", so we
	 * need to support both.  The SSI driver uses that property to link to
	 * the machine driver, so have to match it.
	 */
	sprop = of_get_property(of_find_node_by_path("/"), "model", NULL);
	if (!sprop) {
		pr_err("snd-soc-p1022ds: missing /model node");
		return -ENODEV;
	}

	pr_debug("snd-soc-p1022ds: board model name is %s\n", sprop);

<<<<<<< HEAD
	/*
	 * The name of this board, taken from the device tree.  Normally, this is a*
	 * fixed string, but some P1022DS device trees have a /model property of
	 * "fsl,P1022", and others have "fsl,P1022DS".
	 */
	if (strcasecmp(sprop, "fsl,p1022ds") == 0)
		p1022_ds_driver.driver.name = "snd-soc-p1022ds";
	else if (strcasecmp(sprop, "fsl,p1022") == 0)
		p1022_ds_driver.driver.name = "snd-soc-p1022";
	else
		return -ENODEV;

=======
>>>>>>> e816b57a
	/* Get the physical address of the global utilities registers */
	guts_np = of_find_compatible_node(NULL, NULL, "fsl,p1022-guts");
	if (of_address_to_resource(guts_np, 0, &res)) {
		pr_err("snd-soc-p1022ds: missing/invalid global utils node\n");
		of_node_put(guts_np);
		return -EINVAL;
	}
	guts_phys = res.start;
	of_node_put(guts_np);

	return platform_driver_register(&p1022_ds_driver);
}

/**
 * p1022_ds_exit: machine driver exit
 *
 * This function is called when this driver is unloaded.
 */
static void __exit p1022_ds_exit(void)
{
	platform_driver_unregister(&p1022_ds_driver);
}

module_init(p1022_ds_init);
module_exit(p1022_ds_exit);

MODULE_AUTHOR("Timur Tabi <timur@freescale.com>");
MODULE_DESCRIPTION("Freescale P1022 DS ALSA SoC machine driver");
MODULE_LICENSE("GPL v2");<|MERGE_RESOLUTION|>--- conflicted
+++ resolved
@@ -551,14 +551,11 @@
 	.probe = p1022_ds_probe,
 	.remove = __devexit_p(p1022_ds_remove),
 	.driver = {
-<<<<<<< HEAD
-=======
 		/*
 		 * The name must match 'compatible' property in the device tree,
 		 * in lowercase letters.
 		 */
 		.name = "snd-soc-p1022ds",
->>>>>>> e816b57a
 		.owner = THIS_MODULE,
 	},
 };
@@ -572,37 +569,7 @@
 {
 	struct device_node *guts_np;
 	struct resource res;
-	const char *sprop;
-
-	/*
-	 * Check if we're actually running on a P1022DS.  Older device trees
-	 * have a model of "fsl,P1022" and newer ones use "fsl,P1022DS", so we
-	 * need to support both.  The SSI driver uses that property to link to
-	 * the machine driver, so have to match it.
-	 */
-	sprop = of_get_property(of_find_node_by_path("/"), "model", NULL);
-	if (!sprop) {
-		pr_err("snd-soc-p1022ds: missing /model node");
-		return -ENODEV;
-	}
-
-	pr_debug("snd-soc-p1022ds: board model name is %s\n", sprop);
-
-<<<<<<< HEAD
-	/*
-	 * The name of this board, taken from the device tree.  Normally, this is a*
-	 * fixed string, but some P1022DS device trees have a /model property of
-	 * "fsl,P1022", and others have "fsl,P1022DS".
-	 */
-	if (strcasecmp(sprop, "fsl,p1022ds") == 0)
-		p1022_ds_driver.driver.name = "snd-soc-p1022ds";
-	else if (strcasecmp(sprop, "fsl,p1022") == 0)
-		p1022_ds_driver.driver.name = "snd-soc-p1022";
-	else
-		return -ENODEV;
-
-=======
->>>>>>> e816b57a
+
 	/* Get the physical address of the global utilities registers */
 	guts_np = of_find_compatible_node(NULL, NULL, "fsl,p1022-guts");
 	if (of_address_to_resource(guts_np, 0, &res)) {
