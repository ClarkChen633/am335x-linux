--- conflicted
+++ resolved
@@ -215,22 +215,13 @@
 };
 
 struct wm8903_priv {
-<<<<<<< HEAD
-=======
 	struct snd_soc_codec *codec;
->>>>>>> 105e53f8
 
 	int sysclk;
 	int irq;
 
 	int fs;
 	int deemph;
-<<<<<<< HEAD
-
-	/* Reference count */
-	int class_w_users;
-=======
->>>>>>> 105e53f8
 
 	int dcs_pending;
 	int dcs_cache[4];
@@ -243,13 +234,10 @@
 	int mic_short;
 	int mic_last_report;
 	int mic_delay;
-<<<<<<< HEAD
-=======
 
 #ifdef CONFIG_GPIOLIB
 	struct gpio_chip gpio_chip;
 #endif
->>>>>>> 105e53f8
 };
 
 static int wm8903_volatile_register(struct snd_soc_codec *codec, unsigned int reg)
@@ -1113,11 +1101,6 @@
 static int wm8903_set_bias_level(struct snd_soc_codec *codec,
 				 enum snd_soc_bias_level level)
 {
-<<<<<<< HEAD
-	u16 reg;
-
-=======
->>>>>>> 105e53f8
 	switch (level) {
 	case SND_SOC_BIAS_ON:
 		break;
@@ -1130,18 +1113,6 @@
 
 	case SND_SOC_BIAS_STANDBY:
 		if (codec->dapm.bias_level == SND_SOC_BIAS_OFF) {
-<<<<<<< HEAD
-			snd_soc_write(codec, WM8903_CLOCK_RATES_2,
-				     WM8903_CLK_SYS_ENA);
-
-			/* Change DC servo dither level in startup sequence */
-			snd_soc_write(codec, WM8903_WRITE_SEQUENCER_0, 0x11);
-			snd_soc_write(codec, WM8903_WRITE_SEQUENCER_1, 0x1257);
-			snd_soc_write(codec, WM8903_WRITE_SEQUENCER_2, 0x2);
-
-			wm8903_run_sequence(codec, 0);
-			wm8903_sync_reg_cache(codec, codec->reg_cache);
-=======
 			snd_soc_update_bits(codec, WM8903_BIAS_CONTROL_0,
 					    WM8903_POBCTRL | WM8903_ISEL_MASK |
 					    WM8903_STARTUP_BIAS_ENA |
@@ -1195,7 +1166,6 @@
 			snd_soc_update_bits(codec, WM8903_BIAS_CONTROL_0,
 					    WM8903_BIAS_ENA | WM8903_POBCTRL,
 					    WM8903_BIAS_ENA);
->>>>>>> 105e53f8
 
 			/* By default no bypass paths are enabled so
 			 * enable Class W support.
