--- conflicted
+++ resolved
@@ -105,14 +105,6 @@
 		return;
 	}
 
-<<<<<<< HEAD
-	/* Set for 32 series updates */
-	snd_soc_update_bits(codec, WM8993_DC_SERVO_1,
-			    WM8993_DCS_SERIES_NO_01_MASK,
-			    32 << WM8993_DCS_SERIES_NO_01_SHIFT);
-	wait_for_dc_servo(codec,
-			  WM8993_DCS_TRIG_SERIES_0 | WM8993_DCS_TRIG_SERIES_1);
-=======
 	/* Devices not using a DCS code correction have startup mode */
 	if (hubs->dcs_codes) {
 		/* Set for 32 series updates */
@@ -150,30 +142,6 @@
 	}
 
 	dev_dbg(codec->dev, "DCS input: %x %x\n", reg_l, reg_r);
->>>>>>> 649e5fb0
-
-	/* Different chips in the family support different readback
-	 * methods.
-	 */
-	switch (hubs->dcs_readback_mode) {
-	case 0:
-		reg_l = snd_soc_read(codec, WM8993_DC_SERVO_READBACK_1)
-			& WM8993_DCS_INTEG_CHAN_0_MASK;
-		reg_r = snd_soc_read(codec, WM8993_DC_SERVO_READBACK_2)
-			& WM8993_DCS_INTEG_CHAN_1_MASK;
-		break;
-	case 1:
-		reg = snd_soc_read(codec, WM8993_DC_SERVO_3);
-		reg_l = (reg & WM8993_DCS_DAC_WR_VAL_1_MASK)
-			>> WM8993_DCS_DAC_WR_VAL_1_SHIFT;
-		reg_r = reg & WM8993_DCS_DAC_WR_VAL_0_MASK;
-		break;
-	default:
-		WARN(1, "Unknown DCS readback method\n");
-		break;
-	}
-
-	dev_dbg(codec->dev, "DCS input: %x %x\n", reg_l, reg_r);
 
 	/* Apply correction to DC servo result */
 	if (hubs->dcs_codes) {
