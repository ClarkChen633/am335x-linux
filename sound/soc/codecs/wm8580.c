--- conflicted
+++ resolved
@@ -490,18 +490,6 @@
 		paifa |= 0x8;
 		break;
 	case SNDRV_PCM_FORMAT_S20_3LE:
-<<<<<<< HEAD
-		paifa |= 0x10;
-		paifb |= WM8580_AIF_LENGTH_20;
-		break;
-	case SNDRV_PCM_FORMAT_S24_LE:
-		paifa |= 0x10;
-		paifb |= WM8580_AIF_LENGTH_24;
-		break;
-	case SNDRV_PCM_FORMAT_S32_LE:
-		paifa |= 0x10;
-		paifb |= WM8580_AIF_LENGTH_24;
-=======
 		paifa |= 0x0;
 		paifb |= WM8580_AIF_LENGTH_20;
 		break;
@@ -512,28 +500,19 @@
 	case SNDRV_PCM_FORMAT_S32_LE:
 		paifa |= 0x0;
 		paifb |= WM8580_AIF_LENGTH_32;
->>>>>>> 3cbea436
 		break;
 	default:
 		return -EINVAL;
 	}
 
 	/* Look up the SYSCLK ratio; accept only exact matches */
-<<<<<<< HEAD
-	ratio = wm8580->sysclk[dai->id] / params_rate(params);
-=======
 	ratio = wm8580->sysclk[dai->driver->id] / params_rate(params);
->>>>>>> 3cbea436
 	for (i = 0; i < ARRAY_SIZE(wm8580_sysclk_ratios); i++)
 		if (ratio == wm8580_sysclk_ratios[i])
 			break;
 	if (i == ARRAY_SIZE(wm8580_sysclk_ratios)) {
 		dev_err(codec->dev, "Invalid clock ratio %d/%d\n",
-<<<<<<< HEAD
-			wm8580->sysclk[dai->id], params_rate(params));
-=======
 			wm8580->sysclk[dai->driver->id], params_rate(params));
->>>>>>> 3cbea436
 		return -EINVAL;
 	}
 	paifa |= i;
@@ -736,11 +715,7 @@
 
 	switch (clk_id) {
 	case WM8580_CLKSRC_ADCMCLK:
-<<<<<<< HEAD
-		if (dai->id != WM8580_DAI_PAIFTX)
-=======
 		if (dai->driver->id != WM8580_DAI_PAIFTX)
->>>>>>> 3cbea436
 			return -EINVAL;
 		sel = 0 << sel_shift;
 		break;
@@ -759,11 +734,7 @@
 	}
 
 	/* We really should validate PLL settings but not yet */
-<<<<<<< HEAD
-	wm8580->sysclk[dai->id] = freq;
-=======
 	wm8580->sysclk[dai->driver->id] = freq;
->>>>>>> 3cbea436
 
 	return snd_soc_update_bits(codec, WM8580_CLKSEL, sel_mask, sel);
 }
@@ -933,11 +904,7 @@
 	.set_bias_level = wm8580_set_bias_level,
 	.reg_cache_size = ARRAY_SIZE(wm8580_reg),
 	.reg_word_size = sizeof(u16),
-<<<<<<< HEAD
-	.reg_cache_default = &wm8580_reg,
-=======
 	.reg_cache_default = wm8580_reg,
->>>>>>> 3cbea436
 };
 
 #if defined(CONFIG_I2C) || defined(CONFIG_I2C_MODULE)
