--- conflicted
+++ resolved
@@ -686,16 +686,6 @@
 {
 	struct wm8994_priv *wm8994 = snd_soc_codec_get_drvdata(codec);
 
-<<<<<<< HEAD
-	if (wm8994->active_refcount)
-		mode = WM1811_JACKDET_MODE_AUDIO;
-
-	snd_soc_update_bits(codec, WM8994_ANTIPOP_2,
-			    WM1811_JACKDET_MODE_MASK, mode);
-
-	if (mode == WM1811_JACKDET_MODE_MIC)
-		msleep(2);
-=======
 	if (!wm8994->jackdet || !wm8994->jack_cb)
 		return;
 
@@ -713,7 +703,6 @@
 
 	snd_soc_update_bits(codec, WM8994_ANTIPOP_2,
 			    WM1811_JACKDET_MODE_MASK, mode);
->>>>>>> e816b57a
 }
 
 static void active_reference(struct snd_soc_codec *codec)
@@ -727,20 +716,8 @@
 	dev_dbg(codec->dev, "Active refcount incremented, now %d\n",
 		wm8994->active_refcount);
 
-<<<<<<< HEAD
-	if (wm8994->active_refcount == 1) {
-		/* If we're using jack detection go into audio mode */
-		if (wm8994->jackdet && wm8994->jack_cb) {
-			snd_soc_update_bits(codec, WM8994_ANTIPOP_2,
-					    WM1811_JACKDET_MODE_MASK,
-					    WM1811_JACKDET_MODE_AUDIO);
-			msleep(2);
-		}
-	}
-=======
 	/* If we're using jack detection go into audio mode */
 	wm1811_jackdet_set_mode(codec, WM1811_JACKDET_MODE_AUDIO);
->>>>>>> e816b57a
 
 	mutex_unlock(&wm8994->accdet_lock);
 }
@@ -759,25 +736,12 @@
 
 	if (wm8994->active_refcount == 0) {
 		/* Go into appropriate detection only mode */
-<<<<<<< HEAD
-		if (wm8994->jackdet && wm8994->jack_cb) {
-			if (wm8994->jack_mic || wm8994->mic_detecting)
-				mode = WM1811_JACKDET_MODE_MIC;
-			else
-				mode = WM1811_JACKDET_MODE_JACK;
-
-			snd_soc_update_bits(codec, WM8994_ANTIPOP_2,
-					    WM1811_JACKDET_MODE_MASK,
-					    mode);
-		}
-=======
 		if (wm8994->jack_mic || wm8994->mic_detecting)
 			mode = WM1811_JACKDET_MODE_MIC;
 		else
 			mode = WM1811_JACKDET_MODE_JACK;
 
 		wm1811_jackdet_set_mode(codec, mode);
->>>>>>> e816b57a
 	}
 
 	mutex_unlock(&wm8994->accdet_lock);
@@ -812,19 +776,6 @@
 		wm8994->vmid_refcount);
 
 	if (wm8994->vmid_refcount == 1) {
-<<<<<<< HEAD
-		/* Startup bias, VMID ramp & buffer */
-		snd_soc_update_bits(codec, WM8994_ANTIPOP_2,
-				    WM8994_STARTUP_BIAS_ENA |
-				    WM8994_VMID_BUF_ENA |
-				    WM8994_VMID_RAMP_MASK,
-				    WM8994_STARTUP_BIAS_ENA |
-				    WM8994_VMID_BUF_ENA |
-				    (0x3 << WM8994_VMID_RAMP_SHIFT));
-
-		/* Remove discharge for line out */
-=======
->>>>>>> e816b57a
 		snd_soc_update_bits(codec, WM8994_ANTIPOP_1,
 				    WM8994_LINEOUT1_DISCH |
 				    WM8994_LINEOUT2_DISCH, 0);
@@ -2202,11 +2153,8 @@
 {
 	struct wm8994_priv *wm8994 = snd_soc_codec_get_drvdata(codec);
 	struct wm8994 *control = wm8994->wm8994;
-<<<<<<< HEAD
-=======
 
 	wm_hubs_set_bias_level(codec, level);
->>>>>>> e816b57a
 
 	switch (level) {
 	case SND_SOC_BIAS_ON:
@@ -2277,8 +2225,6 @@
 	case SND_SOC_BIAS_OFF:
 		if (codec->dapm.bias_level == SND_SOC_BIAS_STANDBY)
 			wm8994->cur_fw = NULL;
-<<<<<<< HEAD
-=======
 		break;
 	}
 
@@ -2327,16 +2273,11 @@
 
 		wm8994->vmid_mode = mode;
 		snd_soc_dapm_sync(&codec->dapm);
->>>>>>> e816b57a
 		break;
 
 	default:
 		return -EINVAL;
 	}
-<<<<<<< HEAD
-	codec->dapm.bias_level = level;
-=======
->>>>>>> e816b57a
 
 	return 0;
 }
@@ -2880,11 +2821,7 @@
 };
 
 #ifdef CONFIG_PM
-<<<<<<< HEAD
-static int wm8994_suspend(struct snd_soc_codec *codec)
-=======
 static int wm8994_codec_suspend(struct snd_soc_codec *codec)
->>>>>>> e816b57a
 {
 	struct wm8994_priv *wm8994 = snd_soc_codec_get_drvdata(codec);
 	struct wm8994 *control = wm8994->wm8994;
@@ -2940,11 +2877,6 @@
 		codec->cache_only = 0;
 	}
 
-<<<<<<< HEAD
-	wm8994_set_bias_level(codec, SND_SOC_BIAS_STANDBY);
-
-=======
->>>>>>> e816b57a
 	for (i = 0; i < ARRAY_SIZE(wm8994->fll); i++) {
 		if (!wm8994->fll_suspend[i].out)
 			continue;
@@ -2972,10 +2904,7 @@
 					    WM1811_JACKDET_MODE_JACK);
 			break;
 		}
-<<<<<<< HEAD
-=======
-		break;
->>>>>>> e816b57a
+		break;
 	case WM8958:
 		if (wm8994->jack_cb)
 			snd_soc_update_bits(codec, WM8958_MIC_DETECT_1,
@@ -3151,11 +3080,7 @@
 	struct wm8994_priv *wm8994 = snd_soc_codec_get_drvdata(codec);
 	struct wm8994_micdet *micdet;
 	struct wm8994 *control = wm8994->wm8994;
-<<<<<<< HEAD
-	int reg;
-=======
 	int reg, ret;
->>>>>>> e816b57a
 
 	if (control->type != WM8994) {
 		dev_warn(codec->dev, "Not a WM8994\n");
@@ -3280,7 +3205,6 @@
 	struct snd_soc_codec *codec = data;
 	struct wm8994_priv *wm8994 = snd_soc_codec_get_drvdata(codec);
 	int report;
-<<<<<<< HEAD
 
 	dev_dbg(codec->dev, "MICDET %x\n", status);
 
@@ -3317,77 +3241,6 @@
 	}
 
 
-	if (wm8994->mic_detecting && status & 0x4) {
-		dev_dbg(codec->dev, "Detected headphone\n");
-		wm8994->mic_detecting = false;
-
-		wm8958_micd_set_rate(codec);
-
-		snd_soc_jack_report(wm8994->micdet[0].jack, SND_JACK_HEADPHONE,
-				    SND_JACK_HEADSET);
-
-		/* If we have jackdet that will detect removal */
-		if (wm8994->jackdet) {
-			snd_soc_update_bits(codec, WM8958_MIC_DETECT_1,
-					    WM8958_MICD_ENA, 0);
-
-			wm1811_jackdet_set_mode(codec,
-						WM1811_JACKDET_MODE_JACK);
-		}
-	}
-
-	/* Report short circuit as a button */
-	if (wm8994->jack_mic) {
-		report = 0;
-		if (status & 0x4)
-			report |= SND_JACK_BTN_0;
-
-		if (status & 0x8)
-			report |= SND_JACK_BTN_1;
-
-		if (status & 0x10)
-			report |= SND_JACK_BTN_2;
-
-		if (status & 0x20)
-			report |= SND_JACK_BTN_3;
-
-=======
-
-	dev_dbg(codec->dev, "MICDET %x\n", status);
-
-	/* Either nothing present or just starting detection */
-	if (!(status & WM8958_MICD_STS)) {
-		if (!wm8994->jackdet) {
-			/* If nothing present then clear our statuses */
-			dev_dbg(codec->dev, "Detected open circuit\n");
-			wm8994->jack_mic = false;
-			wm8994->mic_detecting = true;
-
-			wm8958_micd_set_rate(codec);
-
-			snd_soc_jack_report(wm8994->micdet[0].jack, 0,
-					    wm8994->btn_mask |
-					     SND_JACK_HEADSET);
-		}
-		return;
-	}
-
-	/* If the measurement is showing a high impedence we've got a
-	 * microphone.
-	 */
-	if (wm8994->mic_detecting && (status & 0x600)) {
-		dev_dbg(codec->dev, "Detected microphone\n");
-
-		wm8994->mic_detecting = false;
-		wm8994->jack_mic = true;
-
-		wm8958_micd_set_rate(codec);
-
-		snd_soc_jack_report(wm8994->micdet[0].jack, SND_JACK_HEADSET,
-				    SND_JACK_HEADSET);
-	}
-
-
 	if (wm8994->mic_detecting && status & 0xfc) {
 		dev_dbg(codec->dev, "Detected headphone\n");
 		wm8994->mic_detecting = false;
@@ -3434,7 +3287,6 @@
 		if (status & 0x20)
 			report |= SND_JACK_BTN_3;
 
->>>>>>> e816b57a
 		if (status & 0x40)
 			report |= SND_JACK_BTN_4;
 
@@ -3451,10 +3303,7 @@
 	struct wm8994_priv *wm8994 = data;
 	struct snd_soc_codec *codec = wm8994->codec;
 	int reg;
-<<<<<<< HEAD
-=======
 	bool present;
->>>>>>> e816b57a
 
 	mutex_lock(&wm8994->accdet_lock);
 
@@ -3467,13 +3316,6 @@
 
 	dev_dbg(codec->dev, "JACKDET %x\n", reg);
 
-<<<<<<< HEAD
-	if (reg & WM1811_JACKDET_LVL) {
-		dev_dbg(codec->dev, "Jack detected\n");
-
-		snd_soc_jack_report(wm8994->micdet[0].jack,
-				    SND_JACK_MECHANICAL, SND_JACK_MECHANICAL);
-=======
 	present = reg & WM1811_JACKDET_LVL;
 
 	if (present) {
@@ -3485,7 +3327,6 @@
 		/* Disable debounce while inserted */
 		snd_soc_update_bits(codec, WM1811_JACKDET_CTRL,
 				    WM1811_JACKDET_DB, 0);
->>>>>>> e816b57a
 
 		/*
 		 * Start off measument of microphone impedence to find
@@ -3493,27 +3334,18 @@
 		 */
 		wm8994->mic_detecting = true;
 		wm1811_jackdet_set_mode(codec, WM1811_JACKDET_MODE_MIC);
-<<<<<<< HEAD
-=======
-
->>>>>>> e816b57a
+
 		snd_soc_update_bits(codec, WM8958_MIC_DETECT_1,
 				    WM8958_MICD_ENA, WM8958_MICD_ENA);
 	} else {
 		dev_dbg(codec->dev, "Jack not detected\n");
 
-<<<<<<< HEAD
-		snd_soc_jack_report(wm8994->micdet[0].jack, 0,
-				    SND_JACK_MECHANICAL | SND_JACK_HEADSET |
-				    wm8994->btn_mask);
-=======
 		snd_soc_update_bits(codec, WM8958_MICBIAS2,
 				    WM8958_MICB2_DISCH, WM8958_MICB2_DISCH);
 
 		/* Enable debounce while removed */
 		snd_soc_update_bits(codec, WM1811_JACKDET_CTRL,
 				    WM1811_JACKDET_DB, WM1811_JACKDET_DB);
->>>>>>> e816b57a
 
 		wm8994->mic_detecting = false;
 		wm8994->jack_mic = false;
@@ -3524,8 +3356,6 @@
 
 	mutex_unlock(&wm8994->accdet_lock);
 
-<<<<<<< HEAD
-=======
 	/* If required for an external cap force MICBIAS on */
 	if (wm8994->pdata->jd_ext_cap) {
 		mutex_lock(&codec->mutex);
@@ -3548,7 +3378,6 @@
 				    SND_JACK_MECHANICAL | SND_JACK_HEADSET |
 				    wm8994->btn_mask);
 
->>>>>>> e816b57a
 	return IRQ_HANDLED;
 }
 
@@ -3591,10 +3420,7 @@
 		}
 
 		snd_soc_dapm_force_enable_pin(&codec->dapm, "CLK_SYS");
-<<<<<<< HEAD
-=======
 		snd_soc_dapm_sync(&codec->dapm);
->>>>>>> e816b57a
 
 		wm8994->micdet[0].jack = jack;
 		wm8994->jack_cb = cb;
@@ -3625,12 +3451,9 @@
 		 * otherwise jump straight to microphone detection.
 		 */
 		if (wm8994->jackdet) {
-<<<<<<< HEAD
-=======
 			snd_soc_update_bits(codec, WM8958_MICBIAS2,
 					    WM8958_MICB2_DISCH,
 					    WM8958_MICB2_DISCH);
->>>>>>> e816b57a
 			snd_soc_update_bits(codec, WM8994_LDO_1,
 					    WM8994_LDO1_DISCH, 0);
 			wm1811_jackdet_set_mode(codec,
@@ -3643,13 +3466,9 @@
 	} else {
 		snd_soc_update_bits(codec, WM8958_MIC_DETECT_1,
 				    WM8958_MICD_ENA, 0);
-<<<<<<< HEAD
-		snd_soc_dapm_disable_pin(&codec->dapm, "CLK_SYS");
-=======
 		wm1811_jackdet_set_mode(codec, WM1811_JACKDET_MODE_NONE);
 		snd_soc_dapm_disable_pin(&codec->dapm, "CLK_SYS");
 		snd_soc_dapm_sync(&codec->dapm);
->>>>>>> e816b57a
 	}
 
 	return 0;
@@ -3662,25 +3481,13 @@
 	struct snd_soc_codec *codec = wm8994->codec;
 	int reg, count;
 
-<<<<<<< HEAD
-	mutex_lock(&wm8994->accdet_lock);
-
-=======
->>>>>>> e816b57a
 	/*
 	 * Jack detection may have detected a removal simulataneously
 	 * with an update of the MICDET status; if so it will have
 	 * stopped detection and we can ignore this interrupt.
 	 */
-<<<<<<< HEAD
-	if (!(snd_soc_read(codec, WM8958_MIC_DETECT_1) & WM8958_MICD_ENA)) {
-		mutex_unlock(&wm8994->accdet_lock);
-		return IRQ_HANDLED;
-	}
-=======
 	if (!(snd_soc_read(codec, WM8958_MIC_DETECT_1) & WM8958_MICD_ENA))
 		return IRQ_HANDLED;
->>>>>>> e816b57a
 
 	/* We may occasionally read a detection without an impedence
 	 * range being provided - if that happens loop again.
@@ -3689,7 +3496,6 @@
 	do {
 		reg = snd_soc_read(codec, WM8958_MIC_DETECT_3);
 		if (reg < 0) {
-			mutex_unlock(&wm8994->accdet_lock);
 			dev_err(codec->dev,
 				"Failed to read mic detect status: %d\n",
 				reg);
@@ -3720,8 +3526,6 @@
 		dev_warn(codec->dev, "Accessory detection with no callback\n");
 
 out:
-	mutex_unlock(&wm8994->accdet_lock);
-
 	return IRQ_HANDLED;
 }
 
@@ -3755,35 +3559,16 @@
 static int wm8994_codec_probe(struct snd_soc_codec *codec)
 {
 	struct wm8994 *control = dev_get_drvdata(codec->dev->parent);
-<<<<<<< HEAD
-	struct wm8994_priv *wm8994;
-=======
 	struct wm8994_priv *wm8994 = snd_soc_codec_get_drvdata(codec);
->>>>>>> e816b57a
 	struct snd_soc_dapm_context *dapm = &codec->dapm;
 	unsigned int reg;
 	int ret, i;
 
-<<<<<<< HEAD
-	codec->control_data = control->regmap;
-
-	wm8994 = devm_kzalloc(codec->dev, sizeof(struct wm8994_priv),
-			      GFP_KERNEL);
-	if (wm8994 == NULL)
-		return -ENOMEM;
-	snd_soc_codec_set_drvdata(codec, wm8994);
-
-	snd_soc_codec_set_cache_io(codec, 16, 16, SND_SOC_REGMAP);
-
-	wm8994->wm8994 = dev_get_drvdata(codec->dev->parent);
-	wm8994->pdata = dev_get_platdata(codec->dev->parent);
-=======
 	wm8994->codec = codec;
 	codec->control_data = control->regmap;
 
 	snd_soc_codec_set_cache_io(codec, 16, 16, SND_SOC_REGMAP);
 
->>>>>>> e816b57a
 	wm8994->codec = codec;
 
 	mutex_init(&wm8994->accdet_lock);
@@ -3800,12 +3585,9 @@
 	pm_runtime_enable(codec->dev);
 	pm_runtime_idle(codec->dev);
 
-<<<<<<< HEAD
-=======
 	/* By default use idle_bias_off, will override for WM8994 */
 	codec->dapm.idle_bias_off = 1;
 
->>>>>>> e816b57a
 	/* Set revision-specific configuration */
 	wm8994->revision = snd_soc_read(codec, WM8994_CHIP_REVISION);
 	switch (control->type) {
@@ -4242,26 +4024,12 @@
 	return 0;
 }
 
-static int wm8994_soc_volatile(struct snd_soc_codec *codec,
-			       unsigned int reg)
-{
-	return true;
-}
-
 static struct snd_soc_codec_driver soc_codec_dev_wm8994 = {
 	.probe =	wm8994_codec_probe,
 	.remove =	wm8994_codec_remove,
-<<<<<<< HEAD
-	.suspend =	wm8994_suspend,
-	.resume =	wm8994_resume,
-	.set_bias_level = wm8994_set_bias_level,
-	.reg_cache_size	= WM8994_MAX_REGISTER,
-	.volatile_register = wm8994_soc_volatile,
-=======
 	.suspend =	wm8994_codec_suspend,
 	.resume =	wm8994_codec_resume,
 	.set_bias_level = wm8994_set_bias_level,
->>>>>>> e816b57a
 };
 
 static int __devinit wm8994_probe(struct platform_device *pdev)
@@ -4287,13 +4055,6 @@
 	return 0;
 }
 
-<<<<<<< HEAD
-static struct platform_driver wm8994_codec_driver = {
-	.driver = {
-		   .name = "wm8994-codec",
-		   .owner = THIS_MODULE,
-		   },
-=======
 #ifdef CONFIG_PM_SLEEP
 static int wm8994_suspend(struct device *dev)
 {
@@ -4331,7 +4092,6 @@
 		.owner = THIS_MODULE,
 		.pm = &wm8994_pm_ops,
 	},
->>>>>>> e816b57a
 	.probe = wm8994_probe,
 	.remove = __devexit_p(wm8994_remove),
 };
