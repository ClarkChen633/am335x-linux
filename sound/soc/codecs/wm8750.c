/*
 * wm8750.c -- WM8750 ALSA SoC audio driver
 *
 * Copyright 2005 Openedhand Ltd.
 *
 * Author: Richard Purdie <richard@openedhand.com>
 *
 * Based on WM8753.c
 *
 * This program is free software; you can redistribute it and/or modify
 * it under the terms of the GNU General Public License version 2 as
 * published by the Free Software Foundation.
 */

#include <linux/module.h>
#include <linux/moduleparam.h>
#include <linux/init.h>
#include <linux/delay.h>
#include <linux/pm.h>
#include <linux/i2c.h>
#include <linux/platform_device.h>
#include <linux/spi/spi.h>
#include <linux/slab.h>
#include <sound/core.h>
#include <sound/pcm.h>
#include <sound/pcm_params.h>
#include <sound/soc.h>
#include <sound/soc-dapm.h>
#include <sound/initval.h>

#include "wm8750.h"

/*
 * wm8750 register cache
 * We can't read the WM8750 register space when we
 * are using 2 wire for device control, so we cache them instead.
 */
static const u16 wm8750_reg[] = {
	0x0097, 0x0097, 0x0079, 0x0079,  /*  0 */
	0x0000, 0x0008, 0x0000, 0x000a,  /*  4 */
	0x0000, 0x0000, 0x00ff, 0x00ff,  /*  8 */
	0x000f, 0x000f, 0x0000, 0x0000,  /* 12 */
	0x0000, 0x007b, 0x0000, 0x0032,  /* 16 */
	0x0000, 0x00c3, 0x00c3, 0x00c0,  /* 20 */
	0x0000, 0x0000, 0x0000, 0x0000,  /* 24 */
	0x0000, 0x0000, 0x0000, 0x0000,  /* 28 */
	0x0000, 0x0000, 0x0050, 0x0050,  /* 32 */
	0x0050, 0x0050, 0x0050, 0x0050,  /* 36 */
	0x0079, 0x0079, 0x0079,          /* 40 */
};

/* codec private data */
struct wm8750_priv {
	unsigned int sysclk;
	struct snd_soc_codec codec;
	u16 reg_cache[ARRAY_SIZE(wm8750_reg)];
};

#define wm8750_reset(c)	snd_soc_write(c, WM8750_RESET, 0)

/*
 * WM8750 Controls
 */
static const char *wm8750_bass[] = {"Linear Control", "Adaptive Boost"};
static const char *wm8750_bass_filter[] = { "130Hz @ 48kHz", "200Hz @ 48kHz" };
static const char *wm8750_treble[] = {"8kHz", "4kHz"};
static const char *wm8750_3d_lc[] = {"200Hz", "500Hz"};
static const char *wm8750_3d_uc[] = {"2.2kHz", "1.5kHz"};
static const char *wm8750_3d_func[] = {"Capture", "Playback"};
static const char *wm8750_alc_func[] = {"Off", "Right", "Left", "Stereo"};
static const char *wm8750_ng_type[] = {"Constant PGA Gain",
	"Mute ADC Output"};
static const char *wm8750_line_mux[] = {"Line 1", "Line 2", "Line 3", "PGA",
	"Differential"};
static const char *wm8750_pga_sel[] = {"Line 1", "Line 2", "Line 3",
	"Differential"};
static const char *wm8750_out3[] = {"VREF", "ROUT1 + Vol", "MonoOut",
	"ROUT1"};
static const char *wm8750_diff_sel[] = {"Line 1", "Line 2"};
static const char *wm8750_adcpol[] = {"Normal", "L Invert", "R Invert",
	"L + R Invert"};
static const char *wm8750_deemph[] = {"None", "32Khz", "44.1Khz", "48Khz"};
static const char *wm8750_mono_mux[] = {"Stereo", "Mono (Left)",
	"Mono (Right)", "Digital Mono"};

static const struct soc_enum wm8750_enum[] = {
SOC_ENUM_SINGLE(WM8750_BASS, 7, 2, wm8750_bass),
SOC_ENUM_SINGLE(WM8750_BASS, 6, 2, wm8750_bass_filter),
SOC_ENUM_SINGLE(WM8750_TREBLE, 6, 2, wm8750_treble),
SOC_ENUM_SINGLE(WM8750_3D, 5, 2, wm8750_3d_lc),
SOC_ENUM_SINGLE(WM8750_3D, 6, 2, wm8750_3d_uc),
SOC_ENUM_SINGLE(WM8750_3D, 7, 2, wm8750_3d_func),
SOC_ENUM_SINGLE(WM8750_ALC1, 7, 4, wm8750_alc_func),
SOC_ENUM_SINGLE(WM8750_NGATE, 1, 2, wm8750_ng_type),
SOC_ENUM_SINGLE(WM8750_LOUTM1, 0, 5, wm8750_line_mux),
SOC_ENUM_SINGLE(WM8750_ROUTM1, 0, 5, wm8750_line_mux),
SOC_ENUM_SINGLE(WM8750_LADCIN, 6, 4, wm8750_pga_sel), /* 10 */
SOC_ENUM_SINGLE(WM8750_RADCIN, 6, 4, wm8750_pga_sel),
SOC_ENUM_SINGLE(WM8750_ADCTL2, 7, 4, wm8750_out3),
SOC_ENUM_SINGLE(WM8750_ADCIN, 8, 2, wm8750_diff_sel),
SOC_ENUM_SINGLE(WM8750_ADCDAC, 5, 4, wm8750_adcpol),
SOC_ENUM_SINGLE(WM8750_ADCDAC, 1, 4, wm8750_deemph),
SOC_ENUM_SINGLE(WM8750_ADCIN, 6, 4, wm8750_mono_mux), /* 16 */

};

static const struct snd_kcontrol_new wm8750_snd_controls[] = {

SOC_DOUBLE_R("Capture Volume", WM8750_LINVOL, WM8750_RINVOL, 0, 63, 0),
SOC_DOUBLE_R("Capture ZC Switch", WM8750_LINVOL, WM8750_RINVOL, 6, 1, 0),
SOC_DOUBLE_R("Capture Switch", WM8750_LINVOL, WM8750_RINVOL, 7, 1, 1),

SOC_DOUBLE_R("Headphone Playback ZC Switch", WM8750_LOUT1V,
	WM8750_ROUT1V, 7, 1, 0),
SOC_DOUBLE_R("Speaker Playback ZC Switch", WM8750_LOUT2V,
	WM8750_ROUT2V, 7, 1, 0),

SOC_ENUM("Playback De-emphasis", wm8750_enum[15]),

SOC_ENUM("Capture Polarity", wm8750_enum[14]),
SOC_SINGLE("Playback 6dB Attenuate", WM8750_ADCDAC, 7, 1, 0),
SOC_SINGLE("Capture 6dB Attenuate", WM8750_ADCDAC, 8, 1, 0),

SOC_DOUBLE_R("PCM Volume", WM8750_LDAC, WM8750_RDAC, 0, 255, 0),

SOC_ENUM("Bass Boost", wm8750_enum[0]),
SOC_ENUM("Bass Filter", wm8750_enum[1]),
SOC_SINGLE("Bass Volume", WM8750_BASS, 0, 15, 1),

SOC_SINGLE("Treble Volume", WM8750_TREBLE, 0, 15, 1),
SOC_ENUM("Treble Cut-off", wm8750_enum[2]),

SOC_SINGLE("3D Switch", WM8750_3D, 0, 1, 0),
SOC_SINGLE("3D Volume", WM8750_3D, 1, 15, 0),
SOC_ENUM("3D Lower Cut-off", wm8750_enum[3]),
SOC_ENUM("3D Upper Cut-off", wm8750_enum[4]),
SOC_ENUM("3D Mode", wm8750_enum[5]),

SOC_SINGLE("ALC Capture Target Volume", WM8750_ALC1, 0, 7, 0),
SOC_SINGLE("ALC Capture Max Volume", WM8750_ALC1, 4, 7, 0),
SOC_ENUM("ALC Capture Function", wm8750_enum[6]),
SOC_SINGLE("ALC Capture ZC Switch", WM8750_ALC2, 7, 1, 0),
SOC_SINGLE("ALC Capture Hold Time", WM8750_ALC2, 0, 15, 0),
SOC_SINGLE("ALC Capture Decay Time", WM8750_ALC3, 4, 15, 0),
SOC_SINGLE("ALC Capture Attack Time", WM8750_ALC3, 0, 15, 0),
SOC_SINGLE("ALC Capture NG Threshold", WM8750_NGATE, 3, 31, 0),
SOC_ENUM("ALC Capture NG Type", wm8750_enum[4]),
SOC_SINGLE("ALC Capture NG Switch", WM8750_NGATE, 0, 1, 0),

SOC_SINGLE("Left ADC Capture Volume", WM8750_LADC, 0, 255, 0),
SOC_SINGLE("Right ADC Capture Volume", WM8750_RADC, 0, 255, 0),

SOC_SINGLE("ZC Timeout Switch", WM8750_ADCTL1, 0, 1, 0),
SOC_SINGLE("Playback Invert Switch", WM8750_ADCTL1, 1, 1, 0),

SOC_SINGLE("Right Speaker Playback Invert Switch", WM8750_ADCTL2, 4, 1, 0),

/* Unimplemented */
/* ADCDAC Bit 0 - ADCHPD */
/* ADCDAC Bit 4 - HPOR */
/* ADCTL1 Bit 2,3 - DATSEL */
/* ADCTL1 Bit 4,5 - DMONOMIX */
/* ADCTL1 Bit 6,7 - VSEL */
/* ADCTL2 Bit 2 - LRCM */
/* ADCTL2 Bit 3 - TRI */
/* ADCTL3 Bit 5 - HPFLREN */
/* ADCTL3 Bit 6 - VROI */
/* ADCTL3 Bit 7,8 - ADCLRM */
/* ADCIN Bit 4 - LDCM */
/* ADCIN Bit 5 - RDCM */

SOC_DOUBLE_R("Mic Boost", WM8750_LADCIN, WM8750_RADCIN, 4, 3, 0),

SOC_DOUBLE_R("Bypass Left Playback Volume", WM8750_LOUTM1,
	WM8750_LOUTM2, 4, 7, 1),
SOC_DOUBLE_R("Bypass Right Playback Volume", WM8750_ROUTM1,
	WM8750_ROUTM2, 4, 7, 1),
SOC_DOUBLE_R("Bypass Mono Playback Volume", WM8750_MOUTM1,
	WM8750_MOUTM2, 4, 7, 1),

SOC_SINGLE("Mono Playback ZC Switch", WM8750_MOUTV, 7, 1, 0),

SOC_DOUBLE_R("Headphone Playback Volume", WM8750_LOUT1V, WM8750_ROUT1V,
	0, 127, 0),
SOC_DOUBLE_R("Speaker Playback Volume", WM8750_LOUT2V, WM8750_ROUT2V,
	0, 127, 0),

SOC_SINGLE("Mono Playback Volume", WM8750_MOUTV, 0, 127, 0),

};

/*
 * DAPM Controls
 */

/* Left Mixer */
static const struct snd_kcontrol_new wm8750_left_mixer_controls[] = {
SOC_DAPM_SINGLE("Playback Switch", WM8750_LOUTM1, 8, 1, 0),
SOC_DAPM_SINGLE("Left Bypass Switch", WM8750_LOUTM1, 7, 1, 0),
SOC_DAPM_SINGLE("Right Playback Switch", WM8750_LOUTM2, 8, 1, 0),
SOC_DAPM_SINGLE("Right Bypass Switch", WM8750_LOUTM2, 7, 1, 0),
};

/* Right Mixer */
static const struct snd_kcontrol_new wm8750_right_mixer_controls[] = {
SOC_DAPM_SINGLE("Left Playback Switch", WM8750_ROUTM1, 8, 1, 0),
SOC_DAPM_SINGLE("Left Bypass Switch", WM8750_ROUTM1, 7, 1, 0),
SOC_DAPM_SINGLE("Playback Switch", WM8750_ROUTM2, 8, 1, 0),
SOC_DAPM_SINGLE("Right Bypass Switch", WM8750_ROUTM2, 7, 1, 0),
};

/* Mono Mixer */
static const struct snd_kcontrol_new wm8750_mono_mixer_controls[] = {
SOC_DAPM_SINGLE("Left Playback Switch", WM8750_MOUTM1, 8, 1, 0),
SOC_DAPM_SINGLE("Left Bypass Switch", WM8750_MOUTM1, 7, 1, 0),
SOC_DAPM_SINGLE("Right Playback Switch", WM8750_MOUTM2, 8, 1, 0),
SOC_DAPM_SINGLE("Right Bypass Switch", WM8750_MOUTM2, 7, 1, 0),
};

/* Left Line Mux */
static const struct snd_kcontrol_new wm8750_left_line_controls =
SOC_DAPM_ENUM("Route", wm8750_enum[8]);

/* Right Line Mux */
static const struct snd_kcontrol_new wm8750_right_line_controls =
SOC_DAPM_ENUM("Route", wm8750_enum[9]);

/* Left PGA Mux */
static const struct snd_kcontrol_new wm8750_left_pga_controls =
SOC_DAPM_ENUM("Route", wm8750_enum[10]);

/* Right PGA Mux */
static const struct snd_kcontrol_new wm8750_right_pga_controls =
SOC_DAPM_ENUM("Route", wm8750_enum[11]);

/* Out 3 Mux */
static const struct snd_kcontrol_new wm8750_out3_controls =
SOC_DAPM_ENUM("Route", wm8750_enum[12]);

/* Differential Mux */
static const struct snd_kcontrol_new wm8750_diffmux_controls =
SOC_DAPM_ENUM("Route", wm8750_enum[13]);

/* Mono ADC Mux */
static const struct snd_kcontrol_new wm8750_monomux_controls =
SOC_DAPM_ENUM("Route", wm8750_enum[16]);

static const struct snd_soc_dapm_widget wm8750_dapm_widgets[] = {
	SND_SOC_DAPM_MIXER("Left Mixer", SND_SOC_NOPM, 0, 0,
		&wm8750_left_mixer_controls[0],
		ARRAY_SIZE(wm8750_left_mixer_controls)),
	SND_SOC_DAPM_MIXER("Right Mixer", SND_SOC_NOPM, 0, 0,
		&wm8750_right_mixer_controls[0],
		ARRAY_SIZE(wm8750_right_mixer_controls)),
	SND_SOC_DAPM_MIXER("Mono Mixer", WM8750_PWR2, 2, 0,
		&wm8750_mono_mixer_controls[0],
		ARRAY_SIZE(wm8750_mono_mixer_controls)),

	SND_SOC_DAPM_PGA("Right Out 2", WM8750_PWR2, 3, 0, NULL, 0),
	SND_SOC_DAPM_PGA("Left Out 2", WM8750_PWR2, 4, 0, NULL, 0),
	SND_SOC_DAPM_PGA("Right Out 1", WM8750_PWR2, 5, 0, NULL, 0),
	SND_SOC_DAPM_PGA("Left Out 1", WM8750_PWR2, 6, 0, NULL, 0),
	SND_SOC_DAPM_DAC("Right DAC", "Right Playback", WM8750_PWR2, 7, 0),
	SND_SOC_DAPM_DAC("Left DAC", "Left Playback", WM8750_PWR2, 8, 0),

	SND_SOC_DAPM_MICBIAS("Mic Bias", WM8750_PWR1, 1, 0),
	SND_SOC_DAPM_ADC("Right ADC", "Right Capture", WM8750_PWR1, 2, 0),
	SND_SOC_DAPM_ADC("Left ADC", "Left Capture", WM8750_PWR1, 3, 0),

	SND_SOC_DAPM_MUX("Left PGA Mux", WM8750_PWR1, 5, 0,
		&wm8750_left_pga_controls),
	SND_SOC_DAPM_MUX("Right PGA Mux", WM8750_PWR1, 4, 0,
		&wm8750_right_pga_controls),
	SND_SOC_DAPM_MUX("Left Line Mux", SND_SOC_NOPM, 0, 0,
		&wm8750_left_line_controls),
	SND_SOC_DAPM_MUX("Right Line Mux", SND_SOC_NOPM, 0, 0,
		&wm8750_right_line_controls),

	SND_SOC_DAPM_MUX("Out3 Mux", SND_SOC_NOPM, 0, 0, &wm8750_out3_controls),
	SND_SOC_DAPM_PGA("Out 3", WM8750_PWR2, 1, 0, NULL, 0),
	SND_SOC_DAPM_PGA("Mono Out 1", WM8750_PWR2, 2, 0, NULL, 0),

	SND_SOC_DAPM_MUX("Differential Mux", SND_SOC_NOPM, 0, 0,
		&wm8750_diffmux_controls),
	SND_SOC_DAPM_MUX("Left ADC Mux", SND_SOC_NOPM, 0, 0,
		&wm8750_monomux_controls),
	SND_SOC_DAPM_MUX("Right ADC Mux", SND_SOC_NOPM, 0, 0,
		&wm8750_monomux_controls),

	SND_SOC_DAPM_OUTPUT("LOUT1"),
	SND_SOC_DAPM_OUTPUT("ROUT1"),
	SND_SOC_DAPM_OUTPUT("LOUT2"),
	SND_SOC_DAPM_OUTPUT("ROUT2"),
	SND_SOC_DAPM_OUTPUT("MONO1"),
	SND_SOC_DAPM_OUTPUT("OUT3"),
	SND_SOC_DAPM_OUTPUT("VREF"),

	SND_SOC_DAPM_INPUT("LINPUT1"),
	SND_SOC_DAPM_INPUT("LINPUT2"),
	SND_SOC_DAPM_INPUT("LINPUT3"),
	SND_SOC_DAPM_INPUT("RINPUT1"),
	SND_SOC_DAPM_INPUT("RINPUT2"),
	SND_SOC_DAPM_INPUT("RINPUT3"),
};

static const struct snd_soc_dapm_route audio_map[] = {
	/* left mixer */
	{"Left Mixer", "Playback Switch", "Left DAC"},
	{"Left Mixer", "Left Bypass Switch", "Left Line Mux"},
	{"Left Mixer", "Right Playback Switch", "Right DAC"},
	{"Left Mixer", "Right Bypass Switch", "Right Line Mux"},

	/* right mixer */
	{"Right Mixer", "Left Playback Switch", "Left DAC"},
	{"Right Mixer", "Left Bypass Switch", "Left Line Mux"},
	{"Right Mixer", "Playback Switch", "Right DAC"},
	{"Right Mixer", "Right Bypass Switch", "Right Line Mux"},

	/* left out 1 */
	{"Left Out 1", NULL, "Left Mixer"},
	{"LOUT1", NULL, "Left Out 1"},

	/* left out 2 */
	{"Left Out 2", NULL, "Left Mixer"},
	{"LOUT2", NULL, "Left Out 2"},

	/* right out 1 */
	{"Right Out 1", NULL, "Right Mixer"},
	{"ROUT1", NULL, "Right Out 1"},

	/* right out 2 */
	{"Right Out 2", NULL, "Right Mixer"},
	{"ROUT2", NULL, "Right Out 2"},

	/* mono mixer */
	{"Mono Mixer", "Left Playback Switch", "Left DAC"},
	{"Mono Mixer", "Left Bypass Switch", "Left Line Mux"},
	{"Mono Mixer", "Right Playback Switch", "Right DAC"},
	{"Mono Mixer", "Right Bypass Switch", "Right Line Mux"},

	/* mono out */
	{"Mono Out 1", NULL, "Mono Mixer"},
	{"MONO1", NULL, "Mono Out 1"},

	/* out 3 */
	{"Out3 Mux", "VREF", "VREF"},
	{"Out3 Mux", "ROUT1 + Vol", "ROUT1"},
	{"Out3 Mux", "ROUT1", "Right Mixer"},
	{"Out3 Mux", "MonoOut", "MONO1"},
	{"Out 3", NULL, "Out3 Mux"},
	{"OUT3", NULL, "Out 3"},

	/* Left Line Mux */
	{"Left Line Mux", "Line 1", "LINPUT1"},
	{"Left Line Mux", "Line 2", "LINPUT2"},
	{"Left Line Mux", "Line 3", "LINPUT3"},
	{"Left Line Mux", "PGA", "Left PGA Mux"},
	{"Left Line Mux", "Differential", "Differential Mux"},

	/* Right Line Mux */
	{"Right Line Mux", "Line 1", "RINPUT1"},
	{"Right Line Mux", "Line 2", "RINPUT2"},
	{"Right Line Mux", "Line 3", "RINPUT3"},
	{"Right Line Mux", "PGA", "Right PGA Mux"},
	{"Right Line Mux", "Differential", "Differential Mux"},

	/* Left PGA Mux */
	{"Left PGA Mux", "Line 1", "LINPUT1"},
	{"Left PGA Mux", "Line 2", "LINPUT2"},
	{"Left PGA Mux", "Line 3", "LINPUT3"},
	{"Left PGA Mux", "Differential", "Differential Mux"},

	/* Right PGA Mux */
	{"Right PGA Mux", "Line 1", "RINPUT1"},
	{"Right PGA Mux", "Line 2", "RINPUT2"},
	{"Right PGA Mux", "Line 3", "RINPUT3"},
	{"Right PGA Mux", "Differential", "Differential Mux"},

	/* Differential Mux */
	{"Differential Mux", "Line 1", "LINPUT1"},
	{"Differential Mux", "Line 1", "RINPUT1"},
	{"Differential Mux", "Line 2", "LINPUT2"},
	{"Differential Mux", "Line 2", "RINPUT2"},

	/* Left ADC Mux */
	{"Left ADC Mux", "Stereo", "Left PGA Mux"},
	{"Left ADC Mux", "Mono (Left)", "Left PGA Mux"},
	{"Left ADC Mux", "Digital Mono", "Left PGA Mux"},

	/* Right ADC Mux */
	{"Right ADC Mux", "Stereo", "Right PGA Mux"},
	{"Right ADC Mux", "Mono (Right)", "Right PGA Mux"},
	{"Right ADC Mux", "Digital Mono", "Right PGA Mux"},

	/* ADC */
	{"Left ADC", NULL, "Left ADC Mux"},
	{"Right ADC", NULL, "Right ADC Mux"},
};

static int wm8750_add_widgets(struct snd_soc_codec *codec)
{
	snd_soc_dapm_new_controls(codec, wm8750_dapm_widgets,
				  ARRAY_SIZE(wm8750_dapm_widgets));

	snd_soc_dapm_add_routes(codec, audio_map, ARRAY_SIZE(audio_map));

	return 0;
}

struct _coeff_div {
	u32 mclk;
	u32 rate;
	u16 fs;
	u8 sr:5;
	u8 usb:1;
};

/* codec hifi mclk clock divider coefficients */
static const struct _coeff_div coeff_div[] = {
	/* 8k */
	{12288000, 8000, 1536, 0x6, 0x0},
	{11289600, 8000, 1408, 0x16, 0x0},
	{18432000, 8000, 2304, 0x7, 0x0},
	{16934400, 8000, 2112, 0x17, 0x0},
	{12000000, 8000, 1500, 0x6, 0x1},

	/* 11.025k */
	{11289600, 11025, 1024, 0x18, 0x0},
	{16934400, 11025, 1536, 0x19, 0x0},
	{12000000, 11025, 1088, 0x19, 0x1},

	/* 16k */
	{12288000, 16000, 768, 0xa, 0x0},
	{18432000, 16000, 1152, 0xb, 0x0},
	{12000000, 16000, 750, 0xa, 0x1},

	/* 22.05k */
	{11289600, 22050, 512, 0x1a, 0x0},
	{16934400, 22050, 768, 0x1b, 0x0},
	{12000000, 22050, 544, 0x1b, 0x1},

	/* 32k */
	{12288000, 32000, 384, 0xc, 0x0},
	{18432000, 32000, 576, 0xd, 0x0},
	{12000000, 32000, 375, 0xa, 0x1},

	/* 44.1k */
	{11289600, 44100, 256, 0x10, 0x0},
	{16934400, 44100, 384, 0x11, 0x0},
	{12000000, 44100, 272, 0x11, 0x1},

	/* 48k */
	{12288000, 48000, 256, 0x0, 0x0},
	{18432000, 48000, 384, 0x1, 0x0},
	{12000000, 48000, 250, 0x0, 0x1},

	/* 88.2k */
	{11289600, 88200, 128, 0x1e, 0x0},
	{16934400, 88200, 192, 0x1f, 0x0},
	{12000000, 88200, 136, 0x1f, 0x1},

	/* 96k */
	{12288000, 96000, 128, 0xe, 0x0},
	{18432000, 96000, 192, 0xf, 0x0},
	{12000000, 96000, 125, 0xe, 0x1},
};

static inline int get_coeff(int mclk, int rate)
{
	int i;

	for (i = 0; i < ARRAY_SIZE(coeff_div); i++) {
		if (coeff_div[i].rate == rate && coeff_div[i].mclk == mclk)
			return i;
	}

	printk(KERN_ERR "wm8750: could not get coeff for mclk %d @ rate %d\n",
		mclk, rate);
	return -EINVAL;
}

static int wm8750_set_dai_sysclk(struct snd_soc_dai *codec_dai,
		int clk_id, unsigned int freq, int dir)
{
	struct snd_soc_codec *codec = codec_dai->codec;
	struct wm8750_priv *wm8750 = snd_soc_codec_get_drvdata(codec);

	switch (freq) {
	case 11289600:
	case 12000000:
	case 12288000:
	case 16934400:
	case 18432000:
		wm8750->sysclk = freq;
		return 0;
	}
	return -EINVAL;
}

static int wm8750_set_dai_fmt(struct snd_soc_dai *codec_dai,
		unsigned int fmt)
{
	struct snd_soc_codec *codec = codec_dai->codec;
	u16 iface = 0;

	/* set master/slave audio interface */
	switch (fmt & SND_SOC_DAIFMT_MASTER_MASK) {
	case SND_SOC_DAIFMT_CBM_CFM:
		iface = 0x0040;
		break;
	case SND_SOC_DAIFMT_CBS_CFS:
		break;
	default:
		return -EINVAL;
	}

	/* interface format */
	switch (fmt & SND_SOC_DAIFMT_FORMAT_MASK) {
	case SND_SOC_DAIFMT_I2S:
		iface |= 0x0002;
		break;
	case SND_SOC_DAIFMT_RIGHT_J:
		break;
	case SND_SOC_DAIFMT_LEFT_J:
		iface |= 0x0001;
		break;
	case SND_SOC_DAIFMT_DSP_A:
		iface |= 0x0003;
		break;
	case SND_SOC_DAIFMT_DSP_B:
		iface |= 0x0013;
		break;
	default:
		return -EINVAL;
	}

	/* clock inversion */
	switch (fmt & SND_SOC_DAIFMT_INV_MASK) {
	case SND_SOC_DAIFMT_NB_NF:
		break;
	case SND_SOC_DAIFMT_IB_IF:
		iface |= 0x0090;
		break;
	case SND_SOC_DAIFMT_IB_NF:
		iface |= 0x0080;
		break;
	case SND_SOC_DAIFMT_NB_IF:
		iface |= 0x0010;
		break;
	default:
		return -EINVAL;
	}

	snd_soc_write(codec, WM8750_IFACE, iface);
	return 0;
}

static int wm8750_pcm_hw_params(struct snd_pcm_substream *substream,
				struct snd_pcm_hw_params *params,
				struct snd_soc_dai *dai)
{
	struct snd_soc_pcm_runtime *rtd = substream->private_data;
	struct snd_soc_device *socdev = rtd->socdev;
	struct snd_soc_codec *codec = socdev->card->codec;
	struct wm8750_priv *wm8750 = snd_soc_codec_get_drvdata(codec);
	u16 iface = snd_soc_read(codec, WM8750_IFACE) & 0x1f3;
	u16 srate = snd_soc_read(codec, WM8750_SRATE) & 0x1c0;
	int coeff = get_coeff(wm8750->sysclk, params_rate(params));

	/* bit size */
	switch (params_format(params)) {
	case SNDRV_PCM_FORMAT_S16_LE:
		break;
	case SNDRV_PCM_FORMAT_S20_3LE:
		iface |= 0x0004;
		break;
	case SNDRV_PCM_FORMAT_S24_LE:
		iface |= 0x0008;
		break;
	case SNDRV_PCM_FORMAT_S32_LE:
		iface |= 0x000c;
		break;
	}

	/* set iface & srate */
	snd_soc_write(codec, WM8750_IFACE, iface);
	if (coeff >= 0)
		snd_soc_write(codec, WM8750_SRATE, srate |
			(coeff_div[coeff].sr << 1) | coeff_div[coeff].usb);

	return 0;
}

static int wm8750_mute(struct snd_soc_dai *dai, int mute)
{
	struct snd_soc_codec *codec = dai->codec;
	u16 mute_reg = snd_soc_read(codec, WM8750_ADCDAC) & 0xfff7;

	if (mute)
		snd_soc_write(codec, WM8750_ADCDAC, mute_reg | 0x8);
	else
		snd_soc_write(codec, WM8750_ADCDAC, mute_reg);
	return 0;
}

static int wm8750_set_bias_level(struct snd_soc_codec *codec,
				 enum snd_soc_bias_level level)
{
	u16 pwr_reg = snd_soc_read(codec, WM8750_PWR1) & 0xfe3e;

	switch (level) {
	case SND_SOC_BIAS_ON:
		/* set vmid to 50k and unmute dac */
		snd_soc_write(codec, WM8750_PWR1, pwr_reg | 0x00c0);
		break;
	case SND_SOC_BIAS_PREPARE:
		break;
	case SND_SOC_BIAS_STANDBY:
		if (codec->bias_level == SND_SOC_BIAS_OFF) {
			/* Set VMID to 5k */
			snd_soc_write(codec, WM8750_PWR1, pwr_reg | 0x01c1);

			/* ...and ramp */
			msleep(1000);
		}

		/* mute dac and set vmid to 500k, enable VREF */
		snd_soc_write(codec, WM8750_PWR1, pwr_reg | 0x0141);
		break;
	case SND_SOC_BIAS_OFF:
		snd_soc_write(codec, WM8750_PWR1, 0x0001);
		break;
	}
	codec->bias_level = level;
	return 0;
}

#define WM8750_RATES (SNDRV_PCM_RATE_8000 | SNDRV_PCM_RATE_11025 |\
	SNDRV_PCM_RATE_16000 | SNDRV_PCM_RATE_22050 | SNDRV_PCM_RATE_44100 | \
	SNDRV_PCM_RATE_48000 | SNDRV_PCM_RATE_88200 | SNDRV_PCM_RATE_96000)

#define WM8750_FORMATS (SNDRV_PCM_FMTBIT_S16_LE | SNDRV_PCM_FMTBIT_S20_3LE |\
	SNDRV_PCM_FMTBIT_S24_LE)

static struct snd_soc_dai_ops wm8750_dai_ops = {
	.hw_params	= wm8750_pcm_hw_params,
	.digital_mute	= wm8750_mute,
	.set_fmt	= wm8750_set_dai_fmt,
	.set_sysclk	= wm8750_set_dai_sysclk,
};

struct snd_soc_dai wm8750_dai = {
	.name = "WM8750",
	.playback = {
		.stream_name = "Playback",
		.channels_min = 1,
		.channels_max = 2,
		.rates = WM8750_RATES,
		.formats = WM8750_FORMATS,},
	.capture = {
		.stream_name = "Capture",
		.channels_min = 1,
		.channels_max = 2,
		.rates = WM8750_RATES,
		.formats = WM8750_FORMATS,},
	.ops = &wm8750_dai_ops,
};
EXPORT_SYMBOL_GPL(wm8750_dai);

static int wm8750_suspend(struct platform_device *pdev, pm_message_t state)
{
	struct snd_soc_device *socdev = platform_get_drvdata(pdev);
	struct snd_soc_codec *codec = socdev->card->codec;

	wm8750_set_bias_level(codec, SND_SOC_BIAS_OFF);
	return 0;
}

static int wm8750_resume(struct platform_device *pdev)
{
	struct snd_soc_device *socdev = platform_get_drvdata(pdev);
	struct snd_soc_codec *codec = socdev->card->codec;
	int i;
	u8 data[2];
	u16 *cache = codec->reg_cache;

	/* Sync reg_cache with the hardware */
	for (i = 0; i < ARRAY_SIZE(wm8750_reg); i++) {
		if (i == WM8750_RESET)
			continue;
		data[0] = (i << 1) | ((cache[i] >> 8) & 0x0001);
		data[1] = cache[i] & 0x00ff;
		codec->hw_write(codec->control_data, data, 2);
	}

	wm8750_set_bias_level(codec, SND_SOC_BIAS_STANDBY);

	return 0;
}

static struct snd_soc_codec *wm8750_codec;

static int wm8750_probe(struct platform_device *pdev)
{
	struct snd_soc_device *socdev = platform_get_drvdata(pdev);
	struct snd_soc_codec *codec;
	int ret = 0;

	if (!wm8750_codec) {
		dev_err(&pdev->dev, "WM8750 codec not yet registered\n");
		return -EINVAL;
	}

	socdev->card->codec = wm8750_codec;
	codec = wm8750_codec;

	/* register pcms */
	ret = snd_soc_new_pcms(socdev, SNDRV_DEFAULT_IDX1, SNDRV_DEFAULT_STR1);
	if (ret < 0) {
		printk(KERN_ERR "wm8750: failed to create pcms\n");
		goto err;
	}

	snd_soc_add_controls(codec, wm8750_snd_controls,
				ARRAY_SIZE(wm8750_snd_controls));
	wm8750_add_widgets(codec);

<<<<<<< HEAD
=======
	return 0;

err:
	return ret;
}

/* power down chip */
static int wm8750_remove(struct platform_device *pdev)
{
	struct snd_soc_device *socdev = platform_get_drvdata(pdev);

	snd_soc_free_pcms(socdev);
	snd_soc_dapm_free(socdev);

>>>>>>> b2c812e2
	return 0;

err:
	return ret;
}

<<<<<<< HEAD
/* power down chip */
static int wm8750_remove(struct platform_device *pdev)
{
	struct snd_soc_device *socdev = platform_get_drvdata(pdev);

	snd_soc_free_pcms(socdev);
	snd_soc_dapm_free(socdev);

	return 0;
}

=======
>>>>>>> b2c812e2
struct snd_soc_codec_device soc_codec_dev_wm8750 = {
	.probe		= wm8750_probe,
	.remove		= wm8750_remove,
	.suspend	= wm8750_suspend,
	.resume		= wm8750_resume,
};
EXPORT_SYMBOL_GPL(soc_codec_dev_wm8750);

/*
 * initialise the WM8750 driver
 * register the mixer and dsp interfaces with the kernel
 */
static int wm8750_register(struct wm8750_priv *wm8750,
			enum snd_soc_control_type control)
{
	struct snd_soc_codec *codec = &wm8750->codec;
	int reg, ret = 0;

	if (wm8750_codec) {
		dev_err(codec->dev, "Multiple WM8750 devices not supported\n");
		ret = -EINVAL;
		goto err;
	}

	mutex_init(&codec->mutex);
	INIT_LIST_HEAD(&codec->dapm_widgets);
	INIT_LIST_HEAD(&codec->dapm_paths);

	codec->name = "WM8750";
	codec->owner = THIS_MODULE;
	codec->bias_level = SND_SOC_BIAS_STANDBY;
	codec->set_bias_level = wm8750_set_bias_level;
	codec->dai = &wm8750_dai;
	codec->num_dai = 1;
<<<<<<< HEAD
	codec->private_data = wm8750;
	codec->reg_cache_size = ARRAY_SIZE(wm8750->reg_cache) + 1;
	codec->reg_cache = &wm8750->reg_cache;
	codec->private_data = wm8750;
=======
	codec->reg_cache_size = ARRAY_SIZE(wm8750->reg_cache) + 1;
	codec->reg_cache = &wm8750->reg_cache;
	snd_soc_codec_set_drvdata(codec, wm8750);
>>>>>>> b2c812e2

	memcpy(codec->reg_cache, wm8750_reg, sizeof(wm8750->reg_cache));

	ret = snd_soc_codec_set_cache_io(codec, 7, 9, control);
	if (ret < 0) {
		printk(KERN_ERR "wm8750: failed to set cache I/O: %d\n", ret);
		goto err;
	}

	ret = wm8750_reset(codec);
	if (ret < 0) {
		printk(KERN_ERR "wm8750: failed to reset: %d\n", ret);
		goto err;
	}

	/* charge output caps */
	wm8750_set_bias_level(codec, SND_SOC_BIAS_STANDBY);

	/* set the update bits */
	reg = snd_soc_read(codec, WM8750_LDAC);
	snd_soc_write(codec, WM8750_LDAC, reg | 0x0100);
	reg = snd_soc_read(codec, WM8750_RDAC);
	snd_soc_write(codec, WM8750_RDAC, reg | 0x0100);
	reg = snd_soc_read(codec, WM8750_LOUT1V);
	snd_soc_write(codec, WM8750_LOUT1V, reg | 0x0100);
	reg = snd_soc_read(codec, WM8750_ROUT1V);
	snd_soc_write(codec, WM8750_ROUT1V, reg | 0x0100);
	reg = snd_soc_read(codec, WM8750_LOUT2V);
	snd_soc_write(codec, WM8750_LOUT2V, reg | 0x0100);
	reg = snd_soc_read(codec, WM8750_ROUT2V);
	snd_soc_write(codec, WM8750_ROUT2V, reg | 0x0100);
	reg = snd_soc_read(codec, WM8750_LINVOL);
	snd_soc_write(codec, WM8750_LINVOL, reg | 0x0100);
	reg = snd_soc_read(codec, WM8750_RINVOL);
	snd_soc_write(codec, WM8750_RINVOL, reg | 0x0100);

	wm8750_codec = codec;

	ret = snd_soc_register_codec(codec);
	if (ret != 0) {
		dev_err(codec->dev, "Failed to register codec: %d\n", ret);
		goto err;
	}

	ret = snd_soc_register_dais(&wm8750_dai, 1);
	if (ret != 0) {
		dev_err(codec->dev, "Failed to register DAIs: %d\n", ret);
		goto err_codec;
	}

	return 0;

err_codec:
	snd_soc_unregister_codec(codec);
err:
	kfree(wm8750);
	return ret;
}

static void wm8750_unregister(struct wm8750_priv *wm8750)
{
	wm8750_set_bias_level(&wm8750->codec, SND_SOC_BIAS_OFF);
	snd_soc_unregister_dais(&wm8750_dai, 1);
	snd_soc_unregister_codec(&wm8750->codec);
	kfree(wm8750);
	wm8750_codec = NULL;
}

#if defined(CONFIG_I2C) || defined(CONFIG_I2C_MODULE)

/*
 * WM8750 2 wire address is determined by GPIO5
 * state during powerup.
 *    low  = 0x1a
 *    high = 0x1b
 */

static int wm8750_i2c_probe(struct i2c_client *i2c,
			    const struct i2c_device_id *id)
{
	struct snd_soc_codec *codec;
	struct wm8750_priv *wm8750;

	wm8750 = kzalloc(sizeof(struct wm8750_priv), GFP_KERNEL);
	if (wm8750 == NULL)
		return -ENOMEM;

	codec = &wm8750->codec;
	codec->control_data = i2c;
	i2c_set_clientdata(i2c, wm8750);

	codec->dev = &i2c->dev;

	return wm8750_register(wm8750, SND_SOC_I2C);
}

static int wm8750_i2c_remove(struct i2c_client *client)
{
	struct wm8750_priv *wm8750 = i2c_get_clientdata(client);
	wm8750_unregister(wm8750);
	return 0;
}

static const struct i2c_device_id wm8750_i2c_id[] = {
	{ "wm8750", 0 },
	{ }
};
MODULE_DEVICE_TABLE(i2c, wm8750_i2c_id);

static struct i2c_driver wm8750_i2c_driver = {
	.driver = {
		.name = "WM8750 I2C Codec",
		.owner = THIS_MODULE,
	},
	.probe =    wm8750_i2c_probe,
	.remove =   wm8750_i2c_remove,
	.id_table = wm8750_i2c_id,
};
#endif

#if defined(CONFIG_SPI_MASTER)
static int __devinit wm8750_spi_probe(struct spi_device *spi)
{
	struct snd_soc_codec *codec;
	struct wm8750_priv *wm8750;

	wm8750 = kzalloc(sizeof(struct wm8750_priv), GFP_KERNEL);
	if (wm8750 == NULL)
		return -ENOMEM;

	codec = &wm8750->codec;
	codec->control_data = spi;
	codec->dev = &spi->dev;

	dev_set_drvdata(&spi->dev, wm8750);

	return wm8750_register(wm8750, SND_SOC_SPI);
}

static int __devexit wm8750_spi_remove(struct spi_device *spi)
{
	struct wm8750_priv *wm8750 = dev_get_drvdata(&spi->dev);
	wm8750_unregister(wm8750);
	return 0;
}

static struct spi_driver wm8750_spi_driver = {
	.driver = {
		.name	= "wm8750",
		.bus	= &spi_bus_type,
		.owner	= THIS_MODULE,
	},
	.probe		= wm8750_spi_probe,
	.remove		= __devexit_p(wm8750_spi_remove),
};
#endif

static int __init wm8750_modinit(void)
{
	int ret;
#if defined(CONFIG_I2C) || defined(CONFIG_I2C_MODULE)
	ret = i2c_add_driver(&wm8750_i2c_driver);
	if (ret != 0)
		pr_err("Failed to register WM8750 I2C driver: %d\n", ret);
#endif
#if defined(CONFIG_SPI_MASTER)
	ret = spi_register_driver(&wm8750_spi_driver);
	if (ret != 0)
		pr_err("Failed to register WM8750 SPI driver: %d\n", ret);
#endif
	return 0;
}
module_init(wm8750_modinit);

static void __exit wm8750_exit(void)
{
#if defined(CONFIG_I2C) || defined(CONFIG_I2C_MODULE)
	i2c_del_driver(&wm8750_i2c_driver);
#endif
#if defined(CONFIG_SPI_MASTER)
	spi_unregister_driver(&wm8750_spi_driver);
#endif
}
module_exit(wm8750_exit);

MODULE_DESCRIPTION("ASoC WM8750 driver");
MODULE_AUTHOR("Liam Girdwood");
MODULE_LICENSE("GPL");<|MERGE_RESOLUTION|>--- conflicted
+++ resolved
@@ -725,8 +725,6 @@
 				ARRAY_SIZE(wm8750_snd_controls));
 	wm8750_add_widgets(codec);
 
-<<<<<<< HEAD
-=======
 	return 0;
 
 err:
@@ -741,27 +739,9 @@
 	snd_soc_free_pcms(socdev);
 	snd_soc_dapm_free(socdev);
 
->>>>>>> b2c812e2
-	return 0;
-
-err:
-	return ret;
-}
-
-<<<<<<< HEAD
-/* power down chip */
-static int wm8750_remove(struct platform_device *pdev)
-{
-	struct snd_soc_device *socdev = platform_get_drvdata(pdev);
-
-	snd_soc_free_pcms(socdev);
-	snd_soc_dapm_free(socdev);
-
-	return 0;
-}
-
-=======
->>>>>>> b2c812e2
+	return 0;
+}
+
 struct snd_soc_codec_device soc_codec_dev_wm8750 = {
 	.probe		= wm8750_probe,
 	.remove		= wm8750_remove,
@@ -796,16 +776,9 @@
 	codec->set_bias_level = wm8750_set_bias_level;
 	codec->dai = &wm8750_dai;
 	codec->num_dai = 1;
-<<<<<<< HEAD
-	codec->private_data = wm8750;
-	codec->reg_cache_size = ARRAY_SIZE(wm8750->reg_cache) + 1;
-	codec->reg_cache = &wm8750->reg_cache;
-	codec->private_data = wm8750;
-=======
 	codec->reg_cache_size = ARRAY_SIZE(wm8750->reg_cache) + 1;
 	codec->reg_cache = &wm8750->reg_cache;
 	snd_soc_codec_set_drvdata(codec, wm8750);
->>>>>>> b2c812e2
 
 	memcpy(codec->reg_cache, wm8750_reg, sizeof(wm8750->reg_cache));
 
