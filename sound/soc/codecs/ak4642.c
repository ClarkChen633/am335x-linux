--- conflicted
+++ resolved
@@ -29,11 +29,6 @@
 #include <sound/soc-dapm.h>
 #include <sound/initval.h>
 #include <sound/tlv.h>
-<<<<<<< HEAD
-
-#include "ak4642.h"
-=======
->>>>>>> 45f53cc9
 
 #define AK4642_VERSION "0.0.1"
 
@@ -151,23 +146,6 @@
 };
 
 
-/*
- * Playback Volume (table 39)
- *
- * max : 0x00 : +12.0 dB
- *       ( 0.5 dB step )
- * min : 0xFE : -115.0 dB
- * mute: 0xFF
- */
-static const DECLARE_TLV_DB_SCALE(out_tlv, -11500, 50, 1);
-
-static const struct snd_kcontrol_new ak4642_snd_controls[] = {
-
-	SOC_DOUBLE_R_TLV("Digital Playback Volume", L_DVC, R_DVC,
-			 0, 0xFF, 1, out_tlv),
-};
-
-
 /* codec private data */
 struct ak4642_priv {
 	unsigned int sysclk;
@@ -266,20 +244,12 @@
 		 * This operation came from example code of
 		 * "ASAHI KASEI AK4642" (japanese) manual p97.
 		 */
-<<<<<<< HEAD
-		ak4642_write(codec, 0x0f, 0x09);
-		ak4642_write(codec, 0x0e, 0x19);
-		ak4642_write(codec, 0x09, 0x91);
-		ak4642_write(codec, 0x0c, 0x91);
-		ak4642_write(codec, 0x00, 0x64);
-=======
 		snd_soc_update_bits(codec, MD_CTL4, DACH, DACH);
 		snd_soc_update_bits(codec, MD_CTL3, BST1, BST1);
 		ak4642_write(codec, L_IVC, 0x91); /* volume */
 		ak4642_write(codec, R_IVC, 0x91); /* volume */
 		snd_soc_update_bits(codec, PW_MGMT1, PMVCM | PMMIN | PMDAC,
 						     PMVCM | PMMIN | PMDAC);
->>>>>>> 45f53cc9
 		snd_soc_update_bits(codec, PW_MGMT2, PMHP_MASK,	PMHP);
 		snd_soc_update_bits(codec, PW_MGMT2, HPMTN,	HPMTN);
 	} else {
@@ -513,19 +483,10 @@
 	ak4642->control_data = i2c;
 	ak4642->control_type = SND_SOC_I2C;
 
-<<<<<<< HEAD
-	ret = ak4642_init(ak4642);
-	if (ret < 0) {
-		printk(KERN_ERR "failed to initialise AK4642\n");
-		kfree(ak4642);
-	}
-
-=======
 	ret =  snd_soc_register_codec(&i2c->dev,
 			&soc_codec_dev_ak4642, &ak4642_dai, 1);
 	if (ret < 0)
 		kfree(ak4642);
->>>>>>> 45f53cc9
 	return ret;
 }
 
@@ -554,57 +515,6 @@
 };
 #endif
 
-<<<<<<< HEAD
-static int ak4642_probe(struct platform_device *pdev)
-{
-	struct snd_soc_device *socdev = platform_get_drvdata(pdev);
-	int ret;
-
-	if (!ak4642_codec) {
-		dev_err(&pdev->dev, "Codec device not registered\n");
-		return -ENODEV;
-	}
-
-	socdev->card->codec = ak4642_codec;
-
-	/* register pcms */
-	ret = snd_soc_new_pcms(socdev, SNDRV_DEFAULT_IDX1, SNDRV_DEFAULT_STR1);
-	if (ret < 0) {
-		printk(KERN_ERR "ak4642: failed to create pcms\n");
-		goto pcm_err;
-	}
-
-	snd_soc_add_controls(ak4642_codec, ak4642_snd_controls,
-			     ARRAY_SIZE(ak4642_snd_controls));
-
-	dev_info(&pdev->dev, "AK4642 Audio Codec %s", AK4642_VERSION);
-	return ret;
-
-pcm_err:
-	return ret;
-
-}
-
-/* power down chip */
-static int ak4642_remove(struct platform_device *pdev)
-{
-	struct snd_soc_device *socdev = platform_get_drvdata(pdev);
-
-	snd_soc_free_pcms(socdev);
-	snd_soc_dapm_free(socdev);
-
-	return 0;
-}
-
-struct snd_soc_codec_device soc_codec_dev_ak4642 = {
-	.probe =	ak4642_probe,
-	.remove =	ak4642_remove,
-	.resume =	ak4642_resume,
-};
-EXPORT_SYMBOL_GPL(soc_codec_dev_ak4642);
-
-=======
->>>>>>> 45f53cc9
 static int __init ak4642_modinit(void)
 {
 	int ret = 0;
