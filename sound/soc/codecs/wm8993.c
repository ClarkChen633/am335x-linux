/*
 * wm8993.c -- WM8993 ALSA SoC audio driver
 *
 * Copyright 2009 Wolfson Microelectronics plc
 *
 * Author: Mark Brown <broonie@opensource.wolfsonmicro.com>
 *
 * This program is free software; you can redistribute it and/or modify
 * it under the terms of the GNU General Public License version 2 as
 * published by the Free Software Foundation.
 */

#include <linux/module.h>
#include <linux/moduleparam.h>
#include <linux/init.h>
#include <linux/delay.h>
#include <linux/pm.h>
#include <linux/i2c.h>
#include <linux/spi/spi.h>
#include <sound/core.h>
#include <sound/pcm.h>
#include <sound/pcm_params.h>
#include <sound/tlv.h>
#include <sound/soc.h>
#include <sound/soc-dapm.h>
#include <sound/initval.h>
#include <sound/wm8993.h>

#include "wm8993.h"
#include "wm_hubs.h"

static u16 wm8993_reg_defaults[WM8993_REGISTER_COUNT] = {
	0x8993,     /* R0   - Software Reset */
	0x0000,     /* R1   - Power Management (1) */
	0x6000,     /* R2   - Power Management (2) */
	0x0000,     /* R3   - Power Management (3) */
	0x4050,     /* R4   - Audio Interface (1) */
	0x4000,     /* R5   - Audio Interface (2) */
	0x01C8,     /* R6   - Clocking 1 */
	0x0000,     /* R7   - Clocking 2 */
	0x0000,     /* R8   - Audio Interface (3) */
	0x0040,     /* R9   - Audio Interface (4) */
	0x0004,     /* R10  - DAC CTRL */
	0x00C0,     /* R11  - Left DAC Digital Volume */
	0x00C0,     /* R12  - Right DAC Digital Volume */
	0x0000,     /* R13  - Digital Side Tone */
	0x0300,     /* R14  - ADC CTRL */
	0x00C0,     /* R15  - Left ADC Digital Volume */
	0x00C0,     /* R16  - Right ADC Digital Volume */
	0x0000,     /* R17 */
	0x0000,     /* R18  - GPIO CTRL 1 */
	0x0010,     /* R19  - GPIO1 */
	0x0000,     /* R20  - IRQ_DEBOUNCE */
	0x0000,     /* R21 */
	0x8000,     /* R22  - GPIOCTRL 2 */
	0x0800,     /* R23  - GPIO_POL */
	0x008B,     /* R24  - Left Line Input 1&2 Volume */
	0x008B,     /* R25  - Left Line Input 3&4 Volume */
	0x008B,     /* R26  - Right Line Input 1&2 Volume */
	0x008B,     /* R27  - Right Line Input 3&4 Volume */
	0x006D,     /* R28  - Left Output Volume */
	0x006D,     /* R29  - Right Output Volume */
	0x0066,     /* R30  - Line Outputs Volume */
	0x0020,     /* R31  - HPOUT2 Volume */
	0x0079,     /* R32  - Left OPGA Volume */
	0x0079,     /* R33  - Right OPGA Volume */
	0x0003,     /* R34  - SPKMIXL Attenuation */
	0x0003,     /* R35  - SPKMIXR Attenuation */
	0x0011,     /* R36  - SPKOUT Mixers */
	0x0100,     /* R37  - SPKOUT Boost */
	0x0079,     /* R38  - Speaker Volume Left */
	0x0079,     /* R39  - Speaker Volume Right */
	0x0000,     /* R40  - Input Mixer2 */
	0x0000,     /* R41  - Input Mixer3 */
	0x0000,     /* R42  - Input Mixer4 */
	0x0000,     /* R43  - Input Mixer5 */
	0x0000,     /* R44  - Input Mixer6 */
	0x0000,     /* R45  - Output Mixer1 */
	0x0000,     /* R46  - Output Mixer2 */
	0x0000,     /* R47  - Output Mixer3 */
	0x0000,     /* R48  - Output Mixer4 */
	0x0000,     /* R49  - Output Mixer5 */
	0x0000,     /* R50  - Output Mixer6 */
	0x0000,     /* R51  - HPOUT2 Mixer */
	0x0000,     /* R52  - Line Mixer1 */
	0x0000,     /* R53  - Line Mixer2 */
	0x0000,     /* R54  - Speaker Mixer */
	0x0000,     /* R55  - Additional Control */
	0x0000,     /* R56  - AntiPOP1 */
	0x0000,     /* R57  - AntiPOP2 */
	0x0000,     /* R58  - MICBIAS */
	0x0000,     /* R59 */
	0x0000,     /* R60  - FLL Control 1 */
	0x0000,     /* R61  - FLL Control 2 */
	0x0000,     /* R62  - FLL Control 3 */
	0x2EE0,     /* R63  - FLL Control 4 */
	0x0002,     /* R64  - FLL Control 5 */
	0x2287,     /* R65  - Clocking 3 */
	0x025F,     /* R66  - Clocking 4 */
	0x0000,     /* R67  - MW Slave Control */
	0x0000,     /* R68 */
	0x0002,     /* R69  - Bus Control 1 */
	0x0000,     /* R70  - Write Sequencer 0 */
	0x0000,     /* R71  - Write Sequencer 1 */
	0x0000,     /* R72  - Write Sequencer 2 */
	0x0000,     /* R73  - Write Sequencer 3 */
	0x0000,     /* R74  - Write Sequencer 4 */
	0x0000,     /* R75  - Write Sequencer 5 */
	0x1F25,     /* R76  - Charge Pump 1 */
	0x0000,     /* R77 */
	0x0000,     /* R78 */
	0x0000,     /* R79 */
	0x0000,     /* R80 */
	0x0000,     /* R81  - Class W 0 */
	0x0000,     /* R82 */
	0x0000,     /* R83 */
	0x0000,     /* R84  - DC Servo 0 */
	0x054A,     /* R85  - DC Servo 1 */
	0x0000,     /* R86 */
	0x0000,     /* R87  - DC Servo 3 */
	0x0000,     /* R88  - DC Servo Readback 0 */
	0x0000,     /* R89  - DC Servo Readback 1 */
	0x0000,     /* R90  - DC Servo Readback 2 */
	0x0000,     /* R91 */
	0x0000,     /* R92 */
	0x0000,     /* R93 */
	0x0000,     /* R94 */
	0x0000,     /* R95 */
	0x0100,     /* R96  - Analogue HP 0 */
	0x0000,     /* R97 */
	0x0000,     /* R98  - EQ1 */
	0x000C,     /* R99  - EQ2 */
	0x000C,     /* R100 - EQ3 */
	0x000C,     /* R101 - EQ4 */
	0x000C,     /* R102 - EQ5 */
	0x000C,     /* R103 - EQ6 */
	0x0FCA,     /* R104 - EQ7 */
	0x0400,     /* R105 - EQ8 */
	0x00D8,     /* R106 - EQ9 */
	0x1EB5,     /* R107 - EQ10 */
	0xF145,     /* R108 - EQ11 */
	0x0B75,     /* R109 - EQ12 */
	0x01C5,     /* R110 - EQ13 */
	0x1C58,     /* R111 - EQ14 */
	0xF373,     /* R112 - EQ15 */
	0x0A54,     /* R113 - EQ16 */
	0x0558,     /* R114 - EQ17 */
	0x168E,     /* R115 - EQ18 */
	0xF829,     /* R116 - EQ19 */
	0x07AD,     /* R117 - EQ20 */
	0x1103,     /* R118 - EQ21 */
	0x0564,     /* R119 - EQ22 */
	0x0559,     /* R120 - EQ23 */
	0x4000,     /* R121 - EQ24 */
	0x0000,     /* R122 - Digital Pulls */
	0x0F08,     /* R123 - DRC Control 1 */
	0x0000,     /* R124 - DRC Control 2 */
	0x0080,     /* R125 - DRC Control 3 */
	0x0000,     /* R126 - DRC Control 4 */
};

static struct {
	int ratio;
	int clk_sys_rate;
} clk_sys_rates[] = {
	{ 64,   0 },
	{ 128,  1 },
	{ 192,  2 },
	{ 256,  3 },
	{ 384,  4 },
	{ 512,  5 },
	{ 768,  6 },
	{ 1024, 7 },
	{ 1408, 8 },
	{ 1536, 9 },
};

static struct {
	int rate;
	int sample_rate;
} sample_rates[] = {
	{ 8000,  0  },
	{ 11025, 1  },
	{ 12000, 1  },
	{ 16000, 2  },
	{ 22050, 3  },
	{ 24000, 3  },
	{ 32000, 4  },
	{ 44100, 5  },
	{ 48000, 5  },
};

static struct {
	int div; /* *10 due to .5s */
	int bclk_div;
} bclk_divs[] = {
	{ 10,  0  },
	{ 15,  1  },
	{ 20,  2  },
	{ 30,  3  },
	{ 40,  4  },
	{ 55,  5  },
	{ 60,  6  },
	{ 80,  7  },
	{ 110, 8  },
	{ 120, 9  },
	{ 160, 10 },
	{ 220, 11 },
	{ 240, 12 },
	{ 320, 13 },
	{ 440, 14 },
	{ 480, 15 },
};

struct wm8993_priv {
	u16 reg_cache[WM8993_REGISTER_COUNT];
	struct wm8993_platform_data pdata;
	struct snd_soc_codec codec;
	int master;
	int sysclk_source;
	int tdm_slots;
	int tdm_width;
	unsigned int mclk_rate;
	unsigned int sysclk_rate;
	unsigned int fs;
	unsigned int bclk;
	int class_w_users;
	unsigned int fll_fref;
	unsigned int fll_fout;
};

static unsigned int wm8993_read_hw(struct snd_soc_codec *codec, u8 reg)
{
	struct i2c_msg xfer[2];
	u16 data;
	int ret;
	struct i2c_client *i2c = codec->control_data;

	/* Write register */
	xfer[0].addr = i2c->addr;
	xfer[0].flags = 0;
	xfer[0].len = 1;
	xfer[0].buf = &reg;

	/* Read data */
	xfer[1].addr = i2c->addr;
	xfer[1].flags = I2C_M_RD;
	xfer[1].len = 2;
	xfer[1].buf = (u8 *)&data;

	ret = i2c_transfer(i2c->adapter, xfer, 2);
	if (ret != 2) {
		dev_err(codec->dev, "Failed to read 0x%x: %d\n", reg, ret);
		return 0;
	}

	return (data >> 8) | ((data & 0xff) << 8);
}

static int wm8993_volatile(unsigned int reg)
{
	switch (reg) {
	case WM8993_SOFTWARE_RESET:
	case WM8993_DC_SERVO_0:
	case WM8993_DC_SERVO_READBACK_0:
	case WM8993_DC_SERVO_READBACK_1:
	case WM8993_DC_SERVO_READBACK_2:
		return 1;
	default:
		return 0;
	}
}

static unsigned int wm8993_read(struct snd_soc_codec *codec,
				unsigned int reg)
{
	u16 *reg_cache = codec->reg_cache;

	BUG_ON(reg > WM8993_MAX_REGISTER);

	if (wm8993_volatile(reg))
		return wm8993_read_hw(codec, reg);
	else
		return reg_cache[reg];
}

static int wm8993_write(struct snd_soc_codec *codec, unsigned int reg,
			unsigned int value)
{
	u16 *reg_cache = codec->reg_cache;
	u8 data[3];
	int ret;

	BUG_ON(reg > WM8993_MAX_REGISTER);

	/* data is
	 *   D15..D9 WM8993 register offset
	 *   D8...D0 register data
	 */
	data[0] = reg;
	data[1] = value >> 8;
	data[2] = value & 0x00ff;

	if (!wm8993_volatile(reg))
		reg_cache[reg] = value;

	ret = codec->hw_write(codec->control_data, data, 3);

	if (ret == 3)
		return 0;
	if (ret < 0)
		return ret;
	return -EIO;
}

struct _fll_div {
	u16 fll_fratio;
	u16 fll_outdiv;
	u16 fll_clk_ref_div;
	u16 n;
	u16 k;
};

/* The size in bits of the FLL divide multiplied by 10
 * to allow rounding later */
#define FIXED_FLL_SIZE ((1 << 16) * 10)

static struct {
	unsigned int min;
	unsigned int max;
	u16 fll_fratio;
	int ratio;
} fll_fratios[] = {
	{       0,    64000, 4, 16 },
	{   64000,   128000, 3,  8 },
	{  128000,   256000, 2,  4 },
	{  256000,  1000000, 1,  2 },
	{ 1000000, 13500000, 0,  1 },
};

static int fll_factors(struct _fll_div *fll_div, unsigned int Fref,
		       unsigned int Fout)
{
	u64 Kpart;
	unsigned int K, Ndiv, Nmod, target;
	unsigned int div;
	int i;

	/* Fref must be <=13.5MHz */
	div = 1;
	fll_div->fll_clk_ref_div = 0;
	while ((Fref / div) > 13500000) {
		div *= 2;
		fll_div->fll_clk_ref_div++;

		if (div > 8) {
			pr_err("Can't scale %dMHz input down to <=13.5MHz\n",
			       Fref);
			return -EINVAL;
		}
	}

	pr_debug("Fref=%u Fout=%u\n", Fref, Fout);

	/* Apply the division for our remaining calculations */
	Fref /= div;

	/* Fvco should be 90-100MHz; don't check the upper bound */
	div = 0;
	target = Fout * 2;
	while (target < 90000000) {
		div++;
		target *= 2;
		if (div > 7) {
			pr_err("Unable to find FLL_OUTDIV for Fout=%uHz\n",
			       Fout);
			return -EINVAL;
		}
	}
	fll_div->fll_outdiv = div;

	pr_debug("Fvco=%dHz\n", target);

	/* Find an appropraite FLL_FRATIO and factor it out of the target */
	for (i = 0; i < ARRAY_SIZE(fll_fratios); i++) {
		if (fll_fratios[i].min <= Fref && Fref <= fll_fratios[i].max) {
			fll_div->fll_fratio = fll_fratios[i].fll_fratio;
			target /= fll_fratios[i].ratio;
			break;
		}
	}
	if (i == ARRAY_SIZE(fll_fratios)) {
		pr_err("Unable to find FLL_FRATIO for Fref=%uHz\n", Fref);
		return -EINVAL;
	}

	/* Now, calculate N.K */
	Ndiv = target / Fref;

	fll_div->n = Ndiv;
	Nmod = target % Fref;
	pr_debug("Nmod=%d\n", Nmod);

	/* Calculate fractional part - scale up so we can round. */
	Kpart = FIXED_FLL_SIZE * (long long)Nmod;

	do_div(Kpart, Fref);

	K = Kpart & 0xFFFFFFFF;

	if ((K % 10) >= 5)
		K += 5;

	/* Move down to proper range now rounding is done */
	fll_div->k = K / 10;

	pr_debug("N=%x K=%x FLL_FRATIO=%x FLL_OUTDIV=%x FLL_CLK_REF_DIV=%x\n",
		 fll_div->n, fll_div->k,
		 fll_div->fll_fratio, fll_div->fll_outdiv,
		 fll_div->fll_clk_ref_div);

	return 0;
}

static int wm8993_set_fll(struct snd_soc_dai *dai, int fll_id, int source,
			  unsigned int Fref, unsigned int Fout)
{
	struct snd_soc_codec *codec = dai->codec;
	struct wm8993_priv *wm8993 = codec->private_data;
	u16 reg1, reg4, reg5;
	struct _fll_div fll_div;
	int ret;

	/* Any change? */
	if (Fref == wm8993->fll_fref && Fout == wm8993->fll_fout)
		return 0;

	/* Disable the FLL */
	if (Fout == 0) {
		dev_dbg(codec->dev, "FLL disabled\n");
		wm8993->fll_fref = 0;
		wm8993->fll_fout = 0;

		reg1 = wm8993_read(codec, WM8993_FLL_CONTROL_1);
		reg1 &= ~WM8993_FLL_ENA;
		wm8993_write(codec, WM8993_FLL_CONTROL_1, reg1);

		return 0;
	}

	ret = fll_factors(&fll_div, Fref, Fout);
	if (ret != 0)
		return ret;

	reg5 = wm8993_read(codec, WM8993_FLL_CONTROL_5);
	reg5 &= ~WM8993_FLL_CLK_SRC_MASK;

	switch (fll_id) {
	case WM8993_FLL_MCLK:
		break;

	case WM8993_FLL_LRCLK:
		reg5 |= 1;
		break;

	case WM8993_FLL_BCLK:
		reg5 |= 2;
		break;

	default:
		dev_err(codec->dev, "Unknown FLL ID %d\n", fll_id);
		return -EINVAL;
	}

	/* Any FLL configuration change requires that the FLL be
	 * disabled first. */
	reg1 = wm8993_read(codec, WM8993_FLL_CONTROL_1);
	reg1 &= ~WM8993_FLL_ENA;
	wm8993_write(codec, WM8993_FLL_CONTROL_1, reg1);

	/* Apply the configuration */
	if (fll_div.k)
		reg1 |= WM8993_FLL_FRAC_MASK;
	else
		reg1 &= ~WM8993_FLL_FRAC_MASK;
	wm8993_write(codec, WM8993_FLL_CONTROL_1, reg1);

	wm8993_write(codec, WM8993_FLL_CONTROL_2,
		     (fll_div.fll_outdiv << WM8993_FLL_OUTDIV_SHIFT) |
		     (fll_div.fll_fratio << WM8993_FLL_FRATIO_SHIFT));
	wm8993_write(codec, WM8993_FLL_CONTROL_3, fll_div.k);

	reg4 = wm8993_read(codec, WM8993_FLL_CONTROL_4);
	reg4 &= ~WM8993_FLL_N_MASK;
	reg4 |= fll_div.n << WM8993_FLL_N_SHIFT;
	wm8993_write(codec, WM8993_FLL_CONTROL_4, reg4);

	reg5 &= ~WM8993_FLL_CLK_REF_DIV_MASK;
	reg5 |= fll_div.fll_clk_ref_div << WM8993_FLL_CLK_REF_DIV_SHIFT;
	wm8993_write(codec, WM8993_FLL_CONTROL_5, reg5);

	/* Enable the FLL */
	wm8993_write(codec, WM8993_FLL_CONTROL_1, reg1 | WM8993_FLL_ENA);

	dev_dbg(codec->dev, "FLL enabled at %dHz->%dHz\n", Fref, Fout);

	wm8993->fll_fref = Fref;
	wm8993->fll_fout = Fout;

	return 0;
}

static int configure_clock(struct snd_soc_codec *codec)
{
	struct wm8993_priv *wm8993 = codec->private_data;
	unsigned int reg;

	/* This should be done on init() for bypass paths */
	switch (wm8993->sysclk_source) {
	case WM8993_SYSCLK_MCLK:
		dev_dbg(codec->dev, "Using %dHz MCLK\n", wm8993->mclk_rate);

		reg = wm8993_read(codec, WM8993_CLOCKING_2);
		reg &= ~(WM8993_MCLK_DIV | WM8993_SYSCLK_SRC);
		if (wm8993->mclk_rate > 13500000) {
			reg |= WM8993_MCLK_DIV;
			wm8993->sysclk_rate = wm8993->mclk_rate / 2;
		} else {
			reg &= ~WM8993_MCLK_DIV;
			wm8993->sysclk_rate = wm8993->mclk_rate;
		}
		wm8993_write(codec, WM8993_CLOCKING_2, reg);
		break;

	case WM8993_SYSCLK_FLL:
		dev_dbg(codec->dev, "Using %dHz FLL clock\n",
			wm8993->fll_fout);

		reg = wm8993_read(codec, WM8993_CLOCKING_2);
		reg |= WM8993_SYSCLK_SRC;
		if (wm8993->fll_fout > 13500000) {
			reg |= WM8993_MCLK_DIV;
			wm8993->sysclk_rate = wm8993->fll_fout / 2;
		} else {
			reg &= ~WM8993_MCLK_DIV;
			wm8993->sysclk_rate = wm8993->fll_fout;
		}
		wm8993_write(codec, WM8993_CLOCKING_2, reg);
		break;

	default:
		dev_err(codec->dev, "System clock not configured\n");
		return -EINVAL;
	}

	dev_dbg(codec->dev, "CLK_SYS is %dHz\n", wm8993->sysclk_rate);

	return 0;
}

static const DECLARE_TLV_DB_SCALE(sidetone_tlv, -3600, 300, 0);
static const DECLARE_TLV_DB_SCALE(drc_comp_threash, -4500, 75, 0);
static const DECLARE_TLV_DB_SCALE(drc_comp_amp, -2250, 75, 0);
static const DECLARE_TLV_DB_SCALE(drc_min_tlv, -1800, 600, 0);
static const unsigned int drc_max_tlv[] = {
	TLV_DB_RANGE_HEAD(4),
	0, 2, TLV_DB_SCALE_ITEM(1200, 600, 0),
	3, 3, TLV_DB_SCALE_ITEM(3600, 0, 0),
};
static const DECLARE_TLV_DB_SCALE(drc_qr_tlv, 1200, 600, 0);
static const DECLARE_TLV_DB_SCALE(drc_startup_tlv, -1800, 300, 0);
static const DECLARE_TLV_DB_SCALE(eq_tlv, -1200, 100, 0);
static const DECLARE_TLV_DB_SCALE(digital_tlv, -7200, 75, 1);
static const DECLARE_TLV_DB_SCALE(dac_boost_tlv, 0, 600, 0);

static const char *dac_deemph_text[] = {
	"None",
	"32kHz",
	"44.1kHz",
	"48kHz",
};

static const struct soc_enum dac_deemph =
	SOC_ENUM_SINGLE(WM8993_DAC_CTRL, 4, 4, dac_deemph_text);

static const char *adc_hpf_text[] = {
	"Hi-Fi",
	"Voice 1",
	"Voice 2",
	"Voice 3",
};

static const struct soc_enum adc_hpf =
	SOC_ENUM_SINGLE(WM8993_ADC_CTRL, 5, 4, adc_hpf_text);

static const char *drc_path_text[] = {
	"ADC",
	"DAC"
};

static const struct soc_enum drc_path =
	SOC_ENUM_SINGLE(WM8993_DRC_CONTROL_1, 14, 2, drc_path_text);

static const char *drc_r0_text[] = {
	"1",
	"1/2",
	"1/4",
	"1/8",
	"1/16",
	"0",
};

static const struct soc_enum drc_r0 =
	SOC_ENUM_SINGLE(WM8993_DRC_CONTROL_3, 8, 6, drc_r0_text);

static const char *drc_r1_text[] = {
	"1",
	"1/2",
	"1/4",
	"1/8",
	"0",
};

static const struct soc_enum drc_r1 =
	SOC_ENUM_SINGLE(WM8993_DRC_CONTROL_4, 13, 5, drc_r1_text);

static const char *drc_attack_text[] = {
	"Reserved",
	"181us",
	"363us",
	"726us",
	"1.45ms",
	"2.9ms",
	"5.8ms",
	"11.6ms",
	"23.2ms",
	"46.4ms",
	"92.8ms",
	"185.6ms",
};

static const struct soc_enum drc_attack =
	SOC_ENUM_SINGLE(WM8993_DRC_CONTROL_2, 12, 12, drc_attack_text);

static const char *drc_decay_text[] = {
	"186ms",
	"372ms",
	"743ms",
	"1.49s",
	"2.97ms",
	"5.94ms",
	"11.89ms",
	"23.78ms",
	"47.56ms",
};

static const struct soc_enum drc_decay =
	SOC_ENUM_SINGLE(WM8993_DRC_CONTROL_2, 8, 9, drc_decay_text);

static const char *drc_ff_text[] = {
	"5 samples",
	"9 samples",
};

static const struct soc_enum drc_ff =
	SOC_ENUM_SINGLE(WM8993_DRC_CONTROL_3, 7, 2, drc_ff_text);

static const char *drc_qr_rate_text[] = {
	"0.725ms",
	"1.45ms",
	"5.8ms",
};

static const struct soc_enum drc_qr_rate =
	SOC_ENUM_SINGLE(WM8993_DRC_CONTROL_3, 0, 3, drc_qr_rate_text);

static const char *drc_smooth_text[] = {
	"Low",
	"Medium",
	"High",
};

static const struct soc_enum drc_smooth =
	SOC_ENUM_SINGLE(WM8993_DRC_CONTROL_1, 4, 3, drc_smooth_text);

static const struct snd_kcontrol_new wm8993_snd_controls[] = {
SOC_DOUBLE_TLV("Digital Sidetone Volume", WM8993_DIGITAL_SIDE_TONE,
	       5, 9, 12, 0, sidetone_tlv),

SOC_SINGLE("DRC Switch", WM8993_DRC_CONTROL_1, 15, 1, 0),
SOC_ENUM("DRC Path", drc_path),
SOC_SINGLE_TLV("DRC Compressor Threashold Volume", WM8993_DRC_CONTROL_2,
	       2, 60, 1, drc_comp_threash),
SOC_SINGLE_TLV("DRC Compressor Amplitude Volume", WM8993_DRC_CONTROL_3,
	       11, 30, 1, drc_comp_amp),
SOC_ENUM("DRC R0", drc_r0),
SOC_ENUM("DRC R1", drc_r1),
SOC_SINGLE_TLV("DRC Minimum Volume", WM8993_DRC_CONTROL_1, 2, 3, 1,
	       drc_min_tlv),
SOC_SINGLE_TLV("DRC Maximum Volume", WM8993_DRC_CONTROL_1, 0, 3, 0,
	       drc_max_tlv),
SOC_ENUM("DRC Attack Rate", drc_attack),
SOC_ENUM("DRC Decay Rate", drc_decay),
SOC_ENUM("DRC FF Delay", drc_ff),
SOC_SINGLE("DRC Anti-clip Switch", WM8993_DRC_CONTROL_1, 9, 1, 0),
SOC_SINGLE("DRC Quick Release Switch", WM8993_DRC_CONTROL_1, 10, 1, 0),
SOC_SINGLE_TLV("DRC Quick Release Volume", WM8993_DRC_CONTROL_3, 2, 3, 0,
	       drc_qr_tlv),
SOC_ENUM("DRC Quick Release Rate", drc_qr_rate),
SOC_SINGLE("DRC Smoothing Switch", WM8993_DRC_CONTROL_1, 11, 1, 0),
SOC_SINGLE("DRC Smoothing Hysteresis Switch", WM8993_DRC_CONTROL_1, 8, 1, 0),
SOC_ENUM("DRC Smoothing Hysteresis Threashold", drc_smooth),
SOC_SINGLE_TLV("DRC Startup Volume", WM8993_DRC_CONTROL_4, 8, 18, 0,
	       drc_startup_tlv),

SOC_SINGLE("EQ Switch", WM8993_EQ1, 0, 1, 0),

SOC_DOUBLE_R_TLV("Capture Volume", WM8993_LEFT_ADC_DIGITAL_VOLUME,
		 WM8993_RIGHT_ADC_DIGITAL_VOLUME, 1, 96, 0, digital_tlv),
SOC_SINGLE("ADC High Pass Filter Switch", WM8993_ADC_CTRL, 8, 1, 0),
SOC_ENUM("ADC High Pass Filter Mode", adc_hpf),

SOC_DOUBLE_R_TLV("Playback Volume", WM8993_LEFT_DAC_DIGITAL_VOLUME,
		 WM8993_RIGHT_DAC_DIGITAL_VOLUME, 1, 96, 0, digital_tlv),
SOC_SINGLE_TLV("Playback Boost Volume", WM8993_AUDIO_INTERFACE_2, 10, 3, 0,
	       dac_boost_tlv),
SOC_ENUM("DAC Deemphasis", dac_deemph),

SOC_SINGLE_TLV("SPKL DAC Volume", WM8993_SPKMIXL_ATTENUATION,
	       2, 1, 1, wm_hubs_spkmix_tlv),

SOC_SINGLE_TLV("SPKR DAC Volume", WM8993_SPKMIXR_ATTENUATION,
	       2, 1, 1, wm_hubs_spkmix_tlv),
};

static const struct snd_kcontrol_new wm8993_eq_controls[] = {
SOC_SINGLE_TLV("EQ1 Volume", WM8993_EQ2, 0, 24, 0, eq_tlv),
SOC_SINGLE_TLV("EQ2 Volume", WM8993_EQ3, 0, 24, 0, eq_tlv),
SOC_SINGLE_TLV("EQ3 Volume", WM8993_EQ4, 0, 24, 0, eq_tlv),
SOC_SINGLE_TLV("EQ4 Volume", WM8993_EQ5, 0, 24, 0, eq_tlv),
SOC_SINGLE_TLV("EQ5 Volume", WM8993_EQ6, 0, 24, 0, eq_tlv),
};

static int clk_sys_event(struct snd_soc_dapm_widget *w,
			 struct snd_kcontrol *kcontrol, int event)
{
	struct snd_soc_codec *codec = w->codec;

	switch (event) {
	case SND_SOC_DAPM_PRE_PMU:
		return configure_clock(codec);

	case SND_SOC_DAPM_POST_PMD:
		break;
	}

	return 0;
}

/*
 * When used with DAC outputs only the WM8993 charge pump supports
 * operation in class W mode, providing very low power consumption
 * when used with digital sources.  Enable and disable this mode
 * automatically depending on the mixer configuration.
 *
 * Currently the only supported paths are the direct DAC->headphone
 * paths (which provide minimum power consumption anyway).
 */
static int class_w_put(struct snd_kcontrol *kcontrol,
		       struct snd_ctl_elem_value *ucontrol)
{
	struct snd_soc_dapm_widget *widget = snd_kcontrol_chip(kcontrol);
	struct snd_soc_codec *codec = widget->codec;
	struct wm8993_priv *wm8993 = codec->private_data;
	int ret;

	/* Turn it off if we're using the main output mixer */
	if (ucontrol->value.integer.value[0] == 0) {
		if (wm8993->class_w_users == 0) {
			dev_dbg(codec->dev, "Disabling Class W\n");
			snd_soc_update_bits(codec, WM8993_CLASS_W_0,
					    WM8993_CP_DYN_FREQ |
					    WM8993_CP_DYN_V,
					    0);
		}
		wm8993->class_w_users++;
	}

	/* Implement the change */
	ret = snd_soc_dapm_put_enum_double(kcontrol, ucontrol);

	/* Enable it if we're using the direct DAC path */
	if (ucontrol->value.integer.value[0] == 1) {
		if (wm8993->class_w_users == 1) {
			dev_dbg(codec->dev, "Enabling Class W\n");
			snd_soc_update_bits(codec, WM8993_CLASS_W_0,
					    WM8993_CP_DYN_FREQ |
					    WM8993_CP_DYN_V,
					    WM8993_CP_DYN_FREQ |
					    WM8993_CP_DYN_V);
		}
		wm8993->class_w_users--;
	}

	dev_dbg(codec->dev, "Indirect DAC use count now %d\n",
		wm8993->class_w_users);

	return ret;
}

#define SOC_DAPM_ENUM_W(xname, xenum) \
{	.iface = SNDRV_CTL_ELEM_IFACE_MIXER, .name = xname, \
	.info = snd_soc_info_enum_double, \
	.get = snd_soc_dapm_get_enum_double, \
	.put = class_w_put, \
	.private_value = (unsigned long)&xenum }

static const char *hp_mux_text[] = {
	"Mixer",
	"DAC",
};

static const struct soc_enum hpl_enum =
	SOC_ENUM_SINGLE(WM8993_OUTPUT_MIXER1, 8, 2, hp_mux_text);

static const struct snd_kcontrol_new hpl_mux =
	SOC_DAPM_ENUM_W("Left Headphone Mux", hpl_enum);

static const struct soc_enum hpr_enum =
	SOC_ENUM_SINGLE(WM8993_OUTPUT_MIXER2, 8, 2, hp_mux_text);

static const struct snd_kcontrol_new hpr_mux =
	SOC_DAPM_ENUM_W("Right Headphone Mux", hpr_enum);

static const struct snd_kcontrol_new left_speaker_mixer[] = {
SOC_DAPM_SINGLE("Input Switch", WM8993_SPEAKER_MIXER, 7, 1, 0),
SOC_DAPM_SINGLE("IN1LP Switch", WM8993_SPEAKER_MIXER, 5, 1, 0),
SOC_DAPM_SINGLE("Output Switch", WM8993_SPEAKER_MIXER, 3, 1, 0),
SOC_DAPM_SINGLE("DAC Switch", WM8993_SPEAKER_MIXER, 6, 1, 0),
};

static const struct snd_kcontrol_new right_speaker_mixer[] = {
SOC_DAPM_SINGLE("Input Switch", WM8993_SPEAKER_MIXER, 6, 1, 0),
SOC_DAPM_SINGLE("IN1RP Switch", WM8993_SPEAKER_MIXER, 4, 1, 0),
SOC_DAPM_SINGLE("Output Switch", WM8993_SPEAKER_MIXER, 2, 1, 0),
SOC_DAPM_SINGLE("DAC Switch", WM8993_SPEAKER_MIXER, 0, 1, 0),
};

static const char *aif_text[] = {
	"Left", "Right"
};

static const struct soc_enum aifoutl_enum =
	SOC_ENUM_SINGLE(WM8993_AUDIO_INTERFACE_1, 15, 2, aif_text);

static const struct snd_kcontrol_new aifoutl_mux =
	SOC_DAPM_ENUM("AIFOUTL Mux", aifoutl_enum);

static const struct soc_enum aifoutr_enum =
	SOC_ENUM_SINGLE(WM8993_AUDIO_INTERFACE_1, 14, 2, aif_text);

static const struct snd_kcontrol_new aifoutr_mux =
	SOC_DAPM_ENUM("AIFOUTR Mux", aifoutr_enum);

static const struct soc_enum aifinl_enum =
	SOC_ENUM_SINGLE(WM8993_AUDIO_INTERFACE_2, 15, 2, aif_text);

static const struct snd_kcontrol_new aifinl_mux =
	SOC_DAPM_ENUM("AIFINL Mux", aifinl_enum);

static const struct soc_enum aifinr_enum =
	SOC_ENUM_SINGLE(WM8993_AUDIO_INTERFACE_2, 14, 2, aif_text);

static const struct snd_kcontrol_new aifinr_mux =
	SOC_DAPM_ENUM("AIFINR Mux", aifinr_enum);

static const char *sidetone_text[] = {
	"None", "Left", "Right"
};

static const struct soc_enum sidetonel_enum =
	SOC_ENUM_SINGLE(WM8993_DIGITAL_SIDE_TONE, 2, 3, sidetone_text);

static const struct snd_kcontrol_new sidetonel_mux =
	SOC_DAPM_ENUM("Left Sidetone", sidetonel_enum);

static const struct soc_enum sidetoner_enum =
	SOC_ENUM_SINGLE(WM8993_DIGITAL_SIDE_TONE, 0, 3, sidetone_text);

static const struct snd_kcontrol_new sidetoner_mux =
	SOC_DAPM_ENUM("Right Sidetone", sidetoner_enum);

static const struct snd_soc_dapm_widget wm8993_dapm_widgets[] = {
SND_SOC_DAPM_SUPPLY("CLK_SYS", WM8993_BUS_CONTROL_1, 1, 0, clk_sys_event,
		    SND_SOC_DAPM_PRE_PMU | SND_SOC_DAPM_POST_PMD),
SND_SOC_DAPM_SUPPLY("TOCLK", WM8993_CLOCKING_1, 14, 0, NULL, 0),
SND_SOC_DAPM_SUPPLY("CLK_DSP", WM8993_CLOCKING_3, 0, 0, NULL, 0),

SND_SOC_DAPM_ADC("ADCL", NULL, WM8993_POWER_MANAGEMENT_2, 1, 0),
SND_SOC_DAPM_ADC("ADCR", NULL, WM8993_POWER_MANAGEMENT_2, 0, 0),

SND_SOC_DAPM_MUX("AIFOUTL Mux", SND_SOC_NOPM, 0, 0, &aifoutl_mux),
SND_SOC_DAPM_MUX("AIFOUTR Mux", SND_SOC_NOPM, 0, 0, &aifoutr_mux),

SND_SOC_DAPM_AIF_OUT("AIFOUTL", "Capture", 0, SND_SOC_NOPM, 0, 0),
SND_SOC_DAPM_AIF_OUT("AIFOUTR", "Capture", 1, SND_SOC_NOPM, 0, 0),

SND_SOC_DAPM_AIF_IN("AIFINL", "Playback", 0, SND_SOC_NOPM, 0, 0),
SND_SOC_DAPM_AIF_IN("AIFINR", "Playback", 1, SND_SOC_NOPM, 0, 0),

SND_SOC_DAPM_MUX("DACL Mux", SND_SOC_NOPM, 0, 0, &aifinl_mux),
SND_SOC_DAPM_MUX("DACR Mux", SND_SOC_NOPM, 0, 0, &aifinr_mux),

SND_SOC_DAPM_MUX("DACL Sidetone", SND_SOC_NOPM, 0, 0, &sidetonel_mux),
SND_SOC_DAPM_MUX("DACR Sidetone", SND_SOC_NOPM, 0, 0, &sidetoner_mux),

SND_SOC_DAPM_DAC("DACL", NULL, WM8993_POWER_MANAGEMENT_3, 1, 0),
SND_SOC_DAPM_DAC("DACR", NULL, WM8993_POWER_MANAGEMENT_3, 0, 0),

SND_SOC_DAPM_MUX("Left Headphone Mux", SND_SOC_NOPM, 0, 0, &hpl_mux),
SND_SOC_DAPM_MUX("Right Headphone Mux", SND_SOC_NOPM, 0, 0, &hpr_mux),

SND_SOC_DAPM_MIXER("SPKL", WM8993_POWER_MANAGEMENT_3, 8, 0,
		   left_speaker_mixer, ARRAY_SIZE(left_speaker_mixer)),
SND_SOC_DAPM_MIXER("SPKR", WM8993_POWER_MANAGEMENT_3, 9, 0,
		   right_speaker_mixer, ARRAY_SIZE(right_speaker_mixer)),

};

static const struct snd_soc_dapm_route routes[] = {
	{ "ADCL", NULL, "CLK_SYS" },
	{ "ADCL", NULL, "CLK_DSP" },
	{ "ADCR", NULL, "CLK_SYS" },
	{ "ADCR", NULL, "CLK_DSP" },

	{ "AIFOUTL Mux", "Left", "ADCL" },
	{ "AIFOUTL Mux", "Right", "ADCR" },
	{ "AIFOUTR Mux", "Left", "ADCL" },
	{ "AIFOUTR Mux", "Right", "ADCR" },

	{ "AIFOUTL", NULL, "AIFOUTL Mux" },
	{ "AIFOUTR", NULL, "AIFOUTR Mux" },

	{ "DACL Mux", "Left", "AIFINL" },
	{ "DACL Mux", "Right", "AIFINR" },
	{ "DACR Mux", "Left", "AIFINL" },
	{ "DACR Mux", "Right", "AIFINR" },

	{ "DACL Sidetone", "Left", "ADCL" },
	{ "DACL Sidetone", "Right", "ADCR" },
	{ "DACR Sidetone", "Left", "ADCL" },
	{ "DACR Sidetone", "Right", "ADCR" },

	{ "DACL", NULL, "CLK_SYS" },
	{ "DACL", NULL, "CLK_DSP" },
	{ "DACL", NULL, "DACL Mux" },
	{ "DACL", NULL, "DACL Sidetone" },
	{ "DACR", NULL, "CLK_SYS" },
	{ "DACR", NULL, "CLK_DSP" },
	{ "DACR", NULL, "DACR Mux" },
	{ "DACR", NULL, "DACR Sidetone" },

	{ "Left Output Mixer", "DAC Switch", "DACL" },

	{ "Right Output Mixer", "DAC Switch", "DACR" },

	{ "Left Output PGA", NULL, "CLK_SYS" },

	{ "Right Output PGA", NULL, "CLK_SYS" },

	{ "SPKL", "DAC Switch", "DACL" },
	{ "SPKL", NULL, "CLK_SYS" },

	{ "SPKR", "DAC Switch", "DACR" },
	{ "SPKR", NULL, "CLK_SYS" },

	{ "Left Headphone Mux", "DAC", "DACL" },
	{ "Right Headphone Mux", "DAC", "DACR" },
};

static int wm8993_set_bias_level(struct snd_soc_codec *codec,
				 enum snd_soc_bias_level level)
{
	struct wm8993_priv *wm8993 = codec->private_data;

	switch (level) {
	case SND_SOC_BIAS_ON:
	case SND_SOC_BIAS_PREPARE:
		/* VMID=2*40k */
		snd_soc_update_bits(codec, WM8993_POWER_MANAGEMENT_1,
				    WM8993_VMID_SEL_MASK, 0x2);
		snd_soc_update_bits(codec, WM8993_POWER_MANAGEMENT_2,
				    WM8993_TSHUT_ENA, WM8993_TSHUT_ENA);
		break;

	case SND_SOC_BIAS_STANDBY:
		if (codec->bias_level == SND_SOC_BIAS_OFF) {
			/* Bring up VMID with fast soft start */
			snd_soc_update_bits(codec, WM8993_ANTIPOP2,
					    WM8993_STARTUP_BIAS_ENA |
					    WM8993_VMID_BUF_ENA |
					    WM8993_VMID_RAMP_MASK |
					    WM8993_BIAS_SRC,
					    WM8993_STARTUP_BIAS_ENA |
					    WM8993_VMID_BUF_ENA |
					    WM8993_VMID_RAMP_MASK |
					    WM8993_BIAS_SRC);

			/* If either line output is single ended we
			 * need the VMID buffer */
			if (!wm8993->pdata.lineout1_diff ||
			    !wm8993->pdata.lineout2_diff)
				snd_soc_update_bits(codec, WM8993_ANTIPOP1,
						 WM8993_LINEOUT_VMID_BUF_ENA,
						 WM8993_LINEOUT_VMID_BUF_ENA);

			/* VMID=2*40k */
			snd_soc_update_bits(codec, WM8993_POWER_MANAGEMENT_1,
					    WM8993_VMID_SEL_MASK |
					    WM8993_BIAS_ENA,
					    WM8993_BIAS_ENA | 0x2);
			msleep(32);

			/* Switch to normal bias */
			snd_soc_update_bits(codec, WM8993_ANTIPOP2,
					    WM8993_BIAS_SRC |
					    WM8993_STARTUP_BIAS_ENA, 0);
		}

		/* VMID=2*240k */
		snd_soc_update_bits(codec, WM8993_POWER_MANAGEMENT_1,
				    WM8993_VMID_SEL_MASK, 0x4);

		snd_soc_update_bits(codec, WM8993_POWER_MANAGEMENT_2,
				    WM8993_TSHUT_ENA, 0);
		break;

	case SND_SOC_BIAS_OFF:
		snd_soc_update_bits(codec, WM8993_ANTIPOP1,
				    WM8993_LINEOUT_VMID_BUF_ENA, 0);

		snd_soc_update_bits(codec, WM8993_POWER_MANAGEMENT_1,
				    WM8993_VMID_SEL_MASK | WM8993_BIAS_ENA,
				    0);
		break;
	}

	codec->bias_level = level;

	return 0;
}

static int wm8993_set_sysclk(struct snd_soc_dai *codec_dai,
			     int clk_id, unsigned int freq, int dir)
{
	struct snd_soc_codec *codec = codec_dai->codec;
	struct wm8993_priv *wm8993 = codec->private_data;

	switch (clk_id) {
	case WM8993_SYSCLK_MCLK:
		wm8993->mclk_rate = freq;
	case WM8993_SYSCLK_FLL:
		wm8993->sysclk_source = clk_id;
		break;

	default:
		return -EINVAL;
	}

	return 0;
}

static int wm8993_set_dai_fmt(struct snd_soc_dai *dai,
			      unsigned int fmt)
{
	struct snd_soc_codec *codec = dai->codec;
	struct wm8993_priv *wm8993 = codec->private_data;
	unsigned int aif1 = wm8993_read(codec, WM8993_AUDIO_INTERFACE_1);
	unsigned int aif4 = wm8993_read(codec, WM8993_AUDIO_INTERFACE_4);

	aif1 &= ~(WM8993_BCLK_DIR | WM8993_AIF_BCLK_INV |
		  WM8993_AIF_LRCLK_INV | WM8993_AIF_FMT_MASK);
	aif4 &= ~WM8993_LRCLK_DIR;

	switch (fmt & SND_SOC_DAIFMT_MASTER_MASK) {
	case SND_SOC_DAIFMT_CBS_CFS:
		wm8993->master = 0;
		break;
	case SND_SOC_DAIFMT_CBS_CFM:
		aif4 |= WM8993_LRCLK_DIR;
		wm8993->master = 1;
		break;
	case SND_SOC_DAIFMT_CBM_CFS:
		aif1 |= WM8993_BCLK_DIR;
		wm8993->master = 1;
		break;
	case SND_SOC_DAIFMT_CBM_CFM:
		aif1 |= WM8993_BCLK_DIR;
		aif4 |= WM8993_LRCLK_DIR;
		wm8993->master = 1;
		break;
	default:
		return -EINVAL;
	}

	switch (fmt & SND_SOC_DAIFMT_FORMAT_MASK) {
	case SND_SOC_DAIFMT_DSP_B:
		aif1 |= WM8993_AIF_LRCLK_INV;
	case SND_SOC_DAIFMT_DSP_A:
		aif1 |= 0x18;
		break;
	case SND_SOC_DAIFMT_I2S:
		aif1 |= 0x10;
		break;
	case SND_SOC_DAIFMT_RIGHT_J:
		break;
	case SND_SOC_DAIFMT_LEFT_J:
		aif1 |= 0x8;
		break;
	default:
		return -EINVAL;
	}

	switch (fmt & SND_SOC_DAIFMT_FORMAT_MASK) {
	case SND_SOC_DAIFMT_DSP_A:
	case SND_SOC_DAIFMT_DSP_B:
		/* frame inversion not valid for DSP modes */
		switch (fmt & SND_SOC_DAIFMT_INV_MASK) {
		case SND_SOC_DAIFMT_NB_NF:
			break;
		case SND_SOC_DAIFMT_IB_NF:
			aif1 |= WM8993_AIF_BCLK_INV;
			break;
		default:
			return -EINVAL;
		}
		break;

	case SND_SOC_DAIFMT_I2S:
	case SND_SOC_DAIFMT_RIGHT_J:
	case SND_SOC_DAIFMT_LEFT_J:
		switch (fmt & SND_SOC_DAIFMT_INV_MASK) {
		case SND_SOC_DAIFMT_NB_NF:
			break;
		case SND_SOC_DAIFMT_IB_IF:
			aif1 |= WM8993_AIF_BCLK_INV | WM8993_AIF_LRCLK_INV;
			break;
		case SND_SOC_DAIFMT_IB_NF:
			aif1 |= WM8993_AIF_BCLK_INV;
			break;
		case SND_SOC_DAIFMT_NB_IF:
			aif1 |= WM8993_AIF_LRCLK_INV;
			break;
		default:
			return -EINVAL;
		}
		break;
	default:
		return -EINVAL;
	}

	wm8993_write(codec, WM8993_AUDIO_INTERFACE_1, aif1);
	wm8993_write(codec, WM8993_AUDIO_INTERFACE_4, aif4);

	return 0;
}

static int wm8993_hw_params(struct snd_pcm_substream *substream,
			    struct snd_pcm_hw_params *params,
			    struct snd_soc_dai *dai)
{
	struct snd_soc_codec *codec = dai->codec;
	struct wm8993_priv *wm8993 = codec->private_data;
	int ret, i, best, best_val, cur_val;
	unsigned int clocking1, clocking3, aif1, aif4;

	clocking1 = wm8993_read(codec, WM8993_CLOCKING_1);
	clocking1 &= ~WM8993_BCLK_DIV_MASK;

	clocking3 = wm8993_read(codec, WM8993_CLOCKING_3);
	clocking3 &= ~(WM8993_CLK_SYS_RATE_MASK | WM8993_SAMPLE_RATE_MASK);

	aif1 = wm8993_read(codec, WM8993_AUDIO_INTERFACE_1);
	aif1 &= ~WM8993_AIF_WL_MASK;

	aif4 = wm8993_read(codec, WM8993_AUDIO_INTERFACE_4);
	aif4 &= ~WM8993_LRCLK_RATE_MASK;

	/* What BCLK do we need? */
	wm8993->fs = params_rate(params);
	wm8993->bclk = 2 * wm8993->fs;
	if (wm8993->tdm_slots) {
		dev_dbg(codec->dev, "Configuring for %d %d bit TDM slots\n",
			wm8993->tdm_slots, wm8993->tdm_width);
		wm8993->bclk *= wm8993->tdm_width * wm8993->tdm_slots;
	} else {
		switch (params_format(params)) {
		case SNDRV_PCM_FORMAT_S16_LE:
			wm8993->bclk *= 16;
			break;
		case SNDRV_PCM_FORMAT_S20_3LE:
			wm8993->bclk *= 20;
			aif1 |= 0x8;
			break;
		case SNDRV_PCM_FORMAT_S24_LE:
			wm8993->bclk *= 24;
			aif1 |= 0x10;
			break;
		case SNDRV_PCM_FORMAT_S32_LE:
			wm8993->bclk *= 32;
			aif1 |= 0x18;
			break;
		default:
			return -EINVAL;
		}
	}

	dev_dbg(codec->dev, "Target BCLK is %dHz\n", wm8993->bclk);

	ret = configure_clock(codec);
	if (ret != 0)
		return ret;

	/* Select nearest CLK_SYS_RATE */
	best = 0;
	best_val = abs((wm8993->sysclk_rate / clk_sys_rates[0].ratio)
		       - wm8993->fs);
	for (i = 1; i < ARRAY_SIZE(clk_sys_rates); i++) {
		cur_val = abs((wm8993->sysclk_rate /
			       clk_sys_rates[i].ratio) - wm8993->fs);;
		if (cur_val < best_val) {
			best = i;
			best_val = cur_val;
		}
	}
	dev_dbg(codec->dev, "Selected CLK_SYS_RATIO of %d\n",
		clk_sys_rates[best].ratio);
	clocking3 |= (clk_sys_rates[best].clk_sys_rate
		      << WM8993_CLK_SYS_RATE_SHIFT);

	/* SAMPLE_RATE */
	best = 0;
	best_val = abs(wm8993->fs - sample_rates[0].rate);
	for (i = 1; i < ARRAY_SIZE(sample_rates); i++) {
		/* Closest match */
		cur_val = abs(wm8993->fs - sample_rates[i].rate);
		if (cur_val < best_val) {
			best = i;
			best_val = cur_val;
		}
	}
	dev_dbg(codec->dev, "Selected SAMPLE_RATE of %dHz\n",
		sample_rates[best].rate);
	clocking3 |= (sample_rates[best].sample_rate
		      << WM8993_SAMPLE_RATE_SHIFT);

	/* BCLK_DIV */
	best = 0;
	best_val = INT_MAX;
	for (i = 0; i < ARRAY_SIZE(bclk_divs); i++) {
		cur_val = ((wm8993->sysclk_rate * 10) / bclk_divs[i].div)
			- wm8993->bclk;
		if (cur_val < 0) /* Table is sorted */
			break;
		if (cur_val < best_val) {
			best = i;
			best_val = cur_val;
		}
	}
	wm8993->bclk = (wm8993->sysclk_rate * 10) / bclk_divs[best].div;
	dev_dbg(codec->dev, "Selected BCLK_DIV of %d for %dHz BCLK\n",
		bclk_divs[best].div, wm8993->bclk);
	clocking1 |= bclk_divs[best].bclk_div << WM8993_BCLK_DIV_SHIFT;

	/* LRCLK is a simple fraction of BCLK */
	dev_dbg(codec->dev, "LRCLK_RATE is %d\n", wm8993->bclk / wm8993->fs);
	aif4 |= wm8993->bclk / wm8993->fs;

	wm8993_write(codec, WM8993_CLOCKING_1, clocking1);
	wm8993_write(codec, WM8993_CLOCKING_3, clocking3);
	wm8993_write(codec, WM8993_AUDIO_INTERFACE_1, aif1);
	wm8993_write(codec, WM8993_AUDIO_INTERFACE_4, aif4);

	/* ReTune Mobile? */
	if (wm8993->pdata.num_retune_configs) {
		u16 eq1 = wm8993_read(codec, WM8993_EQ1);
		struct wm8993_retune_mobile_setting *s;

		best = 0;
		best_val = abs(wm8993->pdata.retune_configs[0].rate
			       - wm8993->fs);
		for (i = 0; i < wm8993->pdata.num_retune_configs; i++) {
			cur_val = abs(wm8993->pdata.retune_configs[i].rate
				      - wm8993->fs);
			if (cur_val < best_val) {
				best_val = cur_val;
				best = i;
			}
		}
		s = &wm8993->pdata.retune_configs[best];

		dev_dbg(codec->dev, "ReTune Mobile %s tuned for %dHz\n",
			s->name, s->rate);

		/* Disable EQ while we reconfigure */
		snd_soc_update_bits(codec, WM8993_EQ1, WM8993_EQ_ENA, 0);

		for (i = 1; i < ARRAY_SIZE(s->config); i++)
			wm8993_write(codec, WM8993_EQ1 + i, s->config[i]);

		snd_soc_update_bits(codec, WM8993_EQ1, WM8993_EQ_ENA, eq1);
	}

	return 0;
}

static int wm8993_digital_mute(struct snd_soc_dai *codec_dai, int mute)
{
	struct snd_soc_codec *codec = codec_dai->codec;
	unsigned int reg;

	reg = wm8993_read(codec, WM8993_DAC_CTRL);

	if (mute)
		reg |= WM8993_DAC_MUTE;
	else
		reg &= ~WM8993_DAC_MUTE;

	wm8993_write(codec, WM8993_DAC_CTRL, reg);

	return 0;
}

static int wm8993_set_tdm_slot(struct snd_soc_dai *dai, unsigned int tx_mask,
			       unsigned int rx_mask, int slots, int slot_width)
{
	struct snd_soc_codec *codec = dai->codec;
	struct wm8993_priv *wm8993 = codec->private_data;
	int aif1 = 0;
	int aif2 = 0;

	/* Don't need to validate anything if we're turning off TDM */
	if (slots == 0) {
		wm8993->tdm_slots = 0;
		goto out;
	}

	/* Note that we allow configurations we can't handle ourselves - 
	 * for example, we can generate clocks for slots 2 and up even if
	 * we can't use those slots ourselves.
	 */
	aif1 |= WM8993_AIFADC_TDM;
	aif2 |= WM8993_AIFDAC_TDM;

	switch (rx_mask) {
	case 3:
		break;
	case 0xc:
		aif1 |= WM8993_AIFADC_TDM_CHAN;
		break;
	default:
		return -EINVAL;
	}


	switch (tx_mask) {
	case 3:
		break;
	case 0xc:
		aif2 |= WM8993_AIFDAC_TDM_CHAN;
		break;
	default:
		return -EINVAL;
	}

out:
	wm8993->tdm_width = slot_width;
	wm8993->tdm_slots = slots / 2;

	snd_soc_update_bits(codec, WM8993_AUDIO_INTERFACE_1,
			    WM8993_AIFADC_TDM | WM8993_AIFADC_TDM_CHAN, aif1);
	snd_soc_update_bits(codec, WM8993_AUDIO_INTERFACE_2,
			    WM8993_AIFDAC_TDM | WM8993_AIFDAC_TDM_CHAN, aif2);

	return 0;
}

static struct snd_soc_dai_ops wm8993_ops = {
	.set_sysclk = wm8993_set_sysclk,
	.set_fmt = wm8993_set_dai_fmt,
	.hw_params = wm8993_hw_params,
	.digital_mute = wm8993_digital_mute,
	.set_pll = wm8993_set_fll,
	.set_tdm_slot = wm8993_set_tdm_slot,
};

#define WM8993_RATES SNDRV_PCM_RATE_8000_48000

#define WM8993_FORMATS (SNDRV_PCM_FMTBIT_S16_LE |\
			SNDRV_PCM_FMTBIT_S20_3LE |\
			SNDRV_PCM_FMTBIT_S24_LE |\
			SNDRV_PCM_FMTBIT_S32_LE)

struct snd_soc_dai wm8993_dai = {
	.name = "WM8993",
	.playback = {
		.stream_name = "Playback",
		.channels_min = 1,
		.channels_max = 2,
		.rates = WM8993_RATES,
		.formats = WM8993_FORMATS,
	},
	.capture = {
		 .stream_name = "Capture",
		 .channels_min = 1,
		 .channels_max = 2,
		 .rates = WM8993_RATES,
		 .formats = WM8993_FORMATS,
	 },
	.ops = &wm8993_ops,
	.symmetric_rates = 1,
};
EXPORT_SYMBOL_GPL(wm8993_dai);

static struct snd_soc_codec *wm8993_codec;

static int wm8993_probe(struct platform_device *pdev)
{
	struct snd_soc_device *socdev = platform_get_drvdata(pdev);
	struct snd_soc_codec *codec;
	struct wm8993_priv *wm8993;
	int ret = 0;

	if (!wm8993_codec) {
		dev_err(&pdev->dev, "I2C device not yet probed\n");
		goto err;
	}

	socdev->card->codec = wm8993_codec;
	codec = wm8993_codec;
	wm8993 = codec->private_data;

	ret = snd_soc_new_pcms(socdev, SNDRV_DEFAULT_IDX1, SNDRV_DEFAULT_STR1);
	if (ret < 0) {
		dev_err(codec->dev, "failed to create pcms\n");
		goto err;
	}

	snd_soc_add_controls(codec, wm8993_snd_controls,
			     ARRAY_SIZE(wm8993_snd_controls));
	if (wm8993->pdata.num_retune_configs != 0) {
		dev_dbg(codec->dev, "Using ReTune Mobile\n");
	} else {
		dev_dbg(codec->dev, "No ReTune Mobile, using normal EQ\n");
		snd_soc_add_controls(codec, wm8993_eq_controls,
				     ARRAY_SIZE(wm8993_eq_controls));
	}

	snd_soc_dapm_new_controls(codec, wm8993_dapm_widgets,
				  ARRAY_SIZE(wm8993_dapm_widgets));
	wm_hubs_add_analogue_controls(codec);

	snd_soc_dapm_add_routes(codec, routes, ARRAY_SIZE(routes));
	wm_hubs_add_analogue_routes(codec, wm8993->pdata.lineout1_diff,
				    wm8993->pdata.lineout2_diff);

<<<<<<< HEAD
	snd_soc_dapm_new_widgets(codec);

=======
>>>>>>> 41b51dd4
	return ret;

err:
	return ret;
}

static int wm8993_remove(struct platform_device *pdev)
{
	struct snd_soc_device *socdev = platform_get_drvdata(pdev);

	snd_soc_free_pcms(socdev);
	snd_soc_dapm_free(socdev);

	return 0;
}

struct snd_soc_codec_device soc_codec_dev_wm8993 = {
	.probe = 	wm8993_probe,
	.remove = 	wm8993_remove,
};
EXPORT_SYMBOL_GPL(soc_codec_dev_wm8993);

static int wm8993_i2c_probe(struct i2c_client *i2c,
			    const struct i2c_device_id *id)
{
	struct wm8993_priv *wm8993;
	struct snd_soc_codec *codec;
	unsigned int val;
	int ret;

	if (wm8993_codec) {
		dev_err(&i2c->dev, "A WM8993 is already registered\n");
		return -EINVAL;
	}

	wm8993 = kzalloc(sizeof(struct wm8993_priv), GFP_KERNEL);
	if (wm8993 == NULL)
		return -ENOMEM;

	codec = &wm8993->codec;
	if (i2c->dev.platform_data)
		memcpy(&wm8993->pdata, i2c->dev.platform_data,
		       sizeof(wm8993->pdata));

	mutex_init(&codec->mutex);
	INIT_LIST_HEAD(&codec->dapm_widgets);
	INIT_LIST_HEAD(&codec->dapm_paths);

	codec->name = "WM8993";
	codec->read = wm8993_read;
	codec->write = wm8993_write;
	codec->hw_write = (hw_write_t)i2c_master_send;
	codec->reg_cache = wm8993->reg_cache;
	codec->reg_cache_size = ARRAY_SIZE(wm8993->reg_cache);
	codec->bias_level = SND_SOC_BIAS_OFF;
	codec->set_bias_level = wm8993_set_bias_level;
	codec->dai = &wm8993_dai;
	codec->num_dai = 1;
	codec->private_data = wm8993;

	memcpy(wm8993->reg_cache, wm8993_reg_defaults,
	       sizeof(wm8993->reg_cache));

	i2c_set_clientdata(i2c, wm8993);
	codec->control_data = i2c;
	wm8993_codec = codec;

	codec->dev = &i2c->dev;

	val = wm8993_read_hw(codec, WM8993_SOFTWARE_RESET);
	if (val != wm8993_reg_defaults[WM8993_SOFTWARE_RESET]) {
		dev_err(codec->dev, "Invalid ID register value %x\n", val);
		ret = -EINVAL;
		goto err;
	}

	ret = wm8993_write(codec, WM8993_SOFTWARE_RESET, 0xffff);
	if (ret != 0)
		goto err;

	/* By default we're using the output mixers */
	wm8993->class_w_users = 2;

	/* Latch volume update bits and default ZC on */
	snd_soc_update_bits(codec, WM8993_RIGHT_DAC_DIGITAL_VOLUME,
			    WM8993_DAC_VU, WM8993_DAC_VU);
	snd_soc_update_bits(codec, WM8993_RIGHT_ADC_DIGITAL_VOLUME,
			    WM8993_ADC_VU, WM8993_ADC_VU);

	/* Manualy manage the HPOUT sequencing for independent stereo
	 * control. */
	snd_soc_update_bits(codec, WM8993_ANALOGUE_HP_0,
			    WM8993_HPOUT1_AUTO_PU, 0);

	/* Use automatic clock configuration */
	snd_soc_update_bits(codec, WM8993_CLOCKING_4, WM8993_SR_MODE, 0);

	wm_hubs_handle_analogue_pdata(codec, wm8993->pdata.lineout1_diff,
				      wm8993->pdata.lineout2_diff,
				      wm8993->pdata.lineout1fb,
				      wm8993->pdata.lineout2fb,
				      wm8993->pdata.jd_scthr,
				      wm8993->pdata.jd_thr,
				      wm8993->pdata.micbias1_lvl,
				      wm8993->pdata.micbias2_lvl);
			     
	ret = wm8993_set_bias_level(codec, SND_SOC_BIAS_STANDBY);
	if (ret != 0)
		goto err;

	wm8993_dai.dev = codec->dev;

	ret = snd_soc_register_dai(&wm8993_dai);
	if (ret != 0)
		goto err_bias;

	ret = snd_soc_register_codec(codec);

	return 0;

err_bias:
	wm8993_set_bias_level(codec, SND_SOC_BIAS_OFF);
err:
	wm8993_codec = NULL;
	kfree(wm8993);
	return ret;
}

static int wm8993_i2c_remove(struct i2c_client *client)
{
	struct wm8993_priv *wm8993 = i2c_get_clientdata(client);

	snd_soc_unregister_codec(&wm8993->codec);
	snd_soc_unregister_dai(&wm8993_dai);

	wm8993_set_bias_level(&wm8993->codec, SND_SOC_BIAS_OFF);
	kfree(wm8993);

	return 0;
}

static const struct i2c_device_id wm8993_i2c_id[] = {
	{ "wm8993", 0 },
	{ }
};
MODULE_DEVICE_TABLE(i2c, wm8993_i2c_id);

static struct i2c_driver wm8993_i2c_driver = {
	.driver = {
		.name = "WM8993",
		.owner = THIS_MODULE,
	},
	.probe = wm8993_i2c_probe,
	.remove = wm8993_i2c_remove,
	.id_table = wm8993_i2c_id,
};


static int __init wm8993_modinit(void)
{
	int ret;

	ret = i2c_add_driver(&wm8993_i2c_driver);
	if (ret != 0)
		pr_err("WM8993: Unable to register I2C driver: %d\n", ret);

	return ret;
}
module_init(wm8993_modinit);

static void __exit wm8993_exit(void)
{
	i2c_del_driver(&wm8993_i2c_driver);
}
module_exit(wm8993_exit);


MODULE_DESCRIPTION("ASoC WM8993 driver");
MODULE_AUTHOR("Mark Brown <broonie@opensource.wolfsonmicro.com>");
MODULE_LICENSE("GPL");<|MERGE_RESOLUTION|>--- conflicted
+++ resolved
@@ -1464,11 +1464,6 @@
 	wm_hubs_add_analogue_routes(codec, wm8993->pdata.lineout1_diff,
 				    wm8993->pdata.lineout2_diff);
 
-<<<<<<< HEAD
-	snd_soc_dapm_new_widgets(codec);
-
-=======
->>>>>>> 41b51dd4
 	return ret;
 
 err:
