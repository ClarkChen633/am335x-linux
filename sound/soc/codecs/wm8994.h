--- conflicted
+++ resolved
@@ -44,11 +44,8 @@
 int wm8958_mic_detect(struct snd_soc_codec *codec, struct snd_soc_jack *jack,
 		      wm8958_micdet_cb cb, void *cb_data);
 
-<<<<<<< HEAD
-=======
 int wm8994_vmid_mode(struct snd_soc_codec *codec, enum wm8994_vmid_mode mode);
 
->>>>>>> e816b57a
 int wm8958_aif_ev(struct snd_soc_dapm_widget *w,
 		  struct snd_kcontrol *kcontrol, int event);
 
@@ -85,10 +82,7 @@
 
 	int vmid_refcount;
 	int active_refcount;
-<<<<<<< HEAD
-=======
 	enum wm8994_vmid_mode vmid_mode;
->>>>>>> e816b57a
 
 	int dac_rates[2];
 	int lrclk_shared[2];
@@ -136,10 +130,7 @@
 	bool jack_mic;
 	int btn_mask;
 	bool jackdet;
-<<<<<<< HEAD
-=======
 	int jackdet_mode;
->>>>>>> e816b57a
 
 	wm8958_micdet_cb jack_cb;
 	void *jack_cb_data;
