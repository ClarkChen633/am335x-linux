/*
 * soc-dapm.c  --  ALSA SoC Dynamic Audio Power Management
 *
 * Copyright 2005 Wolfson Microelectronics PLC.
 * Author: Liam Girdwood <lrg@slimlogic.co.uk>
 *
 *  This program is free software; you can redistribute  it and/or modify it
 *  under  the terms of  the GNU General  Public License as published by the
 *  Free Software Foundation;  either version 2 of the  License, or (at your
 *  option) any later version.
 *
 *  Features:
 *    o Changes power status of internal codec blocks depending on the
 *      dynamic configuration of codec internal audio paths and active
 *      DACs/ADCs.
 *    o Platform power domain - can support external components i.e. amps and
 *      mic/meadphone insertion events.
 *    o Automatic Mic Bias support
 *    o Jack insertion power event initiation - e.g. hp insertion will enable
 *      sinks, dacs, etc
 *    o Delayed powerdown of audio susbsystem to reduce pops between a quick
 *      device reopen.
 *
 *  Todo:
 *    o DAPM power change sequencing - allow for configurable per
 *      codec sequences.
 *    o Support for analogue bias optimisation.
 *    o Support for reduced codec oversampling rates.
 *    o Support for reduced codec bias currents.
 */

#include <linux/module.h>
#include <linux/moduleparam.h>
#include <linux/init.h>
#include <linux/async.h>
#include <linux/delay.h>
#include <linux/pm.h>
#include <linux/bitops.h>
#include <linux/platform_device.h>
#include <linux/jiffies.h>
#include <linux/debugfs.h>
#include <linux/slab.h>
#include <sound/core.h>
#include <sound/pcm.h>
#include <sound/pcm_params.h>
#include <sound/soc.h>
#include <sound/initval.h>

#include <trace/events/asoc.h>

/* dapm power sequences - make this per codec in the future */
static int dapm_up_seq[] = {
	[snd_soc_dapm_pre] = 0,
	[snd_soc_dapm_supply] = 1,
	[snd_soc_dapm_micbias] = 2,
	[snd_soc_dapm_aif_in] = 3,
	[snd_soc_dapm_aif_out] = 3,
	[snd_soc_dapm_mic] = 4,
	[snd_soc_dapm_mux] = 5,
	[snd_soc_dapm_virt_mux] = 5,
	[snd_soc_dapm_value_mux] = 5,
	[snd_soc_dapm_dac] = 6,
	[snd_soc_dapm_mixer] = 7,
	[snd_soc_dapm_mixer_named_ctl] = 7,
	[snd_soc_dapm_pga] = 8,
	[snd_soc_dapm_adc] = 9,
	[snd_soc_dapm_out_drv] = 10,
	[snd_soc_dapm_hp] = 10,
	[snd_soc_dapm_spk] = 10,
	[snd_soc_dapm_post] = 11,
};

static int dapm_down_seq[] = {
	[snd_soc_dapm_pre] = 0,
	[snd_soc_dapm_adc] = 1,
	[snd_soc_dapm_hp] = 2,
	[snd_soc_dapm_spk] = 2,
	[snd_soc_dapm_out_drv] = 2,
	[snd_soc_dapm_pga] = 4,
	[snd_soc_dapm_mixer_named_ctl] = 5,
	[snd_soc_dapm_mixer] = 5,
	[snd_soc_dapm_dac] = 6,
	[snd_soc_dapm_mic] = 7,
	[snd_soc_dapm_micbias] = 8,
	[snd_soc_dapm_mux] = 9,
	[snd_soc_dapm_virt_mux] = 9,
	[snd_soc_dapm_value_mux] = 9,
	[snd_soc_dapm_aif_in] = 10,
	[snd_soc_dapm_aif_out] = 10,
	[snd_soc_dapm_supply] = 11,
	[snd_soc_dapm_post] = 12,
};

static void pop_wait(u32 pop_time)
{
	if (pop_time)
		schedule_timeout_uninterruptible(msecs_to_jiffies(pop_time));
}

static void pop_dbg(struct device *dev, u32 pop_time, const char *fmt, ...)
{
	va_list args;
	char *buf;

	if (!pop_time)
		return;

	buf = kmalloc(PAGE_SIZE, GFP_KERNEL);
	if (buf == NULL)
		return;

	va_start(args, fmt);
	vsnprintf(buf, PAGE_SIZE, fmt, args);
	dev_info(dev, "%s", buf);
	va_end(args);

	kfree(buf);
}

/* create a new dapm widget */
static inline struct snd_soc_dapm_widget *dapm_cnew_widget(
	const struct snd_soc_dapm_widget *_widget)
{
	return kmemdup(_widget, sizeof(*_widget), GFP_KERNEL);
}

/**
 * snd_soc_dapm_set_bias_level - set the bias level for the system
 * @dapm: DAPM context
 * @level: level to configure
 *
 * Configure the bias (power) levels for the SoC audio device.
 *
 * Returns 0 for success else error.
 */
static int snd_soc_dapm_set_bias_level(struct snd_soc_dapm_context *dapm,
				       enum snd_soc_bias_level level)
{
	struct snd_soc_card *card = dapm->card;
	int ret = 0;

	switch (level) {
	case SND_SOC_BIAS_ON:
		dev_dbg(dapm->dev, "Setting full bias\n");
		break;
	case SND_SOC_BIAS_PREPARE:
		dev_dbg(dapm->dev, "Setting bias prepare\n");
		break;
	case SND_SOC_BIAS_STANDBY:
		dev_dbg(dapm->dev, "Setting standby bias\n");
		break;
	case SND_SOC_BIAS_OFF:
		dev_dbg(dapm->dev, "Setting bias off\n");
		break;
	default:
		dev_err(dapm->dev, "Setting invalid bias %d\n", level);
		return -EINVAL;
	}

	trace_snd_soc_bias_level_start(card, level);

	if (card && card->set_bias_level)
		ret = card->set_bias_level(card, level);
	if (ret == 0) {
		if (dapm->codec && dapm->codec->driver->set_bias_level)
			ret = dapm->codec->driver->set_bias_level(dapm->codec, level);
		else
			dapm->bias_level = level;
	}
	if (ret == 0) {
		if (card && card->set_bias_level_post)
			ret = card->set_bias_level_post(card, level);
	}

	trace_snd_soc_bias_level_done(card, level);

	return ret;
}

/* set up initial codec paths */
static void dapm_set_path_status(struct snd_soc_dapm_widget *w,
	struct snd_soc_dapm_path *p, int i)
{
	switch (w->id) {
	case snd_soc_dapm_switch:
	case snd_soc_dapm_mixer:
	case snd_soc_dapm_mixer_named_ctl: {
		int val;
		struct soc_mixer_control *mc = (struct soc_mixer_control *)
			w->kcontrols[i].private_value;
		unsigned int reg = mc->reg;
		unsigned int shift = mc->shift;
		int max = mc->max;
		unsigned int mask = (1 << fls(max)) - 1;
		unsigned int invert = mc->invert;

		val = snd_soc_read(w->codec, reg);
		val = (val >> shift) & mask;

		if ((invert && !val) || (!invert && val))
			p->connect = 1;
		else
			p->connect = 0;
	}
	break;
	case snd_soc_dapm_mux: {
		struct soc_enum *e = (struct soc_enum *)w->kcontrols[i].private_value;
		int val, item, bitmask;

		for (bitmask = 1; bitmask < e->max; bitmask <<= 1)
		;
		val = snd_soc_read(w->codec, e->reg);
		item = (val >> e->shift_l) & (bitmask - 1);

		p->connect = 0;
		for (i = 0; i < e->max; i++) {
			if (!(strcmp(p->name, e->texts[i])) && item == i)
				p->connect = 1;
		}
	}
	break;
	case snd_soc_dapm_virt_mux: {
		struct soc_enum *e = (struct soc_enum *)w->kcontrols[i].private_value;

		p->connect = 0;
		/* since a virtual mux has no backing registers to
		 * decide which path to connect, it will try to match
		 * with the first enumeration.  This is to ensure
		 * that the default mux choice (the first) will be
		 * correctly powered up during initialization.
		 */
		if (!strcmp(p->name, e->texts[0]))
			p->connect = 1;
	}
	break;
	case snd_soc_dapm_value_mux: {
		struct soc_enum *e = (struct soc_enum *)
			w->kcontrols[i].private_value;
		int val, item;

		val = snd_soc_read(w->codec, e->reg);
		val = (val >> e->shift_l) & e->mask;
		for (item = 0; item < e->max; item++) {
			if (val == e->values[item])
				break;
		}

		p->connect = 0;
		for (i = 0; i < e->max; i++) {
			if (!(strcmp(p->name, e->texts[i])) && item == i)
				p->connect = 1;
		}
	}
	break;
	/* does not effect routing - always connected */
	case snd_soc_dapm_pga:
	case snd_soc_dapm_out_drv:
	case snd_soc_dapm_output:
	case snd_soc_dapm_adc:
	case snd_soc_dapm_input:
	case snd_soc_dapm_dac:
	case snd_soc_dapm_micbias:
	case snd_soc_dapm_vmid:
	case snd_soc_dapm_supply:
	case snd_soc_dapm_aif_in:
	case snd_soc_dapm_aif_out:
		p->connect = 1;
	break;
	/* does effect routing - dynamically connected */
	case snd_soc_dapm_hp:
	case snd_soc_dapm_mic:
	case snd_soc_dapm_spk:
	case snd_soc_dapm_line:
	case snd_soc_dapm_pre:
	case snd_soc_dapm_post:
		p->connect = 0;
	break;
	}
}

/* connect mux widget to its interconnecting audio paths */
static int dapm_connect_mux(struct snd_soc_dapm_context *dapm,
	struct snd_soc_dapm_widget *src, struct snd_soc_dapm_widget *dest,
	struct snd_soc_dapm_path *path, const char *control_name,
	const struct snd_kcontrol_new *kcontrol)
{
	struct soc_enum *e = (struct soc_enum *)kcontrol->private_value;
	int i;

	for (i = 0; i < e->max; i++) {
		if (!(strcmp(control_name, e->texts[i]))) {
			list_add(&path->list, &dapm->card->paths);
			list_add(&path->list_sink, &dest->sources);
			list_add(&path->list_source, &src->sinks);
			path->name = (char*)e->texts[i];
			dapm_set_path_status(dest, path, 0);
			return 0;
		}
	}

	return -ENODEV;
}

/* connect mixer widget to its interconnecting audio paths */
static int dapm_connect_mixer(struct snd_soc_dapm_context *dapm,
	struct snd_soc_dapm_widget *src, struct snd_soc_dapm_widget *dest,
	struct snd_soc_dapm_path *path, const char *control_name)
{
	int i;

	/* search for mixer kcontrol */
	for (i = 0; i < dest->num_kcontrols; i++) {
		if (!strcmp(control_name, dest->kcontrols[i].name)) {
			list_add(&path->list, &dapm->card->paths);
			list_add(&path->list_sink, &dest->sources);
			list_add(&path->list_source, &src->sinks);
			path->name = dest->kcontrols[i].name;
			dapm_set_path_status(dest, path, i);
			return 0;
		}
	}
	return -ENODEV;
}

/* update dapm codec register bits */
static int dapm_update_bits(struct snd_soc_dapm_widget *widget)
{
	int change, power;
	unsigned int old, new;
	struct snd_soc_codec *codec = widget->codec;
	struct snd_soc_dapm_context *dapm = widget->dapm;
	struct snd_soc_card *card = dapm->card;

	/* check for valid widgets */
	if (widget->reg < 0 || widget->id == snd_soc_dapm_input ||
		widget->id == snd_soc_dapm_output ||
		widget->id == snd_soc_dapm_hp ||
		widget->id == snd_soc_dapm_mic ||
		widget->id == snd_soc_dapm_line ||
		widget->id == snd_soc_dapm_spk)
		return 0;

	power = widget->power;
	if (widget->invert)
		power = (power ? 0:1);

	old = snd_soc_read(codec, widget->reg);
	new = (old & ~(0x1 << widget->shift)) | (power << widget->shift);

	change = old != new;
	if (change) {
		pop_dbg(dapm->dev, card->pop_time,
			"pop test %s : %s in %d ms\n",
			widget->name, widget->power ? "on" : "off",
			card->pop_time);
		pop_wait(card->pop_time);
		snd_soc_write(codec, widget->reg, new);
	}
	dev_dbg(dapm->dev, "reg %x old %x new %x change %d\n", widget->reg,
		old, new, change);
	return change;
}

/* create new dapm mixer control */
static int dapm_new_mixer(struct snd_soc_dapm_context *dapm,
	struct snd_soc_dapm_widget *w)
{
	int i, ret = 0;
	size_t name_len, prefix_len;
	struct snd_soc_dapm_path *path;
	struct snd_card *card = dapm->card->snd_card;
	const char *prefix;

	if (dapm->codec)
		prefix = dapm->codec->name_prefix;
	else
		prefix = NULL;

	if (prefix)
		prefix_len = strlen(prefix) + 1;
	else
		prefix_len = 0;

	/* add kcontrol */
	for (i = 0; i < w->num_kcontrols; i++) {

		/* match name */
		list_for_each_entry(path, &w->sources, list_sink) {

			/* mixer/mux paths name must match control name */
			if (path->name != (char*)w->kcontrols[i].name)
				continue;

			/* add dapm control with long name.
			 * for dapm_mixer this is the concatenation of the
			 * mixer and kcontrol name.
			 * for dapm_mixer_named_ctl this is simply the
			 * kcontrol name.
			 */
			name_len = strlen(w->kcontrols[i].name) + 1;
			if (w->id != snd_soc_dapm_mixer_named_ctl)
				name_len += 1 + strlen(w->name);

			path->long_name = kmalloc(name_len, GFP_KERNEL);

			if (path->long_name == NULL)
				return -ENOMEM;

			switch (w->id) {
			default:
				/* The control will get a prefix from
				 * the control creation process but
				 * we're also using the same prefix
				 * for widgets so cut the prefix off
				 * the front of the widget name.
				 */
				snprintf(path->long_name, name_len, "%s %s",
					 w->name + prefix_len,
					 w->kcontrols[i].name);
				break;
			case snd_soc_dapm_mixer_named_ctl:
				snprintf(path->long_name, name_len, "%s",
					 w->kcontrols[i].name);
				break;
			}

			path->long_name[name_len - 1] = '\0';

			path->kcontrol = snd_soc_cnew(&w->kcontrols[i], w,
						      path->long_name, prefix);
			ret = snd_ctl_add(card, path->kcontrol);
			if (ret < 0) {
				dev_err(dapm->dev,
					"asoc: failed to add dapm kcontrol %s: %d\n",
					path->long_name, ret);
				kfree(path->long_name);
				path->long_name = NULL;
				return ret;
			}
		}
	}
	return ret;
}

/* create new dapm mux control */
static int dapm_new_mux(struct snd_soc_dapm_context *dapm,
	struct snd_soc_dapm_widget *w)
{
	struct snd_soc_dapm_path *path = NULL;
	struct snd_kcontrol *kcontrol;
	struct snd_card *card = dapm->card->snd_card;
	const char *prefix;
	size_t prefix_len;
	int ret = 0;

	if (!w->num_kcontrols) {
		dev_err(dapm->dev, "asoc: mux %s has no controls\n", w->name);
		return -EINVAL;
	}

	if (dapm->codec)
		prefix = dapm->codec->name_prefix;
	else
		prefix = NULL;

	if (prefix)
		prefix_len = strlen(prefix) + 1;
	else
		prefix_len = 0;

	/* The control will get a prefix from the control creation
	 * process but we're also using the same prefix for widgets so
	 * cut the prefix off the front of the widget name.
	 */
	kcontrol = snd_soc_cnew(&w->kcontrols[0], w, w->name + prefix_len,
				prefix);
	ret = snd_ctl_add(card, kcontrol);

	if (ret < 0)
		goto err;

	list_for_each_entry(path, &w->sources, list_sink)
		path->kcontrol = kcontrol;

	return ret;

err:
	dev_err(dapm->dev, "asoc: failed to add kcontrol %s\n", w->name);
	return ret;
}

/* create new dapm volume control */
static int dapm_new_pga(struct snd_soc_dapm_context *dapm,
	struct snd_soc_dapm_widget *w)
{
	if (w->num_kcontrols)
		dev_err(w->dapm->dev,
			"asoc: PGA controls not supported: '%s'\n", w->name);

	return 0;
}

/* reset 'walked' bit for each dapm path */
static inline void dapm_clear_walk(struct snd_soc_dapm_context *dapm)
{
	struct snd_soc_dapm_path *p;

	list_for_each_entry(p, &dapm->card->paths, list)
		p->walked = 0;
}

/* We implement power down on suspend by checking the power state of
 * the ALSA card - when we are suspending the ALSA state for the card
 * is set to D3.
 */
static int snd_soc_dapm_suspend_check(struct snd_soc_dapm_widget *widget)
{
	int level = snd_power_get_state(widget->dapm->card->snd_card);

	switch (level) {
	case SNDRV_CTL_POWER_D3hot:
	case SNDRV_CTL_POWER_D3cold:
		if (widget->ignore_suspend)
			dev_dbg(widget->dapm->dev, "%s ignoring suspend\n",
				widget->name);
		return widget->ignore_suspend;
	default:
		return 1;
	}
}

/*
 * Recursively check for a completed path to an active or physically connected
 * output widget. Returns number of complete paths.
 */
static int is_connected_output_ep(struct snd_soc_dapm_widget *widget)
{
	struct snd_soc_dapm_path *path;
	int con = 0;

	if (widget->id == snd_soc_dapm_supply)
		return 0;

	switch (widget->id) {
	case snd_soc_dapm_adc:
	case snd_soc_dapm_aif_out:
		if (widget->active)
			return snd_soc_dapm_suspend_check(widget);
	default:
		break;
	}

	if (widget->connected) {
		/* connected pin ? */
		if (widget->id == snd_soc_dapm_output && !widget->ext)
			return snd_soc_dapm_suspend_check(widget);

		/* connected jack or spk ? */
		if (widget->id == snd_soc_dapm_hp || widget->id == snd_soc_dapm_spk ||
		    (widget->id == snd_soc_dapm_line && !list_empty(&widget->sources)))
			return snd_soc_dapm_suspend_check(widget);
	}

	list_for_each_entry(path, &widget->sinks, list_source) {
		if (path->walked)
			continue;

		if (path->sink && path->connect) {
			path->walked = 1;
			con += is_connected_output_ep(path->sink);
		}
	}

	return con;
}

/*
 * Recursively check for a completed path to an active or physically connected
 * input widget. Returns number of complete paths.
 */
static int is_connected_input_ep(struct snd_soc_dapm_widget *widget)
{
	struct snd_soc_dapm_path *path;
	int con = 0;

	if (widget->id == snd_soc_dapm_supply)
		return 0;

	/* active stream ? */
	switch (widget->id) {
	case snd_soc_dapm_dac:
	case snd_soc_dapm_aif_in:
		if (widget->active)
			return snd_soc_dapm_suspend_check(widget);
	default:
		break;
	}

	if (widget->connected) {
		/* connected pin ? */
		if (widget->id == snd_soc_dapm_input && !widget->ext)
			return snd_soc_dapm_suspend_check(widget);

		/* connected VMID/Bias for lower pops */
		if (widget->id == snd_soc_dapm_vmid)
			return snd_soc_dapm_suspend_check(widget);

		/* connected jack ? */
		if (widget->id == snd_soc_dapm_mic ||
		    (widget->id == snd_soc_dapm_line && !list_empty(&widget->sinks)))
			return snd_soc_dapm_suspend_check(widget);
	}

	list_for_each_entry(path, &widget->sources, list_sink) {
		if (path->walked)
			continue;

		if (path->source && path->connect) {
			path->walked = 1;
			con += is_connected_input_ep(path->source);
		}
	}

	return con;
}

/*
 * Handler for generic register modifier widget.
 */
int dapm_reg_event(struct snd_soc_dapm_widget *w,
		   struct snd_kcontrol *kcontrol, int event)
{
	unsigned int val;

	if (SND_SOC_DAPM_EVENT_ON(event))
		val = w->on_val;
	else
		val = w->off_val;

	snd_soc_update_bits(w->codec, -(w->reg + 1),
			    w->mask << w->shift, val << w->shift);

	return 0;
}
EXPORT_SYMBOL_GPL(dapm_reg_event);

/* Standard power change method, used to apply power changes to most
 * widgets.
 */
static int dapm_generic_apply_power(struct snd_soc_dapm_widget *w)
{
	int ret;

	/* call any power change event handlers */
	if (w->event)
		dev_dbg(w->dapm->dev, "power %s event for %s flags %x\n",
			 w->power ? "on" : "off",
			 w->name, w->event_flags);

	/* power up pre event */
	if (w->power && w->event &&
	    (w->event_flags & SND_SOC_DAPM_PRE_PMU)) {
		ret = w->event(w, NULL, SND_SOC_DAPM_PRE_PMU);
		if (ret < 0)
			return ret;
	}

	/* power down pre event */
	if (!w->power && w->event &&
	    (w->event_flags & SND_SOC_DAPM_PRE_PMD)) {
		ret = w->event(w, NULL, SND_SOC_DAPM_PRE_PMD);
		if (ret < 0)
			return ret;
	}

	dapm_update_bits(w);

	/* power up post event */
	if (w->power && w->event &&
	    (w->event_flags & SND_SOC_DAPM_POST_PMU)) {
		ret = w->event(w,
			       NULL, SND_SOC_DAPM_POST_PMU);
		if (ret < 0)
			return ret;
	}

	/* power down post event */
	if (!w->power && w->event &&
	    (w->event_flags & SND_SOC_DAPM_POST_PMD)) {
		ret = w->event(w, NULL, SND_SOC_DAPM_POST_PMD);
		if (ret < 0)
			return ret;
	}

	return 0;
}

/* Generic check to see if a widget should be powered.
 */
static int dapm_generic_check_power(struct snd_soc_dapm_widget *w)
{
	int in, out;

	in = is_connected_input_ep(w);
	dapm_clear_walk(w->dapm);
	out = is_connected_output_ep(w);
	dapm_clear_walk(w->dapm);
	return out != 0 && in != 0;
}

/* Check to see if an ADC has power */
static int dapm_adc_check_power(struct snd_soc_dapm_widget *w)
{
	int in;

	if (w->active) {
		in = is_connected_input_ep(w);
		dapm_clear_walk(w->dapm);
		return in != 0;
	} else {
		return dapm_generic_check_power(w);
	}
}

/* Check to see if a DAC has power */
static int dapm_dac_check_power(struct snd_soc_dapm_widget *w)
{
	int out;

	if (w->active) {
		out = is_connected_output_ep(w);
		dapm_clear_walk(w->dapm);
		return out != 0;
	} else {
		return dapm_generic_check_power(w);
	}
}

/* Check to see if a power supply is needed */
static int dapm_supply_check_power(struct snd_soc_dapm_widget *w)
{
	struct snd_soc_dapm_path *path;
	int power = 0;

	/* Check if one of our outputs is connected */
	list_for_each_entry(path, &w->sinks, list_source) {
		if (path->connected &&
		    !path->connected(path->source, path->sink))
			continue;

		if (!path->sink)
			continue;

		if (path->sink->force) {
			power = 1;
			break;
		}

		if (path->sink->power_check &&
		    path->sink->power_check(path->sink)) {
			power = 1;
			break;
		}
	}

	dapm_clear_walk(w->dapm);

	return power;
}

static int dapm_seq_compare(struct snd_soc_dapm_widget *a,
			    struct snd_soc_dapm_widget *b,
			    bool power_up)
{
	int *sort;

	if (power_up)
		sort = dapm_up_seq;
	else
		sort = dapm_down_seq;

	if (sort[a->id] != sort[b->id])
		return sort[a->id] - sort[b->id];
	if (a->subseq != b->subseq) {
		if (power_up)
			return a->subseq - b->subseq;
		else
			return b->subseq - a->subseq;
	}
	if (a->reg != b->reg)
		return a->reg - b->reg;
	if (a->dapm != b->dapm)
		return (unsigned long)a->dapm - (unsigned long)b->dapm;

	return 0;
}

/* Insert a widget in order into a DAPM power sequence. */
static void dapm_seq_insert(struct snd_soc_dapm_widget *new_widget,
			    struct list_head *list,
			    bool power_up)
{
	struct snd_soc_dapm_widget *w;

	list_for_each_entry(w, list, power_list)
		if (dapm_seq_compare(new_widget, w, power_up) < 0) {
			list_add_tail(&new_widget->power_list, &w->power_list);
			return;
		}

	list_add_tail(&new_widget->power_list, list);
}

static void dapm_seq_check_event(struct snd_soc_dapm_context *dapm,
				 struct snd_soc_dapm_widget *w, int event)
{
	struct snd_soc_card *card = dapm->card;
	const char *ev_name;
	int power, ret;

	switch (event) {
	case SND_SOC_DAPM_PRE_PMU:
		ev_name = "PRE_PMU";
		power = 1;
		break;
	case SND_SOC_DAPM_POST_PMU:
		ev_name = "POST_PMU";
		power = 1;
		break;
	case SND_SOC_DAPM_PRE_PMD:
		ev_name = "PRE_PMD";
		power = 0;
		break;
	case SND_SOC_DAPM_POST_PMD:
		ev_name = "POST_PMD";
		power = 0;
		break;
	default:
		BUG();
		return;
	}

	if (w->power != power)
		return;

	if (w->event && (w->event_flags & event)) {
		pop_dbg(dapm->dev, card->pop_time, "pop test : %s %s\n",
			w->name, ev_name);
		trace_snd_soc_dapm_widget_event_start(w, event);
		ret = w->event(w, NULL, event);
		trace_snd_soc_dapm_widget_event_done(w, event);
		if (ret < 0)
			pr_err("%s: %s event failed: %d\n",
			       ev_name, w->name, ret);
	}
}

/* Apply the coalesced changes from a DAPM sequence */
static void dapm_seq_run_coalesced(struct snd_soc_dapm_context *dapm,
				   struct list_head *pending)
{
	struct snd_soc_card *card = dapm->card;
	struct snd_soc_dapm_widget *w;
	int reg, power;
	unsigned int value = 0;
	unsigned int mask = 0;
	unsigned int cur_mask;

	reg = list_first_entry(pending, struct snd_soc_dapm_widget,
			       power_list)->reg;

	list_for_each_entry(w, pending, power_list) {
		cur_mask = 1 << w->shift;
		BUG_ON(reg != w->reg);

		if (w->invert)
			power = !w->power;
		else
			power = w->power;

		mask |= cur_mask;
		if (power)
			value |= cur_mask;

		pop_dbg(dapm->dev, card->pop_time,
			"pop test : Queue %s: reg=0x%x, 0x%x/0x%x\n",
			w->name, reg, value, mask);

		/* Check for events */
		dapm_seq_check_event(dapm, w, SND_SOC_DAPM_PRE_PMU);
		dapm_seq_check_event(dapm, w, SND_SOC_DAPM_PRE_PMD);
	}

	if (reg >= 0) {
		pop_dbg(dapm->dev, card->pop_time,
			"pop test : Applying 0x%x/0x%x to %x in %dms\n",
			value, mask, reg, card->pop_time);
		pop_wait(card->pop_time);
		snd_soc_update_bits(dapm->codec, reg, mask, value);
	}

	list_for_each_entry(w, pending, power_list) {
		dapm_seq_check_event(dapm, w, SND_SOC_DAPM_POST_PMU);
		dapm_seq_check_event(dapm, w, SND_SOC_DAPM_POST_PMD);
	}
}

/* Apply a DAPM power sequence.
 *
 * We walk over a pre-sorted list of widgets to apply power to.  In
 * order to minimise the number of writes to the device required
 * multiple widgets will be updated in a single write where possible.
 * Currently anything that requires more than a single write is not
 * handled.
 */
static void dapm_seq_run(struct snd_soc_dapm_context *dapm,
			 struct list_head *list, int event, bool power_up)
{
	struct snd_soc_dapm_widget *w, *n;
	LIST_HEAD(pending);
	int cur_sort = -1;
	int cur_subseq = -1;
	int cur_reg = SND_SOC_NOPM;
	struct snd_soc_dapm_context *cur_dapm = NULL;
	int ret, i;
	int *sort;

	if (power_up)
		sort = dapm_up_seq;
	else
		sort = dapm_down_seq;

	list_for_each_entry_safe(w, n, list, power_list) {
		ret = 0;

		/* Do we need to apply any queued changes? */
		if (sort[w->id] != cur_sort || w->reg != cur_reg ||
		    w->dapm != cur_dapm || w->subseq != cur_subseq) {
			if (!list_empty(&pending))
				dapm_seq_run_coalesced(cur_dapm, &pending);

			if (cur_dapm && cur_dapm->seq_notifier) {
				for (i = 0; i < ARRAY_SIZE(dapm_up_seq); i++)
					if (sort[i] == cur_sort)
						cur_dapm->seq_notifier(cur_dapm,
								       i,
								       cur_subseq);
			}

			INIT_LIST_HEAD(&pending);
			cur_sort = -1;
			cur_subseq = -1;
			cur_reg = SND_SOC_NOPM;
			cur_dapm = NULL;
		}

		switch (w->id) {
		case snd_soc_dapm_pre:
			if (!w->event)
				list_for_each_entry_safe_continue(w, n, list,
								  power_list);

			if (event == SND_SOC_DAPM_STREAM_START)
				ret = w->event(w,
					       NULL, SND_SOC_DAPM_PRE_PMU);
			else if (event == SND_SOC_DAPM_STREAM_STOP)
				ret = w->event(w,
					       NULL, SND_SOC_DAPM_PRE_PMD);
			break;

		case snd_soc_dapm_post:
			if (!w->event)
				list_for_each_entry_safe_continue(w, n, list,
								  power_list);

			if (event == SND_SOC_DAPM_STREAM_START)
				ret = w->event(w,
					       NULL, SND_SOC_DAPM_POST_PMU);
			else if (event == SND_SOC_DAPM_STREAM_STOP)
				ret = w->event(w,
					       NULL, SND_SOC_DAPM_POST_PMD);
			break;

		case snd_soc_dapm_input:
		case snd_soc_dapm_output:
		case snd_soc_dapm_hp:
		case snd_soc_dapm_mic:
		case snd_soc_dapm_line:
		case snd_soc_dapm_spk:
			/* No register support currently */
			ret = dapm_generic_apply_power(w);
			break;

		default:
			/* Queue it up for application */
			cur_sort = sort[w->id];
			cur_subseq = w->subseq;
			cur_reg = w->reg;
			cur_dapm = w->dapm;
			list_move(&w->power_list, &pending);
			break;
		}

		if (ret < 0)
			dev_err(w->dapm->dev,
				"Failed to apply widget power: %d\n", ret);
	}

	if (!list_empty(&pending))
		dapm_seq_run_coalesced(cur_dapm, &pending);
<<<<<<< HEAD
=======

	if (cur_dapm && cur_dapm->seq_notifier) {
		for (i = 0; i < ARRAY_SIZE(dapm_up_seq); i++)
			if (sort[i] == cur_sort)
				cur_dapm->seq_notifier(cur_dapm,
						       i, cur_subseq);
	}
>>>>>>> 0ce790e7
}

static void dapm_widget_update(struct snd_soc_dapm_context *dapm)
{
	struct snd_soc_dapm_update *update = dapm->update;
	struct snd_soc_dapm_widget *w;
	int ret;

	if (!update)
		return;

	w = update->widget;

	if (w->event &&
	    (w->event_flags & SND_SOC_DAPM_PRE_REG)) {
		ret = w->event(w, update->kcontrol, SND_SOC_DAPM_PRE_REG);
		if (ret != 0)
			pr_err("%s DAPM pre-event failed: %d\n",
			       w->name, ret);
	}

	ret = snd_soc_update_bits(w->codec, update->reg, update->mask,
				  update->val);
	if (ret < 0)
		pr_err("%s DAPM update failed: %d\n", w->name, ret);

	if (w->event &&
	    (w->event_flags & SND_SOC_DAPM_POST_REG)) {
		ret = w->event(w, update->kcontrol, SND_SOC_DAPM_POST_REG);
		if (ret != 0)
			pr_err("%s DAPM post-event failed: %d\n",
			       w->name, ret);
	}
}

/* Async callback run prior to DAPM sequences - brings to _PREPARE if
 * they're changing state.
 */
static void dapm_pre_sequence_async(void *data, async_cookie_t cookie)
{
	struct snd_soc_dapm_context *d = data;
	int ret;

	if (d->dev_power && d->bias_level == SND_SOC_BIAS_OFF) {
		ret = snd_soc_dapm_set_bias_level(d, SND_SOC_BIAS_STANDBY);
		if (ret != 0)
			dev_err(d->dev,
				"Failed to turn on bias: %d\n", ret);
	}

	/* If we're changing to all on or all off then prepare */
	if ((d->dev_power && d->bias_level == SND_SOC_BIAS_STANDBY) ||
	    (!d->dev_power && d->bias_level == SND_SOC_BIAS_ON)) {
		ret = snd_soc_dapm_set_bias_level(d, SND_SOC_BIAS_PREPARE);
		if (ret != 0)
			dev_err(d->dev,
				"Failed to prepare bias: %d\n", ret);
	}
}

/* Async callback run prior to DAPM sequences - brings to their final
 * state.
 */
static void dapm_post_sequence_async(void *data, async_cookie_t cookie)
{
	struct snd_soc_dapm_context *d = data;
	int ret;

	/* If we just powered the last thing off drop to standby bias */
	if (d->bias_level == SND_SOC_BIAS_PREPARE && !d->dev_power) {
		ret = snd_soc_dapm_set_bias_level(d, SND_SOC_BIAS_STANDBY);
		if (ret != 0)
			dev_err(d->dev, "Failed to apply standby bias: %d\n",
				ret);
	}

	/* If we're in standby and can support bias off then do that */
	if (d->bias_level == SND_SOC_BIAS_STANDBY && d->idle_bias_off) {
		ret = snd_soc_dapm_set_bias_level(d, SND_SOC_BIAS_OFF);
		if (ret != 0)
			dev_err(d->dev, "Failed to turn off bias: %d\n", ret);
	}

	/* If we just powered up then move to active bias */
	if (d->bias_level == SND_SOC_BIAS_PREPARE && d->dev_power) {
		ret = snd_soc_dapm_set_bias_level(d, SND_SOC_BIAS_ON);
		if (ret != 0)
			dev_err(d->dev, "Failed to apply active bias: %d\n",
				ret);
	}
}

/*
 * Scan each dapm widget for complete audio path.
 * A complete path is a route that has valid endpoints i.e.:-
 *
 *  o DAC to output pin.
 *  o Input Pin to ADC.
 *  o Input pin to Output pin (bypass, sidetone)
 *  o DAC to ADC (loopback).
 */
static int dapm_power_widgets(struct snd_soc_dapm_context *dapm, int event)
{
	struct snd_soc_card *card = dapm->card;
	struct snd_soc_dapm_widget *w;
	struct snd_soc_dapm_context *d;
	LIST_HEAD(up_list);
	LIST_HEAD(down_list);
	LIST_HEAD(async_domain);
	int power;

	trace_snd_soc_dapm_start(card);

	list_for_each_entry(d, &card->dapm_list, list)
		if (d->n_widgets)
			d->dev_power = 0;

	/* Check which widgets we need to power and store them in
	 * lists indicating if they should be powered up or down.
	 */
	list_for_each_entry(w, &card->widgets, list) {
		switch (w->id) {
		case snd_soc_dapm_pre:
			dapm_seq_insert(w, &down_list, false);
			break;
		case snd_soc_dapm_post:
			dapm_seq_insert(w, &up_list, true);
			break;

		default:
			if (!w->power_check)
				continue;

			if (!w->force)
				power = w->power_check(w);
			else
				power = 1;
			if (power)
				w->dapm->dev_power = 1;

			if (w->power == power)
				continue;

			trace_snd_soc_dapm_widget_power(w, power);

			if (power)
				dapm_seq_insert(w, &up_list, true);
			else
				dapm_seq_insert(w, &down_list, false);

			w->power = power;
			break;
		}
	}

	/* If there are no DAPM widgets then try to figure out power from the
	 * event type.
	 */
	if (!dapm->n_widgets) {
		switch (event) {
		case SND_SOC_DAPM_STREAM_START:
		case SND_SOC_DAPM_STREAM_RESUME:
			dapm->dev_power = 1;
			break;
		case SND_SOC_DAPM_STREAM_STOP:
			dapm->dev_power = !!dapm->codec->active;
			break;
		case SND_SOC_DAPM_STREAM_SUSPEND:
			dapm->dev_power = 0;
			break;
		case SND_SOC_DAPM_STREAM_NOP:
			switch (dapm->bias_level) {
				case SND_SOC_BIAS_STANDBY:
				case SND_SOC_BIAS_OFF:
					dapm->dev_power = 0;
					break;
				default:
					dapm->dev_power = 1;
					break;
			}
			break;
		default:
			break;
		}
	}

	/* Run all the bias changes in parallel */
	list_for_each_entry(d, &dapm->card->dapm_list, list)
		async_schedule_domain(dapm_pre_sequence_async, d,
					&async_domain);
	async_synchronize_full_domain(&async_domain);

	/* Power down widgets first; try to avoid amplifying pops. */
	dapm_seq_run(dapm, &down_list, event, false);

	dapm_widget_update(dapm);

	/* Now power up. */
	dapm_seq_run(dapm, &up_list, event, true);

	/* Run all the bias changes in parallel */
	list_for_each_entry(d, &dapm->card->dapm_list, list)
		async_schedule_domain(dapm_post_sequence_async, d,
					&async_domain);
	async_synchronize_full_domain(&async_domain);

	pop_dbg(dapm->dev, card->pop_time,
		"DAPM sequencing finished, waiting %dms\n", card->pop_time);
	pop_wait(card->pop_time);

	trace_snd_soc_dapm_done(card);

	return 0;
}

#ifdef CONFIG_DEBUG_FS
static int dapm_widget_power_open_file(struct inode *inode, struct file *file)
{
	file->private_data = inode->i_private;
	return 0;
}

static ssize_t dapm_widget_power_read_file(struct file *file,
					   char __user *user_buf,
					   size_t count, loff_t *ppos)
{
	struct snd_soc_dapm_widget *w = file->private_data;
	char *buf;
	int in, out;
	ssize_t ret;
	struct snd_soc_dapm_path *p = NULL;

	buf = kmalloc(PAGE_SIZE, GFP_KERNEL);
	if (!buf)
		return -ENOMEM;

	in = is_connected_input_ep(w);
	dapm_clear_walk(w->dapm);
	out = is_connected_output_ep(w);
	dapm_clear_walk(w->dapm);

	ret = snprintf(buf, PAGE_SIZE, "%s: %s  in %d out %d",
		       w->name, w->power ? "On" : "Off", in, out);

	if (w->reg >= 0)
		ret += snprintf(buf + ret, PAGE_SIZE - ret,
				" - R%d(0x%x) bit %d",
				w->reg, w->reg, w->shift);

	ret += snprintf(buf + ret, PAGE_SIZE - ret, "\n");

	if (w->sname)
		ret += snprintf(buf + ret, PAGE_SIZE - ret, " stream %s %s\n",
				w->sname,
				w->active ? "active" : "inactive");

	list_for_each_entry(p, &w->sources, list_sink) {
		if (p->connected && !p->connected(w, p->sink))
			continue;

		if (p->connect)
			ret += snprintf(buf + ret, PAGE_SIZE - ret,
					" in  \"%s\" \"%s\"\n",
					p->name ? p->name : "static",
					p->source->name);
	}
	list_for_each_entry(p, &w->sinks, list_source) {
		if (p->connected && !p->connected(w, p->sink))
			continue;

		if (p->connect)
			ret += snprintf(buf + ret, PAGE_SIZE - ret,
					" out \"%s\" \"%s\"\n",
					p->name ? p->name : "static",
					p->sink->name);
	}

	ret = simple_read_from_buffer(user_buf, count, ppos, buf, ret);

	kfree(buf);
	return ret;
}

static const struct file_operations dapm_widget_power_fops = {
	.open = dapm_widget_power_open_file,
	.read = dapm_widget_power_read_file,
	.llseek = default_llseek,
};

void snd_soc_dapm_debugfs_init(struct snd_soc_dapm_context *dapm)
{
	struct snd_soc_dapm_widget *w;
	struct dentry *d;

	if (!dapm->debugfs_dapm)
		return;

	list_for_each_entry(w, &dapm->card->widgets, list) {
		if (!w->name || w->dapm != dapm)
			continue;

		d = debugfs_create_file(w->name, 0444,
					dapm->debugfs_dapm, w,
					&dapm_widget_power_fops);
		if (!d)
			dev_warn(w->dapm->dev,
				"ASoC: Failed to create %s debugfs file\n",
				w->name);
	}
}
#else
void snd_soc_dapm_debugfs_init(struct snd_soc_dapm_context *dapm)
{
}
#endif

/* test and update the power status of a mux widget */
static int dapm_mux_update_power(struct snd_soc_dapm_widget *widget,
				 struct snd_kcontrol *kcontrol, int change,
				 int mux, struct soc_enum *e)
{
	struct snd_soc_dapm_path *path;
	int found = 0;

	if (widget->id != snd_soc_dapm_mux &&
	    widget->id != snd_soc_dapm_virt_mux &&
	    widget->id != snd_soc_dapm_value_mux)
		return -ENODEV;

	if (!change)
		return 0;

	/* find dapm widget path assoc with kcontrol */
	list_for_each_entry(path, &widget->dapm->card->paths, list) {
		if (path->kcontrol != kcontrol)
			continue;

		if (!path->name || !e->texts[mux])
			continue;

		found = 1;
		/* we now need to match the string in the enum to the path */
		if (!(strcmp(path->name, e->texts[mux])))
			path->connect = 1; /* new connection */
		else
			path->connect = 0; /* old connection must be powered down */
	}

	if (found)
		dapm_power_widgets(widget->dapm, SND_SOC_DAPM_STREAM_NOP);

	return 0;
}

/* test and update the power status of a mixer or switch widget */
static int dapm_mixer_update_power(struct snd_soc_dapm_widget *widget,
				   struct snd_kcontrol *kcontrol, int connect)
{
	struct snd_soc_dapm_path *path;
	int found = 0;

	if (widget->id != snd_soc_dapm_mixer &&
	    widget->id != snd_soc_dapm_mixer_named_ctl &&
	    widget->id != snd_soc_dapm_switch)
		return -ENODEV;

	/* find dapm widget path assoc with kcontrol */
	list_for_each_entry(path, &widget->dapm->card->paths, list) {
		if (path->kcontrol != kcontrol)
			continue;

		/* found, now check type */
		found = 1;
		path->connect = connect;
		break;
	}

	if (found)
		dapm_power_widgets(widget->dapm, SND_SOC_DAPM_STREAM_NOP);

	return 0;
}

/* show dapm widget status in sys fs */
static ssize_t dapm_widget_show(struct device *dev,
	struct device_attribute *attr, char *buf)
{
	struct snd_soc_pcm_runtime *rtd =
			container_of(dev, struct snd_soc_pcm_runtime, dev);
	struct snd_soc_codec *codec =rtd->codec;
	struct snd_soc_dapm_widget *w;
	int count = 0;
	char *state = "not set";

	list_for_each_entry(w, &codec->card->widgets, list) {
		if (w->dapm != &codec->dapm)
			continue;

		/* only display widgets that burnm power */
		switch (w->id) {
		case snd_soc_dapm_hp:
		case snd_soc_dapm_mic:
		case snd_soc_dapm_spk:
		case snd_soc_dapm_line:
		case snd_soc_dapm_micbias:
		case snd_soc_dapm_dac:
		case snd_soc_dapm_adc:
		case snd_soc_dapm_pga:
		case snd_soc_dapm_out_drv:
		case snd_soc_dapm_mixer:
		case snd_soc_dapm_mixer_named_ctl:
		case snd_soc_dapm_supply:
			if (w->name)
				count += sprintf(buf + count, "%s: %s\n",
					w->name, w->power ? "On":"Off");
		break;
		default:
		break;
		}
	}

	switch (codec->dapm.bias_level) {
	case SND_SOC_BIAS_ON:
		state = "On";
		break;
	case SND_SOC_BIAS_PREPARE:
		state = "Prepare";
		break;
	case SND_SOC_BIAS_STANDBY:
		state = "Standby";
		break;
	case SND_SOC_BIAS_OFF:
		state = "Off";
		break;
	}
	count += sprintf(buf + count, "PM State: %s\n", state);

	return count;
}

static DEVICE_ATTR(dapm_widget, 0444, dapm_widget_show, NULL);

int snd_soc_dapm_sys_add(struct device *dev)
{
	return device_create_file(dev, &dev_attr_dapm_widget);
}

static void snd_soc_dapm_sys_remove(struct device *dev)
{
	device_remove_file(dev, &dev_attr_dapm_widget);
}

/* free all dapm widgets and resources */
static void dapm_free_widgets(struct snd_soc_dapm_context *dapm)
{
	struct snd_soc_dapm_widget *w, *next_w;
	struct snd_soc_dapm_path *p, *next_p;

	list_for_each_entry_safe(w, next_w, &dapm->card->widgets, list) {
		if (w->dapm != dapm)
			continue;
		list_del(&w->list);
		/*
		 * remove source and sink paths associated to this widget.
		 * While removing the path, remove reference to it from both
		 * source and sink widgets so that path is removed only once.
		 */
		list_for_each_entry_safe(p, next_p, &w->sources, list_sink) {
			list_del(&p->list_sink);
			list_del(&p->list_source);
			list_del(&p->list);
			kfree(p->long_name);
			kfree(p);
		}
		list_for_each_entry_safe(p, next_p, &w->sinks, list_source) {
			list_del(&p->list_sink);
			list_del(&p->list_source);
			list_del(&p->list);
			kfree(p->long_name);
			kfree(p);
		}
		kfree(w->name);
		kfree(w);
	}
}

static int snd_soc_dapm_set_pin(struct snd_soc_dapm_context *dapm,
				const char *pin, int status)
{
	struct snd_soc_dapm_widget *w;

	list_for_each_entry(w, &dapm->card->widgets, list) {
		if (w->dapm != dapm)
			continue;
		if (!strcmp(w->name, pin)) {
			dev_dbg(w->dapm->dev, "dapm: pin %s = %d\n",
				pin, status);
			w->connected = status;
			/* Allow disabling of forced pins */
			if (status == 0)
				w->force = 0;
			return 0;
		}
	}

	dev_err(dapm->dev, "dapm: unknown pin %s\n", pin);
	return -EINVAL;
}

/**
 * snd_soc_dapm_sync - scan and power dapm paths
 * @dapm: DAPM context
 *
 * Walks all dapm audio paths and powers widgets according to their
 * stream or path usage.
 *
 * Returns 0 for success.
 */
int snd_soc_dapm_sync(struct snd_soc_dapm_context *dapm)
{
	return dapm_power_widgets(dapm, SND_SOC_DAPM_STREAM_NOP);
}
EXPORT_SYMBOL_GPL(snd_soc_dapm_sync);

static int snd_soc_dapm_add_route(struct snd_soc_dapm_context *dapm,
				  const struct snd_soc_dapm_route *route)
{
	struct snd_soc_dapm_path *path;
	struct snd_soc_dapm_widget *wsource = NULL, *wsink = NULL, *w;
	struct snd_soc_dapm_widget *wtsource = NULL, *wtsink = NULL;
	const char *sink;
	const char *control = route->control;
	const char *source;
	char prefixed_sink[80];
	char prefixed_source[80];
	int ret = 0;

	if (dapm->codec && dapm->codec->name_prefix) {
		snprintf(prefixed_sink, sizeof(prefixed_sink), "%s %s",
			 dapm->codec->name_prefix, route->sink);
		sink = prefixed_sink;
		snprintf(prefixed_source, sizeof(prefixed_source), "%s %s",
			 dapm->codec->name_prefix, route->source);
		source = prefixed_source;
	} else {
		sink = route->sink;
		source = route->source;
	}

	/*
	 * find src and dest widgets over all widgets but favor a widget from
	 * current DAPM context
	 */
	list_for_each_entry(w, &dapm->card->widgets, list) {
		if (!wsink && !(strcmp(w->name, sink))) {
			wtsink = w;
			if (w->dapm == dapm)
				wsink = w;
			continue;
		}
		if (!wsource && !(strcmp(w->name, source))) {
			wtsource = w;
			if (w->dapm == dapm)
				wsource = w;
		}
	}
	/* use widget from another DAPM context if not found from this */
	if (!wsink)
		wsink = wtsink;
	if (!wsource)
		wsource = wtsource;

	if (wsource == NULL || wsink == NULL)
		return -ENODEV;

	path = kzalloc(sizeof(struct snd_soc_dapm_path), GFP_KERNEL);
	if (!path)
		return -ENOMEM;

	path->source = wsource;
	path->sink = wsink;
	path->connected = route->connected;
	INIT_LIST_HEAD(&path->list);
	INIT_LIST_HEAD(&path->list_source);
	INIT_LIST_HEAD(&path->list_sink);

	/* check for external widgets */
	if (wsink->id == snd_soc_dapm_input) {
		if (wsource->id == snd_soc_dapm_micbias ||
			wsource->id == snd_soc_dapm_mic ||
			wsource->id == snd_soc_dapm_line ||
			wsource->id == snd_soc_dapm_output)
			wsink->ext = 1;
	}
	if (wsource->id == snd_soc_dapm_output) {
		if (wsink->id == snd_soc_dapm_spk ||
			wsink->id == snd_soc_dapm_hp ||
			wsink->id == snd_soc_dapm_line ||
			wsink->id == snd_soc_dapm_input)
			wsource->ext = 1;
	}

	/* connect static paths */
	if (control == NULL) {
		list_add(&path->list, &dapm->card->paths);
		list_add(&path->list_sink, &wsink->sources);
		list_add(&path->list_source, &wsource->sinks);
		path->connect = 1;
		return 0;
	}

	/* connect dynamic paths */
	switch(wsink->id) {
	case snd_soc_dapm_adc:
	case snd_soc_dapm_dac:
	case snd_soc_dapm_pga:
	case snd_soc_dapm_out_drv:
	case snd_soc_dapm_input:
	case snd_soc_dapm_output:
	case snd_soc_dapm_micbias:
	case snd_soc_dapm_vmid:
	case snd_soc_dapm_pre:
	case snd_soc_dapm_post:
	case snd_soc_dapm_supply:
	case snd_soc_dapm_aif_in:
	case snd_soc_dapm_aif_out:
		list_add(&path->list, &dapm->card->paths);
		list_add(&path->list_sink, &wsink->sources);
		list_add(&path->list_source, &wsource->sinks);
		path->connect = 1;
		return 0;
	case snd_soc_dapm_mux:
	case snd_soc_dapm_virt_mux:
	case snd_soc_dapm_value_mux:
		ret = dapm_connect_mux(dapm, wsource, wsink, path, control,
			&wsink->kcontrols[0]);
		if (ret != 0)
			goto err;
		break;
	case snd_soc_dapm_switch:
	case snd_soc_dapm_mixer:
	case snd_soc_dapm_mixer_named_ctl:
		ret = dapm_connect_mixer(dapm, wsource, wsink, path, control);
		if (ret != 0)
			goto err;
		break;
	case snd_soc_dapm_hp:
	case snd_soc_dapm_mic:
	case snd_soc_dapm_line:
	case snd_soc_dapm_spk:
		list_add(&path->list, &dapm->card->paths);
		list_add(&path->list_sink, &wsink->sources);
		list_add(&path->list_source, &wsource->sinks);
		path->connect = 0;
		return 0;
	}
	return 0;

err:
	dev_warn(dapm->dev, "asoc: no dapm match for %s --> %s --> %s\n",
		 source, control, sink);
	kfree(path);
	return ret;
}

/**
 * snd_soc_dapm_add_routes - Add routes between DAPM widgets
 * @dapm: DAPM context
 * @route: audio routes
 * @num: number of routes
 *
 * Connects 2 dapm widgets together via a named audio path. The sink is
 * the widget receiving the audio signal, whilst the source is the sender
 * of the audio signal.
 *
 * Returns 0 for success else error. On error all resources can be freed
 * with a call to snd_soc_card_free().
 */
int snd_soc_dapm_add_routes(struct snd_soc_dapm_context *dapm,
			    const struct snd_soc_dapm_route *route, int num)
{
	int i, ret;

	for (i = 0; i < num; i++) {
		ret = snd_soc_dapm_add_route(dapm, route);
		if (ret < 0) {
			dev_err(dapm->dev, "Failed to add route %s->%s\n",
				route->source, route->sink);
			return ret;
		}
		route++;
	}

	return 0;
}
EXPORT_SYMBOL_GPL(snd_soc_dapm_add_routes);

/**
 * snd_soc_dapm_new_widgets - add new dapm widgets
 * @dapm: DAPM context
 *
 * Checks the codec for any new dapm widgets and creates them if found.
 *
 * Returns 0 for success.
 */
int snd_soc_dapm_new_widgets(struct snd_soc_dapm_context *dapm)
{
	struct snd_soc_dapm_widget *w;
	unsigned int val;

	list_for_each_entry(w, &dapm->card->widgets, list)
	{
		if (w->new)
			continue;

		switch(w->id) {
		case snd_soc_dapm_switch:
		case snd_soc_dapm_mixer:
		case snd_soc_dapm_mixer_named_ctl:
			w->power_check = dapm_generic_check_power;
			dapm_new_mixer(dapm, w);
			break;
		case snd_soc_dapm_mux:
		case snd_soc_dapm_virt_mux:
		case snd_soc_dapm_value_mux:
			w->power_check = dapm_generic_check_power;
			dapm_new_mux(dapm, w);
			break;
		case snd_soc_dapm_adc:
		case snd_soc_dapm_aif_out:
			w->power_check = dapm_adc_check_power;
			break;
		case snd_soc_dapm_dac:
		case snd_soc_dapm_aif_in:
			w->power_check = dapm_dac_check_power;
			break;
		case snd_soc_dapm_pga:
		case snd_soc_dapm_out_drv:
			w->power_check = dapm_generic_check_power;
			dapm_new_pga(dapm, w);
			break;
		case snd_soc_dapm_input:
		case snd_soc_dapm_output:
		case snd_soc_dapm_micbias:
		case snd_soc_dapm_spk:
		case snd_soc_dapm_hp:
		case snd_soc_dapm_mic:
		case snd_soc_dapm_line:
			w->power_check = dapm_generic_check_power;
			break;
		case snd_soc_dapm_supply:
			w->power_check = dapm_supply_check_power;
		case snd_soc_dapm_vmid:
		case snd_soc_dapm_pre:
		case snd_soc_dapm_post:
			break;
		}

		/* Read the initial power state from the device */
		if (w->reg >= 0) {
			val = snd_soc_read(w->codec, w->reg);
			val &= 1 << w->shift;
			if (w->invert)
				val = !val;

			if (val)
				w->power = 1;
		}

		w->new = 1;
	}

	dapm_power_widgets(dapm, SND_SOC_DAPM_STREAM_NOP);
	return 0;
}
EXPORT_SYMBOL_GPL(snd_soc_dapm_new_widgets);

/**
 * snd_soc_dapm_get_volsw - dapm mixer get callback
 * @kcontrol: mixer control
 * @ucontrol: control element information
 *
 * Callback to get the value of a dapm mixer control.
 *
 * Returns 0 for success.
 */
int snd_soc_dapm_get_volsw(struct snd_kcontrol *kcontrol,
	struct snd_ctl_elem_value *ucontrol)
{
	struct snd_soc_dapm_widget *widget = snd_kcontrol_chip(kcontrol);
	struct soc_mixer_control *mc =
		(struct soc_mixer_control *)kcontrol->private_value;
	unsigned int reg = mc->reg;
	unsigned int shift = mc->shift;
	unsigned int rshift = mc->rshift;
	int max = mc->max;
	unsigned int invert = mc->invert;
	unsigned int mask = (1 << fls(max)) - 1;

	ucontrol->value.integer.value[0] =
		(snd_soc_read(widget->codec, reg) >> shift) & mask;
	if (shift != rshift)
		ucontrol->value.integer.value[1] =
			(snd_soc_read(widget->codec, reg) >> rshift) & mask;
	if (invert) {
		ucontrol->value.integer.value[0] =
			max - ucontrol->value.integer.value[0];
		if (shift != rshift)
			ucontrol->value.integer.value[1] =
				max - ucontrol->value.integer.value[1];
	}

	return 0;
}
EXPORT_SYMBOL_GPL(snd_soc_dapm_get_volsw);

/**
 * snd_soc_dapm_put_volsw - dapm mixer set callback
 * @kcontrol: mixer control
 * @ucontrol: control element information
 *
 * Callback to set the value of a dapm mixer control.
 *
 * Returns 0 for success.
 */
int snd_soc_dapm_put_volsw(struct snd_kcontrol *kcontrol,
	struct snd_ctl_elem_value *ucontrol)
{
	struct snd_soc_dapm_widget *widget = snd_kcontrol_chip(kcontrol);
	struct soc_mixer_control *mc =
		(struct soc_mixer_control *)kcontrol->private_value;
	unsigned int reg = mc->reg;
	unsigned int shift = mc->shift;
	int max = mc->max;
	unsigned int mask = (1 << fls(max)) - 1;
	unsigned int invert = mc->invert;
	unsigned int val;
	int connect, change;
	struct snd_soc_dapm_update update;

	val = (ucontrol->value.integer.value[0] & mask);

	if (invert)
		val = max - val;
	mask = mask << shift;
	val = val << shift;

	mutex_lock(&widget->codec->mutex);
	widget->value = val;

	change = snd_soc_test_bits(widget->codec, reg, mask, val);
	if (change) {
		if (val)
			/* new connection */
			connect = invert ? 0:1;
		else
			/* old connection must be powered down */
			connect = invert ? 1:0;

		update.kcontrol = kcontrol;
		update.widget = widget;
		update.reg = reg;
		update.mask = mask;
		update.val = val;
		widget->dapm->update = &update;

		dapm_mixer_update_power(widget, kcontrol, connect);

		widget->dapm->update = NULL;
	}

	mutex_unlock(&widget->codec->mutex);
	return 0;
}
EXPORT_SYMBOL_GPL(snd_soc_dapm_put_volsw);

/**
 * snd_soc_dapm_get_enum_double - dapm enumerated double mixer get callback
 * @kcontrol: mixer control
 * @ucontrol: control element information
 *
 * Callback to get the value of a dapm enumerated double mixer control.
 *
 * Returns 0 for success.
 */
int snd_soc_dapm_get_enum_double(struct snd_kcontrol *kcontrol,
	struct snd_ctl_elem_value *ucontrol)
{
	struct snd_soc_dapm_widget *widget = snd_kcontrol_chip(kcontrol);
	struct soc_enum *e = (struct soc_enum *)kcontrol->private_value;
	unsigned int val, bitmask;

	for (bitmask = 1; bitmask < e->max; bitmask <<= 1)
		;
	val = snd_soc_read(widget->codec, e->reg);
	ucontrol->value.enumerated.item[0] = (val >> e->shift_l) & (bitmask - 1);
	if (e->shift_l != e->shift_r)
		ucontrol->value.enumerated.item[1] =
			(val >> e->shift_r) & (bitmask - 1);

	return 0;
}
EXPORT_SYMBOL_GPL(snd_soc_dapm_get_enum_double);

/**
 * snd_soc_dapm_put_enum_double - dapm enumerated double mixer set callback
 * @kcontrol: mixer control
 * @ucontrol: control element information
 *
 * Callback to set the value of a dapm enumerated double mixer control.
 *
 * Returns 0 for success.
 */
int snd_soc_dapm_put_enum_double(struct snd_kcontrol *kcontrol,
	struct snd_ctl_elem_value *ucontrol)
{
	struct snd_soc_dapm_widget *widget = snd_kcontrol_chip(kcontrol);
	struct soc_enum *e = (struct soc_enum *)kcontrol->private_value;
	unsigned int val, mux, change;
	unsigned int mask, bitmask;
	struct snd_soc_dapm_update update;

	for (bitmask = 1; bitmask < e->max; bitmask <<= 1)
		;
	if (ucontrol->value.enumerated.item[0] > e->max - 1)
		return -EINVAL;
	mux = ucontrol->value.enumerated.item[0];
	val = mux << e->shift_l;
	mask = (bitmask - 1) << e->shift_l;
	if (e->shift_l != e->shift_r) {
		if (ucontrol->value.enumerated.item[1] > e->max - 1)
			return -EINVAL;
		val |= ucontrol->value.enumerated.item[1] << e->shift_r;
		mask |= (bitmask - 1) << e->shift_r;
	}

	mutex_lock(&widget->codec->mutex);
	widget->value = val;
	change = snd_soc_test_bits(widget->codec, e->reg, mask, val);

	update.kcontrol = kcontrol;
	update.widget = widget;
	update.reg = e->reg;
	update.mask = mask;
	update.val = val;
	widget->dapm->update = &update;

	dapm_mux_update_power(widget, kcontrol, change, mux, e);

	widget->dapm->update = NULL;

	mutex_unlock(&widget->codec->mutex);
	return change;
}
EXPORT_SYMBOL_GPL(snd_soc_dapm_put_enum_double);

/**
 * snd_soc_dapm_get_enum_virt - Get virtual DAPM mux
 * @kcontrol: mixer control
 * @ucontrol: control element information
 *
 * Returns 0 for success.
 */
int snd_soc_dapm_get_enum_virt(struct snd_kcontrol *kcontrol,
			       struct snd_ctl_elem_value *ucontrol)
{
	struct snd_soc_dapm_widget *widget = snd_kcontrol_chip(kcontrol);

	ucontrol->value.enumerated.item[0] = widget->value;

	return 0;
}
EXPORT_SYMBOL_GPL(snd_soc_dapm_get_enum_virt);

/**
 * snd_soc_dapm_put_enum_virt - Set virtual DAPM mux
 * @kcontrol: mixer control
 * @ucontrol: control element information
 *
 * Returns 0 for success.
 */
int snd_soc_dapm_put_enum_virt(struct snd_kcontrol *kcontrol,
			       struct snd_ctl_elem_value *ucontrol)
{
	struct snd_soc_dapm_widget *widget = snd_kcontrol_chip(kcontrol);
	struct soc_enum *e =
		(struct soc_enum *)kcontrol->private_value;
	int change;
	int ret = 0;

	if (ucontrol->value.enumerated.item[0] >= e->max)
		return -EINVAL;

	mutex_lock(&widget->codec->mutex);

	change = widget->value != ucontrol->value.enumerated.item[0];
	widget->value = ucontrol->value.enumerated.item[0];
	dapm_mux_update_power(widget, kcontrol, change, widget->value, e);

	mutex_unlock(&widget->codec->mutex);
	return ret;
}
EXPORT_SYMBOL_GPL(snd_soc_dapm_put_enum_virt);

/**
 * snd_soc_dapm_get_value_enum_double - dapm semi enumerated double mixer get
 *					callback
 * @kcontrol: mixer control
 * @ucontrol: control element information
 *
 * Callback to get the value of a dapm semi enumerated double mixer control.
 *
 * Semi enumerated mixer: the enumerated items are referred as values. Can be
 * used for handling bitfield coded enumeration for example.
 *
 * Returns 0 for success.
 */
int snd_soc_dapm_get_value_enum_double(struct snd_kcontrol *kcontrol,
	struct snd_ctl_elem_value *ucontrol)
{
	struct snd_soc_dapm_widget *widget = snd_kcontrol_chip(kcontrol);
	struct soc_enum *e = (struct soc_enum *)kcontrol->private_value;
	unsigned int reg_val, val, mux;

	reg_val = snd_soc_read(widget->codec, e->reg);
	val = (reg_val >> e->shift_l) & e->mask;
	for (mux = 0; mux < e->max; mux++) {
		if (val == e->values[mux])
			break;
	}
	ucontrol->value.enumerated.item[0] = mux;
	if (e->shift_l != e->shift_r) {
		val = (reg_val >> e->shift_r) & e->mask;
		for (mux = 0; mux < e->max; mux++) {
			if (val == e->values[mux])
				break;
		}
		ucontrol->value.enumerated.item[1] = mux;
	}

	return 0;
}
EXPORT_SYMBOL_GPL(snd_soc_dapm_get_value_enum_double);

/**
 * snd_soc_dapm_put_value_enum_double - dapm semi enumerated double mixer set
 *					callback
 * @kcontrol: mixer control
 * @ucontrol: control element information
 *
 * Callback to set the value of a dapm semi enumerated double mixer control.
 *
 * Semi enumerated mixer: the enumerated items are referred as values. Can be
 * used for handling bitfield coded enumeration for example.
 *
 * Returns 0 for success.
 */
int snd_soc_dapm_put_value_enum_double(struct snd_kcontrol *kcontrol,
	struct snd_ctl_elem_value *ucontrol)
{
	struct snd_soc_dapm_widget *widget = snd_kcontrol_chip(kcontrol);
	struct soc_enum *e = (struct soc_enum *)kcontrol->private_value;
	unsigned int val, mux, change;
	unsigned int mask;
	struct snd_soc_dapm_update update;

	if (ucontrol->value.enumerated.item[0] > e->max - 1)
		return -EINVAL;
	mux = ucontrol->value.enumerated.item[0];
	val = e->values[ucontrol->value.enumerated.item[0]] << e->shift_l;
	mask = e->mask << e->shift_l;
	if (e->shift_l != e->shift_r) {
		if (ucontrol->value.enumerated.item[1] > e->max - 1)
			return -EINVAL;
		val |= e->values[ucontrol->value.enumerated.item[1]] << e->shift_r;
		mask |= e->mask << e->shift_r;
	}

	mutex_lock(&widget->codec->mutex);
	widget->value = val;
	change = snd_soc_test_bits(widget->codec, e->reg, mask, val);

	update.kcontrol = kcontrol;
	update.widget = widget;
	update.reg = e->reg;
	update.mask = mask;
	update.val = val;
	widget->dapm->update = &update;

	dapm_mux_update_power(widget, kcontrol, change, mux, e);

	widget->dapm->update = NULL;

	mutex_unlock(&widget->codec->mutex);
	return change;
}
EXPORT_SYMBOL_GPL(snd_soc_dapm_put_value_enum_double);

/**
 * snd_soc_dapm_info_pin_switch - Info for a pin switch
 *
 * @kcontrol: mixer control
 * @uinfo: control element information
 *
 * Callback to provide information about a pin switch control.
 */
int snd_soc_dapm_info_pin_switch(struct snd_kcontrol *kcontrol,
				 struct snd_ctl_elem_info *uinfo)
{
	uinfo->type = SNDRV_CTL_ELEM_TYPE_BOOLEAN;
	uinfo->count = 1;
	uinfo->value.integer.min = 0;
	uinfo->value.integer.max = 1;

	return 0;
}
EXPORT_SYMBOL_GPL(snd_soc_dapm_info_pin_switch);

/**
 * snd_soc_dapm_get_pin_switch - Get information for a pin switch
 *
 * @kcontrol: mixer control
 * @ucontrol: Value
 */
int snd_soc_dapm_get_pin_switch(struct snd_kcontrol *kcontrol,
				struct snd_ctl_elem_value *ucontrol)
{
	struct snd_soc_codec *codec = snd_kcontrol_chip(kcontrol);
	const char *pin = (const char *)kcontrol->private_value;

	mutex_lock(&codec->mutex);

	ucontrol->value.integer.value[0] =
		snd_soc_dapm_get_pin_status(&codec->dapm, pin);

	mutex_unlock(&codec->mutex);

	return 0;
}
EXPORT_SYMBOL_GPL(snd_soc_dapm_get_pin_switch);

/**
 * snd_soc_dapm_put_pin_switch - Set information for a pin switch
 *
 * @kcontrol: mixer control
 * @ucontrol: Value
 */
int snd_soc_dapm_put_pin_switch(struct snd_kcontrol *kcontrol,
				struct snd_ctl_elem_value *ucontrol)
{
	struct snd_soc_codec *codec = snd_kcontrol_chip(kcontrol);
	const char *pin = (const char *)kcontrol->private_value;

	mutex_lock(&codec->mutex);

	if (ucontrol->value.integer.value[0])
		snd_soc_dapm_enable_pin(&codec->dapm, pin);
	else
		snd_soc_dapm_disable_pin(&codec->dapm, pin);

	snd_soc_dapm_sync(&codec->dapm);

	mutex_unlock(&codec->mutex);

	return 0;
}
EXPORT_SYMBOL_GPL(snd_soc_dapm_put_pin_switch);

/**
 * snd_soc_dapm_new_control - create new dapm control
 * @dapm: DAPM context
 * @widget: widget template
 *
 * Creates a new dapm control based upon the template.
 *
 * Returns 0 for success else error.
 */
int snd_soc_dapm_new_control(struct snd_soc_dapm_context *dapm,
	const struct snd_soc_dapm_widget *widget)
{
	struct snd_soc_dapm_widget *w;
	size_t name_len;

	if ((w = dapm_cnew_widget(widget)) == NULL)
		return -ENOMEM;

	name_len = strlen(widget->name) + 1;
	if (dapm->codec && dapm->codec->name_prefix)
		name_len += 1 + strlen(dapm->codec->name_prefix);
	w->name = kmalloc(name_len, GFP_KERNEL);
	if (w->name == NULL) {
		kfree(w);
		return -ENOMEM;
	}
	if (dapm->codec && dapm->codec->name_prefix)
		snprintf(w->name, name_len, "%s %s",
			dapm->codec->name_prefix, widget->name);
	else
		snprintf(w->name, name_len, "%s", widget->name);

	dapm->n_widgets++;
	w->dapm = dapm;
	w->codec = dapm->codec;
	INIT_LIST_HEAD(&w->sources);
	INIT_LIST_HEAD(&w->sinks);
	INIT_LIST_HEAD(&w->list);
	list_add(&w->list, &dapm->card->widgets);

	/* machine layer set ups unconnected pins and insertions */
	w->connected = 1;
	return 0;
}
EXPORT_SYMBOL_GPL(snd_soc_dapm_new_control);

/**
 * snd_soc_dapm_new_controls - create new dapm controls
 * @dapm: DAPM context
 * @widget: widget array
 * @num: number of widgets
 *
 * Creates new DAPM controls based upon the templates.
 *
 * Returns 0 for success else error.
 */
int snd_soc_dapm_new_controls(struct snd_soc_dapm_context *dapm,
	const struct snd_soc_dapm_widget *widget,
	int num)
{
	int i, ret;

	for (i = 0; i < num; i++) {
		ret = snd_soc_dapm_new_control(dapm, widget);
		if (ret < 0) {
			dev_err(dapm->dev,
				"ASoC: Failed to create DAPM control %s: %d\n",
				widget->name, ret);
			return ret;
		}
		widget++;
	}
	return 0;
}
EXPORT_SYMBOL_GPL(snd_soc_dapm_new_controls);

static void soc_dapm_stream_event(struct snd_soc_dapm_context *dapm,
	const char *stream, int event)
{
	struct snd_soc_dapm_widget *w;

	list_for_each_entry(w, &dapm->card->widgets, list)
	{
		if (!w->sname || w->dapm != dapm)
			continue;
		dev_dbg(w->dapm->dev, "widget %s\n %s stream %s event %d\n",
			w->name, w->sname, stream, event);
		if (strstr(w->sname, stream)) {
			switch(event) {
			case SND_SOC_DAPM_STREAM_START:
				w->active = 1;
				break;
			case SND_SOC_DAPM_STREAM_STOP:
				w->active = 0;
				break;
			case SND_SOC_DAPM_STREAM_SUSPEND:
			case SND_SOC_DAPM_STREAM_RESUME:
			case SND_SOC_DAPM_STREAM_PAUSE_PUSH:
			case SND_SOC_DAPM_STREAM_PAUSE_RELEASE:
				break;
			}
		}
	}

	dapm_power_widgets(dapm, event);
}

/**
 * snd_soc_dapm_stream_event - send a stream event to the dapm core
 * @rtd: PCM runtime data
 * @stream: stream name
 * @event: stream event
 *
 * Sends a stream event to the dapm core. The core then makes any
 * necessary widget power changes.
 *
 * Returns 0 for success else error.
 */
int snd_soc_dapm_stream_event(struct snd_soc_pcm_runtime *rtd,
	const char *stream, int event)
{
	struct snd_soc_codec *codec = rtd->codec;

	if (stream == NULL)
		return 0;

	mutex_lock(&codec->mutex);
	soc_dapm_stream_event(&codec->dapm, stream, event);
	mutex_unlock(&codec->mutex);
	return 0;
}

/**
 * snd_soc_dapm_enable_pin - enable pin.
 * @dapm: DAPM context
 * @pin: pin name
 *
 * Enables input/output pin and its parents or children widgets iff there is
 * a valid audio route and active audio stream.
 * NOTE: snd_soc_dapm_sync() needs to be called after this for DAPM to
 * do any widget power switching.
 */
int snd_soc_dapm_enable_pin(struct snd_soc_dapm_context *dapm, const char *pin)
{
	return snd_soc_dapm_set_pin(dapm, pin, 1);
}
EXPORT_SYMBOL_GPL(snd_soc_dapm_enable_pin);

/**
 * snd_soc_dapm_force_enable_pin - force a pin to be enabled
 * @dapm: DAPM context
 * @pin: pin name
 *
 * Enables input/output pin regardless of any other state.  This is
 * intended for use with microphone bias supplies used in microphone
 * jack detection.
 *
 * NOTE: snd_soc_dapm_sync() needs to be called after this for DAPM to
 * do any widget power switching.
 */
int snd_soc_dapm_force_enable_pin(struct snd_soc_dapm_context *dapm,
				  const char *pin)
{
	struct snd_soc_dapm_widget *w;

	list_for_each_entry(w, &dapm->card->widgets, list) {
		if (w->dapm != dapm)
			continue;
		if (!strcmp(w->name, pin)) {
			dev_dbg(w->dapm->dev,
				"dapm: force enable pin %s\n", pin);
			w->connected = 1;
			w->force = 1;
			return 0;
		}
	}

	dev_err(dapm->dev, "dapm: unknown pin %s\n", pin);
	return -EINVAL;
}
EXPORT_SYMBOL_GPL(snd_soc_dapm_force_enable_pin);

/**
 * snd_soc_dapm_disable_pin - disable pin.
 * @dapm: DAPM context
 * @pin: pin name
 *
 * Disables input/output pin and its parents or children widgets.
 * NOTE: snd_soc_dapm_sync() needs to be called after this for DAPM to
 * do any widget power switching.
 */
int snd_soc_dapm_disable_pin(struct snd_soc_dapm_context *dapm,
			     const char *pin)
{
	return snd_soc_dapm_set_pin(dapm, pin, 0);
}
EXPORT_SYMBOL_GPL(snd_soc_dapm_disable_pin);

/**
 * snd_soc_dapm_nc_pin - permanently disable pin.
 * @dapm: DAPM context
 * @pin: pin name
 *
 * Marks the specified pin as being not connected, disabling it along
 * any parent or child widgets.  At present this is identical to
 * snd_soc_dapm_disable_pin() but in future it will be extended to do
 * additional things such as disabling controls which only affect
 * paths through the pin.
 *
 * NOTE: snd_soc_dapm_sync() needs to be called after this for DAPM to
 * do any widget power switching.
 */
int snd_soc_dapm_nc_pin(struct snd_soc_dapm_context *dapm, const char *pin)
{
	return snd_soc_dapm_set_pin(dapm, pin, 0);
}
EXPORT_SYMBOL_GPL(snd_soc_dapm_nc_pin);

/**
 * snd_soc_dapm_get_pin_status - get audio pin status
 * @dapm: DAPM context
 * @pin: audio signal pin endpoint (or start point)
 *
 * Get audio pin status - connected or disconnected.
 *
 * Returns 1 for connected otherwise 0.
 */
int snd_soc_dapm_get_pin_status(struct snd_soc_dapm_context *dapm,
				const char *pin)
{
	struct snd_soc_dapm_widget *w;

	list_for_each_entry(w, &dapm->card->widgets, list) {
		if (w->dapm != dapm)
			continue;
		if (!strcmp(w->name, pin))
			return w->connected;
	}

	return 0;
}
EXPORT_SYMBOL_GPL(snd_soc_dapm_get_pin_status);

/**
 * snd_soc_dapm_ignore_suspend - ignore suspend status for DAPM endpoint
 * @dapm: DAPM context
 * @pin: audio signal pin endpoint (or start point)
 *
 * Mark the given endpoint or pin as ignoring suspend.  When the
 * system is disabled a path between two endpoints flagged as ignoring
 * suspend will not be disabled.  The path must already be enabled via
 * normal means at suspend time, it will not be turned on if it was not
 * already enabled.
 */
int snd_soc_dapm_ignore_suspend(struct snd_soc_dapm_context *dapm,
				const char *pin)
{
	struct snd_soc_dapm_widget *w;

	list_for_each_entry(w, &dapm->card->widgets, list) {
		if (w->dapm != dapm)
			continue;
		if (!strcmp(w->name, pin)) {
			w->ignore_suspend = 1;
			return 0;
		}
	}

	dev_err(dapm->dev, "dapm: unknown pin %s\n", pin);
	return -EINVAL;
}
EXPORT_SYMBOL_GPL(snd_soc_dapm_ignore_suspend);

/**
 * snd_soc_dapm_free - free dapm resources
 * @card: SoC device
 *
 * Free all dapm widgets and resources.
 */
void snd_soc_dapm_free(struct snd_soc_dapm_context *dapm)
{
	snd_soc_dapm_sys_remove(dapm->dev);
	dapm_free_widgets(dapm);
	list_del(&dapm->list);
}
EXPORT_SYMBOL_GPL(snd_soc_dapm_free);

static void soc_dapm_shutdown_codec(struct snd_soc_dapm_context *dapm)
{
	struct snd_soc_dapm_widget *w;
	LIST_HEAD(down_list);
	int powerdown = 0;

	list_for_each_entry(w, &dapm->card->widgets, list) {
		if (w->dapm != dapm)
			continue;
		if (w->power) {
			dapm_seq_insert(w, &down_list, false);
			w->power = 0;
			powerdown = 1;
		}
	}

	/* If there were no widgets to power down we're already in
	 * standby.
	 */
	if (powerdown) {
		snd_soc_dapm_set_bias_level(dapm, SND_SOC_BIAS_PREPARE);
		dapm_seq_run(dapm, &down_list, 0, false);
		snd_soc_dapm_set_bias_level(dapm, SND_SOC_BIAS_STANDBY);
	}
}

/*
 * snd_soc_dapm_shutdown - callback for system shutdown
 */
void snd_soc_dapm_shutdown(struct snd_soc_card *card)
{
	struct snd_soc_codec *codec;

	list_for_each_entry(codec, &card->codec_dev_list, list) {
		soc_dapm_shutdown_codec(&codec->dapm);
		snd_soc_dapm_set_bias_level(&codec->dapm, SND_SOC_BIAS_OFF);
	}
}

/* Module information */
MODULE_AUTHOR("Liam Girdwood, lrg@slimlogic.co.uk");
MODULE_DESCRIPTION("Dynamic Audio Power Management core for ALSA SoC");
MODULE_LICENSE("GPL");<|MERGE_RESOLUTION|>--- conflicted
+++ resolved
@@ -1008,8 +1008,6 @@
 
 	if (!list_empty(&pending))
 		dapm_seq_run_coalesced(cur_dapm, &pending);
-<<<<<<< HEAD
-=======
 
 	if (cur_dapm && cur_dapm->seq_notifier) {
 		for (i = 0; i < ARRAY_SIZE(dapm_up_seq); i++)
@@ -1017,7 +1015,6 @@
 				cur_dapm->seq_notifier(cur_dapm,
 						       i, cur_subseq);
 	}
->>>>>>> 0ce790e7
 }
 
 static void dapm_widget_update(struct snd_soc_dapm_context *dapm)
