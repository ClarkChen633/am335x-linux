--- conflicted
+++ resolved
@@ -48,11 +48,7 @@
 
 config SND_FSI_AK4642
 	tristate "FSI-AK4642 sound support"
-<<<<<<< HEAD
-	depends on SND_SOC_SH4_FSI && I2C_SH_MOBILE
-=======
 	depends on SND_SOC_SH4_FSI && I2C
->>>>>>> 3cbea436
 	select SND_SOC_AK4642
 	help
 	  This option enables generic sound support for the
@@ -60,11 +56,7 @@
 
 config SND_FSI_DA7210
 	tristate "FSI-DA7210 sound support"
-<<<<<<< HEAD
-	depends on SND_SOC_SH4_FSI && I2C_SH_MOBILE
-=======
 	depends on SND_SOC_SH4_FSI && I2C
->>>>>>> 3cbea436
 	select SND_SOC_DA7210
 	help
 	  This option enables generic sound support for the
