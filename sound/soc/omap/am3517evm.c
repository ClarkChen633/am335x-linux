--- conflicted
+++ resolved
@@ -113,10 +113,7 @@
 static int am3517evm_aic23_init(struct snd_soc_pcm_runtime *rtd)
 {
 	struct snd_soc_codec *codec = rtd->codec;
-<<<<<<< HEAD
-=======
 	struct snd_soc_dapm_context *dapm = &codec->dapm;
->>>>>>> 3cbea436
 
 	/* Add am3517-evm specific widgets */
 	snd_soc_dapm_new_controls(dapm, tlv320aic23_dapm_widgets,
