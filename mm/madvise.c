--- conflicted
+++ resolved
@@ -15,10 +15,7 @@
 #include <linux/sched.h>
 #include <linux/ksm.h>
 #include <linux/fs.h>
-<<<<<<< HEAD
-=======
 #include <linux/file.h>
->>>>>>> bd0a521e
 
 /*
  * Any behaviour which results in changes to the vma->vm_flags needs to
@@ -227,13 +224,6 @@
 	offset = (loff_t)(start - vma->vm_start)
 			+ ((loff_t)vma->vm_pgoff << PAGE_SHIFT);
 
-<<<<<<< HEAD
-	/* filesystem's fallocate may need to take i_mutex */
-	up_read(&current->mm->mmap_sem);
-	error = do_fallocate(vma->vm_file,
-				FALLOC_FL_PUNCH_HOLE | FALLOC_FL_KEEP_SIZE,
-				offset, end - start);
-=======
 	/*
 	 * Filesystem's fallocate may need to take i_mutex.  We need to
 	 * explicitly grab a reference because the vma (and hence the
@@ -246,7 +236,6 @@
 				FALLOC_FL_PUNCH_HOLE | FALLOC_FL_KEEP_SIZE,
 				offset, end - start);
 	fput(f);
->>>>>>> bd0a521e
 	down_read(&current->mm->mmap_sem);
 	return error;
 }
