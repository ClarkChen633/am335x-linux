/*
 * mm/percpu.c - percpu memory allocator
 *
 * Copyright (C) 2009		SUSE Linux Products GmbH
 * Copyright (C) 2009		Tejun Heo <tj@kernel.org>
 *
 * This file is released under the GPLv2.
 *
 * This is percpu allocator which can handle both static and dynamic
 * areas.  Percpu areas are allocated in chunks.  Each chunk is
 * consisted of boot-time determined number of units and the first
 * chunk is used for static percpu variables in the kernel image
 * (special boot time alloc/init handling necessary as these areas
 * need to be brought up before allocation services are running).
 * Unit grows as necessary and all units grow or shrink in unison.
 * When a chunk is filled up, another chunk is allocated.
 *
 *  c0                           c1                         c2
 *  -------------------          -------------------        ------------
 * | u0 | u1 | u2 | u3 |        | u0 | u1 | u2 | u3 |      | u0 | u1 | u
 *  -------------------  ......  -------------------  ....  ------------
 *
 * Allocation is done in offset-size areas of single unit space.  Ie,
 * an area of 512 bytes at 6k in c1 occupies 512 bytes at 6k of c1:u0,
 * c1:u1, c1:u2 and c1:u3.  On UMA, units corresponds directly to
 * cpus.  On NUMA, the mapping can be non-linear and even sparse.
 * Percpu access can be done by configuring percpu base registers
 * according to cpu to unit mapping and pcpu_unit_size.
 *
 * There are usually many small percpu allocations many of them being
 * as small as 4 bytes.  The allocator organizes chunks into lists
 * according to free size and tries to allocate from the fullest one.
 * Each chunk keeps the maximum contiguous area size hint which is
 * guaranteed to be equal to or larger than the maximum contiguous
 * area in the chunk.  This helps the allocator not to iterate the
 * chunk maps unnecessarily.
 *
 * Allocation state in each chunk is kept using an array of integers
 * on chunk->map.  A positive value in the map represents a free
 * region and negative allocated.  Allocation inside a chunk is done
 * by scanning this map sequentially and serving the first matching
 * entry.  This is mostly copied from the percpu_modalloc() allocator.
 * Chunks can be determined from the address using the index field
 * in the page struct. The index field contains a pointer to the chunk.
 *
 * To use this allocator, arch code should do the followings.
 *
 * - define __addr_to_pcpu_ptr() and __pcpu_ptr_to_addr() to translate
 *   regular address to percpu pointer and back if they need to be
 *   different from the default
 *
 * - use pcpu_setup_first_chunk() during percpu area initialization to
 *   setup the first chunk containing the kernel static percpu area
 */

#include <linux/bitmap.h>
#include <linux/bootmem.h>
#include <linux/err.h>
#include <linux/list.h>
#include <linux/log2.h>
#include <linux/mm.h>
#include <linux/module.h>
#include <linux/mutex.h>
#include <linux/percpu.h>
#include <linux/pfn.h>
#include <linux/slab.h>
#include <linux/spinlock.h>
#include <linux/vmalloc.h>
#include <linux/workqueue.h>

#include <asm/cacheflush.h>
#include <asm/sections.h>
#include <asm/tlbflush.h>
#include <asm/io.h>

#define PCPU_SLOT_BASE_SHIFT		5	/* 1-31 shares the same slot */
#define PCPU_DFL_MAP_ALLOC		16	/* start a map with 16 ents */

#ifdef CONFIG_SMP
/* default addr <-> pcpu_ptr mapping, override in asm/percpu.h if necessary */
#ifndef __addr_to_pcpu_ptr
#define __addr_to_pcpu_ptr(addr)					\
	(void __percpu *)((unsigned long)(addr) -			\
			  (unsigned long)pcpu_base_addr	+		\
			  (unsigned long)__per_cpu_start)
#endif
#ifndef __pcpu_ptr_to_addr
#define __pcpu_ptr_to_addr(ptr)						\
	(void __force *)((unsigned long)(ptr) +				\
			 (unsigned long)pcpu_base_addr -		\
			 (unsigned long)__per_cpu_start)
#endif
#else	/* CONFIG_SMP */
/* on UP, it's always identity mapped */
#define __addr_to_pcpu_ptr(addr)	(void __percpu *)(addr)
#define __pcpu_ptr_to_addr(ptr)		(void __force *)(ptr)
#endif	/* CONFIG_SMP */

struct pcpu_chunk {
	struct list_head	list;		/* linked to pcpu_slot lists */
	int			free_size;	/* free bytes in the chunk */
	int			contig_hint;	/* max contiguous size hint */
	void			*base_addr;	/* base address of this chunk */
	int			map_used;	/* # of map entries used */
	int			map_alloc;	/* # of map entries allocated */
	int			*map;		/* allocation map */
	void			*data;		/* chunk data */
	bool			immutable;	/* no [de]population allowed */
	unsigned long		populated[];	/* populated bitmap */
};

static int pcpu_unit_pages __read_mostly;
static int pcpu_unit_size __read_mostly;
static int pcpu_nr_units __read_mostly;
static int pcpu_atom_size __read_mostly;
static int pcpu_nr_slots __read_mostly;
static size_t pcpu_chunk_struct_size __read_mostly;

/* cpus with the lowest and highest unit numbers */
static unsigned int pcpu_first_unit_cpu __read_mostly;
static unsigned int pcpu_last_unit_cpu __read_mostly;

/* the address of the first chunk which starts with the kernel static area */
void *pcpu_base_addr __read_mostly;
EXPORT_SYMBOL_GPL(pcpu_base_addr);

static const int *pcpu_unit_map __read_mostly;		/* cpu -> unit */
const unsigned long *pcpu_unit_offsets __read_mostly;	/* cpu -> unit offset */

/* group information, used for vm allocation */
static int pcpu_nr_groups __read_mostly;
static const unsigned long *pcpu_group_offsets __read_mostly;
static const size_t *pcpu_group_sizes __read_mostly;

/*
 * The first chunk which always exists.  Note that unlike other
 * chunks, this one can be allocated and mapped in several different
 * ways and thus often doesn't live in the vmalloc area.
 */
static struct pcpu_chunk *pcpu_first_chunk;

/*
 * Optional reserved chunk.  This chunk reserves part of the first
 * chunk and serves it for reserved allocations.  The amount of
 * reserved offset is in pcpu_reserved_chunk_limit.  When reserved
 * area doesn't exist, the following variables contain NULL and 0
 * respectively.
 */
static struct pcpu_chunk *pcpu_reserved_chunk;
static int pcpu_reserved_chunk_limit;

/*
 * Synchronization rules.
 *
 * There are two locks - pcpu_alloc_mutex and pcpu_lock.  The former
 * protects allocation/reclaim paths, chunks, populated bitmap and
 * vmalloc mapping.  The latter is a spinlock and protects the index
 * data structures - chunk slots, chunks and area maps in chunks.
 *
 * During allocation, pcpu_alloc_mutex is kept locked all the time and
 * pcpu_lock is grabbed and released as necessary.  All actual memory
 * allocations are done using GFP_KERNEL with pcpu_lock released.  In
 * general, percpu memory can't be allocated with irq off but
 * irqsave/restore are still used in alloc path so that it can be used
 * from early init path - sched_init() specifically.
 *
 * Free path accesses and alters only the index data structures, so it
 * can be safely called from atomic context.  When memory needs to be
 * returned to the system, free path schedules reclaim_work which
 * grabs both pcpu_alloc_mutex and pcpu_lock, unlinks chunks to be
 * reclaimed, release both locks and frees the chunks.  Note that it's
 * necessary to grab both locks to remove a chunk from circulation as
 * allocation path might be referencing the chunk with only
 * pcpu_alloc_mutex locked.
 */
static DEFINE_MUTEX(pcpu_alloc_mutex);	/* protects whole alloc and reclaim */
static DEFINE_SPINLOCK(pcpu_lock);	/* protects index data structures */

static struct list_head *pcpu_slot __read_mostly; /* chunk list slots */

/* reclaim work to release fully free chunks, scheduled from free path */
static void pcpu_reclaim(struct work_struct *work);
static DECLARE_WORK(pcpu_reclaim_work, pcpu_reclaim);

static bool pcpu_addr_in_first_chunk(void *addr)
{
	void *first_start = pcpu_first_chunk->base_addr;

	return addr >= first_start && addr < first_start + pcpu_unit_size;
}

static bool pcpu_addr_in_reserved_chunk(void *addr)
{
	void *first_start = pcpu_first_chunk->base_addr;

	return addr >= first_start &&
		addr < first_start + pcpu_reserved_chunk_limit;
}

static int __pcpu_size_to_slot(int size)
{
	int highbit = fls(size);	/* size is in bytes */
	return max(highbit - PCPU_SLOT_BASE_SHIFT + 2, 1);
}

static int pcpu_size_to_slot(int size)
{
	if (size == pcpu_unit_size)
		return pcpu_nr_slots - 1;
	return __pcpu_size_to_slot(size);
}

static int pcpu_chunk_slot(const struct pcpu_chunk *chunk)
{
	if (chunk->free_size < sizeof(int) || chunk->contig_hint < sizeof(int))
		return 0;

	return pcpu_size_to_slot(chunk->free_size);
}

/* set the pointer to a chunk in a page struct */
static void pcpu_set_page_chunk(struct page *page, struct pcpu_chunk *pcpu)
{
	page->index = (unsigned long)pcpu;
}

/* obtain pointer to a chunk from a page struct */
static struct pcpu_chunk *pcpu_get_page_chunk(struct page *page)
{
	return (struct pcpu_chunk *)page->index;
}

static int __maybe_unused pcpu_page_idx(unsigned int cpu, int page_idx)
{
	return pcpu_unit_map[cpu] * pcpu_unit_pages + page_idx;
}

static unsigned long pcpu_chunk_addr(struct pcpu_chunk *chunk,
				     unsigned int cpu, int page_idx)
{
	return (unsigned long)chunk->base_addr + pcpu_unit_offsets[cpu] +
		(page_idx << PAGE_SHIFT);
}

static void __maybe_unused pcpu_next_unpop(struct pcpu_chunk *chunk,
					   int *rs, int *re, int end)
{
	*rs = find_next_zero_bit(chunk->populated, end, *rs);
	*re = find_next_bit(chunk->populated, end, *rs + 1);
}

static void __maybe_unused pcpu_next_pop(struct pcpu_chunk *chunk,
					 int *rs, int *re, int end)
{
	*rs = find_next_bit(chunk->populated, end, *rs);
	*re = find_next_zero_bit(chunk->populated, end, *rs + 1);
}

/*
 * (Un)populated page region iterators.  Iterate over (un)populated
 * page regions between @start and @end in @chunk.  @rs and @re should
 * be integer variables and will be set to start and end page index of
 * the current region.
 */
#define pcpu_for_each_unpop_region(chunk, rs, re, start, end)		    \
	for ((rs) = (start), pcpu_next_unpop((chunk), &(rs), &(re), (end)); \
	     (rs) < (re);						    \
	     (rs) = (re) + 1, pcpu_next_unpop((chunk), &(rs), &(re), (end)))

#define pcpu_for_each_pop_region(chunk, rs, re, start, end)		    \
	for ((rs) = (start), pcpu_next_pop((chunk), &(rs), &(re), (end));   \
	     (rs) < (re);						    \
	     (rs) = (re) + 1, pcpu_next_pop((chunk), &(rs), &(re), (end)))

/**
 * pcpu_mem_alloc - allocate memory
 * @size: bytes to allocate
 *
 * Allocate @size bytes.  If @size is smaller than PAGE_SIZE,
 * kzalloc() is used; otherwise, vmalloc() is used.  The returned
 * memory is always zeroed.
 *
 * CONTEXT:
 * Does GFP_KERNEL allocation.
 *
 * RETURNS:
 * Pointer to the allocated area on success, NULL on failure.
 */
static void *pcpu_mem_alloc(size_t size)
{
	if (WARN_ON_ONCE(!slab_is_available()))
		return NULL;

	if (size <= PAGE_SIZE)
		return kzalloc(size, GFP_KERNEL);
	else
		return vzalloc(size);
}

/**
 * pcpu_mem_free - free memory
 * @ptr: memory to free
 * @size: size of the area
 *
 * Free @ptr.  @ptr should have been allocated using pcpu_mem_alloc().
 */
static void pcpu_mem_free(void *ptr, size_t size)
{
	if (size <= PAGE_SIZE)
		kfree(ptr);
	else
		vfree(ptr);
}

/**
 * pcpu_chunk_relocate - put chunk in the appropriate chunk slot
 * @chunk: chunk of interest
 * @oslot: the previous slot it was on
 *
 * This function is called after an allocation or free changed @chunk.
 * New slot according to the changed state is determined and @chunk is
 * moved to the slot.  Note that the reserved chunk is never put on
 * chunk slots.
 *
 * CONTEXT:
 * pcpu_lock.
 */
static void pcpu_chunk_relocate(struct pcpu_chunk *chunk, int oslot)
{
	int nslot = pcpu_chunk_slot(chunk);

	if (chunk != pcpu_reserved_chunk && oslot != nslot) {
		if (oslot < nslot)
			list_move(&chunk->list, &pcpu_slot[nslot]);
		else
			list_move_tail(&chunk->list, &pcpu_slot[nslot]);
	}
}

/**
 * pcpu_need_to_extend - determine whether chunk area map needs to be extended
 * @chunk: chunk of interest
 *
 * Determine whether area map of @chunk needs to be extended to
 * accomodate a new allocation.
 *
 * CONTEXT:
 * pcpu_lock.
 *
 * RETURNS:
 * New target map allocation length if extension is necessary, 0
 * otherwise.
 */
static int pcpu_need_to_extend(struct pcpu_chunk *chunk)
{
	int new_alloc;

	if (chunk->map_alloc >= chunk->map_used + 2)
		return 0;

	new_alloc = PCPU_DFL_MAP_ALLOC;
	while (new_alloc < chunk->map_used + 2)
		new_alloc *= 2;

	return new_alloc;
}

/**
 * pcpu_extend_area_map - extend area map of a chunk
 * @chunk: chunk of interest
 * @new_alloc: new target allocation length of the area map
 *
 * Extend area map of @chunk to have @new_alloc entries.
 *
 * CONTEXT:
 * Does GFP_KERNEL allocation.  Grabs and releases pcpu_lock.
 *
 * RETURNS:
 * 0 on success, -errno on failure.
 */
static int pcpu_extend_area_map(struct pcpu_chunk *chunk, int new_alloc)
{
	int *old = NULL, *new = NULL;
	size_t old_size = 0, new_size = new_alloc * sizeof(new[0]);
	unsigned long flags;

	new = pcpu_mem_alloc(new_size);
	if (!new)
		return -ENOMEM;

	/* acquire pcpu_lock and switch to new area map */
	spin_lock_irqsave(&pcpu_lock, flags);

	if (new_alloc <= chunk->map_alloc)
		goto out_unlock;

	old_size = chunk->map_alloc * sizeof(chunk->map[0]);
	old = chunk->map;

	memcpy(new, old, old_size);

	chunk->map_alloc = new_alloc;
	chunk->map = new;
	new = NULL;

out_unlock:
	spin_unlock_irqrestore(&pcpu_lock, flags);

	/*
	 * pcpu_mem_free() might end up calling vfree() which uses
	 * IRQ-unsafe lock and thus can't be called under pcpu_lock.
	 */
	pcpu_mem_free(old, old_size);
	pcpu_mem_free(new, new_size);

	return 0;
}

/**
 * pcpu_split_block - split a map block
 * @chunk: chunk of interest
 * @i: index of map block to split
 * @head: head size in bytes (can be 0)
 * @tail: tail size in bytes (can be 0)
 *
 * Split the @i'th map block into two or three blocks.  If @head is
 * non-zero, @head bytes block is inserted before block @i moving it
 * to @i+1 and reducing its size by @head bytes.
 *
 * If @tail is non-zero, the target block, which can be @i or @i+1
 * depending on @head, is reduced by @tail bytes and @tail byte block
 * is inserted after the target block.
 *
 * @chunk->map must have enough free slots to accomodate the split.
 *
 * CONTEXT:
 * pcpu_lock.
 */
static void pcpu_split_block(struct pcpu_chunk *chunk, int i,
			     int head, int tail)
{
	int nr_extra = !!head + !!tail;

	BUG_ON(chunk->map_alloc < chunk->map_used + nr_extra);

	/* insert new subblocks */
	memmove(&chunk->map[i + nr_extra], &chunk->map[i],
		sizeof(chunk->map[0]) * (chunk->map_used - i));
	chunk->map_used += nr_extra;

	if (head) {
		chunk->map[i + 1] = chunk->map[i] - head;
		chunk->map[i++] = head;
	}
	if (tail) {
		chunk->map[i++] -= tail;
		chunk->map[i] = tail;
	}
}

/**
 * pcpu_alloc_area - allocate area from a pcpu_chunk
 * @chunk: chunk of interest
 * @size: wanted size in bytes
 * @align: wanted align
 *
 * Try to allocate @size bytes area aligned at @align from @chunk.
 * Note that this function only allocates the offset.  It doesn't
 * populate or map the area.
 *
 * @chunk->map must have at least two free slots.
 *
 * CONTEXT:
 * pcpu_lock.
 *
 * RETURNS:
 * Allocated offset in @chunk on success, -1 if no matching area is
 * found.
 */
static int pcpu_alloc_area(struct pcpu_chunk *chunk, int size, int align)
{
	int oslot = pcpu_chunk_slot(chunk);
	int max_contig = 0;
	int i, off;

	for (i = 0, off = 0; i < chunk->map_used; off += abs(chunk->map[i++])) {
		bool is_last = i + 1 == chunk->map_used;
		int head, tail;

		/* extra for alignment requirement */
		head = ALIGN(off, align) - off;
		BUG_ON(i == 0 && head != 0);

		if (chunk->map[i] < 0)
			continue;
		if (chunk->map[i] < head + size) {
			max_contig = max(chunk->map[i], max_contig);
			continue;
		}

		/*
		 * If head is small or the previous block is free,
		 * merge'em.  Note that 'small' is defined as smaller
		 * than sizeof(int), which is very small but isn't too
		 * uncommon for percpu allocations.
		 */
		if (head && (head < sizeof(int) || chunk->map[i - 1] > 0)) {
			if (chunk->map[i - 1] > 0)
				chunk->map[i - 1] += head;
			else {
				chunk->map[i - 1] -= head;
				chunk->free_size -= head;
			}
			chunk->map[i] -= head;
			off += head;
			head = 0;
		}

		/* if tail is small, just keep it around */
		tail = chunk->map[i] - head - size;
		if (tail < sizeof(int))
			tail = 0;

		/* split if warranted */
		if (head || tail) {
			pcpu_split_block(chunk, i, head, tail);
			if (head) {
				i++;
				off += head;
				max_contig = max(chunk->map[i - 1], max_contig);
			}
			if (tail)
				max_contig = max(chunk->map[i + 1], max_contig);
		}

		/* update hint and mark allocated */
		if (is_last)
			chunk->contig_hint = max_contig; /* fully scanned */
		else
			chunk->contig_hint = max(chunk->contig_hint,
						 max_contig);

		chunk->free_size -= chunk->map[i];
		chunk->map[i] = -chunk->map[i];

		pcpu_chunk_relocate(chunk, oslot);
		return off;
	}

	chunk->contig_hint = max_contig;	/* fully scanned */
	pcpu_chunk_relocate(chunk, oslot);

	/* tell the upper layer that this chunk has no matching area */
	return -1;
}

/**
 * pcpu_free_area - free area to a pcpu_chunk
 * @chunk: chunk of interest
 * @freeme: offset of area to free
 *
 * Free area starting from @freeme to @chunk.  Note that this function
 * only modifies the allocation map.  It doesn't depopulate or unmap
 * the area.
 *
 * CONTEXT:
 * pcpu_lock.
 */
static void pcpu_free_area(struct pcpu_chunk *chunk, int freeme)
{
	int oslot = pcpu_chunk_slot(chunk);
	int i, off;

	for (i = 0, off = 0; i < chunk->map_used; off += abs(chunk->map[i++]))
		if (off == freeme)
			break;
	BUG_ON(off != freeme);
	BUG_ON(chunk->map[i] > 0);

	chunk->map[i] = -chunk->map[i];
	chunk->free_size += chunk->map[i];

	/* merge with previous? */
	if (i > 0 && chunk->map[i - 1] >= 0) {
		chunk->map[i - 1] += chunk->map[i];
		chunk->map_used--;
		memmove(&chunk->map[i], &chunk->map[i + 1],
			(chunk->map_used - i) * sizeof(chunk->map[0]));
		i--;
	}
	/* merge with next? */
	if (i + 1 < chunk->map_used && chunk->map[i + 1] >= 0) {
		chunk->map[i] += chunk->map[i + 1];
		chunk->map_used--;
		memmove(&chunk->map[i + 1], &chunk->map[i + 2],
			(chunk->map_used - (i + 1)) * sizeof(chunk->map[0]));
	}

	chunk->contig_hint = max(chunk->map[i], chunk->contig_hint);
	pcpu_chunk_relocate(chunk, oslot);
}

static struct pcpu_chunk *pcpu_alloc_chunk(void)
{
	struct pcpu_chunk *chunk;

	chunk = pcpu_mem_alloc(pcpu_chunk_struct_size);
	if (!chunk)
		return NULL;

	chunk->map = pcpu_mem_alloc(PCPU_DFL_MAP_ALLOC * sizeof(chunk->map[0]));
	if (!chunk->map) {
		kfree(chunk);
		return NULL;
	}

	chunk->map_alloc = PCPU_DFL_MAP_ALLOC;
	chunk->map[chunk->map_used++] = pcpu_unit_size;

	INIT_LIST_HEAD(&chunk->list);
	chunk->free_size = pcpu_unit_size;
	chunk->contig_hint = pcpu_unit_size;

	return chunk;
}

static void pcpu_free_chunk(struct pcpu_chunk *chunk)
{
	if (!chunk)
		return;
	pcpu_mem_free(chunk->map, chunk->map_alloc * sizeof(chunk->map[0]));
	kfree(chunk);
}

/*
 * Chunk management implementation.
 *
 * To allow different implementations, chunk alloc/free and
 * [de]population are implemented in a separate file which is pulled
 * into this file and compiled together.  The following functions
 * should be implemented.
 *
 * pcpu_populate_chunk		- populate the specified range of a chunk
 * pcpu_depopulate_chunk	- depopulate the specified range of a chunk
 * pcpu_create_chunk		- create a new chunk
 * pcpu_destroy_chunk		- destroy a chunk, always preceded by full depop
 * pcpu_addr_to_page		- translate address to physical address
 * pcpu_verify_alloc_info	- check alloc_info is acceptable during init
 */
static int pcpu_populate_chunk(struct pcpu_chunk *chunk, int off, int size);
static void pcpu_depopulate_chunk(struct pcpu_chunk *chunk, int off, int size);
static struct pcpu_chunk *pcpu_create_chunk(void);
static void pcpu_destroy_chunk(struct pcpu_chunk *chunk);
static struct page *pcpu_addr_to_page(void *addr);
static int __init pcpu_verify_alloc_info(const struct pcpu_alloc_info *ai);

#ifdef CONFIG_NEED_PER_CPU_KM
#include "percpu-km.c"
#else
#include "percpu-vm.c"
#endif

/**
 * pcpu_chunk_addr_search - determine chunk containing specified address
 * @addr: address for which the chunk needs to be determined.
 *
 * RETURNS:
 * The address of the found chunk.
 */
static struct pcpu_chunk *pcpu_chunk_addr_search(void *addr)
{
	/* is it in the first chunk? */
	if (pcpu_addr_in_first_chunk(addr)) {
		/* is it in the reserved area? */
		if (pcpu_addr_in_reserved_chunk(addr))
			return pcpu_reserved_chunk;
		return pcpu_first_chunk;
	}

	/*
	 * The address is relative to unit0 which might be unused and
	 * thus unmapped.  Offset the address to the unit space of the
	 * current processor before looking it up in the vmalloc
	 * space.  Note that any possible cpu id can be used here, so
	 * there's no need to worry about preemption or cpu hotplug.
	 */
	addr += pcpu_unit_offsets[raw_smp_processor_id()];
	return pcpu_get_page_chunk(pcpu_addr_to_page(addr));
}

/**
 * pcpu_alloc - the percpu allocator
 * @size: size of area to allocate in bytes
 * @align: alignment of area (max PAGE_SIZE)
 * @reserved: allocate from the reserved chunk if available
 *
 * Allocate percpu area of @size bytes aligned at @align.
 *
 * CONTEXT:
 * Does GFP_KERNEL allocation.
 *
 * RETURNS:
 * Percpu pointer to the allocated area on success, NULL on failure.
 */
static void __percpu *pcpu_alloc(size_t size, size_t align, bool reserved)
{
	static int warn_limit = 10;
	struct pcpu_chunk *chunk;
	const char *err;
	int slot, off, new_alloc;
	unsigned long flags;

	if (unlikely(!size || size > PCPU_MIN_UNIT_SIZE || align > PAGE_SIZE)) {
		WARN(true, "illegal size (%zu) or align (%zu) for "
		     "percpu allocation\n", size, align);
		return NULL;
	}

	mutex_lock(&pcpu_alloc_mutex);
	spin_lock_irqsave(&pcpu_lock, flags);

	/* serve reserved allocations from the reserved chunk if available */
	if (reserved && pcpu_reserved_chunk) {
		chunk = pcpu_reserved_chunk;

		if (size > chunk->contig_hint) {
			err = "alloc from reserved chunk failed";
			goto fail_unlock;
		}

		while ((new_alloc = pcpu_need_to_extend(chunk))) {
			spin_unlock_irqrestore(&pcpu_lock, flags);
			if (pcpu_extend_area_map(chunk, new_alloc) < 0) {
				err = "failed to extend area map of reserved chunk";
				goto fail_unlock_mutex;
			}
			spin_lock_irqsave(&pcpu_lock, flags);
		}

		off = pcpu_alloc_area(chunk, size, align);
		if (off >= 0)
			goto area_found;

		err = "alloc from reserved chunk failed";
		goto fail_unlock;
	}

restart:
	/* search through normal chunks */
	for (slot = pcpu_size_to_slot(size); slot < pcpu_nr_slots; slot++) {
		list_for_each_entry(chunk, &pcpu_slot[slot], list) {
			if (size > chunk->contig_hint)
				continue;

			new_alloc = pcpu_need_to_extend(chunk);
			if (new_alloc) {
				spin_unlock_irqrestore(&pcpu_lock, flags);
				if (pcpu_extend_area_map(chunk,
							 new_alloc) < 0) {
					err = "failed to extend area map";
					goto fail_unlock_mutex;
				}
				spin_lock_irqsave(&pcpu_lock, flags);
				/*
				 * pcpu_lock has been dropped, need to
				 * restart cpu_slot list walking.
				 */
				goto restart;
			}

			off = pcpu_alloc_area(chunk, size, align);
			if (off >= 0)
				goto area_found;
		}
	}

	/* hmmm... no space left, create a new chunk */
	spin_unlock_irqrestore(&pcpu_lock, flags);

	chunk = pcpu_create_chunk();
	if (!chunk) {
		err = "failed to allocate new chunk";
		goto fail_unlock_mutex;
	}

	spin_lock_irqsave(&pcpu_lock, flags);
	pcpu_chunk_relocate(chunk, -1);
	goto restart;

area_found:
	spin_unlock_irqrestore(&pcpu_lock, flags);

	/* populate, map and clear the area */
	if (pcpu_populate_chunk(chunk, off, size)) {
		spin_lock_irqsave(&pcpu_lock, flags);
		pcpu_free_area(chunk, off);
		err = "failed to populate";
		goto fail_unlock;
	}

	mutex_unlock(&pcpu_alloc_mutex);

	/* return address relative to base address */
	return __addr_to_pcpu_ptr(chunk->base_addr + off);

fail_unlock:
	spin_unlock_irqrestore(&pcpu_lock, flags);
fail_unlock_mutex:
	mutex_unlock(&pcpu_alloc_mutex);
	if (warn_limit) {
		pr_warning("PERCPU: allocation failed, size=%zu align=%zu, "
			   "%s\n", size, align, err);
		dump_stack();
		if (!--warn_limit)
			pr_info("PERCPU: limit reached, disable warning\n");
	}
	return NULL;
}

/**
 * __alloc_percpu - allocate dynamic percpu area
 * @size: size of area to allocate in bytes
 * @align: alignment of area (max PAGE_SIZE)
 *
 * Allocate zero-filled percpu area of @size bytes aligned at @align.
 * Might sleep.  Might trigger writeouts.
 *
 * CONTEXT:
 * Does GFP_KERNEL allocation.
 *
 * RETURNS:
 * Percpu pointer to the allocated area on success, NULL on failure.
 */
void __percpu *__alloc_percpu(size_t size, size_t align)
{
	return pcpu_alloc(size, align, false);
}
EXPORT_SYMBOL_GPL(__alloc_percpu);

/**
 * __alloc_reserved_percpu - allocate reserved percpu area
 * @size: size of area to allocate in bytes
 * @align: alignment of area (max PAGE_SIZE)
 *
 * Allocate zero-filled percpu area of @size bytes aligned at @align
 * from reserved percpu area if arch has set it up; otherwise,
 * allocation is served from the same dynamic area.  Might sleep.
 * Might trigger writeouts.
 *
 * CONTEXT:
 * Does GFP_KERNEL allocation.
 *
 * RETURNS:
 * Percpu pointer to the allocated area on success, NULL on failure.
 */
void __percpu *__alloc_reserved_percpu(size_t size, size_t align)
{
	return pcpu_alloc(size, align, true);
}

/**
 * pcpu_reclaim - reclaim fully free chunks, workqueue function
 * @work: unused
 *
 * Reclaim all fully free chunks except for the first one.
 *
 * CONTEXT:
 * workqueue context.
 */
static void pcpu_reclaim(struct work_struct *work)
{
	LIST_HEAD(todo);
	struct list_head *head = &pcpu_slot[pcpu_nr_slots - 1];
	struct pcpu_chunk *chunk, *next;

	mutex_lock(&pcpu_alloc_mutex);
	spin_lock_irq(&pcpu_lock);

	list_for_each_entry_safe(chunk, next, head, list) {
		WARN_ON(chunk->immutable);

		/* spare the first one */
		if (chunk == list_first_entry(head, struct pcpu_chunk, list))
			continue;

		list_move(&chunk->list, &todo);
	}

	spin_unlock_irq(&pcpu_lock);

	list_for_each_entry_safe(chunk, next, &todo, list) {
		pcpu_depopulate_chunk(chunk, 0, pcpu_unit_size);
		pcpu_destroy_chunk(chunk);
	}

	mutex_unlock(&pcpu_alloc_mutex);
}

/**
 * free_percpu - free percpu area
 * @ptr: pointer to area to free
 *
 * Free percpu area @ptr.
 *
 * CONTEXT:
 * Can be called from atomic context.
 */
void free_percpu(void __percpu *ptr)
{
	void *addr;
	struct pcpu_chunk *chunk;
	unsigned long flags;
	int off;

	if (!ptr)
		return;

	addr = __pcpu_ptr_to_addr(ptr);

	spin_lock_irqsave(&pcpu_lock, flags);

	chunk = pcpu_chunk_addr_search(addr);
	off = addr - chunk->base_addr;

	pcpu_free_area(chunk, off);

	/* if there are more than one fully free chunks, wake up grim reaper */
	if (chunk->free_size == pcpu_unit_size) {
		struct pcpu_chunk *pos;

		list_for_each_entry(pos, &pcpu_slot[pcpu_nr_slots - 1], list)
			if (pos != chunk) {
				schedule_work(&pcpu_reclaim_work);
				break;
			}
	}

	spin_unlock_irqrestore(&pcpu_lock, flags);
}
EXPORT_SYMBOL_GPL(free_percpu);

/**
 * is_kernel_percpu_address - test whether address is from static percpu area
 * @addr: address to test
<<<<<<< HEAD
 *
 * Test whether @addr belongs to in-kernel static percpu area.  Module
 * static percpu areas are not considered.  For those, use
 * is_module_percpu_address().
 *
 * RETURNS:
 * %true if @addr is from in-kernel static percpu area, %false otherwise.
 */
bool is_kernel_percpu_address(unsigned long addr)
{
#ifdef CONFIG_SMP
	const size_t static_size = __per_cpu_end - __per_cpu_start;
	void __percpu *base = __addr_to_pcpu_ptr(pcpu_base_addr);
	unsigned int cpu;

	for_each_possible_cpu(cpu) {
		void *start = per_cpu_ptr(base, cpu);

		if ((void *)addr >= start && (void *)addr < start + static_size)
			return true;
        }
#endif
	/* on UP, can't distinguish from other static vars, always false */
	return false;
}

/**
 * per_cpu_ptr_to_phys - convert translated percpu address to physical address
 * @addr: the address to be converted to physical address
=======
>>>>>>> 3cbea436
 *
 * Test whether @addr belongs to in-kernel static percpu area.  Module
 * static percpu areas are not considered.  For those, use
 * is_module_percpu_address().
 *
 * RETURNS:
 * %true if @addr is from in-kernel static percpu area, %false otherwise.
 */
bool is_kernel_percpu_address(unsigned long addr)
{
<<<<<<< HEAD
=======
#ifdef CONFIG_SMP
	const size_t static_size = __per_cpu_end - __per_cpu_start;
	void __percpu *base = __addr_to_pcpu_ptr(pcpu_base_addr);
	unsigned int cpu;

	for_each_possible_cpu(cpu) {
		void *start = per_cpu_ptr(base, cpu);

		if ((void *)addr >= start && (void *)addr < start + static_size)
			return true;
        }
#endif
	/* on UP, can't distinguish from other static vars, always false */
	return false;
}

/**
 * per_cpu_ptr_to_phys - convert translated percpu address to physical address
 * @addr: the address to be converted to physical address
 *
 * Given @addr which is dereferenceable address obtained via one of
 * percpu access macros, this function translates it into its physical
 * address.  The caller is responsible for ensuring @addr stays valid
 * until this function finishes.
 *
 * RETURNS:
 * The physical address for @addr.
 */
phys_addr_t per_cpu_ptr_to_phys(void *addr)
{
>>>>>>> 3cbea436
	void __percpu *base = __addr_to_pcpu_ptr(pcpu_base_addr);
	bool in_first_chunk = false;
	unsigned long first_start, first_end;
	unsigned int cpu;

	/*
	 * The following test on first_start/end isn't strictly
	 * necessary but will speed up lookups of addresses which
	 * aren't in the first chunk.
	 */
	first_start = pcpu_chunk_addr(pcpu_first_chunk, pcpu_first_unit_cpu, 0);
	first_end = pcpu_chunk_addr(pcpu_first_chunk, pcpu_last_unit_cpu,
				    pcpu_unit_pages);
	if ((unsigned long)addr >= first_start &&
	    (unsigned long)addr < first_end) {
		for_each_possible_cpu(cpu) {
			void *start = per_cpu_ptr(base, cpu);

			if (addr >= start && addr < start + pcpu_unit_size) {
				in_first_chunk = true;
				break;
			}
		}
	}

	if (in_first_chunk) {
		if ((unsigned long)addr < VMALLOC_START ||
		    (unsigned long)addr >= VMALLOC_END)
			return __pa(addr);
		else
			return page_to_phys(vmalloc_to_page(addr));
	} else
		return page_to_phys(pcpu_addr_to_page(addr));
}

/**
 * pcpu_alloc_alloc_info - allocate percpu allocation info
 * @nr_groups: the number of groups
 * @nr_units: the number of units
 *
 * Allocate ai which is large enough for @nr_groups groups containing
 * @nr_units units.  The returned ai's groups[0].cpu_map points to the
 * cpu_map array which is long enough for @nr_units and filled with
 * NR_CPUS.  It's the caller's responsibility to initialize cpu_map
 * pointer of other groups.
 *
 * RETURNS:
 * Pointer to the allocated pcpu_alloc_info on success, NULL on
 * failure.
 */
struct pcpu_alloc_info * __init pcpu_alloc_alloc_info(int nr_groups,
						      int nr_units)
{
	struct pcpu_alloc_info *ai;
	size_t base_size, ai_size;
	void *ptr;
	int unit;

	base_size = ALIGN(sizeof(*ai) + nr_groups * sizeof(ai->groups[0]),
			  __alignof__(ai->groups[0].cpu_map[0]));
	ai_size = base_size + nr_units * sizeof(ai->groups[0].cpu_map[0]);

	ptr = alloc_bootmem_nopanic(PFN_ALIGN(ai_size));
	if (!ptr)
		return NULL;
	ai = ptr;
	ptr += base_size;

	ai->groups[0].cpu_map = ptr;

	for (unit = 0; unit < nr_units; unit++)
		ai->groups[0].cpu_map[unit] = NR_CPUS;

	ai->nr_groups = nr_groups;
	ai->__ai_size = PFN_ALIGN(ai_size);

	return ai;
}

/**
 * pcpu_free_alloc_info - free percpu allocation info
 * @ai: pcpu_alloc_info to free
 *
 * Free @ai which was allocated by pcpu_alloc_alloc_info().
 */
void __init pcpu_free_alloc_info(struct pcpu_alloc_info *ai)
{
	free_bootmem(__pa(ai), ai->__ai_size);
}

/**
 * pcpu_dump_alloc_info - print out information about pcpu_alloc_info
 * @lvl: loglevel
 * @ai: allocation info to dump
 *
 * Print out information about @ai using loglevel @lvl.
 */
static void pcpu_dump_alloc_info(const char *lvl,
				 const struct pcpu_alloc_info *ai)
{
	int group_width = 1, cpu_width = 1, width;
	char empty_str[] = "--------";
	int alloc = 0, alloc_end = 0;
	int group, v;
	int upa, apl;	/* units per alloc, allocs per line */

	v = ai->nr_groups;
	while (v /= 10)
		group_width++;

	v = num_possible_cpus();
	while (v /= 10)
		cpu_width++;
	empty_str[min_t(int, cpu_width, sizeof(empty_str) - 1)] = '\0';

	upa = ai->alloc_size / ai->unit_size;
	width = upa * (cpu_width + 1) + group_width + 3;
	apl = rounddown_pow_of_two(max(60 / width, 1));

	printk("%spcpu-alloc: s%zu r%zu d%zu u%zu alloc=%zu*%zu",
	       lvl, ai->static_size, ai->reserved_size, ai->dyn_size,
	       ai->unit_size, ai->alloc_size / ai->atom_size, ai->atom_size);

	for (group = 0; group < ai->nr_groups; group++) {
		const struct pcpu_group_info *gi = &ai->groups[group];
		int unit = 0, unit_end = 0;

		BUG_ON(gi->nr_units % upa);
		for (alloc_end += gi->nr_units / upa;
		     alloc < alloc_end; alloc++) {
			if (!(alloc % apl)) {
				printk("\n");
				printk("%spcpu-alloc: ", lvl);
			}
			printk("[%0*d] ", group_width, group);

			for (unit_end += upa; unit < unit_end; unit++)
				if (gi->cpu_map[unit] != NR_CPUS)
					printk("%0*d ", cpu_width,
					       gi->cpu_map[unit]);
				else
					printk("%s ", empty_str);
		}
	}
	printk("\n");
}

/**
 * pcpu_setup_first_chunk - initialize the first percpu chunk
 * @ai: pcpu_alloc_info describing how to percpu area is shaped
 * @base_addr: mapped address
 *
 * Initialize the first percpu chunk which contains the kernel static
 * perpcu area.  This function is to be called from arch percpu area
 * setup path.
 *
 * @ai contains all information necessary to initialize the first
 * chunk and prime the dynamic percpu allocator.
 *
 * @ai->static_size is the size of static percpu area.
 *
 * @ai->reserved_size, if non-zero, specifies the amount of bytes to
 * reserve after the static area in the first chunk.  This reserves
 * the first chunk such that it's available only through reserved
 * percpu allocation.  This is primarily used to serve module percpu
 * static areas on architectures where the addressing model has
 * limited offset range for symbol relocations to guarantee module
 * percpu symbols fall inside the relocatable range.
 *
 * @ai->dyn_size determines the number of bytes available for dynamic
 * allocation in the first chunk.  The area between @ai->static_size +
 * @ai->reserved_size + @ai->dyn_size and @ai->unit_size is unused.
 *
 * @ai->unit_size specifies unit size and must be aligned to PAGE_SIZE
 * and equal to or larger than @ai->static_size + @ai->reserved_size +
 * @ai->dyn_size.
 *
 * @ai->atom_size is the allocation atom size and used as alignment
 * for vm areas.
 *
 * @ai->alloc_size is the allocation size and always multiple of
 * @ai->atom_size.  This is larger than @ai->atom_size if
 * @ai->unit_size is larger than @ai->atom_size.
 *
 * @ai->nr_groups and @ai->groups describe virtual memory layout of
 * percpu areas.  Units which should be colocated are put into the
 * same group.  Dynamic VM areas will be allocated according to these
 * groupings.  If @ai->nr_groups is zero, a single group containing
 * all units is assumed.
 *
 * The caller should have mapped the first chunk at @base_addr and
 * copied static data to each unit.
 *
 * If the first chunk ends up with both reserved and dynamic areas, it
 * is served by two chunks - one to serve the core static and reserved
 * areas and the other for the dynamic area.  They share the same vm
 * and page map but uses different area allocation map to stay away
 * from each other.  The latter chunk is circulated in the chunk slots
 * and available for dynamic allocation like any other chunks.
 *
 * RETURNS:
 * 0 on success, -errno on failure.
 */
int __init pcpu_setup_first_chunk(const struct pcpu_alloc_info *ai,
				  void *base_addr)
{
	static char cpus_buf[4096] __initdata;
	static int smap[PERCPU_DYNAMIC_EARLY_SLOTS] __initdata;
	static int dmap[PERCPU_DYNAMIC_EARLY_SLOTS] __initdata;
	size_t dyn_size = ai->dyn_size;
	size_t size_sum = ai->static_size + ai->reserved_size + dyn_size;
	struct pcpu_chunk *schunk, *dchunk = NULL;
	unsigned long *group_offsets;
	size_t *group_sizes;
	unsigned long *unit_off;
	unsigned int cpu;
	int *unit_map;
	int group, unit, i;

	cpumask_scnprintf(cpus_buf, sizeof(cpus_buf), cpu_possible_mask);

#define PCPU_SETUP_BUG_ON(cond)	do {					\
	if (unlikely(cond)) {						\
		pr_emerg("PERCPU: failed to initialize, %s", #cond);	\
		pr_emerg("PERCPU: cpu_possible_mask=%s\n", cpus_buf);	\
		pcpu_dump_alloc_info(KERN_EMERG, ai);			\
		BUG();							\
	}								\
} while (0)

	/* sanity checks */
	PCPU_SETUP_BUG_ON(ai->nr_groups <= 0);
#ifdef CONFIG_SMP
	PCPU_SETUP_BUG_ON(!ai->static_size);
#endif
	PCPU_SETUP_BUG_ON(!base_addr);
	PCPU_SETUP_BUG_ON(ai->unit_size < size_sum);
	PCPU_SETUP_BUG_ON(ai->unit_size & ~PAGE_MASK);
	PCPU_SETUP_BUG_ON(ai->unit_size < PCPU_MIN_UNIT_SIZE);
	PCPU_SETUP_BUG_ON(ai->dyn_size < PERCPU_DYNAMIC_EARLY_SIZE);
	PCPU_SETUP_BUG_ON(pcpu_verify_alloc_info(ai) < 0);

	/* process group information and build config tables accordingly */
	group_offsets = alloc_bootmem(ai->nr_groups * sizeof(group_offsets[0]));
	group_sizes = alloc_bootmem(ai->nr_groups * sizeof(group_sizes[0]));
	unit_map = alloc_bootmem(nr_cpu_ids * sizeof(unit_map[0]));
	unit_off = alloc_bootmem(nr_cpu_ids * sizeof(unit_off[0]));

	for (cpu = 0; cpu < nr_cpu_ids; cpu++)
		unit_map[cpu] = UINT_MAX;
	pcpu_first_unit_cpu = NR_CPUS;

	for (group = 0, unit = 0; group < ai->nr_groups; group++, unit += i) {
		const struct pcpu_group_info *gi = &ai->groups[group];

		group_offsets[group] = gi->base_offset;
		group_sizes[group] = gi->nr_units * ai->unit_size;

		for (i = 0; i < gi->nr_units; i++) {
			cpu = gi->cpu_map[i];
			if (cpu == NR_CPUS)
				continue;

			PCPU_SETUP_BUG_ON(cpu > nr_cpu_ids);
			PCPU_SETUP_BUG_ON(!cpu_possible(cpu));
			PCPU_SETUP_BUG_ON(unit_map[cpu] != UINT_MAX);

			unit_map[cpu] = unit + i;
			unit_off[cpu] = gi->base_offset + i * ai->unit_size;

			if (pcpu_first_unit_cpu == NR_CPUS)
				pcpu_first_unit_cpu = cpu;
			pcpu_last_unit_cpu = cpu;
		}
	}
	pcpu_nr_units = unit;

	for_each_possible_cpu(cpu)
		PCPU_SETUP_BUG_ON(unit_map[cpu] == UINT_MAX);

	/* we're done parsing the input, undefine BUG macro and dump config */
#undef PCPU_SETUP_BUG_ON
	pcpu_dump_alloc_info(KERN_DEBUG, ai);

	pcpu_nr_groups = ai->nr_groups;
	pcpu_group_offsets = group_offsets;
	pcpu_group_sizes = group_sizes;
	pcpu_unit_map = unit_map;
	pcpu_unit_offsets = unit_off;

	/* determine basic parameters */
	pcpu_unit_pages = ai->unit_size >> PAGE_SHIFT;
	pcpu_unit_size = pcpu_unit_pages << PAGE_SHIFT;
	pcpu_atom_size = ai->atom_size;
	pcpu_chunk_struct_size = sizeof(struct pcpu_chunk) +
		BITS_TO_LONGS(pcpu_unit_pages) * sizeof(unsigned long);

	/*
	 * Allocate chunk slots.  The additional last slot is for
	 * empty chunks.
	 */
	pcpu_nr_slots = __pcpu_size_to_slot(pcpu_unit_size) + 2;
	pcpu_slot = alloc_bootmem(pcpu_nr_slots * sizeof(pcpu_slot[0]));
	for (i = 0; i < pcpu_nr_slots; i++)
		INIT_LIST_HEAD(&pcpu_slot[i]);

	/*
	 * Initialize static chunk.  If reserved_size is zero, the
	 * static chunk covers static area + dynamic allocation area
	 * in the first chunk.  If reserved_size is not zero, it
	 * covers static area + reserved area (mostly used for module
	 * static percpu allocation).
	 */
	schunk = alloc_bootmem(pcpu_chunk_struct_size);
	INIT_LIST_HEAD(&schunk->list);
	schunk->base_addr = base_addr;
	schunk->map = smap;
	schunk->map_alloc = ARRAY_SIZE(smap);
	schunk->immutable = true;
	bitmap_fill(schunk->populated, pcpu_unit_pages);

	if (ai->reserved_size) {
		schunk->free_size = ai->reserved_size;
		pcpu_reserved_chunk = schunk;
		pcpu_reserved_chunk_limit = ai->static_size + ai->reserved_size;
	} else {
		schunk->free_size = dyn_size;
		dyn_size = 0;			/* dynamic area covered */
	}
	schunk->contig_hint = schunk->free_size;

	schunk->map[schunk->map_used++] = -ai->static_size;
	if (schunk->free_size)
		schunk->map[schunk->map_used++] = schunk->free_size;

	/* init dynamic chunk if necessary */
	if (dyn_size) {
		dchunk = alloc_bootmem(pcpu_chunk_struct_size);
		INIT_LIST_HEAD(&dchunk->list);
		dchunk->base_addr = base_addr;
		dchunk->map = dmap;
		dchunk->map_alloc = ARRAY_SIZE(dmap);
		dchunk->immutable = true;
		bitmap_fill(dchunk->populated, pcpu_unit_pages);

		dchunk->contig_hint = dchunk->free_size = dyn_size;
		dchunk->map[dchunk->map_used++] = -pcpu_reserved_chunk_limit;
		dchunk->map[dchunk->map_used++] = dchunk->free_size;
	}

	/* link the first chunk in */
	pcpu_first_chunk = dchunk ?: schunk;
	pcpu_chunk_relocate(pcpu_first_chunk, -1);

	/* we're done */
	pcpu_base_addr = base_addr;
	return 0;
}

#ifdef CONFIG_SMP

const char *pcpu_fc_names[PCPU_FC_NR] __initdata = {
	[PCPU_FC_AUTO]	= "auto",
	[PCPU_FC_EMBED]	= "embed",
	[PCPU_FC_PAGE]	= "page",
};

enum pcpu_fc pcpu_chosen_fc __initdata = PCPU_FC_AUTO;

static int __init percpu_alloc_setup(char *str)
{
	if (0)
		/* nada */;
#ifdef CONFIG_NEED_PER_CPU_EMBED_FIRST_CHUNK
	else if (!strcmp(str, "embed"))
		pcpu_chosen_fc = PCPU_FC_EMBED;
#endif
#ifdef CONFIG_NEED_PER_CPU_PAGE_FIRST_CHUNK
	else if (!strcmp(str, "page"))
		pcpu_chosen_fc = PCPU_FC_PAGE;
#endif
	else
		pr_warning("PERCPU: unknown allocator %s specified\n", str);

	return 0;
}
early_param("percpu_alloc", percpu_alloc_setup);

/*
 * pcpu_embed_first_chunk() is used by the generic percpu setup.
 * Build it if needed by the arch config or the generic setup is going
 * to be used.
 */
#if defined(CONFIG_NEED_PER_CPU_EMBED_FIRST_CHUNK) || \
	!defined(CONFIG_HAVE_SETUP_PER_CPU_AREA)
#define BUILD_EMBED_FIRST_CHUNK
#endif

/* build pcpu_page_first_chunk() iff needed by the arch config */
#if defined(CONFIG_NEED_PER_CPU_PAGE_FIRST_CHUNK)
#define BUILD_PAGE_FIRST_CHUNK
#endif

/* pcpu_build_alloc_info() is used by both embed and page first chunk */
#if defined(BUILD_EMBED_FIRST_CHUNK) || defined(BUILD_PAGE_FIRST_CHUNK)
/**
 * pcpu_build_alloc_info - build alloc_info considering distances between CPUs
 * @reserved_size: the size of reserved percpu area in bytes
 * @dyn_size: minimum free size for dynamic allocation in bytes
 * @atom_size: allocation atom size
 * @cpu_distance_fn: callback to determine distance between cpus, optional
 *
 * This function determines grouping of units, their mappings to cpus
 * and other parameters considering needed percpu size, allocation
 * atom size and distances between CPUs.
 *
 * Groups are always mutliples of atom size and CPUs which are of
 * LOCAL_DISTANCE both ways are grouped together and share space for
 * units in the same group.  The returned configuration is guaranteed
 * to have CPUs on different nodes on different groups and >=75% usage
 * of allocated virtual address space.
 *
 * RETURNS:
 * On success, pointer to the new allocation_info is returned.  On
 * failure, ERR_PTR value is returned.
 */
static struct pcpu_alloc_info * __init pcpu_build_alloc_info(
				size_t reserved_size, size_t dyn_size,
				size_t atom_size,
				pcpu_fc_cpu_distance_fn_t cpu_distance_fn)
{
	static int group_map[NR_CPUS] __initdata;
	static int group_cnt[NR_CPUS] __initdata;
	const size_t static_size = __per_cpu_end - __per_cpu_start;
	int nr_groups = 1, nr_units = 0;
	size_t size_sum, min_unit_size, alloc_size;
	int upa, max_upa, uninitialized_var(best_upa);	/* units_per_alloc */
	int last_allocs, group, unit;
	unsigned int cpu, tcpu;
	struct pcpu_alloc_info *ai;
	unsigned int *cpu_map;

	/* this function may be called multiple times */
	memset(group_map, 0, sizeof(group_map));
	memset(group_cnt, 0, sizeof(group_cnt));

	/* calculate size_sum and ensure dyn_size is enough for early alloc */
	size_sum = PFN_ALIGN(static_size + reserved_size +
			    max_t(size_t, dyn_size, PERCPU_DYNAMIC_EARLY_SIZE));
	dyn_size = size_sum - static_size - reserved_size;

	/*
	 * Determine min_unit_size, alloc_size and max_upa such that
	 * alloc_size is multiple of atom_size and is the smallest
	 * which can accomodate 4k aligned segments which are equal to
	 * or larger than min_unit_size.
	 */
	min_unit_size = max_t(size_t, size_sum, PCPU_MIN_UNIT_SIZE);

	alloc_size = roundup(min_unit_size, atom_size);
	upa = alloc_size / min_unit_size;
	while (alloc_size % upa || ((alloc_size / upa) & ~PAGE_MASK))
		upa--;
	max_upa = upa;

	/* group cpus according to their proximity */
	for_each_possible_cpu(cpu) {
		group = 0;
	next_group:
		for_each_possible_cpu(tcpu) {
			if (cpu == tcpu)
				break;
			if (group_map[tcpu] == group && cpu_distance_fn &&
			    (cpu_distance_fn(cpu, tcpu) > LOCAL_DISTANCE ||
			     cpu_distance_fn(tcpu, cpu) > LOCAL_DISTANCE)) {
				group++;
				nr_groups = max(nr_groups, group + 1);
				goto next_group;
			}
		}
		group_map[cpu] = group;
		group_cnt[group]++;
	}

	/*
	 * Expand unit size until address space usage goes over 75%
	 * and then as much as possible without using more address
	 * space.
	 */
	last_allocs = INT_MAX;
	for (upa = max_upa; upa; upa--) {
		int allocs = 0, wasted = 0;

		if (alloc_size % upa || ((alloc_size / upa) & ~PAGE_MASK))
			continue;

		for (group = 0; group < nr_groups; group++) {
			int this_allocs = DIV_ROUND_UP(group_cnt[group], upa);
			allocs += this_allocs;
			wasted += this_allocs * upa - group_cnt[group];
		}

		/*
		 * Don't accept if wastage is over 1/3.  The
		 * greater-than comparison ensures upa==1 always
		 * passes the following check.
		 */
		if (wasted > num_possible_cpus() / 3)
			continue;

		/* and then don't consume more memory */
		if (allocs > last_allocs)
			break;
		last_allocs = allocs;
		best_upa = upa;
	}
	upa = best_upa;

	/* allocate and fill alloc_info */
	for (group = 0; group < nr_groups; group++)
		nr_units += roundup(group_cnt[group], upa);

	ai = pcpu_alloc_alloc_info(nr_groups, nr_units);
	if (!ai)
		return ERR_PTR(-ENOMEM);
	cpu_map = ai->groups[0].cpu_map;

	for (group = 0; group < nr_groups; group++) {
		ai->groups[group].cpu_map = cpu_map;
		cpu_map += roundup(group_cnt[group], upa);
	}

	ai->static_size = static_size;
	ai->reserved_size = reserved_size;
	ai->dyn_size = dyn_size;
	ai->unit_size = alloc_size / upa;
	ai->atom_size = atom_size;
	ai->alloc_size = alloc_size;

	for (group = 0, unit = 0; group_cnt[group]; group++) {
		struct pcpu_group_info *gi = &ai->groups[group];

		/*
		 * Initialize base_offset as if all groups are located
		 * back-to-back.  The caller should update this to
		 * reflect actual allocation.
		 */
		gi->base_offset = unit * ai->unit_size;

		for_each_possible_cpu(cpu)
			if (group_map[cpu] == group)
				gi->cpu_map[gi->nr_units++] = cpu;
		gi->nr_units = roundup(gi->nr_units, upa);
		unit += gi->nr_units;
	}
	BUG_ON(unit != nr_units);

	return ai;
}
#endif /* BUILD_EMBED_FIRST_CHUNK || BUILD_PAGE_FIRST_CHUNK */

#if defined(BUILD_EMBED_FIRST_CHUNK)
/**
 * pcpu_embed_first_chunk - embed the first percpu chunk into bootmem
 * @reserved_size: the size of reserved percpu area in bytes
 * @dyn_size: minimum free size for dynamic allocation in bytes
 * @atom_size: allocation atom size
 * @cpu_distance_fn: callback to determine distance between cpus, optional
 * @alloc_fn: function to allocate percpu page
 * @free_fn: funtion to free percpu page
 *
 * This is a helper to ease setting up embedded first percpu chunk and
 * can be called where pcpu_setup_first_chunk() is expected.
 *
 * If this function is used to setup the first chunk, it is allocated
 * by calling @alloc_fn and used as-is without being mapped into
 * vmalloc area.  Allocations are always whole multiples of @atom_size
 * aligned to @atom_size.
 *
 * This enables the first chunk to piggy back on the linear physical
 * mapping which often uses larger page size.  Please note that this
 * can result in very sparse cpu->unit mapping on NUMA machines thus
 * requiring large vmalloc address space.  Don't use this allocator if
 * vmalloc space is not orders of magnitude larger than distances
 * between node memory addresses (ie. 32bit NUMA machines).
 *
 * @dyn_size specifies the minimum dynamic area size.
 *
 * If the needed size is smaller than the minimum or specified unit
 * size, the leftover is returned using @free_fn.
 *
 * RETURNS:
 * 0 on success, -errno on failure.
 */
int __init pcpu_embed_first_chunk(size_t reserved_size, size_t dyn_size,
				  size_t atom_size,
				  pcpu_fc_cpu_distance_fn_t cpu_distance_fn,
				  pcpu_fc_alloc_fn_t alloc_fn,
				  pcpu_fc_free_fn_t free_fn)
{
	void *base = (void *)ULONG_MAX;
	void **areas = NULL;
	struct pcpu_alloc_info *ai;
	size_t size_sum, areas_size, max_distance;
	int group, i, rc;

	ai = pcpu_build_alloc_info(reserved_size, dyn_size, atom_size,
				   cpu_distance_fn);
	if (IS_ERR(ai))
		return PTR_ERR(ai);

	size_sum = ai->static_size + ai->reserved_size + ai->dyn_size;
	areas_size = PFN_ALIGN(ai->nr_groups * sizeof(void *));

	areas = alloc_bootmem_nopanic(areas_size);
	if (!areas) {
		rc = -ENOMEM;
		goto out_free;
	}

	/* allocate, copy and determine base address */
	for (group = 0; group < ai->nr_groups; group++) {
		struct pcpu_group_info *gi = &ai->groups[group];
		unsigned int cpu = NR_CPUS;
		void *ptr;

		for (i = 0; i < gi->nr_units && cpu == NR_CPUS; i++)
			cpu = gi->cpu_map[i];
		BUG_ON(cpu == NR_CPUS);

		/* allocate space for the whole group */
		ptr = alloc_fn(cpu, gi->nr_units * ai->unit_size, atom_size);
		if (!ptr) {
			rc = -ENOMEM;
			goto out_free_areas;
		}
		areas[group] = ptr;

		base = min(ptr, base);

		for (i = 0; i < gi->nr_units; i++, ptr += ai->unit_size) {
			if (gi->cpu_map[i] == NR_CPUS) {
				/* unused unit, free whole */
				free_fn(ptr, ai->unit_size);
				continue;
			}
			/* copy and return the unused part */
			memcpy(ptr, __per_cpu_load, ai->static_size);
			free_fn(ptr + size_sum, ai->unit_size - size_sum);
		}
	}

	/* base address is now known, determine group base offsets */
	max_distance = 0;
	for (group = 0; group < ai->nr_groups; group++) {
		ai->groups[group].base_offset = areas[group] - base;
		max_distance = max_t(size_t, max_distance,
				     ai->groups[group].base_offset);
	}
	max_distance += ai->unit_size;

	/* warn if maximum distance is further than 75% of vmalloc space */
	if (max_distance > (VMALLOC_END - VMALLOC_START) * 3 / 4) {
		pr_warning("PERCPU: max_distance=0x%zx too large for vmalloc "
			   "space 0x%lx\n",
			   max_distance, VMALLOC_END - VMALLOC_START);
#ifdef CONFIG_NEED_PER_CPU_PAGE_FIRST_CHUNK
		/* and fail if we have fallback */
		rc = -EINVAL;
		goto out_free;
#endif
	}

	pr_info("PERCPU: Embedded %zu pages/cpu @%p s%zu r%zu d%zu u%zu\n",
		PFN_DOWN(size_sum), base, ai->static_size, ai->reserved_size,
		ai->dyn_size, ai->unit_size);

	rc = pcpu_setup_first_chunk(ai, base);
	goto out_free;

out_free_areas:
	for (group = 0; group < ai->nr_groups; group++)
		free_fn(areas[group],
			ai->groups[group].nr_units * ai->unit_size);
out_free:
	pcpu_free_alloc_info(ai);
	if (areas)
		free_bootmem(__pa(areas), areas_size);
	return rc;
}
#endif /* BUILD_EMBED_FIRST_CHUNK */

#ifdef BUILD_PAGE_FIRST_CHUNK
/**
 * pcpu_page_first_chunk - map the first chunk using PAGE_SIZE pages
 * @reserved_size: the size of reserved percpu area in bytes
 * @alloc_fn: function to allocate percpu page, always called with PAGE_SIZE
 * @free_fn: funtion to free percpu page, always called with PAGE_SIZE
 * @populate_pte_fn: function to populate pte
 *
 * This is a helper to ease setting up page-remapped first percpu
 * chunk and can be called where pcpu_setup_first_chunk() is expected.
 *
 * This is the basic allocator.  Static percpu area is allocated
 * page-by-page into vmalloc area.
 *
 * RETURNS:
 * 0 on success, -errno on failure.
 */
int __init pcpu_page_first_chunk(size_t reserved_size,
				 pcpu_fc_alloc_fn_t alloc_fn,
				 pcpu_fc_free_fn_t free_fn,
				 pcpu_fc_populate_pte_fn_t populate_pte_fn)
{
	static struct vm_struct vm;
	struct pcpu_alloc_info *ai;
	char psize_str[16];
	int unit_pages;
	size_t pages_size;
	struct page **pages;
	int unit, i, j, rc;

	snprintf(psize_str, sizeof(psize_str), "%luK", PAGE_SIZE >> 10);

	ai = pcpu_build_alloc_info(reserved_size, 0, PAGE_SIZE, NULL);
	if (IS_ERR(ai))
		return PTR_ERR(ai);
	BUG_ON(ai->nr_groups != 1);
	BUG_ON(ai->groups[0].nr_units != num_possible_cpus());

	unit_pages = ai->unit_size >> PAGE_SHIFT;

	/* unaligned allocations can't be freed, round up to page size */
	pages_size = PFN_ALIGN(unit_pages * num_possible_cpus() *
			       sizeof(pages[0]));
	pages = alloc_bootmem(pages_size);

	/* allocate pages */
	j = 0;
	for (unit = 0; unit < num_possible_cpus(); unit++)
		for (i = 0; i < unit_pages; i++) {
			unsigned int cpu = ai->groups[0].cpu_map[unit];
			void *ptr;

			ptr = alloc_fn(cpu, PAGE_SIZE, PAGE_SIZE);
			if (!ptr) {
				pr_warning("PERCPU: failed to allocate %s page "
					   "for cpu%u\n", psize_str, cpu);
				goto enomem;
			}
			pages[j++] = virt_to_page(ptr);
		}

	/* allocate vm area, map the pages and copy static data */
	vm.flags = VM_ALLOC;
	vm.size = num_possible_cpus() * ai->unit_size;
	vm_area_register_early(&vm, PAGE_SIZE);

	for (unit = 0; unit < num_possible_cpus(); unit++) {
		unsigned long unit_addr =
			(unsigned long)vm.addr + unit * ai->unit_size;

		for (i = 0; i < unit_pages; i++)
			populate_pte_fn(unit_addr + (i << PAGE_SHIFT));

		/* pte already populated, the following shouldn't fail */
		rc = __pcpu_map_pages(unit_addr, &pages[unit * unit_pages],
				      unit_pages);
		if (rc < 0)
			panic("failed to map percpu area, err=%d\n", rc);

		/*
		 * FIXME: Archs with virtual cache should flush local
		 * cache for the linear mapping here - something
		 * equivalent to flush_cache_vmap() on the local cpu.
		 * flush_cache_vmap() can't be used as most supporting
		 * data structures are not set up yet.
		 */

		/* copy static data */
		memcpy((void *)unit_addr, __per_cpu_load, ai->static_size);
	}

	/* we're ready, commit */
	pr_info("PERCPU: %d %s pages/cpu @%p s%zu r%zu d%zu\n",
		unit_pages, psize_str, vm.addr, ai->static_size,
		ai->reserved_size, ai->dyn_size);

	rc = pcpu_setup_first_chunk(ai, vm.addr);
	goto out_free_ar;

enomem:
	while (--j >= 0)
		free_fn(page_address(pages[j]), PAGE_SIZE);
	rc = -ENOMEM;
out_free_ar:
	free_bootmem(__pa(pages), pages_size);
	pcpu_free_alloc_info(ai);
	return rc;
}
#endif /* BUILD_PAGE_FIRST_CHUNK */

#ifndef	CONFIG_HAVE_SETUP_PER_CPU_AREA
/*
 * Generic SMP percpu area setup.
 *
 * The embedding helper is used because its behavior closely resembles
 * the original non-dynamic generic percpu area setup.  This is
 * important because many archs have addressing restrictions and might
 * fail if the percpu area is located far away from the previous
 * location.  As an added bonus, in non-NUMA cases, embedding is
 * generally a good idea TLB-wise because percpu area can piggy back
 * on the physical linear memory mapping which uses large page
 * mappings on applicable archs.
 */
unsigned long __per_cpu_offset[NR_CPUS] __read_mostly;
EXPORT_SYMBOL(__per_cpu_offset);

static void * __init pcpu_dfl_fc_alloc(unsigned int cpu, size_t size,
				       size_t align)
{
	return __alloc_bootmem_nopanic(size, align, __pa(MAX_DMA_ADDRESS));
}

static void __init pcpu_dfl_fc_free(void *ptr, size_t size)
{
	free_bootmem(__pa(ptr), size);
}

void __init setup_per_cpu_areas(void)
{
	unsigned long delta;
	unsigned int cpu;
	int rc;

	/*
	 * Always reserve area for module percpu variables.  That's
	 * what the legacy allocator did.
	 */
	rc = pcpu_embed_first_chunk(PERCPU_MODULE_RESERVE,
				    PERCPU_DYNAMIC_RESERVE, PAGE_SIZE, NULL,
				    pcpu_dfl_fc_alloc, pcpu_dfl_fc_free);
	if (rc < 0)
		panic("Failed to initialize percpu areas.");

	delta = (unsigned long)pcpu_base_addr - (unsigned long)__per_cpu_start;
	for_each_possible_cpu(cpu)
		__per_cpu_offset[cpu] = delta + pcpu_unit_offsets[cpu];
}
#endif	/* CONFIG_HAVE_SETUP_PER_CPU_AREA */

#else	/* CONFIG_SMP */

/*
 * UP percpu area setup.
 *
 * UP always uses km-based percpu allocator with identity mapping.
 * Static percpu variables are indistinguishable from the usual static
 * variables and don't require any special preparation.
 */
void __init setup_per_cpu_areas(void)
{
	const size_t unit_size =
		roundup_pow_of_two(max_t(size_t, PCPU_MIN_UNIT_SIZE,
					 PERCPU_DYNAMIC_RESERVE));
	struct pcpu_alloc_info *ai;
	void *fc;

	ai = pcpu_alloc_alloc_info(1, 1);
	fc = __alloc_bootmem(unit_size, PAGE_SIZE, __pa(MAX_DMA_ADDRESS));
	if (!ai || !fc)
		panic("Failed to allocate memory for percpu areas.");

	ai->dyn_size = unit_size;
	ai->unit_size = unit_size;
	ai->atom_size = unit_size;
	ai->alloc_size = unit_size;
	ai->groups[0].nr_units = 1;
	ai->groups[0].cpu_map[0] = 0;

	if (pcpu_setup_first_chunk(ai, fc) < 0)
		panic("Failed to initialize percpu areas.");
}

#endif	/* CONFIG_SMP */

/*
 * First and reserved chunks are initialized with temporary allocation
 * map in initdata so that they can be used before slab is online.
 * This function is called after slab is brought up and replaces those
 * with properly allocated maps.
 */
void __init percpu_init_late(void)
{
	struct pcpu_chunk *target_chunks[] =
		{ pcpu_first_chunk, pcpu_reserved_chunk, NULL };
	struct pcpu_chunk *chunk;
	unsigned long flags;
	int i;

	for (i = 0; (chunk = target_chunks[i]); i++) {
		int *map;
		const size_t size = PERCPU_DYNAMIC_EARLY_SLOTS * sizeof(map[0]);

		BUILD_BUG_ON(size > PAGE_SIZE);

		map = pcpu_mem_alloc(size);
		BUG_ON(!map);

		spin_lock_irqsave(&pcpu_lock, flags);
		memcpy(map, chunk->map, size);
		chunk->map = map;
		spin_unlock_irqrestore(&pcpu_lock, flags);
	}
}<|MERGE_RESOLUTION|>--- conflicted
+++ resolved
@@ -942,7 +942,6 @@
 /**
  * is_kernel_percpu_address - test whether address is from static percpu area
  * @addr: address to test
-<<<<<<< HEAD
  *
  * Test whether @addr belongs to in-kernel static percpu area.  Module
  * static percpu areas are not considered.  For those, use
@@ -972,39 +971,6 @@
 /**
  * per_cpu_ptr_to_phys - convert translated percpu address to physical address
  * @addr: the address to be converted to physical address
-=======
->>>>>>> 3cbea436
- *
- * Test whether @addr belongs to in-kernel static percpu area.  Module
- * static percpu areas are not considered.  For those, use
- * is_module_percpu_address().
- *
- * RETURNS:
- * %true if @addr is from in-kernel static percpu area, %false otherwise.
- */
-bool is_kernel_percpu_address(unsigned long addr)
-{
-<<<<<<< HEAD
-=======
-#ifdef CONFIG_SMP
-	const size_t static_size = __per_cpu_end - __per_cpu_start;
-	void __percpu *base = __addr_to_pcpu_ptr(pcpu_base_addr);
-	unsigned int cpu;
-
-	for_each_possible_cpu(cpu) {
-		void *start = per_cpu_ptr(base, cpu);
-
-		if ((void *)addr >= start && (void *)addr < start + static_size)
-			return true;
-        }
-#endif
-	/* on UP, can't distinguish from other static vars, always false */
-	return false;
-}
-
-/**
- * per_cpu_ptr_to_phys - convert translated percpu address to physical address
- * @addr: the address to be converted to physical address
  *
  * Given @addr which is dereferenceable address obtained via one of
  * percpu access macros, this function translates it into its physical
@@ -1016,7 +982,6 @@
  */
 phys_addr_t per_cpu_ptr_to_phys(void *addr)
 {
->>>>>>> 3cbea436
 	void __percpu *base = __addr_to_pcpu_ptr(pcpu_base_addr);
 	bool in_first_chunk = false;
 	unsigned long first_start, first_end;
