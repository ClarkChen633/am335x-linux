/*
 * Simple NUMA memory policy for the Linux kernel.
 *
 * Copyright 2003,2004 Andi Kleen, SuSE Labs.
 * (C) Copyright 2005 Christoph Lameter, Silicon Graphics, Inc.
 * Subject to the GNU Public License, version 2.
 *
 * NUMA policy allows the user to give hints in which node(s) memory should
 * be allocated.
 *
 * Support four policies per VMA and per process:
 *
 * The VMA policy has priority over the process policy for a page fault.
 *
 * interleave     Allocate memory interleaved over a set of nodes,
 *                with normal fallback if it fails.
 *                For VMA based allocations this interleaves based on the
 *                offset into the backing object or offset into the mapping
 *                for anonymous memory. For process policy an process counter
 *                is used.
 *
 * bind           Only allocate memory on a specific set of nodes,
 *                no fallback.
 *                FIXME: memory is allocated starting with the first node
 *                to the last. It would be better if bind would truly restrict
 *                the allocation to memory nodes instead
 *
 * preferred       Try a specific node first before normal fallback.
 *                As a special case node -1 here means do the allocation
 *                on the local CPU. This is normally identical to default,
 *                but useful to set in a VMA when you have a non default
 *                process policy.
 *
 * default        Allocate on the local node first, or when on a VMA
 *                use the process policy. This is what Linux always did
 *		  in a NUMA aware kernel and still does by, ahem, default.
 *
 * The process policy is applied for most non interrupt memory allocations
 * in that process' context. Interrupts ignore the policies and always
 * try to allocate on the local CPU. The VMA policy is only applied for memory
 * allocations for a VMA in the VM.
 *
 * Currently there are a few corner cases in swapping where the policy
 * is not applied, but the majority should be handled. When process policy
 * is used it is not remembered over swap outs/swap ins.
 *
 * Only the highest zone in the zone hierarchy gets policied. Allocations
 * requesting a lower zone just use default policy. This implies that
 * on systems with highmem kernel lowmem allocation don't get policied.
 * Same with GFP_DMA allocations.
 *
 * For shmfs/tmpfs/hugetlbfs shared memory the policy is shared between
 * all users and remembered even when nobody has memory mapped.
 */

/* Notebook:
   fix mmap readahead to honour policy and enable policy for any page cache
   object
   statistics for bigpages
   global policy for page cache? currently it uses process policy. Requires
   first item above.
   handle mremap for shared memory (currently ignored for the policy)
   grows down?
   make bind policy root only? It can trigger oom much faster and the
   kernel is not always grateful with that.
*/

#include <linux/mempolicy.h>
#include <linux/mm.h>
#include <linux/highmem.h>
#include <linux/hugetlb.h>
#include <linux/kernel.h>
#include <linux/sched.h>
#include <linux/nodemask.h>
#include <linux/cpuset.h>
#include <linux/slab.h>
#include <linux/string.h>
#include <linux/export.h>
#include <linux/nsproxy.h>
#include <linux/interrupt.h>
#include <linux/init.h>
#include <linux/compat.h>
#include <linux/swap.h>
#include <linux/seq_file.h>
#include <linux/proc_fs.h>
#include <linux/migrate.h>
#include <linux/ksm.h>
#include <linux/rmap.h>
#include <linux/security.h>
#include <linux/syscalls.h>
#include <linux/ctype.h>
#include <linux/mm_inline.h>

#include <asm/tlbflush.h>
#include <asm/uaccess.h>
#include <linux/random.h>

#include "internal.h"

/* Internal flags */
#define MPOL_MF_DISCONTIG_OK (MPOL_MF_INTERNAL << 0)	/* Skip checks for continuous vmas */
#define MPOL_MF_INVERT (MPOL_MF_INTERNAL << 1)		/* Invert check for nodemask */

static struct kmem_cache *policy_cache;
static struct kmem_cache *sn_cache;

/* Highest zone. An specific allocation for a zone below that is not
   policied. */
enum zone_type policy_zone = 0;

/*
 * run-time system-wide default policy => local allocation
 */
static struct mempolicy default_policy = {
	.refcnt = ATOMIC_INIT(1), /* never free it */
	.mode = MPOL_PREFERRED,
	.flags = MPOL_F_LOCAL,
};

static const struct mempolicy_operations {
	int (*create)(struct mempolicy *pol, const nodemask_t *nodes);
	/*
	 * If read-side task has no lock to protect task->mempolicy, write-side
	 * task will rebind the task->mempolicy by two step. The first step is
	 * setting all the newly nodes, and the second step is cleaning all the
	 * disallowed nodes. In this way, we can avoid finding no node to alloc
	 * page.
	 * If we have a lock to protect task->mempolicy in read-side, we do
	 * rebind directly.
	 *
	 * step:
	 * 	MPOL_REBIND_ONCE - do rebind work at once
	 * 	MPOL_REBIND_STEP1 - set all the newly nodes
	 * 	MPOL_REBIND_STEP2 - clean all the disallowed nodes
	 */
	void (*rebind)(struct mempolicy *pol, const nodemask_t *nodes,
			enum mpol_rebind_step step);
} mpol_ops[MPOL_MAX];

/* Check that the nodemask contains at least one populated zone */
static int is_valid_nodemask(const nodemask_t *nodemask)
{
	int nd, k;

	for_each_node_mask(nd, *nodemask) {
		struct zone *z;

		for (k = 0; k <= policy_zone; k++) {
			z = &NODE_DATA(nd)->node_zones[k];
			if (z->present_pages > 0)
				return 1;
		}
	}

	return 0;
}

static inline int mpol_store_user_nodemask(const struct mempolicy *pol)
{
	return pol->flags & MPOL_MODE_FLAGS;
}

static void mpol_relative_nodemask(nodemask_t *ret, const nodemask_t *orig,
				   const nodemask_t *rel)
{
	nodemask_t tmp;
	nodes_fold(tmp, *orig, nodes_weight(*rel));
	nodes_onto(*ret, tmp, *rel);
}

static int mpol_new_interleave(struct mempolicy *pol, const nodemask_t *nodes)
{
	if (nodes_empty(*nodes))
		return -EINVAL;
	pol->v.nodes = *nodes;
	return 0;
}

static int mpol_new_preferred(struct mempolicy *pol, const nodemask_t *nodes)
{
	if (!nodes)
		pol->flags |= MPOL_F_LOCAL;	/* local allocation */
	else if (nodes_empty(*nodes))
		return -EINVAL;			/*  no allowed nodes */
	else
		pol->v.preferred_node = first_node(*nodes);
	return 0;
}

static int mpol_new_bind(struct mempolicy *pol, const nodemask_t *nodes)
{
	if (!is_valid_nodemask(nodes))
		return -EINVAL;
	pol->v.nodes = *nodes;
	return 0;
}

/*
 * mpol_set_nodemask is called after mpol_new() to set up the nodemask, if
 * any, for the new policy.  mpol_new() has already validated the nodes
 * parameter with respect to the policy mode and flags.  But, we need to
 * handle an empty nodemask with MPOL_PREFERRED here.
 *
 * Must be called holding task's alloc_lock to protect task's mems_allowed
 * and mempolicy.  May also be called holding the mmap_semaphore for write.
 */
static int mpol_set_nodemask(struct mempolicy *pol,
		     const nodemask_t *nodes, struct nodemask_scratch *nsc)
{
	int ret;

	/* if mode is MPOL_DEFAULT, pol is NULL. This is right. */
	if (pol == NULL)
		return 0;
	/* Check N_HIGH_MEMORY */
	nodes_and(nsc->mask1,
		  cpuset_current_mems_allowed, node_states[N_HIGH_MEMORY]);

	VM_BUG_ON(!nodes);
	if (pol->mode == MPOL_PREFERRED && nodes_empty(*nodes))
		nodes = NULL;	/* explicit local allocation */
	else {
		if (pol->flags & MPOL_F_RELATIVE_NODES)
			mpol_relative_nodemask(&nsc->mask2, nodes,&nsc->mask1);
		else
			nodes_and(nsc->mask2, *nodes, nsc->mask1);

		if (mpol_store_user_nodemask(pol))
			pol->w.user_nodemask = *nodes;
		else
			pol->w.cpuset_mems_allowed =
						cpuset_current_mems_allowed;
	}

	if (nodes)
		ret = mpol_ops[pol->mode].create(pol, &nsc->mask2);
	else
		ret = mpol_ops[pol->mode].create(pol, NULL);
	return ret;
}

/*
 * This function just creates a new policy, does some check and simple
 * initialization. You must invoke mpol_set_nodemask() to set nodes.
 */
static struct mempolicy *mpol_new(unsigned short mode, unsigned short flags,
				  nodemask_t *nodes)
{
	struct mempolicy *policy;

	pr_debug("setting mode %d flags %d nodes[0] %lx\n",
		 mode, flags, nodes ? nodes_addr(*nodes)[0] : -1);

	if (mode == MPOL_DEFAULT) {
		if (nodes && !nodes_empty(*nodes))
			return ERR_PTR(-EINVAL);
		return NULL;	/* simply delete any existing policy */
	}
	VM_BUG_ON(!nodes);

	/*
	 * MPOL_PREFERRED cannot be used with MPOL_F_STATIC_NODES or
	 * MPOL_F_RELATIVE_NODES if the nodemask is empty (local allocation).
	 * All other modes require a valid pointer to a non-empty nodemask.
	 */
	if (mode == MPOL_PREFERRED) {
		if (nodes_empty(*nodes)) {
			if (((flags & MPOL_F_STATIC_NODES) ||
			     (flags & MPOL_F_RELATIVE_NODES)))
				return ERR_PTR(-EINVAL);
		}
	} else if (nodes_empty(*nodes))
		return ERR_PTR(-EINVAL);
	policy = kmem_cache_alloc(policy_cache, GFP_KERNEL);
	if (!policy)
		return ERR_PTR(-ENOMEM);
	atomic_set(&policy->refcnt, 1);
	policy->mode = mode;
	policy->flags = flags;

	return policy;
}

/* Slow path of a mpol destructor. */
void __mpol_put(struct mempolicy *p)
{
	if (!atomic_dec_and_test(&p->refcnt))
		return;
	kmem_cache_free(policy_cache, p);
}

static void mpol_rebind_default(struct mempolicy *pol, const nodemask_t *nodes,
				enum mpol_rebind_step step)
{
}

/*
 * step:
 * 	MPOL_REBIND_ONCE  - do rebind work at once
 * 	MPOL_REBIND_STEP1 - set all the newly nodes
 * 	MPOL_REBIND_STEP2 - clean all the disallowed nodes
 */
static void mpol_rebind_nodemask(struct mempolicy *pol, const nodemask_t *nodes,
				 enum mpol_rebind_step step)
{
	nodemask_t tmp;

	if (pol->flags & MPOL_F_STATIC_NODES)
		nodes_and(tmp, pol->w.user_nodemask, *nodes);
	else if (pol->flags & MPOL_F_RELATIVE_NODES)
		mpol_relative_nodemask(&tmp, &pol->w.user_nodemask, nodes);
	else {
		/*
		 * if step == 1, we use ->w.cpuset_mems_allowed to cache the
		 * result
		 */
		if (step == MPOL_REBIND_ONCE || step == MPOL_REBIND_STEP1) {
			nodes_remap(tmp, pol->v.nodes,
					pol->w.cpuset_mems_allowed, *nodes);
			pol->w.cpuset_mems_allowed = step ? tmp : *nodes;
		} else if (step == MPOL_REBIND_STEP2) {
			tmp = pol->w.cpuset_mems_allowed;
			pol->w.cpuset_mems_allowed = *nodes;
		} else
			BUG();
	}

	if (nodes_empty(tmp))
		tmp = *nodes;

	if (step == MPOL_REBIND_STEP1)
		nodes_or(pol->v.nodes, pol->v.nodes, tmp);
	else if (step == MPOL_REBIND_ONCE || step == MPOL_REBIND_STEP2)
		pol->v.nodes = tmp;
	else
		BUG();

	if (!node_isset(current->il_next, tmp)) {
		current->il_next = next_node(current->il_next, tmp);
		if (current->il_next >= MAX_NUMNODES)
			current->il_next = first_node(tmp);
		if (current->il_next >= MAX_NUMNODES)
			current->il_next = numa_node_id();
	}
}

static void mpol_rebind_preferred(struct mempolicy *pol,
				  const nodemask_t *nodes,
				  enum mpol_rebind_step step)
{
	nodemask_t tmp;

	if (pol->flags & MPOL_F_STATIC_NODES) {
		int node = first_node(pol->w.user_nodemask);

		if (node_isset(node, *nodes)) {
			pol->v.preferred_node = node;
			pol->flags &= ~MPOL_F_LOCAL;
		} else
			pol->flags |= MPOL_F_LOCAL;
	} else if (pol->flags & MPOL_F_RELATIVE_NODES) {
		mpol_relative_nodemask(&tmp, &pol->w.user_nodemask, nodes);
		pol->v.preferred_node = first_node(tmp);
	} else if (!(pol->flags & MPOL_F_LOCAL)) {
		pol->v.preferred_node = node_remap(pol->v.preferred_node,
						   pol->w.cpuset_mems_allowed,
						   *nodes);
		pol->w.cpuset_mems_allowed = *nodes;
	}
}

/*
 * mpol_rebind_policy - Migrate a policy to a different set of nodes
 *
 * If read-side task has no lock to protect task->mempolicy, write-side
 * task will rebind the task->mempolicy by two step. The first step is
 * setting all the newly nodes, and the second step is cleaning all the
 * disallowed nodes. In this way, we can avoid finding no node to alloc
 * page.
 * If we have a lock to protect task->mempolicy in read-side, we do
 * rebind directly.
 *
 * step:
 * 	MPOL_REBIND_ONCE  - do rebind work at once
 * 	MPOL_REBIND_STEP1 - set all the newly nodes
 * 	MPOL_REBIND_STEP2 - clean all the disallowed nodes
 */
static void mpol_rebind_policy(struct mempolicy *pol, const nodemask_t *newmask,
				enum mpol_rebind_step step)
{
	if (!pol)
		return;
	if (!mpol_store_user_nodemask(pol) && step == 0 &&
	    nodes_equal(pol->w.cpuset_mems_allowed, *newmask))
		return;

	if (step == MPOL_REBIND_STEP1 && (pol->flags & MPOL_F_REBINDING))
		return;

	if (step == MPOL_REBIND_STEP2 && !(pol->flags & MPOL_F_REBINDING))
		BUG();

	if (step == MPOL_REBIND_STEP1)
		pol->flags |= MPOL_F_REBINDING;
	else if (step == MPOL_REBIND_STEP2)
		pol->flags &= ~MPOL_F_REBINDING;
	else if (step >= MPOL_REBIND_NSTEP)
		BUG();

	mpol_ops[pol->mode].rebind(pol, newmask, step);
}

/*
 * Wrapper for mpol_rebind_policy() that just requires task
 * pointer, and updates task mempolicy.
 *
 * Called with task's alloc_lock held.
 */

void mpol_rebind_task(struct task_struct *tsk, const nodemask_t *new,
			enum mpol_rebind_step step)
{
	mpol_rebind_policy(tsk->mempolicy, new, step);
}

/*
 * Rebind each vma in mm to new nodemask.
 *
 * Call holding a reference to mm.  Takes mm->mmap_sem during call.
 */

void mpol_rebind_mm(struct mm_struct *mm, nodemask_t *new)
{
	struct vm_area_struct *vma;

	down_write(&mm->mmap_sem);
	for (vma = mm->mmap; vma; vma = vma->vm_next)
		mpol_rebind_policy(vma->vm_policy, new, MPOL_REBIND_ONCE);
	up_write(&mm->mmap_sem);
}

static const struct mempolicy_operations mpol_ops[MPOL_MAX] = {
	[MPOL_DEFAULT] = {
		.rebind = mpol_rebind_default,
	},
	[MPOL_INTERLEAVE] = {
		.create = mpol_new_interleave,
		.rebind = mpol_rebind_nodemask,
	},
	[MPOL_PREFERRED] = {
		.create = mpol_new_preferred,
		.rebind = mpol_rebind_preferred,
	},
	[MPOL_BIND] = {
		.create = mpol_new_bind,
		.rebind = mpol_rebind_nodemask,
	},
};

static void migrate_page_add(struct page *page, struct list_head *pagelist,
				unsigned long flags);

/* Scan through pages checking if pages follow certain conditions. */
static int check_pte_range(struct vm_area_struct *vma, pmd_t *pmd,
		unsigned long addr, unsigned long end,
		const nodemask_t *nodes, unsigned long flags,
		void *private)
{
	pte_t *orig_pte;
	pte_t *pte;
	spinlock_t *ptl;

	orig_pte = pte = pte_offset_map_lock(vma->vm_mm, pmd, addr, &ptl);
	do {
		struct page *page;
		int nid;

		if (!pte_present(*pte))
			continue;
		page = vm_normal_page(vma, addr, *pte);
		if (!page)
			continue;
		/*
		 * vm_normal_page() filters out zero pages, but there might
		 * still be PageReserved pages to skip, perhaps in a VDSO.
		 * And we cannot move PageKsm pages sensibly or safely yet.
		 */
		if (PageReserved(page) || PageKsm(page))
			continue;
		nid = page_to_nid(page);
		if (node_isset(nid, *nodes) == !!(flags & MPOL_MF_INVERT))
			continue;

		if (flags & (MPOL_MF_MOVE | MPOL_MF_MOVE_ALL))
			migrate_page_add(page, private, flags);
		else
			break;
	} while (pte++, addr += PAGE_SIZE, addr != end);
	pte_unmap_unlock(orig_pte, ptl);
	return addr != end;
}

static inline int check_pmd_range(struct vm_area_struct *vma, pud_t *pud,
		unsigned long addr, unsigned long end,
		const nodemask_t *nodes, unsigned long flags,
		void *private)
{
	pmd_t *pmd;
	unsigned long next;

	pmd = pmd_offset(pud, addr);
	do {
		next = pmd_addr_end(addr, end);
		split_huge_page_pmd(vma->vm_mm, pmd);
		if (pmd_none_or_clear_bad(pmd))
			continue;
		if (check_pte_range(vma, pmd, addr, next, nodes,
				    flags, private))
			return -EIO;
	} while (pmd++, addr = next, addr != end);
	return 0;
}

static inline int check_pud_range(struct vm_area_struct *vma, pgd_t *pgd,
		unsigned long addr, unsigned long end,
		const nodemask_t *nodes, unsigned long flags,
		void *private)
{
	pud_t *pud;
	unsigned long next;

	pud = pud_offset(pgd, addr);
	do {
		next = pud_addr_end(addr, end);
		if (pud_none_or_clear_bad(pud))
			continue;
		if (check_pmd_range(vma, pud, addr, next, nodes,
				    flags, private))
			return -EIO;
	} while (pud++, addr = next, addr != end);
	return 0;
}

static inline int check_pgd_range(struct vm_area_struct *vma,
		unsigned long addr, unsigned long end,
		const nodemask_t *nodes, unsigned long flags,
		void *private)
{
	pgd_t *pgd;
	unsigned long next;

	pgd = pgd_offset(vma->vm_mm, addr);
	do {
		next = pgd_addr_end(addr, end);
		if (pgd_none_or_clear_bad(pgd))
			continue;
		if (check_pud_range(vma, pgd, addr, next, nodes,
				    flags, private))
			return -EIO;
	} while (pgd++, addr = next, addr != end);
	return 0;
}

/*
 * Check if all pages in a range are on a set of nodes.
 * If pagelist != NULL then isolate pages from the LRU and
 * put them on the pagelist.
 */
static struct vm_area_struct *
check_range(struct mm_struct *mm, unsigned long start, unsigned long end,
		const nodemask_t *nodes, unsigned long flags, void *private)
{
	int err;
	struct vm_area_struct *first, *vma, *prev;


	first = find_vma(mm, start);
	if (!first)
		return ERR_PTR(-EFAULT);
	prev = NULL;
	for (vma = first; vma && vma->vm_start < end; vma = vma->vm_next) {
		if (!(flags & MPOL_MF_DISCONTIG_OK)) {
			if (!vma->vm_next && vma->vm_end < end)
				return ERR_PTR(-EFAULT);
			if (prev && prev->vm_end < vma->vm_start)
				return ERR_PTR(-EFAULT);
		}
		if (!is_vm_hugetlb_page(vma) &&
		    ((flags & MPOL_MF_STRICT) ||
		     ((flags & (MPOL_MF_MOVE | MPOL_MF_MOVE_ALL)) &&
				vma_migratable(vma)))) {
			unsigned long endvma = vma->vm_end;

			if (endvma > end)
				endvma = end;
			if (vma->vm_start > start)
				start = vma->vm_start;
			err = check_pgd_range(vma, start, endvma, nodes,
						flags, private);
			if (err) {
				first = ERR_PTR(err);
				break;
			}
		}
		prev = vma;
	}
	return first;
}

/* Apply policy to a single VMA */
static int policy_vma(struct vm_area_struct *vma, struct mempolicy *new)
{
	int err = 0;
	struct mempolicy *old = vma->vm_policy;

	pr_debug("vma %lx-%lx/%lx vm_ops %p vm_file %p set_policy %p\n",
		 vma->vm_start, vma->vm_end, vma->vm_pgoff,
		 vma->vm_ops, vma->vm_file,
		 vma->vm_ops ? vma->vm_ops->set_policy : NULL);

	if (vma->vm_ops && vma->vm_ops->set_policy)
		err = vma->vm_ops->set_policy(vma, new);
	if (!err) {
		mpol_get(new);
		vma->vm_policy = new;
		mpol_put(old);
	}
	return err;
}

/* Step 2: apply policy to a range and do splits. */
static int mbind_range(struct mm_struct *mm, unsigned long start,
		       unsigned long end, struct mempolicy *new_pol)
{
	struct vm_area_struct *next;
	struct vm_area_struct *prev;
	struct vm_area_struct *vma;
	int err = 0;
	unsigned long vmstart;
	unsigned long vmend;

	vma = find_vma_prev(mm, start, &prev);
	if (!vma || vma->vm_start > start)
		return -EFAULT;

	if (start > vma->vm_start)
		prev = vma;

	for (; vma && vma->vm_start < end; prev = vma, vma = next) {
		next = vma->vm_next;
		vmstart = max(start, vma->vm_start);
		vmend   = min(end, vma->vm_end);

<<<<<<< HEAD
		prev = vma_merge(mm, prev, vmstart, vmend, vma->vm_flags,
				  vma->anon_vma, vma->vm_file, vma->vm_pgoff,
=======
		if (mpol_equal(vma_policy(vma), new_pol))
			continue;

		pgoff = vma->vm_pgoff +
			((vmstart - vma->vm_start) >> PAGE_SHIFT);
		prev = vma_merge(mm, prev, vmstart, vmend, vma->vm_flags,
				  vma->anon_vma, vma->vm_file, pgoff,
>>>>>>> dcd6c922
				  new_pol);
		if (prev) {
			vma = prev;
			next = vma->vm_next;
			continue;
		}
		if (vma->vm_start != vmstart) {
			err = split_vma(vma->vm_mm, vma, vmstart, 1);
			if (err)
				goto out;
		}
		if (vma->vm_end != vmend) {
			err = split_vma(vma->vm_mm, vma, vmend, 0);
			if (err)
				goto out;
		}
		err = policy_vma(vma, new_pol);
		if (err)
			goto out;
	}

 out:
	return err;
}

/*
 * Update task->flags PF_MEMPOLICY bit: set iff non-default
 * mempolicy.  Allows more rapid checking of this (combined perhaps
 * with other PF_* flag bits) on memory allocation hot code paths.
 *
 * If called from outside this file, the task 'p' should -only- be
 * a newly forked child not yet visible on the task list, because
 * manipulating the task flags of a visible task is not safe.
 *
 * The above limitation is why this routine has the funny name
 * mpol_fix_fork_child_flag().
 *
 * It is also safe to call this with a task pointer of current,
 * which the static wrapper mpol_set_task_struct_flag() does,
 * for use within this file.
 */

void mpol_fix_fork_child_flag(struct task_struct *p)
{
	if (p->mempolicy)
		p->flags |= PF_MEMPOLICY;
	else
		p->flags &= ~PF_MEMPOLICY;
}

static void mpol_set_task_struct_flag(void)
{
	mpol_fix_fork_child_flag(current);
}

/* Set the process memory policy */
static long do_set_mempolicy(unsigned short mode, unsigned short flags,
			     nodemask_t *nodes)
{
	struct mempolicy *new, *old;
	struct mm_struct *mm = current->mm;
	NODEMASK_SCRATCH(scratch);
	int ret;

	if (!scratch)
		return -ENOMEM;

	new = mpol_new(mode, flags, nodes);
	if (IS_ERR(new)) {
		ret = PTR_ERR(new);
		goto out;
	}
	/*
	 * prevent changing our mempolicy while show_numa_maps()
	 * is using it.
	 * Note:  do_set_mempolicy() can be called at init time
	 * with no 'mm'.
	 */
	if (mm)
		down_write(&mm->mmap_sem);
	task_lock(current);
	ret = mpol_set_nodemask(new, nodes, scratch);
	if (ret) {
		task_unlock(current);
		if (mm)
			up_write(&mm->mmap_sem);
		mpol_put(new);
		goto out;
	}
	old = current->mempolicy;
	current->mempolicy = new;
	mpol_set_task_struct_flag();
	if (new && new->mode == MPOL_INTERLEAVE &&
	    nodes_weight(new->v.nodes))
		current->il_next = first_node(new->v.nodes);
	task_unlock(current);
	if (mm)
		up_write(&mm->mmap_sem);

	mpol_put(old);
	ret = 0;
out:
	NODEMASK_SCRATCH_FREE(scratch);
	return ret;
}

/*
 * Return nodemask for policy for get_mempolicy() query
 *
 * Called with task's alloc_lock held
 */
static void get_policy_nodemask(struct mempolicy *p, nodemask_t *nodes)
{
	nodes_clear(*nodes);
	if (p == &default_policy)
		return;

	switch (p->mode) {
	case MPOL_BIND:
		/* Fall through */
	case MPOL_INTERLEAVE:
		*nodes = p->v.nodes;
		break;
	case MPOL_PREFERRED:
		if (!(p->flags & MPOL_F_LOCAL))
			node_set(p->v.preferred_node, *nodes);
		/* else return empty node mask for local allocation */
		break;
	default:
		BUG();
	}
}

static int lookup_node(struct mm_struct *mm, unsigned long addr)
{
	struct page *p;
	int err;

	err = get_user_pages(current, mm, addr & PAGE_MASK, 1, 0, 0, &p, NULL);
	if (err >= 0) {
		err = page_to_nid(p);
		put_page(p);
	}
	return err;
}

/* Retrieve NUMA policy */
static long do_get_mempolicy(int *policy, nodemask_t *nmask,
			     unsigned long addr, unsigned long flags)
{
	int err;
	struct mm_struct *mm = current->mm;
	struct vm_area_struct *vma = NULL;
	struct mempolicy *pol = current->mempolicy;

	if (flags &
		~(unsigned long)(MPOL_F_NODE|MPOL_F_ADDR|MPOL_F_MEMS_ALLOWED))
		return -EINVAL;

	if (flags & MPOL_F_MEMS_ALLOWED) {
		if (flags & (MPOL_F_NODE|MPOL_F_ADDR))
			return -EINVAL;
		*policy = 0;	/* just so it's initialized */
		task_lock(current);
		*nmask  = cpuset_current_mems_allowed;
		task_unlock(current);
		return 0;
	}

	if (flags & MPOL_F_ADDR) {
		/*
		 * Do NOT fall back to task policy if the
		 * vma/shared policy at addr is NULL.  We
		 * want to return MPOL_DEFAULT in this case.
		 */
		down_read(&mm->mmap_sem);
		vma = find_vma_intersection(mm, addr, addr+1);
		if (!vma) {
			up_read(&mm->mmap_sem);
			return -EFAULT;
		}
		if (vma->vm_ops && vma->vm_ops->get_policy)
			pol = vma->vm_ops->get_policy(vma, addr);
		else
			pol = vma->vm_policy;
	} else if (addr)
		return -EINVAL;

	if (!pol)
		pol = &default_policy;	/* indicates default behavior */

	if (flags & MPOL_F_NODE) {
		if (flags & MPOL_F_ADDR) {
			err = lookup_node(mm, addr);
			if (err < 0)
				goto out;
			*policy = err;
		} else if (pol == current->mempolicy &&
				pol->mode == MPOL_INTERLEAVE) {
			*policy = current->il_next;
		} else {
			err = -EINVAL;
			goto out;
		}
	} else {
		*policy = pol == &default_policy ? MPOL_DEFAULT :
						pol->mode;
		/*
		 * Internal mempolicy flags must be masked off before exposing
		 * the policy to userspace.
		 */
		*policy |= (pol->flags & MPOL_MODE_FLAGS);
	}

	if (vma) {
		up_read(&current->mm->mmap_sem);
		vma = NULL;
	}

	err = 0;
	if (nmask) {
		if (mpol_store_user_nodemask(pol)) {
			*nmask = pol->w.user_nodemask;
		} else {
			task_lock(current);
			get_policy_nodemask(pol, nmask);
			task_unlock(current);
		}
	}

 out:
	mpol_cond_put(pol);
	if (vma)
		up_read(&current->mm->mmap_sem);
	return err;
}

#ifdef CONFIG_MIGRATION
/*
 * page migration
 */
static void migrate_page_add(struct page *page, struct list_head *pagelist,
				unsigned long flags)
{
	/*
	 * Avoid migrating a page that is shared with others.
	 */
	if ((flags & MPOL_MF_MOVE_ALL) || page_mapcount(page) == 1) {
		if (!isolate_lru_page(page)) {
			list_add_tail(&page->lru, pagelist);
			inc_zone_page_state(page, NR_ISOLATED_ANON +
					    page_is_file_cache(page));
		}
	}
}

static struct page *new_node_page(struct page *page, unsigned long node, int **x)
{
	return alloc_pages_exact_node(node, GFP_HIGHUSER_MOVABLE, 0);
}

/*
 * Migrate pages from one node to a target node.
 * Returns error or the number of pages not migrated.
 */
static int migrate_to_node(struct mm_struct *mm, int source, int dest,
			   int flags)
{
	nodemask_t nmask;
	LIST_HEAD(pagelist);
	int err = 0;
	struct vm_area_struct *vma;

	nodes_clear(nmask);
	node_set(source, nmask);

	vma = check_range(mm, mm->mmap->vm_start, mm->task_size, &nmask,
			flags | MPOL_MF_DISCONTIG_OK, &pagelist);
	if (IS_ERR(vma))
		return PTR_ERR(vma);

	if (!list_empty(&pagelist)) {
		err = migrate_pages(&pagelist, new_node_page, dest,
							false, MIGRATE_SYNC);
		if (err)
			putback_lru_pages(&pagelist);
	}

	return err;
}

/*
 * Move pages between the two nodesets so as to preserve the physical
 * layout as much as possible.
 *
 * Returns the number of page that could not be moved.
 */
int do_migrate_pages(struct mm_struct *mm,
	const nodemask_t *from_nodes, const nodemask_t *to_nodes, int flags)
{
	int busy = 0;
	int err;
	nodemask_t tmp;

	err = migrate_prep();
	if (err)
		return err;

	down_read(&mm->mmap_sem);

	err = migrate_vmas(mm, from_nodes, to_nodes, flags);
	if (err)
		goto out;

	/*
	 * Find a 'source' bit set in 'tmp' whose corresponding 'dest'
	 * bit in 'to' is not also set in 'tmp'.  Clear the found 'source'
	 * bit in 'tmp', and return that <source, dest> pair for migration.
	 * The pair of nodemasks 'to' and 'from' define the map.
	 *
	 * If no pair of bits is found that way, fallback to picking some
	 * pair of 'source' and 'dest' bits that are not the same.  If the
	 * 'source' and 'dest' bits are the same, this represents a node
	 * that will be migrating to itself, so no pages need move.
	 *
	 * If no bits are left in 'tmp', or if all remaining bits left
	 * in 'tmp' correspond to the same bit in 'to', return false
	 * (nothing left to migrate).
	 *
	 * This lets us pick a pair of nodes to migrate between, such that
	 * if possible the dest node is not already occupied by some other
	 * source node, minimizing the risk of overloading the memory on a
	 * node that would happen if we migrated incoming memory to a node
	 * before migrating outgoing memory source that same node.
	 *
	 * A single scan of tmp is sufficient.  As we go, we remember the
	 * most recent <s, d> pair that moved (s != d).  If we find a pair
	 * that not only moved, but what's better, moved to an empty slot
	 * (d is not set in tmp), then we break out then, with that pair.
	 * Otherwise when we finish scanning from_tmp, we at least have the
	 * most recent <s, d> pair that moved.  If we get all the way through
	 * the scan of tmp without finding any node that moved, much less
	 * moved to an empty node, then there is nothing left worth migrating.
	 */

	tmp = *from_nodes;
	while (!nodes_empty(tmp)) {
		int s,d;
		int source = -1;
		int dest = 0;

		for_each_node_mask(s, tmp) {
			d = node_remap(s, *from_nodes, *to_nodes);
			if (s == d)
				continue;

			source = s;	/* Node moved. Memorize */
			dest = d;

			/* dest not in remaining from nodes? */
			if (!node_isset(dest, tmp))
				break;
		}
		if (source == -1)
			break;

		node_clear(source, tmp);
		err = migrate_to_node(mm, source, dest, flags);
		if (err > 0)
			busy += err;
		if (err < 0)
			break;
	}
out:
	up_read(&mm->mmap_sem);
	if (err < 0)
		return err;
	return busy;

}

/*
 * Allocate a new page for page migration based on vma policy.
 * Start assuming that page is mapped by vma pointed to by @private.
 * Search forward from there, if not.  N.B., this assumes that the
 * list of pages handed to migrate_pages()--which is how we get here--
 * is in virtual address order.
 */
static struct page *new_vma_page(struct page *page, unsigned long private, int **x)
{
	struct vm_area_struct *vma = (struct vm_area_struct *)private;
	unsigned long uninitialized_var(address);

	while (vma) {
		address = page_address_in_vma(page, vma);
		if (address != -EFAULT)
			break;
		vma = vma->vm_next;
	}

	/*
	 * if !vma, alloc_page_vma() will use task or system default policy
	 */
	return alloc_page_vma(GFP_HIGHUSER_MOVABLE, vma, address);
}
#else

static void migrate_page_add(struct page *page, struct list_head *pagelist,
				unsigned long flags)
{
}

int do_migrate_pages(struct mm_struct *mm,
	const nodemask_t *from_nodes, const nodemask_t *to_nodes, int flags)
{
	return -ENOSYS;
}

static struct page *new_vma_page(struct page *page, unsigned long private, int **x)
{
	return NULL;
}
#endif

static long do_mbind(unsigned long start, unsigned long len,
		     unsigned short mode, unsigned short mode_flags,
		     nodemask_t *nmask, unsigned long flags)
{
	struct vm_area_struct *vma;
	struct mm_struct *mm = current->mm;
	struct mempolicy *new;
	unsigned long end;
	int err;
	LIST_HEAD(pagelist);

	if (flags & ~(unsigned long)(MPOL_MF_STRICT |
				     MPOL_MF_MOVE | MPOL_MF_MOVE_ALL))
		return -EINVAL;
	if ((flags & MPOL_MF_MOVE_ALL) && !capable(CAP_SYS_NICE))
		return -EPERM;

	if (start & ~PAGE_MASK)
		return -EINVAL;

	if (mode == MPOL_DEFAULT)
		flags &= ~MPOL_MF_STRICT;

	len = (len + PAGE_SIZE - 1) & PAGE_MASK;
	end = start + len;

	if (end < start)
		return -EINVAL;
	if (end == start)
		return 0;

	new = mpol_new(mode, mode_flags, nmask);
	if (IS_ERR(new))
		return PTR_ERR(new);

	/*
	 * If we are using the default policy then operation
	 * on discontinuous address spaces is okay after all
	 */
	if (!new)
		flags |= MPOL_MF_DISCONTIG_OK;

	pr_debug("mbind %lx-%lx mode:%d flags:%d nodes:%lx\n",
		 start, start + len, mode, mode_flags,
		 nmask ? nodes_addr(*nmask)[0] : -1);

	if (flags & (MPOL_MF_MOVE | MPOL_MF_MOVE_ALL)) {

		err = migrate_prep();
		if (err)
			goto mpol_out;
	}
	{
		NODEMASK_SCRATCH(scratch);
		if (scratch) {
			down_write(&mm->mmap_sem);
			task_lock(current);
			err = mpol_set_nodemask(new, nmask, scratch);
			task_unlock(current);
			if (err)
				up_write(&mm->mmap_sem);
		} else
			err = -ENOMEM;
		NODEMASK_SCRATCH_FREE(scratch);
	}
	if (err)
		goto mpol_out;

	vma = check_range(mm, start, end, nmask,
			  flags | MPOL_MF_INVERT, &pagelist);

	err = PTR_ERR(vma);
	if (!IS_ERR(vma)) {
		int nr_failed = 0;

		err = mbind_range(mm, start, end, new);

		if (!list_empty(&pagelist)) {
			nr_failed = migrate_pages(&pagelist, new_vma_page,
						(unsigned long)vma,
						false, true);
			if (nr_failed)
				putback_lru_pages(&pagelist);
		}

		if (!err && nr_failed && (flags & MPOL_MF_STRICT))
			err = -EIO;
	} else
		putback_lru_pages(&pagelist);

	up_write(&mm->mmap_sem);
 mpol_out:
	mpol_put(new);
	return err;
}

/*
 * User space interface with variable sized bitmaps for nodelists.
 */

/* Copy a node mask from user space. */
static int get_nodes(nodemask_t *nodes, const unsigned long __user *nmask,
		     unsigned long maxnode)
{
	unsigned long k;
	unsigned long nlongs;
	unsigned long endmask;

	--maxnode;
	nodes_clear(*nodes);
	if (maxnode == 0 || !nmask)
		return 0;
	if (maxnode > PAGE_SIZE*BITS_PER_BYTE)
		return -EINVAL;

	nlongs = BITS_TO_LONGS(maxnode);
	if ((maxnode % BITS_PER_LONG) == 0)
		endmask = ~0UL;
	else
		endmask = (1UL << (maxnode % BITS_PER_LONG)) - 1;

	/* When the user specified more nodes than supported just check
	   if the non supported part is all zero. */
	if (nlongs > BITS_TO_LONGS(MAX_NUMNODES)) {
		if (nlongs > PAGE_SIZE/sizeof(long))
			return -EINVAL;
		for (k = BITS_TO_LONGS(MAX_NUMNODES); k < nlongs; k++) {
			unsigned long t;
			if (get_user(t, nmask + k))
				return -EFAULT;
			if (k == nlongs - 1) {
				if (t & endmask)
					return -EINVAL;
			} else if (t)
				return -EINVAL;
		}
		nlongs = BITS_TO_LONGS(MAX_NUMNODES);
		endmask = ~0UL;
	}

	if (copy_from_user(nodes_addr(*nodes), nmask, nlongs*sizeof(unsigned long)))
		return -EFAULT;
	nodes_addr(*nodes)[nlongs-1] &= endmask;
	return 0;
}

/* Copy a kernel node mask to user space */
static int copy_nodes_to_user(unsigned long __user *mask, unsigned long maxnode,
			      nodemask_t *nodes)
{
	unsigned long copy = ALIGN(maxnode-1, 64) / 8;
	const int nbytes = BITS_TO_LONGS(MAX_NUMNODES) * sizeof(long);

	if (copy > nbytes) {
		if (copy > PAGE_SIZE)
			return -EINVAL;
		if (clear_user((char __user *)mask + nbytes, copy - nbytes))
			return -EFAULT;
		copy = nbytes;
	}
	return copy_to_user(mask, nodes_addr(*nodes), copy) ? -EFAULT : 0;
}

SYSCALL_DEFINE6(mbind, unsigned long, start, unsigned long, len,
		unsigned long, mode, unsigned long __user *, nmask,
		unsigned long, maxnode, unsigned, flags)
{
	nodemask_t nodes;
	int err;
	unsigned short mode_flags;

	mode_flags = mode & MPOL_MODE_FLAGS;
	mode &= ~MPOL_MODE_FLAGS;
	if (mode >= MPOL_MAX)
		return -EINVAL;
	if ((mode_flags & MPOL_F_STATIC_NODES) &&
	    (mode_flags & MPOL_F_RELATIVE_NODES))
		return -EINVAL;
	err = get_nodes(&nodes, nmask, maxnode);
	if (err)
		return err;
	return do_mbind(start, len, mode, mode_flags, &nodes, flags);
}

/* Set the process memory policy */
SYSCALL_DEFINE3(set_mempolicy, int, mode, unsigned long __user *, nmask,
		unsigned long, maxnode)
{
	int err;
	nodemask_t nodes;
	unsigned short flags;

	flags = mode & MPOL_MODE_FLAGS;
	mode &= ~MPOL_MODE_FLAGS;
	if ((unsigned int)mode >= MPOL_MAX)
		return -EINVAL;
	if ((flags & MPOL_F_STATIC_NODES) && (flags & MPOL_F_RELATIVE_NODES))
		return -EINVAL;
	err = get_nodes(&nodes, nmask, maxnode);
	if (err)
		return err;
	return do_set_mempolicy(mode, flags, &nodes);
}

SYSCALL_DEFINE4(migrate_pages, pid_t, pid, unsigned long, maxnode,
		const unsigned long __user *, old_nodes,
		const unsigned long __user *, new_nodes)
{
	const struct cred *cred = current_cred(), *tcred;
	struct mm_struct *mm = NULL;
	struct task_struct *task;
	nodemask_t task_nodes;
	int err;
	nodemask_t *old;
	nodemask_t *new;
	NODEMASK_SCRATCH(scratch);

	if (!scratch)
		return -ENOMEM;

	old = &scratch->mask1;
	new = &scratch->mask2;

	err = get_nodes(old, old_nodes, maxnode);
	if (err)
		goto out;

	err = get_nodes(new, new_nodes, maxnode);
	if (err)
		goto out;

	/* Find the mm_struct */
	rcu_read_lock();
	task = pid ? find_task_by_vpid(pid) : current;
	if (!task) {
		rcu_read_unlock();
		err = -ESRCH;
		goto out;
	}
	mm = get_task_mm(task);
	rcu_read_unlock();

	err = -EINVAL;
	if (!mm)
		goto out;

	/*
	 * Check if this process has the right to modify the specified
	 * process. The right exists if the process has administrative
	 * capabilities, superuser privileges or the same
	 * userid as the target process.
	 */
	rcu_read_lock();
	tcred = __task_cred(task);
	if (cred->euid != tcred->suid && cred->euid != tcred->uid &&
	    cred->uid  != tcred->suid && cred->uid  != tcred->uid &&
	    !capable(CAP_SYS_NICE)) {
		rcu_read_unlock();
		err = -EPERM;
		goto out;
	}
	rcu_read_unlock();

	task_nodes = cpuset_mems_allowed(task);
	/* Is the user allowed to access the target nodes? */
	if (!nodes_subset(*new, task_nodes) && !capable(CAP_SYS_NICE)) {
		err = -EPERM;
		goto out;
	}

	if (!nodes_subset(*new, node_states[N_HIGH_MEMORY])) {
		err = -EINVAL;
		goto out;
	}

	err = security_task_movememory(task);
	if (err)
		goto out;

	err = do_migrate_pages(mm, old, new,
		capable(CAP_SYS_NICE) ? MPOL_MF_MOVE_ALL : MPOL_MF_MOVE);
out:
	if (mm)
		mmput(mm);
	NODEMASK_SCRATCH_FREE(scratch);

	return err;
}


/* Retrieve NUMA policy */
SYSCALL_DEFINE5(get_mempolicy, int __user *, policy,
		unsigned long __user *, nmask, unsigned long, maxnode,
		unsigned long, addr, unsigned long, flags)
{
	int err;
	int uninitialized_var(pval);
	nodemask_t nodes;

	if (nmask != NULL && maxnode < MAX_NUMNODES)
		return -EINVAL;

	err = do_get_mempolicy(&pval, &nodes, addr, flags);

	if (err)
		return err;

	if (policy && put_user(pval, policy))
		return -EFAULT;

	if (nmask)
		err = copy_nodes_to_user(nmask, maxnode, &nodes);

	return err;
}

#ifdef CONFIG_COMPAT

asmlinkage long compat_sys_get_mempolicy(int __user *policy,
				     compat_ulong_t __user *nmask,
				     compat_ulong_t maxnode,
				     compat_ulong_t addr, compat_ulong_t flags)
{
	long err;
	unsigned long __user *nm = NULL;
	unsigned long nr_bits, alloc_size;
	DECLARE_BITMAP(bm, MAX_NUMNODES);

	nr_bits = min_t(unsigned long, maxnode-1, MAX_NUMNODES);
	alloc_size = ALIGN(nr_bits, BITS_PER_LONG) / 8;

	if (nmask)
		nm = compat_alloc_user_space(alloc_size);

	err = sys_get_mempolicy(policy, nm, nr_bits+1, addr, flags);

	if (!err && nmask) {
		unsigned long copy_size;
		copy_size = min_t(unsigned long, sizeof(bm), alloc_size);
		err = copy_from_user(bm, nm, copy_size);
		/* ensure entire bitmap is zeroed */
		err |= clear_user(nmask, ALIGN(maxnode-1, 8) / 8);
		err |= compat_put_bitmap(nmask, bm, nr_bits);
	}

	return err;
}

asmlinkage long compat_sys_set_mempolicy(int mode, compat_ulong_t __user *nmask,
				     compat_ulong_t maxnode)
{
	long err = 0;
	unsigned long __user *nm = NULL;
	unsigned long nr_bits, alloc_size;
	DECLARE_BITMAP(bm, MAX_NUMNODES);

	nr_bits = min_t(unsigned long, maxnode-1, MAX_NUMNODES);
	alloc_size = ALIGN(nr_bits, BITS_PER_LONG) / 8;

	if (nmask) {
		err = compat_get_bitmap(bm, nmask, nr_bits);
		nm = compat_alloc_user_space(alloc_size);
		err |= copy_to_user(nm, bm, alloc_size);
	}

	if (err)
		return -EFAULT;

	return sys_set_mempolicy(mode, nm, nr_bits+1);
}

asmlinkage long compat_sys_mbind(compat_ulong_t start, compat_ulong_t len,
			     compat_ulong_t mode, compat_ulong_t __user *nmask,
			     compat_ulong_t maxnode, compat_ulong_t flags)
{
	long err = 0;
	unsigned long __user *nm = NULL;
	unsigned long nr_bits, alloc_size;
	nodemask_t bm;

	nr_bits = min_t(unsigned long, maxnode-1, MAX_NUMNODES);
	alloc_size = ALIGN(nr_bits, BITS_PER_LONG) / 8;

	if (nmask) {
		err = compat_get_bitmap(nodes_addr(bm), nmask, nr_bits);
		nm = compat_alloc_user_space(alloc_size);
		err |= copy_to_user(nm, nodes_addr(bm), alloc_size);
	}

	if (err)
		return -EFAULT;

	return sys_mbind(start, len, mode, nm, nr_bits+1, flags);
}

#endif

/*
 * get_vma_policy(@task, @vma, @addr)
 * @task - task for fallback if vma policy == default
 * @vma   - virtual memory area whose policy is sought
 * @addr  - address in @vma for shared policy lookup
 *
 * Returns effective policy for a VMA at specified address.
 * Falls back to @task or system default policy, as necessary.
 * Current or other task's task mempolicy and non-shared vma policies
 * are protected by the task's mmap_sem, which must be held for read by
 * the caller.
 * Shared policies [those marked as MPOL_F_SHARED] require an extra reference
 * count--added by the get_policy() vm_op, as appropriate--to protect against
 * freeing by another task.  It is the caller's responsibility to free the
 * extra reference for shared policies.
 */
struct mempolicy *get_vma_policy(struct task_struct *task,
		struct vm_area_struct *vma, unsigned long addr)
{
	struct mempolicy *pol = task->mempolicy;

	if (vma) {
		if (vma->vm_ops && vma->vm_ops->get_policy) {
			struct mempolicy *vpol = vma->vm_ops->get_policy(vma,
									addr);
			if (vpol)
				pol = vpol;
		} else if (vma->vm_policy)
			pol = vma->vm_policy;
	}
	if (!pol)
		pol = &default_policy;
	return pol;
}

/*
 * Return a nodemask representing a mempolicy for filtering nodes for
 * page allocation
 */
static nodemask_t *policy_nodemask(gfp_t gfp, struct mempolicy *policy)
{
	/* Lower zones don't get a nodemask applied for MPOL_BIND */
	if (unlikely(policy->mode == MPOL_BIND) &&
			gfp_zone(gfp) >= policy_zone &&
			cpuset_nodemask_valid_mems_allowed(&policy->v.nodes))
		return &policy->v.nodes;

	return NULL;
}

/* Return a zonelist indicated by gfp for node representing a mempolicy */
static struct zonelist *policy_zonelist(gfp_t gfp, struct mempolicy *policy,
	int nd)
{
	switch (policy->mode) {
	case MPOL_PREFERRED:
		if (!(policy->flags & MPOL_F_LOCAL))
			nd = policy->v.preferred_node;
		break;
	case MPOL_BIND:
		/*
		 * Normally, MPOL_BIND allocations are node-local within the
		 * allowed nodemask.  However, if __GFP_THISNODE is set and the
		 * current node isn't part of the mask, we use the zonelist for
		 * the first node in the mask instead.
		 */
		if (unlikely(gfp & __GFP_THISNODE) &&
				unlikely(!node_isset(nd, policy->v.nodes)))
			nd = first_node(policy->v.nodes);
		break;
	default:
		BUG();
	}
	return node_zonelist(nd, gfp);
}

/* Do dynamic interleaving for a process */
static unsigned interleave_nodes(struct mempolicy *policy)
{
	unsigned nid, next;
	struct task_struct *me = current;

	nid = me->il_next;
	next = next_node(nid, policy->v.nodes);
	if (next >= MAX_NUMNODES)
		next = first_node(policy->v.nodes);
	if (next < MAX_NUMNODES)
		me->il_next = next;
	return nid;
}

/*
 * Depending on the memory policy provide a node from which to allocate the
 * next slab entry.
 * @policy must be protected by freeing by the caller.  If @policy is
 * the current task's mempolicy, this protection is implicit, as only the
 * task can change it's policy.  The system default policy requires no
 * such protection.
 */
unsigned slab_node(struct mempolicy *policy)
{
	if (!policy || policy->flags & MPOL_F_LOCAL)
		return numa_node_id();

	switch (policy->mode) {
	case MPOL_PREFERRED:
		/*
		 * handled MPOL_F_LOCAL above
		 */
		return policy->v.preferred_node;

	case MPOL_INTERLEAVE:
		return interleave_nodes(policy);

	case MPOL_BIND: {
		/*
		 * Follow bind policy behavior and start allocation at the
		 * first node.
		 */
		struct zonelist *zonelist;
		struct zone *zone;
		enum zone_type highest_zoneidx = gfp_zone(GFP_KERNEL);
		zonelist = &NODE_DATA(numa_node_id())->node_zonelists[0];
		(void)first_zones_zonelist(zonelist, highest_zoneidx,
							&policy->v.nodes,
							&zone);
		return zone ? zone->node : numa_node_id();
	}

	default:
		BUG();
	}
}

/* Do static interleaving for a VMA with known offset. */
static unsigned offset_il_node(struct mempolicy *pol,
		struct vm_area_struct *vma, unsigned long off)
{
	unsigned nnodes = nodes_weight(pol->v.nodes);
	unsigned target;
	int c;
	int nid = -1;

	if (!nnodes)
		return numa_node_id();
	target = (unsigned int)off % nnodes;
	c = 0;
	do {
		nid = next_node(nid, pol->v.nodes);
		c++;
	} while (c <= target);
	return nid;
}

/* Determine a node number for interleave */
static inline unsigned interleave_nid(struct mempolicy *pol,
		 struct vm_area_struct *vma, unsigned long addr, int shift)
{
	if (vma) {
		unsigned long off;

		/*
		 * for small pages, there is no difference between
		 * shift and PAGE_SHIFT, so the bit-shift is safe.
		 * for huge pages, since vm_pgoff is in units of small
		 * pages, we need to shift off the always 0 bits to get
		 * a useful offset.
		 */
		BUG_ON(shift < PAGE_SHIFT);
		off = vma->vm_pgoff >> (shift - PAGE_SHIFT);
		off += (addr - vma->vm_start) >> shift;
		return offset_il_node(pol, vma, off);
	} else
		return interleave_nodes(pol);
}

/*
 * Return the bit number of a random bit set in the nodemask.
 * (returns -1 if nodemask is empty)
 */
int node_random(const nodemask_t *maskp)
{
	int w, bit = -1;

	w = nodes_weight(*maskp);
	if (w)
		bit = bitmap_ord_to_pos(maskp->bits,
			get_random_int() % w, MAX_NUMNODES);
	return bit;
}

#ifdef CONFIG_HUGETLBFS
/*
 * huge_zonelist(@vma, @addr, @gfp_flags, @mpol)
 * @vma = virtual memory area whose policy is sought
 * @addr = address in @vma for shared policy lookup and interleave policy
 * @gfp_flags = for requested zone
 * @mpol = pointer to mempolicy pointer for reference counted mempolicy
 * @nodemask = pointer to nodemask pointer for MPOL_BIND nodemask
 *
 * Returns a zonelist suitable for a huge page allocation and a pointer
 * to the struct mempolicy for conditional unref after allocation.
 * If the effective policy is 'BIND, returns a pointer to the mempolicy's
 * @nodemask for filtering the zonelist.
 *
 * Must be protected by get_mems_allowed()
 */
struct zonelist *huge_zonelist(struct vm_area_struct *vma, unsigned long addr,
				gfp_t gfp_flags, struct mempolicy **mpol,
				nodemask_t **nodemask)
{
	struct zonelist *zl;

	*mpol = get_vma_policy(current, vma, addr);
	*nodemask = NULL;	/* assume !MPOL_BIND */

	if (unlikely((*mpol)->mode == MPOL_INTERLEAVE)) {
		zl = node_zonelist(interleave_nid(*mpol, vma, addr,
				huge_page_shift(hstate_vma(vma))), gfp_flags);
	} else {
		zl = policy_zonelist(gfp_flags, *mpol, numa_node_id());
		if ((*mpol)->mode == MPOL_BIND)
			*nodemask = &(*mpol)->v.nodes;
	}
	return zl;
}

/*
 * init_nodemask_of_mempolicy
 *
 * If the current task's mempolicy is "default" [NULL], return 'false'
 * to indicate default policy.  Otherwise, extract the policy nodemask
 * for 'bind' or 'interleave' policy into the argument nodemask, or
 * initialize the argument nodemask to contain the single node for
 * 'preferred' or 'local' policy and return 'true' to indicate presence
 * of non-default mempolicy.
 *
 * We don't bother with reference counting the mempolicy [mpol_get/put]
 * because the current task is examining it's own mempolicy and a task's
 * mempolicy is only ever changed by the task itself.
 *
 * N.B., it is the caller's responsibility to free a returned nodemask.
 */
bool init_nodemask_of_mempolicy(nodemask_t *mask)
{
	struct mempolicy *mempolicy;
	int nid;

	if (!(mask && current->mempolicy))
		return false;

	task_lock(current);
	mempolicy = current->mempolicy;
	switch (mempolicy->mode) {
	case MPOL_PREFERRED:
		if (mempolicy->flags & MPOL_F_LOCAL)
			nid = numa_node_id();
		else
			nid = mempolicy->v.preferred_node;
		init_nodemask_of_node(mask, nid);
		break;

	case MPOL_BIND:
		/* Fall through */
	case MPOL_INTERLEAVE:
		*mask =  mempolicy->v.nodes;
		break;

	default:
		BUG();
	}
	task_unlock(current);

	return true;
}
#endif

/*
 * mempolicy_nodemask_intersects
 *
 * If tsk's mempolicy is "default" [NULL], return 'true' to indicate default
 * policy.  Otherwise, check for intersection between mask and the policy
 * nodemask for 'bind' or 'interleave' policy.  For 'perferred' or 'local'
 * policy, always return true since it may allocate elsewhere on fallback.
 *
 * Takes task_lock(tsk) to prevent freeing of its mempolicy.
 */
bool mempolicy_nodemask_intersects(struct task_struct *tsk,
					const nodemask_t *mask)
{
	struct mempolicy *mempolicy;
	bool ret = true;

	if (!mask)
		return ret;
	task_lock(tsk);
	mempolicy = tsk->mempolicy;
	if (!mempolicy)
		goto out;

	switch (mempolicy->mode) {
	case MPOL_PREFERRED:
		/*
		 * MPOL_PREFERRED and MPOL_F_LOCAL are only preferred nodes to
		 * allocate from, they may fallback to other nodes when oom.
		 * Thus, it's possible for tsk to have allocated memory from
		 * nodes in mask.
		 */
		break;
	case MPOL_BIND:
	case MPOL_INTERLEAVE:
		ret = nodes_intersects(mempolicy->v.nodes, *mask);
		break;
	default:
		BUG();
	}
out:
	task_unlock(tsk);
	return ret;
}

/* Allocate a page in interleaved policy.
   Own path because it needs to do special accounting. */
static struct page *alloc_page_interleave(gfp_t gfp, unsigned order,
					unsigned nid)
{
	struct zonelist *zl;
	struct page *page;

	zl = node_zonelist(nid, gfp);
	page = __alloc_pages(gfp, order, zl);
	if (page && page_zone(page) == zonelist_zone(&zl->_zonerefs[0]))
		inc_zone_page_state(page, NUMA_INTERLEAVE_HIT);
	return page;
}

/**
 * 	alloc_pages_vma	- Allocate a page for a VMA.
 *
 * 	@gfp:
 *      %GFP_USER    user allocation.
 *      %GFP_KERNEL  kernel allocations,
 *      %GFP_HIGHMEM highmem/user allocations,
 *      %GFP_FS      allocation should not call back into a file system.
 *      %GFP_ATOMIC  don't sleep.
 *
 *	@order:Order of the GFP allocation.
 * 	@vma:  Pointer to VMA or NULL if not available.
 *	@addr: Virtual Address of the allocation. Must be inside the VMA.
 *
 * 	This function allocates a page from the kernel page pool and applies
 *	a NUMA policy associated with the VMA or the current process.
 *	When VMA is not NULL caller must hold down_read on the mmap_sem of the
 *	mm_struct of the VMA to prevent it from going away. Should be used for
 *	all allocations for pages that will be mapped into
 * 	user space. Returns NULL when no page can be allocated.
 *
 *	Should be called with the mm_sem of the vma hold.
 */
struct page *
alloc_pages_vma(gfp_t gfp, int order, struct vm_area_struct *vma,
		unsigned long addr, int node)
{
	struct mempolicy *pol = get_vma_policy(current, vma, addr);
	struct zonelist *zl;
	struct page *page;

	get_mems_allowed();
	if (unlikely(pol->mode == MPOL_INTERLEAVE)) {
		unsigned nid;

		nid = interleave_nid(pol, vma, addr, PAGE_SHIFT + order);
		mpol_cond_put(pol);
		page = alloc_page_interleave(gfp, order, nid);
		put_mems_allowed();
		return page;
	}
	zl = policy_zonelist(gfp, pol, node);
	if (unlikely(mpol_needs_cond_ref(pol))) {
		/*
		 * slow path: ref counted shared policy
		 */
		struct page *page =  __alloc_pages_nodemask(gfp, order,
						zl, policy_nodemask(gfp, pol));
		__mpol_put(pol);
		put_mems_allowed();
		return page;
	}
	/*
	 * fast path:  default or task policy
	 */
	page = __alloc_pages_nodemask(gfp, order, zl,
				      policy_nodemask(gfp, pol));
	put_mems_allowed();
	return page;
}

/**
 * 	alloc_pages_current - Allocate pages.
 *
 *	@gfp:
 *		%GFP_USER   user allocation,
 *      	%GFP_KERNEL kernel allocation,
 *      	%GFP_HIGHMEM highmem allocation,
 *      	%GFP_FS     don't call back into a file system.
 *      	%GFP_ATOMIC don't sleep.
 *	@order: Power of two of allocation size in pages. 0 is a single page.
 *
 *	Allocate a page from the kernel page pool.  When not in
 *	interrupt context and apply the current process NUMA policy.
 *	Returns NULL when no page can be allocated.
 *
 *	Don't call cpuset_update_task_memory_state() unless
 *	1) it's ok to take cpuset_sem (can WAIT), and
 *	2) allocating for current task (not interrupt).
 */
struct page *alloc_pages_current(gfp_t gfp, unsigned order)
{
	struct mempolicy *pol = current->mempolicy;
	struct page *page;

	if (!pol || in_interrupt() || (gfp & __GFP_THISNODE))
		pol = &default_policy;

	get_mems_allowed();
	/*
	 * No reference counting needed for current->mempolicy
	 * nor system default_policy
	 */
	if (pol->mode == MPOL_INTERLEAVE)
		page = alloc_page_interleave(gfp, order, interleave_nodes(pol));
	else
		page = __alloc_pages_nodemask(gfp, order,
				policy_zonelist(gfp, pol, numa_node_id()),
				policy_nodemask(gfp, pol));
	put_mems_allowed();
	return page;
}
EXPORT_SYMBOL(alloc_pages_current);

/*
 * If mpol_dup() sees current->cpuset == cpuset_being_rebound, then it
 * rebinds the mempolicy its copying by calling mpol_rebind_policy()
 * with the mems_allowed returned by cpuset_mems_allowed().  This
 * keeps mempolicies cpuset relative after its cpuset moves.  See
 * further kernel/cpuset.c update_nodemask().
 *
 * current's mempolicy may be rebinded by the other task(the task that changes
 * cpuset's mems), so we needn't do rebind work for current task.
 */

/* Slow path of a mempolicy duplicate */
struct mempolicy *__mpol_dup(struct mempolicy *old)
{
	struct mempolicy *new = kmem_cache_alloc(policy_cache, GFP_KERNEL);

	if (!new)
		return ERR_PTR(-ENOMEM);

	/* task's mempolicy is protected by alloc_lock */
	if (old == current->mempolicy) {
		task_lock(current);
		*new = *old;
		task_unlock(current);
	} else
		*new = *old;

	rcu_read_lock();
	if (current_cpuset_is_being_rebound()) {
		nodemask_t mems = cpuset_mems_allowed(current);
		if (new->flags & MPOL_F_REBINDING)
			mpol_rebind_policy(new, &mems, MPOL_REBIND_STEP2);
		else
			mpol_rebind_policy(new, &mems, MPOL_REBIND_ONCE);
	}
	rcu_read_unlock();
	atomic_set(&new->refcnt, 1);
	return new;
}

/*
 * If *frompol needs [has] an extra ref, copy *frompol to *tompol ,
 * eliminate the * MPOL_F_* flags that require conditional ref and
 * [NOTE!!!] drop the extra ref.  Not safe to reference *frompol directly
 * after return.  Use the returned value.
 *
 * Allows use of a mempolicy for, e.g., multiple allocations with a single
 * policy lookup, even if the policy needs/has extra ref on lookup.
 * shmem_readahead needs this.
 */
struct mempolicy *__mpol_cond_copy(struct mempolicy *tompol,
						struct mempolicy *frompol)
{
	if (!mpol_needs_cond_ref(frompol))
		return frompol;

	*tompol = *frompol;
	tompol->flags &= ~MPOL_F_SHARED;	/* copy doesn't need unref */
	__mpol_put(frompol);
	return tompol;
}

/* Slow path of a mempolicy comparison */
bool __mpol_equal(struct mempolicy *a, struct mempolicy *b)
{
	if (!a || !b)
		return false;
	if (a->mode != b->mode)
		return false;
	if (a->flags != b->flags)
		return false;
	if (mpol_store_user_nodemask(a))
		if (!nodes_equal(a->w.user_nodemask, b->w.user_nodemask))
			return false;

	switch (a->mode) {
	case MPOL_BIND:
		/* Fall through */
	case MPOL_INTERLEAVE:
		return !!nodes_equal(a->v.nodes, b->v.nodes);
	case MPOL_PREFERRED:
		return a->v.preferred_node == b->v.preferred_node;
	default:
		BUG();
		return false;
	}
}

/*
 * Shared memory backing store policy support.
 *
 * Remember policies even when nobody has shared memory mapped.
 * The policies are kept in Red-Black tree linked from the inode.
 * They are protected by the sp->lock spinlock, which should be held
 * for any accesses to the tree.
 */

/* lookup first element intersecting start-end */
/* Caller holds sp->lock */
static struct sp_node *
sp_lookup(struct shared_policy *sp, unsigned long start, unsigned long end)
{
	struct rb_node *n = sp->root.rb_node;

	while (n) {
		struct sp_node *p = rb_entry(n, struct sp_node, nd);

		if (start >= p->end)
			n = n->rb_right;
		else if (end <= p->start)
			n = n->rb_left;
		else
			break;
	}
	if (!n)
		return NULL;
	for (;;) {
		struct sp_node *w = NULL;
		struct rb_node *prev = rb_prev(n);
		if (!prev)
			break;
		w = rb_entry(prev, struct sp_node, nd);
		if (w->end <= start)
			break;
		n = prev;
	}
	return rb_entry(n, struct sp_node, nd);
}

/* Insert a new shared policy into the list. */
/* Caller holds sp->lock */
static void sp_insert(struct shared_policy *sp, struct sp_node *new)
{
	struct rb_node **p = &sp->root.rb_node;
	struct rb_node *parent = NULL;
	struct sp_node *nd;

	while (*p) {
		parent = *p;
		nd = rb_entry(parent, struct sp_node, nd);
		if (new->start < nd->start)
			p = &(*p)->rb_left;
		else if (new->end > nd->end)
			p = &(*p)->rb_right;
		else
			BUG();
	}
	rb_link_node(&new->nd, parent, p);
	rb_insert_color(&new->nd, &sp->root);
	pr_debug("inserting %lx-%lx: %d\n", new->start, new->end,
		 new->policy ? new->policy->mode : 0);
}

/* Find shared policy intersecting idx */
struct mempolicy *
mpol_shared_policy_lookup(struct shared_policy *sp, unsigned long idx)
{
	struct mempolicy *pol = NULL;
	struct sp_node *sn;

	if (!sp->root.rb_node)
		return NULL;
	spin_lock(&sp->lock);
	sn = sp_lookup(sp, idx, idx+1);
	if (sn) {
		mpol_get(sn->policy);
		pol = sn->policy;
	}
	spin_unlock(&sp->lock);
	return pol;
}

static void sp_delete(struct shared_policy *sp, struct sp_node *n)
{
	pr_debug("deleting %lx-l%lx\n", n->start, n->end);
	rb_erase(&n->nd, &sp->root);
	mpol_put(n->policy);
	kmem_cache_free(sn_cache, n);
}

static struct sp_node *sp_alloc(unsigned long start, unsigned long end,
				struct mempolicy *pol)
{
	struct sp_node *n = kmem_cache_alloc(sn_cache, GFP_KERNEL);

	if (!n)
		return NULL;
	n->start = start;
	n->end = end;
	mpol_get(pol);
	pol->flags |= MPOL_F_SHARED;	/* for unref */
	n->policy = pol;
	return n;
}

/* Replace a policy range. */
static int shared_policy_replace(struct shared_policy *sp, unsigned long start,
				 unsigned long end, struct sp_node *new)
{
	struct sp_node *n, *new2 = NULL;

restart:
	spin_lock(&sp->lock);
	n = sp_lookup(sp, start, end);
	/* Take care of old policies in the same range. */
	while (n && n->start < end) {
		struct rb_node *next = rb_next(&n->nd);
		if (n->start >= start) {
			if (n->end <= end)
				sp_delete(sp, n);
			else
				n->start = end;
		} else {
			/* Old policy spanning whole new range. */
			if (n->end > end) {
				if (!new2) {
					spin_unlock(&sp->lock);
					new2 = sp_alloc(end, n->end, n->policy);
					if (!new2)
						return -ENOMEM;
					goto restart;
				}
				n->end = start;
				sp_insert(sp, new2);
				new2 = NULL;
				break;
			} else
				n->end = start;
		}
		if (!next)
			break;
		n = rb_entry(next, struct sp_node, nd);
	}
	if (new)
		sp_insert(sp, new);
	spin_unlock(&sp->lock);
	if (new2) {
		mpol_put(new2->policy);
		kmem_cache_free(sn_cache, new2);
	}
	return 0;
}

/**
 * mpol_shared_policy_init - initialize shared policy for inode
 * @sp: pointer to inode shared policy
 * @mpol:  struct mempolicy to install
 *
 * Install non-NULL @mpol in inode's shared policy rb-tree.
 * On entry, the current task has a reference on a non-NULL @mpol.
 * This must be released on exit.
 * This is called at get_inode() calls and we can use GFP_KERNEL.
 */
void mpol_shared_policy_init(struct shared_policy *sp, struct mempolicy *mpol)
{
	int ret;

	sp->root = RB_ROOT;		/* empty tree == default mempolicy */
	spin_lock_init(&sp->lock);

	if (mpol) {
		struct vm_area_struct pvma;
		struct mempolicy *new;
		NODEMASK_SCRATCH(scratch);

		if (!scratch)
			goto put_mpol;
		/* contextualize the tmpfs mount point mempolicy */
		new = mpol_new(mpol->mode, mpol->flags, &mpol->w.user_nodemask);
		if (IS_ERR(new))
			goto free_scratch; /* no valid nodemask intersection */

		task_lock(current);
		ret = mpol_set_nodemask(new, &mpol->w.user_nodemask, scratch);
		task_unlock(current);
		if (ret)
			goto put_new;

		/* Create pseudo-vma that contains just the policy */
		memset(&pvma, 0, sizeof(struct vm_area_struct));
		pvma.vm_end = TASK_SIZE;	/* policy covers entire file */
		mpol_set_shared_policy(sp, &pvma, new); /* adds ref */

put_new:
		mpol_put(new);			/* drop initial ref */
free_scratch:
		NODEMASK_SCRATCH_FREE(scratch);
put_mpol:
		mpol_put(mpol);	/* drop our incoming ref on sb mpol */
	}
}

int mpol_set_shared_policy(struct shared_policy *info,
			struct vm_area_struct *vma, struct mempolicy *npol)
{
	int err;
	struct sp_node *new = NULL;
	unsigned long sz = vma_pages(vma);

	pr_debug("set_shared_policy %lx sz %lu %d %d %lx\n",
		 vma->vm_pgoff,
		 sz, npol ? npol->mode : -1,
		 npol ? npol->flags : -1,
		 npol ? nodes_addr(npol->v.nodes)[0] : -1);

	if (npol) {
		new = sp_alloc(vma->vm_pgoff, vma->vm_pgoff + sz, npol);
		if (!new)
			return -ENOMEM;
	}
	err = shared_policy_replace(info, vma->vm_pgoff, vma->vm_pgoff+sz, new);
	if (err && new)
		kmem_cache_free(sn_cache, new);
	return err;
}

/* Free a backing policy store on inode delete. */
void mpol_free_shared_policy(struct shared_policy *p)
{
	struct sp_node *n;
	struct rb_node *next;

	if (!p->root.rb_node)
		return;
	spin_lock(&p->lock);
	next = rb_first(&p->root);
	while (next) {
		n = rb_entry(next, struct sp_node, nd);
		next = rb_next(&n->nd);
		rb_erase(&n->nd, &p->root);
		mpol_put(n->policy);
		kmem_cache_free(sn_cache, n);
	}
	spin_unlock(&p->lock);
}

/* assumes fs == KERNEL_DS */
void __init numa_policy_init(void)
{
	nodemask_t interleave_nodes;
	unsigned long largest = 0;
	int nid, prefer = 0;

	policy_cache = kmem_cache_create("numa_policy",
					 sizeof(struct mempolicy),
					 0, SLAB_PANIC, NULL);

	sn_cache = kmem_cache_create("shared_policy_node",
				     sizeof(struct sp_node),
				     0, SLAB_PANIC, NULL);

	/*
	 * Set interleaving policy for system init. Interleaving is only
	 * enabled across suitably sized nodes (default is >= 16MB), or
	 * fall back to the largest node if they're all smaller.
	 */
	nodes_clear(interleave_nodes);
	for_each_node_state(nid, N_HIGH_MEMORY) {
		unsigned long total_pages = node_present_pages(nid);

		/* Preserve the largest node */
		if (largest < total_pages) {
			largest = total_pages;
			prefer = nid;
		}

		/* Interleave this node? */
		if ((total_pages << PAGE_SHIFT) >= (16 << 20))
			node_set(nid, interleave_nodes);
	}

	/* All too small, use the largest */
	if (unlikely(nodes_empty(interleave_nodes)))
		node_set(prefer, interleave_nodes);

	if (do_set_mempolicy(MPOL_INTERLEAVE, 0, &interleave_nodes))
		printk("numa_policy_init: interleaving failed\n");
}

/* Reset policy of current process to default */
void numa_default_policy(void)
{
	do_set_mempolicy(MPOL_DEFAULT, 0, NULL);
}

/*
 * Parse and format mempolicy from/to strings
 */

/*
 * "local" is pseudo-policy:  MPOL_PREFERRED with MPOL_F_LOCAL flag
 * Used only for mpol_parse_str() and mpol_to_str()
 */
#define MPOL_LOCAL MPOL_MAX
static const char * const policy_modes[] =
{
	[MPOL_DEFAULT]    = "default",
	[MPOL_PREFERRED]  = "prefer",
	[MPOL_BIND]       = "bind",
	[MPOL_INTERLEAVE] = "interleave",
	[MPOL_LOCAL]      = "local"
};


#ifdef CONFIG_TMPFS
/**
 * mpol_parse_str - parse string to mempolicy
 * @str:  string containing mempolicy to parse
 * @mpol:  pointer to struct mempolicy pointer, returned on success.
 * @no_context:  flag whether to "contextualize" the mempolicy
 *
 * Format of input:
 *	<mode>[=<flags>][:<nodelist>]
 *
 * if @no_context is true, save the input nodemask in w.user_nodemask in
 * the returned mempolicy.  This will be used to "clone" the mempolicy in
 * a specific context [cpuset] at a later time.  Used to parse tmpfs mpol
 * mount option.  Note that if 'static' or 'relative' mode flags were
 * specified, the input nodemask will already have been saved.  Saving
 * it again is redundant, but safe.
 *
 * On success, returns 0, else 1
 */
int mpol_parse_str(char *str, struct mempolicy **mpol, int no_context)
{
	struct mempolicy *new = NULL;
	unsigned short mode;
	unsigned short uninitialized_var(mode_flags);
	nodemask_t nodes;
	char *nodelist = strchr(str, ':');
	char *flags = strchr(str, '=');
	int err = 1;

	if (nodelist) {
		/* NUL-terminate mode or flags string */
		*nodelist++ = '\0';
		if (nodelist_parse(nodelist, nodes))
			goto out;
		if (!nodes_subset(nodes, node_states[N_HIGH_MEMORY]))
			goto out;
	} else
		nodes_clear(nodes);

	if (flags)
		*flags++ = '\0';	/* terminate mode string */

	for (mode = 0; mode <= MPOL_LOCAL; mode++) {
		if (!strcmp(str, policy_modes[mode])) {
			break;
		}
	}
	if (mode > MPOL_LOCAL)
		goto out;

	switch (mode) {
	case MPOL_PREFERRED:
		/*
		 * Insist on a nodelist of one node only
		 */
		if (nodelist) {
			char *rest = nodelist;
			while (isdigit(*rest))
				rest++;
			if (*rest)
				goto out;
		}
		break;
	case MPOL_INTERLEAVE:
		/*
		 * Default to online nodes with memory if no nodelist
		 */
		if (!nodelist)
			nodes = node_states[N_HIGH_MEMORY];
		break;
	case MPOL_LOCAL:
		/*
		 * Don't allow a nodelist;  mpol_new() checks flags
		 */
		if (nodelist)
			goto out;
		mode = MPOL_PREFERRED;
		break;
	case MPOL_DEFAULT:
		/*
		 * Insist on a empty nodelist
		 */
		if (!nodelist)
			err = 0;
		goto out;
	case MPOL_BIND:
		/*
		 * Insist on a nodelist
		 */
		if (!nodelist)
			goto out;
	}

	mode_flags = 0;
	if (flags) {
		/*
		 * Currently, we only support two mutually exclusive
		 * mode flags.
		 */
		if (!strcmp(flags, "static"))
			mode_flags |= MPOL_F_STATIC_NODES;
		else if (!strcmp(flags, "relative"))
			mode_flags |= MPOL_F_RELATIVE_NODES;
		else
			goto out;
	}

	new = mpol_new(mode, mode_flags, &nodes);
	if (IS_ERR(new))
		goto out;

	if (no_context) {
		/* save for contextualization */
		new->w.user_nodemask = nodes;
	} else {
		int ret;
		NODEMASK_SCRATCH(scratch);
		if (scratch) {
			task_lock(current);
			ret = mpol_set_nodemask(new, &nodes, scratch);
			task_unlock(current);
		} else
			ret = -ENOMEM;
		NODEMASK_SCRATCH_FREE(scratch);
		if (ret) {
			mpol_put(new);
			goto out;
		}
	}
	err = 0;

out:
	/* Restore string for error message */
	if (nodelist)
		*--nodelist = ':';
	if (flags)
		*--flags = '=';
	if (!err)
		*mpol = new;
	return err;
}
#endif /* CONFIG_TMPFS */

/**
 * mpol_to_str - format a mempolicy structure for printing
 * @buffer:  to contain formatted mempolicy string
 * @maxlen:  length of @buffer
 * @pol:  pointer to mempolicy to be formatted
 * @no_context:  "context free" mempolicy - use nodemask in w.user_nodemask
 *
 * Convert a mempolicy into a string.
 * Returns the number of characters in buffer (if positive)
 * or an error (negative)
 */
int mpol_to_str(char *buffer, int maxlen, struct mempolicy *pol, int no_context)
{
	char *p = buffer;
	int l;
	nodemask_t nodes;
	unsigned short mode;
	unsigned short flags = pol ? pol->flags : 0;

	/*
	 * Sanity check:  room for longest mode, flag and some nodes
	 */
	VM_BUG_ON(maxlen < strlen("interleave") + strlen("relative") + 16);

	if (!pol || pol == &default_policy)
		mode = MPOL_DEFAULT;
	else
		mode = pol->mode;

	switch (mode) {
	case MPOL_DEFAULT:
		nodes_clear(nodes);
		break;

	case MPOL_PREFERRED:
		nodes_clear(nodes);
		if (flags & MPOL_F_LOCAL)
			mode = MPOL_LOCAL;	/* pseudo-policy */
		else
			node_set(pol->v.preferred_node, nodes);
		break;

	case MPOL_BIND:
		/* Fall through */
	case MPOL_INTERLEAVE:
		if (no_context)
			nodes = pol->w.user_nodemask;
		else
			nodes = pol->v.nodes;
		break;

	default:
		BUG();
	}

	l = strlen(policy_modes[mode]);
	if (buffer + maxlen < p + l + 1)
		return -ENOSPC;

	strcpy(p, policy_modes[mode]);
	p += l;

	if (flags & MPOL_MODE_FLAGS) {
		if (buffer + maxlen < p + 2)
			return -ENOSPC;
		*p++ = '=';

		/*
		 * Currently, the only defined flags are mutually exclusive
		 */
		if (flags & MPOL_F_STATIC_NODES)
			p += snprintf(p, buffer + maxlen - p, "static");
		else if (flags & MPOL_F_RELATIVE_NODES)
			p += snprintf(p, buffer + maxlen - p, "relative");
	}

	if (!nodes_empty(nodes)) {
		if (buffer + maxlen < p + 2)
			return -ENOSPC;
		*p++ = ':';
	 	p += nodelist_scnprintf(p, buffer + maxlen - p, nodes);
	}
	return p - buffer;
}<|MERGE_RESOLUTION|>--- conflicted
+++ resolved
@@ -636,6 +636,7 @@
 	struct vm_area_struct *prev;
 	struct vm_area_struct *vma;
 	int err = 0;
+	pgoff_t pgoff;
 	unsigned long vmstart;
 	unsigned long vmend;
 
@@ -651,10 +652,6 @@
 		vmstart = max(start, vma->vm_start);
 		vmend   = min(end, vma->vm_end);
 
-<<<<<<< HEAD
-		prev = vma_merge(mm, prev, vmstart, vmend, vma->vm_flags,
-				  vma->anon_vma, vma->vm_file, vma->vm_pgoff,
-=======
 		if (mpol_equal(vma_policy(vma), new_pol))
 			continue;
 
@@ -662,7 +659,6 @@
 			((vmstart - vma->vm_start) >> PAGE_SHIFT);
 		prev = vma_merge(mm, prev, vmstart, vmend, vma->vm_flags,
 				  vma->anon_vma, vma->vm_file, pgoff,
->>>>>>> dcd6c922
 				  new_pol);
 		if (prev) {
 			vma = prev;
