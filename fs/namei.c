--- conflicted
+++ resolved
@@ -545,15 +545,9 @@
 	}
 	mntget(path->mnt);
 	nd->last_type = LAST_BIND;
-<<<<<<< HEAD
-	cookie = dentry->d_inode->i_op->follow_link(dentry, nd);
-	error = PTR_ERR(cookie);
-	if (!IS_ERR(cookie)) {
-=======
 	*p = dentry->d_inode->i_op->follow_link(dentry, nd);
 	error = PTR_ERR(*p);
 	if (!IS_ERR(*p)) {
->>>>>>> 2da30e70
 		char *s = nd_get_link(nd);
 		error = 0;
 		if (s)
@@ -1567,19 +1561,8 @@
 				int open_flag, int acc_mode)
 {
 	struct file *filp;
-<<<<<<< HEAD
-	struct nameidata nd;
-	int error;
-	struct path path;
-	struct dentry *dir;
-	int count = 0;
-	int will_truncate;
-	int flag = open_to_namei_flags(open_flag);
-	int force_reval = 0;
-=======
 	int will_truncate;
 	int error;
->>>>>>> 2da30e70
 
 	will_truncate = open_will_truncate(open_flag, nd->path.dentry->d_inode);
 	if (will_truncate) {
@@ -1615,17 +1598,9 @@
 	 * because the filp has had a write taken
 	 * on its behalf.
 	 */
-<<<<<<< HEAD
-	if (open_flag & __O_SYNC)
-		open_flag |= O_DSYNC;
-
-	if (!acc_mode)
-		acc_mode = MAY_OPEN | ACC_MODE(open_flag);
-=======
 	if (will_truncate)
 		mnt_drop_write(nd->path.mnt);
 	return filp;
->>>>>>> 2da30e70
 
 exit:
 	if (!IS_ERR(nd->intent.open.file))
@@ -1663,28 +1638,11 @@
 		goto ok;
 	}
 
-<<<<<<< HEAD
-	/*
-	 * Create - we need to know the parent.
-	 */
-reval:
-	error = path_init(dfd, pathname, LOOKUP_PARENT, &nd);
-	if (error)
-		return ERR_PTR(error);
-	if (force_reval)
-		nd.flags |= LOOKUP_REVAL;
-	error = path_walk(pathname, &nd);
-	if (error) {
-		if (nd.root.mnt)
-			path_put(&nd.root);
-		return ERR_PTR(error);
-=======
 	/* trailing slashes? */
 	if (nd->last.name[nd->last.len]) {
 		if (open_flag & O_CREAT)
 			goto exit;
 		nd->flags |= LOOKUP_DIRECTORY | LOOKUP_FOLLOW;
->>>>>>> 2da30e70
 	}
 
 	/* just plain open? */
@@ -1839,24 +1797,6 @@
 reval:
 	error = path_init(dfd, pathname, LOOKUP_PARENT, &nd);
 	if (error)
-<<<<<<< HEAD
-		goto exit_dput;
-	error = __do_follow_link(&path, &nd);
-	path_put(&path);
-	if (error) {
-		/* Does someone understand code flow here? Or it is only
-		 * me so stupid? Anathema to whoever designed this non-sense
-		 * with "intent.open".
-		 */
-		release_open_intent(&nd);
-		if (nd.root.mnt)
-			path_put(&nd.root);
-		if (error == -ESTALE && !force_reval) {
-			force_reval = 1;
-			goto reval;
-		}
-		return ERR_PTR(error);
-=======
 		return ERR_PTR(error);
 	if (force_reval)
 		nd.flags |= LOOKUP_REVAL;
@@ -1866,7 +1806,6 @@
 	if (error) {
 		filp = ERR_PTR(error);
 		goto out;
->>>>>>> 2da30e70
 	}
 	if (unlikely(!audit_dummy_context()) && (open_flag & O_CREAT))
 		audit_inode(pathname, nd.path.dentry);
