--- conflicted
+++ resolved
@@ -698,10 +698,6 @@
 
 	/* Read new copy from disk if we don't have the latest */
 	if (!sdp->sd_rindex_uptodate) {
-<<<<<<< HEAD
-		mutex_lock(&sdp->sd_rindex_mutex);
-=======
->>>>>>> e816b57a
 		if (!gfs2_glock_is_locked_by_me(gl)) {
 			error = gfs2_glock_nq_init(gl, LM_ST_SHARED, 0, &ri_gh);
 			if (error)
@@ -712,10 +708,6 @@
 			error = gfs2_ri_update(ip);
 		if (unlock_required)
 			gfs2_glock_dq_uninit(&ri_gh);
-<<<<<<< HEAD
-		mutex_unlock(&sdp->sd_rindex_mutex);
-=======
->>>>>>> e816b57a
 	}
 
 	return error;
