/*
 * Copyright (C) Sistina Software, Inc.  1997-2003 All rights reserved.
 * Copyright (C) 2004-2006 Red Hat, Inc.  All rights reserved.
 *
 * This copyrighted material is made available to anyone wishing to use,
 * modify, copy, or redistribute it subject to the terms and conditions
 * of the GNU General Public License version 2.
 */

#ifndef __TRANS_DOT_H__
#define __TRANS_DOT_H__

#include <linux/buffer_head.h>
struct gfs2_sbd;
struct gfs2_rgrpd;
struct gfs2_glock;

#define RES_DINODE	1
#define RES_INDIRECT	1
#define RES_JDATA	1
#define RES_DATA	1
#define RES_LEAF	1
#define RES_RG_HDR	1
#define RES_RG_BIT	2
#define RES_EATTR	1
#define RES_STATFS	1
#define RES_QUOTA	2

/* reserve either the number of blocks to be allocated plus the rg header
 * block, or all of the blocks in the rg, whichever is smaller */
static inline unsigned int gfs2_rg_blocks(const struct gfs2_inode *ip)
{
<<<<<<< HEAD
	const struct gfs2_alloc *al = ip->i_alloc;
	if (al->al_requested < ip->i_rgd->rd_length)
		return al->al_requested + 1;
=======
	const struct gfs2_blkreserv *rs = ip->i_res;
	if (rs->rs_requested < ip->i_rgd->rd_length)
		return rs->rs_requested + 1;
>>>>>>> dcd6c922
	return ip->i_rgd->rd_length;
}

extern int gfs2_trans_begin(struct gfs2_sbd *sdp, unsigned int blocks,
			    unsigned int revokes);

extern void gfs2_trans_end(struct gfs2_sbd *sdp);
extern void gfs2_trans_add_bh(struct gfs2_glock *gl, struct buffer_head *bh, int meta);
extern void gfs2_trans_add_revoke(struct gfs2_sbd *sdp, struct gfs2_bufdata *bd);
extern void gfs2_trans_add_unrevoke(struct gfs2_sbd *sdp, u64 blkno, unsigned int len);

#endif /* __TRANS_DOT_H__ */<|MERGE_RESOLUTION|>--- conflicted
+++ resolved
@@ -30,15 +30,9 @@
  * block, or all of the blocks in the rg, whichever is smaller */
 static inline unsigned int gfs2_rg_blocks(const struct gfs2_inode *ip)
 {
-<<<<<<< HEAD
-	const struct gfs2_alloc *al = ip->i_alloc;
-	if (al->al_requested < ip->i_rgd->rd_length)
-		return al->al_requested + 1;
-=======
 	const struct gfs2_blkreserv *rs = ip->i_res;
 	if (rs->rs_requested < ip->i_rgd->rd_length)
 		return rs->rs_requested + 1;
->>>>>>> dcd6c922
 	return ip->i_rgd->rd_length;
 }
 
