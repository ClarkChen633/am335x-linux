#ifndef _FS_CEPH_MDS_CLIENT_H
#define _FS_CEPH_MDS_CLIENT_H

#include <linux/completion.h>
#include <linux/kref.h>
#include <linux/list.h>
#include <linux/mutex.h>
#include <linux/rbtree.h>
#include <linux/spinlock.h>

#include <linux/ceph/types.h>
#include <linux/ceph/messenger.h>
#include <linux/ceph/mdsmap.h>

/*
 * Some lock dependencies:
 *
 * session->s_mutex
 *         mdsc->mutex
 *
 *         mdsc->snap_rwsem
 *
 *         inode->i_lock
 *                 mdsc->snap_flush_lock
 *                 mdsc->cap_delay_lock
 *
 */

struct ceph_fs_client;
struct ceph_cap;

/*
 * parsed info about a single inode.  pointers are into the encoded
 * on-wire structures within the mds reply message payload.
 */
struct ceph_mds_reply_info_in {
	struct ceph_mds_reply_inode *in;
	u32 symlink_len;
	char *symlink;
	u32 xattr_len;
	char *xattr_data;
};

/*
 * parsed info about an mds reply, including information about the
 * target inode and/or its parent directory and dentry, and directory
 * contents (for readdir results).
 */
struct ceph_mds_reply_info_parsed {
	struct ceph_mds_reply_head    *head;

	struct ceph_mds_reply_info_in diri, targeti;
	struct ceph_mds_reply_dirfrag *dirfrag;
	char                          *dname;
	u32                           dname_len;
	struct ceph_mds_reply_lease   *dlease;

	struct ceph_mds_reply_dirfrag *dir_dir;
	int                           dir_nr;
	char                          **dir_dname;
	u32                           *dir_dname_len;
	struct ceph_mds_reply_lease   **dir_dlease;
	struct ceph_mds_reply_info_in *dir_in;
	u8                            dir_complete, dir_end;

	/* encoded blob describing snapshot contexts for certain
	   operations (e.g., open) */
	void *snapblob;
	int snapblob_len;
};


/*
 * cap releases are batched and sent to the MDS en masse.
 */
#define CEPH_CAPS_PER_RELEASE ((PAGE_CACHE_SIZE -			\
				sizeof(struct ceph_mds_cap_release)) /	\
			       sizeof(struct ceph_mds_cap_item))


/*
 * state associated with each MDS<->client session
 */
enum {
	CEPH_MDS_SESSION_NEW = 1,
	CEPH_MDS_SESSION_OPENING = 2,
	CEPH_MDS_SESSION_OPEN = 3,
	CEPH_MDS_SESSION_HUNG = 4,
	CEPH_MDS_SESSION_CLOSING = 5,
	CEPH_MDS_SESSION_RESTARTING = 6,
	CEPH_MDS_SESSION_RECONNECTING = 7,
};

struct ceph_mds_session {
	struct ceph_mds_client *s_mdsc;
	int               s_mds;
	int               s_state;
	unsigned long     s_ttl;      /* time until mds kills us */
	u64               s_seq;      /* incoming msg seq # */
	struct mutex      s_mutex;    /* serialize session messages */

	struct ceph_connection s_con;

	struct ceph_authorizer *s_authorizer;
	void             *s_authorizer_buf, *s_authorizer_reply_buf;
	size_t            s_authorizer_buf_len, s_authorizer_reply_buf_len;

	/* protected by s_cap_lock */
	spinlock_t        s_cap_lock;
	u32               s_cap_gen;  /* inc each time we get mds stale msg */
	unsigned long     s_cap_ttl;  /* when session caps expire */
	struct list_head  s_caps;     /* all caps issued by this session */
	int               s_nr_caps, s_trim_caps;
	int               s_num_cap_releases;
	struct list_head  s_cap_releases; /* waiting cap_release messages */
	struct list_head  s_cap_releases_done; /* ready to send */
	struct ceph_cap  *s_cap_iterator;

	/* protected by mutex */
	struct list_head  s_cap_flushing;     /* inodes w/ flushing caps */
	struct list_head  s_cap_snaps_flushing;
	unsigned long     s_renew_requested; /* last time we sent a renew req */
	u64               s_renew_seq;

	atomic_t          s_ref;
	struct list_head  s_waiting;  /* waiting requests */
	struct list_head  s_unsafe;   /* unsafe requests */
};

/*
 * modes of choosing which MDS to send a request to
 */
enum {
	USE_ANY_MDS,
	USE_RANDOM_MDS,
	USE_AUTH_MDS,   /* prefer authoritative mds for this metadata item */
};

struct ceph_mds_request;
struct ceph_mds_client;

/*
 * request completion callback
 */
typedef void (*ceph_mds_request_callback_t) (struct ceph_mds_client *mdsc,
					     struct ceph_mds_request *req);

/*
 * an in-flight mds request
 */
struct ceph_mds_request {
	u64 r_tid;                   /* transaction id */
	struct rb_node r_node;
	struct ceph_mds_client *r_mdsc;

	int r_op;                    /* mds op code */
	int r_mds;

	/* operation on what? */
	struct inode *r_inode;              /* arg1 */
	struct dentry *r_dentry;            /* arg1 */
	struct dentry *r_old_dentry;        /* arg2: rename from or link from */
	char *r_path1, *r_path2;
	struct ceph_vino r_ino1, r_ino2;

	struct inode *r_locked_dir; /* dir (if any) i_mutex locked by vfs */
	struct inode *r_target_inode;       /* resulting inode */

	struct mutex r_fill_mutex;

	union ceph_mds_request_args r_args;
	int r_fmode;        /* file mode, if expecting cap */

	/* for choosing which mds to send this request to */
	int r_direct_mode;
	u32 r_direct_hash;      /* choose dir frag based on this dentry hash */
	bool r_direct_is_hash;  /* true if r_direct_hash is valid */

	/* data payload is used for xattr ops */
	struct page **r_pages;
	int r_num_pages;
	int r_data_len;

	/* what caps shall we drop? */
	int r_inode_drop, r_inode_unless;
	int r_dentry_drop, r_dentry_unless;
	int r_old_dentry_drop, r_old_dentry_unless;
	struct inode *r_old_inode;
	int r_old_inode_drop, r_old_inode_unless;

	struct ceph_msg  *r_request;  /* original request */
	int r_request_release_offset;
	struct ceph_msg  *r_reply;
	struct ceph_mds_reply_info_parsed r_reply_info;
	int r_err;
	bool r_aborted;

	unsigned long r_timeout;  /* optional.  jiffies */
	unsigned long r_started;  /* start time to measure timeout against */
	unsigned long r_request_started; /* start time for mds request only,
					    used to measure lease durations */

	/* link unsafe requests to parent directory, for fsync */
	struct inode	*r_unsafe_dir;
	struct list_head r_unsafe_dir_item;

	struct ceph_mds_session *r_session;

	int               r_attempts;   /* resend attempts */
	int               r_num_fwd;    /* number of forward attempts */
	int               r_resend_mds; /* mds to resend to next, if any*/
	u32               r_sent_on_mseq; /* cap mseq request was sent at*/

	struct kref       r_kref;
	struct list_head  r_wait;
	struct completion r_completion;
	struct completion r_safe_completion;
	ceph_mds_request_callback_t r_callback;
	struct list_head  r_unsafe_item;  /* per-session unsafe list item */
	bool		  r_got_unsafe, r_got_safe, r_got_result;

	bool              r_did_prepopulate;
	u32               r_readdir_offset;

	struct ceph_cap_reservation r_caps_reservation;
	int r_num_caps;
};

/*
 * mds client state
 */
struct ceph_mds_client {
	struct ceph_fs_client  *fsc;
	struct mutex            mutex;         /* all nested structures */

	struct ceph_mdsmap      *mdsmap;
	struct completion       safe_umount_waiters;
	wait_queue_head_t       session_close_wq;
	struct list_head        waiting_for_map;

	struct ceph_mds_session **sessions;    /* NULL for mds if no session */
	int                     max_sessions;  /* len of s_mds_sessions */
	int                     stopping;      /* true if shutting down */

	/*
	 * snap_rwsem will cover cap linkage into snaprealms, and
	 * realm snap contexts.  (later, we can do per-realm snap
	 * contexts locks..)  the empty list contains realms with no
	 * references (implying they contain no inodes with caps) that
	 * should be destroyed.
	 */
	struct rw_semaphore     snap_rwsem;
	struct rb_root          snap_realms;
	struct list_head        snap_empty;
	spinlock_t              snap_empty_lock;  /* protect snap_empty */

	u64                    last_tid;      /* most recent mds request */
	struct rb_root         request_tree;  /* pending mds requests */
	struct delayed_work    delayed_work;  /* delayed work */
	unsigned long    last_renew_caps;  /* last time we renewed our caps */
	struct list_head cap_delay_list;   /* caps with delayed release */
	spinlock_t       cap_delay_lock;   /* protects cap_delay_list */
	struct list_head snap_flush_list;  /* cap_snaps ready to flush */
	spinlock_t       snap_flush_lock;

	u64               cap_flush_seq;
	struct list_head  cap_dirty;        /* inodes with dirty caps */
	int               num_cap_flushing; /* # caps we are flushing */
	spinlock_t        cap_dirty_lock;   /* protects above items */
	wait_queue_head_t cap_flushing_wq;

	/*
	 * Cap reservations
	 *
	 * Maintain a global pool of preallocated struct ceph_caps, referenced
	 * by struct ceph_caps_reservations.  This ensures that we preallocate
	 * memory needed to successfully process an MDS response.  (If an MDS
	 * sends us cap information and we fail to process it, we will have
	 * problems due to the client and MDS being out of sync.)
	 *
	 * Reservations are 'owned' by a ceph_cap_reservation context.
	 */
	spinlock_t	caps_list_lock;
	struct		list_head caps_list; /* unused (reserved or
						unreserved) */
	int		caps_total_count;    /* total caps allocated */
	int		caps_use_count;      /* in use */
	int		caps_reserve_count;  /* unused, reserved */
	int		caps_avail_count;    /* unused, unreserved */
	int		caps_min_count;      /* keep at least this many
						(unreserved) */
<<<<<<< HEAD

#ifdef CONFIG_DEBUG_FS
	struct dentry 	  *debugfs_file;
#endif

=======
>>>>>>> 45f53cc9
	spinlock_t	  dentry_lru_lock;
	struct list_head  dentry_lru;
	int		  num_dentry;
};

extern const char *ceph_mds_op_name(int op);

extern struct ceph_mds_session *
__ceph_lookup_mds_session(struct ceph_mds_client *, int mds);

static inline struct ceph_mds_session *
ceph_get_mds_session(struct ceph_mds_session *s)
{
	atomic_inc(&s->s_ref);
	return s;
}

extern void ceph_put_mds_session(struct ceph_mds_session *s);

extern int ceph_send_msg_mds(struct ceph_mds_client *mdsc,
			     struct ceph_msg *msg, int mds);

extern int ceph_mdsc_init(struct ceph_fs_client *fsc);
extern void ceph_mdsc_close_sessions(struct ceph_mds_client *mdsc);
extern void ceph_mdsc_destroy(struct ceph_fs_client *fsc);

extern void ceph_mdsc_sync(struct ceph_mds_client *mdsc);

extern void ceph_mdsc_lease_release(struct ceph_mds_client *mdsc,
				    struct inode *inode,
				    struct dentry *dn, int mask);

extern void ceph_invalidate_dir_request(struct ceph_mds_request *req);

extern struct ceph_mds_request *
ceph_mdsc_create_request(struct ceph_mds_client *mdsc, int op, int mode);
extern void ceph_mdsc_submit_request(struct ceph_mds_client *mdsc,
				     struct ceph_mds_request *req);
extern int ceph_mdsc_do_request(struct ceph_mds_client *mdsc,
				struct inode *dir,
				struct ceph_mds_request *req);
static inline void ceph_mdsc_get_request(struct ceph_mds_request *req)
{
	kref_get(&req->r_kref);
}
extern void ceph_mdsc_release_request(struct kref *kref);
static inline void ceph_mdsc_put_request(struct ceph_mds_request *req)
{
	kref_put(&req->r_kref, ceph_mdsc_release_request);
}

extern int ceph_add_cap_releases(struct ceph_mds_client *mdsc,
				 struct ceph_mds_session *session);
extern void ceph_send_cap_releases(struct ceph_mds_client *mdsc,
				   struct ceph_mds_session *session);

extern void ceph_mdsc_pre_umount(struct ceph_mds_client *mdsc);

extern char *ceph_mdsc_build_path(struct dentry *dentry, int *plen, u64 *base,
				  int stop_on_nosnap);

extern void __ceph_mdsc_drop_dentry_lease(struct dentry *dentry);
extern void ceph_mdsc_lease_send_msg(struct ceph_mds_session *session,
				     struct inode *inode,
				     struct dentry *dentry, char action,
				     u32 seq);

extern void ceph_mdsc_handle_map(struct ceph_mds_client *mdsc,
				 struct ceph_msg *msg);

extern void ceph_mdsc_open_export_target_sessions(struct ceph_mds_client *mdsc,
					  struct ceph_mds_session *session);

#endif<|MERGE_RESOLUTION|>--- conflicted
+++ resolved
@@ -289,14 +289,6 @@
 	int		caps_avail_count;    /* unused, unreserved */
 	int		caps_min_count;      /* keep at least this many
 						(unreserved) */
-<<<<<<< HEAD
-
-#ifdef CONFIG_DEBUG_FS
-	struct dentry 	  *debugfs_file;
-#endif
-
-=======
->>>>>>> 45f53cc9
 	spinlock_t	  dentry_lru_lock;
 	struct list_head  dentry_lru;
 	int		  num_dentry;
