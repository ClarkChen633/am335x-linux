#include <linux/ceph/ceph_debug.h>

#include <linux/fs.h>
#include <linux/kernel.h>
#include <linux/sched.h>
#include <linux/slab.h>
#include <linux/vmalloc.h>
#include <linux/wait.h>
#include <linux/writeback.h>

#include "super.h"
#include "mds_client.h"
#include <linux/ceph/decode.h>
#include <linux/ceph/messenger.h>

/*
 * Capability management
 *
 * The Ceph metadata servers control client access to inode metadata
 * and file data by issuing capabilities, granting clients permission
 * to read and/or write both inode field and file data to OSDs
 * (storage nodes).  Each capability consists of a set of bits
 * indicating which operations are allowed.
 *
 * If the client holds a *_SHARED cap, the client has a coherent value
 * that can be safely read from the cached inode.
 *
 * In the case of a *_EXCL (exclusive) or FILE_WR capabilities, the
 * client is allowed to change inode attributes (e.g., file size,
 * mtime), note its dirty state in the ceph_cap, and asynchronously
 * flush that metadata change to the MDS.
 *
 * In the event of a conflicting operation (perhaps by another
 * client), the MDS will revoke the conflicting client capabilities.
 *
 * In order for a client to cache an inode, it must hold a capability
 * with at least one MDS server.  When inodes are released, release
 * notifications are batched and periodically sent en masse to the MDS
 * cluster to release server state.
 */


/*
 * Generate readable cap strings for debugging output.
 */
#define MAX_CAP_STR 20
static char cap_str[MAX_CAP_STR][40];
static DEFINE_SPINLOCK(cap_str_lock);
static int last_cap_str;

static char *gcap_string(char *s, int c)
{
	if (c & CEPH_CAP_GSHARED)
		*s++ = 's';
	if (c & CEPH_CAP_GEXCL)
		*s++ = 'x';
	if (c & CEPH_CAP_GCACHE)
		*s++ = 'c';
	if (c & CEPH_CAP_GRD)
		*s++ = 'r';
	if (c & CEPH_CAP_GWR)
		*s++ = 'w';
	if (c & CEPH_CAP_GBUFFER)
		*s++ = 'b';
	if (c & CEPH_CAP_GLAZYIO)
		*s++ = 'l';
	return s;
}

const char *ceph_cap_string(int caps)
{
	int i;
	char *s;
	int c;

	spin_lock(&cap_str_lock);
	i = last_cap_str++;
	if (last_cap_str == MAX_CAP_STR)
		last_cap_str = 0;
	spin_unlock(&cap_str_lock);

	s = cap_str[i];

	if (caps & CEPH_CAP_PIN)
		*s++ = 'p';

	c = (caps >> CEPH_CAP_SAUTH) & 3;
	if (c) {
		*s++ = 'A';
		s = gcap_string(s, c);
	}

	c = (caps >> CEPH_CAP_SLINK) & 3;
	if (c) {
		*s++ = 'L';
		s = gcap_string(s, c);
	}

	c = (caps >> CEPH_CAP_SXATTR) & 3;
	if (c) {
		*s++ = 'X';
		s = gcap_string(s, c);
	}

	c = caps >> CEPH_CAP_SFILE;
	if (c) {
		*s++ = 'F';
		s = gcap_string(s, c);
	}

	if (s == cap_str[i])
		*s++ = '-';
	*s = 0;
	return cap_str[i];
}

void ceph_caps_init(struct ceph_mds_client *mdsc)
{
	INIT_LIST_HEAD(&mdsc->caps_list);
	spin_lock_init(&mdsc->caps_list_lock);
}

void ceph_caps_finalize(struct ceph_mds_client *mdsc)
{
	struct ceph_cap *cap;

	spin_lock(&mdsc->caps_list_lock);
	while (!list_empty(&mdsc->caps_list)) {
		cap = list_first_entry(&mdsc->caps_list,
				       struct ceph_cap, caps_item);
		list_del(&cap->caps_item);
		kmem_cache_free(ceph_cap_cachep, cap);
	}
	mdsc->caps_total_count = 0;
	mdsc->caps_avail_count = 0;
	mdsc->caps_use_count = 0;
	mdsc->caps_reserve_count = 0;
	mdsc->caps_min_count = 0;
	spin_unlock(&mdsc->caps_list_lock);
}

void ceph_adjust_min_caps(struct ceph_mds_client *mdsc, int delta)
{
	spin_lock(&mdsc->caps_list_lock);
	mdsc->caps_min_count += delta;
	BUG_ON(mdsc->caps_min_count < 0);
	spin_unlock(&mdsc->caps_list_lock);
}

int ceph_reserve_caps(struct ceph_mds_client *mdsc,
		      struct ceph_cap_reservation *ctx, int need)
{
	int i;
	struct ceph_cap *cap;
	int have;
	int alloc = 0;
	LIST_HEAD(newcaps);
	int ret = 0;

	dout("reserve caps ctx=%p need=%d\n", ctx, need);

	/* first reserve any caps that are already allocated */
	spin_lock(&mdsc->caps_list_lock);
	if (mdsc->caps_avail_count >= need)
		have = need;
	else
		have = mdsc->caps_avail_count;
	mdsc->caps_avail_count -= have;
	mdsc->caps_reserve_count += have;
	BUG_ON(mdsc->caps_total_count != mdsc->caps_use_count +
					 mdsc->caps_reserve_count +
					 mdsc->caps_avail_count);
	spin_unlock(&mdsc->caps_list_lock);

	for (i = have; i < need; i++) {
		cap = kmem_cache_alloc(ceph_cap_cachep, GFP_NOFS);
		if (!cap) {
			ret = -ENOMEM;
			goto out_alloc_count;
		}
		list_add(&cap->caps_item, &newcaps);
		alloc++;
	}
	BUG_ON(have + alloc != need);

	spin_lock(&mdsc->caps_list_lock);
	mdsc->caps_total_count += alloc;
	mdsc->caps_reserve_count += alloc;
	list_splice(&newcaps, &mdsc->caps_list);

	BUG_ON(mdsc->caps_total_count != mdsc->caps_use_count +
					 mdsc->caps_reserve_count +
					 mdsc->caps_avail_count);
	spin_unlock(&mdsc->caps_list_lock);

	ctx->count = need;
	dout("reserve caps ctx=%p %d = %d used + %d resv + %d avail\n",
	     ctx, mdsc->caps_total_count, mdsc->caps_use_count,
	     mdsc->caps_reserve_count, mdsc->caps_avail_count);
	return 0;

out_alloc_count:
	/* we didn't manage to reserve as much as we needed */
	pr_warning("reserve caps ctx=%p ENOMEM need=%d got=%d\n",
		   ctx, need, have);
	return ret;
}

int ceph_unreserve_caps(struct ceph_mds_client *mdsc,
			struct ceph_cap_reservation *ctx)
{
	dout("unreserve caps ctx=%p count=%d\n", ctx, ctx->count);
	if (ctx->count) {
		spin_lock(&mdsc->caps_list_lock);
		BUG_ON(mdsc->caps_reserve_count < ctx->count);
		mdsc->caps_reserve_count -= ctx->count;
		mdsc->caps_avail_count += ctx->count;
		ctx->count = 0;
		dout("unreserve caps %d = %d used + %d resv + %d avail\n",
		     mdsc->caps_total_count, mdsc->caps_use_count,
		     mdsc->caps_reserve_count, mdsc->caps_avail_count);
		BUG_ON(mdsc->caps_total_count != mdsc->caps_use_count +
						 mdsc->caps_reserve_count +
						 mdsc->caps_avail_count);
		spin_unlock(&mdsc->caps_list_lock);
	}
	return 0;
}

static struct ceph_cap *get_cap(struct ceph_mds_client *mdsc,
				struct ceph_cap_reservation *ctx)
{
	struct ceph_cap *cap = NULL;

	/* temporary, until we do something about cap import/export */
	if (!ctx) {
		cap = kmem_cache_alloc(ceph_cap_cachep, GFP_NOFS);
		if (cap) {
			mdsc->caps_use_count++;
			mdsc->caps_total_count++;
		}
		return cap;
	}

	spin_lock(&mdsc->caps_list_lock);
	dout("get_cap ctx=%p (%d) %d = %d used + %d resv + %d avail\n",
	     ctx, ctx->count, mdsc->caps_total_count, mdsc->caps_use_count,
	     mdsc->caps_reserve_count, mdsc->caps_avail_count);
	BUG_ON(!ctx->count);
	BUG_ON(ctx->count > mdsc->caps_reserve_count);
	BUG_ON(list_empty(&mdsc->caps_list));

	ctx->count--;
	mdsc->caps_reserve_count--;
	mdsc->caps_use_count++;

	cap = list_first_entry(&mdsc->caps_list, struct ceph_cap, caps_item);
	list_del(&cap->caps_item);

	BUG_ON(mdsc->caps_total_count != mdsc->caps_use_count +
	       mdsc->caps_reserve_count + mdsc->caps_avail_count);
	spin_unlock(&mdsc->caps_list_lock);
	return cap;
}

void ceph_put_cap(struct ceph_mds_client *mdsc, struct ceph_cap *cap)
{
	spin_lock(&mdsc->caps_list_lock);
	dout("put_cap %p %d = %d used + %d resv + %d avail\n",
	     cap, mdsc->caps_total_count, mdsc->caps_use_count,
	     mdsc->caps_reserve_count, mdsc->caps_avail_count);
	mdsc->caps_use_count--;
	/*
	 * Keep some preallocated caps around (ceph_min_count), to
	 * avoid lots of free/alloc churn.
	 */
	if (mdsc->caps_avail_count >= mdsc->caps_reserve_count +
				      mdsc->caps_min_count) {
		mdsc->caps_total_count--;
		kmem_cache_free(ceph_cap_cachep, cap);
	} else {
		mdsc->caps_avail_count++;
		list_add(&cap->caps_item, &mdsc->caps_list);
	}

	BUG_ON(mdsc->caps_total_count != mdsc->caps_use_count +
	       mdsc->caps_reserve_count + mdsc->caps_avail_count);
	spin_unlock(&mdsc->caps_list_lock);
}

void ceph_reservation_status(struct ceph_fs_client *fsc,
			     int *total, int *avail, int *used, int *reserved,
			     int *min)
{
<<<<<<< HEAD
	struct ceph_mds_client *mdsc = &client->mdsc;
=======
	struct ceph_mds_client *mdsc = fsc->mdsc;
>>>>>>> 45f53cc9

	if (total)
		*total = mdsc->caps_total_count;
	if (avail)
		*avail = mdsc->caps_avail_count;
	if (used)
		*used = mdsc->caps_use_count;
	if (reserved)
		*reserved = mdsc->caps_reserve_count;
	if (min)
		*min = mdsc->caps_min_count;
}

/*
 * Find ceph_cap for given mds, if any.
 *
 * Called with i_lock held.
 */
static struct ceph_cap *__get_cap_for_mds(struct ceph_inode_info *ci, int mds)
{
	struct ceph_cap *cap;
	struct rb_node *n = ci->i_caps.rb_node;

	while (n) {
		cap = rb_entry(n, struct ceph_cap, ci_node);
		if (mds < cap->mds)
			n = n->rb_left;
		else if (mds > cap->mds)
			n = n->rb_right;
		else
			return cap;
	}
	return NULL;
}

struct ceph_cap *ceph_get_cap_for_mds(struct ceph_inode_info *ci, int mds)
{
	struct ceph_cap *cap;

	spin_lock(&ci->vfs_inode.i_lock);
	cap = __get_cap_for_mds(ci, mds);
	spin_unlock(&ci->vfs_inode.i_lock);
	return cap;
}

/*
 * Return id of any MDS with a cap, preferably FILE_WR|BUFFER|EXCL, else -1.
 */
static int __ceph_get_cap_mds(struct ceph_inode_info *ci)
{
	struct ceph_cap *cap;
	int mds = -1;
	struct rb_node *p;

	/* prefer mds with WR|BUFFER|EXCL caps */
	for (p = rb_first(&ci->i_caps); p; p = rb_next(p)) {
		cap = rb_entry(p, struct ceph_cap, ci_node);
		mds = cap->mds;
		if (cap->issued & (CEPH_CAP_FILE_WR |
				   CEPH_CAP_FILE_BUFFER |
				   CEPH_CAP_FILE_EXCL))
			break;
	}
	return mds;
}

int ceph_get_cap_mds(struct inode *inode)
{
	int mds;
	spin_lock(&inode->i_lock);
	mds = __ceph_get_cap_mds(ceph_inode(inode));
	spin_unlock(&inode->i_lock);
	return mds;
}

/*
 * Called under i_lock.
 */
static void __insert_cap_node(struct ceph_inode_info *ci,
			      struct ceph_cap *new)
{
	struct rb_node **p = &ci->i_caps.rb_node;
	struct rb_node *parent = NULL;
	struct ceph_cap *cap = NULL;

	while (*p) {
		parent = *p;
		cap = rb_entry(parent, struct ceph_cap, ci_node);
		if (new->mds < cap->mds)
			p = &(*p)->rb_left;
		else if (new->mds > cap->mds)
			p = &(*p)->rb_right;
		else
			BUG();
	}

	rb_link_node(&new->ci_node, parent, p);
	rb_insert_color(&new->ci_node, &ci->i_caps);
}

/*
 * (re)set cap hold timeouts, which control the delayed release
 * of unused caps back to the MDS.  Should be called on cap use.
 */
static void __cap_set_timeouts(struct ceph_mds_client *mdsc,
			       struct ceph_inode_info *ci)
{
	struct ceph_mount_options *ma = mdsc->fsc->mount_options;

	ci->i_hold_caps_min = round_jiffies(jiffies +
					    ma->caps_wanted_delay_min * HZ);
	ci->i_hold_caps_max = round_jiffies(jiffies +
					    ma->caps_wanted_delay_max * HZ);
	dout("__cap_set_timeouts %p min %lu max %lu\n", &ci->vfs_inode,
	     ci->i_hold_caps_min - jiffies, ci->i_hold_caps_max - jiffies);
}

/*
 * (Re)queue cap at the end of the delayed cap release list.
 *
 * If I_FLUSH is set, leave the inode at the front of the list.
 *
 * Caller holds i_lock
 *    -> we take mdsc->cap_delay_lock
 */
static void __cap_delay_requeue(struct ceph_mds_client *mdsc,
				struct ceph_inode_info *ci)
{
	__cap_set_timeouts(mdsc, ci);
	dout("__cap_delay_requeue %p flags %d at %lu\n", &ci->vfs_inode,
	     ci->i_ceph_flags, ci->i_hold_caps_max);
	if (!mdsc->stopping) {
		spin_lock(&mdsc->cap_delay_lock);
		if (!list_empty(&ci->i_cap_delay_list)) {
			if (ci->i_ceph_flags & CEPH_I_FLUSH)
				goto no_change;
			list_del_init(&ci->i_cap_delay_list);
		}
		list_add_tail(&ci->i_cap_delay_list, &mdsc->cap_delay_list);
no_change:
		spin_unlock(&mdsc->cap_delay_lock);
	}
}

/*
 * Queue an inode for immediate writeback.  Mark inode with I_FLUSH,
 * indicating we should send a cap message to flush dirty metadata
 * asap, and move to the front of the delayed cap list.
 */
static void __cap_delay_requeue_front(struct ceph_mds_client *mdsc,
				      struct ceph_inode_info *ci)
{
	dout("__cap_delay_requeue_front %p\n", &ci->vfs_inode);
	spin_lock(&mdsc->cap_delay_lock);
	ci->i_ceph_flags |= CEPH_I_FLUSH;
	if (!list_empty(&ci->i_cap_delay_list))
		list_del_init(&ci->i_cap_delay_list);
	list_add(&ci->i_cap_delay_list, &mdsc->cap_delay_list);
	spin_unlock(&mdsc->cap_delay_lock);
}

/*
 * Cancel delayed work on cap.
 *
 * Caller must hold i_lock.
 */
static void __cap_delay_cancel(struct ceph_mds_client *mdsc,
			       struct ceph_inode_info *ci)
{
	dout("__cap_delay_cancel %p\n", &ci->vfs_inode);
	if (list_empty(&ci->i_cap_delay_list))
		return;
	spin_lock(&mdsc->cap_delay_lock);
	list_del_init(&ci->i_cap_delay_list);
	spin_unlock(&mdsc->cap_delay_lock);
}

/*
 * Common issue checks for add_cap, handle_cap_grant.
 */
static void __check_cap_issue(struct ceph_inode_info *ci, struct ceph_cap *cap,
			      unsigned issued)
{
	unsigned had = __ceph_caps_issued(ci, NULL);

	/*
	 * Each time we receive FILE_CACHE anew, we increment
	 * i_rdcache_gen.
	 */
	if ((issued & (CEPH_CAP_FILE_CACHE|CEPH_CAP_FILE_LAZYIO)) &&
	    (had & (CEPH_CAP_FILE_CACHE|CEPH_CAP_FILE_LAZYIO)) == 0)
		ci->i_rdcache_gen++;

	/*
	 * if we are newly issued FILE_SHARED, clear I_COMPLETE; we
	 * don't know what happened to this directory while we didn't
	 * have the cap.
	 */
	if ((issued & CEPH_CAP_FILE_SHARED) &&
	    (had & CEPH_CAP_FILE_SHARED) == 0) {
		ci->i_shared_gen++;
		if (S_ISDIR(ci->vfs_inode.i_mode)) {
			dout(" marking %p NOT complete\n", &ci->vfs_inode);
			ci->i_ceph_flags &= ~CEPH_I_COMPLETE;
		}
	}
}

/*
 * Add a capability under the given MDS session.
 *
 * Caller should hold session snap_rwsem (read) and s_mutex.
 *
 * @fmode is the open file mode, if we are opening a file, otherwise
 * it is < 0.  (This is so we can atomically add the cap and add an
 * open file reference to it.)
 */
int ceph_add_cap(struct inode *inode,
		 struct ceph_mds_session *session, u64 cap_id,
		 int fmode, unsigned issued, unsigned wanted,
		 unsigned seq, unsigned mseq, u64 realmino, int flags,
		 struct ceph_cap_reservation *caps_reservation)
{
	struct ceph_mds_client *mdsc = ceph_inode_to_client(inode)->mdsc;
	struct ceph_inode_info *ci = ceph_inode(inode);
	struct ceph_cap *new_cap = NULL;
	struct ceph_cap *cap;
	int mds = session->s_mds;
	int actual_wanted;

	dout("add_cap %p mds%d cap %llx %s seq %d\n", inode,
	     session->s_mds, cap_id, ceph_cap_string(issued), seq);

	/*
	 * If we are opening the file, include file mode wanted bits
	 * in wanted.
	 */
	if (fmode >= 0)
		wanted |= ceph_caps_for_mode(fmode);

retry:
	spin_lock(&inode->i_lock);
	cap = __get_cap_for_mds(ci, mds);
	if (!cap) {
		if (new_cap) {
			cap = new_cap;
			new_cap = NULL;
		} else {
			spin_unlock(&inode->i_lock);
			new_cap = get_cap(mdsc, caps_reservation);
			if (new_cap == NULL)
				return -ENOMEM;
			goto retry;
		}

		cap->issued = 0;
		cap->implemented = 0;
		cap->mds = mds;
		cap->mds_wanted = 0;

		cap->ci = ci;
		__insert_cap_node(ci, cap);

		/* clear out old exporting info?  (i.e. on cap import) */
		if (ci->i_cap_exporting_mds == mds) {
			ci->i_cap_exporting_issued = 0;
			ci->i_cap_exporting_mseq = 0;
			ci->i_cap_exporting_mds = -1;
		}

		/* add to session cap list */
		cap->session = session;
		spin_lock(&session->s_cap_lock);
		list_add_tail(&cap->session_caps, &session->s_caps);
		session->s_nr_caps++;
		spin_unlock(&session->s_cap_lock);
	}

	if (!ci->i_snap_realm) {
		/*
		 * add this inode to the appropriate snap realm
		 */
		struct ceph_snap_realm *realm = ceph_lookup_snap_realm(mdsc,
							       realmino);
		if (realm) {
			ceph_get_snap_realm(mdsc, realm);
			spin_lock(&realm->inodes_with_caps_lock);
			ci->i_snap_realm = realm;
			list_add(&ci->i_snap_realm_item,
				 &realm->inodes_with_caps);
			spin_unlock(&realm->inodes_with_caps_lock);
		} else {
			pr_err("ceph_add_cap: couldn't find snap realm %llx\n",
			       realmino);
			WARN_ON(!realm);
		}
	}

	__check_cap_issue(ci, cap, issued);

	/*
	 * If we are issued caps we don't want, or the mds' wanted
	 * value appears to be off, queue a check so we'll release
	 * later and/or update the mds wanted value.
	 */
	actual_wanted = __ceph_caps_wanted(ci);
	if ((wanted & ~actual_wanted) ||
	    (issued & ~actual_wanted & CEPH_CAP_ANY_WR)) {
		dout(" issued %s, mds wanted %s, actual %s, queueing\n",
		     ceph_cap_string(issued), ceph_cap_string(wanted),
		     ceph_cap_string(actual_wanted));
		__cap_delay_requeue(mdsc, ci);
	}

	if (flags & CEPH_CAP_FLAG_AUTH)
		ci->i_auth_cap = cap;
	else if (ci->i_auth_cap == cap)
		ci->i_auth_cap = NULL;

	dout("add_cap inode %p (%llx.%llx) cap %p %s now %s seq %d mds%d\n",
	     inode, ceph_vinop(inode), cap, ceph_cap_string(issued),
	     ceph_cap_string(issued|cap->issued), seq, mds);
	cap->cap_id = cap_id;
	cap->issued = issued;
	cap->implemented |= issued;
	cap->mds_wanted |= wanted;
	cap->seq = seq;
	cap->issue_seq = seq;
	cap->mseq = mseq;
	cap->cap_gen = session->s_cap_gen;

	if (fmode >= 0)
		__ceph_get_fmode(ci, fmode);
	spin_unlock(&inode->i_lock);
	wake_up_all(&ci->i_cap_wq);
	return 0;
}

/*
 * Return true if cap has not timed out and belongs to the current
 * generation of the MDS session (i.e. has not gone 'stale' due to
 * us losing touch with the mds).
 */
static int __cap_is_valid(struct ceph_cap *cap)
{
	unsigned long ttl;
	u32 gen;

	spin_lock(&cap->session->s_cap_lock);
	gen = cap->session->s_cap_gen;
	ttl = cap->session->s_cap_ttl;
	spin_unlock(&cap->session->s_cap_lock);

	if (cap->cap_gen < gen || time_after_eq(jiffies, ttl)) {
		dout("__cap_is_valid %p cap %p issued %s "
		     "but STALE (gen %u vs %u)\n", &cap->ci->vfs_inode,
		     cap, ceph_cap_string(cap->issued), cap->cap_gen, gen);
		return 0;
	}

	return 1;
}

/*
 * Return set of valid cap bits issued to us.  Note that caps time
 * out, and may be invalidated in bulk if the client session times out
 * and session->s_cap_gen is bumped.
 */
int __ceph_caps_issued(struct ceph_inode_info *ci, int *implemented)
{
	int have = ci->i_snap_caps | ci->i_cap_exporting_issued;
	struct ceph_cap *cap;
	struct rb_node *p;

	if (implemented)
		*implemented = 0;
	for (p = rb_first(&ci->i_caps); p; p = rb_next(p)) {
		cap = rb_entry(p, struct ceph_cap, ci_node);
		if (!__cap_is_valid(cap))
			continue;
		dout("__ceph_caps_issued %p cap %p issued %s\n",
		     &ci->vfs_inode, cap, ceph_cap_string(cap->issued));
		have |= cap->issued;
		if (implemented)
			*implemented |= cap->implemented;
	}
	return have;
}

/*
 * Get cap bits issued by caps other than @ocap
 */
int __ceph_caps_issued_other(struct ceph_inode_info *ci, struct ceph_cap *ocap)
{
	int have = ci->i_snap_caps;
	struct ceph_cap *cap;
	struct rb_node *p;

	for (p = rb_first(&ci->i_caps); p; p = rb_next(p)) {
		cap = rb_entry(p, struct ceph_cap, ci_node);
		if (cap == ocap)
			continue;
		if (!__cap_is_valid(cap))
			continue;
		have |= cap->issued;
	}
	return have;
}

/*
 * Move a cap to the end of the LRU (oldest caps at list head, newest
 * at list tail).
 */
static void __touch_cap(struct ceph_cap *cap)
{
	struct ceph_mds_session *s = cap->session;

	spin_lock(&s->s_cap_lock);
	if (s->s_cap_iterator == NULL) {
		dout("__touch_cap %p cap %p mds%d\n", &cap->ci->vfs_inode, cap,
		     s->s_mds);
		list_move_tail(&cap->session_caps, &s->s_caps);
	} else {
		dout("__touch_cap %p cap %p mds%d NOP, iterating over caps\n",
		     &cap->ci->vfs_inode, cap, s->s_mds);
	}
	spin_unlock(&s->s_cap_lock);
}

/*
 * Check if we hold the given mask.  If so, move the cap(s) to the
 * front of their respective LRUs.  (This is the preferred way for
 * callers to check for caps they want.)
 */
int __ceph_caps_issued_mask(struct ceph_inode_info *ci, int mask, int touch)
{
	struct ceph_cap *cap;
	struct rb_node *p;
	int have = ci->i_snap_caps;

	if ((have & mask) == mask) {
		dout("__ceph_caps_issued_mask %p snap issued %s"
		     " (mask %s)\n", &ci->vfs_inode,
		     ceph_cap_string(have),
		     ceph_cap_string(mask));
		return 1;
	}

	for (p = rb_first(&ci->i_caps); p; p = rb_next(p)) {
		cap = rb_entry(p, struct ceph_cap, ci_node);
		if (!__cap_is_valid(cap))
			continue;
		if ((cap->issued & mask) == mask) {
			dout("__ceph_caps_issued_mask %p cap %p issued %s"
			     " (mask %s)\n", &ci->vfs_inode, cap,
			     ceph_cap_string(cap->issued),
			     ceph_cap_string(mask));
			if (touch)
				__touch_cap(cap);
			return 1;
		}

		/* does a combination of caps satisfy mask? */
		have |= cap->issued;
		if ((have & mask) == mask) {
			dout("__ceph_caps_issued_mask %p combo issued %s"
			     " (mask %s)\n", &ci->vfs_inode,
			     ceph_cap_string(cap->issued),
			     ceph_cap_string(mask));
			if (touch) {
				struct rb_node *q;

				/* touch this + preceeding caps */
				__touch_cap(cap);
				for (q = rb_first(&ci->i_caps); q != p;
				     q = rb_next(q)) {
					cap = rb_entry(q, struct ceph_cap,
						       ci_node);
					if (!__cap_is_valid(cap))
						continue;
					__touch_cap(cap);
				}
			}
			return 1;
		}
	}

	return 0;
}

/*
 * Return true if mask caps are currently being revoked by an MDS.
 */
int ceph_caps_revoking(struct ceph_inode_info *ci, int mask)
{
	struct inode *inode = &ci->vfs_inode;
	struct ceph_cap *cap;
	struct rb_node *p;
	int ret = 0;

	spin_lock(&inode->i_lock);
	for (p = rb_first(&ci->i_caps); p; p = rb_next(p)) {
		cap = rb_entry(p, struct ceph_cap, ci_node);
		if (__cap_is_valid(cap) &&
		    (cap->implemented & ~cap->issued & mask)) {
			ret = 1;
			break;
		}
	}
	spin_unlock(&inode->i_lock);
	dout("ceph_caps_revoking %p %s = %d\n", inode,
	     ceph_cap_string(mask), ret);
	return ret;
}

int __ceph_caps_used(struct ceph_inode_info *ci)
{
	int used = 0;
	if (ci->i_pin_ref)
		used |= CEPH_CAP_PIN;
	if (ci->i_rd_ref)
		used |= CEPH_CAP_FILE_RD;
	if (ci->i_rdcache_ref || ci->vfs_inode.i_data.nrpages)
		used |= CEPH_CAP_FILE_CACHE;
	if (ci->i_wr_ref)
		used |= CEPH_CAP_FILE_WR;
	if (ci->i_wrbuffer_ref)
		used |= CEPH_CAP_FILE_BUFFER;
	return used;
}

/*
 * wanted, by virtue of open file modes
 */
int __ceph_caps_file_wanted(struct ceph_inode_info *ci)
{
	int want = 0;
	int mode;
	for (mode = 0; mode < CEPH_FILE_MODE_NUM; mode++)
		if (ci->i_nr_by_mode[mode])
			want |= ceph_caps_for_mode(mode);
	return want;
}

/*
 * Return caps we have registered with the MDS(s) as 'wanted'.
 */
int __ceph_caps_mds_wanted(struct ceph_inode_info *ci)
{
	struct ceph_cap *cap;
	struct rb_node *p;
	int mds_wanted = 0;

	for (p = rb_first(&ci->i_caps); p; p = rb_next(p)) {
		cap = rb_entry(p, struct ceph_cap, ci_node);
		if (!__cap_is_valid(cap))
			continue;
		mds_wanted |= cap->mds_wanted;
	}
	return mds_wanted;
}

/*
 * called under i_lock
 */
static int __ceph_is_any_caps(struct ceph_inode_info *ci)
{
	return !RB_EMPTY_ROOT(&ci->i_caps) || ci->i_cap_exporting_mds >= 0;
}

/*
 * Remove a cap.  Take steps to deal with a racing iterate_session_caps.
 *
 * caller should hold i_lock.
 * caller will not hold session s_mutex if called from destroy_inode.
 */
void __ceph_remove_cap(struct ceph_cap *cap)
{
	struct ceph_mds_session *session = cap->session;
	struct ceph_inode_info *ci = cap->ci;
	struct ceph_mds_client *mdsc =
		ceph_sb_to_client(ci->vfs_inode.i_sb)->mdsc;
	int removed = 0;

	dout("__ceph_remove_cap %p from %p\n", cap, &ci->vfs_inode);

	/* remove from session list */
	spin_lock(&session->s_cap_lock);
	if (session->s_cap_iterator == cap) {
		/* not yet, we are iterating over this very cap */
		dout("__ceph_remove_cap  delaying %p removal from session %p\n",
		     cap, cap->session);
	} else {
		list_del_init(&cap->session_caps);
		session->s_nr_caps--;
		cap->session = NULL;
		removed = 1;
	}
	/* protect backpointer with s_cap_lock: see iterate_session_caps */
	cap->ci = NULL;
	spin_unlock(&session->s_cap_lock);

	/* remove from inode list */
	rb_erase(&cap->ci_node, &ci->i_caps);
	if (ci->i_auth_cap == cap)
		ci->i_auth_cap = NULL;

	if (removed)
		ceph_put_cap(mdsc, cap);

	if (!__ceph_is_any_caps(ci) && ci->i_snap_realm) {
		struct ceph_snap_realm *realm = ci->i_snap_realm;
		spin_lock(&realm->inodes_with_caps_lock);
		list_del_init(&ci->i_snap_realm_item);
		ci->i_snap_realm_counter++;
		ci->i_snap_realm = NULL;
		spin_unlock(&realm->inodes_with_caps_lock);
		ceph_put_snap_realm(mdsc, realm);
	}
	if (!__ceph_is_any_real_caps(ci))
		__cap_delay_cancel(mdsc, ci);
}

/*
 * Build and send a cap message to the given MDS.
 *
 * Caller should be holding s_mutex.
 */
static int send_cap_msg(struct ceph_mds_session *session,
			u64 ino, u64 cid, int op,
			int caps, int wanted, int dirty,
			u32 seq, u64 flush_tid, u32 issue_seq, u32 mseq,
			u64 size, u64 max_size,
			struct timespec *mtime, struct timespec *atime,
			u64 time_warp_seq,
			uid_t uid, gid_t gid, mode_t mode,
			u64 xattr_version,
			struct ceph_buffer *xattrs_buf,
			u64 follows)
{
	struct ceph_mds_caps *fc;
	struct ceph_msg *msg;

	dout("send_cap_msg %s %llx %llx caps %s wanted %s dirty %s"
	     " seq %u/%u mseq %u follows %lld size %llu/%llu"
	     " xattr_ver %llu xattr_len %d\n", ceph_cap_op_name(op),
	     cid, ino, ceph_cap_string(caps), ceph_cap_string(wanted),
	     ceph_cap_string(dirty),
	     seq, issue_seq, mseq, follows, size, max_size,
	     xattr_version, xattrs_buf ? (int)xattrs_buf->vec.iov_len : 0);

	msg = ceph_msg_new(CEPH_MSG_CLIENT_CAPS, sizeof(*fc), GFP_NOFS);
	if (!msg)
		return -ENOMEM;

	msg->hdr.tid = cpu_to_le64(flush_tid);

	fc = msg->front.iov_base;
	memset(fc, 0, sizeof(*fc));

	fc->cap_id = cpu_to_le64(cid);
	fc->op = cpu_to_le32(op);
	fc->seq = cpu_to_le32(seq);
	fc->issue_seq = cpu_to_le32(issue_seq);
	fc->migrate_seq = cpu_to_le32(mseq);
	fc->caps = cpu_to_le32(caps);
	fc->wanted = cpu_to_le32(wanted);
	fc->dirty = cpu_to_le32(dirty);
	fc->ino = cpu_to_le64(ino);
	fc->snap_follows = cpu_to_le64(follows);

	fc->size = cpu_to_le64(size);
	fc->max_size = cpu_to_le64(max_size);
	if (mtime)
		ceph_encode_timespec(&fc->mtime, mtime);
	if (atime)
		ceph_encode_timespec(&fc->atime, atime);
	fc->time_warp_seq = cpu_to_le32(time_warp_seq);

	fc->uid = cpu_to_le32(uid);
	fc->gid = cpu_to_le32(gid);
	fc->mode = cpu_to_le32(mode);

	fc->xattr_version = cpu_to_le64(xattr_version);
	if (xattrs_buf) {
		msg->middle = ceph_buffer_get(xattrs_buf);
		fc->xattr_len = cpu_to_le32(xattrs_buf->vec.iov_len);
		msg->hdr.middle_len = cpu_to_le32(xattrs_buf->vec.iov_len);
	}

	ceph_con_send(&session->s_con, msg);
	return 0;
}

static void __queue_cap_release(struct ceph_mds_session *session,
				u64 ino, u64 cap_id, u32 migrate_seq,
				u32 issue_seq)
{
	struct ceph_msg *msg;
	struct ceph_mds_cap_release *head;
	struct ceph_mds_cap_item *item;

	spin_lock(&session->s_cap_lock);
	BUG_ON(!session->s_num_cap_releases);
	msg = list_first_entry(&session->s_cap_releases,
			       struct ceph_msg, list_head);

	dout(" adding %llx release to mds%d msg %p (%d left)\n",
	     ino, session->s_mds, msg, session->s_num_cap_releases);

	BUG_ON(msg->front.iov_len + sizeof(*item) > PAGE_CACHE_SIZE);
	head = msg->front.iov_base;
	head->num = cpu_to_le32(le32_to_cpu(head->num) + 1);
	item = msg->front.iov_base + msg->front.iov_len;
	item->ino = cpu_to_le64(ino);
	item->cap_id = cpu_to_le64(cap_id);
	item->migrate_seq = cpu_to_le32(migrate_seq);
	item->seq = cpu_to_le32(issue_seq);

	session->s_num_cap_releases--;

	msg->front.iov_len += sizeof(*item);
	if (le32_to_cpu(head->num) == CEPH_CAPS_PER_RELEASE) {
		dout(" release msg %p full\n", msg);
		list_move_tail(&msg->list_head, &session->s_cap_releases_done);
	} else {
		dout(" release msg %p at %d/%d (%d)\n", msg,
		     (int)le32_to_cpu(head->num),
		     (int)CEPH_CAPS_PER_RELEASE,
		     (int)msg->front.iov_len);
	}
	spin_unlock(&session->s_cap_lock);
}

/*
 * Queue cap releases when an inode is dropped from our cache.  Since
 * inode is about to be destroyed, there is no need for i_lock.
 */
void ceph_queue_caps_release(struct inode *inode)
{
	struct ceph_inode_info *ci = ceph_inode(inode);
	struct rb_node *p;

	p = rb_first(&ci->i_caps);
	while (p) {
		struct ceph_cap *cap = rb_entry(p, struct ceph_cap, ci_node);
		struct ceph_mds_session *session = cap->session;

		__queue_cap_release(session, ceph_ino(inode), cap->cap_id,
				    cap->mseq, cap->issue_seq);
		p = rb_next(p);
		__ceph_remove_cap(cap);
	}
}

/*
 * Send a cap msg on the given inode.  Update our caps state, then
 * drop i_lock and send the message.
 *
 * Make note of max_size reported/requested from mds, revoked caps
 * that have now been implemented.
 *
 * Make half-hearted attempt ot to invalidate page cache if we are
 * dropping RDCACHE.  Note that this will leave behind locked pages
 * that we'll then need to deal with elsewhere.
 *
 * Return non-zero if delayed release, or we experienced an error
 * such that the caller should requeue + retry later.
 *
 * called with i_lock, then drops it.
 * caller should hold snap_rwsem (read), s_mutex.
 */
static int __send_cap(struct ceph_mds_client *mdsc, struct ceph_cap *cap,
		      int op, int used, int want, int retain, int flushing,
		      unsigned *pflush_tid)
	__releases(cap->ci->vfs_inode->i_lock)
{
	struct ceph_inode_info *ci = cap->ci;
	struct inode *inode = &ci->vfs_inode;
	u64 cap_id = cap->cap_id;
	int held, revoking, dropping, keep;
	u64 seq, issue_seq, mseq, time_warp_seq, follows;
	u64 size, max_size;
	struct timespec mtime, atime;
	int wake = 0;
	mode_t mode;
	uid_t uid;
	gid_t gid;
	struct ceph_mds_session *session;
	u64 xattr_version = 0;
	struct ceph_buffer *xattr_blob = NULL;
	int delayed = 0;
	u64 flush_tid = 0;
	int i;
	int ret;

	held = cap->issued | cap->implemented;
	revoking = cap->implemented & ~cap->issued;
	retain &= ~revoking;
	dropping = cap->issued & ~retain;

	dout("__send_cap %p cap %p session %p %s -> %s (revoking %s)\n",
	     inode, cap, cap->session,
	     ceph_cap_string(held), ceph_cap_string(held & retain),
	     ceph_cap_string(revoking));
	BUG_ON((retain & CEPH_CAP_PIN) == 0);

	session = cap->session;

	/* don't release wanted unless we've waited a bit. */
	if ((ci->i_ceph_flags & CEPH_I_NODELAY) == 0 &&
	    time_before(jiffies, ci->i_hold_caps_min)) {
		dout(" delaying issued %s -> %s, wanted %s -> %s on send\n",
		     ceph_cap_string(cap->issued),
		     ceph_cap_string(cap->issued & retain),
		     ceph_cap_string(cap->mds_wanted),
		     ceph_cap_string(want));
		want |= cap->mds_wanted;
		retain |= cap->issued;
		delayed = 1;
	}
	ci->i_ceph_flags &= ~(CEPH_I_NODELAY | CEPH_I_FLUSH);

	cap->issued &= retain;  /* drop bits we don't want */
	if (cap->implemented & ~cap->issued) {
		/*
		 * Wake up any waiters on wanted -> needed transition.
		 * This is due to the weird transition from buffered
		 * to sync IO... we need to flush dirty pages _before_
		 * allowing sync writes to avoid reordering.
		 */
		wake = 1;
	}
	cap->implemented &= cap->issued | used;
	cap->mds_wanted = want;

	if (flushing) {
		/*
		 * assign a tid for flush operations so we can avoid
		 * flush1 -> dirty1 -> flush2 -> flushack1 -> mark
		 * clean type races.  track latest tid for every bit
		 * so we can handle flush AxFw, flush Fw, and have the
		 * first ack clean Ax.
		 */
		flush_tid = ++ci->i_cap_flush_last_tid;
		if (pflush_tid)
			*pflush_tid = flush_tid;
		dout(" cap_flush_tid %d\n", (int)flush_tid);
		for (i = 0; i < CEPH_CAP_BITS; i++)
			if (flushing & (1 << i))
				ci->i_cap_flush_tid[i] = flush_tid;

		follows = ci->i_head_snapc->seq;
	} else {
		follows = 0;
	}

	keep = cap->implemented;
	seq = cap->seq;
	issue_seq = cap->issue_seq;
	mseq = cap->mseq;
	size = inode->i_size;
	ci->i_reported_size = size;
	max_size = ci->i_wanted_max_size;
	ci->i_requested_max_size = max_size;
	mtime = inode->i_mtime;
	atime = inode->i_atime;
	time_warp_seq = ci->i_time_warp_seq;
	uid = inode->i_uid;
	gid = inode->i_gid;
	mode = inode->i_mode;

	if (flushing & CEPH_CAP_XATTR_EXCL) {
		__ceph_build_xattrs_blob(ci);
		xattr_blob = ci->i_xattrs.blob;
		xattr_version = ci->i_xattrs.version;
	}

	spin_unlock(&inode->i_lock);

	ret = send_cap_msg(session, ceph_vino(inode).ino, cap_id,
		op, keep, want, flushing, seq, flush_tid, issue_seq, mseq,
		size, max_size, &mtime, &atime, time_warp_seq,
		uid, gid, mode, xattr_version, xattr_blob,
		follows);
	if (ret < 0) {
		dout("error sending cap msg, must requeue %p\n", inode);
		delayed = 1;
	}

	if (wake)
		wake_up_all(&ci->i_cap_wq);

	return delayed;
}

/*
 * When a snapshot is taken, clients accumulate dirty metadata on
 * inodes with capabilities in ceph_cap_snaps to describe the file
 * state at the time the snapshot was taken.  This must be flushed
 * asynchronously back to the MDS once sync writes complete and dirty
 * data is written out.
 *
 * Unless @again is true, skip cap_snaps that were already sent to
 * the MDS (i.e., during this session).
 *
 * Called under i_lock.  Takes s_mutex as needed.
 */
void __ceph_flush_snaps(struct ceph_inode_info *ci,
			struct ceph_mds_session **psession,
			int again)
		__releases(ci->vfs_inode->i_lock)
		__acquires(ci->vfs_inode->i_lock)
{
	struct inode *inode = &ci->vfs_inode;
	int mds;
	struct ceph_cap_snap *capsnap;
	u32 mseq;
	struct ceph_mds_client *mdsc = ceph_inode_to_client(inode)->mdsc;
	struct ceph_mds_session *session = NULL; /* if session != NULL, we hold
						    session->s_mutex */
	u64 next_follows = 0;  /* keep track of how far we've gotten through the
			     i_cap_snaps list, and skip these entries next time
			     around to avoid an infinite loop */

	if (psession)
		session = *psession;

	dout("__flush_snaps %p\n", inode);
retry:
	list_for_each_entry(capsnap, &ci->i_cap_snaps, ci_item) {
		/* avoid an infiniute loop after retry */
		if (capsnap->follows < next_follows)
			continue;
		/*
		 * we need to wait for sync writes to complete and for dirty
		 * pages to be written out.
		 */
		if (capsnap->dirty_pages || capsnap->writing)
			break;

		/*
		 * if cap writeback already occurred, we should have dropped
		 * the capsnap in ceph_put_wrbuffer_cap_refs.
		 */
		BUG_ON(capsnap->dirty == 0);

		/* pick mds, take s_mutex */
		if (ci->i_auth_cap == NULL) {
			dout("no auth cap (migrating?), doing nothing\n");
			goto out;
		}

		/* only flush each capsnap once */
		if (!again && !list_empty(&capsnap->flushing_item)) {
			dout("already flushed %p, skipping\n", capsnap);
			continue;
		}

		mds = ci->i_auth_cap->session->s_mds;
		mseq = ci->i_auth_cap->mseq;

		if (session && session->s_mds != mds) {
			dout("oops, wrong session %p mutex\n", session);
			mutex_unlock(&session->s_mutex);
			ceph_put_mds_session(session);
			session = NULL;
		}
		if (!session) {
			spin_unlock(&inode->i_lock);
			mutex_lock(&mdsc->mutex);
			session = __ceph_lookup_mds_session(mdsc, mds);
			mutex_unlock(&mdsc->mutex);
			if (session) {
				dout("inverting session/ino locks on %p\n",
				     session);
				mutex_lock(&session->s_mutex);
			}
			/*
			 * if session == NULL, we raced against a cap
			 * deletion or migration.  retry, and we'll
			 * get a better @mds value next time.
			 */
			spin_lock(&inode->i_lock);
			goto retry;
		}

		capsnap->flush_tid = ++ci->i_cap_flush_last_tid;
		atomic_inc(&capsnap->nref);
		if (!list_empty(&capsnap->flushing_item))
			list_del_init(&capsnap->flushing_item);
		list_add_tail(&capsnap->flushing_item,
			      &session->s_cap_snaps_flushing);
		spin_unlock(&inode->i_lock);

		dout("flush_snaps %p cap_snap %p follows %lld tid %llu\n",
		     inode, capsnap, capsnap->follows, capsnap->flush_tid);
		send_cap_msg(session, ceph_vino(inode).ino, 0,
			     CEPH_CAP_OP_FLUSHSNAP, capsnap->issued, 0,
			     capsnap->dirty, 0, capsnap->flush_tid, 0, mseq,
			     capsnap->size, 0,
			     &capsnap->mtime, &capsnap->atime,
			     capsnap->time_warp_seq,
			     capsnap->uid, capsnap->gid, capsnap->mode,
			     capsnap->xattr_version, capsnap->xattr_blob,
			     capsnap->follows);

		next_follows = capsnap->follows + 1;
		ceph_put_cap_snap(capsnap);

		spin_lock(&inode->i_lock);
		goto retry;
	}

	/* we flushed them all; remove this inode from the queue */
	spin_lock(&mdsc->snap_flush_lock);
	list_del_init(&ci->i_snap_flush_item);
	spin_unlock(&mdsc->snap_flush_lock);

out:
	if (psession)
		*psession = session;
	else if (session) {
		mutex_unlock(&session->s_mutex);
		ceph_put_mds_session(session);
	}
}

static void ceph_flush_snaps(struct ceph_inode_info *ci)
{
	struct inode *inode = &ci->vfs_inode;

	spin_lock(&inode->i_lock);
	__ceph_flush_snaps(ci, NULL, 0);
	spin_unlock(&inode->i_lock);
}

/*
 * Mark caps dirty.  If inode is newly dirty, add to the global dirty
 * list.
 */
void __ceph_mark_dirty_caps(struct ceph_inode_info *ci, int mask)
{
	struct ceph_mds_client *mdsc =
		ceph_sb_to_client(ci->vfs_inode.i_sb)->mdsc;
	struct inode *inode = &ci->vfs_inode;
	int was = ci->i_dirty_caps;
	int dirty = 0;

	dout("__mark_dirty_caps %p %s dirty %s -> %s\n", &ci->vfs_inode,
	     ceph_cap_string(mask), ceph_cap_string(was),
	     ceph_cap_string(was | mask));
	ci->i_dirty_caps |= mask;
	if (was == 0) {
		if (!ci->i_head_snapc)
			ci->i_head_snapc = ceph_get_snap_context(
				ci->i_snap_realm->cached_context);
		dout(" inode %p now dirty snapc %p\n", &ci->vfs_inode,
			ci->i_head_snapc);
		BUG_ON(!list_empty(&ci->i_dirty_item));
		spin_lock(&mdsc->cap_dirty_lock);
		list_add(&ci->i_dirty_item, &mdsc->cap_dirty);
		spin_unlock(&mdsc->cap_dirty_lock);
		if (ci->i_flushing_caps == 0) {
			igrab(inode);
			dirty |= I_DIRTY_SYNC;
		}
	}
	BUG_ON(list_empty(&ci->i_dirty_item));
	if (((was | ci->i_flushing_caps) & CEPH_CAP_FILE_BUFFER) &&
	    (mask & CEPH_CAP_FILE_BUFFER))
		dirty |= I_DIRTY_DATASYNC;
	if (dirty)
		__mark_inode_dirty(inode, dirty);
	__cap_delay_requeue(mdsc, ci);
}

/*
 * Add dirty inode to the flushing list.  Assigned a seq number so we
 * can wait for caps to flush without starving.
 *
 * Called under i_lock.
 */
static int __mark_caps_flushing(struct inode *inode,
				 struct ceph_mds_session *session)
{
	struct ceph_mds_client *mdsc = ceph_sb_to_client(inode->i_sb)->mdsc;
	struct ceph_inode_info *ci = ceph_inode(inode);
	int flushing;

	BUG_ON(ci->i_dirty_caps == 0);
	BUG_ON(list_empty(&ci->i_dirty_item));

	flushing = ci->i_dirty_caps;
	dout("__mark_caps_flushing flushing %s, flushing_caps %s -> %s\n",
	     ceph_cap_string(flushing),
	     ceph_cap_string(ci->i_flushing_caps),
	     ceph_cap_string(ci->i_flushing_caps | flushing));
	ci->i_flushing_caps |= flushing;
	ci->i_dirty_caps = 0;
	dout(" inode %p now !dirty\n", inode);

	spin_lock(&mdsc->cap_dirty_lock);
	list_del_init(&ci->i_dirty_item);

	ci->i_cap_flush_seq = ++mdsc->cap_flush_seq;
	if (list_empty(&ci->i_flushing_item)) {
		list_add_tail(&ci->i_flushing_item, &session->s_cap_flushing);
		mdsc->num_cap_flushing++;
		dout(" inode %p now flushing seq %lld\n", inode,
		     ci->i_cap_flush_seq);
	} else {
		list_move_tail(&ci->i_flushing_item, &session->s_cap_flushing);
		dout(" inode %p now flushing (more) seq %lld\n", inode,
		     ci->i_cap_flush_seq);
	}
	spin_unlock(&mdsc->cap_dirty_lock);

	return flushing;
}

/*
 * try to invalidate mapping pages without blocking.
 */
static int try_nonblocking_invalidate(struct inode *inode)
{
	struct ceph_inode_info *ci = ceph_inode(inode);
	u32 invalidating_gen = ci->i_rdcache_gen;

	spin_unlock(&inode->i_lock);
	invalidate_mapping_pages(&inode->i_data, 0, -1);
	spin_lock(&inode->i_lock);

	if (inode->i_data.nrpages == 0 &&
	    invalidating_gen == ci->i_rdcache_gen) {
		/* success. */
		dout("try_nonblocking_invalidate %p success\n", inode);
		ci->i_rdcache_gen = 0;
		ci->i_rdcache_revoking = 0;
		return 0;
	}
	dout("try_nonblocking_invalidate %p failed\n", inode);
	return -1;
}

/*
 * Swiss army knife function to examine currently used and wanted
 * versus held caps.  Release, flush, ack revoked caps to mds as
 * appropriate.
 *
 *  CHECK_CAPS_NODELAY - caller is delayed work and we should not delay
 *    cap release further.
 *  CHECK_CAPS_AUTHONLY - we should only check the auth cap
 *  CHECK_CAPS_FLUSH - we should flush any dirty caps immediately, without
 *    further delay.
 */
void ceph_check_caps(struct ceph_inode_info *ci, int flags,
		     struct ceph_mds_session *session)
{
	struct ceph_fs_client *fsc = ceph_inode_to_client(&ci->vfs_inode);
	struct ceph_mds_client *mdsc = fsc->mdsc;
	struct inode *inode = &ci->vfs_inode;
	struct ceph_cap *cap;
	int file_wanted, used;
	int took_snap_rwsem = 0;             /* true if mdsc->snap_rwsem held */
	int issued, implemented, want, retain, revoking, flushing = 0;
	int mds = -1;   /* keep track of how far we've gone through i_caps list
			   to avoid an infinite loop on retry */
	struct rb_node *p;
	int tried_invalidate = 0;
	int delayed = 0, sent = 0, force_requeue = 0, num;
	int queue_invalidate = 0;
	int is_delayed = flags & CHECK_CAPS_NODELAY;

	/* if we are unmounting, flush any unused caps immediately. */
	if (mdsc->stopping)
		is_delayed = 1;

	spin_lock(&inode->i_lock);

	if (ci->i_ceph_flags & CEPH_I_FLUSH)
		flags |= CHECK_CAPS_FLUSH;

	/* flush snaps first time around only */
	if (!list_empty(&ci->i_cap_snaps))
		__ceph_flush_snaps(ci, &session, 0);
	goto retry_locked;
retry:
	spin_lock(&inode->i_lock);
retry_locked:
	file_wanted = __ceph_caps_file_wanted(ci);
	used = __ceph_caps_used(ci);
	want = file_wanted | used;
	issued = __ceph_caps_issued(ci, &implemented);
	revoking = implemented & ~issued;

	retain = want | CEPH_CAP_PIN;
	if (!mdsc->stopping && inode->i_nlink > 0) {
		if (want) {
			retain |= CEPH_CAP_ANY;       /* be greedy */
		} else {
			retain |= CEPH_CAP_ANY_SHARED;
			/*
			 * keep RD only if we didn't have the file open RW,
			 * because then the mds would revoke it anyway to
			 * journal max_size=0.
			 */
			if (ci->i_max_size == 0)
				retain |= CEPH_CAP_ANY_RD;
		}
	}

	dout("check_caps %p file_want %s used %s dirty %s flushing %s"
	     " issued %s revoking %s retain %s %s%s%s\n", inode,
	     ceph_cap_string(file_wanted),
	     ceph_cap_string(used), ceph_cap_string(ci->i_dirty_caps),
	     ceph_cap_string(ci->i_flushing_caps),
	     ceph_cap_string(issued), ceph_cap_string(revoking),
	     ceph_cap_string(retain),
	     (flags & CHECK_CAPS_AUTHONLY) ? " AUTHONLY" : "",
	     (flags & CHECK_CAPS_NODELAY) ? " NODELAY" : "",
	     (flags & CHECK_CAPS_FLUSH) ? " FLUSH" : "");

	/*
	 * If we no longer need to hold onto old our caps, and we may
	 * have cached pages, but don't want them, then try to invalidate.
	 * If we fail, it's because pages are locked.... try again later.
	 */
	if ((!is_delayed || mdsc->stopping) &&
	    ci->i_wrbuffer_ref == 0 &&               /* no dirty pages... */
	    inode->i_data.nrpages &&                 /* have cached pages */
	    (file_wanted == 0 ||                     /* no open files */
	     (revoking & (CEPH_CAP_FILE_CACHE|
			  CEPH_CAP_FILE_LAZYIO))) && /*  or revoking cache */
	    !tried_invalidate) {
		dout("check_caps trying to invalidate on %p\n", inode);
		if (try_nonblocking_invalidate(inode) < 0) {
			if (revoking & (CEPH_CAP_FILE_CACHE|
					CEPH_CAP_FILE_LAZYIO)) {
				dout("check_caps queuing invalidate\n");
				queue_invalidate = 1;
				ci->i_rdcache_revoking = ci->i_rdcache_gen;
			} else {
				dout("check_caps failed to invalidate pages\n");
				/* we failed to invalidate pages.  check these
				   caps again later. */
				force_requeue = 1;
				__cap_set_timeouts(mdsc, ci);
			}
		}
		tried_invalidate = 1;
		goto retry_locked;
	}

	num = 0;
	for (p = rb_first(&ci->i_caps); p; p = rb_next(p)) {
		cap = rb_entry(p, struct ceph_cap, ci_node);
		num++;

		/* avoid looping forever */
		if (mds >= cap->mds ||
		    ((flags & CHECK_CAPS_AUTHONLY) && cap != ci->i_auth_cap))
			continue;

		/* NOTE: no side-effects allowed, until we take s_mutex */

		revoking = cap->implemented & ~cap->issued;
		if (revoking)
			dout(" mds%d revoking %s\n", cap->mds,
			     ceph_cap_string(revoking));

		if (cap == ci->i_auth_cap &&
		    (cap->issued & CEPH_CAP_FILE_WR)) {
			/* request larger max_size from MDS? */
			if (ci->i_wanted_max_size > ci->i_max_size &&
			    ci->i_wanted_max_size > ci->i_requested_max_size) {
				dout("requesting new max_size\n");
				goto ack;
			}

			/* approaching file_max? */
			if ((inode->i_size << 1) >= ci->i_max_size &&
			    (ci->i_reported_size << 1) < ci->i_max_size) {
				dout("i_size approaching max_size\n");
				goto ack;
			}
		}
		/* flush anything dirty? */
		if (cap == ci->i_auth_cap && (flags & CHECK_CAPS_FLUSH) &&
		    ci->i_dirty_caps) {
			dout("flushing dirty caps\n");
			goto ack;
		}

		/* completed revocation? going down and there are no caps? */
		if (revoking && (revoking & used) == 0) {
			dout("completed revocation of %s\n",
			     ceph_cap_string(cap->implemented & ~cap->issued));
			goto ack;
		}

		/* want more caps from mds? */
		if (want & ~(cap->mds_wanted | cap->issued))
			goto ack;

		/* things we might delay */
		if ((cap->issued & ~retain) == 0 &&
		    cap->mds_wanted == want)
			continue;     /* nope, all good */

		if (is_delayed)
			goto ack;

		/* delay? */
		if ((ci->i_ceph_flags & CEPH_I_NODELAY) == 0 &&
		    time_before(jiffies, ci->i_hold_caps_max)) {
			dout(" delaying issued %s -> %s, wanted %s -> %s\n",
			     ceph_cap_string(cap->issued),
			     ceph_cap_string(cap->issued & retain),
			     ceph_cap_string(cap->mds_wanted),
			     ceph_cap_string(want));
			delayed++;
			continue;
		}

ack:
		if (ci->i_ceph_flags & CEPH_I_NOFLUSH) {
			dout(" skipping %p I_NOFLUSH set\n", inode);
			continue;
		}

		if (session && session != cap->session) {
			dout("oops, wrong session %p mutex\n", session);
			mutex_unlock(&session->s_mutex);
			session = NULL;
		}
		if (!session) {
			session = cap->session;
			if (mutex_trylock(&session->s_mutex) == 0) {
				dout("inverting session/ino locks on %p\n",
				     session);
				spin_unlock(&inode->i_lock);
				if (took_snap_rwsem) {
					up_read(&mdsc->snap_rwsem);
					took_snap_rwsem = 0;
				}
				mutex_lock(&session->s_mutex);
				goto retry;
			}
		}
		/* take snap_rwsem after session mutex */
		if (!took_snap_rwsem) {
			if (down_read_trylock(&mdsc->snap_rwsem) == 0) {
				dout("inverting snap/in locks on %p\n",
				     inode);
				spin_unlock(&inode->i_lock);
				down_read(&mdsc->snap_rwsem);
				took_snap_rwsem = 1;
				goto retry;
			}
			took_snap_rwsem = 1;
		}

		if (cap == ci->i_auth_cap && ci->i_dirty_caps)
			flushing = __mark_caps_flushing(inode, session);

		mds = cap->mds;  /* remember mds, so we don't repeat */
		sent++;

		/* __send_cap drops i_lock */
		delayed += __send_cap(mdsc, cap, CEPH_CAP_OP_UPDATE, used, want,
				      retain, flushing, NULL);
		goto retry; /* retake i_lock and restart our cap scan. */
	}

	/*
	 * Reschedule delayed caps release if we delayed anything,
	 * otherwise cancel.
	 */
	if (delayed && is_delayed)
		force_requeue = 1;   /* __send_cap delayed release; requeue */
	if (!delayed && !is_delayed)
		__cap_delay_cancel(mdsc, ci);
	else if (!is_delayed || force_requeue)
		__cap_delay_requeue(mdsc, ci);

	spin_unlock(&inode->i_lock);

	if (queue_invalidate)
		ceph_queue_invalidate(inode);

	if (session)
		mutex_unlock(&session->s_mutex);
	if (took_snap_rwsem)
		up_read(&mdsc->snap_rwsem);
}

/*
 * Try to flush dirty caps back to the auth mds.
 */
static int try_flush_caps(struct inode *inode, struct ceph_mds_session *session,
			  unsigned *flush_tid)
{
	struct ceph_mds_client *mdsc = ceph_sb_to_client(inode->i_sb)->mdsc;
	struct ceph_inode_info *ci = ceph_inode(inode);
	int unlock_session = session ? 0 : 1;
	int flushing = 0;

retry:
	spin_lock(&inode->i_lock);
	if (ci->i_ceph_flags & CEPH_I_NOFLUSH) {
		dout("try_flush_caps skipping %p I_NOFLUSH set\n", inode);
		goto out;
	}
	if (ci->i_dirty_caps && ci->i_auth_cap) {
		struct ceph_cap *cap = ci->i_auth_cap;
		int used = __ceph_caps_used(ci);
		int want = __ceph_caps_wanted(ci);
		int delayed;

		if (!session) {
			spin_unlock(&inode->i_lock);
			session = cap->session;
			mutex_lock(&session->s_mutex);
			goto retry;
		}
		BUG_ON(session != cap->session);
		if (cap->session->s_state < CEPH_MDS_SESSION_OPEN)
			goto out;

		flushing = __mark_caps_flushing(inode, session);

		/* __send_cap drops i_lock */
		delayed = __send_cap(mdsc, cap, CEPH_CAP_OP_FLUSH, used, want,
				     cap->issued | cap->implemented, flushing,
				     flush_tid);
		if (!delayed)
			goto out_unlocked;

		spin_lock(&inode->i_lock);
		__cap_delay_requeue(mdsc, ci);
	}
out:
	spin_unlock(&inode->i_lock);
out_unlocked:
	if (session && unlock_session)
		mutex_unlock(&session->s_mutex);
	return flushing;
}

/*
 * Return true if we've flushed caps through the given flush_tid.
 */
static int caps_are_flushed(struct inode *inode, unsigned tid)
{
	struct ceph_inode_info *ci = ceph_inode(inode);
	int i, ret = 1;

	spin_lock(&inode->i_lock);
	for (i = 0; i < CEPH_CAP_BITS; i++)
		if ((ci->i_flushing_caps & (1 << i)) &&
		    ci->i_cap_flush_tid[i] <= tid) {
			/* still flushing this bit */
			ret = 0;
			break;
		}
	spin_unlock(&inode->i_lock);
	return ret;
}

/*
 * Wait on any unsafe replies for the given inode.  First wait on the
 * newest request, and make that the upper bound.  Then, if there are
 * more requests, keep waiting on the oldest as long as it is still older
 * than the original request.
 */
static void sync_write_wait(struct inode *inode)
{
	struct ceph_inode_info *ci = ceph_inode(inode);
	struct list_head *head = &ci->i_unsafe_writes;
	struct ceph_osd_request *req;
	u64 last_tid;

	spin_lock(&ci->i_unsafe_lock);
	if (list_empty(head))
		goto out;

	/* set upper bound as _last_ entry in chain */
	req = list_entry(head->prev, struct ceph_osd_request,
			 r_unsafe_item);
	last_tid = req->r_tid;

	do {
		ceph_osdc_get_request(req);
		spin_unlock(&ci->i_unsafe_lock);
		dout("sync_write_wait on tid %llu (until %llu)\n",
		     req->r_tid, last_tid);
		wait_for_completion(&req->r_safe_completion);
		spin_lock(&ci->i_unsafe_lock);
		ceph_osdc_put_request(req);

		/*
		 * from here on look at first entry in chain, since we
		 * only want to wait for anything older than last_tid
		 */
		if (list_empty(head))
			break;
		req = list_entry(head->next, struct ceph_osd_request,
				 r_unsafe_item);
	} while (req->r_tid < last_tid);
out:
	spin_unlock(&ci->i_unsafe_lock);
}

int ceph_fsync(struct file *file, int datasync)
{
	struct inode *inode = file->f_mapping->host;
	struct ceph_inode_info *ci = ceph_inode(inode);
	unsigned flush_tid;
	int ret;
	int dirty;

	dout("fsync %p%s\n", inode, datasync ? " datasync" : "");
	sync_write_wait(inode);

	ret = filemap_write_and_wait(inode->i_mapping);
	if (ret < 0)
		return ret;

	dirty = try_flush_caps(inode, NULL, &flush_tid);
	dout("fsync dirty caps are %s\n", ceph_cap_string(dirty));

	/*
	 * only wait on non-file metadata writeback (the mds
	 * can recover size and mtime, so we don't need to
	 * wait for that)
	 */
	if (!datasync && (dirty & ~CEPH_CAP_ANY_FILE_WR)) {
		dout("fsync waiting for flush_tid %u\n", flush_tid);
		ret = wait_event_interruptible(ci->i_cap_wq,
				       caps_are_flushed(inode, flush_tid));
	}

	dout("fsync %p%s done\n", inode, datasync ? " datasync" : "");
	return ret;
}

/*
 * Flush any dirty caps back to the mds.  If we aren't asked to wait,
 * queue inode for flush but don't do so immediately, because we can
 * get by with fewer MDS messages if we wait for data writeback to
 * complete first.
 */
int ceph_write_inode(struct inode *inode, struct writeback_control *wbc)
{
	struct ceph_inode_info *ci = ceph_inode(inode);
	unsigned flush_tid;
	int err = 0;
	int dirty;
	int wait = wbc->sync_mode == WB_SYNC_ALL;

	dout("write_inode %p wait=%d\n", inode, wait);
	if (wait) {
		dirty = try_flush_caps(inode, NULL, &flush_tid);
		if (dirty)
			err = wait_event_interruptible(ci->i_cap_wq,
				       caps_are_flushed(inode, flush_tid));
	} else {
		struct ceph_mds_client *mdsc =
			ceph_sb_to_client(inode->i_sb)->mdsc;

		spin_lock(&inode->i_lock);
		if (__ceph_caps_dirty(ci))
			__cap_delay_requeue_front(mdsc, ci);
		spin_unlock(&inode->i_lock);
	}
	return err;
}

/*
 * After a recovering MDS goes active, we need to resend any caps
 * we were flushing.
 *
 * Caller holds session->s_mutex.
 */
static void kick_flushing_capsnaps(struct ceph_mds_client *mdsc,
				   struct ceph_mds_session *session)
{
	struct ceph_cap_snap *capsnap;

	dout("kick_flushing_capsnaps mds%d\n", session->s_mds);
	list_for_each_entry(capsnap, &session->s_cap_snaps_flushing,
			    flushing_item) {
		struct ceph_inode_info *ci = capsnap->ci;
		struct inode *inode = &ci->vfs_inode;
		struct ceph_cap *cap;

		spin_lock(&inode->i_lock);
		cap = ci->i_auth_cap;
		if (cap && cap->session == session) {
			dout("kick_flushing_caps %p cap %p capsnap %p\n", inode,
			     cap, capsnap);
			__ceph_flush_snaps(ci, &session, 1);
		} else {
			pr_err("%p auth cap %p not mds%d ???\n", inode,
			       cap, session->s_mds);
		}
		spin_unlock(&inode->i_lock);
	}
}

void ceph_kick_flushing_caps(struct ceph_mds_client *mdsc,
			     struct ceph_mds_session *session)
{
	struct ceph_inode_info *ci;

	kick_flushing_capsnaps(mdsc, session);

	dout("kick_flushing_caps mds%d\n", session->s_mds);
	list_for_each_entry(ci, &session->s_cap_flushing, i_flushing_item) {
		struct inode *inode = &ci->vfs_inode;
		struct ceph_cap *cap;
		int delayed = 0;

		spin_lock(&inode->i_lock);
		cap = ci->i_auth_cap;
		if (cap && cap->session == session) {
			dout("kick_flushing_caps %p cap %p %s\n", inode,
			     cap, ceph_cap_string(ci->i_flushing_caps));
			delayed = __send_cap(mdsc, cap, CEPH_CAP_OP_FLUSH,
					     __ceph_caps_used(ci),
					     __ceph_caps_wanted(ci),
					     cap->issued | cap->implemented,
					     ci->i_flushing_caps, NULL);
			if (delayed) {
				spin_lock(&inode->i_lock);
				__cap_delay_requeue(mdsc, ci);
				spin_unlock(&inode->i_lock);
			}
		} else {
			pr_err("%p auth cap %p not mds%d ???\n", inode,
			       cap, session->s_mds);
			spin_unlock(&inode->i_lock);
		}
	}
}


/*
 * Take references to capabilities we hold, so that we don't release
 * them to the MDS prematurely.
 *
 * Protected by i_lock.
 */
static void __take_cap_refs(struct ceph_inode_info *ci, int got)
{
	if (got & CEPH_CAP_PIN)
		ci->i_pin_ref++;
	if (got & CEPH_CAP_FILE_RD)
		ci->i_rd_ref++;
	if (got & CEPH_CAP_FILE_CACHE)
		ci->i_rdcache_ref++;
	if (got & CEPH_CAP_FILE_WR)
		ci->i_wr_ref++;
	if (got & CEPH_CAP_FILE_BUFFER) {
		if (ci->i_wrbuffer_ref == 0)
			igrab(&ci->vfs_inode);
		ci->i_wrbuffer_ref++;
		dout("__take_cap_refs %p wrbuffer %d -> %d (?)\n",
		     &ci->vfs_inode, ci->i_wrbuffer_ref-1, ci->i_wrbuffer_ref);
	}
}

/*
 * Try to grab cap references.  Specify those refs we @want, and the
 * minimal set we @need.  Also include the larger offset we are writing
 * to (when applicable), and check against max_size here as well.
 * Note that caller is responsible for ensuring max_size increases are
 * requested from the MDS.
 */
static int try_get_cap_refs(struct ceph_inode_info *ci, int need, int want,
			    int *got, loff_t endoff, int *check_max, int *err)
{
	struct inode *inode = &ci->vfs_inode;
	int ret = 0;
	int have, implemented;
	int file_wanted;

	dout("get_cap_refs %p need %s want %s\n", inode,
	     ceph_cap_string(need), ceph_cap_string(want));
	spin_lock(&inode->i_lock);

	/* make sure file is actually open */
	file_wanted = __ceph_caps_file_wanted(ci);
	if ((file_wanted & need) == 0) {
		dout("try_get_cap_refs need %s file_wanted %s, EBADF\n",
		     ceph_cap_string(need), ceph_cap_string(file_wanted));
		*err = -EBADF;
		ret = 1;
		goto out;
	}

	if (need & CEPH_CAP_FILE_WR) {
		if (endoff >= 0 && endoff > (loff_t)ci->i_max_size) {
			dout("get_cap_refs %p endoff %llu > maxsize %llu\n",
			     inode, endoff, ci->i_max_size);
			if (endoff > ci->i_wanted_max_size) {
				*check_max = 1;
				ret = 1;
			}
			goto out;
		}
		/*
		 * If a sync write is in progress, we must wait, so that we
		 * can get a final snapshot value for size+mtime.
		 */
		if (__ceph_have_pending_cap_snap(ci)) {
			dout("get_cap_refs %p cap_snap_pending\n", inode);
			goto out;
		}
	}
	have = __ceph_caps_issued(ci, &implemented);

	/*
	 * disallow writes while a truncate is pending
	 */
	if (ci->i_truncate_pending)
		have &= ~CEPH_CAP_FILE_WR;

	if ((have & need) == need) {
		/*
		 * Look at (implemented & ~have & not) so that we keep waiting
		 * on transition from wanted -> needed caps.  This is needed
		 * for WRBUFFER|WR -> WR to avoid a new WR sync write from
		 * going before a prior buffered writeback happens.
		 */
		int not = want & ~(have & need);
		int revoking = implemented & ~have;
		dout("get_cap_refs %p have %s but not %s (revoking %s)\n",
		     inode, ceph_cap_string(have), ceph_cap_string(not),
		     ceph_cap_string(revoking));
		if ((revoking & not) == 0) {
			*got = need | (have & want);
			__take_cap_refs(ci, *got);
			ret = 1;
		}
	} else {
		dout("get_cap_refs %p have %s needed %s\n", inode,
		     ceph_cap_string(have), ceph_cap_string(need));
	}
out:
	spin_unlock(&inode->i_lock);
	dout("get_cap_refs %p ret %d got %s\n", inode,
	     ret, ceph_cap_string(*got));
	return ret;
}

/*
 * Check the offset we are writing up to against our current
 * max_size.  If necessary, tell the MDS we want to write to
 * a larger offset.
 */
static void check_max_size(struct inode *inode, loff_t endoff)
{
	struct ceph_inode_info *ci = ceph_inode(inode);
	int check = 0;

	/* do we need to explicitly request a larger max_size? */
	spin_lock(&inode->i_lock);
	if ((endoff >= ci->i_max_size ||
	     endoff > (inode->i_size << 1)) &&
	    endoff > ci->i_wanted_max_size) {
		dout("write %p at large endoff %llu, req max_size\n",
		     inode, endoff);
		ci->i_wanted_max_size = endoff;
		check = 1;
	}
	spin_unlock(&inode->i_lock);
	if (check)
		ceph_check_caps(ci, CHECK_CAPS_AUTHONLY, NULL);
}

/*
 * Wait for caps, and take cap references.  If we can't get a WR cap
 * due to a small max_size, make sure we check_max_size (and possibly
 * ask the mds) so we don't get hung up indefinitely.
 */
int ceph_get_caps(struct ceph_inode_info *ci, int need, int want, int *got,
		  loff_t endoff)
{
	int check_max, ret, err;

retry:
	if (endoff > 0)
		check_max_size(&ci->vfs_inode, endoff);
	check_max = 0;
	err = 0;
	ret = wait_event_interruptible(ci->i_cap_wq,
				       try_get_cap_refs(ci, need, want,
							got, endoff,
							&check_max, &err));
	if (err)
		ret = err;
	if (check_max)
		goto retry;
	return ret;
}

/*
 * Take cap refs.  Caller must already know we hold at least one ref
 * on the caps in question or we don't know this is safe.
 */
void ceph_get_cap_refs(struct ceph_inode_info *ci, int caps)
{
	spin_lock(&ci->vfs_inode.i_lock);
	__take_cap_refs(ci, caps);
	spin_unlock(&ci->vfs_inode.i_lock);
}

/*
 * Release cap refs.
 *
 * If we released the last ref on any given cap, call ceph_check_caps
 * to release (or schedule a release).
 *
 * If we are releasing a WR cap (from a sync write), finalize any affected
 * cap_snap, and wake up any waiters.
 */
void ceph_put_cap_refs(struct ceph_inode_info *ci, int had)
{
	struct inode *inode = &ci->vfs_inode;
	int last = 0, put = 0, flushsnaps = 0, wake = 0;
	struct ceph_cap_snap *capsnap;

	spin_lock(&inode->i_lock);
	if (had & CEPH_CAP_PIN)
		--ci->i_pin_ref;
	if (had & CEPH_CAP_FILE_RD)
		if (--ci->i_rd_ref == 0)
			last++;
	if (had & CEPH_CAP_FILE_CACHE)
		if (--ci->i_rdcache_ref == 0)
			last++;
	if (had & CEPH_CAP_FILE_BUFFER) {
		if (--ci->i_wrbuffer_ref == 0) {
			last++;
			put++;
		}
		dout("put_cap_refs %p wrbuffer %d -> %d (?)\n",
		     inode, ci->i_wrbuffer_ref+1, ci->i_wrbuffer_ref);
	}
	if (had & CEPH_CAP_FILE_WR)
		if (--ci->i_wr_ref == 0) {
			last++;
			if (!list_empty(&ci->i_cap_snaps)) {
				capsnap = list_first_entry(&ci->i_cap_snaps,
						     struct ceph_cap_snap,
						     ci_item);
				if (capsnap->writing) {
					capsnap->writing = 0;
					flushsnaps =
						__ceph_finish_cap_snap(ci,
								       capsnap);
					wake = 1;
				}
			}
		}
	spin_unlock(&inode->i_lock);

	dout("put_cap_refs %p had %s%s%s\n", inode, ceph_cap_string(had),
	     last ? " last" : "", put ? " put" : "");

	if (last && !flushsnaps)
		ceph_check_caps(ci, 0, NULL);
	else if (flushsnaps)
		ceph_flush_snaps(ci);
	if (wake)
		wake_up_all(&ci->i_cap_wq);
	if (put)
		iput(inode);
}

/*
 * Release @nr WRBUFFER refs on dirty pages for the given @snapc snap
 * context.  Adjust per-snap dirty page accounting as appropriate.
 * Once all dirty data for a cap_snap is flushed, flush snapped file
 * metadata back to the MDS.  If we dropped the last ref, call
 * ceph_check_caps.
 */
void ceph_put_wrbuffer_cap_refs(struct ceph_inode_info *ci, int nr,
				struct ceph_snap_context *snapc)
{
	struct inode *inode = &ci->vfs_inode;
	int last = 0;
	int complete_capsnap = 0;
	int drop_capsnap = 0;
	int found = 0;
	struct ceph_cap_snap *capsnap = NULL;

	spin_lock(&inode->i_lock);
	ci->i_wrbuffer_ref -= nr;
	last = !ci->i_wrbuffer_ref;

	if (ci->i_head_snapc == snapc) {
		ci->i_wrbuffer_ref_head -= nr;
		if (ci->i_wrbuffer_ref_head == 0 &&
		    ci->i_dirty_caps == 0 && ci->i_flushing_caps == 0) {
			BUG_ON(!ci->i_head_snapc);
			ceph_put_snap_context(ci->i_head_snapc);
			ci->i_head_snapc = NULL;
		}
		dout("put_wrbuffer_cap_refs on %p head %d/%d -> %d/%d %s\n",
		     inode,
		     ci->i_wrbuffer_ref+nr, ci->i_wrbuffer_ref_head+nr,
		     ci->i_wrbuffer_ref, ci->i_wrbuffer_ref_head,
		     last ? " LAST" : "");
	} else {
		list_for_each_entry(capsnap, &ci->i_cap_snaps, ci_item) {
			if (capsnap->context == snapc) {
				found = 1;
				break;
			}
		}
		BUG_ON(!found);
		capsnap->dirty_pages -= nr;
		if (capsnap->dirty_pages == 0) {
			complete_capsnap = 1;
			if (capsnap->dirty == 0)
				/* cap writeback completed before we created
				 * the cap_snap; no FLUSHSNAP is needed */
				drop_capsnap = 1;
		}
		dout("put_wrbuffer_cap_refs on %p cap_snap %p "
		     " snap %lld %d/%d -> %d/%d %s%s%s\n",
		     inode, capsnap, capsnap->context->seq,
		     ci->i_wrbuffer_ref+nr, capsnap->dirty_pages + nr,
		     ci->i_wrbuffer_ref, capsnap->dirty_pages,
		     last ? " (wrbuffer last)" : "",
		     complete_capsnap ? " (complete capsnap)" : "",
		     drop_capsnap ? " (drop capsnap)" : "");
		if (drop_capsnap) {
			ceph_put_snap_context(capsnap->context);
			list_del(&capsnap->ci_item);
			list_del(&capsnap->flushing_item);
			ceph_put_cap_snap(capsnap);
		}
	}

	spin_unlock(&inode->i_lock);

	if (last) {
		ceph_check_caps(ci, CHECK_CAPS_AUTHONLY, NULL);
		iput(inode);
	} else if (complete_capsnap) {
		ceph_flush_snaps(ci);
		wake_up_all(&ci->i_cap_wq);
	}
	if (drop_capsnap)
		iput(inode);
}

/*
 * Handle a cap GRANT message from the MDS.  (Note that a GRANT may
 * actually be a revocation if it specifies a smaller cap set.)
 *
 * caller holds s_mutex and i_lock, we drop both.
 *
 * return value:
 *  0 - ok
 *  1 - check_caps on auth cap only (writeback)
 *  2 - check_caps (ack revoke)
 */
static void handle_cap_grant(struct inode *inode, struct ceph_mds_caps *grant,
			     struct ceph_mds_session *session,
			     struct ceph_cap *cap,
			     struct ceph_buffer *xattr_buf)
		__releases(inode->i_lock)
{
	struct ceph_inode_info *ci = ceph_inode(inode);
	int mds = session->s_mds;
	unsigned seq = le32_to_cpu(grant->seq);
	unsigned issue_seq = le32_to_cpu(grant->issue_seq);
	int newcaps = le32_to_cpu(grant->caps);
	int issued, implemented, used, wanted, dirty;
	u64 size = le64_to_cpu(grant->size);
	u64 max_size = le64_to_cpu(grant->max_size);
	struct timespec mtime, atime, ctime;
	int check_caps = 0;
	int wake = 0;
	int writeback = 0;
	int revoked_rdcache = 0;
	int queue_invalidate = 0;

	dout("handle_cap_grant inode %p cap %p mds%d seq %u/%u %s\n",
	     inode, cap, mds, seq, issue_seq, ceph_cap_string(newcaps));
	dout(" size %llu max_size %llu, i_size %llu\n", size, max_size,
		inode->i_size);

	/*
	 * If CACHE is being revoked, and we have no dirty buffers,
	 * try to invalidate (once).  (If there are dirty buffers, we
	 * will invalidate _after_ writeback.)
	 */
	if (((cap->issued & ~newcaps) & CEPH_CAP_FILE_CACHE) &&
	    (newcaps & CEPH_CAP_FILE_LAZYIO) == 0 &&
	    !ci->i_wrbuffer_ref) {
		if (try_nonblocking_invalidate(inode) == 0) {
			revoked_rdcache = 1;
		} else {
			/* there were locked pages.. invalidate later
			   in a separate thread. */
			if (ci->i_rdcache_revoking != ci->i_rdcache_gen) {
				queue_invalidate = 1;
				ci->i_rdcache_revoking = ci->i_rdcache_gen;
			}
		}
	}

	/* side effects now are allowed */

	issued = __ceph_caps_issued(ci, &implemented);
	issued |= implemented | __ceph_caps_dirty(ci);

	cap->cap_gen = session->s_cap_gen;

	__check_cap_issue(ci, cap, newcaps);

	if ((issued & CEPH_CAP_AUTH_EXCL) == 0) {
		inode->i_mode = le32_to_cpu(grant->mode);
		inode->i_uid = le32_to_cpu(grant->uid);
		inode->i_gid = le32_to_cpu(grant->gid);
		dout("%p mode 0%o uid.gid %d.%d\n", inode, inode->i_mode,
		     inode->i_uid, inode->i_gid);
	}

	if ((issued & CEPH_CAP_LINK_EXCL) == 0)
		inode->i_nlink = le32_to_cpu(grant->nlink);

	if ((issued & CEPH_CAP_XATTR_EXCL) == 0 && grant->xattr_len) {
		int len = le32_to_cpu(grant->xattr_len);
		u64 version = le64_to_cpu(grant->xattr_version);

		if (version > ci->i_xattrs.version) {
			dout(" got new xattrs v%llu on %p len %d\n",
			     version, inode, len);
			if (ci->i_xattrs.blob)
				ceph_buffer_put(ci->i_xattrs.blob);
			ci->i_xattrs.blob = ceph_buffer_get(xattr_buf);
			ci->i_xattrs.version = version;
		}
	}

	/* size/ctime/mtime/atime? */
	ceph_fill_file_size(inode, issued,
			    le32_to_cpu(grant->truncate_seq),
			    le64_to_cpu(grant->truncate_size), size);
	ceph_decode_timespec(&mtime, &grant->mtime);
	ceph_decode_timespec(&atime, &grant->atime);
	ceph_decode_timespec(&ctime, &grant->ctime);
	ceph_fill_file_time(inode, issued,
			    le32_to_cpu(grant->time_warp_seq), &ctime, &mtime,
			    &atime);

	/* max size increase? */
	if (max_size != ci->i_max_size) {
		dout("max_size %lld -> %llu\n", ci->i_max_size, max_size);
		ci->i_max_size = max_size;
		if (max_size >= ci->i_wanted_max_size) {
			ci->i_wanted_max_size = 0;  /* reset */
			ci->i_requested_max_size = 0;
		}
		wake = 1;
	}

	/* check cap bits */
	wanted = __ceph_caps_wanted(ci);
	used = __ceph_caps_used(ci);
	dirty = __ceph_caps_dirty(ci);
	dout(" my wanted = %s, used = %s, dirty %s\n",
	     ceph_cap_string(wanted),
	     ceph_cap_string(used),
	     ceph_cap_string(dirty));
	if (wanted != le32_to_cpu(grant->wanted)) {
		dout("mds wanted %s -> %s\n",
		     ceph_cap_string(le32_to_cpu(grant->wanted)),
		     ceph_cap_string(wanted));
		grant->wanted = cpu_to_le32(wanted);
	}

	cap->seq = seq;
	cap->issue_seq = issue_seq;

	/* file layout may have changed */
	ci->i_layout = grant->layout;

	/* revocation, grant, or no-op? */
	if (cap->issued & ~newcaps) {
		int revoking = cap->issued & ~newcaps;

		dout("revocation: %s -> %s (revoking %s)\n",
		     ceph_cap_string(cap->issued),
		     ceph_cap_string(newcaps),
		     ceph_cap_string(revoking));
		if (revoking & used & CEPH_CAP_FILE_BUFFER)
			writeback = 1;  /* initiate writeback; will delay ack */
		else if (revoking == CEPH_CAP_FILE_CACHE &&
			 (newcaps & CEPH_CAP_FILE_LAZYIO) == 0 &&
			 queue_invalidate)
			; /* do nothing yet, invalidation will be queued */
		else if (cap == ci->i_auth_cap)
			check_caps = 1; /* check auth cap only */
		else
			check_caps = 2; /* check all caps */
		cap->issued = newcaps;
		cap->implemented |= newcaps;
	} else if (cap->issued == newcaps) {
		dout("caps unchanged: %s -> %s\n",
		     ceph_cap_string(cap->issued), ceph_cap_string(newcaps));
	} else {
		dout("grant: %s -> %s\n", ceph_cap_string(cap->issued),
		     ceph_cap_string(newcaps));
		cap->issued = newcaps;
		cap->implemented |= newcaps; /* add bits only, to
					      * avoid stepping on a
					      * pending revocation */
		wake = 1;
	}
	BUG_ON(cap->issued & ~cap->implemented);

	spin_unlock(&inode->i_lock);
	if (writeback)
		/*
		 * queue inode for writeback: we can't actually call
		 * filemap_write_and_wait, etc. from message handler
		 * context.
		 */
		ceph_queue_writeback(inode);
	if (queue_invalidate)
		ceph_queue_invalidate(inode);
	if (wake)
		wake_up_all(&ci->i_cap_wq);

	if (check_caps == 1)
		ceph_check_caps(ci, CHECK_CAPS_NODELAY|CHECK_CAPS_AUTHONLY,
				session);
	else if (check_caps == 2)
		ceph_check_caps(ci, CHECK_CAPS_NODELAY, session);
	else
		mutex_unlock(&session->s_mutex);
}

/*
 * Handle FLUSH_ACK from MDS, indicating that metadata we sent to the
 * MDS has been safely committed.
 */
static void handle_cap_flush_ack(struct inode *inode, u64 flush_tid,
				 struct ceph_mds_caps *m,
				 struct ceph_mds_session *session,
				 struct ceph_cap *cap)
	__releases(inode->i_lock)
{
	struct ceph_inode_info *ci = ceph_inode(inode);
	struct ceph_mds_client *mdsc = ceph_sb_to_client(inode->i_sb)->mdsc;
	unsigned seq = le32_to_cpu(m->seq);
	int dirty = le32_to_cpu(m->dirty);
	int cleaned = 0;
	int drop = 0;
	int i;

	for (i = 0; i < CEPH_CAP_BITS; i++)
		if ((dirty & (1 << i)) &&
		    flush_tid == ci->i_cap_flush_tid[i])
			cleaned |= 1 << i;

	dout("handle_cap_flush_ack inode %p mds%d seq %d on %s cleaned %s,"
	     " flushing %s -> %s\n",
	     inode, session->s_mds, seq, ceph_cap_string(dirty),
	     ceph_cap_string(cleaned), ceph_cap_string(ci->i_flushing_caps),
	     ceph_cap_string(ci->i_flushing_caps & ~cleaned));

	if (ci->i_flushing_caps == (ci->i_flushing_caps & ~cleaned))
		goto out;

	ci->i_flushing_caps &= ~cleaned;

	spin_lock(&mdsc->cap_dirty_lock);
	if (ci->i_flushing_caps == 0) {
		list_del_init(&ci->i_flushing_item);
		if (!list_empty(&session->s_cap_flushing))
			dout(" mds%d still flushing cap on %p\n",
			     session->s_mds,
			     &list_entry(session->s_cap_flushing.next,
					 struct ceph_inode_info,
					 i_flushing_item)->vfs_inode);
		mdsc->num_cap_flushing--;
		wake_up_all(&mdsc->cap_flushing_wq);
		dout(" inode %p now !flushing\n", inode);

		if (ci->i_dirty_caps == 0) {
			dout(" inode %p now clean\n", inode);
			BUG_ON(!list_empty(&ci->i_dirty_item));
			drop = 1;
			if (ci->i_wrbuffer_ref_head == 0) {
				BUG_ON(!ci->i_head_snapc);
				ceph_put_snap_context(ci->i_head_snapc);
				ci->i_head_snapc = NULL;
			}
		} else {
			BUG_ON(list_empty(&ci->i_dirty_item));
		}
	}
	spin_unlock(&mdsc->cap_dirty_lock);
	wake_up_all(&ci->i_cap_wq);

out:
	spin_unlock(&inode->i_lock);
	if (drop)
		iput(inode);
}

/*
 * Handle FLUSHSNAP_ACK.  MDS has flushed snap data to disk and we can
 * throw away our cap_snap.
 *
 * Caller hold s_mutex.
 */
static void handle_cap_flushsnap_ack(struct inode *inode, u64 flush_tid,
				     struct ceph_mds_caps *m,
				     struct ceph_mds_session *session)
{
	struct ceph_inode_info *ci = ceph_inode(inode);
	u64 follows = le64_to_cpu(m->snap_follows);
	struct ceph_cap_snap *capsnap;
	int drop = 0;

	dout("handle_cap_flushsnap_ack inode %p ci %p mds%d follows %lld\n",
	     inode, ci, session->s_mds, follows);

	spin_lock(&inode->i_lock);
	list_for_each_entry(capsnap, &ci->i_cap_snaps, ci_item) {
		if (capsnap->follows == follows) {
			if (capsnap->flush_tid != flush_tid) {
				dout(" cap_snap %p follows %lld tid %lld !="
				     " %lld\n", capsnap, follows,
				     flush_tid, capsnap->flush_tid);
				break;
			}
			WARN_ON(capsnap->dirty_pages || capsnap->writing);
			dout(" removing %p cap_snap %p follows %lld\n",
			     inode, capsnap, follows);
			ceph_put_snap_context(capsnap->context);
			list_del(&capsnap->ci_item);
			list_del(&capsnap->flushing_item);
			ceph_put_cap_snap(capsnap);
			drop = 1;
			break;
		} else {
			dout(" skipping cap_snap %p follows %lld\n",
			     capsnap, capsnap->follows);
		}
	}
	spin_unlock(&inode->i_lock);
	if (drop)
		iput(inode);
}

/*
 * Handle TRUNC from MDS, indicating file truncation.
 *
 * caller hold s_mutex.
 */
static void handle_cap_trunc(struct inode *inode,
			     struct ceph_mds_caps *trunc,
			     struct ceph_mds_session *session)
	__releases(inode->i_lock)
{
	struct ceph_inode_info *ci = ceph_inode(inode);
	int mds = session->s_mds;
	int seq = le32_to_cpu(trunc->seq);
	u32 truncate_seq = le32_to_cpu(trunc->truncate_seq);
	u64 truncate_size = le64_to_cpu(trunc->truncate_size);
	u64 size = le64_to_cpu(trunc->size);
	int implemented = 0;
	int dirty = __ceph_caps_dirty(ci);
	int issued = __ceph_caps_issued(ceph_inode(inode), &implemented);
	int queue_trunc = 0;

	issued |= implemented | dirty;

	dout("handle_cap_trunc inode %p mds%d seq %d to %lld seq %d\n",
	     inode, mds, seq, truncate_size, truncate_seq);
	queue_trunc = ceph_fill_file_size(inode, issued,
					  truncate_seq, truncate_size, size);
	spin_unlock(&inode->i_lock);

	if (queue_trunc)
		ceph_queue_vmtruncate(inode);
}

/*
 * Handle EXPORT from MDS.  Cap is being migrated _from_ this mds to a
 * different one.  If we are the most recent migration we've seen (as
 * indicated by mseq), make note of the migrating cap bits for the
 * duration (until we see the corresponding IMPORT).
 *
 * caller holds s_mutex
 */
static void handle_cap_export(struct inode *inode, struct ceph_mds_caps *ex,
			      struct ceph_mds_session *session,
			      int *open_target_sessions)
{
	struct ceph_inode_info *ci = ceph_inode(inode);
	int mds = session->s_mds;
	unsigned mseq = le32_to_cpu(ex->migrate_seq);
	struct ceph_cap *cap = NULL, *t;
	struct rb_node *p;
	int remember = 1;

	dout("handle_cap_export inode %p ci %p mds%d mseq %d\n",
	     inode, ci, mds, mseq);

	spin_lock(&inode->i_lock);

	/* make sure we haven't seen a higher mseq */
	for (p = rb_first(&ci->i_caps); p; p = rb_next(p)) {
		t = rb_entry(p, struct ceph_cap, ci_node);
		if (ceph_seq_cmp(t->mseq, mseq) > 0) {
			dout(" higher mseq on cap from mds%d\n",
			     t->session->s_mds);
			remember = 0;
		}
		if (t->session->s_mds == mds)
			cap = t;
	}

	if (cap) {
		if (remember) {
			/* make note */
			ci->i_cap_exporting_mds = mds;
			ci->i_cap_exporting_mseq = mseq;
			ci->i_cap_exporting_issued = cap->issued;

			/*
			 * make sure we have open sessions with all possible
			 * export targets, so that we get the matching IMPORT
			 */
			*open_target_sessions = 1;
		}
		__ceph_remove_cap(cap);
	}
	/* else, we already released it */

	spin_unlock(&inode->i_lock);
}

/*
 * Handle cap IMPORT.  If there are temp bits from an older EXPORT,
 * clean them up.
 *
 * caller holds s_mutex.
 */
static void handle_cap_import(struct ceph_mds_client *mdsc,
			      struct inode *inode, struct ceph_mds_caps *im,
			      struct ceph_mds_session *session,
			      void *snaptrace, int snaptrace_len)
{
	struct ceph_inode_info *ci = ceph_inode(inode);
	int mds = session->s_mds;
	unsigned issued = le32_to_cpu(im->caps);
	unsigned wanted = le32_to_cpu(im->wanted);
	unsigned seq = le32_to_cpu(im->seq);
	unsigned mseq = le32_to_cpu(im->migrate_seq);
	u64 realmino = le64_to_cpu(im->realm);
	u64 cap_id = le64_to_cpu(im->cap_id);

	if (ci->i_cap_exporting_mds >= 0 &&
	    ceph_seq_cmp(ci->i_cap_exporting_mseq, mseq) < 0) {
		dout("handle_cap_import inode %p ci %p mds%d mseq %d"
		     " - cleared exporting from mds%d\n",
		     inode, ci, mds, mseq,
		     ci->i_cap_exporting_mds);
		ci->i_cap_exporting_issued = 0;
		ci->i_cap_exporting_mseq = 0;
		ci->i_cap_exporting_mds = -1;
	} else {
		dout("handle_cap_import inode %p ci %p mds%d mseq %d\n",
		     inode, ci, mds, mseq);
	}

	down_write(&mdsc->snap_rwsem);
	ceph_update_snap_trace(mdsc, snaptrace, snaptrace+snaptrace_len,
			       false);
	downgrade_write(&mdsc->snap_rwsem);
	ceph_add_cap(inode, session, cap_id, -1,
		     issued, wanted, seq, mseq, realmino, CEPH_CAP_FLAG_AUTH,
		     NULL /* no caps context */);
	try_flush_caps(inode, session, NULL);
	up_read(&mdsc->snap_rwsem);
}

/*
 * Handle a caps message from the MDS.
 *
 * Identify the appropriate session, inode, and call the right handler
 * based on the cap op.
 */
void ceph_handle_caps(struct ceph_mds_session *session,
		      struct ceph_msg *msg)
{
	struct ceph_mds_client *mdsc = session->s_mdsc;
	struct super_block *sb = mdsc->fsc->sb;
	struct inode *inode;
	struct ceph_cap *cap;
	struct ceph_mds_caps *h;
	int mds = session->s_mds;
	int op;
	u32 seq, mseq;
	struct ceph_vino vino;
	u64 cap_id;
	u64 size, max_size;
	u64 tid;
	void *snaptrace;
	size_t snaptrace_len;
	void *flock;
	u32 flock_len;
	int open_target_sessions = 0;

	dout("handle_caps from mds%d\n", mds);

	/* decode */
	tid = le64_to_cpu(msg->hdr.tid);
	if (msg->front.iov_len < sizeof(*h))
		goto bad;
	h = msg->front.iov_base;
	op = le32_to_cpu(h->op);
	vino.ino = le64_to_cpu(h->ino);
	vino.snap = CEPH_NOSNAP;
	cap_id = le64_to_cpu(h->cap_id);
	seq = le32_to_cpu(h->seq);
	mseq = le32_to_cpu(h->migrate_seq);
	size = le64_to_cpu(h->size);
	max_size = le64_to_cpu(h->max_size);

	snaptrace = h + 1;
	snaptrace_len = le32_to_cpu(h->snap_trace_len);

	if (le16_to_cpu(msg->hdr.version) >= 2) {
		void *p, *end;

		p = snaptrace + snaptrace_len;
		end = msg->front.iov_base + msg->front.iov_len;
		ceph_decode_32_safe(&p, end, flock_len, bad);
		flock = p;
	} else {
		flock = NULL;
		flock_len = 0;
	}

	mutex_lock(&session->s_mutex);
	session->s_seq++;
	dout(" mds%d seq %lld cap seq %u\n", session->s_mds, session->s_seq,
	     (unsigned)seq);

	/* lookup ino */
	inode = ceph_find_inode(sb, vino);
	dout(" op %s ino %llx.%llx inode %p\n", ceph_cap_op_name(op), vino.ino,
	     vino.snap, inode);
	if (!inode) {
		dout(" i don't have ino %llx\n", vino.ino);

		if (op == CEPH_CAP_OP_IMPORT)
			__queue_cap_release(session, vino.ino, cap_id,
					    mseq, seq);
		goto flush_cap_releases;
	}

	/* these will work even if we don't have a cap yet */
	switch (op) {
	case CEPH_CAP_OP_FLUSHSNAP_ACK:
		handle_cap_flushsnap_ack(inode, tid, h, session);
		goto done;

	case CEPH_CAP_OP_EXPORT:
		handle_cap_export(inode, h, session, &open_target_sessions);
		goto done;

	case CEPH_CAP_OP_IMPORT:
		handle_cap_import(mdsc, inode, h, session,
				  snaptrace, snaptrace_len);
		ceph_check_caps(ceph_inode(inode), CHECK_CAPS_NODELAY,
				session);
		goto done_unlocked;
	}

	/* the rest require a cap */
	spin_lock(&inode->i_lock);
	cap = __get_cap_for_mds(ceph_inode(inode), mds);
	if (!cap) {
		dout(" no cap on %p ino %llx.%llx from mds%d\n",
		     inode, ceph_ino(inode), ceph_snap(inode), mds);
		spin_unlock(&inode->i_lock);
		goto flush_cap_releases;
	}

	/* note that each of these drops i_lock for us */
	switch (op) {
	case CEPH_CAP_OP_REVOKE:
	case CEPH_CAP_OP_GRANT:
		handle_cap_grant(inode, h, session, cap, msg->middle);
		goto done_unlocked;

	case CEPH_CAP_OP_FLUSH_ACK:
		handle_cap_flush_ack(inode, tid, h, session, cap);
		break;

	case CEPH_CAP_OP_TRUNC:
		handle_cap_trunc(inode, h, session);
		break;

	default:
		spin_unlock(&inode->i_lock);
		pr_err("ceph_handle_caps: unknown cap op %d %s\n", op,
		       ceph_cap_op_name(op));
	}

	goto done;

flush_cap_releases:
	/*
	 * send any full release message to try to move things
	 * along for the mds (who clearly thinks we still have this
	 * cap).
	 */
	ceph_add_cap_releases(mdsc, session);
	ceph_send_cap_releases(mdsc, session);

done:
	mutex_unlock(&session->s_mutex);
done_unlocked:
	if (inode)
		iput(inode);
	if (open_target_sessions)
		ceph_mdsc_open_export_target_sessions(mdsc, session);
	return;

bad:
	pr_err("ceph_handle_caps: corrupt message\n");
	ceph_msg_dump(msg);
	return;
}

/*
 * Delayed work handler to process end of delayed cap release LRU list.
 */
void ceph_check_delayed_caps(struct ceph_mds_client *mdsc)
{
	struct ceph_inode_info *ci;
	int flags = CHECK_CAPS_NODELAY;

	dout("check_delayed_caps\n");
	while (1) {
		spin_lock(&mdsc->cap_delay_lock);
		if (list_empty(&mdsc->cap_delay_list))
			break;
		ci = list_first_entry(&mdsc->cap_delay_list,
				      struct ceph_inode_info,
				      i_cap_delay_list);
		if ((ci->i_ceph_flags & CEPH_I_FLUSH) == 0 &&
		    time_before(jiffies, ci->i_hold_caps_max))
			break;
		list_del_init(&ci->i_cap_delay_list);
		spin_unlock(&mdsc->cap_delay_lock);
		dout("check_delayed_caps on %p\n", &ci->vfs_inode);
		ceph_check_caps(ci, flags, NULL);
	}
	spin_unlock(&mdsc->cap_delay_lock);
}

/*
 * Flush all dirty caps to the mds
 */
void ceph_flush_dirty_caps(struct ceph_mds_client *mdsc)
{
	struct ceph_inode_info *ci, *nci = NULL;
	struct inode *inode, *ninode = NULL;
	struct list_head *p, *n;

	dout("flush_dirty_caps\n");
	spin_lock(&mdsc->cap_dirty_lock);
	list_for_each_safe(p, n, &mdsc->cap_dirty) {
		if (nci) {
			ci = nci;
			inode = ninode;
			ci->i_ceph_flags &= ~CEPH_I_NOFLUSH;
			dout("flush_dirty_caps inode %p (was next inode)\n",
			     inode);
		} else {
			ci = list_entry(p, struct ceph_inode_info,
					i_dirty_item);
			inode = igrab(&ci->vfs_inode);
			BUG_ON(!inode);
			dout("flush_dirty_caps inode %p\n", inode);
		}
		if (n != &mdsc->cap_dirty) {
			nci = list_entry(n, struct ceph_inode_info,
					 i_dirty_item);
			ninode = igrab(&nci->vfs_inode);
			BUG_ON(!ninode);
			nci->i_ceph_flags |= CEPH_I_NOFLUSH;
			dout("flush_dirty_caps next inode %p, noflush\n",
			     ninode);
		} else {
			nci = NULL;
			ninode = NULL;
		}
		spin_unlock(&mdsc->cap_dirty_lock);
		if (inode) {
			ceph_check_caps(ci, CHECK_CAPS_NODELAY|CHECK_CAPS_FLUSH,
					NULL);
			iput(inode);
		}
		spin_lock(&mdsc->cap_dirty_lock);
	}
	spin_unlock(&mdsc->cap_dirty_lock);
}

/*
 * Drop open file reference.  If we were the last open file,
 * we may need to release capabilities to the MDS (or schedule
 * their delayed release).
 */
void ceph_put_fmode(struct ceph_inode_info *ci, int fmode)
{
	struct inode *inode = &ci->vfs_inode;
	int last = 0;

	spin_lock(&inode->i_lock);
	dout("put_fmode %p fmode %d %d -> %d\n", inode, fmode,
	     ci->i_nr_by_mode[fmode], ci->i_nr_by_mode[fmode]-1);
	BUG_ON(ci->i_nr_by_mode[fmode] == 0);
	if (--ci->i_nr_by_mode[fmode] == 0)
		last++;
	spin_unlock(&inode->i_lock);

	if (last && ci->i_vino.snap == CEPH_NOSNAP)
		ceph_check_caps(ci, 0, NULL);
}

/*
 * Helpers for embedding cap and dentry lease releases into mds
 * requests.
 *
 * @force is used by dentry_release (below) to force inclusion of a
 * record for the directory inode, even when there aren't any caps to
 * drop.
 */
int ceph_encode_inode_release(void **p, struct inode *inode,
			      int mds, int drop, int unless, int force)
{
	struct ceph_inode_info *ci = ceph_inode(inode);
	struct ceph_cap *cap;
	struct ceph_mds_request_release *rel = *p;
	int used, dirty;
	int ret = 0;

	spin_lock(&inode->i_lock);
	used = __ceph_caps_used(ci);
	dirty = __ceph_caps_dirty(ci);

	dout("encode_inode_release %p mds%d used|dirty %s drop %s unless %s\n",
	     inode, mds, ceph_cap_string(used|dirty), ceph_cap_string(drop),
	     ceph_cap_string(unless));

	/* only drop unused, clean caps */
	drop &= ~(used | dirty);

	cap = __get_cap_for_mds(ci, mds);
	if (cap && __cap_is_valid(cap)) {
		if (force ||
		    ((cap->issued & drop) &&
		     (cap->issued & unless) == 0)) {
			if ((cap->issued & drop) &&
			    (cap->issued & unless) == 0) {
				dout("encode_inode_release %p cap %p %s -> "
				     "%s\n", inode, cap,
				     ceph_cap_string(cap->issued),
				     ceph_cap_string(cap->issued & ~drop));
				cap->issued &= ~drop;
				cap->implemented &= ~drop;
				if (ci->i_ceph_flags & CEPH_I_NODELAY) {
					int wanted = __ceph_caps_wanted(ci);
					dout("  wanted %s -> %s (act %s)\n",
					     ceph_cap_string(cap->mds_wanted),
					     ceph_cap_string(cap->mds_wanted &
							     ~wanted),
					     ceph_cap_string(wanted));
					cap->mds_wanted &= wanted;
				}
			} else {
				dout("encode_inode_release %p cap %p %s"
				     " (force)\n", inode, cap,
				     ceph_cap_string(cap->issued));
			}

			rel->ino = cpu_to_le64(ceph_ino(inode));
			rel->cap_id = cpu_to_le64(cap->cap_id);
			rel->seq = cpu_to_le32(cap->seq);
			rel->issue_seq = cpu_to_le32(cap->issue_seq),
			rel->mseq = cpu_to_le32(cap->mseq);
			rel->caps = cpu_to_le32(cap->issued);
			rel->wanted = cpu_to_le32(cap->mds_wanted);
			rel->dname_len = 0;
			rel->dname_seq = 0;
			*p += sizeof(*rel);
			ret = 1;
		} else {
			dout("encode_inode_release %p cap %p %s\n",
			     inode, cap, ceph_cap_string(cap->issued));
		}
	}
	spin_unlock(&inode->i_lock);
	return ret;
}

int ceph_encode_dentry_release(void **p, struct dentry *dentry,
			       int mds, int drop, int unless)
{
	struct inode *dir = dentry->d_parent->d_inode;
	struct ceph_mds_request_release *rel = *p;
	struct ceph_dentry_info *di = ceph_dentry(dentry);
	int force = 0;
	int ret;

	/*
	 * force an record for the directory caps if we have a dentry lease.
	 * this is racy (can't take i_lock and d_lock together), but it
	 * doesn't have to be perfect; the mds will revoke anything we don't
	 * release.
	 */
	spin_lock(&dentry->d_lock);
	if (di->lease_session && di->lease_session->s_mds == mds)
		force = 1;
	spin_unlock(&dentry->d_lock);

	ret = ceph_encode_inode_release(p, dir, mds, drop, unless, force);

	spin_lock(&dentry->d_lock);
	if (ret && di->lease_session && di->lease_session->s_mds == mds) {
		dout("encode_dentry_release %p mds%d seq %d\n",
		     dentry, mds, (int)di->lease_seq);
		rel->dname_len = cpu_to_le32(dentry->d_name.len);
		memcpy(*p, dentry->d_name.name, dentry->d_name.len);
		*p += dentry->d_name.len;
		rel->dname_seq = cpu_to_le32(di->lease_seq);
		__ceph_mdsc_drop_dentry_lease(dentry);
	}
	spin_unlock(&dentry->d_lock);
	return ret;
}<|MERGE_RESOLUTION|>--- conflicted
+++ resolved
@@ -292,11 +292,7 @@
 			     int *total, int *avail, int *used, int *reserved,
 			     int *min)
 {
-<<<<<<< HEAD
-	struct ceph_mds_client *mdsc = &client->mdsc;
-=======
 	struct ceph_mds_client *mdsc = fsc->mdsc;
->>>>>>> 45f53cc9
 
 	if (total)
 		*total = mdsc->caps_total_count;
