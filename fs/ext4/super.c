--- conflicted
+++ resolved
@@ -612,11 +612,7 @@
 
 	vaf.fmt = fmt;
 	vaf.va = &args;
-<<<<<<< HEAD
-	printk(KERN_CRIT "EXT4-fs error (device %s): %s:%d: group %u",
-=======
 	printk(KERN_CRIT "EXT4-fs error (device %s): %s:%d: group %u, ",
->>>>>>> 105e53f8
 	       sb->s_id, function, line, grp);
 	if (ino)
 		printk(KERN_CONT "inode %lu: ", ino);
@@ -1060,13 +1056,8 @@
 	    !(def_mount_opts & EXT4_DEFM_NODELALLOC))
 		seq_puts(seq, ",nodelalloc");
 
-<<<<<<< HEAD
-	if (test_opt(sb, MBLK_IO_SUBMIT))
-		seq_puts(seq, ",mblk_io_submit");
-=======
 	if (!test_opt(sb, MBLK_IO_SUBMIT))
 		seq_puts(seq, ",nomblk_io_submit");
->>>>>>> 105e53f8
 	if (sbi->s_stripe)
 		seq_printf(seq, ",stripe=%lu", sbi->s_stripe);
 	/*
@@ -3132,22 +3123,12 @@
 	}
 	if (def_mount_opts & EXT4_DEFM_UID16)
 		set_opt(sb, NO_UID32);
-<<<<<<< HEAD
-#ifdef CONFIG_EXT4_FS_XATTR
-	if (def_mount_opts & EXT4_DEFM_XATTR_USER)
-		set_opt(sb, XATTR_USER);
-#endif
-#ifdef CONFIG_EXT4_FS_POSIX_ACL
-	if (def_mount_opts & EXT4_DEFM_ACL)
-		set_opt(sb, POSIX_ACL);
-=======
 	/* xattr user namespace & acls are now defaulted on */
 #ifdef CONFIG_EXT4_FS_XATTR
 	set_opt(sb, XATTR_USER);
 #endif
 #ifdef CONFIG_EXT4_FS_POSIX_ACL
 	set_opt(sb, POSIX_ACL);
->>>>>>> 105e53f8
 #endif
 	set_opt(sb, MBLK_IO_SUBMIT);
 	if ((def_mount_opts & EXT4_DEFM_JMODE) == EXT4_DEFM_JMODE_DATA)
