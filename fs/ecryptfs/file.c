/**
 * eCryptfs: Linux filesystem encryption layer
 *
 * Copyright (C) 1997-2004 Erez Zadok
 * Copyright (C) 2001-2004 Stony Brook University
 * Copyright (C) 2004-2007 International Business Machines Corp.
 *   Author(s): Michael A. Halcrow <mhalcrow@us.ibm.com>
 *   		Michael C. Thompson <mcthomps@us.ibm.com>
 *
 * This program is free software; you can redistribute it and/or
 * modify it under the terms of the GNU General Public License as
 * published by the Free Software Foundation; either version 2 of the
 * License, or (at your option) any later version.
 *
 * This program is distributed in the hope that it will be useful, but
 * WITHOUT ANY WARRANTY; without even the implied warranty of
 * MERCHANTABILITY or FITNESS FOR A PARTICULAR PURPOSE.  See the GNU
 * General Public License for more details.
 *
 * You should have received a copy of the GNU General Public License
 * along with this program; if not, write to the Free Software
 * Foundation, Inc., 59 Temple Place - Suite 330, Boston, MA
 * 02111-1307, USA.
 */

#include <linux/file.h>
#include <linux/poll.h>
#include <linux/slab.h>
#include <linux/mount.h>
#include <linux/pagemap.h>
#include <linux/security.h>
#include <linux/compat.h>
#include <linux/fs_stack.h>
#include "ecryptfs_kernel.h"

/**
 * ecryptfs_read_update_atime
 *
 * generic_file_read updates the atime of upper layer inode.  But, it
 * doesn't give us a chance to update the atime of the lower layer
 * inode.  This function is a wrapper to generic_file_read.  It
 * updates the atime of the lower level inode if generic_file_read
 * returns without any errors. This is to be used only for file reads.
 * The function to be used for directory reads is ecryptfs_read.
 */
static ssize_t ecryptfs_read_update_atime(struct kiocb *iocb,
				const struct iovec *iov,
				unsigned long nr_segs, loff_t pos)
{
	ssize_t rc;
	struct dentry *lower_dentry;
	struct vfsmount *lower_vfsmount;
	struct file *file = iocb->ki_filp;

	rc = generic_file_aio_read(iocb, iov, nr_segs, pos);
	/*
	 * Even though this is a async interface, we need to wait
	 * for IO to finish to update atime
	 */
	if (-EIOCBQUEUED == rc)
		rc = wait_on_sync_kiocb(iocb);
	if (rc >= 0) {
		lower_dentry = ecryptfs_dentry_to_lower(file->f_path.dentry);
		lower_vfsmount = ecryptfs_dentry_to_lower_mnt(file->f_path.dentry);
		touch_atime(lower_vfsmount, lower_dentry);
	}
	return rc;
}

struct ecryptfs_getdents_callback {
	void *dirent;
	struct dentry *dentry;
	filldir_t filldir;
	int filldir_called;
	int entries_written;
};

/* Inspired by generic filldir in fs/readdir.c */
static int
ecryptfs_filldir(void *dirent, const char *lower_name, int lower_namelen,
		 loff_t offset, u64 ino, unsigned int d_type)
{
	struct ecryptfs_getdents_callback *buf =
	    (struct ecryptfs_getdents_callback *)dirent;
	size_t name_size;
	char *name;
	int rc;

	buf->filldir_called++;
	rc = ecryptfs_decode_and_decrypt_filename(&name, &name_size,
						  buf->dentry, lower_name,
						  lower_namelen);
	if (rc) {
		printk(KERN_ERR "%s: Error attempting to decode and decrypt "
		       "filename [%s]; rc = [%d]\n", __func__, lower_name,
		       rc);
		goto out;
	}
	rc = buf->filldir(buf->dirent, name, name_size, offset, ino, d_type);
	kfree(name);
	if (rc >= 0)
		buf->entries_written++;
out:
	return rc;
}

/**
 * ecryptfs_readdir
 * @file: The eCryptfs directory file
 * @dirent: Directory entry handle
 * @filldir: The filldir callback function
 */
static int ecryptfs_readdir(struct file *file, void *dirent, filldir_t filldir)
{
	int rc;
	struct file *lower_file;
	struct inode *inode;
	struct ecryptfs_getdents_callback buf;

	lower_file = ecryptfs_file_to_lower(file);
	lower_file->f_pos = file->f_pos;
	inode = file->f_path.dentry->d_inode;
	memset(&buf, 0, sizeof(buf));
	buf.dirent = dirent;
	buf.dentry = file->f_path.dentry;
	buf.filldir = filldir;
	buf.filldir_called = 0;
	buf.entries_written = 0;
	rc = vfs_readdir(lower_file, ecryptfs_filldir, (void *)&buf);
	file->f_pos = lower_file->f_pos;
	if (rc < 0)
		goto out;
	if (buf.filldir_called && !buf.entries_written)
		goto out;
	if (rc >= 0)
		fsstack_copy_attr_atime(inode,
					lower_file->f_path.dentry->d_inode);
out:
	return rc;
}

struct kmem_cache *ecryptfs_file_info_cache;

/**
 * ecryptfs_open
 * @inode: inode speciying file to open
 * @file: Structure to return filled in
 *
 * Opens the file specified by inode.
 *
 * Returns zero on success; non-zero otherwise
 */
static int ecryptfs_open(struct inode *inode, struct file *file)
{
	int rc = 0;
	struct ecryptfs_crypt_stat *crypt_stat = NULL;
	struct ecryptfs_mount_crypt_stat *mount_crypt_stat;
	struct dentry *ecryptfs_dentry = file->f_path.dentry;
	/* Private value of ecryptfs_dentry allocated in
	 * ecryptfs_lookup() */
	struct dentry *lower_dentry;
	struct ecryptfs_file_info *file_info;

	mount_crypt_stat = &ecryptfs_superblock_to_private(
		ecryptfs_dentry->d_sb)->mount_crypt_stat;
	if ((mount_crypt_stat->flags & ECRYPTFS_ENCRYPTED_VIEW_ENABLED)
	    && ((file->f_flags & O_WRONLY) || (file->f_flags & O_RDWR)
		|| (file->f_flags & O_CREAT) || (file->f_flags & O_TRUNC)
		|| (file->f_flags & O_APPEND))) {
		printk(KERN_WARNING "Mount has encrypted view enabled; "
		       "files may only be read\n");
		rc = -EPERM;
		goto out;
	}
	/* Released in ecryptfs_release or end of function if failure */
	file_info = kmem_cache_zalloc(ecryptfs_file_info_cache, GFP_KERNEL);
	ecryptfs_set_file_private(file, file_info);
	if (!file_info) {
		ecryptfs_printk(KERN_ERR,
				"Error attempting to allocate memory\n");
		rc = -ENOMEM;
		goto out;
	}
	lower_dentry = ecryptfs_dentry_to_lower(ecryptfs_dentry);
	crypt_stat = &ecryptfs_inode_to_private(inode)->crypt_stat;
	mutex_lock(&crypt_stat->cs_mutex);
	if (!(crypt_stat->flags & ECRYPTFS_POLICY_APPLIED)) {
		ecryptfs_printk(KERN_DEBUG, "Setting flags for stat...\n");
		/* Policy code enabled in future release */
		crypt_stat->flags |= (ECRYPTFS_POLICY_APPLIED
				      | ECRYPTFS_ENCRYPTED);
	}
	mutex_unlock(&crypt_stat->cs_mutex);
<<<<<<< HEAD
	rc = ecryptfs_init_persistent_file(ecryptfs_dentry);
	if (rc) {
		printk(KERN_ERR "%s: Error attempting to initialize "
			"the persistent file for the dentry with name "
=======
	rc = ecryptfs_get_lower_file(ecryptfs_dentry);
	if (rc) {
		printk(KERN_ERR "%s: Error attempting to initialize "
			"the lower file for the dentry with name "
>>>>>>> 105e53f8
			"[%s]; rc = [%d]\n", __func__,
			ecryptfs_dentry->d_name.name, rc);
		goto out_free;
	}
	if ((ecryptfs_inode_to_private(inode)->lower_file->f_flags & O_ACCMODE)
	    == O_RDONLY && (file->f_flags & O_ACCMODE) != O_RDONLY) {
		rc = -EPERM;
		printk(KERN_WARNING "%s: Lower file is RO; eCryptfs "
		       "file must hence be opened RO\n", __func__);
		goto out_put;
	}
	ecryptfs_set_file_lower(
		file, ecryptfs_inode_to_private(inode)->lower_file);
	if (S_ISDIR(ecryptfs_dentry->d_inode->i_mode)) {
		ecryptfs_printk(KERN_DEBUG, "This is a directory\n");
		mutex_lock(&crypt_stat->cs_mutex);
		crypt_stat->flags &= ~(ECRYPTFS_ENCRYPTED);
		mutex_unlock(&crypt_stat->cs_mutex);
		rc = 0;
		goto out;
	}
	mutex_lock(&crypt_stat->cs_mutex);
	if (!(crypt_stat->flags & ECRYPTFS_POLICY_APPLIED)
	    || !(crypt_stat->flags & ECRYPTFS_KEY_VALID)) {
		rc = ecryptfs_read_metadata(ecryptfs_dentry);
		if (rc) {
			ecryptfs_printk(KERN_DEBUG,
					"Valid headers not found\n");
			if (!(mount_crypt_stat->flags
			      & ECRYPTFS_PLAINTEXT_PASSTHROUGH_ENABLED)) {
				rc = -EIO;
				printk(KERN_WARNING "Either the lower file "
				       "is not in a valid eCryptfs format, "
				       "or the key could not be retrieved. "
				       "Plaintext passthrough mode is not "
				       "enabled; returning -EIO\n");
				mutex_unlock(&crypt_stat->cs_mutex);
				goto out_put;
			}
			rc = 0;
			crypt_stat->flags &= ~(ECRYPTFS_I_SIZE_INITIALIZED
					       | ECRYPTFS_ENCRYPTED);
			mutex_unlock(&crypt_stat->cs_mutex);
			goto out;
		}
	}
	mutex_unlock(&crypt_stat->cs_mutex);
	ecryptfs_printk(KERN_DEBUG, "inode w/ addr = [0x%p], i_ino = "
			"[0x%.16lx] size: [0x%.16llx]\n", inode, inode->i_ino,
			(unsigned long long)i_size_read(inode));
	goto out;
out_put:
	ecryptfs_put_lower_file(inode);
out_free:
	kmem_cache_free(ecryptfs_file_info_cache,
			ecryptfs_file_to_private(file));
out:
	return rc;
}

static int ecryptfs_flush(struct file *file, fl_owner_t td)
{
	return file->f_mode & FMODE_WRITE
	       ? filemap_write_and_wait(file->f_mapping) : 0;
}

static int ecryptfs_release(struct inode *inode, struct file *file)
{
	ecryptfs_put_lower_file(inode);
	kmem_cache_free(ecryptfs_file_info_cache,
			ecryptfs_file_to_private(file));
	return 0;
}

static int
ecryptfs_fsync(struct file *file, int datasync)
{
	int rc = 0;

	rc = generic_file_fsync(file, datasync);
	if (rc)
		goto out;
	rc = vfs_fsync(ecryptfs_file_to_lower(file), datasync);
out:
	return rc;
}

static int ecryptfs_fasync(int fd, struct file *file, int flag)
{
	int rc = 0;
	struct file *lower_file = NULL;

	lower_file = ecryptfs_file_to_lower(file);
	if (lower_file->f_op && lower_file->f_op->fasync)
		rc = lower_file->f_op->fasync(fd, lower_file, flag);
	return rc;
}

static long
ecryptfs_unlocked_ioctl(struct file *file, unsigned int cmd, unsigned long arg)
{
	struct file *lower_file = NULL;
	long rc = -ENOTTY;

	if (ecryptfs_file_to_private(file))
		lower_file = ecryptfs_file_to_lower(file);
	if (lower_file && lower_file->f_op && lower_file->f_op->unlocked_ioctl)
		rc = lower_file->f_op->unlocked_ioctl(lower_file, cmd, arg);
	return rc;
}

#ifdef CONFIG_COMPAT
static long
ecryptfs_compat_ioctl(struct file *file, unsigned int cmd, unsigned long arg)
{
	struct file *lower_file = NULL;
	long rc = -ENOIOCTLCMD;

	if (ecryptfs_file_to_private(file))
		lower_file = ecryptfs_file_to_lower(file);
	if (lower_file && lower_file->f_op && lower_file->f_op->compat_ioctl)
		rc = lower_file->f_op->compat_ioctl(lower_file, cmd, arg);
	return rc;
}
#endif

const struct file_operations ecryptfs_dir_fops = {
	.readdir = ecryptfs_readdir,
	.read = generic_read_dir,
	.unlocked_ioctl = ecryptfs_unlocked_ioctl,
#ifdef CONFIG_COMPAT
	.compat_ioctl = ecryptfs_compat_ioctl,
#endif
	.open = ecryptfs_open,
	.flush = ecryptfs_flush,
	.release = ecryptfs_release,
	.fsync = ecryptfs_fsync,
	.fasync = ecryptfs_fasync,
	.splice_read = generic_file_splice_read,
	.llseek = default_llseek,
};

const struct file_operations ecryptfs_main_fops = {
	.llseek = generic_file_llseek,
	.read = do_sync_read,
	.aio_read = ecryptfs_read_update_atime,
	.write = do_sync_write,
	.aio_write = generic_file_aio_write,
	.readdir = ecryptfs_readdir,
	.unlocked_ioctl = ecryptfs_unlocked_ioctl,
#ifdef CONFIG_COMPAT
	.compat_ioctl = ecryptfs_compat_ioctl,
#endif
	.mmap = generic_file_mmap,
	.open = ecryptfs_open,
	.flush = ecryptfs_flush,
	.release = ecryptfs_release,
	.fsync = ecryptfs_fsync,
	.fasync = ecryptfs_fasync,
	.splice_read = generic_file_splice_read,
};<|MERGE_RESOLUTION|>--- conflicted
+++ resolved
@@ -191,17 +191,10 @@
 				      | ECRYPTFS_ENCRYPTED);
 	}
 	mutex_unlock(&crypt_stat->cs_mutex);
-<<<<<<< HEAD
-	rc = ecryptfs_init_persistent_file(ecryptfs_dentry);
-	if (rc) {
-		printk(KERN_ERR "%s: Error attempting to initialize "
-			"the persistent file for the dentry with name "
-=======
 	rc = ecryptfs_get_lower_file(ecryptfs_dentry);
 	if (rc) {
 		printk(KERN_ERR "%s: Error attempting to initialize "
 			"the lower file for the dentry with name "
->>>>>>> 105e53f8
 			"[%s]; rc = [%d]\n", __func__,
 			ecryptfs_dentry->d_name.name, rc);
 		goto out_free;
