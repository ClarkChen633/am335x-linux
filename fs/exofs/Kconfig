--- conflicted
+++ resolved
@@ -1,17 +1,3 @@
-<<<<<<< HEAD
-# Note ORE needs to "select ASYNC_XOR". So Not to force multiple selects
-# for every ORE user we do it like this. Any user should add itself here
-# at the "depends on EXOFS_FS || ..." with an ||. The dependencies are
-# selected here, and we default to "ON". So in effect it is like been
-# selected by any of the users.
-config ORE
-	tristate
-	depends on EXOFS_FS || PNFS_OBJLAYOUT
-	select ASYNC_XOR
-	default SCSI_OSD_ULD
-
-=======
->>>>>>> dcd6c922
 config EXOFS_FS
 	tristate "exofs: OSD based file system support"
 	depends on SCSI_OSD_ULD
