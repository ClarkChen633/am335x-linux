--- conflicted
+++ resolved
@@ -679,11 +679,7 @@
 						root->root_key.objectid,
 						new_key.objectid,
 						start - extent_offset, 0);
-<<<<<<< HEAD
-				BUG_ON(ret);
-=======
 				BUG_ON(ret); /* -ENOMEM */
->>>>>>> e816b57a
 				*hint_byte = disk_bytenr;
 			}
 			key.offset = start;
@@ -758,11 +754,7 @@
 						root->root_key.objectid,
 						key.objectid, key.offset -
 						extent_offset, 0);
-<<<<<<< HEAD
-				BUG_ON(ret);
-=======
 				BUG_ON(ret); /* -ENOMEM */
->>>>>>> e816b57a
 				inode_sub_bytes(inode,
 						extent_end - key.offset);
 				*hint_byte = disk_bytenr;
@@ -979,11 +971,7 @@
 		ret = btrfs_inc_extent_ref(trans, root, bytenr, num_bytes, 0,
 					   root->root_key.objectid,
 					   ino, orig_offset, 0);
-<<<<<<< HEAD
-		BUG_ON(ret);
-=======
 		BUG_ON(ret); /* -ENOMEM */
->>>>>>> e816b57a
 
 		if (split == start) {
 			key.offset = start;
@@ -1010,11 +998,7 @@
 		ret = btrfs_free_extent(trans, root, bytenr, num_bytes,
 					0, root->root_key.objectid,
 					ino, orig_offset, 0);
-<<<<<<< HEAD
-		BUG_ON(ret);
-=======
 		BUG_ON(ret); /* -ENOMEM */
->>>>>>> e816b57a
 	}
 	other_start = 0;
 	other_end = start;
@@ -1031,11 +1015,7 @@
 		ret = btrfs_free_extent(trans, root, bytenr, num_bytes,
 					0, root->root_key.objectid,
 					ino, orig_offset, 0);
-<<<<<<< HEAD
-		BUG_ON(ret);
-=======
 		BUG_ON(ret); /* -ENOMEM */
->>>>>>> e816b57a
 	}
 	if (del_nr == 0) {
 		fi = btrfs_item_ptr(leaf, path->slots[0],
