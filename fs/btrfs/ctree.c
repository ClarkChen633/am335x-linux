/*
 * Copyright (C) 2007,2008 Oracle.  All rights reserved.
 *
 * This program is free software; you can redistribute it and/or
 * modify it under the terms of the GNU General Public
 * License v2 as published by the Free Software Foundation.
 *
 * This program is distributed in the hope that it will be useful,
 * but WITHOUT ANY WARRANTY; without even the implied warranty of
 * MERCHANTABILITY or FITNESS FOR A PARTICULAR PURPOSE.  See the GNU
 * General Public License for more details.
 *
 * You should have received a copy of the GNU General Public
 * License along with this program; if not, write to the
 * Free Software Foundation, Inc., 59 Temple Place - Suite 330,
 * Boston, MA 021110-1307, USA.
 */

#include <linux/sched.h>
#include <linux/slab.h>
#include <linux/rbtree.h>
#include "ctree.h"
#include "disk-io.h"
#include "transaction.h"
#include "print-tree.h"
#include "locking.h"

static int split_node(struct btrfs_trans_handle *trans, struct btrfs_root
		      *root, struct btrfs_path *path, int level);
static int split_leaf(struct btrfs_trans_handle *trans, struct btrfs_root
		      *root, struct btrfs_key *ins_key,
		      struct btrfs_path *path, int data_size, int extend);
static int push_node_left(struct btrfs_trans_handle *trans,
			  struct btrfs_root *root, struct extent_buffer *dst,
			  struct extent_buffer *src, int empty);
static int balance_node_right(struct btrfs_trans_handle *trans,
			      struct btrfs_root *root,
			      struct extent_buffer *dst_buf,
			      struct extent_buffer *src_buf);
static void del_ptr(struct btrfs_trans_handle *trans, struct btrfs_root *root,
		    struct btrfs_path *path, int level, int slot,
		    int tree_mod_log);
static void tree_mod_log_free_eb(struct btrfs_fs_info *fs_info,
				 struct extent_buffer *eb);
struct extent_buffer *read_old_tree_block(struct btrfs_root *root, u64 bytenr,
					  u32 blocksize, u64 parent_transid,
					  u64 time_seq);
struct extent_buffer *btrfs_find_old_tree_block(struct btrfs_root *root,
						u64 bytenr, u32 blocksize,
						u64 time_seq);

struct btrfs_path *btrfs_alloc_path(void)
{
	struct btrfs_path *path;
	path = kmem_cache_zalloc(btrfs_path_cachep, GFP_NOFS);
	return path;
}

/*
 * set all locked nodes in the path to blocking locks.  This should
 * be done before scheduling
 */
noinline void btrfs_set_path_blocking(struct btrfs_path *p)
{
	int i;
	for (i = 0; i < BTRFS_MAX_LEVEL; i++) {
		if (!p->nodes[i] || !p->locks[i])
			continue;
		btrfs_set_lock_blocking_rw(p->nodes[i], p->locks[i]);
		if (p->locks[i] == BTRFS_READ_LOCK)
			p->locks[i] = BTRFS_READ_LOCK_BLOCKING;
		else if (p->locks[i] == BTRFS_WRITE_LOCK)
			p->locks[i] = BTRFS_WRITE_LOCK_BLOCKING;
	}
}

/*
 * reset all the locked nodes in the patch to spinning locks.
 *
 * held is used to keep lockdep happy, when lockdep is enabled
 * we set held to a blocking lock before we go around and
 * retake all the spinlocks in the path.  You can safely use NULL
 * for held
 */
noinline void btrfs_clear_path_blocking(struct btrfs_path *p,
					struct extent_buffer *held, int held_rw)
{
	int i;

#ifdef CONFIG_DEBUG_LOCK_ALLOC
	/* lockdep really cares that we take all of these spinlocks
	 * in the right order.  If any of the locks in the path are not
	 * currently blocking, it is going to complain.  So, make really
	 * really sure by forcing the path to blocking before we clear
	 * the path blocking.
	 */
	if (held) {
		btrfs_set_lock_blocking_rw(held, held_rw);
		if (held_rw == BTRFS_WRITE_LOCK)
			held_rw = BTRFS_WRITE_LOCK_BLOCKING;
		else if (held_rw == BTRFS_READ_LOCK)
			held_rw = BTRFS_READ_LOCK_BLOCKING;
	}
	btrfs_set_path_blocking(p);
#endif

	for (i = BTRFS_MAX_LEVEL - 1; i >= 0; i--) {
		if (p->nodes[i] && p->locks[i]) {
			btrfs_clear_lock_blocking_rw(p->nodes[i], p->locks[i]);
			if (p->locks[i] == BTRFS_WRITE_LOCK_BLOCKING)
				p->locks[i] = BTRFS_WRITE_LOCK;
			else if (p->locks[i] == BTRFS_READ_LOCK_BLOCKING)
				p->locks[i] = BTRFS_READ_LOCK;
		}
	}

#ifdef CONFIG_DEBUG_LOCK_ALLOC
	if (held)
		btrfs_clear_lock_blocking_rw(held, held_rw);
#endif
}

/* this also releases the path */
void btrfs_free_path(struct btrfs_path *p)
{
	if (!p)
		return;
	btrfs_release_path(p);
	kmem_cache_free(btrfs_path_cachep, p);
}

/*
 * path release drops references on the extent buffers in the path
 * and it drops any locks held by this path
 *
 * It is safe to call this on paths that no locks or extent buffers held.
 */
noinline void btrfs_release_path(struct btrfs_path *p)
{
	int i;

	for (i = 0; i < BTRFS_MAX_LEVEL; i++) {
		p->slots[i] = 0;
		if (!p->nodes[i])
			continue;
		if (p->locks[i]) {
			btrfs_tree_unlock_rw(p->nodes[i], p->locks[i]);
			p->locks[i] = 0;
		}
		free_extent_buffer(p->nodes[i]);
		p->nodes[i] = NULL;
	}
}

/*
 * safely gets a reference on the root node of a tree.  A lock
 * is not taken, so a concurrent writer may put a different node
 * at the root of the tree.  See btrfs_lock_root_node for the
 * looping required.
 *
 * The extent buffer returned by this has a reference taken, so
 * it won't disappear.  It may stop being the root of the tree
 * at any time because there are no locks held.
 */
struct extent_buffer *btrfs_root_node(struct btrfs_root *root)
{
	struct extent_buffer *eb;

	while (1) {
		rcu_read_lock();
		eb = rcu_dereference(root->node);

		/*
		 * RCU really hurts here, we could free up the root node because
		 * it was cow'ed but we may not get the new root node yet so do
		 * the inc_not_zero dance and if it doesn't work then
		 * synchronize_rcu and try again.
		 */
		if (atomic_inc_not_zero(&eb->refs)) {
			rcu_read_unlock();
			break;
		}
		rcu_read_unlock();
		synchronize_rcu();
	}
	return eb;
}

/* loop around taking references on and locking the root node of the
 * tree until you end up with a lock on the root.  A locked buffer
 * is returned, with a reference held.
 */
struct extent_buffer *btrfs_lock_root_node(struct btrfs_root *root)
{
	struct extent_buffer *eb;

	while (1) {
		eb = btrfs_root_node(root);
		btrfs_tree_lock(eb);
		if (eb == root->node)
			break;
		btrfs_tree_unlock(eb);
		free_extent_buffer(eb);
	}
	return eb;
}

/* loop around taking references on and locking the root node of the
 * tree until you end up with a lock on the root.  A locked buffer
 * is returned, with a reference held.
 */
struct extent_buffer *btrfs_read_lock_root_node(struct btrfs_root *root)
{
	struct extent_buffer *eb;

	while (1) {
		eb = btrfs_root_node(root);
		btrfs_tree_read_lock(eb);
		if (eb == root->node)
			break;
		btrfs_tree_read_unlock(eb);
		free_extent_buffer(eb);
	}
	return eb;
}

/* cowonly root (everything not a reference counted cow subvolume), just get
 * put onto a simple dirty list.  transaction.c walks this to make sure they
 * get properly updated on disk.
 */
static void add_root_to_dirty_list(struct btrfs_root *root)
{
	spin_lock(&root->fs_info->trans_lock);
	if (root->track_dirty && list_empty(&root->dirty_list)) {
		list_add(&root->dirty_list,
			 &root->fs_info->dirty_cowonly_roots);
	}
	spin_unlock(&root->fs_info->trans_lock);
}

/*
 * used by snapshot creation to make a copy of a root for a tree with
 * a given objectid.  The buffer with the new root node is returned in
 * cow_ret, and this func returns zero on success or a negative error code.
 */
int btrfs_copy_root(struct btrfs_trans_handle *trans,
		      struct btrfs_root *root,
		      struct extent_buffer *buf,
		      struct extent_buffer **cow_ret, u64 new_root_objectid)
{
	struct extent_buffer *cow;
	int ret = 0;
	int level;
	struct btrfs_disk_key disk_key;

	WARN_ON(root->ref_cows && trans->transid !=
		root->fs_info->running_transaction->transid);
	WARN_ON(root->ref_cows && trans->transid != root->last_trans);

	level = btrfs_header_level(buf);
	if (level == 0)
		btrfs_item_key(buf, &disk_key, 0);
	else
		btrfs_node_key(buf, &disk_key, 0);

	cow = btrfs_alloc_free_block(trans, root, buf->len, 0,
				     new_root_objectid, &disk_key, level,
				     buf->start, 0);
	if (IS_ERR(cow))
		return PTR_ERR(cow);

	copy_extent_buffer(cow, buf, 0, 0, cow->len);
	btrfs_set_header_bytenr(cow, cow->start);
	btrfs_set_header_generation(cow, trans->transid);
	btrfs_set_header_backref_rev(cow, BTRFS_MIXED_BACKREF_REV);
	btrfs_clear_header_flag(cow, BTRFS_HEADER_FLAG_WRITTEN |
				     BTRFS_HEADER_FLAG_RELOC);
	if (new_root_objectid == BTRFS_TREE_RELOC_OBJECTID)
		btrfs_set_header_flag(cow, BTRFS_HEADER_FLAG_RELOC);
	else
		btrfs_set_header_owner(cow, new_root_objectid);

	write_extent_buffer(cow, root->fs_info->fsid,
			    (unsigned long)btrfs_header_fsid(cow),
			    BTRFS_FSID_SIZE);

	WARN_ON(btrfs_header_generation(buf) > trans->transid);
	if (new_root_objectid == BTRFS_TREE_RELOC_OBJECTID)
		ret = btrfs_inc_ref(trans, root, cow, 1, 1);
	else
		ret = btrfs_inc_ref(trans, root, cow, 0, 1);

	if (ret)
		return ret;

	btrfs_mark_buffer_dirty(cow);
	*cow_ret = cow;
	return 0;
}

enum mod_log_op {
	MOD_LOG_KEY_REPLACE,
	MOD_LOG_KEY_ADD,
	MOD_LOG_KEY_REMOVE,
	MOD_LOG_KEY_REMOVE_WHILE_FREEING,
	MOD_LOG_KEY_REMOVE_WHILE_MOVING,
	MOD_LOG_MOVE_KEYS,
	MOD_LOG_ROOT_REPLACE,
};

struct tree_mod_move {
	int dst_slot;
	int nr_items;
};

struct tree_mod_root {
	u64 logical;
	u8 level;
};

struct tree_mod_elem {
	struct rb_node node;
	u64 index;		/* shifted logical */
	u64 seq;
	enum mod_log_op op;

	/* this is used for MOD_LOG_KEY_* and MOD_LOG_MOVE_KEYS operations */
	int slot;

	/* this is used for MOD_LOG_KEY* and MOD_LOG_ROOT_REPLACE */
	u64 generation;

	/* those are used for op == MOD_LOG_KEY_{REPLACE,REMOVE} */
	struct btrfs_disk_key key;
	u64 blockptr;

	/* this is used for op == MOD_LOG_MOVE_KEYS */
	struct tree_mod_move move;

	/* this is used for op == MOD_LOG_ROOT_REPLACE */
	struct tree_mod_root old_root;
};

static inline void tree_mod_log_read_lock(struct btrfs_fs_info *fs_info)
{
	read_lock(&fs_info->tree_mod_log_lock);
}

static inline void tree_mod_log_read_unlock(struct btrfs_fs_info *fs_info)
{
	read_unlock(&fs_info->tree_mod_log_lock);
}

static inline void tree_mod_log_write_lock(struct btrfs_fs_info *fs_info)
{
	write_lock(&fs_info->tree_mod_log_lock);
}

static inline void tree_mod_log_write_unlock(struct btrfs_fs_info *fs_info)
{
	write_unlock(&fs_info->tree_mod_log_lock);
}

/*
 * This adds a new blocker to the tree mod log's blocker list if the @elem
 * passed does not already have a sequence number set. So when a caller expects
 * to record tree modifications, it should ensure to set elem->seq to zero
 * before calling btrfs_get_tree_mod_seq.
 * Returns a fresh, unused tree log modification sequence number, even if no new
 * blocker was added.
 */
u64 btrfs_get_tree_mod_seq(struct btrfs_fs_info *fs_info,
			   struct seq_list *elem)
{
	u64 seq;

	tree_mod_log_write_lock(fs_info);
	spin_lock(&fs_info->tree_mod_seq_lock);
	if (!elem->seq) {
		elem->seq = btrfs_inc_tree_mod_seq(fs_info);
		list_add_tail(&elem->list, &fs_info->tree_mod_seq_list);
	}
	seq = btrfs_inc_tree_mod_seq(fs_info);
	spin_unlock(&fs_info->tree_mod_seq_lock);
	tree_mod_log_write_unlock(fs_info);

	return seq;
}

void btrfs_put_tree_mod_seq(struct btrfs_fs_info *fs_info,
			    struct seq_list *elem)
{
	struct rb_root *tm_root;
	struct rb_node *node;
	struct rb_node *next;
	struct seq_list *cur_elem;
	struct tree_mod_elem *tm;
	u64 min_seq = (u64)-1;
	u64 seq_putting = elem->seq;

	if (!seq_putting)
		return;

	spin_lock(&fs_info->tree_mod_seq_lock);
	list_del(&elem->list);
	elem->seq = 0;

	list_for_each_entry(cur_elem, &fs_info->tree_mod_seq_list, list) {
		if (cur_elem->seq < min_seq) {
			if (seq_putting > cur_elem->seq) {
				/*
				 * blocker with lower sequence number exists, we
				 * cannot remove anything from the log
				 */
				spin_unlock(&fs_info->tree_mod_seq_lock);
				return;
			}
			min_seq = cur_elem->seq;
		}
	}
	spin_unlock(&fs_info->tree_mod_seq_lock);

	/*
	 * we removed the lowest blocker from the blocker list, so there may be
	 * more processible delayed refs.
	 */
	wake_up(&fs_info->tree_mod_seq_wait);

	/*
	 * anything that's lower than the lowest existing (read: blocked)
	 * sequence number can be removed from the tree.
	 */
	tree_mod_log_write_lock(fs_info);
	tm_root = &fs_info->tree_mod_log;
	for (node = rb_first(tm_root); node; node = next) {
		next = rb_next(node);
		tm = container_of(node, struct tree_mod_elem, node);
		if (tm->seq > min_seq)
			continue;
		rb_erase(node, tm_root);
		kfree(tm);
	}
	tree_mod_log_write_unlock(fs_info);
}

/*
 * key order of the log:
 *       index -> sequence
 *
 * the index is the shifted logical of the *new* root node for root replace
 * operations, or the shifted logical of the affected block for all other
 * operations.
 */
static noinline int
__tree_mod_log_insert(struct btrfs_fs_info *fs_info, struct tree_mod_elem *tm)
{
	struct rb_root *tm_root;
	struct rb_node **new;
	struct rb_node *parent = NULL;
	struct tree_mod_elem *cur;

	BUG_ON(!tm || !tm->seq);

	tm_root = &fs_info->tree_mod_log;
	new = &tm_root->rb_node;
	while (*new) {
		cur = container_of(*new, struct tree_mod_elem, node);
		parent = *new;
		if (cur->index < tm->index)
			new = &((*new)->rb_left);
		else if (cur->index > tm->index)
			new = &((*new)->rb_right);
		else if (cur->seq < tm->seq)
			new = &((*new)->rb_left);
		else if (cur->seq > tm->seq)
			new = &((*new)->rb_right);
		else {
			kfree(tm);
			return -EEXIST;
		}
	}

	rb_link_node(&tm->node, parent, new);
	rb_insert_color(&tm->node, tm_root);
	return 0;
}

/*
 * Determines if logging can be omitted. Returns 1 if it can. Otherwise, it
 * returns zero with the tree_mod_log_lock acquired. The caller must hold
 * this until all tree mod log insertions are recorded in the rb tree and then
 * call tree_mod_log_write_unlock() to release.
 */
static inline int tree_mod_dont_log(struct btrfs_fs_info *fs_info,
				    struct extent_buffer *eb) {
	smp_mb();
	if (list_empty(&(fs_info)->tree_mod_seq_list))
		return 1;
	if (eb && btrfs_header_level(eb) == 0)
		return 1;

	tree_mod_log_write_lock(fs_info);
	if (list_empty(&fs_info->tree_mod_seq_list)) {
		/*
		 * someone emptied the list while we were waiting for the lock.
		 * we must not add to the list when no blocker exists.
		 */
		tree_mod_log_write_unlock(fs_info);
		return 1;
	}

	return 0;
}

/*
 * This allocates memory and gets a tree modification sequence number.
 *
 * Returns <0 on error.
 * Returns >0 (the added sequence number) on success.
 */
static inline int tree_mod_alloc(struct btrfs_fs_info *fs_info, gfp_t flags,
				 struct tree_mod_elem **tm_ret)
{
	struct tree_mod_elem *tm;

	/*
	 * once we switch from spin locks to something different, we should
	 * honor the flags parameter here.
	 */
	tm = *tm_ret = kzalloc(sizeof(*tm), GFP_ATOMIC);
	if (!tm)
		return -ENOMEM;

	tm->seq = btrfs_inc_tree_mod_seq(fs_info);
	return tm->seq;
}

static inline int
__tree_mod_log_insert_key(struct btrfs_fs_info *fs_info,
			  struct extent_buffer *eb, int slot,
			  enum mod_log_op op, gfp_t flags)
{
	int ret;
	struct tree_mod_elem *tm;

	ret = tree_mod_alloc(fs_info, flags, &tm);
	if (ret < 0)
		return ret;

	tm->index = eb->start >> PAGE_CACHE_SHIFT;
	if (op != MOD_LOG_KEY_ADD) {
		btrfs_node_key(eb, &tm->key, slot);
		tm->blockptr = btrfs_node_blockptr(eb, slot);
	}
	tm->op = op;
	tm->slot = slot;
	tm->generation = btrfs_node_ptr_generation(eb, slot);

	return __tree_mod_log_insert(fs_info, tm);
}

static noinline int
tree_mod_log_insert_key_mask(struct btrfs_fs_info *fs_info,
			     struct extent_buffer *eb, int slot,
			     enum mod_log_op op, gfp_t flags)
{
	int ret;

	if (tree_mod_dont_log(fs_info, eb))
		return 0;

	ret = __tree_mod_log_insert_key(fs_info, eb, slot, op, flags);

	tree_mod_log_write_unlock(fs_info);
	return ret;
}

static noinline int
tree_mod_log_insert_key(struct btrfs_fs_info *fs_info, struct extent_buffer *eb,
			int slot, enum mod_log_op op)
{
	return tree_mod_log_insert_key_mask(fs_info, eb, slot, op, GFP_NOFS);
}

static noinline int
tree_mod_log_insert_key_locked(struct btrfs_fs_info *fs_info,
			     struct extent_buffer *eb, int slot,
			     enum mod_log_op op)
{
	return __tree_mod_log_insert_key(fs_info, eb, slot, op, GFP_NOFS);
}

static noinline int
tree_mod_log_insert_move(struct btrfs_fs_info *fs_info,
			 struct extent_buffer *eb, int dst_slot, int src_slot,
			 int nr_items, gfp_t flags)
{
	struct tree_mod_elem *tm;
	int ret;
	int i;

	if (tree_mod_dont_log(fs_info, eb))
		return 0;

	for (i = 0; i + dst_slot < src_slot && i < nr_items; i++) {
		ret = tree_mod_log_insert_key_locked(fs_info, eb, i + dst_slot,
					      MOD_LOG_KEY_REMOVE_WHILE_MOVING);
		BUG_ON(ret < 0);
	}

	ret = tree_mod_alloc(fs_info, flags, &tm);
	if (ret < 0)
		goto out;

	tm->index = eb->start >> PAGE_CACHE_SHIFT;
	tm->slot = src_slot;
	tm->move.dst_slot = dst_slot;
	tm->move.nr_items = nr_items;
	tm->op = MOD_LOG_MOVE_KEYS;

	ret = __tree_mod_log_insert(fs_info, tm);
out:
	tree_mod_log_write_unlock(fs_info);
	return ret;
}

static inline void
__tree_mod_log_free_eb(struct btrfs_fs_info *fs_info, struct extent_buffer *eb)
{
	int i;
	u32 nritems;
	int ret;

	nritems = btrfs_header_nritems(eb);
	for (i = nritems - 1; i >= 0; i--) {
		ret = tree_mod_log_insert_key_locked(fs_info, eb, i,
					      MOD_LOG_KEY_REMOVE_WHILE_FREEING);
		BUG_ON(ret < 0);
	}
}

static noinline int
tree_mod_log_insert_root(struct btrfs_fs_info *fs_info,
			 struct extent_buffer *old_root,
			 struct extent_buffer *new_root, gfp_t flags)
{
	struct tree_mod_elem *tm;
	int ret;

	if (tree_mod_dont_log(fs_info, NULL))
		return 0;

	__tree_mod_log_free_eb(fs_info, old_root);

	ret = tree_mod_alloc(fs_info, flags, &tm);
	if (ret < 0)
		goto out;

	tm->index = new_root->start >> PAGE_CACHE_SHIFT;
	tm->old_root.logical = old_root->start;
	tm->old_root.level = btrfs_header_level(old_root);
	tm->generation = btrfs_header_generation(old_root);
	tm->op = MOD_LOG_ROOT_REPLACE;

	ret = __tree_mod_log_insert(fs_info, tm);
out:
	tree_mod_log_write_unlock(fs_info);
	return ret;
}

static struct tree_mod_elem *
__tree_mod_log_search(struct btrfs_fs_info *fs_info, u64 start, u64 min_seq,
		      int smallest)
{
	struct rb_root *tm_root;
	struct rb_node *node;
	struct tree_mod_elem *cur = NULL;
	struct tree_mod_elem *found = NULL;
	u64 index = start >> PAGE_CACHE_SHIFT;

	tree_mod_log_read_lock(fs_info);
	tm_root = &fs_info->tree_mod_log;
	node = tm_root->rb_node;
	while (node) {
		cur = container_of(node, struct tree_mod_elem, node);
		if (cur->index < index) {
			node = node->rb_left;
		} else if (cur->index > index) {
			node = node->rb_right;
		} else if (cur->seq < min_seq) {
			node = node->rb_left;
		} else if (!smallest) {
			/* we want the node with the highest seq */
			if (found)
				BUG_ON(found->seq > cur->seq);
			found = cur;
			node = node->rb_left;
		} else if (cur->seq > min_seq) {
			/* we want the node with the smallest seq */
			if (found)
				BUG_ON(found->seq < cur->seq);
			found = cur;
			node = node->rb_right;
		} else {
			found = cur;
			break;
		}
	}
	tree_mod_log_read_unlock(fs_info);

	return found;
}

/*
 * this returns the element from the log with the smallest time sequence
 * value that's in the log (the oldest log item). any element with a time
 * sequence lower than min_seq will be ignored.
 */
static struct tree_mod_elem *
tree_mod_log_search_oldest(struct btrfs_fs_info *fs_info, u64 start,
			   u64 min_seq)
{
	return __tree_mod_log_search(fs_info, start, min_seq, 1);
}

/*
 * this returns the element from the log with the largest time sequence
 * value that's in the log (the most recent log item). any element with
 * a time sequence lower than min_seq will be ignored.
 */
static struct tree_mod_elem *
tree_mod_log_search(struct btrfs_fs_info *fs_info, u64 start, u64 min_seq)
{
	return __tree_mod_log_search(fs_info, start, min_seq, 0);
}

static noinline void
tree_mod_log_eb_copy(struct btrfs_fs_info *fs_info, struct extent_buffer *dst,
		     struct extent_buffer *src, unsigned long dst_offset,
		     unsigned long src_offset, int nr_items)
{
	int ret;
	int i;

	if (tree_mod_dont_log(fs_info, NULL))
		return;

	if (btrfs_header_level(dst) == 0 && btrfs_header_level(src) == 0) {
		tree_mod_log_write_unlock(fs_info);
		return;
	}

	for (i = 0; i < nr_items; i++) {
		ret = tree_mod_log_insert_key_locked(fs_info, src,
						     i + src_offset,
						     MOD_LOG_KEY_REMOVE);
		BUG_ON(ret < 0);
		ret = tree_mod_log_insert_key_locked(fs_info, dst,
						     i + dst_offset,
						     MOD_LOG_KEY_ADD);
		BUG_ON(ret < 0);
	}

	tree_mod_log_write_unlock(fs_info);
}

static inline void
tree_mod_log_eb_move(struct btrfs_fs_info *fs_info, struct extent_buffer *dst,
		     int dst_offset, int src_offset, int nr_items)
{
	int ret;
	ret = tree_mod_log_insert_move(fs_info, dst, dst_offset, src_offset,
				       nr_items, GFP_NOFS);
	BUG_ON(ret < 0);
}

static noinline void
tree_mod_log_set_node_key(struct btrfs_fs_info *fs_info,
			  struct extent_buffer *eb,
			  struct btrfs_disk_key *disk_key, int slot, int atomic)
{
	int ret;

	ret = tree_mod_log_insert_key_mask(fs_info, eb, slot,
					   MOD_LOG_KEY_REPLACE,
					   atomic ? GFP_ATOMIC : GFP_NOFS);
	BUG_ON(ret < 0);
}

static noinline void
tree_mod_log_free_eb(struct btrfs_fs_info *fs_info, struct extent_buffer *eb)
{
	if (tree_mod_dont_log(fs_info, eb))
		return;

	__tree_mod_log_free_eb(fs_info, eb);

	tree_mod_log_write_unlock(fs_info);
}

static noinline void
tree_mod_log_set_root_pointer(struct btrfs_root *root,
			      struct extent_buffer *new_root_node)
{
	int ret;
	ret = tree_mod_log_insert_root(root->fs_info, root->node,
				       new_root_node, GFP_NOFS);
	BUG_ON(ret < 0);
}

/*
 * check if the tree block can be shared by multiple trees
 */
int btrfs_block_can_be_shared(struct btrfs_root *root,
			      struct extent_buffer *buf)
{
	/*
	 * Tree blocks not in refernece counted trees and tree roots
	 * are never shared. If a block was allocated after the last
	 * snapshot and the block was not allocated by tree relocation,
	 * we know the block is not shared.
	 */
	if (root->ref_cows &&
	    buf != root->node && buf != root->commit_root &&
	    (btrfs_header_generation(buf) <=
	     btrfs_root_last_snapshot(&root->root_item) ||
	     btrfs_header_flag(buf, BTRFS_HEADER_FLAG_RELOC)))
		return 1;
#ifdef BTRFS_COMPAT_EXTENT_TREE_V0
	if (root->ref_cows &&
	    btrfs_header_backref_rev(buf) < BTRFS_MIXED_BACKREF_REV)
		return 1;
#endif
	return 0;
}

static noinline int update_ref_for_cow(struct btrfs_trans_handle *trans,
				       struct btrfs_root *root,
				       struct extent_buffer *buf,
				       struct extent_buffer *cow,
				       int *last_ref)
{
	u64 refs;
	u64 owner;
	u64 flags;
	u64 new_flags = 0;
	int ret;

	/*
	 * Backrefs update rules:
	 *
	 * Always use full backrefs for extent pointers in tree block
	 * allocated by tree relocation.
	 *
	 * If a shared tree block is no longer referenced by its owner
	 * tree (btrfs_header_owner(buf) == root->root_key.objectid),
	 * use full backrefs for extent pointers in tree block.
	 *
	 * If a tree block is been relocating
	 * (root->root_key.objectid == BTRFS_TREE_RELOC_OBJECTID),
	 * use full backrefs for extent pointers in tree block.
	 * The reason for this is some operations (such as drop tree)
	 * are only allowed for blocks use full backrefs.
	 */

	if (btrfs_block_can_be_shared(root, buf)) {
		ret = btrfs_lookup_extent_info(trans, root, buf->start,
					       buf->len, &refs, &flags);
		if (ret)
			return ret;
		if (refs == 0) {
			ret = -EROFS;
			btrfs_std_error(root->fs_info, ret);
			return ret;
		}
	} else {
		refs = 1;
		if (root->root_key.objectid == BTRFS_TREE_RELOC_OBJECTID ||
		    btrfs_header_backref_rev(buf) < BTRFS_MIXED_BACKREF_REV)
			flags = BTRFS_BLOCK_FLAG_FULL_BACKREF;
		else
			flags = 0;
	}

	owner = btrfs_header_owner(buf);
	BUG_ON(owner == BTRFS_TREE_RELOC_OBJECTID &&
	       !(flags & BTRFS_BLOCK_FLAG_FULL_BACKREF));

	if (refs > 1) {
		if ((owner == root->root_key.objectid ||
		     root->root_key.objectid == BTRFS_TREE_RELOC_OBJECTID) &&
		    !(flags & BTRFS_BLOCK_FLAG_FULL_BACKREF)) {
			ret = btrfs_inc_ref(trans, root, buf, 1, 1);
			BUG_ON(ret); /* -ENOMEM */

			if (root->root_key.objectid ==
			    BTRFS_TREE_RELOC_OBJECTID) {
				ret = btrfs_dec_ref(trans, root, buf, 0, 1);
				BUG_ON(ret); /* -ENOMEM */
				ret = btrfs_inc_ref(trans, root, cow, 1, 1);
				BUG_ON(ret); /* -ENOMEM */
			}
			new_flags |= BTRFS_BLOCK_FLAG_FULL_BACKREF;
		} else {

			if (root->root_key.objectid ==
			    BTRFS_TREE_RELOC_OBJECTID)
				ret = btrfs_inc_ref(trans, root, cow, 1, 1);
			else
				ret = btrfs_inc_ref(trans, root, cow, 0, 1);
			BUG_ON(ret); /* -ENOMEM */
		}
		if (new_flags != 0) {
			ret = btrfs_set_disk_extent_flags(trans, root,
							  buf->start,
							  buf->len,
							  new_flags, 0);
			if (ret)
				return ret;
		}
	} else {
		if (flags & BTRFS_BLOCK_FLAG_FULL_BACKREF) {
			if (root->root_key.objectid ==
			    BTRFS_TREE_RELOC_OBJECTID)
				ret = btrfs_inc_ref(trans, root, cow, 1, 1);
			else
				ret = btrfs_inc_ref(trans, root, cow, 0, 1);
			BUG_ON(ret); /* -ENOMEM */
			ret = btrfs_dec_ref(trans, root, buf, 1, 1);
			BUG_ON(ret); /* -ENOMEM */
		}
		/*
		 * don't log freeing in case we're freeing the root node, this
		 * is done by tree_mod_log_set_root_pointer later
		 */
		if (buf != root->node && btrfs_header_level(buf) != 0)
			tree_mod_log_free_eb(root->fs_info, buf);
		clean_tree_block(trans, root, buf);
		*last_ref = 1;
	}
	return 0;
}

/*
 * does the dirty work in cow of a single block.  The parent block (if
 * supplied) is updated to point to the new cow copy.  The new buffer is marked
 * dirty and returned locked.  If you modify the block it needs to be marked
 * dirty again.
 *
 * search_start -- an allocation hint for the new block
 *
 * empty_size -- a hint that you plan on doing more cow.  This is the size in
 * bytes the allocator should try to find free next to the block it returns.
 * This is just a hint and may be ignored by the allocator.
 */
static noinline int __btrfs_cow_block(struct btrfs_trans_handle *trans,
			     struct btrfs_root *root,
			     struct extent_buffer *buf,
			     struct extent_buffer *parent, int parent_slot,
			     struct extent_buffer **cow_ret,
			     u64 search_start, u64 empty_size)
{
	struct btrfs_disk_key disk_key;
	struct extent_buffer *cow;
	int level, ret;
	int last_ref = 0;
	int unlock_orig = 0;
	u64 parent_start;

	if (*cow_ret == buf)
		unlock_orig = 1;

	btrfs_assert_tree_locked(buf);

	WARN_ON(root->ref_cows && trans->transid !=
		root->fs_info->running_transaction->transid);
	WARN_ON(root->ref_cows && trans->transid != root->last_trans);

	level = btrfs_header_level(buf);

	if (level == 0)
		btrfs_item_key(buf, &disk_key, 0);
	else
		btrfs_node_key(buf, &disk_key, 0);

	if (root->root_key.objectid == BTRFS_TREE_RELOC_OBJECTID) {
		if (parent)
			parent_start = parent->start;
		else
			parent_start = 0;
	} else
		parent_start = 0;

	cow = btrfs_alloc_free_block(trans, root, buf->len, parent_start,
				     root->root_key.objectid, &disk_key,
				     level, search_start, empty_size);
	if (IS_ERR(cow))
		return PTR_ERR(cow);

	/* cow is set to blocking by btrfs_init_new_buffer */

	copy_extent_buffer(cow, buf, 0, 0, cow->len);
	btrfs_set_header_bytenr(cow, cow->start);
	btrfs_set_header_generation(cow, trans->transid);
	btrfs_set_header_backref_rev(cow, BTRFS_MIXED_BACKREF_REV);
	btrfs_clear_header_flag(cow, BTRFS_HEADER_FLAG_WRITTEN |
				     BTRFS_HEADER_FLAG_RELOC);
	if (root->root_key.objectid == BTRFS_TREE_RELOC_OBJECTID)
		btrfs_set_header_flag(cow, BTRFS_HEADER_FLAG_RELOC);
	else
		btrfs_set_header_owner(cow, root->root_key.objectid);

	write_extent_buffer(cow, root->fs_info->fsid,
			    (unsigned long)btrfs_header_fsid(cow),
			    BTRFS_FSID_SIZE);

	ret = update_ref_for_cow(trans, root, buf, cow, &last_ref);
	if (ret) {
		btrfs_abort_transaction(trans, root, ret);
		return ret;
	}

	if (root->ref_cows)
		btrfs_reloc_cow_block(trans, root, buf, cow);

	if (buf == root->node) {
		WARN_ON(parent && parent != buf);
		if (root->root_key.objectid == BTRFS_TREE_RELOC_OBJECTID ||
		    btrfs_header_backref_rev(buf) < BTRFS_MIXED_BACKREF_REV)
			parent_start = buf->start;
		else
			parent_start = 0;

		extent_buffer_get(cow);
		tree_mod_log_set_root_pointer(root, cow);
		rcu_assign_pointer(root->node, cow);

		btrfs_free_tree_block(trans, root, buf, parent_start,
				      last_ref);
		free_extent_buffer(buf);
		add_root_to_dirty_list(root);
	} else {
		if (root->root_key.objectid == BTRFS_TREE_RELOC_OBJECTID)
			parent_start = parent->start;
		else
			parent_start = 0;

		WARN_ON(trans->transid != btrfs_header_generation(parent));
		tree_mod_log_insert_key(root->fs_info, parent, parent_slot,
					MOD_LOG_KEY_REPLACE);
		btrfs_set_node_blockptr(parent, parent_slot,
					cow->start);
		btrfs_set_node_ptr_generation(parent, parent_slot,
					      trans->transid);
		btrfs_mark_buffer_dirty(parent);
		btrfs_free_tree_block(trans, root, buf, parent_start,
				      last_ref);
	}
	if (unlock_orig)
		btrfs_tree_unlock(buf);
	free_extent_buffer_stale(buf);
	btrfs_mark_buffer_dirty(cow);
	*cow_ret = cow;
	return 0;
}

/*
 * returns the logical address of the oldest predecessor of the given root.
 * entries older than time_seq are ignored.
 */
static struct tree_mod_elem *
__tree_mod_log_oldest_root(struct btrfs_fs_info *fs_info,
			   struct btrfs_root *root, u64 time_seq)
{
	struct tree_mod_elem *tm;
	struct tree_mod_elem *found = NULL;
	u64 root_logical = root->node->start;
	int looped = 0;

	if (!time_seq)
		return 0;

	/*
	 * the very last operation that's logged for a root is the replacement
	 * operation (if it is replaced at all). this has the index of the *new*
	 * root, making it the very first operation that's logged for this root.
	 */
	while (1) {
		tm = tree_mod_log_search_oldest(fs_info, root_logical,
						time_seq);
		if (!looped && !tm)
			return 0;
		/*
		 * if there are no tree operation for the oldest root, we simply
		 * return it. this should only happen if that (old) root is at
		 * level 0.
		 */
		if (!tm)
			break;

		/*
		 * if there's an operation that's not a root replacement, we
		 * found the oldest version of our root. normally, we'll find a
		 * MOD_LOG_KEY_REMOVE_WHILE_FREEING operation here.
		 */
		if (tm->op != MOD_LOG_ROOT_REPLACE)
			break;

		found = tm;
		root_logical = tm->old_root.logical;
		BUG_ON(root_logical == root->node->start);
		looped = 1;
	}

	/* if there's no old root to return, return what we found instead */
	if (!found)
		found = tm;

	return found;
}

/*
 * tm is a pointer to the first operation to rewind within eb. then, all
 * previous operations will be rewinded (until we reach something older than
 * time_seq).
 */
static void
__tree_mod_log_rewind(struct extent_buffer *eb, u64 time_seq,
		      struct tree_mod_elem *first_tm)
{
	u32 n;
	struct rb_node *next;
	struct tree_mod_elem *tm = first_tm;
	unsigned long o_dst;
	unsigned long o_src;
	unsigned long p_size = sizeof(struct btrfs_key_ptr);

	n = btrfs_header_nritems(eb);
	while (tm && tm->seq >= time_seq) {
		/*
		 * all the operations are recorded with the operator used for
		 * the modification. as we're going backwards, we do the
		 * opposite of each operation here.
		 */
		switch (tm->op) {
		case MOD_LOG_KEY_REMOVE_WHILE_FREEING:
			BUG_ON(tm->slot < n);
		case MOD_LOG_KEY_REMOVE_WHILE_MOVING:
		case MOD_LOG_KEY_REMOVE:
			btrfs_set_node_key(eb, &tm->key, tm->slot);
			btrfs_set_node_blockptr(eb, tm->slot, tm->blockptr);
			btrfs_set_node_ptr_generation(eb, tm->slot,
						      tm->generation);
			n++;
			break;
		case MOD_LOG_KEY_REPLACE:
			BUG_ON(tm->slot >= n);
			btrfs_set_node_key(eb, &tm->key, tm->slot);
			btrfs_set_node_blockptr(eb, tm->slot, tm->blockptr);
			btrfs_set_node_ptr_generation(eb, tm->slot,
						      tm->generation);
			break;
		case MOD_LOG_KEY_ADD:
			/* if a move operation is needed it's in the log */
			n--;
			break;
		case MOD_LOG_MOVE_KEYS:
			o_dst = btrfs_node_key_ptr_offset(tm->slot);
			o_src = btrfs_node_key_ptr_offset(tm->move.dst_slot);
			memmove_extent_buffer(eb, o_dst, o_src,
					      tm->move.nr_items * p_size);
			break;
		case MOD_LOG_ROOT_REPLACE:
			/*
			 * this operation is special. for roots, this must be
			 * handled explicitly before rewinding.
			 * for non-roots, this operation may exist if the node
			 * was a root: root A -> child B; then A gets empty and
			 * B is promoted to the new root. in the mod log, we'll
			 * have a root-replace operation for B, a tree block
			 * that is no root. we simply ignore that operation.
			 */
			break;
		}
		next = rb_next(&tm->node);
		if (!next)
			break;
		tm = container_of(next, struct tree_mod_elem, node);
		if (tm->index != first_tm->index)
			break;
	}
	btrfs_set_header_nritems(eb, n);
}

static struct extent_buffer *
tree_mod_log_rewind(struct btrfs_fs_info *fs_info, struct extent_buffer *eb,
		    u64 time_seq)
{
	struct extent_buffer *eb_rewin;
	struct tree_mod_elem *tm;

	if (!time_seq)
		return eb;

	if (btrfs_header_level(eb) == 0)
		return eb;

	tm = tree_mod_log_search(fs_info, eb->start, time_seq);
	if (!tm)
		return eb;

	if (tm->op == MOD_LOG_KEY_REMOVE_WHILE_FREEING) {
		BUG_ON(tm->slot != 0);
		eb_rewin = alloc_dummy_extent_buffer(eb->start,
						fs_info->tree_root->nodesize);
		BUG_ON(!eb_rewin);
		btrfs_set_header_bytenr(eb_rewin, eb->start);
		btrfs_set_header_backref_rev(eb_rewin,
					     btrfs_header_backref_rev(eb));
		btrfs_set_header_owner(eb_rewin, btrfs_header_owner(eb));
		btrfs_set_header_level(eb_rewin, btrfs_header_level(eb));
	} else {
		eb_rewin = btrfs_clone_extent_buffer(eb);
		BUG_ON(!eb_rewin);
	}

	extent_buffer_get(eb_rewin);
	free_extent_buffer(eb);

	__tree_mod_log_rewind(eb_rewin, time_seq, tm);

	return eb_rewin;
}

/*
 * get_old_root() rewinds the state of @root's root node to the given @time_seq
 * value. If there are no changes, the current root->root_node is returned. If
 * anything changed in between, there's a fresh buffer allocated on which the
 * rewind operations are done. In any case, the returned buffer is read locked.
 * Returns NULL on error (with no locks held).
 */
static inline struct extent_buffer *
get_old_root(struct btrfs_root *root, u64 time_seq)
{
	struct tree_mod_elem *tm;
	struct extent_buffer *eb;
	struct tree_mod_root *old_root = NULL;
	u64 old_generation = 0;
	u64 logical;

	eb = btrfs_read_lock_root_node(root);
	tm = __tree_mod_log_oldest_root(root->fs_info, root, time_seq);
	if (!tm)
		return root->node;

	if (tm->op == MOD_LOG_ROOT_REPLACE) {
		old_root = &tm->old_root;
		old_generation = tm->generation;
		logical = old_root->logical;
	} else {
		logical = root->node->start;
	}

	tm = tree_mod_log_search(root->fs_info, logical, time_seq);
	if (old_root)
		eb = alloc_dummy_extent_buffer(logical, root->nodesize);
	else
		eb = btrfs_clone_extent_buffer(root->node);
	btrfs_tree_read_unlock(root->node);
	free_extent_buffer(root->node);
	if (!eb)
		return NULL;
	btrfs_tree_read_lock(eb);
	if (old_root) {
		btrfs_set_header_bytenr(eb, eb->start);
		btrfs_set_header_backref_rev(eb, BTRFS_MIXED_BACKREF_REV);
		btrfs_set_header_owner(eb, root->root_key.objectid);
		btrfs_set_header_level(eb, old_root->level);
		btrfs_set_header_generation(eb, old_generation);
	}
	if (tm)
		__tree_mod_log_rewind(eb, time_seq, tm);
	else
		WARN_ON(btrfs_header_level(eb) != 0);
	extent_buffer_get(eb);

	return eb;
}

static inline int should_cow_block(struct btrfs_trans_handle *trans,
				   struct btrfs_root *root,
				   struct extent_buffer *buf)
{
	/* ensure we can see the force_cow */
	smp_rmb();

	/*
	 * We do not need to cow a block if
	 * 1) this block is not created or changed in this transaction;
	 * 2) this block does not belong to TREE_RELOC tree;
	 * 3) the root is not forced COW.
	 *
	 * What is forced COW:
	 *    when we create snapshot during commiting the transaction,
	 *    after we've finished coping src root, we must COW the shared
	 *    block to ensure the metadata consistency.
	 */
	if (btrfs_header_generation(buf) == trans->transid &&
	    !btrfs_header_flag(buf, BTRFS_HEADER_FLAG_WRITTEN) &&
	    !(root->root_key.objectid != BTRFS_TREE_RELOC_OBJECTID &&
	      btrfs_header_flag(buf, BTRFS_HEADER_FLAG_RELOC)) &&
	    !root->force_cow)
		return 0;
	return 1;
}

/*
 * cows a single block, see __btrfs_cow_block for the real work.
 * This version of it has extra checks so that a block isn't cow'd more than
 * once per transaction, as long as it hasn't been written yet
 */
noinline int btrfs_cow_block(struct btrfs_trans_handle *trans,
		    struct btrfs_root *root, struct extent_buffer *buf,
		    struct extent_buffer *parent, int parent_slot,
		    struct extent_buffer **cow_ret)
{
	u64 search_start;
	int ret;

	if (trans->transaction != root->fs_info->running_transaction) {
		printk(KERN_CRIT "trans %llu running %llu\n",
		       (unsigned long long)trans->transid,
		       (unsigned long long)
		       root->fs_info->running_transaction->transid);
		WARN_ON(1);
	}
	if (trans->transid != root->fs_info->generation) {
		printk(KERN_CRIT "trans %llu running %llu\n",
		       (unsigned long long)trans->transid,
		       (unsigned long long)root->fs_info->generation);
		WARN_ON(1);
	}

	if (!should_cow_block(trans, root, buf)) {
		*cow_ret = buf;
		return 0;
	}

	search_start = buf->start & ~((u64)(1024 * 1024 * 1024) - 1);

	if (parent)
		btrfs_set_lock_blocking(parent);
	btrfs_set_lock_blocking(buf);

	ret = __btrfs_cow_block(trans, root, buf, parent,
				 parent_slot, cow_ret, search_start, 0);

	trace_btrfs_cow_block(root, buf, *cow_ret);

	return ret;
}

/*
 * helper function for defrag to decide if two blocks pointed to by a
 * node are actually close by
 */
static int close_blocks(u64 blocknr, u64 other, u32 blocksize)
{
	if (blocknr < other && other - (blocknr + blocksize) < 32768)
		return 1;
	if (blocknr > other && blocknr - (other + blocksize) < 32768)
		return 1;
	return 0;
}

/*
 * compare two keys in a memcmp fashion
 */
static int comp_keys(struct btrfs_disk_key *disk, struct btrfs_key *k2)
{
	struct btrfs_key k1;

	btrfs_disk_key_to_cpu(&k1, disk);

	return btrfs_comp_cpu_keys(&k1, k2);
}

/*
 * same as comp_keys only with two btrfs_key's
 */
int btrfs_comp_cpu_keys(struct btrfs_key *k1, struct btrfs_key *k2)
{
	if (k1->objectid > k2->objectid)
		return 1;
	if (k1->objectid < k2->objectid)
		return -1;
	if (k1->type > k2->type)
		return 1;
	if (k1->type < k2->type)
		return -1;
	if (k1->offset > k2->offset)
		return 1;
	if (k1->offset < k2->offset)
		return -1;
	return 0;
}

/*
 * this is used by the defrag code to go through all the
 * leaves pointed to by a node and reallocate them so that
 * disk order is close to key order
 */
int btrfs_realloc_node(struct btrfs_trans_handle *trans,
		       struct btrfs_root *root, struct extent_buffer *parent,
		       int start_slot, int cache_only, u64 *last_ret,
		       struct btrfs_key *progress)
{
	struct extent_buffer *cur;
	u64 blocknr;
	u64 gen;
	u64 search_start = *last_ret;
	u64 last_block = 0;
	u64 other;
	u32 parent_nritems;
	int end_slot;
	int i;
	int err = 0;
	int parent_level;
	int uptodate;
	u32 blocksize;
	int progress_passed = 0;
	struct btrfs_disk_key disk_key;

	parent_level = btrfs_header_level(parent);
	if (cache_only && parent_level != 1)
		return 0;

	if (trans->transaction != root->fs_info->running_transaction)
		WARN_ON(1);
	if (trans->transid != root->fs_info->generation)
		WARN_ON(1);

	parent_nritems = btrfs_header_nritems(parent);
	blocksize = btrfs_level_size(root, parent_level - 1);
	end_slot = parent_nritems;

	if (parent_nritems == 1)
		return 0;

	btrfs_set_lock_blocking(parent);

	for (i = start_slot; i < end_slot; i++) {
		int close = 1;

		btrfs_node_key(parent, &disk_key, i);
		if (!progress_passed && comp_keys(&disk_key, progress) < 0)
			continue;

		progress_passed = 1;
		blocknr = btrfs_node_blockptr(parent, i);
		gen = btrfs_node_ptr_generation(parent, i);
		if (last_block == 0)
			last_block = blocknr;

		if (i > 0) {
			other = btrfs_node_blockptr(parent, i - 1);
			close = close_blocks(blocknr, other, blocksize);
		}
		if (!close && i < end_slot - 2) {
			other = btrfs_node_blockptr(parent, i + 1);
			close = close_blocks(blocknr, other, blocksize);
		}
		if (close) {
			last_block = blocknr;
			continue;
		}

		cur = btrfs_find_tree_block(root, blocknr, blocksize);
		if (cur)
			uptodate = btrfs_buffer_uptodate(cur, gen, 0);
		else
			uptodate = 0;
		if (!cur || !uptodate) {
			if (cache_only) {
				free_extent_buffer(cur);
				continue;
			}
			if (!cur) {
				cur = read_tree_block(root, blocknr,
							 blocksize, gen);
				if (!cur)
					return -EIO;
			} else if (!uptodate) {
				err = btrfs_read_buffer(cur, gen);
				if (err) {
					free_extent_buffer(cur);
					return err;
				}
			}
		}
		if (search_start == 0)
			search_start = last_block;

		btrfs_tree_lock(cur);
		btrfs_set_lock_blocking(cur);
		err = __btrfs_cow_block(trans, root, cur, parent, i,
					&cur, search_start,
					min(16 * blocksize,
					    (end_slot - i) * blocksize));
		if (err) {
			btrfs_tree_unlock(cur);
			free_extent_buffer(cur);
			break;
		}
		search_start = cur->start;
		last_block = cur->start;
		*last_ret = search_start;
		btrfs_tree_unlock(cur);
		free_extent_buffer(cur);
	}
	return err;
}

/*
 * The leaf data grows from end-to-front in the node.
 * this returns the address of the start of the last item,
 * which is the stop of the leaf data stack
 */
static inline unsigned int leaf_data_end(struct btrfs_root *root,
					 struct extent_buffer *leaf)
{
	u32 nr = btrfs_header_nritems(leaf);
	if (nr == 0)
		return BTRFS_LEAF_DATA_SIZE(root);
	return btrfs_item_offset_nr(leaf, nr - 1);
}


/*
 * search for key in the extent_buffer.  The items start at offset p,
 * and they are item_size apart.  There are 'max' items in p.
 *
 * the slot in the array is returned via slot, and it points to
 * the place where you would insert key if it is not found in
 * the array.
 *
 * slot may point to max if the key is bigger than all of the keys
 */
static noinline int generic_bin_search(struct extent_buffer *eb,
				       unsigned long p,
				       int item_size, struct btrfs_key *key,
				       int max, int *slot)
{
	int low = 0;
	int high = max;
	int mid;
	int ret;
	struct btrfs_disk_key *tmp = NULL;
	struct btrfs_disk_key unaligned;
	unsigned long offset;
	char *kaddr = NULL;
	unsigned long map_start = 0;
	unsigned long map_len = 0;
	int err;

	while (low < high) {
		mid = (low + high) / 2;
		offset = p + mid * item_size;

		if (!kaddr || offset < map_start ||
		    (offset + sizeof(struct btrfs_disk_key)) >
		    map_start + map_len) {

			err = map_private_extent_buffer(eb, offset,
						sizeof(struct btrfs_disk_key),
						&kaddr, &map_start, &map_len);

			if (!err) {
				tmp = (struct btrfs_disk_key *)(kaddr + offset -
							map_start);
			} else {
				read_extent_buffer(eb, &unaligned,
						   offset, sizeof(unaligned));
				tmp = &unaligned;
			}

		} else {
			tmp = (struct btrfs_disk_key *)(kaddr + offset -
							map_start);
		}
		ret = comp_keys(tmp, key);

		if (ret < 0)
			low = mid + 1;
		else if (ret > 0)
			high = mid;
		else {
			*slot = mid;
			return 0;
		}
	}
	*slot = low;
	return 1;
}

/*
 * simple bin_search frontend that does the right thing for
 * leaves vs nodes
 */
static int bin_search(struct extent_buffer *eb, struct btrfs_key *key,
		      int level, int *slot)
{
	if (level == 0)
		return generic_bin_search(eb,
					  offsetof(struct btrfs_leaf, items),
					  sizeof(struct btrfs_item),
					  key, btrfs_header_nritems(eb),
					  slot);
	else
		return generic_bin_search(eb,
					  offsetof(struct btrfs_node, ptrs),
					  sizeof(struct btrfs_key_ptr),
					  key, btrfs_header_nritems(eb),
					  slot);
}

int btrfs_bin_search(struct extent_buffer *eb, struct btrfs_key *key,
		     int level, int *slot)
{
	return bin_search(eb, key, level, slot);
}

static void root_add_used(struct btrfs_root *root, u32 size)
{
	spin_lock(&root->accounting_lock);
	btrfs_set_root_used(&root->root_item,
			    btrfs_root_used(&root->root_item) + size);
	spin_unlock(&root->accounting_lock);
}

static void root_sub_used(struct btrfs_root *root, u32 size)
{
	spin_lock(&root->accounting_lock);
	btrfs_set_root_used(&root->root_item,
			    btrfs_root_used(&root->root_item) - size);
	spin_unlock(&root->accounting_lock);
}

/* given a node and slot number, this reads the blocks it points to.  The
 * extent buffer is returned with a reference taken (but unlocked).
 * NULL is returned on error.
 */
static noinline struct extent_buffer *read_node_slot(struct btrfs_root *root,
				   struct extent_buffer *parent, int slot)
{
	int level = btrfs_header_level(parent);
	if (slot < 0)
		return NULL;
	if (slot >= btrfs_header_nritems(parent))
		return NULL;

	BUG_ON(level == 0);

	return read_tree_block(root, btrfs_node_blockptr(parent, slot),
		       btrfs_level_size(root, level - 1),
		       btrfs_node_ptr_generation(parent, slot));
}

/*
 * node level balancing, used to make sure nodes are in proper order for
 * item deletion.  We balance from the top down, so we have to make sure
 * that a deletion won't leave an node completely empty later on.
 */
static noinline int balance_level(struct btrfs_trans_handle *trans,
			 struct btrfs_root *root,
			 struct btrfs_path *path, int level)
{
	struct extent_buffer *right = NULL;
	struct extent_buffer *mid;
	struct extent_buffer *left = NULL;
	struct extent_buffer *parent = NULL;
	int ret = 0;
	int wret;
	int pslot;
	int orig_slot = path->slots[level];
	u64 orig_ptr;

	if (level == 0)
		return 0;

	mid = path->nodes[level];

	WARN_ON(path->locks[level] != BTRFS_WRITE_LOCK &&
		path->locks[level] != BTRFS_WRITE_LOCK_BLOCKING);
	WARN_ON(btrfs_header_generation(mid) != trans->transid);

	orig_ptr = btrfs_node_blockptr(mid, orig_slot);

	if (level < BTRFS_MAX_LEVEL - 1) {
		parent = path->nodes[level + 1];
		pslot = path->slots[level + 1];
	}

	/*
	 * deal with the case where there is only one pointer in the root
	 * by promoting the node below to a root
	 */
	if (!parent) {
		struct extent_buffer *child;

		if (btrfs_header_nritems(mid) != 1)
			return 0;

		/* promote the child to a root */
		child = read_node_slot(root, mid, 0);
		if (!child) {
			ret = -EROFS;
			btrfs_std_error(root->fs_info, ret);
			goto enospc;
		}

		btrfs_tree_lock(child);
		btrfs_set_lock_blocking(child);
		ret = btrfs_cow_block(trans, root, child, mid, 0, &child);
		if (ret) {
			btrfs_tree_unlock(child);
			free_extent_buffer(child);
			goto enospc;
		}

		tree_mod_log_set_root_pointer(root, child);
		rcu_assign_pointer(root->node, child);

		add_root_to_dirty_list(root);
		btrfs_tree_unlock(child);

		path->locks[level] = 0;
		path->nodes[level] = NULL;
		clean_tree_block(trans, root, mid);
		btrfs_tree_unlock(mid);
		/* once for the path */
		free_extent_buffer(mid);

		root_sub_used(root, mid->len);
		btrfs_free_tree_block(trans, root, mid, 0, 1);
		/* once for the root ptr */
		free_extent_buffer_stale(mid);
		return 0;
	}
	if (btrfs_header_nritems(mid) >
	    BTRFS_NODEPTRS_PER_BLOCK(root) / 4)
		return 0;

	left = read_node_slot(root, parent, pslot - 1);
	if (left) {
		btrfs_tree_lock(left);
		btrfs_set_lock_blocking(left);
		wret = btrfs_cow_block(trans, root, left,
				       parent, pslot - 1, &left);
		if (wret) {
			ret = wret;
			goto enospc;
		}
	}
	right = read_node_slot(root, parent, pslot + 1);
	if (right) {
		btrfs_tree_lock(right);
		btrfs_set_lock_blocking(right);
		wret = btrfs_cow_block(trans, root, right,
				       parent, pslot + 1, &right);
		if (wret) {
			ret = wret;
			goto enospc;
		}
	}

	/* first, try to make some room in the middle buffer */
	if (left) {
		orig_slot += btrfs_header_nritems(left);
		wret = push_node_left(trans, root, left, mid, 1);
		if (wret < 0)
			ret = wret;
	}

	/*
	 * then try to empty the right most buffer into the middle
	 */
	if (right) {
		wret = push_node_left(trans, root, mid, right, 1);
		if (wret < 0 && wret != -ENOSPC)
			ret = wret;
		if (btrfs_header_nritems(right) == 0) {
			clean_tree_block(trans, root, right);
			btrfs_tree_unlock(right);
			del_ptr(trans, root, path, level + 1, pslot + 1, 1);
			root_sub_used(root, right->len);
			btrfs_free_tree_block(trans, root, right, 0, 1);
			free_extent_buffer_stale(right);
			right = NULL;
		} else {
			struct btrfs_disk_key right_key;
			btrfs_node_key(right, &right_key, 0);
			tree_mod_log_set_node_key(root->fs_info, parent,
						  &right_key, pslot + 1, 0);
			btrfs_set_node_key(parent, &right_key, pslot + 1);
			btrfs_mark_buffer_dirty(parent);
		}
	}
	if (btrfs_header_nritems(mid) == 1) {
		/*
		 * we're not allowed to leave a node with one item in the
		 * tree during a delete.  A deletion from lower in the tree
		 * could try to delete the only pointer in this node.
		 * So, pull some keys from the left.
		 * There has to be a left pointer at this point because
		 * otherwise we would have pulled some pointers from the
		 * right
		 */
		if (!left) {
			ret = -EROFS;
			btrfs_std_error(root->fs_info, ret);
			goto enospc;
		}
		wret = balance_node_right(trans, root, mid, left);
		if (wret < 0) {
			ret = wret;
			goto enospc;
		}
		if (wret == 1) {
			wret = push_node_left(trans, root, left, mid, 1);
			if (wret < 0)
				ret = wret;
		}
		BUG_ON(wret == 1);
	}
	if (btrfs_header_nritems(mid) == 0) {
		clean_tree_block(trans, root, mid);
		btrfs_tree_unlock(mid);
		del_ptr(trans, root, path, level + 1, pslot, 1);
		root_sub_used(root, mid->len);
		btrfs_free_tree_block(trans, root, mid, 0, 1);
		free_extent_buffer_stale(mid);
		mid = NULL;
	} else {
		/* update the parent key to reflect our changes */
		struct btrfs_disk_key mid_key;
		btrfs_node_key(mid, &mid_key, 0);
		tree_mod_log_set_node_key(root->fs_info, parent, &mid_key,
					  pslot, 0);
		btrfs_set_node_key(parent, &mid_key, pslot);
		btrfs_mark_buffer_dirty(parent);
	}

	/* update the path */
	if (left) {
		if (btrfs_header_nritems(left) > orig_slot) {
			extent_buffer_get(left);
			/* left was locked after cow */
			path->nodes[level] = left;
			path->slots[level + 1] -= 1;
			path->slots[level] = orig_slot;
			if (mid) {
				btrfs_tree_unlock(mid);
				free_extent_buffer(mid);
			}
		} else {
			orig_slot -= btrfs_header_nritems(left);
			path->slots[level] = orig_slot;
		}
	}
	/* double check we haven't messed things up */
	if (orig_ptr !=
	    btrfs_node_blockptr(path->nodes[level], path->slots[level]))
		BUG();
enospc:
	if (right) {
		btrfs_tree_unlock(right);
		free_extent_buffer(right);
	}
	if (left) {
		if (path->nodes[level] != left)
			btrfs_tree_unlock(left);
		free_extent_buffer(left);
	}
	return ret;
}

/* Node balancing for insertion.  Here we only split or push nodes around
 * when they are completely full.  This is also done top down, so we
 * have to be pessimistic.
 */
static noinline int push_nodes_for_insert(struct btrfs_trans_handle *trans,
					  struct btrfs_root *root,
					  struct btrfs_path *path, int level)
{
	struct extent_buffer *right = NULL;
	struct extent_buffer *mid;
	struct extent_buffer *left = NULL;
	struct extent_buffer *parent = NULL;
	int ret = 0;
	int wret;
	int pslot;
	int orig_slot = path->slots[level];

	if (level == 0)
		return 1;

	mid = path->nodes[level];
	WARN_ON(btrfs_header_generation(mid) != trans->transid);

	if (level < BTRFS_MAX_LEVEL - 1) {
		parent = path->nodes[level + 1];
		pslot = path->slots[level + 1];
	}

	if (!parent)
		return 1;

	left = read_node_slot(root, parent, pslot - 1);

	/* first, try to make some room in the middle buffer */
	if (left) {
		u32 left_nr;

		btrfs_tree_lock(left);
		btrfs_set_lock_blocking(left);

		left_nr = btrfs_header_nritems(left);
		if (left_nr >= BTRFS_NODEPTRS_PER_BLOCK(root) - 1) {
			wret = 1;
		} else {
			ret = btrfs_cow_block(trans, root, left, parent,
					      pslot - 1, &left);
			if (ret)
				wret = 1;
			else {
				wret = push_node_left(trans, root,
						      left, mid, 0);
			}
		}
		if (wret < 0)
			ret = wret;
		if (wret == 0) {
			struct btrfs_disk_key disk_key;
			orig_slot += left_nr;
			btrfs_node_key(mid, &disk_key, 0);
			tree_mod_log_set_node_key(root->fs_info, parent,
						  &disk_key, pslot, 0);
			btrfs_set_node_key(parent, &disk_key, pslot);
			btrfs_mark_buffer_dirty(parent);
			if (btrfs_header_nritems(left) > orig_slot) {
				path->nodes[level] = left;
				path->slots[level + 1] -= 1;
				path->slots[level] = orig_slot;
				btrfs_tree_unlock(mid);
				free_extent_buffer(mid);
			} else {
				orig_slot -=
					btrfs_header_nritems(left);
				path->slots[level] = orig_slot;
				btrfs_tree_unlock(left);
				free_extent_buffer(left);
			}
			return 0;
		}
		btrfs_tree_unlock(left);
		free_extent_buffer(left);
	}
	right = read_node_slot(root, parent, pslot + 1);

	/*
	 * then try to empty the right most buffer into the middle
	 */
	if (right) {
		u32 right_nr;

		btrfs_tree_lock(right);
		btrfs_set_lock_blocking(right);

		right_nr = btrfs_header_nritems(right);
		if (right_nr >= BTRFS_NODEPTRS_PER_BLOCK(root) - 1) {
			wret = 1;
		} else {
			ret = btrfs_cow_block(trans, root, right,
					      parent, pslot + 1,
					      &right);
			if (ret)
				wret = 1;
			else {
				wret = balance_node_right(trans, root,
							  right, mid);
			}
		}
		if (wret < 0)
			ret = wret;
		if (wret == 0) {
			struct btrfs_disk_key disk_key;

			btrfs_node_key(right, &disk_key, 0);
			tree_mod_log_set_node_key(root->fs_info, parent,
						  &disk_key, pslot + 1, 0);
			btrfs_set_node_key(parent, &disk_key, pslot + 1);
			btrfs_mark_buffer_dirty(parent);

			if (btrfs_header_nritems(mid) <= orig_slot) {
				path->nodes[level] = right;
				path->slots[level + 1] += 1;
				path->slots[level] = orig_slot -
					btrfs_header_nritems(mid);
				btrfs_tree_unlock(mid);
				free_extent_buffer(mid);
			} else {
				btrfs_tree_unlock(right);
				free_extent_buffer(right);
			}
			return 0;
		}
		btrfs_tree_unlock(right);
		free_extent_buffer(right);
	}
	return 1;
}

/*
 * readahead one full node of leaves, finding things that are close
 * to the block in 'slot', and triggering ra on them.
 */
static void reada_for_search(struct btrfs_root *root,
			     struct btrfs_path *path,
			     int level, int slot, u64 objectid)
{
	struct extent_buffer *node;
	struct btrfs_disk_key disk_key;
	u32 nritems;
	u64 search;
	u64 target;
	u64 nread = 0;
	u64 gen;
	int direction = path->reada;
	struct extent_buffer *eb;
	u32 nr;
	u32 blocksize;
	u32 nscan = 0;

	if (level != 1)
		return;

	if (!path->nodes[level])
		return;

	node = path->nodes[level];

	search = btrfs_node_blockptr(node, slot);
	blocksize = btrfs_level_size(root, level - 1);
	eb = btrfs_find_tree_block(root, search, blocksize);
	if (eb) {
		free_extent_buffer(eb);
		return;
	}

	target = search;

	nritems = btrfs_header_nritems(node);
	nr = slot;

	while (1) {
		if (direction < 0) {
			if (nr == 0)
				break;
			nr--;
		} else if (direction > 0) {
			nr++;
			if (nr >= nritems)
				break;
		}
		if (path->reada < 0 && objectid) {
			btrfs_node_key(node, &disk_key, nr);
			if (btrfs_disk_key_objectid(&disk_key) != objectid)
				break;
		}
		search = btrfs_node_blockptr(node, nr);
		if ((search <= target && target - search <= 65536) ||
		    (search > target && search - target <= 65536)) {
			gen = btrfs_node_ptr_generation(node, nr);
			readahead_tree_block(root, search, blocksize, gen);
			nread += blocksize;
		}
		nscan++;
		if ((nread > 65536 || nscan > 32))
			break;
	}
}

/*
 * returns -EAGAIN if it had to drop the path, or zero if everything was in
 * cache
 */
static noinline int reada_for_balance(struct btrfs_root *root,
				      struct btrfs_path *path, int level)
{
	int slot;
	int nritems;
	struct extent_buffer *parent;
	struct extent_buffer *eb;
	u64 gen;
	u64 block1 = 0;
	u64 block2 = 0;
	int ret = 0;
	int blocksize;

	parent = path->nodes[level + 1];
	if (!parent)
		return 0;

	nritems = btrfs_header_nritems(parent);
	slot = path->slots[level + 1];
	blocksize = btrfs_level_size(root, level);

	if (slot > 0) {
		block1 = btrfs_node_blockptr(parent, slot - 1);
		gen = btrfs_node_ptr_generation(parent, slot - 1);
		eb = btrfs_find_tree_block(root, block1, blocksize);
		/*
		 * if we get -eagain from btrfs_buffer_uptodate, we
		 * don't want to return eagain here.  That will loop
		 * forever
		 */
		if (eb && btrfs_buffer_uptodate(eb, gen, 1) != 0)
			block1 = 0;
		free_extent_buffer(eb);
	}
	if (slot + 1 < nritems) {
		block2 = btrfs_node_blockptr(parent, slot + 1);
		gen = btrfs_node_ptr_generation(parent, slot + 1);
		eb = btrfs_find_tree_block(root, block2, blocksize);
		if (eb && btrfs_buffer_uptodate(eb, gen, 1) != 0)
			block2 = 0;
		free_extent_buffer(eb);
	}
	if (block1 || block2) {
		ret = -EAGAIN;

		/* release the whole path */
		btrfs_release_path(path);

		/* read the blocks */
		if (block1)
			readahead_tree_block(root, block1, blocksize, 0);
		if (block2)
			readahead_tree_block(root, block2, blocksize, 0);

		if (block1) {
			eb = read_tree_block(root, block1, blocksize, 0);
			free_extent_buffer(eb);
		}
		if (block2) {
			eb = read_tree_block(root, block2, blocksize, 0);
			free_extent_buffer(eb);
		}
	}
	return ret;
}


/*
 * when we walk down the tree, it is usually safe to unlock the higher layers
 * in the tree.  The exceptions are when our path goes through slot 0, because
 * operations on the tree might require changing key pointers higher up in the
 * tree.
 *
 * callers might also have set path->keep_locks, which tells this code to keep
 * the lock if the path points to the last slot in the block.  This is part of
 * walking through the tree, and selecting the next slot in the higher block.
 *
 * lowest_unlock sets the lowest level in the tree we're allowed to unlock.  so
 * if lowest_unlock is 1, level 0 won't be unlocked
 */
static noinline void unlock_up(struct btrfs_path *path, int level,
			       int lowest_unlock, int min_write_lock_level,
			       int *write_lock_level)
{
	int i;
	int skip_level = level;
	int no_skips = 0;
	struct extent_buffer *t;

	for (i = level; i < BTRFS_MAX_LEVEL; i++) {
		if (!path->nodes[i])
			break;
		if (!path->locks[i])
			break;
		if (!no_skips && path->slots[i] == 0) {
			skip_level = i + 1;
			continue;
		}
		if (!no_skips && path->keep_locks) {
			u32 nritems;
			t = path->nodes[i];
			nritems = btrfs_header_nritems(t);
			if (nritems < 1 || path->slots[i] >= nritems - 1) {
				skip_level = i + 1;
				continue;
			}
		}
		if (skip_level < i && i >= lowest_unlock)
			no_skips = 1;

		t = path->nodes[i];
		if (i >= lowest_unlock && i > skip_level && path->locks[i]) {
			btrfs_tree_unlock_rw(t, path->locks[i]);
			path->locks[i] = 0;
			if (write_lock_level &&
			    i > min_write_lock_level &&
			    i <= *write_lock_level) {
				*write_lock_level = i - 1;
			}
		}
	}
}

/*
 * This releases any locks held in the path starting at level and
 * going all the way up to the root.
 *
 * btrfs_search_slot will keep the lock held on higher nodes in a few
 * corner cases, such as COW of the block at slot zero in the node.  This
 * ignores those rules, and it should only be called when there are no
 * more updates to be done higher up in the tree.
 */
noinline void btrfs_unlock_up_safe(struct btrfs_path *path, int level)
{
	int i;

	if (path->keep_locks)
		return;

	for (i = level; i < BTRFS_MAX_LEVEL; i++) {
		if (!path->nodes[i])
			continue;
		if (!path->locks[i])
			continue;
		btrfs_tree_unlock_rw(path->nodes[i], path->locks[i]);
		path->locks[i] = 0;
	}
}

/*
 * helper function for btrfs_search_slot.  The goal is to find a block
 * in cache without setting the path to blocking.  If we find the block
 * we return zero and the path is unchanged.
 *
 * If we can't find the block, we set the path blocking and do some
 * reada.  -EAGAIN is returned and the search must be repeated.
 */
static int
read_block_for_search(struct btrfs_trans_handle *trans,
		       struct btrfs_root *root, struct btrfs_path *p,
		       struct extent_buffer **eb_ret, int level, int slot,
		       struct btrfs_key *key, u64 time_seq)
{
	u64 blocknr;
	u64 gen;
	u32 blocksize;
	struct extent_buffer *b = *eb_ret;
	struct extent_buffer *tmp;
	int ret;

	blocknr = btrfs_node_blockptr(b, slot);
	gen = btrfs_node_ptr_generation(b, slot);
	blocksize = btrfs_level_size(root, level - 1);

	tmp = btrfs_find_tree_block(root, blocknr, blocksize);
	if (tmp) {
		/* first we do an atomic uptodate check */
		if (btrfs_buffer_uptodate(tmp, 0, 1) > 0) {
			if (btrfs_buffer_uptodate(tmp, gen, 1) > 0) {
				/*
				 * we found an up to date block without
				 * sleeping, return
				 * right away
				 */
				*eb_ret = tmp;
				return 0;
			}
			/* the pages were up to date, but we failed
			 * the generation number check.  Do a full
			 * read for the generation number that is correct.
			 * We must do this without dropping locks so
			 * we can trust our generation number
			 */
			free_extent_buffer(tmp);
			btrfs_set_path_blocking(p);

			/* now we're allowed to do a blocking uptodate check */
			tmp = read_tree_block(root, blocknr, blocksize, gen);
			if (tmp && btrfs_buffer_uptodate(tmp, gen, 0) > 0) {
				*eb_ret = tmp;
				return 0;
			}
			free_extent_buffer(tmp);
			btrfs_release_path(p);
			return -EIO;
		}
	}

	/*
	 * reduce lock contention at high levels
	 * of the btree by dropping locks before
	 * we read.  Don't release the lock on the current
	 * level because we need to walk this node to figure
	 * out which blocks to read.
	 */
	btrfs_unlock_up_safe(p, level + 1);
	btrfs_set_path_blocking(p);

	free_extent_buffer(tmp);
	if (p->reada)
		reada_for_search(root, p, level, slot, key->objectid);

	btrfs_release_path(p);

	ret = -EAGAIN;
	tmp = read_tree_block(root, blocknr, blocksize, 0);
	if (tmp) {
		/*
		 * If the read above didn't mark this buffer up to date,
		 * it will never end up being up to date.  Set ret to EIO now
		 * and give up so that our caller doesn't loop forever
		 * on our EAGAINs.
		 */
		if (!btrfs_buffer_uptodate(tmp, 0, 0))
			ret = -EIO;
		free_extent_buffer(tmp);
	}
	return ret;
}

/*
 * helper function for btrfs_search_slot.  This does all of the checks
 * for node-level blocks and does any balancing required based on
 * the ins_len.
 *
 * If no extra work was required, zero is returned.  If we had to
 * drop the path, -EAGAIN is returned and btrfs_search_slot must
 * start over
 */
static int
setup_nodes_for_search(struct btrfs_trans_handle *trans,
		       struct btrfs_root *root, struct btrfs_path *p,
		       struct extent_buffer *b, int level, int ins_len,
		       int *write_lock_level)
{
	int ret;
	if ((p->search_for_split || ins_len > 0) && btrfs_header_nritems(b) >=
	    BTRFS_NODEPTRS_PER_BLOCK(root) - 3) {
		int sret;

		if (*write_lock_level < level + 1) {
			*write_lock_level = level + 1;
			btrfs_release_path(p);
			goto again;
		}

		sret = reada_for_balance(root, p, level);
		if (sret)
			goto again;

		btrfs_set_path_blocking(p);
		sret = split_node(trans, root, p, level);
		btrfs_clear_path_blocking(p, NULL, 0);

		BUG_ON(sret > 0);
		if (sret) {
			ret = sret;
			goto done;
		}
		b = p->nodes[level];
	} else if (ins_len < 0 && btrfs_header_nritems(b) <
		   BTRFS_NODEPTRS_PER_BLOCK(root) / 2) {
		int sret;

		if (*write_lock_level < level + 1) {
			*write_lock_level = level + 1;
			btrfs_release_path(p);
			goto again;
		}

		sret = reada_for_balance(root, p, level);
		if (sret)
			goto again;

		btrfs_set_path_blocking(p);
		sret = balance_level(trans, root, p, level);
		btrfs_clear_path_blocking(p, NULL, 0);

		if (sret) {
			ret = sret;
			goto done;
		}
		b = p->nodes[level];
		if (!b) {
			btrfs_release_path(p);
			goto again;
		}
		BUG_ON(btrfs_header_nritems(b) == 1);
	}
	return 0;

again:
	ret = -EAGAIN;
done:
	return ret;
}

/*
 * look for key in the tree.  path is filled in with nodes along the way
 * if key is found, we return zero and you can find the item in the leaf
 * level of the path (level 0)
 *
 * If the key isn't found, the path points to the slot where it should
 * be inserted, and 1 is returned.  If there are other errors during the
 * search a negative error number is returned.
 *
 * if ins_len > 0, nodes and leaves will be split as we walk down the
 * tree.  if ins_len < 0, nodes will be merged as we walk down the tree (if
 * possible)
 */
int btrfs_search_slot(struct btrfs_trans_handle *trans, struct btrfs_root
		      *root, struct btrfs_key *key, struct btrfs_path *p, int
		      ins_len, int cow)
{
	struct extent_buffer *b;
	int slot;
	int ret;
	int err;
	int level;
	int lowest_unlock = 1;
	int root_lock;
	/* everything at write_lock_level or lower must be write locked */
	int write_lock_level = 0;
	u8 lowest_level = 0;
	int min_write_lock_level;

	lowest_level = p->lowest_level;
	WARN_ON(lowest_level && ins_len > 0);
	WARN_ON(p->nodes[0] != NULL);

	if (ins_len < 0) {
		lowest_unlock = 2;

		/* when we are removing items, we might have to go up to level
		 * two as we update tree pointers  Make sure we keep write
		 * for those levels as well
		 */
		write_lock_level = 2;
	} else if (ins_len > 0) {
		/*
		 * for inserting items, make sure we have a write lock on
		 * level 1 so we can update keys
		 */
		write_lock_level = 1;
	}

	if (!cow)
		write_lock_level = -1;

	if (cow && (p->keep_locks || p->lowest_level))
		write_lock_level = BTRFS_MAX_LEVEL;

	min_write_lock_level = write_lock_level;

again:
	/*
	 * we try very hard to do read locks on the root
	 */
	root_lock = BTRFS_READ_LOCK;
	level = 0;
	if (p->search_commit_root) {
		/*
		 * the commit roots are read only
		 * so we always do read locks
		 */
		b = root->commit_root;
		extent_buffer_get(b);
		level = btrfs_header_level(b);
		if (!p->skip_locking)
			btrfs_tree_read_lock(b);
	} else {
		if (p->skip_locking) {
			b = btrfs_root_node(root);
			level = btrfs_header_level(b);
		} else {
			/* we don't know the level of the root node
			 * until we actually have it read locked
			 */
			b = btrfs_read_lock_root_node(root);
			level = btrfs_header_level(b);
			if (level <= write_lock_level) {
				/* whoops, must trade for write lock */
				btrfs_tree_read_unlock(b);
				free_extent_buffer(b);
				b = btrfs_lock_root_node(root);
				root_lock = BTRFS_WRITE_LOCK;

				/* the level might have changed, check again */
				level = btrfs_header_level(b);
			}
		}
	}
	p->nodes[level] = b;
	if (!p->skip_locking)
		p->locks[level] = root_lock;

	while (b) {
		level = btrfs_header_level(b);

		/*
		 * setup the path here so we can release it under lock
		 * contention with the cow code
		 */
		if (cow) {
			/*
			 * if we don't really need to cow this block
			 * then we don't want to set the path blocking,
			 * so we test it here
			 */
			if (!should_cow_block(trans, root, b))
				goto cow_done;

			btrfs_set_path_blocking(p);

			/*
			 * must have write locks on this node and the
			 * parent
			 */
			if (level + 1 > write_lock_level) {
				write_lock_level = level + 1;
				btrfs_release_path(p);
				goto again;
			}

			err = btrfs_cow_block(trans, root, b,
					      p->nodes[level + 1],
					      p->slots[level + 1], &b);
			if (err) {
				ret = err;
				goto done;
			}
		}
cow_done:
		BUG_ON(!cow && ins_len);

		p->nodes[level] = b;
		btrfs_clear_path_blocking(p, NULL, 0);

		/*
		 * we have a lock on b and as long as we aren't changing
		 * the tree, there is no way to for the items in b to change.
		 * It is safe to drop the lock on our parent before we
		 * go through the expensive btree search on b.
		 *
		 * If cow is true, then we might be changing slot zero,
		 * which may require changing the parent.  So, we can't
		 * drop the lock until after we know which slot we're
		 * operating on.
		 */
		if (!cow)
			btrfs_unlock_up_safe(p, level + 1);

		ret = bin_search(b, key, level, &slot);

		if (level != 0) {
			int dec = 0;
			if (ret && slot > 0) {
				dec = 1;
				slot -= 1;
			}
			p->slots[level] = slot;
			err = setup_nodes_for_search(trans, root, p, b, level,
					     ins_len, &write_lock_level);
			if (err == -EAGAIN)
				goto again;
			if (err) {
				ret = err;
				goto done;
			}
			b = p->nodes[level];
			slot = p->slots[level];

			/*
			 * slot 0 is special, if we change the key
			 * we have to update the parent pointer
			 * which means we must have a write lock
			 * on the parent
			 */
			if (slot == 0 && cow &&
			    write_lock_level < level + 1) {
				write_lock_level = level + 1;
				btrfs_release_path(p);
				goto again;
			}

			unlock_up(p, level, lowest_unlock,
				  min_write_lock_level, &write_lock_level);

			if (level == lowest_level) {
				if (dec)
					p->slots[level]++;
				goto done;
			}

			err = read_block_for_search(trans, root, p,
						    &b, level, slot, key, 0);
			if (err == -EAGAIN)
				goto again;
			if (err) {
				ret = err;
				goto done;
			}

			if (!p->skip_locking) {
				level = btrfs_header_level(b);
				if (level <= write_lock_level) {
					err = btrfs_try_tree_write_lock(b);
					if (!err) {
						btrfs_set_path_blocking(p);
						btrfs_tree_lock(b);
						btrfs_clear_path_blocking(p, b,
								  BTRFS_WRITE_LOCK);
					}
					p->locks[level] = BTRFS_WRITE_LOCK;
				} else {
					err = btrfs_try_tree_read_lock(b);
					if (!err) {
						btrfs_set_path_blocking(p);
						btrfs_tree_read_lock(b);
						btrfs_clear_path_blocking(p, b,
								  BTRFS_READ_LOCK);
					}
					p->locks[level] = BTRFS_READ_LOCK;
				}
				p->nodes[level] = b;
			}
		} else {
			p->slots[level] = slot;
			if (ins_len > 0 &&
			    btrfs_leaf_free_space(root, b) < ins_len) {
				if (write_lock_level < 1) {
					write_lock_level = 1;
					btrfs_release_path(p);
					goto again;
				}

				btrfs_set_path_blocking(p);
				err = split_leaf(trans, root, key,
						 p, ins_len, ret == 0);
				btrfs_clear_path_blocking(p, NULL, 0);

				BUG_ON(err > 0);
				if (err) {
					ret = err;
					goto done;
				}
			}
			if (!p->search_for_split)
				unlock_up(p, level, lowest_unlock,
					  min_write_lock_level, &write_lock_level);
			goto done;
		}
	}
	ret = 1;
done:
	/*
	 * we don't really know what they plan on doing with the path
	 * from here on, so for now just mark it as blocking
	 */
	if (!p->leave_spinning)
		btrfs_set_path_blocking(p);
	if (ret < 0)
		btrfs_release_path(p);
	return ret;
}

/*
 * Like btrfs_search_slot, this looks for a key in the given tree. It uses the
 * current state of the tree together with the operations recorded in the tree
 * modification log to search for the key in a previous version of this tree, as
 * denoted by the time_seq parameter.
 *
 * Naturally, there is no support for insert, delete or cow operations.
 *
 * The resulting path and return value will be set up as if we called
 * btrfs_search_slot at that point in time with ins_len and cow both set to 0.
 */
int btrfs_search_old_slot(struct btrfs_root *root, struct btrfs_key *key,
			  struct btrfs_path *p, u64 time_seq)
{
	struct extent_buffer *b;
	int slot;
	int ret;
	int err;
	int level;
	int lowest_unlock = 1;
	u8 lowest_level = 0;

	lowest_level = p->lowest_level;
	WARN_ON(p->nodes[0] != NULL);

	if (p->search_commit_root) {
		BUG_ON(time_seq);
		return btrfs_search_slot(NULL, root, key, p, 0, 0);
	}

again:
	b = get_old_root(root, time_seq);
	level = btrfs_header_level(b);
	p->locks[level] = BTRFS_READ_LOCK;

	while (b) {
		level = btrfs_header_level(b);
		p->nodes[level] = b;
		btrfs_clear_path_blocking(p, NULL, 0);

		/*
		 * we have a lock on b and as long as we aren't changing
		 * the tree, there is no way to for the items in b to change.
		 * It is safe to drop the lock on our parent before we
		 * go through the expensive btree search on b.
		 */
		btrfs_unlock_up_safe(p, level + 1);

		ret = bin_search(b, key, level, &slot);

		if (level != 0) {
			int dec = 0;
			if (ret && slot > 0) {
				dec = 1;
				slot -= 1;
			}
			p->slots[level] = slot;
			unlock_up(p, level, lowest_unlock, 0, NULL);

			if (level == lowest_level) {
				if (dec)
					p->slots[level]++;
				goto done;
			}

			err = read_block_for_search(NULL, root, p, &b, level,
						    slot, key, time_seq);
			if (err == -EAGAIN)
				goto again;
			if (err) {
				ret = err;
				goto done;
			}

			level = btrfs_header_level(b);
			err = btrfs_try_tree_read_lock(b);
			if (!err) {
				btrfs_set_path_blocking(p);
				btrfs_tree_read_lock(b);
				btrfs_clear_path_blocking(p, b,
							  BTRFS_READ_LOCK);
			}
			p->locks[level] = BTRFS_READ_LOCK;
			p->nodes[level] = b;
			b = tree_mod_log_rewind(root->fs_info, b, time_seq);
			if (b != p->nodes[level]) {
				btrfs_tree_unlock_rw(p->nodes[level],
						     p->locks[level]);
				p->locks[level] = 0;
				p->nodes[level] = b;
			}
		} else {
			p->slots[level] = slot;
			unlock_up(p, level, lowest_unlock, 0, NULL);
			goto done;
		}
	}
	ret = 1;
done:
	if (!p->leave_spinning)
		btrfs_set_path_blocking(p);
	if (ret < 0)
		btrfs_release_path(p);

	return ret;
}

/*
 * helper to use instead of search slot if no exact match is needed but
 * instead the next or previous item should be returned.
 * When find_higher is true, the next higher item is returned, the next lower
 * otherwise.
 * When return_any and find_higher are both true, and no higher item is found,
 * return the next lower instead.
 * When return_any is true and find_higher is false, and no lower item is found,
 * return the next higher instead.
 * It returns 0 if any item is found, 1 if none is found (tree empty), and
 * < 0 on error
 */
int btrfs_search_slot_for_read(struct btrfs_root *root,
			       struct btrfs_key *key, struct btrfs_path *p,
			       int find_higher, int return_any)
{
	int ret;
	struct extent_buffer *leaf;

again:
	ret = btrfs_search_slot(NULL, root, key, p, 0, 0);
	if (ret <= 0)
		return ret;
	/*
	 * a return value of 1 means the path is at the position where the
	 * item should be inserted. Normally this is the next bigger item,
	 * but in case the previous item is the last in a leaf, path points
	 * to the first free slot in the previous leaf, i.e. at an invalid
	 * item.
	 */
	leaf = p->nodes[0];

	if (find_higher) {
		if (p->slots[0] >= btrfs_header_nritems(leaf)) {
			ret = btrfs_next_leaf(root, p);
			if (ret <= 0)
				return ret;
			if (!return_any)
				return 1;
			/*
			 * no higher item found, return the next
			 * lower instead
			 */
			return_any = 0;
			find_higher = 0;
			btrfs_release_path(p);
			goto again;
		}
	} else {
		if (p->slots[0] == 0) {
			ret = btrfs_prev_leaf(root, p);
			if (ret < 0)
				return ret;
			if (!ret) {
				p->slots[0] = btrfs_header_nritems(leaf) - 1;
				return 0;
			}
			if (!return_any)
				return 1;
			/*
			 * no lower item found, return the next
			 * higher instead
			 */
			return_any = 0;
			find_higher = 1;
			btrfs_release_path(p);
			goto again;
		} else {
			--p->slots[0];
		}
	}
	return 0;
}

/*
 * adjust the pointers going up the tree, starting at level
 * making sure the right key of each node is points to 'key'.
 * This is used after shifting pointers to the left, so it stops
 * fixing up pointers when a given leaf/node is not in slot 0 of the
 * higher levels
 *
 */
static void fixup_low_keys(struct btrfs_trans_handle *trans,
			   struct btrfs_root *root, struct btrfs_path *path,
			   struct btrfs_disk_key *key, int level)
{
	int i;
	struct extent_buffer *t;

	for (i = level; i < BTRFS_MAX_LEVEL; i++) {
		int tslot = path->slots[i];
		if (!path->nodes[i])
			break;
		t = path->nodes[i];
		tree_mod_log_set_node_key(root->fs_info, t, key, tslot, 1);
		btrfs_set_node_key(t, key, tslot);
		btrfs_mark_buffer_dirty(path->nodes[i]);
		if (tslot != 0)
			break;
	}
}

/*
 * update item key.
 *
 * This function isn't completely safe. It's the caller's responsibility
 * that the new key won't break the order
 */
void btrfs_set_item_key_safe(struct btrfs_trans_handle *trans,
			     struct btrfs_root *root, struct btrfs_path *path,
			     struct btrfs_key *new_key)
{
	struct btrfs_disk_key disk_key;
	struct extent_buffer *eb;
	int slot;

	eb = path->nodes[0];
	slot = path->slots[0];
	if (slot > 0) {
		btrfs_item_key(eb, &disk_key, slot - 1);
		BUG_ON(comp_keys(&disk_key, new_key) >= 0);
	}
	if (slot < btrfs_header_nritems(eb) - 1) {
		btrfs_item_key(eb, &disk_key, slot + 1);
		BUG_ON(comp_keys(&disk_key, new_key) <= 0);
	}

	btrfs_cpu_key_to_disk(&disk_key, new_key);
	btrfs_set_item_key(eb, &disk_key, slot);
	btrfs_mark_buffer_dirty(eb);
	if (slot == 0)
		fixup_low_keys(trans, root, path, &disk_key, 1);
}

/*
 * try to push data from one node into the next node left in the
 * tree.
 *
 * returns 0 if some ptrs were pushed left, < 0 if there was some horrible
 * error, and > 0 if there was no room in the left hand block.
 */
static int push_node_left(struct btrfs_trans_handle *trans,
			  struct btrfs_root *root, struct extent_buffer *dst,
			  struct extent_buffer *src, int empty)
{
	int push_items = 0;
	int src_nritems;
	int dst_nritems;
	int ret = 0;

	src_nritems = btrfs_header_nritems(src);
	dst_nritems = btrfs_header_nritems(dst);
	push_items = BTRFS_NODEPTRS_PER_BLOCK(root) - dst_nritems;
	WARN_ON(btrfs_header_generation(src) != trans->transid);
	WARN_ON(btrfs_header_generation(dst) != trans->transid);

	if (!empty && src_nritems <= 8)
		return 1;

	if (push_items <= 0)
		return 1;

	if (empty) {
		push_items = min(src_nritems, push_items);
		if (push_items < src_nritems) {
			/* leave at least 8 pointers in the node if
			 * we aren't going to empty it
			 */
			if (src_nritems - push_items < 8) {
				if (push_items <= 8)
					return 1;
				push_items -= 8;
			}
		}
	} else
		push_items = min(src_nritems - 8, push_items);

	tree_mod_log_eb_copy(root->fs_info, dst, src, dst_nritems, 0,
			     push_items);
	copy_extent_buffer(dst, src,
			   btrfs_node_key_ptr_offset(dst_nritems),
			   btrfs_node_key_ptr_offset(0),
			   push_items * sizeof(struct btrfs_key_ptr));

	if (push_items < src_nritems) {
		tree_mod_log_eb_move(root->fs_info, src, 0, push_items,
				     src_nritems - push_items);
		memmove_extent_buffer(src, btrfs_node_key_ptr_offset(0),
				      btrfs_node_key_ptr_offset(push_items),
				      (src_nritems - push_items) *
				      sizeof(struct btrfs_key_ptr));
	}
	btrfs_set_header_nritems(src, src_nritems - push_items);
	btrfs_set_header_nritems(dst, dst_nritems + push_items);
	btrfs_mark_buffer_dirty(src);
	btrfs_mark_buffer_dirty(dst);

	return ret;
}

/*
 * try to push data from one node into the next node right in the
 * tree.
 *
 * returns 0 if some ptrs were pushed, < 0 if there was some horrible
 * error, and > 0 if there was no room in the right hand block.
 *
 * this will  only push up to 1/2 the contents of the left node over
 */
static int balance_node_right(struct btrfs_trans_handle *trans,
			      struct btrfs_root *root,
			      struct extent_buffer *dst,
			      struct extent_buffer *src)
{
	int push_items = 0;
	int max_push;
	int src_nritems;
	int dst_nritems;
	int ret = 0;

	WARN_ON(btrfs_header_generation(src) != trans->transid);
	WARN_ON(btrfs_header_generation(dst) != trans->transid);

	src_nritems = btrfs_header_nritems(src);
	dst_nritems = btrfs_header_nritems(dst);
	push_items = BTRFS_NODEPTRS_PER_BLOCK(root) - dst_nritems;
	if (push_items <= 0)
		return 1;

	if (src_nritems < 4)
		return 1;

	max_push = src_nritems / 2 + 1;
	/* don't try to empty the node */
	if (max_push >= src_nritems)
		return 1;

	if (max_push < push_items)
		push_items = max_push;

	tree_mod_log_eb_move(root->fs_info, dst, push_items, 0, dst_nritems);
	memmove_extent_buffer(dst, btrfs_node_key_ptr_offset(push_items),
				      btrfs_node_key_ptr_offset(0),
				      (dst_nritems) *
				      sizeof(struct btrfs_key_ptr));

	tree_mod_log_eb_copy(root->fs_info, dst, src, 0,
			     src_nritems - push_items, push_items);
	copy_extent_buffer(dst, src,
			   btrfs_node_key_ptr_offset(0),
			   btrfs_node_key_ptr_offset(src_nritems - push_items),
			   push_items * sizeof(struct btrfs_key_ptr));

	btrfs_set_header_nritems(src, src_nritems - push_items);
	btrfs_set_header_nritems(dst, dst_nritems + push_items);

	btrfs_mark_buffer_dirty(src);
	btrfs_mark_buffer_dirty(dst);

	return ret;
}

/*
 * helper function to insert a new root level in the tree.
 * A new node is allocated, and a single item is inserted to
 * point to the existing root
 *
 * returns zero on success or < 0 on failure.
 */
static noinline int insert_new_root(struct btrfs_trans_handle *trans,
			   struct btrfs_root *root,
			   struct btrfs_path *path, int level)
{
	u64 lower_gen;
	struct extent_buffer *lower;
	struct extent_buffer *c;
	struct extent_buffer *old;
	struct btrfs_disk_key lower_key;

	BUG_ON(path->nodes[level]);
	BUG_ON(path->nodes[level-1] != root->node);

	lower = path->nodes[level-1];
	if (level == 1)
		btrfs_item_key(lower, &lower_key, 0);
	else
		btrfs_node_key(lower, &lower_key, 0);

	c = btrfs_alloc_free_block(trans, root, root->nodesize, 0,
				   root->root_key.objectid, &lower_key,
				   level, root->node->start, 0);
	if (IS_ERR(c))
		return PTR_ERR(c);

	root_add_used(root, root->nodesize);

	memset_extent_buffer(c, 0, 0, sizeof(struct btrfs_header));
	btrfs_set_header_nritems(c, 1);
	btrfs_set_header_level(c, level);
	btrfs_set_header_bytenr(c, c->start);
	btrfs_set_header_generation(c, trans->transid);
	btrfs_set_header_backref_rev(c, BTRFS_MIXED_BACKREF_REV);
	btrfs_set_header_owner(c, root->root_key.objectid);

	write_extent_buffer(c, root->fs_info->fsid,
			    (unsigned long)btrfs_header_fsid(c),
			    BTRFS_FSID_SIZE);

	write_extent_buffer(c, root->fs_info->chunk_tree_uuid,
			    (unsigned long)btrfs_header_chunk_tree_uuid(c),
			    BTRFS_UUID_SIZE);

	btrfs_set_node_key(c, &lower_key, 0);
	btrfs_set_node_blockptr(c, 0, lower->start);
	lower_gen = btrfs_header_generation(lower);
	WARN_ON(lower_gen != trans->transid);

	btrfs_set_node_ptr_generation(c, 0, lower_gen);

	btrfs_mark_buffer_dirty(c);

	old = root->node;
	tree_mod_log_set_root_pointer(root, c);
	rcu_assign_pointer(root->node, c);

	/* the super has an extra ref to root->node */
	free_extent_buffer(old);

	add_root_to_dirty_list(root);
	extent_buffer_get(c);
	path->nodes[level] = c;
	path->locks[level] = BTRFS_WRITE_LOCK;
	path->slots[level] = 0;
	return 0;
}

/*
 * worker function to insert a single pointer in a node.
 * the node should have enough room for the pointer already
 *
 * slot and level indicate where you want the key to go, and
 * blocknr is the block the key points to.
 */
static void insert_ptr(struct btrfs_trans_handle *trans,
		       struct btrfs_root *root, struct btrfs_path *path,
		       struct btrfs_disk_key *key, u64 bytenr,
		       int slot, int level)
{
	struct extent_buffer *lower;
	int nritems;
	int ret;

	BUG_ON(!path->nodes[level]);
	btrfs_assert_tree_locked(path->nodes[level]);
	lower = path->nodes[level];
	nritems = btrfs_header_nritems(lower);
	BUG_ON(slot > nritems);
	BUG_ON(nritems == BTRFS_NODEPTRS_PER_BLOCK(root));
	if (slot != nritems) {
		if (level)
			tree_mod_log_eb_move(root->fs_info, lower, slot + 1,
					     slot, nritems - slot);
		memmove_extent_buffer(lower,
			      btrfs_node_key_ptr_offset(slot + 1),
			      btrfs_node_key_ptr_offset(slot),
			      (nritems - slot) * sizeof(struct btrfs_key_ptr));
	}
	if (level) {
		ret = tree_mod_log_insert_key(root->fs_info, lower, slot,
					      MOD_LOG_KEY_ADD);
		BUG_ON(ret < 0);
	}
	btrfs_set_node_key(lower, key, slot);
	btrfs_set_node_blockptr(lower, slot, bytenr);
	WARN_ON(trans->transid == 0);
	btrfs_set_node_ptr_generation(lower, slot, trans->transid);
	btrfs_set_header_nritems(lower, nritems + 1);
	btrfs_mark_buffer_dirty(lower);
}

/*
 * split the node at the specified level in path in two.
 * The path is corrected to point to the appropriate node after the split
 *
 * Before splitting this tries to make some room in the node by pushing
 * left and right, if either one works, it returns right away.
 *
 * returns 0 on success and < 0 on failure
 */
static noinline int split_node(struct btrfs_trans_handle *trans,
			       struct btrfs_root *root,
			       struct btrfs_path *path, int level)
{
	struct extent_buffer *c;
	struct extent_buffer *split;
	struct btrfs_disk_key disk_key;
	int mid;
	int ret;
	u32 c_nritems;

	c = path->nodes[level];
	WARN_ON(btrfs_header_generation(c) != trans->transid);
	if (c == root->node) {
		/* trying to split the root, lets make a new one */
		ret = insert_new_root(trans, root, path, level + 1);
		if (ret)
			return ret;
	} else {
		ret = push_nodes_for_insert(trans, root, path, level);
		c = path->nodes[level];
		if (!ret && btrfs_header_nritems(c) <
		    BTRFS_NODEPTRS_PER_BLOCK(root) - 3)
			return 0;
		if (ret < 0)
			return ret;
	}

	c_nritems = btrfs_header_nritems(c);
	mid = (c_nritems + 1) / 2;
	btrfs_node_key(c, &disk_key, mid);

	split = btrfs_alloc_free_block(trans, root, root->nodesize, 0,
					root->root_key.objectid,
					&disk_key, level, c->start, 0);
	if (IS_ERR(split))
		return PTR_ERR(split);

	root_add_used(root, root->nodesize);

	memset_extent_buffer(split, 0, 0, sizeof(struct btrfs_header));
	btrfs_set_header_level(split, btrfs_header_level(c));
	btrfs_set_header_bytenr(split, split->start);
	btrfs_set_header_generation(split, trans->transid);
	btrfs_set_header_backref_rev(split, BTRFS_MIXED_BACKREF_REV);
	btrfs_set_header_owner(split, root->root_key.objectid);
	write_extent_buffer(split, root->fs_info->fsid,
			    (unsigned long)btrfs_header_fsid(split),
			    BTRFS_FSID_SIZE);
	write_extent_buffer(split, root->fs_info->chunk_tree_uuid,
			    (unsigned long)btrfs_header_chunk_tree_uuid(split),
			    BTRFS_UUID_SIZE);

	tree_mod_log_eb_copy(root->fs_info, split, c, 0, mid, c_nritems - mid);
	copy_extent_buffer(split, c,
			   btrfs_node_key_ptr_offset(0),
			   btrfs_node_key_ptr_offset(mid),
			   (c_nritems - mid) * sizeof(struct btrfs_key_ptr));
	btrfs_set_header_nritems(split, c_nritems - mid);
	btrfs_set_header_nritems(c, mid);
	ret = 0;

	btrfs_mark_buffer_dirty(c);
	btrfs_mark_buffer_dirty(split);

	insert_ptr(trans, root, path, &disk_key, split->start,
		   path->slots[level + 1] + 1, level + 1);

	if (path->slots[level] >= mid) {
		path->slots[level] -= mid;
		btrfs_tree_unlock(c);
		free_extent_buffer(c);
		path->nodes[level] = split;
		path->slots[level + 1] += 1;
	} else {
		btrfs_tree_unlock(split);
		free_extent_buffer(split);
	}
	return ret;
}

/*
 * how many bytes are required to store the items in a leaf.  start
 * and nr indicate which items in the leaf to check.  This totals up the
 * space used both by the item structs and the item data
 */
static int leaf_space_used(struct extent_buffer *l, int start, int nr)
{
	int data_len;
	int nritems = btrfs_header_nritems(l);
	int end = min(nritems, start + nr) - 1;

	if (!nr)
		return 0;
	data_len = btrfs_item_end_nr(l, start);
	data_len = data_len - btrfs_item_offset_nr(l, end);
	data_len += sizeof(struct btrfs_item) * nr;
	WARN_ON(data_len < 0);
	return data_len;
}

/*
 * The space between the end of the leaf items and
 * the start of the leaf data.  IOW, how much room
 * the leaf has left for both items and data
 */
noinline int btrfs_leaf_free_space(struct btrfs_root *root,
				   struct extent_buffer *leaf)
{
	int nritems = btrfs_header_nritems(leaf);
	int ret;
	ret = BTRFS_LEAF_DATA_SIZE(root) - leaf_space_used(leaf, 0, nritems);
	if (ret < 0) {
		printk(KERN_CRIT "leaf free space ret %d, leaf data size %lu, "
		       "used %d nritems %d\n",
		       ret, (unsigned long) BTRFS_LEAF_DATA_SIZE(root),
		       leaf_space_used(leaf, 0, nritems), nritems);
	}
	return ret;
}

/*
 * min slot controls the lowest index we're willing to push to the
 * right.  We'll push up to and including min_slot, but no lower
 */
static noinline int __push_leaf_right(struct btrfs_trans_handle *trans,
				      struct btrfs_root *root,
				      struct btrfs_path *path,
				      int data_size, int empty,
				      struct extent_buffer *right,
				      int free_space, u32 left_nritems,
				      u32 min_slot)
{
	struct extent_buffer *left = path->nodes[0];
	struct extent_buffer *upper = path->nodes[1];
	struct btrfs_map_token token;
	struct btrfs_disk_key disk_key;
	int slot;
	u32 i;
	int push_space = 0;
	int push_items = 0;
	struct btrfs_item *item;
	u32 nr;
	u32 right_nritems;
	u32 data_end;
	u32 this_item_size;

	btrfs_init_map_token(&token);

	if (empty)
		nr = 0;
	else
		nr = max_t(u32, 1, min_slot);

	if (path->slots[0] >= left_nritems)
		push_space += data_size;

	slot = path->slots[1];
	i = left_nritems - 1;
	while (i >= nr) {
		item = btrfs_item_nr(left, i);

		if (!empty && push_items > 0) {
			if (path->slots[0] > i)
				break;
			if (path->slots[0] == i) {
				int space = btrfs_leaf_free_space(root, left);
				if (space + push_space * 2 > free_space)
					break;
			}
		}

		if (path->slots[0] == i)
			push_space += data_size;

		this_item_size = btrfs_item_size(left, item);
		if (this_item_size + sizeof(*item) + push_space > free_space)
			break;

		push_items++;
		push_space += this_item_size + sizeof(*item);
		if (i == 0)
			break;
		i--;
	}

	if (push_items == 0)
		goto out_unlock;

	if (!empty && push_items == left_nritems)
		WARN_ON(1);

	/* push left to right */
	right_nritems = btrfs_header_nritems(right);

	push_space = btrfs_item_end_nr(left, left_nritems - push_items);
	push_space -= leaf_data_end(root, left);

	/* make room in the right data area */
	data_end = leaf_data_end(root, right);
	memmove_extent_buffer(right,
			      btrfs_leaf_data(right) + data_end - push_space,
			      btrfs_leaf_data(right) + data_end,
			      BTRFS_LEAF_DATA_SIZE(root) - data_end);

	/* copy from the left data area */
	copy_extent_buffer(right, left, btrfs_leaf_data(right) +
		     BTRFS_LEAF_DATA_SIZE(root) - push_space,
		     btrfs_leaf_data(left) + leaf_data_end(root, left),
		     push_space);

	memmove_extent_buffer(right, btrfs_item_nr_offset(push_items),
			      btrfs_item_nr_offset(0),
			      right_nritems * sizeof(struct btrfs_item));

	/* copy the items from left to right */
	copy_extent_buffer(right, left, btrfs_item_nr_offset(0),
		   btrfs_item_nr_offset(left_nritems - push_items),
		   push_items * sizeof(struct btrfs_item));

	/* update the item pointers */
	right_nritems += push_items;
	btrfs_set_header_nritems(right, right_nritems);
	push_space = BTRFS_LEAF_DATA_SIZE(root);
	for (i = 0; i < right_nritems; i++) {
		item = btrfs_item_nr(right, i);
		push_space -= btrfs_token_item_size(right, item, &token);
		btrfs_set_token_item_offset(right, item, push_space, &token);
	}

	left_nritems -= push_items;
	btrfs_set_header_nritems(left, left_nritems);

	if (left_nritems)
		btrfs_mark_buffer_dirty(left);
	else
		clean_tree_block(trans, root, left);

	btrfs_mark_buffer_dirty(right);

	btrfs_item_key(right, &disk_key, 0);
	btrfs_set_node_key(upper, &disk_key, slot + 1);
	btrfs_mark_buffer_dirty(upper);

	/* then fixup the leaf pointer in the path */
	if (path->slots[0] >= left_nritems) {
		path->slots[0] -= left_nritems;
		if (btrfs_header_nritems(path->nodes[0]) == 0)
			clean_tree_block(trans, root, path->nodes[0]);
		btrfs_tree_unlock(path->nodes[0]);
		free_extent_buffer(path->nodes[0]);
		path->nodes[0] = right;
		path->slots[1] += 1;
	} else {
		btrfs_tree_unlock(right);
		free_extent_buffer(right);
	}
	return 0;

out_unlock:
	btrfs_tree_unlock(right);
	free_extent_buffer(right);
	return 1;
}

/*
 * push some data in the path leaf to the right, trying to free up at
 * least data_size bytes.  returns zero if the push worked, nonzero otherwise
 *
 * returns 1 if the push failed because the other node didn't have enough
 * room, 0 if everything worked out and < 0 if there were major errors.
 *
 * this will push starting from min_slot to the end of the leaf.  It won't
 * push any slot lower than min_slot
 */
static int push_leaf_right(struct btrfs_trans_handle *trans, struct btrfs_root
			   *root, struct btrfs_path *path,
			   int min_data_size, int data_size,
			   int empty, u32 min_slot)
{
	struct extent_buffer *left = path->nodes[0];
	struct extent_buffer *right;
	struct extent_buffer *upper;
	int slot;
	int free_space;
	u32 left_nritems;
	int ret;

	if (!path->nodes[1])
		return 1;

	slot = path->slots[1];
	upper = path->nodes[1];
	if (slot >= btrfs_header_nritems(upper) - 1)
		return 1;

	btrfs_assert_tree_locked(path->nodes[1]);

	right = read_node_slot(root, upper, slot + 1);
	if (right == NULL)
		return 1;

	btrfs_tree_lock(right);
	btrfs_set_lock_blocking(right);

	free_space = btrfs_leaf_free_space(root, right);
	if (free_space < data_size)
		goto out_unlock;

	/* cow and double check */
	ret = btrfs_cow_block(trans, root, right, upper,
			      slot + 1, &right);
	if (ret)
		goto out_unlock;

	free_space = btrfs_leaf_free_space(root, right);
	if (free_space < data_size)
		goto out_unlock;

	left_nritems = btrfs_header_nritems(left);
	if (left_nritems == 0)
		goto out_unlock;

	return __push_leaf_right(trans, root, path, min_data_size, empty,
				right, free_space, left_nritems, min_slot);
out_unlock:
	btrfs_tree_unlock(right);
	free_extent_buffer(right);
	return 1;
}

/*
 * push some data in the path leaf to the left, trying to free up at
 * least data_size bytes.  returns zero if the push worked, nonzero otherwise
 *
 * max_slot can put a limit on how far into the leaf we'll push items.  The
 * item at 'max_slot' won't be touched.  Use (u32)-1 to make us do all the
 * items
 */
static noinline int __push_leaf_left(struct btrfs_trans_handle *trans,
				     struct btrfs_root *root,
				     struct btrfs_path *path, int data_size,
				     int empty, struct extent_buffer *left,
				     int free_space, u32 right_nritems,
				     u32 max_slot)
{
	struct btrfs_disk_key disk_key;
	struct extent_buffer *right = path->nodes[0];
	int i;
	int push_space = 0;
	int push_items = 0;
	struct btrfs_item *item;
	u32 old_left_nritems;
	u32 nr;
	int ret = 0;
	u32 this_item_size;
	u32 old_left_item_size;
	struct btrfs_map_token token;

	btrfs_init_map_token(&token);

	if (empty)
		nr = min(right_nritems, max_slot);
	else
		nr = min(right_nritems - 1, max_slot);

	for (i = 0; i < nr; i++) {
		item = btrfs_item_nr(right, i);

		if (!empty && push_items > 0) {
			if (path->slots[0] < i)
				break;
			if (path->slots[0] == i) {
				int space = btrfs_leaf_free_space(root, right);
				if (space + push_space * 2 > free_space)
					break;
			}
		}

		if (path->slots[0] == i)
			push_space += data_size;

		this_item_size = btrfs_item_size(right, item);
		if (this_item_size + sizeof(*item) + push_space > free_space)
			break;

		push_items++;
		push_space += this_item_size + sizeof(*item);
	}

	if (push_items == 0) {
		ret = 1;
		goto out;
	}
	if (!empty && push_items == btrfs_header_nritems(right))
		WARN_ON(1);

	/* push data from right to left */
	copy_extent_buffer(left, right,
			   btrfs_item_nr_offset(btrfs_header_nritems(left)),
			   btrfs_item_nr_offset(0),
			   push_items * sizeof(struct btrfs_item));

	push_space = BTRFS_LEAF_DATA_SIZE(root) -
		     btrfs_item_offset_nr(right, push_items - 1);

	copy_extent_buffer(left, right, btrfs_leaf_data(left) +
		     leaf_data_end(root, left) - push_space,
		     btrfs_leaf_data(right) +
		     btrfs_item_offset_nr(right, push_items - 1),
		     push_space);
	old_left_nritems = btrfs_header_nritems(left);
	BUG_ON(old_left_nritems <= 0);

	old_left_item_size = btrfs_item_offset_nr(left, old_left_nritems - 1);
	for (i = old_left_nritems; i < old_left_nritems + push_items; i++) {
		u32 ioff;

		item = btrfs_item_nr(left, i);

		ioff = btrfs_token_item_offset(left, item, &token);
		btrfs_set_token_item_offset(left, item,
		      ioff - (BTRFS_LEAF_DATA_SIZE(root) - old_left_item_size),
		      &token);
	}
	btrfs_set_header_nritems(left, old_left_nritems + push_items);

	/* fixup right node */
	if (push_items > right_nritems) {
		printk(KERN_CRIT "push items %d nr %u\n", push_items,
		       right_nritems);
		WARN_ON(1);
	}

	if (push_items < right_nritems) {
		push_space = btrfs_item_offset_nr(right, push_items - 1) -
						  leaf_data_end(root, right);
		memmove_extent_buffer(right, btrfs_leaf_data(right) +
				      BTRFS_LEAF_DATA_SIZE(root) - push_space,
				      btrfs_leaf_data(right) +
				      leaf_data_end(root, right), push_space);

		memmove_extent_buffer(right, btrfs_item_nr_offset(0),
			      btrfs_item_nr_offset(push_items),
			     (btrfs_header_nritems(right) - push_items) *
			     sizeof(struct btrfs_item));
	}
	right_nritems -= push_items;
	btrfs_set_header_nritems(right, right_nritems);
	push_space = BTRFS_LEAF_DATA_SIZE(root);
	for (i = 0; i < right_nritems; i++) {
		item = btrfs_item_nr(right, i);

		push_space = push_space - btrfs_token_item_size(right,
								item, &token);
		btrfs_set_token_item_offset(right, item, push_space, &token);
	}

	btrfs_mark_buffer_dirty(left);
	if (right_nritems)
		btrfs_mark_buffer_dirty(right);
	else
		clean_tree_block(trans, root, right);

	btrfs_item_key(right, &disk_key, 0);
	fixup_low_keys(trans, root, path, &disk_key, 1);

	/* then fixup the leaf pointer in the path */
	if (path->slots[0] < push_items) {
		path->slots[0] += old_left_nritems;
		btrfs_tree_unlock(path->nodes[0]);
		free_extent_buffer(path->nodes[0]);
		path->nodes[0] = left;
		path->slots[1] -= 1;
	} else {
		btrfs_tree_unlock(left);
		free_extent_buffer(left);
		path->slots[0] -= push_items;
	}
	BUG_ON(path->slots[0] < 0);
	return ret;
out:
	btrfs_tree_unlock(left);
	free_extent_buffer(left);
	return ret;
}

/*
 * push some data in the path leaf to the left, trying to free up at
 * least data_size bytes.  returns zero if the push worked, nonzero otherwise
 *
 * max_slot can put a limit on how far into the leaf we'll push items.  The
 * item at 'max_slot' won't be touched.  Use (u32)-1 to make us push all the
 * items
 */
static int push_leaf_left(struct btrfs_trans_handle *trans, struct btrfs_root
			  *root, struct btrfs_path *path, int min_data_size,
			  int data_size, int empty, u32 max_slot)
{
	struct extent_buffer *right = path->nodes[0];
	struct extent_buffer *left;
	int slot;
	int free_space;
	u32 right_nritems;
	int ret = 0;

	slot = path->slots[1];
	if (slot == 0)
		return 1;
	if (!path->nodes[1])
		return 1;

	right_nritems = btrfs_header_nritems(right);
	if (right_nritems == 0)
		return 1;

	btrfs_assert_tree_locked(path->nodes[1]);

	left = read_node_slot(root, path->nodes[1], slot - 1);
	if (left == NULL)
		return 1;

	btrfs_tree_lock(left);
	btrfs_set_lock_blocking(left);

	free_space = btrfs_leaf_free_space(root, left);
	if (free_space < data_size) {
		ret = 1;
		goto out;
	}

	/* cow and double check */
	ret = btrfs_cow_block(trans, root, left,
			      path->nodes[1], slot - 1, &left);
	if (ret) {
		/* we hit -ENOSPC, but it isn't fatal here */
		if (ret == -ENOSPC)
			ret = 1;
		goto out;
	}

	free_space = btrfs_leaf_free_space(root, left);
	if (free_space < data_size) {
		ret = 1;
		goto out;
	}

	return __push_leaf_left(trans, root, path, min_data_size,
			       empty, left, free_space, right_nritems,
			       max_slot);
out:
	btrfs_tree_unlock(left);
	free_extent_buffer(left);
	return ret;
}

/*
 * split the path's leaf in two, making sure there is at least data_size
 * available for the resulting leaf level of the path.
 */
static noinline void copy_for_split(struct btrfs_trans_handle *trans,
				    struct btrfs_root *root,
				    struct btrfs_path *path,
				    struct extent_buffer *l,
				    struct extent_buffer *right,
				    int slot, int mid, int nritems)
{
	int data_copy_size;
	int rt_data_off;
	int i;
	struct btrfs_disk_key disk_key;
	struct btrfs_map_token token;

	btrfs_init_map_token(&token);

	nritems = nritems - mid;
	btrfs_set_header_nritems(right, nritems);
	data_copy_size = btrfs_item_end_nr(l, mid) - leaf_data_end(root, l);

	copy_extent_buffer(right, l, btrfs_item_nr_offset(0),
			   btrfs_item_nr_offset(mid),
			   nritems * sizeof(struct btrfs_item));

	copy_extent_buffer(right, l,
		     btrfs_leaf_data(right) + BTRFS_LEAF_DATA_SIZE(root) -
		     data_copy_size, btrfs_leaf_data(l) +
		     leaf_data_end(root, l), data_copy_size);

	rt_data_off = BTRFS_LEAF_DATA_SIZE(root) -
		      btrfs_item_end_nr(l, mid);

	for (i = 0; i < nritems; i++) {
		struct btrfs_item *item = btrfs_item_nr(right, i);
		u32 ioff;

		ioff = btrfs_token_item_offset(right, item, &token);
		btrfs_set_token_item_offset(right, item,
					    ioff + rt_data_off, &token);
	}

	btrfs_set_header_nritems(l, mid);
	btrfs_item_key(right, &disk_key, 0);
	insert_ptr(trans, root, path, &disk_key, right->start,
		   path->slots[1] + 1, 1);

	btrfs_mark_buffer_dirty(right);
	btrfs_mark_buffer_dirty(l);
	BUG_ON(path->slots[0] != slot);

	if (mid <= slot) {
		btrfs_tree_unlock(path->nodes[0]);
		free_extent_buffer(path->nodes[0]);
		path->nodes[0] = right;
		path->slots[0] -= mid;
		path->slots[1] += 1;
	} else {
		btrfs_tree_unlock(right);
		free_extent_buffer(right);
	}

	BUG_ON(path->slots[0] < 0);
}

/*
 * double splits happen when we need to insert a big item in the middle
 * of a leaf.  A double split can leave us with 3 mostly empty leaves:
 * leaf: [ slots 0 - N] [ our target ] [ N + 1 - total in leaf ]
 *          A                 B                 C
 *
 * We avoid this by trying to push the items on either side of our target
 * into the adjacent leaves.  If all goes well we can avoid the double split
 * completely.
 */
static noinline int push_for_double_split(struct btrfs_trans_handle *trans,
					  struct btrfs_root *root,
					  struct btrfs_path *path,
					  int data_size)
{
	int ret;
	int progress = 0;
	int slot;
	u32 nritems;

	slot = path->slots[0];

	/*
	 * try to push all the items after our slot into the
	 * right leaf
	 */
	ret = push_leaf_right(trans, root, path, 1, data_size, 0, slot);
	if (ret < 0)
		return ret;

	if (ret == 0)
		progress++;

	nritems = btrfs_header_nritems(path->nodes[0]);
	/*
	 * our goal is to get our slot at the start or end of a leaf.  If
	 * we've done so we're done
	 */
	if (path->slots[0] == 0 || path->slots[0] == nritems)
		return 0;

	if (btrfs_leaf_free_space(root, path->nodes[0]) >= data_size)
		return 0;

	/* try to push all the items before our slot into the next leaf */
	slot = path->slots[0];
	ret = push_leaf_left(trans, root, path, 1, data_size, 0, slot);
	if (ret < 0)
		return ret;

	if (ret == 0)
		progress++;

	if (progress)
		return 0;
	return 1;
}

/*
 * split the path's leaf in two, making sure there is at least data_size
 * available for the resulting leaf level of the path.
 *
 * returns 0 if all went well and < 0 on failure.
 */
static noinline int split_leaf(struct btrfs_trans_handle *trans,
			       struct btrfs_root *root,
			       struct btrfs_key *ins_key,
			       struct btrfs_path *path, int data_size,
			       int extend)
{
	struct btrfs_disk_key disk_key;
	struct extent_buffer *l;
	u32 nritems;
	int mid;
	int slot;
	struct extent_buffer *right;
	int ret = 0;
	int wret;
	int split;
	int num_doubles = 0;
	int tried_avoid_double = 0;

	l = path->nodes[0];
	slot = path->slots[0];
	if (extend && data_size + btrfs_item_size_nr(l, slot) +
	    sizeof(struct btrfs_item) > BTRFS_LEAF_DATA_SIZE(root))
		return -EOVERFLOW;

	/* first try to make some room by pushing left and right */
	if (data_size) {
		wret = push_leaf_right(trans, root, path, data_size,
				       data_size, 0, 0);
		if (wret < 0)
			return wret;
		if (wret) {
			wret = push_leaf_left(trans, root, path, data_size,
					      data_size, 0, (u32)-1);
			if (wret < 0)
				return wret;
		}
		l = path->nodes[0];

		/* did the pushes work? */
		if (btrfs_leaf_free_space(root, l) >= data_size)
			return 0;
	}

	if (!path->nodes[1]) {
		ret = insert_new_root(trans, root, path, 1);
		if (ret)
			return ret;
	}
again:
	split = 1;
	l = path->nodes[0];
	slot = path->slots[0];
	nritems = btrfs_header_nritems(l);
	mid = (nritems + 1) / 2;

	if (mid <= slot) {
		if (nritems == 1 ||
		    leaf_space_used(l, mid, nritems - mid) + data_size >
			BTRFS_LEAF_DATA_SIZE(root)) {
			if (slot >= nritems) {
				split = 0;
			} else {
				mid = slot;
				if (mid != nritems &&
				    leaf_space_used(l, mid, nritems - mid) +
				    data_size > BTRFS_LEAF_DATA_SIZE(root)) {
					if (data_size && !tried_avoid_double)
						goto push_for_double;
					split = 2;
				}
			}
		}
	} else {
		if (leaf_space_used(l, 0, mid) + data_size >
			BTRFS_LEAF_DATA_SIZE(root)) {
			if (!extend && data_size && slot == 0) {
				split = 0;
			} else if ((extend || !data_size) && slot == 0) {
				mid = 1;
			} else {
				mid = slot;
				if (mid != nritems &&
				    leaf_space_used(l, mid, nritems - mid) +
				    data_size > BTRFS_LEAF_DATA_SIZE(root)) {
					if (data_size && !tried_avoid_double)
						goto push_for_double;
					split = 2 ;
				}
			}
		}
	}

	if (split == 0)
		btrfs_cpu_key_to_disk(&disk_key, ins_key);
	else
		btrfs_item_key(l, &disk_key, mid);

	right = btrfs_alloc_free_block(trans, root, root->leafsize, 0,
					root->root_key.objectid,
					&disk_key, 0, l->start, 0);
	if (IS_ERR(right))
		return PTR_ERR(right);

	root_add_used(root, root->leafsize);

	memset_extent_buffer(right, 0, 0, sizeof(struct btrfs_header));
	btrfs_set_header_bytenr(right, right->start);
	btrfs_set_header_generation(right, trans->transid);
	btrfs_set_header_backref_rev(right, BTRFS_MIXED_BACKREF_REV);
	btrfs_set_header_owner(right, root->root_key.objectid);
	btrfs_set_header_level(right, 0);
	write_extent_buffer(right, root->fs_info->fsid,
			    (unsigned long)btrfs_header_fsid(right),
			    BTRFS_FSID_SIZE);

	write_extent_buffer(right, root->fs_info->chunk_tree_uuid,
			    (unsigned long)btrfs_header_chunk_tree_uuid(right),
			    BTRFS_UUID_SIZE);

	if (split == 0) {
		if (mid <= slot) {
			btrfs_set_header_nritems(right, 0);
			insert_ptr(trans, root, path, &disk_key, right->start,
				   path->slots[1] + 1, 1);
			btrfs_tree_unlock(path->nodes[0]);
			free_extent_buffer(path->nodes[0]);
			path->nodes[0] = right;
			path->slots[0] = 0;
			path->slots[1] += 1;
		} else {
			btrfs_set_header_nritems(right, 0);
			insert_ptr(trans, root, path, &disk_key, right->start,
					  path->slots[1], 1);
			btrfs_tree_unlock(path->nodes[0]);
			free_extent_buffer(path->nodes[0]);
			path->nodes[0] = right;
			path->slots[0] = 0;
			if (path->slots[1] == 0)
				fixup_low_keys(trans, root, path,
					       &disk_key, 1);
		}
		btrfs_mark_buffer_dirty(right);
		return ret;
	}

	copy_for_split(trans, root, path, l, right, slot, mid, nritems);

	if (split == 2) {
		BUG_ON(num_doubles != 0);
		num_doubles++;
		goto again;
	}

	return 0;

push_for_double:
	push_for_double_split(trans, root, path, data_size);
	tried_avoid_double = 1;
	if (btrfs_leaf_free_space(root, path->nodes[0]) >= data_size)
		return 0;
	goto again;
}

static noinline int setup_leaf_for_split(struct btrfs_trans_handle *trans,
					 struct btrfs_root *root,
					 struct btrfs_path *path, int ins_len)
{
	struct btrfs_key key;
	struct extent_buffer *leaf;
	struct btrfs_file_extent_item *fi;
	u64 extent_len = 0;
	u32 item_size;
	int ret;

	leaf = path->nodes[0];
	btrfs_item_key_to_cpu(leaf, &key, path->slots[0]);

	BUG_ON(key.type != BTRFS_EXTENT_DATA_KEY &&
	       key.type != BTRFS_EXTENT_CSUM_KEY);

	if (btrfs_leaf_free_space(root, leaf) >= ins_len)
		return 0;

	item_size = btrfs_item_size_nr(leaf, path->slots[0]);
	if (key.type == BTRFS_EXTENT_DATA_KEY) {
		fi = btrfs_item_ptr(leaf, path->slots[0],
				    struct btrfs_file_extent_item);
		extent_len = btrfs_file_extent_num_bytes(leaf, fi);
	}
	btrfs_release_path(path);

	path->keep_locks = 1;
	path->search_for_split = 1;
	ret = btrfs_search_slot(trans, root, &key, path, 0, 1);
	path->search_for_split = 0;
	if (ret < 0)
		goto err;

	ret = -EAGAIN;
	leaf = path->nodes[0];
	/* if our item isn't there or got smaller, return now */
	if (ret > 0 || item_size != btrfs_item_size_nr(leaf, path->slots[0]))
		goto err;

	/* the leaf has  changed, it now has room.  return now */
	if (btrfs_leaf_free_space(root, path->nodes[0]) >= ins_len)
		goto err;

	if (key.type == BTRFS_EXTENT_DATA_KEY) {
		fi = btrfs_item_ptr(leaf, path->slots[0],
				    struct btrfs_file_extent_item);
		if (extent_len != btrfs_file_extent_num_bytes(leaf, fi))
			goto err;
	}

	btrfs_set_path_blocking(path);
	ret = split_leaf(trans, root, &key, path, ins_len, 1);
	if (ret)
		goto err;

	path->keep_locks = 0;
	btrfs_unlock_up_safe(path, 1);
	return 0;
err:
	path->keep_locks = 0;
	return ret;
}

static noinline int split_item(struct btrfs_trans_handle *trans,
			       struct btrfs_root *root,
			       struct btrfs_path *path,
			       struct btrfs_key *new_key,
			       unsigned long split_offset)
{
	struct extent_buffer *leaf;
	struct btrfs_item *item;
	struct btrfs_item *new_item;
	int slot;
	char *buf;
	u32 nritems;
	u32 item_size;
	u32 orig_offset;
	struct btrfs_disk_key disk_key;

	leaf = path->nodes[0];
	BUG_ON(btrfs_leaf_free_space(root, leaf) < sizeof(struct btrfs_item));

	btrfs_set_path_blocking(path);

	item = btrfs_item_nr(leaf, path->slots[0]);
	orig_offset = btrfs_item_offset(leaf, item);
	item_size = btrfs_item_size(leaf, item);

	buf = kmalloc(item_size, GFP_NOFS);
	if (!buf)
		return -ENOMEM;

	read_extent_buffer(leaf, buf, btrfs_item_ptr_offset(leaf,
			    path->slots[0]), item_size);

	slot = path->slots[0] + 1;
	nritems = btrfs_header_nritems(leaf);
	if (slot != nritems) {
		/* shift the items */
		memmove_extent_buffer(leaf, btrfs_item_nr_offset(slot + 1),
				btrfs_item_nr_offset(slot),
				(nritems - slot) * sizeof(struct btrfs_item));
	}

	btrfs_cpu_key_to_disk(&disk_key, new_key);
	btrfs_set_item_key(leaf, &disk_key, slot);

	new_item = btrfs_item_nr(leaf, slot);

	btrfs_set_item_offset(leaf, new_item, orig_offset);
	btrfs_set_item_size(leaf, new_item, item_size - split_offset);

	btrfs_set_item_offset(leaf, item,
			      orig_offset + item_size - split_offset);
	btrfs_set_item_size(leaf, item, split_offset);

	btrfs_set_header_nritems(leaf, nritems + 1);

	/* write the data for the start of the original item */
	write_extent_buffer(leaf, buf,
			    btrfs_item_ptr_offset(leaf, path->slots[0]),
			    split_offset);

	/* write the data for the new item */
	write_extent_buffer(leaf, buf + split_offset,
			    btrfs_item_ptr_offset(leaf, slot),
			    item_size - split_offset);
	btrfs_mark_buffer_dirty(leaf);

	BUG_ON(btrfs_leaf_free_space(root, leaf) < 0);
	kfree(buf);
	return 0;
}

/*
 * This function splits a single item into two items,
 * giving 'new_key' to the new item and splitting the
 * old one at split_offset (from the start of the item).
 *
 * The path may be released by this operation.  After
 * the split, the path is pointing to the old item.  The
 * new item is going to be in the same node as the old one.
 *
 * Note, the item being split must be smaller enough to live alone on
 * a tree block with room for one extra struct btrfs_item
 *
 * This allows us to split the item in place, keeping a lock on the
 * leaf the entire time.
 */
int btrfs_split_item(struct btrfs_trans_handle *trans,
		     struct btrfs_root *root,
		     struct btrfs_path *path,
		     struct btrfs_key *new_key,
		     unsigned long split_offset)
{
	int ret;
	ret = setup_leaf_for_split(trans, root, path,
				   sizeof(struct btrfs_item));
	if (ret)
		return ret;

	ret = split_item(trans, root, path, new_key, split_offset);
	return ret;
}

/*
 * This function duplicate a item, giving 'new_key' to the new item.
 * It guarantees both items live in the same tree leaf and the new item
 * is contiguous with the original item.
 *
 * This allows us to split file extent in place, keeping a lock on the
 * leaf the entire time.
 */
int btrfs_duplicate_item(struct btrfs_trans_handle *trans,
			 struct btrfs_root *root,
			 struct btrfs_path *path,
			 struct btrfs_key *new_key)
{
	struct extent_buffer *leaf;
	int ret;
	u32 item_size;

	leaf = path->nodes[0];
	item_size = btrfs_item_size_nr(leaf, path->slots[0]);
	ret = setup_leaf_for_split(trans, root, path,
				   item_size + sizeof(struct btrfs_item));
	if (ret)
		return ret;

	path->slots[0]++;
	setup_items_for_insert(trans, root, path, new_key, &item_size,
			       item_size, item_size +
			       sizeof(struct btrfs_item), 1);
	leaf = path->nodes[0];
	memcpy_extent_buffer(leaf,
			     btrfs_item_ptr_offset(leaf, path->slots[0]),
			     btrfs_item_ptr_offset(leaf, path->slots[0] - 1),
			     item_size);
	return 0;
}

/*
 * make the item pointed to by the path smaller.  new_size indicates
 * how small to make it, and from_end tells us if we just chop bytes
 * off the end of the item or if we shift the item to chop bytes off
 * the front.
 */
void btrfs_truncate_item(struct btrfs_trans_handle *trans,
			 struct btrfs_root *root,
			 struct btrfs_path *path,
			 u32 new_size, int from_end)
{
	int slot;
	struct extent_buffer *leaf;
	struct btrfs_item *item;
	u32 nritems;
	unsigned int data_end;
	unsigned int old_data_start;
	unsigned int old_size;
	unsigned int size_diff;
	int i;
	struct btrfs_map_token token;

	btrfs_init_map_token(&token);

	leaf = path->nodes[0];
	slot = path->slots[0];

	old_size = btrfs_item_size_nr(leaf, slot);
	if (old_size == new_size)
		return;

	nritems = btrfs_header_nritems(leaf);
	data_end = leaf_data_end(root, leaf);

	old_data_start = btrfs_item_offset_nr(leaf, slot);

	size_diff = old_size - new_size;

	BUG_ON(slot < 0);
	BUG_ON(slot >= nritems);

	/*
	 * item0..itemN ... dataN.offset..dataN.size .. data0.size
	 */
	/* first correct the data pointers */
	for (i = slot; i < nritems; i++) {
		u32 ioff;
		item = btrfs_item_nr(leaf, i);

		ioff = btrfs_token_item_offset(leaf, item, &token);
		btrfs_set_token_item_offset(leaf, item,
					    ioff + size_diff, &token);
	}

	/* shift the data */
	if (from_end) {
		memmove_extent_buffer(leaf, btrfs_leaf_data(leaf) +
			      data_end + size_diff, btrfs_leaf_data(leaf) +
			      data_end, old_data_start + new_size - data_end);
	} else {
		struct btrfs_disk_key disk_key;
		u64 offset;

		btrfs_item_key(leaf, &disk_key, slot);

		if (btrfs_disk_key_type(&disk_key) == BTRFS_EXTENT_DATA_KEY) {
			unsigned long ptr;
			struct btrfs_file_extent_item *fi;

			fi = btrfs_item_ptr(leaf, slot,
					    struct btrfs_file_extent_item);
			fi = (struct btrfs_file_extent_item *)(
			     (unsigned long)fi - size_diff);

			if (btrfs_file_extent_type(leaf, fi) ==
			    BTRFS_FILE_EXTENT_INLINE) {
				ptr = btrfs_item_ptr_offset(leaf, slot);
				memmove_extent_buffer(leaf, ptr,
				      (unsigned long)fi,
				      offsetof(struct btrfs_file_extent_item,
						 disk_bytenr));
			}
		}

		memmove_extent_buffer(leaf, btrfs_leaf_data(leaf) +
			      data_end + size_diff, btrfs_leaf_data(leaf) +
			      data_end, old_data_start - data_end);

		offset = btrfs_disk_key_offset(&disk_key);
		btrfs_set_disk_key_offset(&disk_key, offset + size_diff);
		btrfs_set_item_key(leaf, &disk_key, slot);
		if (slot == 0)
			fixup_low_keys(trans, root, path, &disk_key, 1);
	}

	item = btrfs_item_nr(leaf, slot);
	btrfs_set_item_size(leaf, item, new_size);
	btrfs_mark_buffer_dirty(leaf);

	if (btrfs_leaf_free_space(root, leaf) < 0) {
		btrfs_print_leaf(root, leaf);
		BUG();
	}
}

/*
 * make the item pointed to by the path bigger, data_size is the new size.
 */
void btrfs_extend_item(struct btrfs_trans_handle *trans,
		       struct btrfs_root *root, struct btrfs_path *path,
		       u32 data_size)
{
	int slot;
	struct extent_buffer *leaf;
	struct btrfs_item *item;
	u32 nritems;
	unsigned int data_end;
	unsigned int old_data;
	unsigned int old_size;
	int i;
	struct btrfs_map_token token;

	btrfs_init_map_token(&token);

	leaf = path->nodes[0];

	nritems = btrfs_header_nritems(leaf);
	data_end = leaf_data_end(root, leaf);

	if (btrfs_leaf_free_space(root, leaf) < data_size) {
		btrfs_print_leaf(root, leaf);
		BUG();
	}
	slot = path->slots[0];
	old_data = btrfs_item_end_nr(leaf, slot);

	BUG_ON(slot < 0);
	if (slot >= nritems) {
		btrfs_print_leaf(root, leaf);
		printk(KERN_CRIT "slot %d too large, nritems %d\n",
		       slot, nritems);
		BUG_ON(1);
	}

	/*
	 * item0..itemN ... dataN.offset..dataN.size .. data0.size
	 */
	/* first correct the data pointers */
	for (i = slot; i < nritems; i++) {
		u32 ioff;
		item = btrfs_item_nr(leaf, i);

		ioff = btrfs_token_item_offset(leaf, item, &token);
		btrfs_set_token_item_offset(leaf, item,
					    ioff - data_size, &token);
	}

	/* shift the data */
	memmove_extent_buffer(leaf, btrfs_leaf_data(leaf) +
		      data_end - data_size, btrfs_leaf_data(leaf) +
		      data_end, old_data - data_end);

	data_end = old_data;
	old_size = btrfs_item_size_nr(leaf, slot);
	item = btrfs_item_nr(leaf, slot);
	btrfs_set_item_size(leaf, item, old_size + data_size);
	btrfs_mark_buffer_dirty(leaf);

	if (btrfs_leaf_free_space(root, leaf) < 0) {
		btrfs_print_leaf(root, leaf);
		BUG();
	}
}

/*
 * Given a key and some data, insert items into the tree.
 * This does all the path init required, making room in the tree if needed.
 * Returns the number of keys that were inserted.
 */
int btrfs_insert_some_items(struct btrfs_trans_handle *trans,
			    struct btrfs_root *root,
			    struct btrfs_path *path,
			    struct btrfs_key *cpu_key, u32 *data_size,
			    int nr)
{
	struct extent_buffer *leaf;
	struct btrfs_item *item;
	int ret = 0;
	int slot;
	int i;
	u32 nritems;
	u32 total_data = 0;
	u32 total_size = 0;
	unsigned int data_end;
	struct btrfs_disk_key disk_key;
	struct btrfs_key found_key;
	struct btrfs_map_token token;

	btrfs_init_map_token(&token);

	for (i = 0; i < nr; i++) {
		if (total_size + data_size[i] + sizeof(struct btrfs_item) >
		    BTRFS_LEAF_DATA_SIZE(root)) {
			break;
			nr = i;
		}
		total_data += data_size[i];
		total_size += data_size[i] + sizeof(struct btrfs_item);
	}
	BUG_ON(nr == 0);

	ret = btrfs_search_slot(trans, root, cpu_key, path, total_size, 1);
	if (ret == 0)
		return -EEXIST;
	if (ret < 0)
		goto out;

	leaf = path->nodes[0];

	nritems = btrfs_header_nritems(leaf);
	data_end = leaf_data_end(root, leaf);

	if (btrfs_leaf_free_space(root, leaf) < total_size) {
		for (i = nr; i >= 0; i--) {
			total_data -= data_size[i];
			total_size -= data_size[i] + sizeof(struct btrfs_item);
			if (total_size < btrfs_leaf_free_space(root, leaf))
				break;
		}
		nr = i;
	}

	slot = path->slots[0];
	BUG_ON(slot < 0);

	if (slot != nritems) {
		unsigned int old_data = btrfs_item_end_nr(leaf, slot);

		item = btrfs_item_nr(leaf, slot);
		btrfs_item_key_to_cpu(leaf, &found_key, slot);

		/* figure out how many keys we can insert in here */
		total_data = data_size[0];
		for (i = 1; i < nr; i++) {
			if (btrfs_comp_cpu_keys(&found_key, cpu_key + i) <= 0)
				break;
			total_data += data_size[i];
		}
		nr = i;

		if (old_data < data_end) {
			btrfs_print_leaf(root, leaf);
			printk(KERN_CRIT "slot %d old_data %d data_end %d\n",
			       slot, old_data, data_end);
			BUG_ON(1);
		}
		/*
		 * item0..itemN ... dataN.offset..dataN.size .. data0.size
		 */
		/* first correct the data pointers */
		for (i = slot; i < nritems; i++) {
			u32 ioff;

			item = btrfs_item_nr(leaf, i);
			ioff = btrfs_token_item_offset(leaf, item, &token);
			btrfs_set_token_item_offset(leaf, item,
						    ioff - total_data, &token);
		}
		/* shift the items */
		memmove_extent_buffer(leaf, btrfs_item_nr_offset(slot + nr),
			      btrfs_item_nr_offset(slot),
			      (nritems - slot) * sizeof(struct btrfs_item));

		/* shift the data */
		memmove_extent_buffer(leaf, btrfs_leaf_data(leaf) +
			      data_end - total_data, btrfs_leaf_data(leaf) +
			      data_end, old_data - data_end);
		data_end = old_data;
	} else {
		/*
		 * this sucks but it has to be done, if we are inserting at
		 * the end of the leaf only insert 1 of the items, since we
		 * have no way of knowing whats on the next leaf and we'd have
		 * to drop our current locks to figure it out
		 */
		nr = 1;
	}

	/* setup the item for the new data */
	for (i = 0; i < nr; i++) {
		btrfs_cpu_key_to_disk(&disk_key, cpu_key + i);
		btrfs_set_item_key(leaf, &disk_key, slot + i);
		item = btrfs_item_nr(leaf, slot + i);
		btrfs_set_token_item_offset(leaf, item,
					    data_end - data_size[i], &token);
		data_end -= data_size[i];
		btrfs_set_token_item_size(leaf, item, data_size[i], &token);
	}
	btrfs_set_header_nritems(leaf, nritems + nr);
	btrfs_mark_buffer_dirty(leaf);

	ret = 0;
	if (slot == 0) {
		btrfs_cpu_key_to_disk(&disk_key, cpu_key);
		fixup_low_keys(trans, root, path, &disk_key, 1);
	}

	if (btrfs_leaf_free_space(root, leaf) < 0) {
		btrfs_print_leaf(root, leaf);
		BUG();
	}
out:
	if (!ret)
		ret = nr;
	return ret;
}

/*
 * this is a helper for btrfs_insert_empty_items, the main goal here is
 * to save stack depth by doing the bulk of the work in a function
 * that doesn't call btrfs_search_slot
 */
void setup_items_for_insert(struct btrfs_trans_handle *trans,
			    struct btrfs_root *root, struct btrfs_path *path,
			    struct btrfs_key *cpu_key, u32 *data_size,
			    u32 total_data, u32 total_size, int nr)
{
	struct btrfs_item *item;
	int i;
	u32 nritems;
	unsigned int data_end;
	struct btrfs_disk_key disk_key;
	struct extent_buffer *leaf;
	int slot;
	struct btrfs_map_token token;

	btrfs_init_map_token(&token);

	leaf = path->nodes[0];
	slot = path->slots[0];

	nritems = btrfs_header_nritems(leaf);
	data_end = leaf_data_end(root, leaf);

	if (btrfs_leaf_free_space(root, leaf) < total_size) {
		btrfs_print_leaf(root, leaf);
		printk(KERN_CRIT "not enough freespace need %u have %d\n",
		       total_size, btrfs_leaf_free_space(root, leaf));
		BUG();
	}

	if (slot != nritems) {
		unsigned int old_data = btrfs_item_end_nr(leaf, slot);

		if (old_data < data_end) {
			btrfs_print_leaf(root, leaf);
			printk(KERN_CRIT "slot %d old_data %d data_end %d\n",
			       slot, old_data, data_end);
			BUG_ON(1);
		}
		/*
		 * item0..itemN ... dataN.offset..dataN.size .. data0.size
		 */
		/* first correct the data pointers */
		for (i = slot; i < nritems; i++) {
			u32 ioff;

			item = btrfs_item_nr(leaf, i);
			ioff = btrfs_token_item_offset(leaf, item, &token);
			btrfs_set_token_item_offset(leaf, item,
						    ioff - total_data, &token);
		}
		/* shift the items */
		memmove_extent_buffer(leaf, btrfs_item_nr_offset(slot + nr),
			      btrfs_item_nr_offset(slot),
			      (nritems - slot) * sizeof(struct btrfs_item));

		/* shift the data */
		memmove_extent_buffer(leaf, btrfs_leaf_data(leaf) +
			      data_end - total_data, btrfs_leaf_data(leaf) +
			      data_end, old_data - data_end);
		data_end = old_data;
	}

	/* setup the item for the new data */
	for (i = 0; i < nr; i++) {
		btrfs_cpu_key_to_disk(&disk_key, cpu_key + i);
		btrfs_set_item_key(leaf, &disk_key, slot + i);
		item = btrfs_item_nr(leaf, slot + i);
		btrfs_set_token_item_offset(leaf, item,
					    data_end - data_size[i], &token);
		data_end -= data_size[i];
		btrfs_set_token_item_size(leaf, item, data_size[i], &token);
	}

	btrfs_set_header_nritems(leaf, nritems + nr);

	if (slot == 0) {
		btrfs_cpu_key_to_disk(&disk_key, cpu_key);
		fixup_low_keys(trans, root, path, &disk_key, 1);
	}
	btrfs_unlock_up_safe(path, 1);
	btrfs_mark_buffer_dirty(leaf);

	if (btrfs_leaf_free_space(root, leaf) < 0) {
		btrfs_print_leaf(root, leaf);
		BUG();
	}
}

/*
 * Given a key and some data, insert items into the tree.
 * This does all the path init required, making room in the tree if needed.
 */
int btrfs_insert_empty_items(struct btrfs_trans_handle *trans,
			    struct btrfs_root *root,
			    struct btrfs_path *path,
			    struct btrfs_key *cpu_key, u32 *data_size,
			    int nr)
{
	int ret = 0;
	int slot;
	int i;
	u32 total_size = 0;
	u32 total_data = 0;

	for (i = 0; i < nr; i++)
		total_data += data_size[i];

	total_size = total_data + (nr * sizeof(struct btrfs_item));
	ret = btrfs_search_slot(trans, root, cpu_key, path, total_size, 1);
	if (ret == 0)
		return -EEXIST;
	if (ret < 0)
		return ret;

	slot = path->slots[0];
	BUG_ON(slot < 0);

	setup_items_for_insert(trans, root, path, cpu_key, data_size,
			       total_data, total_size, nr);
	return 0;
}

/*
 * Given a key and some data, insert an item into the tree.
 * This does all the path init required, making room in the tree if needed.
 */
int btrfs_insert_item(struct btrfs_trans_handle *trans, struct btrfs_root
		      *root, struct btrfs_key *cpu_key, void *data, u32
		      data_size)
{
	int ret = 0;
	struct btrfs_path *path;
	struct extent_buffer *leaf;
	unsigned long ptr;

	path = btrfs_alloc_path();
	if (!path)
		return -ENOMEM;
	ret = btrfs_insert_empty_item(trans, root, path, cpu_key, data_size);
	if (!ret) {
		leaf = path->nodes[0];
		ptr = btrfs_item_ptr_offset(leaf, path->slots[0]);
		write_extent_buffer(leaf, data, ptr, data_size);
		btrfs_mark_buffer_dirty(leaf);
	}
	btrfs_free_path(path);
	return ret;
}

/*
 * delete the pointer from a given node.
 *
 * the tree should have been previously balanced so the deletion does not
 * empty a node.
 */
static void del_ptr(struct btrfs_trans_handle *trans, struct btrfs_root *root,
		    struct btrfs_path *path, int level, int slot,
		    int tree_mod_log)
{
	struct extent_buffer *parent = path->nodes[level];
	u32 nritems;
	int ret;

	nritems = btrfs_header_nritems(parent);
	if (slot != nritems - 1) {
		if (tree_mod_log && level)
			tree_mod_log_eb_move(root->fs_info, parent, slot,
					     slot + 1, nritems - slot - 1);
		memmove_extent_buffer(parent,
			      btrfs_node_key_ptr_offset(slot),
			      btrfs_node_key_ptr_offset(slot + 1),
			      sizeof(struct btrfs_key_ptr) *
			      (nritems - slot - 1));
	} else if (tree_mod_log && level) {
		ret = tree_mod_log_insert_key(root->fs_info, parent, slot,
					      MOD_LOG_KEY_REMOVE);
		BUG_ON(ret < 0);
	}

	nritems--;
	btrfs_set_header_nritems(parent, nritems);
	if (nritems == 0 && parent == root->node) {
		BUG_ON(btrfs_header_level(root->node) != 1);
		/* just turn the root into a leaf and break */
		btrfs_set_header_level(root->node, 0);
	} else if (slot == 0) {
		struct btrfs_disk_key disk_key;

		btrfs_node_key(parent, &disk_key, 0);
		fixup_low_keys(trans, root, path, &disk_key, level + 1);
	}
	btrfs_mark_buffer_dirty(parent);
}

/*
 * a helper function to delete the leaf pointed to by path->slots[1] and
 * path->nodes[1].
 *
 * This deletes the pointer in path->nodes[1] and frees the leaf
 * block extent.  zero is returned if it all worked out, < 0 otherwise.
 *
 * The path must have already been setup for deleting the leaf, including
 * all the proper balancing.  path->nodes[1] must be locked.
 */
static noinline void btrfs_del_leaf(struct btrfs_trans_handle *trans,
				    struct btrfs_root *root,
				    struct btrfs_path *path,
				    struct extent_buffer *leaf)
{
	WARN_ON(btrfs_header_generation(leaf) != trans->transid);
	del_ptr(trans, root, path, 1, path->slots[1], 1);

	/*
	 * btrfs_free_extent is expensive, we want to make sure we
	 * aren't holding any locks when we call it
	 */
	btrfs_unlock_up_safe(path, 0);

	root_sub_used(root, leaf->len);

	extent_buffer_get(leaf);
	btrfs_free_tree_block(trans, root, leaf, 0, 1);
	free_extent_buffer_stale(leaf);
}
/*
 * delete the item at the leaf level in path.  If that empties
 * the leaf, remove it from the tree
 */
int btrfs_del_items(struct btrfs_trans_handle *trans, struct btrfs_root *root,
		    struct btrfs_path *path, int slot, int nr)
{
	struct extent_buffer *leaf;
	struct btrfs_item *item;
	int last_off;
	int dsize = 0;
	int ret = 0;
	int wret;
	int i;
	u32 nritems;
	struct btrfs_map_token token;

	btrfs_init_map_token(&token);

	leaf = path->nodes[0];
	last_off = btrfs_item_offset_nr(leaf, slot + nr - 1);

	for (i = 0; i < nr; i++)
		dsize += btrfs_item_size_nr(leaf, slot + i);

	nritems = btrfs_header_nritems(leaf);

	if (slot + nr != nritems) {
		int data_end = leaf_data_end(root, leaf);

		memmove_extent_buffer(leaf, btrfs_leaf_data(leaf) +
			      data_end + dsize,
			      btrfs_leaf_data(leaf) + data_end,
			      last_off - data_end);

		for (i = slot + nr; i < nritems; i++) {
			u32 ioff;

			item = btrfs_item_nr(leaf, i);
			ioff = btrfs_token_item_offset(leaf, item, &token);
			btrfs_set_token_item_offset(leaf, item,
						    ioff + dsize, &token);
		}

		memmove_extent_buffer(leaf, btrfs_item_nr_offset(slot),
			      btrfs_item_nr_offset(slot + nr),
			      sizeof(struct btrfs_item) *
			      (nritems - slot - nr));
	}
	btrfs_set_header_nritems(leaf, nritems - nr);
	nritems -= nr;

	/* delete the leaf if we've emptied it */
	if (nritems == 0) {
		if (leaf == root->node) {
			btrfs_set_header_level(leaf, 0);
		} else {
			btrfs_set_path_blocking(path);
			clean_tree_block(trans, root, leaf);
			btrfs_del_leaf(trans, root, path, leaf);
		}
	} else {
		int used = leaf_space_used(leaf, 0, nritems);
		if (slot == 0) {
			struct btrfs_disk_key disk_key;

			btrfs_item_key(leaf, &disk_key, 0);
			fixup_low_keys(trans, root, path, &disk_key, 1);
		}

		/* delete the leaf if it is mostly empty */
		if (used < BTRFS_LEAF_DATA_SIZE(root) / 3) {
			/* push_leaf_left fixes the path.
			 * make sure the path still points to our leaf
			 * for possible call to del_ptr below
			 */
			slot = path->slots[1];
			extent_buffer_get(leaf);

			btrfs_set_path_blocking(path);
			wret = push_leaf_left(trans, root, path, 1, 1,
					      1, (u32)-1);
			if (wret < 0 && wret != -ENOSPC)
				ret = wret;

			if (path->nodes[0] == leaf &&
			    btrfs_header_nritems(leaf)) {
				wret = push_leaf_right(trans, root, path, 1,
						       1, 1, 0);
				if (wret < 0 && wret != -ENOSPC)
					ret = wret;
			}

			if (btrfs_header_nritems(leaf) == 0) {
				path->slots[1] = slot;
				btrfs_del_leaf(trans, root, path, leaf);
				free_extent_buffer(leaf);
				ret = 0;
			} else {
				/* if we're still in the path, make sure
				 * we're dirty.  Otherwise, one of the
				 * push_leaf functions must have already
				 * dirtied this buffer
				 */
				if (path->nodes[0] == leaf)
					btrfs_mark_buffer_dirty(leaf);
				free_extent_buffer(leaf);
			}
		} else {
			btrfs_mark_buffer_dirty(leaf);
		}
	}
	return ret;
}

/*
 * search the tree again to find a leaf with lesser keys
 * returns 0 if it found something or 1 if there are no lesser leaves.
 * returns < 0 on io errors.
 *
 * This may release the path, and so you may lose any locks held at the
 * time you call it.
 */
int btrfs_prev_leaf(struct btrfs_root *root, struct btrfs_path *path)
{
	struct btrfs_key key;
	struct btrfs_disk_key found_key;
	int ret;

	btrfs_item_key_to_cpu(path->nodes[0], &key, 0);

	if (key.offset > 0)
		key.offset--;
	else if (key.type > 0)
		key.type--;
	else if (key.objectid > 0)
		key.objectid--;
	else
		return 1;

	btrfs_release_path(path);
	ret = btrfs_search_slot(NULL, root, &key, path, 0, 0);
	if (ret < 0)
		return ret;
	btrfs_item_key(path->nodes[0], &found_key, 0);
	ret = comp_keys(&found_key, &key);
	if (ret < 0)
		return 0;
	return 1;
}

/*
 * A helper function to walk down the tree starting at min_key, and looking
 * for nodes or leaves that are either in cache or have a minimum
 * transaction id.  This is used by the btree defrag code, and tree logging
 *
 * This does not cow, but it does stuff the starting key it finds back
 * into min_key, so you can call btrfs_search_slot with cow=1 on the
 * key and get a writable path.
 *
 * This does lock as it descends, and path->keep_locks should be set
 * to 1 by the caller.
 *
 * This honors path->lowest_level to prevent descent past a given level
 * of the tree.
 *
 * min_trans indicates the oldest transaction that you are interested
 * in walking through.  Any nodes or leaves older than min_trans are
 * skipped over (without reading them).
 *
 * returns zero if something useful was found, < 0 on error and 1 if there
 * was nothing in the tree that matched the search criteria.
 */
int btrfs_search_forward(struct btrfs_root *root, struct btrfs_key *min_key,
			 struct btrfs_key *max_key,
			 struct btrfs_path *path, int cache_only,
			 u64 min_trans)
{
	struct extent_buffer *cur;
	struct btrfs_key found_key;
	int slot;
	int sret;
	u32 nritems;
	int level;
	int ret = 1;

	WARN_ON(!path->keep_locks);
again:
	cur = btrfs_read_lock_root_node(root);
	level = btrfs_header_level(cur);
	WARN_ON(path->nodes[level]);
	path->nodes[level] = cur;
	path->locks[level] = BTRFS_READ_LOCK;

	if (btrfs_header_generation(cur) < min_trans) {
		ret = 1;
		goto out;
	}
	while (1) {
		nritems = btrfs_header_nritems(cur);
		level = btrfs_header_level(cur);
		sret = bin_search(cur, min_key, level, &slot);

		/* at the lowest level, we're done, setup the path and exit */
		if (level == path->lowest_level) {
			if (slot >= nritems)
				goto find_next_key;
			ret = 0;
			path->slots[level] = slot;
			btrfs_item_key_to_cpu(cur, &found_key, slot);
			goto out;
		}
		if (sret && slot > 0)
			slot--;
		/*
		 * check this node pointer against the cache_only and
		 * min_trans parameters.  If it isn't in cache or is too
		 * old, skip to the next one.
		 */
		while (slot < nritems) {
			u64 blockptr;
			u64 gen;
			struct extent_buffer *tmp;
			struct btrfs_disk_key disk_key;

			blockptr = btrfs_node_blockptr(cur, slot);
			gen = btrfs_node_ptr_generation(cur, slot);
			if (gen < min_trans) {
				slot++;
				continue;
			}
			if (!cache_only)
				break;

			if (max_key) {
				btrfs_node_key(cur, &disk_key, slot);
				if (comp_keys(&disk_key, max_key) >= 0) {
					ret = 1;
					goto out;
				}
			}

			tmp = btrfs_find_tree_block(root, blockptr,
					    btrfs_level_size(root, level - 1));

			if (tmp && btrfs_buffer_uptodate(tmp, gen, 1) > 0) {
				free_extent_buffer(tmp);
				break;
			}
			if (tmp)
				free_extent_buffer(tmp);
			slot++;
		}
find_next_key:
		/*
		 * we didn't find a candidate key in this node, walk forward
		 * and find another one
		 */
		if (slot >= nritems) {
			path->slots[level] = slot;
			btrfs_set_path_blocking(path);
			sret = btrfs_find_next_key(root, path, min_key, level,
						  cache_only, min_trans);
			if (sret == 0) {
				btrfs_release_path(path);
				goto again;
			} else {
				goto out;
			}
		}
		/* save our key for returning back */
		btrfs_node_key_to_cpu(cur, &found_key, slot);
		path->slots[level] = slot;
		if (level == path->lowest_level) {
			ret = 0;
			unlock_up(path, level, 1, 0, NULL);
			goto out;
		}
		btrfs_set_path_blocking(path);
		cur = read_node_slot(root, cur, slot);
		BUG_ON(!cur); /* -ENOMEM */

		btrfs_tree_read_lock(cur);

		path->locks[level - 1] = BTRFS_READ_LOCK;
		path->nodes[level - 1] = cur;
		unlock_up(path, level, 1, 0, NULL);
		btrfs_clear_path_blocking(path, NULL, 0);
	}
out:
	if (ret == 0)
		memcpy(min_key, &found_key, sizeof(found_key));
	btrfs_set_path_blocking(path);
	return ret;
}

static void tree_move_down(struct btrfs_root *root,
			   struct btrfs_path *path,
			   int *level, int root_level)
{
	path->nodes[*level - 1] = read_node_slot(root, path->nodes[*level],
					path->slots[*level]);
	path->slots[*level - 1] = 0;
	(*level)--;
}

static int tree_move_next_or_upnext(struct btrfs_root *root,
				    struct btrfs_path *path,
				    int *level, int root_level)
{
	int ret = 0;
	int nritems;
	nritems = btrfs_header_nritems(path->nodes[*level]);

	path->slots[*level]++;

	while (path->slots[*level] == nritems) {
		if (*level == root_level)
			return -1;

		/* move upnext */
		path->slots[*level] = 0;
		free_extent_buffer(path->nodes[*level]);
		path->nodes[*level] = NULL;
		(*level)++;
		path->slots[*level]++;

		nritems = btrfs_header_nritems(path->nodes[*level]);
		ret = 1;
	}
	return ret;
}

/*
 * Returns 1 if it had to move up and next. 0 is returned if it moved only next
 * or down.
 */
static int tree_advance(struct btrfs_root *root,
			struct btrfs_path *path,
			int *level, int root_level,
			int allow_down,
			struct btrfs_key *key)
{
	int ret;

	if (*level == 0 || !allow_down) {
		ret = tree_move_next_or_upnext(root, path, level, root_level);
	} else {
		tree_move_down(root, path, level, root_level);
		ret = 0;
	}
	if (ret >= 0) {
		if (*level == 0)
			btrfs_item_key_to_cpu(path->nodes[*level], key,
					path->slots[*level]);
		else
			btrfs_node_key_to_cpu(path->nodes[*level], key,
					path->slots[*level]);
	}
	return ret;
}

static int tree_compare_item(struct btrfs_root *left_root,
			     struct btrfs_path *left_path,
			     struct btrfs_path *right_path,
			     char *tmp_buf)
{
	int cmp;
	int len1, len2;
	unsigned long off1, off2;

	len1 = btrfs_item_size_nr(left_path->nodes[0], left_path->slots[0]);
	len2 = btrfs_item_size_nr(right_path->nodes[0], right_path->slots[0]);
	if (len1 != len2)
		return 1;

	off1 = btrfs_item_ptr_offset(left_path->nodes[0], left_path->slots[0]);
	off2 = btrfs_item_ptr_offset(right_path->nodes[0],
				right_path->slots[0]);

	read_extent_buffer(left_path->nodes[0], tmp_buf, off1, len1);

	cmp = memcmp_extent_buffer(right_path->nodes[0], tmp_buf, off2, len1);
	if (cmp)
		return 1;
	return 0;
}

#define ADVANCE 1
#define ADVANCE_ONLY_NEXT -1

/*
 * This function compares two trees and calls the provided callback for
 * every changed/new/deleted item it finds.
 * If shared tree blocks are encountered, whole subtrees are skipped, making
 * the compare pretty fast on snapshotted subvolumes.
 *
 * This currently works on commit roots only. As commit roots are read only,
 * we don't do any locking. The commit roots are protected with transactions.
 * Transactions are ended and rejoined when a commit is tried in between.
 *
 * This function checks for modifications done to the trees while comparing.
 * If it detects a change, it aborts immediately.
 */
int btrfs_compare_trees(struct btrfs_root *left_root,
			struct btrfs_root *right_root,
			btrfs_changed_cb_t changed_cb, void *ctx)
{
	int ret;
	int cmp;
	struct btrfs_trans_handle *trans = NULL;
	struct btrfs_path *left_path = NULL;
	struct btrfs_path *right_path = NULL;
	struct btrfs_key left_key;
	struct btrfs_key right_key;
	char *tmp_buf = NULL;
	int left_root_level;
	int right_root_level;
	int left_level;
	int right_level;
	int left_end_reached;
	int right_end_reached;
	int advance_left;
	int advance_right;
	u64 left_blockptr;
	u64 right_blockptr;
	u64 left_start_ctransid;
	u64 right_start_ctransid;
	u64 ctransid;

	left_path = btrfs_alloc_path();
	if (!left_path) {
		ret = -ENOMEM;
		goto out;
	}
	right_path = btrfs_alloc_path();
	if (!right_path) {
		ret = -ENOMEM;
		goto out;
	}

	tmp_buf = kmalloc(left_root->leafsize, GFP_NOFS);
	if (!tmp_buf) {
		ret = -ENOMEM;
		goto out;
	}

	left_path->search_commit_root = 1;
	left_path->skip_locking = 1;
	right_path->search_commit_root = 1;
	right_path->skip_locking = 1;

	spin_lock(&left_root->root_times_lock);
	left_start_ctransid = btrfs_root_ctransid(&left_root->root_item);
	spin_unlock(&left_root->root_times_lock);

	spin_lock(&right_root->root_times_lock);
	right_start_ctransid = btrfs_root_ctransid(&right_root->root_item);
	spin_unlock(&right_root->root_times_lock);

	trans = btrfs_join_transaction(left_root);
	if (IS_ERR(trans)) {
		ret = PTR_ERR(trans);
		trans = NULL;
		goto out;
	}

	/*
	 * Strategy: Go to the first items of both trees. Then do
	 *
	 * If both trees are at level 0
	 *   Compare keys of current items
	 *     If left < right treat left item as new, advance left tree
	 *       and repeat
	 *     If left > right treat right item as deleted, advance right tree
	 *       and repeat
	 *     If left == right do deep compare of items, treat as changed if
	 *       needed, advance both trees and repeat
	 * If both trees are at the same level but not at level 0
	 *   Compare keys of current nodes/leafs
	 *     If left < right advance left tree and repeat
	 *     If left > right advance right tree and repeat
	 *     If left == right compare blockptrs of the next nodes/leafs
	 *       If they match advance both trees but stay at the same level
	 *         and repeat
	 *       If they don't match advance both trees while allowing to go
	 *         deeper and repeat
	 * If tree levels are different
	 *   Advance the tree that needs it and repeat
	 *
	 * Advancing a tree means:
	 *   If we are at level 0, try to go to the next slot. If that's not
	 *   possible, go one level up and repeat. Stop when we found a level
	 *   where we could go to the next slot. We may at this point be on a
	 *   node or a leaf.
	 *
	 *   If we are not at level 0 and not on shared tree blocks, go one
	 *   level deeper.
	 *
	 *   If we are not at level 0 and on shared tree blocks, go one slot to
	 *   the right if possible or go up and right.
	 */

	left_level = btrfs_header_level(left_root->commit_root);
	left_root_level = left_level;
	left_path->nodes[left_level] = left_root->commit_root;
	extent_buffer_get(left_path->nodes[left_level]);

	right_level = btrfs_header_level(right_root->commit_root);
	right_root_level = right_level;
	right_path->nodes[right_level] = right_root->commit_root;
	extent_buffer_get(right_path->nodes[right_level]);

	if (left_level == 0)
		btrfs_item_key_to_cpu(left_path->nodes[left_level],
				&left_key, left_path->slots[left_level]);
	else
		btrfs_node_key_to_cpu(left_path->nodes[left_level],
				&left_key, left_path->slots[left_level]);
	if (right_level == 0)
		btrfs_item_key_to_cpu(right_path->nodes[right_level],
				&right_key, right_path->slots[right_level]);
	else
		btrfs_node_key_to_cpu(right_path->nodes[right_level],
				&right_key, right_path->slots[right_level]);

	left_end_reached = right_end_reached = 0;
	advance_left = advance_right = 0;

	while (1) {
		/*
		 * We need to make sure the transaction does not get committed
		 * while we do anything on commit roots. This means, we need to
		 * join and leave transactions for every item that we process.
		 */
		if (trans && btrfs_should_end_transaction(trans, left_root)) {
			btrfs_release_path(left_path);
			btrfs_release_path(right_path);

			ret = btrfs_end_transaction(trans, left_root);
			trans = NULL;
			if (ret < 0)
				goto out;
		}
		/* now rejoin the transaction */
		if (!trans) {
			trans = btrfs_join_transaction(left_root);
			if (IS_ERR(trans)) {
				ret = PTR_ERR(trans);
				trans = NULL;
				goto out;
			}

			spin_lock(&left_root->root_times_lock);
			ctransid = btrfs_root_ctransid(&left_root->root_item);
			spin_unlock(&left_root->root_times_lock);
			if (ctransid != left_start_ctransid)
				left_start_ctransid = 0;

			spin_lock(&right_root->root_times_lock);
			ctransid = btrfs_root_ctransid(&right_root->root_item);
			spin_unlock(&right_root->root_times_lock);
			if (ctransid != right_start_ctransid)
				right_start_ctransid = 0;

			if (!left_start_ctransid || !right_start_ctransid) {
				WARN(1, KERN_WARNING
					"btrfs: btrfs_compare_tree detected "
					"a change in one of the trees while "
					"iterating. This is probably a "
					"bug.\n");
				ret = -EIO;
				goto out;
			}

			/*
			 * the commit root may have changed, so start again
			 * where we stopped
			 */
			left_path->lowest_level = left_level;
			right_path->lowest_level = right_level;
			ret = btrfs_search_slot(NULL, left_root,
					&left_key, left_path, 0, 0);
			if (ret < 0)
				goto out;
			ret = btrfs_search_slot(NULL, right_root,
					&right_key, right_path, 0, 0);
			if (ret < 0)
				goto out;
		}

		if (advance_left && !left_end_reached) {
			ret = tree_advance(left_root, left_path, &left_level,
					left_root_level,
					advance_left != ADVANCE_ONLY_NEXT,
					&left_key);
			if (ret < 0)
				left_end_reached = ADVANCE;
			advance_left = 0;
		}
		if (advance_right && !right_end_reached) {
			ret = tree_advance(right_root, right_path, &right_level,
					right_root_level,
					advance_right != ADVANCE_ONLY_NEXT,
					&right_key);
			if (ret < 0)
				right_end_reached = ADVANCE;
			advance_right = 0;
		}

		if (left_end_reached && right_end_reached) {
			ret = 0;
			goto out;
		} else if (left_end_reached) {
			if (right_level == 0) {
				ret = changed_cb(left_root, right_root,
						left_path, right_path,
						&right_key,
						BTRFS_COMPARE_TREE_DELETED,
						ctx);
				if (ret < 0)
					goto out;
			}
			advance_right = ADVANCE;
			continue;
		} else if (right_end_reached) {
			if (left_level == 0) {
				ret = changed_cb(left_root, right_root,
						left_path, right_path,
						&left_key,
						BTRFS_COMPARE_TREE_NEW,
						ctx);
				if (ret < 0)
					goto out;
			}
			advance_left = ADVANCE;
			continue;
		}

		if (left_level == 0 && right_level == 0) {
			cmp = btrfs_comp_cpu_keys(&left_key, &right_key);
			if (cmp < 0) {
				ret = changed_cb(left_root, right_root,
						left_path, right_path,
						&left_key,
						BTRFS_COMPARE_TREE_NEW,
						ctx);
				if (ret < 0)
					goto out;
				advance_left = ADVANCE;
			} else if (cmp > 0) {
				ret = changed_cb(left_root, right_root,
						left_path, right_path,
						&right_key,
						BTRFS_COMPARE_TREE_DELETED,
						ctx);
				if (ret < 0)
					goto out;
				advance_right = ADVANCE;
			} else {
				ret = tree_compare_item(left_root, left_path,
						right_path, tmp_buf);
				if (ret) {
					ret = changed_cb(left_root, right_root,
						left_path, right_path,
						&left_key,
						BTRFS_COMPARE_TREE_CHANGED,
						ctx);
					if (ret < 0)
						goto out;
				}
				advance_left = ADVANCE;
				advance_right = ADVANCE;
			}
		} else if (left_level == right_level) {
			cmp = btrfs_comp_cpu_keys(&left_key, &right_key);
			if (cmp < 0) {
				advance_left = ADVANCE;
			} else if (cmp > 0) {
				advance_right = ADVANCE;
			} else {
				left_blockptr = btrfs_node_blockptr(
						left_path->nodes[left_level],
						left_path->slots[left_level]);
				right_blockptr = btrfs_node_blockptr(
						right_path->nodes[right_level],
						right_path->slots[right_level]);
				if (left_blockptr == right_blockptr) {
					/*
					 * As we're on a shared block, don't
					 * allow to go deeper.
					 */
					advance_left = ADVANCE_ONLY_NEXT;
					advance_right = ADVANCE_ONLY_NEXT;
				} else {
					advance_left = ADVANCE;
					advance_right = ADVANCE;
				}
			}
		} else if (left_level < right_level) {
			advance_right = ADVANCE;
		} else {
			advance_left = ADVANCE;
		}
	}

out:
	btrfs_free_path(left_path);
	btrfs_free_path(right_path);
	kfree(tmp_buf);

	if (trans) {
		if (!ret)
			ret = btrfs_end_transaction(trans, left_root);
		else
			btrfs_end_transaction(trans, left_root);
	}

	return ret;
}

/*
 * this is similar to btrfs_next_leaf, but does not try to preserve
 * and fixup the path.  It looks for and returns the next key in the
 * tree based on the current path and the cache_only and min_trans
 * parameters.
 *
 * 0 is returned if another key is found, < 0 if there are any errors
 * and 1 is returned if there are no higher keys in the tree
 *
 * path->keep_locks should be set to 1 on the search made before
 * calling this function.
 */
int btrfs_find_next_key(struct btrfs_root *root, struct btrfs_path *path,
			struct btrfs_key *key, int level,
			int cache_only, u64 min_trans)
{
	int slot;
	struct extent_buffer *c;

	WARN_ON(!path->keep_locks);
	while (level < BTRFS_MAX_LEVEL) {
		if (!path->nodes[level])
			return 1;

		slot = path->slots[level] + 1;
		c = path->nodes[level];
next:
		if (slot >= btrfs_header_nritems(c)) {
			int ret;
			int orig_lowest;
			struct btrfs_key cur_key;
			if (level + 1 >= BTRFS_MAX_LEVEL ||
			    !path->nodes[level + 1])
				return 1;

			if (path->locks[level + 1]) {
				level++;
				continue;
			}

			slot = btrfs_header_nritems(c) - 1;
			if (level == 0)
				btrfs_item_key_to_cpu(c, &cur_key, slot);
			else
				btrfs_node_key_to_cpu(c, &cur_key, slot);

			orig_lowest = path->lowest_level;
			btrfs_release_path(path);
			path->lowest_level = level;
			ret = btrfs_search_slot(NULL, root, &cur_key, path,
						0, 0);
			path->lowest_level = orig_lowest;
			if (ret < 0)
				return ret;

			c = path->nodes[level];
			slot = path->slots[level];
			if (ret == 0)
				slot++;
			goto next;
		}

		if (level == 0)
			btrfs_item_key_to_cpu(c, key, slot);
		else {
			u64 blockptr = btrfs_node_blockptr(c, slot);
			u64 gen = btrfs_node_ptr_generation(c, slot);

			if (cache_only) {
				struct extent_buffer *cur;
				cur = btrfs_find_tree_block(root, blockptr,
					    btrfs_level_size(root, level - 1));
				if (!cur ||
				    btrfs_buffer_uptodate(cur, gen, 1) <= 0) {
					slot++;
					if (cur)
						free_extent_buffer(cur);
					goto next;
				}
				free_extent_buffer(cur);
			}
			if (gen < min_trans) {
				slot++;
				goto next;
			}
			btrfs_node_key_to_cpu(c, key, slot);
		}
		return 0;
	}
	return 1;
}

/*
 * search the tree again to find a leaf with greater keys
 * returns 0 if it found something or 1 if there are no greater leaves.
 * returns < 0 on io errors.
 */
int btrfs_next_leaf(struct btrfs_root *root, struct btrfs_path *path)
{
	return btrfs_next_old_leaf(root, path, 0);
}

int btrfs_next_old_leaf(struct btrfs_root *root, struct btrfs_path *path,
			u64 time_seq)
{
	int slot;
	int level;
	struct extent_buffer *c;
	struct extent_buffer *next;
	struct btrfs_key key;
	u32 nritems;
	int ret;
	int old_spinning = path->leave_spinning;
	int next_rw_lock = 0;

	nritems = btrfs_header_nritems(path->nodes[0]);
	if (nritems == 0)
		return 1;

	btrfs_item_key_to_cpu(path->nodes[0], &key, nritems - 1);
again:
	level = 1;
	next = NULL;
	next_rw_lock = 0;
	btrfs_release_path(path);

	path->keep_locks = 1;
	path->leave_spinning = 1;

	if (time_seq)
		ret = btrfs_search_old_slot(root, &key, path, time_seq);
	else
		ret = btrfs_search_slot(NULL, root, &key, path, 0, 0);
	path->keep_locks = 0;

	if (ret < 0)
		return ret;

	nritems = btrfs_header_nritems(path->nodes[0]);
	/*
	 * by releasing the path above we dropped all our locks.  A balance
	 * could have added more items next to the key that used to be
	 * at the very end of the block.  So, check again here and
	 * advance the path if there are now more items available.
	 */
	if (nritems > 0 && path->slots[0] < nritems - 1) {
		if (ret == 0)
			path->slots[0]++;
		ret = 0;
		goto done;
	}

	while (level < BTRFS_MAX_LEVEL) {
		if (!path->nodes[level]) {
			ret = 1;
			goto done;
		}

		slot = path->slots[level] + 1;
		c = path->nodes[level];
		if (slot >= btrfs_header_nritems(c)) {
			level++;
			if (level == BTRFS_MAX_LEVEL) {
				ret = 1;
				goto done;
			}
			continue;
		}

		if (next) {
			btrfs_tree_unlock_rw(next, next_rw_lock);
			free_extent_buffer(next);
		}

		next = c;
		next_rw_lock = path->locks[level];
		ret = read_block_for_search(NULL, root, path, &next, level,
					    slot, &key, 0);
		if (ret == -EAGAIN)
			goto again;

		if (ret < 0) {
			btrfs_release_path(path);
			goto done;
		}

		if (!path->skip_locking) {
			ret = btrfs_try_tree_read_lock(next);
			if (!ret && time_seq) {
				/*
				 * If we don't get the lock, we may be racing
				 * with push_leaf_left, holding that lock while
				 * itself waiting for the leaf we've currently
				 * locked. To solve this situation, we give up
				 * on our lock and cycle.
				 */
<<<<<<< HEAD
=======
				free_extent_buffer(next);
>>>>>>> d9875690
				btrfs_release_path(path);
				cond_resched();
				goto again;
			}
			if (!ret) {
				btrfs_set_path_blocking(path);
				btrfs_tree_read_lock(next);
				btrfs_clear_path_blocking(path, next,
							  BTRFS_READ_LOCK);
			}
			next_rw_lock = BTRFS_READ_LOCK;
		}
		break;
	}
	path->slots[level] = slot;
	while (1) {
		level--;
		c = path->nodes[level];
		if (path->locks[level])
			btrfs_tree_unlock_rw(c, path->locks[level]);

		free_extent_buffer(c);
		path->nodes[level] = next;
		path->slots[level] = 0;
		if (!path->skip_locking)
			path->locks[level] = next_rw_lock;
		if (!level)
			break;

		ret = read_block_for_search(NULL, root, path, &next, level,
					    0, &key, 0);
		if (ret == -EAGAIN)
			goto again;

		if (ret < 0) {
			btrfs_release_path(path);
			goto done;
		}

		if (!path->skip_locking) {
			ret = btrfs_try_tree_read_lock(next);
			if (!ret) {
				btrfs_set_path_blocking(path);
				btrfs_tree_read_lock(next);
				btrfs_clear_path_blocking(path, next,
							  BTRFS_READ_LOCK);
			}
			next_rw_lock = BTRFS_READ_LOCK;
		}
	}
	ret = 0;
done:
	unlock_up(path, 0, 1, 0, NULL);
	path->leave_spinning = old_spinning;
	if (!old_spinning)
		btrfs_set_path_blocking(path);

	return ret;
}

/*
 * this uses btrfs_prev_leaf to walk backwards in the tree, and keeps
 * searching until it gets past min_objectid or finds an item of 'type'
 *
 * returns 0 if something is found, 1 if nothing was found and < 0 on error
 */
int btrfs_previous_item(struct btrfs_root *root,
			struct btrfs_path *path, u64 min_objectid,
			int type)
{
	struct btrfs_key found_key;
	struct extent_buffer *leaf;
	u32 nritems;
	int ret;

	while (1) {
		if (path->slots[0] == 0) {
			btrfs_set_path_blocking(path);
			ret = btrfs_prev_leaf(root, path);
			if (ret != 0)
				return ret;
		} else {
			path->slots[0]--;
		}
		leaf = path->nodes[0];
		nritems = btrfs_header_nritems(leaf);
		if (nritems == 0)
			return 1;
		if (path->slots[0] == nritems)
			path->slots[0]--;

		btrfs_item_key_to_cpu(leaf, &found_key, path->slots[0]);
		if (found_key.objectid < min_objectid)
			break;
		if (found_key.type == type)
			return 0;
		if (found_key.objectid == min_objectid &&
		    found_key.type < type)
			break;
	}
	return 1;
}<|MERGE_RESOLUTION|>--- conflicted
+++ resolved
@@ -5693,10 +5693,7 @@
 				 * locked. To solve this situation, we give up
 				 * on our lock and cycle.
 				 */
-<<<<<<< HEAD
-=======
 				free_extent_buffer(next);
->>>>>>> d9875690
 				btrfs_release_path(path);
 				cond_resched();
 				goto again;
