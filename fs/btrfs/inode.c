/*
 * Copyright (C) 2007 Oracle.  All rights reserved.
 *
 * This program is free software; you can redistribute it and/or
 * modify it under the terms of the GNU General Public
 * License v2 as published by the Free Software Foundation.
 *
 * This program is distributed in the hope that it will be useful,
 * but WITHOUT ANY WARRANTY; without even the implied warranty of
 * MERCHANTABILITY or FITNESS FOR A PARTICULAR PURPOSE.  See the GNU
 * General Public License for more details.
 *
 * You should have received a copy of the GNU General Public
 * License along with this program; if not, write to the
 * Free Software Foundation, Inc., 59 Temple Place - Suite 330,
 * Boston, MA 021110-1307, USA.
 */

#include <linux/kernel.h>
#include <linux/bio.h>
#include <linux/buffer_head.h>
#include <linux/file.h>
#include <linux/fs.h>
#include <linux/pagemap.h>
#include <linux/highmem.h>
#include <linux/time.h>
#include <linux/init.h>
#include <linux/string.h>
#include <linux/backing-dev.h>
#include <linux/mpage.h>
#include <linux/swap.h>
#include <linux/writeback.h>
#include <linux/statfs.h>
#include <linux/compat.h>
#include <linux/bit_spinlock.h>
#include <linux/xattr.h>
#include <linux/posix_acl.h>
#include <linux/falloc.h>
#include <linux/slab.h>
#include <linux/ratelimit.h>
#include <linux/mount.h>
#include "compat.h"
#include "ctree.h"
#include "disk-io.h"
#include "transaction.h"
#include "btrfs_inode.h"
#include "ioctl.h"
#include "print-tree.h"
#include "ordered-data.h"
#include "xattr.h"
#include "tree-log.h"
#include "volumes.h"
#include "compression.h"
#include "locking.h"
#include "free-space-cache.h"
#include "inode-map.h"

struct btrfs_iget_args {
	u64 ino;
	struct btrfs_root *root;
};

static const struct inode_operations btrfs_dir_inode_operations;
static const struct inode_operations btrfs_symlink_inode_operations;
static const struct inode_operations btrfs_dir_ro_inode_operations;
static const struct inode_operations btrfs_special_inode_operations;
static const struct inode_operations btrfs_file_inode_operations;
static const struct address_space_operations btrfs_aops;
static const struct address_space_operations btrfs_symlink_aops;
static const struct file_operations btrfs_dir_file_operations;
static struct extent_io_ops btrfs_extent_io_ops;

static struct kmem_cache *btrfs_inode_cachep;
struct kmem_cache *btrfs_trans_handle_cachep;
struct kmem_cache *btrfs_transaction_cachep;
struct kmem_cache *btrfs_path_cachep;
struct kmem_cache *btrfs_free_space_cachep;

#define S_SHIFT 12
static unsigned char btrfs_type_by_mode[S_IFMT >> S_SHIFT] = {
	[S_IFREG >> S_SHIFT]	= BTRFS_FT_REG_FILE,
	[S_IFDIR >> S_SHIFT]	= BTRFS_FT_DIR,
	[S_IFCHR >> S_SHIFT]	= BTRFS_FT_CHRDEV,
	[S_IFBLK >> S_SHIFT]	= BTRFS_FT_BLKDEV,
	[S_IFIFO >> S_SHIFT]	= BTRFS_FT_FIFO,
	[S_IFSOCK >> S_SHIFT]	= BTRFS_FT_SOCK,
	[S_IFLNK >> S_SHIFT]	= BTRFS_FT_SYMLINK,
};

static int btrfs_setsize(struct inode *inode, loff_t newsize);
static int btrfs_truncate(struct inode *inode);
static int btrfs_finish_ordered_io(struct btrfs_ordered_extent *ordered_extent);
static noinline int cow_file_range(struct inode *inode,
				   struct page *locked_page,
				   u64 start, u64 end, int *page_started,
				   unsigned long *nr_written, int unlock);
static noinline int btrfs_update_inode_fallback(struct btrfs_trans_handle *trans,
				struct btrfs_root *root, struct inode *inode);

static int btrfs_init_inode_security(struct btrfs_trans_handle *trans,
				     struct inode *inode,  struct inode *dir,
				     const struct qstr *qstr)
{
	int err;

	err = btrfs_init_acl(trans, inode, dir);
	if (!err)
		err = btrfs_xattr_security_init(trans, inode, dir, qstr);
	return err;
}

/*
 * this does all the hard work for inserting an inline extent into
 * the btree.  The caller should have done a btrfs_drop_extents so that
 * no overlapping inline items exist in the btree
 */
static noinline int insert_inline_extent(struct btrfs_trans_handle *trans,
				struct btrfs_root *root, struct inode *inode,
				u64 start, size_t size, size_t compressed_size,
				int compress_type,
				struct page **compressed_pages)
{
	struct btrfs_key key;
	struct btrfs_path *path;
	struct extent_buffer *leaf;
	struct page *page = NULL;
	char *kaddr;
	unsigned long ptr;
	struct btrfs_file_extent_item *ei;
	int err = 0;
	int ret;
	size_t cur_size = size;
	size_t datasize;
	unsigned long offset;

	if (compressed_size && compressed_pages)
		cur_size = compressed_size;

	path = btrfs_alloc_path();
	if (!path)
		return -ENOMEM;

	path->leave_spinning = 1;

	key.objectid = btrfs_ino(inode);
	key.offset = start;
	btrfs_set_key_type(&key, BTRFS_EXTENT_DATA_KEY);
	datasize = btrfs_file_extent_calc_inline_size(cur_size);

	inode_add_bytes(inode, size);
	ret = btrfs_insert_empty_item(trans, root, path, &key,
				      datasize);
	if (ret) {
		err = ret;
		goto fail;
	}
	leaf = path->nodes[0];
	ei = btrfs_item_ptr(leaf, path->slots[0],
			    struct btrfs_file_extent_item);
	btrfs_set_file_extent_generation(leaf, ei, trans->transid);
	btrfs_set_file_extent_type(leaf, ei, BTRFS_FILE_EXTENT_INLINE);
	btrfs_set_file_extent_encryption(leaf, ei, 0);
	btrfs_set_file_extent_other_encoding(leaf, ei, 0);
	btrfs_set_file_extent_ram_bytes(leaf, ei, size);
	ptr = btrfs_file_extent_inline_start(ei);

	if (compress_type != BTRFS_COMPRESS_NONE) {
		struct page *cpage;
		int i = 0;
		while (compressed_size > 0) {
			cpage = compressed_pages[i];
			cur_size = min_t(unsigned long, compressed_size,
				       PAGE_CACHE_SIZE);

			kaddr = kmap_atomic(cpage);
			write_extent_buffer(leaf, kaddr, ptr, cur_size);
			kunmap_atomic(kaddr);

			i++;
			ptr += cur_size;
			compressed_size -= cur_size;
		}
		btrfs_set_file_extent_compression(leaf, ei,
						  compress_type);
	} else {
		page = find_get_page(inode->i_mapping,
				     start >> PAGE_CACHE_SHIFT);
		btrfs_set_file_extent_compression(leaf, ei, 0);
		kaddr = kmap_atomic(page);
		offset = start & (PAGE_CACHE_SIZE - 1);
		write_extent_buffer(leaf, kaddr + offset, ptr, size);
		kunmap_atomic(kaddr);
		page_cache_release(page);
	}
	btrfs_mark_buffer_dirty(leaf);
	btrfs_free_path(path);

	/*
	 * we're an inline extent, so nobody can
	 * extend the file past i_size without locking
	 * a page we already have locked.
	 *
	 * We must do any isize and inode updates
	 * before we unlock the pages.  Otherwise we
	 * could end up racing with unlink.
	 */
	BTRFS_I(inode)->disk_i_size = inode->i_size;
	ret = btrfs_update_inode(trans, root, inode);

	return ret;
fail:
	btrfs_free_path(path);
	return err;
}


/*
 * conditionally insert an inline extent into the file.  This
 * does the checks required to make sure the data is small enough
 * to fit as an inline extent.
 */
static noinline int cow_file_range_inline(struct btrfs_trans_handle *trans,
				 struct btrfs_root *root,
				 struct inode *inode, u64 start, u64 end,
				 size_t compressed_size, int compress_type,
				 struct page **compressed_pages)
{
	u64 isize = i_size_read(inode);
	u64 actual_end = min(end + 1, isize);
	u64 inline_len = actual_end - start;
	u64 aligned_end = (end + root->sectorsize - 1) &
			~((u64)root->sectorsize - 1);
	u64 hint_byte;
	u64 data_len = inline_len;
	int ret;

	if (compressed_size)
		data_len = compressed_size;

	if (start > 0 ||
	    actual_end >= PAGE_CACHE_SIZE ||
	    data_len >= BTRFS_MAX_INLINE_DATA_SIZE(root) ||
	    (!compressed_size &&
	    (actual_end & (root->sectorsize - 1)) == 0) ||
	    end + 1 < isize ||
	    data_len > root->fs_info->max_inline) {
		return 1;
	}

	ret = btrfs_drop_extents(trans, inode, start, aligned_end,
				 &hint_byte, 1);
	if (ret)
		return ret;

	if (isize > actual_end)
		inline_len = min_t(u64, isize, actual_end);
	ret = insert_inline_extent(trans, root, inode, start,
				   inline_len, compressed_size,
				   compress_type, compressed_pages);
	if (ret && ret != -ENOSPC) {
		btrfs_abort_transaction(trans, root, ret);
		return ret;
	} else if (ret == -ENOSPC) {
		return 1;
	}

	btrfs_delalloc_release_metadata(inode, end + 1 - start);
	btrfs_drop_extent_cache(inode, start, aligned_end - 1, 0);
	return 0;
}

struct async_extent {
	u64 start;
	u64 ram_size;
	u64 compressed_size;
	struct page **pages;
	unsigned long nr_pages;
	int compress_type;
	struct list_head list;
};

struct async_cow {
	struct inode *inode;
	struct btrfs_root *root;
	struct page *locked_page;
	u64 start;
	u64 end;
	struct list_head extents;
	struct btrfs_work work;
};

static noinline int add_async_extent(struct async_cow *cow,
				     u64 start, u64 ram_size,
				     u64 compressed_size,
				     struct page **pages,
				     unsigned long nr_pages,
				     int compress_type)
{
	struct async_extent *async_extent;

	async_extent = kmalloc(sizeof(*async_extent), GFP_NOFS);
	BUG_ON(!async_extent); /* -ENOMEM */
	async_extent->start = start;
	async_extent->ram_size = ram_size;
	async_extent->compressed_size = compressed_size;
	async_extent->pages = pages;
	async_extent->nr_pages = nr_pages;
	async_extent->compress_type = compress_type;
	list_add_tail(&async_extent->list, &cow->extents);
	return 0;
}

/*
 * we create compressed extents in two phases.  The first
 * phase compresses a range of pages that have already been
 * locked (both pages and state bits are locked).
 *
 * This is done inside an ordered work queue, and the compression
 * is spread across many cpus.  The actual IO submission is step
 * two, and the ordered work queue takes care of making sure that
 * happens in the same order things were put onto the queue by
 * writepages and friends.
 *
 * If this code finds it can't get good compression, it puts an
 * entry onto the work queue to write the uncompressed bytes.  This
 * makes sure that both compressed inodes and uncompressed inodes
 * are written in the same order that pdflush sent them down.
 */
static noinline int compress_file_range(struct inode *inode,
					struct page *locked_page,
					u64 start, u64 end,
					struct async_cow *async_cow,
					int *num_added)
{
	struct btrfs_root *root = BTRFS_I(inode)->root;
	struct btrfs_trans_handle *trans;
	u64 num_bytes;
	u64 blocksize = root->sectorsize;
	u64 actual_end;
	u64 isize = i_size_read(inode);
	int ret = 0;
	struct page **pages = NULL;
	unsigned long nr_pages;
	unsigned long nr_pages_ret = 0;
	unsigned long total_compressed = 0;
	unsigned long total_in = 0;
	unsigned long max_compressed = 128 * 1024;
	unsigned long max_uncompressed = 128 * 1024;
	int i;
	int will_compress;
	int compress_type = root->fs_info->compress_type;

	/* if this is a small write inside eof, kick off a defrag */
	if ((end - start + 1) < 16 * 1024 &&
	    (start > 0 || end + 1 < BTRFS_I(inode)->disk_i_size))
		btrfs_add_inode_defrag(NULL, inode);

	actual_end = min_t(u64, isize, end + 1);
again:
	will_compress = 0;
	nr_pages = (end >> PAGE_CACHE_SHIFT) - (start >> PAGE_CACHE_SHIFT) + 1;
	nr_pages = min(nr_pages, (128 * 1024UL) / PAGE_CACHE_SIZE);

	/*
	 * we don't want to send crud past the end of i_size through
	 * compression, that's just a waste of CPU time.  So, if the
	 * end of the file is before the start of our current
	 * requested range of bytes, we bail out to the uncompressed
	 * cleanup code that can deal with all of this.
	 *
	 * It isn't really the fastest way to fix things, but this is a
	 * very uncommon corner.
	 */
	if (actual_end <= start)
		goto cleanup_and_bail_uncompressed;

	total_compressed = actual_end - start;

	/* we want to make sure that amount of ram required to uncompress
	 * an extent is reasonable, so we limit the total size in ram
	 * of a compressed extent to 128k.  This is a crucial number
	 * because it also controls how easily we can spread reads across
	 * cpus for decompression.
	 *
	 * We also want to make sure the amount of IO required to do
	 * a random read is reasonably small, so we limit the size of
	 * a compressed extent to 128k.
	 */
	total_compressed = min(total_compressed, max_uncompressed);
	num_bytes = (end - start + blocksize) & ~(blocksize - 1);
	num_bytes = max(blocksize,  num_bytes);
	total_in = 0;
	ret = 0;

	/*
	 * we do compression for mount -o compress and when the
	 * inode has not been flagged as nocompress.  This flag can
	 * change at any time if we discover bad compression ratios.
	 */
	if (!(BTRFS_I(inode)->flags & BTRFS_INODE_NOCOMPRESS) &&
	    (btrfs_test_opt(root, COMPRESS) ||
	     (BTRFS_I(inode)->force_compress) ||
	     (BTRFS_I(inode)->flags & BTRFS_INODE_COMPRESS))) {
		WARN_ON(pages);
		pages = kzalloc(sizeof(struct page *) * nr_pages, GFP_NOFS);
		if (!pages) {
			/* just bail out to the uncompressed code */
			goto cont;
		}

		if (BTRFS_I(inode)->force_compress)
			compress_type = BTRFS_I(inode)->force_compress;

		ret = btrfs_compress_pages(compress_type,
					   inode->i_mapping, start,
					   total_compressed, pages,
					   nr_pages, &nr_pages_ret,
					   &total_in,
					   &total_compressed,
					   max_compressed);

		if (!ret) {
			unsigned long offset = total_compressed &
				(PAGE_CACHE_SIZE - 1);
			struct page *page = pages[nr_pages_ret - 1];
			char *kaddr;

			/* zero the tail end of the last page, we might be
			 * sending it down to disk
			 */
			if (offset) {
				kaddr = kmap_atomic(page);
				memset(kaddr + offset, 0,
				       PAGE_CACHE_SIZE - offset);
				kunmap_atomic(kaddr);
			}
			will_compress = 1;
		}
	}
cont:
	if (start == 0) {
		trans = btrfs_join_transaction(root);
		if (IS_ERR(trans)) {
			ret = PTR_ERR(trans);
			trans = NULL;
			goto cleanup_and_out;
		}
		trans->block_rsv = &root->fs_info->delalloc_block_rsv;

		/* lets try to make an inline extent */
		if (ret || total_in < (actual_end - start)) {
			/* we didn't compress the entire range, try
			 * to make an uncompressed inline extent.
			 */
			ret = cow_file_range_inline(trans, root, inode,
						    start, end, 0, 0, NULL);
		} else {
			/* try making a compressed inline extent */
			ret = cow_file_range_inline(trans, root, inode,
						    start, end,
						    total_compressed,
						    compress_type, pages);
		}
		if (ret <= 0) {
			/*
			 * inline extent creation worked or returned error,
			 * we don't need to create any more async work items.
			 * Unlock and free up our temp pages.
			 */
			extent_clear_unlock_delalloc(inode,
			     &BTRFS_I(inode)->io_tree,
			     start, end, NULL,
			     EXTENT_CLEAR_UNLOCK_PAGE | EXTENT_CLEAR_DIRTY |
			     EXTENT_CLEAR_DELALLOC |
			     EXTENT_SET_WRITEBACK | EXTENT_END_WRITEBACK);

			btrfs_end_transaction(trans, root);
			goto free_pages_out;
		}
		btrfs_end_transaction(trans, root);
	}

	if (will_compress) {
		/*
		 * we aren't doing an inline extent round the compressed size
		 * up to a block size boundary so the allocator does sane
		 * things
		 */
		total_compressed = (total_compressed + blocksize - 1) &
			~(blocksize - 1);

		/*
		 * one last check to make sure the compression is really a
		 * win, compare the page count read with the blocks on disk
		 */
		total_in = (total_in + PAGE_CACHE_SIZE - 1) &
			~(PAGE_CACHE_SIZE - 1);
		if (total_compressed >= total_in) {
			will_compress = 0;
		} else {
			num_bytes = total_in;
		}
	}
	if (!will_compress && pages) {
		/*
		 * the compression code ran but failed to make things smaller,
		 * free any pages it allocated and our page pointer array
		 */
		for (i = 0; i < nr_pages_ret; i++) {
			WARN_ON(pages[i]->mapping);
			page_cache_release(pages[i]);
		}
		kfree(pages);
		pages = NULL;
		total_compressed = 0;
		nr_pages_ret = 0;

		/* flag the file so we don't compress in the future */
		if (!btrfs_test_opt(root, FORCE_COMPRESS) &&
		    !(BTRFS_I(inode)->force_compress)) {
			BTRFS_I(inode)->flags |= BTRFS_INODE_NOCOMPRESS;
		}
	}
	if (will_compress) {
		*num_added += 1;

		/* the async work queues will take care of doing actual
		 * allocation on disk for these compressed pages,
		 * and will submit them to the elevator.
		 */
		add_async_extent(async_cow, start, num_bytes,
				 total_compressed, pages, nr_pages_ret,
				 compress_type);

		if (start + num_bytes < end) {
			start += num_bytes;
			pages = NULL;
			cond_resched();
			goto again;
		}
	} else {
cleanup_and_bail_uncompressed:
		/*
		 * No compression, but we still need to write the pages in
		 * the file we've been given so far.  redirty the locked
		 * page if it corresponds to our extent and set things up
		 * for the async work queue to run cow_file_range to do
		 * the normal delalloc dance
		 */
		if (page_offset(locked_page) >= start &&
		    page_offset(locked_page) <= end) {
			__set_page_dirty_nobuffers(locked_page);
			/* unlocked later on in the async handlers */
		}
		add_async_extent(async_cow, start, end - start + 1,
				 0, NULL, 0, BTRFS_COMPRESS_NONE);
		*num_added += 1;
	}

out:
	return ret;

free_pages_out:
	for (i = 0; i < nr_pages_ret; i++) {
		WARN_ON(pages[i]->mapping);
		page_cache_release(pages[i]);
	}
	kfree(pages);

	goto out;

cleanup_and_out:
	extent_clear_unlock_delalloc(inode, &BTRFS_I(inode)->io_tree,
				     start, end, NULL,
				     EXTENT_CLEAR_UNLOCK_PAGE |
				     EXTENT_CLEAR_DIRTY |
				     EXTENT_CLEAR_DELALLOC |
				     EXTENT_SET_WRITEBACK |
				     EXTENT_END_WRITEBACK);
	if (!trans || IS_ERR(trans))
		btrfs_error(root->fs_info, ret, "Failed to join transaction");
	else
		btrfs_abort_transaction(trans, root, ret);
	goto free_pages_out;
}

/*
 * phase two of compressed writeback.  This is the ordered portion
 * of the code, which only gets called in the order the work was
 * queued.  We walk all the async extents created by compress_file_range
 * and send them down to the disk.
 */
static noinline int submit_compressed_extents(struct inode *inode,
					      struct async_cow *async_cow)
{
	struct async_extent *async_extent;
	u64 alloc_hint = 0;
	struct btrfs_trans_handle *trans;
	struct btrfs_key ins;
	struct extent_map *em;
	struct btrfs_root *root = BTRFS_I(inode)->root;
	struct extent_map_tree *em_tree = &BTRFS_I(inode)->extent_tree;
	struct extent_io_tree *io_tree;
	int ret = 0;

	if (list_empty(&async_cow->extents))
		return 0;


	while (!list_empty(&async_cow->extents)) {
		async_extent = list_entry(async_cow->extents.next,
					  struct async_extent, list);
		list_del(&async_extent->list);

		io_tree = &BTRFS_I(inode)->io_tree;

retry:
		/* did the compression code fall back to uncompressed IO? */
		if (!async_extent->pages) {
			int page_started = 0;
			unsigned long nr_written = 0;

			lock_extent(io_tree, async_extent->start,
					 async_extent->start +
					 async_extent->ram_size - 1);

			/* allocate blocks */
			ret = cow_file_range(inode, async_cow->locked_page,
					     async_extent->start,
					     async_extent->start +
					     async_extent->ram_size - 1,
					     &page_started, &nr_written, 0);

			/* JDM XXX */

			/*
			 * if page_started, cow_file_range inserted an
			 * inline extent and took care of all the unlocking
			 * and IO for us.  Otherwise, we need to submit
			 * all those pages down to the drive.
			 */
			if (!page_started && !ret)
				extent_write_locked_range(io_tree,
						  inode, async_extent->start,
						  async_extent->start +
						  async_extent->ram_size - 1,
						  btrfs_get_extent,
						  WB_SYNC_ALL);
			kfree(async_extent);
			cond_resched();
			continue;
		}

		lock_extent(io_tree, async_extent->start,
			    async_extent->start + async_extent->ram_size - 1);

		trans = btrfs_join_transaction(root);
		if (IS_ERR(trans)) {
			ret = PTR_ERR(trans);
		} else {
			trans->block_rsv = &root->fs_info->delalloc_block_rsv;
			ret = btrfs_reserve_extent(trans, root,
					   async_extent->compressed_size,
					   async_extent->compressed_size,
					   0, alloc_hint, &ins, 1);
			if (ret)
				btrfs_abort_transaction(trans, root, ret);
			btrfs_end_transaction(trans, root);
		}

		if (ret) {
			int i;
			for (i = 0; i < async_extent->nr_pages; i++) {
				WARN_ON(async_extent->pages[i]->mapping);
				page_cache_release(async_extent->pages[i]);
			}
			kfree(async_extent->pages);
			async_extent->nr_pages = 0;
			async_extent->pages = NULL;
			unlock_extent(io_tree, async_extent->start,
				      async_extent->start +
				      async_extent->ram_size - 1);
			if (ret == -ENOSPC)
				goto retry;
			goto out_free; /* JDM: Requeue? */
		}

		/*
		 * here we're doing allocation and writeback of the
		 * compressed pages
		 */
		btrfs_drop_extent_cache(inode, async_extent->start,
					async_extent->start +
					async_extent->ram_size - 1, 0);

		em = alloc_extent_map();
		BUG_ON(!em); /* -ENOMEM */
		em->start = async_extent->start;
		em->len = async_extent->ram_size;
		em->orig_start = em->start;

		em->block_start = ins.objectid;
		em->block_len = ins.offset;
		em->bdev = root->fs_info->fs_devices->latest_bdev;
		em->compress_type = async_extent->compress_type;
		set_bit(EXTENT_FLAG_PINNED, &em->flags);
		set_bit(EXTENT_FLAG_COMPRESSED, &em->flags);

		while (1) {
			write_lock(&em_tree->lock);
			ret = add_extent_mapping(em_tree, em);
			write_unlock(&em_tree->lock);
			if (ret != -EEXIST) {
				free_extent_map(em);
				break;
			}
			btrfs_drop_extent_cache(inode, async_extent->start,
						async_extent->start +
						async_extent->ram_size - 1, 0);
		}

		ret = btrfs_add_ordered_extent_compress(inode,
						async_extent->start,
						ins.objectid,
						async_extent->ram_size,
						ins.offset,
						BTRFS_ORDERED_COMPRESSED,
						async_extent->compress_type);
		BUG_ON(ret); /* -ENOMEM */

		/*
		 * clear dirty, set writeback and unlock the pages.
		 */
		extent_clear_unlock_delalloc(inode,
				&BTRFS_I(inode)->io_tree,
				async_extent->start,
				async_extent->start +
				async_extent->ram_size - 1,
				NULL, EXTENT_CLEAR_UNLOCK_PAGE |
				EXTENT_CLEAR_UNLOCK |
				EXTENT_CLEAR_DELALLOC |
				EXTENT_CLEAR_DIRTY | EXTENT_SET_WRITEBACK);

		ret = btrfs_submit_compressed_write(inode,
				    async_extent->start,
				    async_extent->ram_size,
				    ins.objectid,
				    ins.offset, async_extent->pages,
				    async_extent->nr_pages);

		BUG_ON(ret); /* -ENOMEM */
		alloc_hint = ins.objectid + ins.offset;
		kfree(async_extent);
		cond_resched();
	}
	ret = 0;
out:
	return ret;
out_free:
	kfree(async_extent);
	goto out;
}

static u64 get_extent_allocation_hint(struct inode *inode, u64 start,
				      u64 num_bytes)
{
	struct extent_map_tree *em_tree = &BTRFS_I(inode)->extent_tree;
	struct extent_map *em;
	u64 alloc_hint = 0;

	read_lock(&em_tree->lock);
	em = search_extent_mapping(em_tree, start, num_bytes);
	if (em) {
		/*
		 * if block start isn't an actual block number then find the
		 * first block in this inode and use that as a hint.  If that
		 * block is also bogus then just don't worry about it.
		 */
		if (em->block_start >= EXTENT_MAP_LAST_BYTE) {
			free_extent_map(em);
			em = search_extent_mapping(em_tree, 0, 0);
			if (em && em->block_start < EXTENT_MAP_LAST_BYTE)
				alloc_hint = em->block_start;
			if (em)
				free_extent_map(em);
		} else {
			alloc_hint = em->block_start;
			free_extent_map(em);
		}
	}
	read_unlock(&em_tree->lock);

	return alloc_hint;
}

/*
 * when extent_io.c finds a delayed allocation range in the file,
 * the call backs end up in this code.  The basic idea is to
 * allocate extents on disk for the range, and create ordered data structs
 * in ram to track those extents.
 *
 * locked_page is the page that writepage had locked already.  We use
 * it to make sure we don't do extra locks or unlocks.
 *
 * *page_started is set to one if we unlock locked_page and do everything
 * required to start IO on it.  It may be clean and already done with
 * IO when we return.
 */
static noinline int cow_file_range(struct inode *inode,
				   struct page *locked_page,
				   u64 start, u64 end, int *page_started,
				   unsigned long *nr_written,
				   int unlock)
{
	struct btrfs_root *root = BTRFS_I(inode)->root;
	struct btrfs_trans_handle *trans;
	u64 alloc_hint = 0;
	u64 num_bytes;
	unsigned long ram_size;
	u64 disk_num_bytes;
	u64 cur_alloc_size;
	u64 blocksize = root->sectorsize;
	struct btrfs_key ins;
	struct extent_map *em;
	struct extent_map_tree *em_tree = &BTRFS_I(inode)->extent_tree;
	int ret = 0;

	BUG_ON(btrfs_is_free_space_inode(root, inode));
	trans = btrfs_join_transaction(root);
	if (IS_ERR(trans)) {
		extent_clear_unlock_delalloc(inode,
			     &BTRFS_I(inode)->io_tree,
			     start, end, locked_page,
			     EXTENT_CLEAR_UNLOCK_PAGE |
			     EXTENT_CLEAR_UNLOCK |
			     EXTENT_CLEAR_DELALLOC |
			     EXTENT_CLEAR_DIRTY |
			     EXTENT_SET_WRITEBACK |
			     EXTENT_END_WRITEBACK);
		return PTR_ERR(trans);
	}
	trans->block_rsv = &root->fs_info->delalloc_block_rsv;

	num_bytes = (end - start + blocksize) & ~(blocksize - 1);
	num_bytes = max(blocksize,  num_bytes);
	disk_num_bytes = num_bytes;
	ret = 0;

	/* if this is a small write inside eof, kick off defrag */
	if (num_bytes < 64 * 1024 &&
	    (start > 0 || end + 1 < BTRFS_I(inode)->disk_i_size))
		btrfs_add_inode_defrag(trans, inode);

	if (start == 0) {
		/* lets try to make an inline extent */
		ret = cow_file_range_inline(trans, root, inode,
					    start, end, 0, 0, NULL);
		if (ret == 0) {
			extent_clear_unlock_delalloc(inode,
				     &BTRFS_I(inode)->io_tree,
				     start, end, NULL,
				     EXTENT_CLEAR_UNLOCK_PAGE |
				     EXTENT_CLEAR_UNLOCK |
				     EXTENT_CLEAR_DELALLOC |
				     EXTENT_CLEAR_DIRTY |
				     EXTENT_SET_WRITEBACK |
				     EXTENT_END_WRITEBACK);

			*nr_written = *nr_written +
			     (end - start + PAGE_CACHE_SIZE) / PAGE_CACHE_SIZE;
			*page_started = 1;
			goto out;
		} else if (ret < 0) {
			btrfs_abort_transaction(trans, root, ret);
			goto out_unlock;
		}
	}

	BUG_ON(disk_num_bytes >
	       btrfs_super_total_bytes(root->fs_info->super_copy));

	alloc_hint = get_extent_allocation_hint(inode, start, num_bytes);
	btrfs_drop_extent_cache(inode, start, start + num_bytes - 1, 0);

	while (disk_num_bytes > 0) {
		unsigned long op;

		cur_alloc_size = disk_num_bytes;
		ret = btrfs_reserve_extent(trans, root, cur_alloc_size,
					   root->sectorsize, 0, alloc_hint,
					   &ins, 1);
		if (ret < 0) {
			btrfs_abort_transaction(trans, root, ret);
			goto out_unlock;
		}

		em = alloc_extent_map();
		BUG_ON(!em); /* -ENOMEM */
		em->start = start;
		em->orig_start = em->start;
		ram_size = ins.offset;
		em->len = ins.offset;

		em->block_start = ins.objectid;
		em->block_len = ins.offset;
		em->bdev = root->fs_info->fs_devices->latest_bdev;
		set_bit(EXTENT_FLAG_PINNED, &em->flags);

		while (1) {
			write_lock(&em_tree->lock);
			ret = add_extent_mapping(em_tree, em);
			write_unlock(&em_tree->lock);
			if (ret != -EEXIST) {
				free_extent_map(em);
				break;
			}
			btrfs_drop_extent_cache(inode, start,
						start + ram_size - 1, 0);
		}

		cur_alloc_size = ins.offset;
		ret = btrfs_add_ordered_extent(inode, start, ins.objectid,
					       ram_size, cur_alloc_size, 0);
		BUG_ON(ret); /* -ENOMEM */

		if (root->root_key.objectid ==
		    BTRFS_DATA_RELOC_TREE_OBJECTID) {
			ret = btrfs_reloc_clone_csums(inode, start,
						      cur_alloc_size);
			if (ret) {
				btrfs_abort_transaction(trans, root, ret);
				goto out_unlock;
			}
		}

		if (disk_num_bytes < cur_alloc_size)
			break;

		/* we're not doing compressed IO, don't unlock the first
		 * page (which the caller expects to stay locked), don't
		 * clear any dirty bits and don't set any writeback bits
		 *
		 * Do set the Private2 bit so we know this page was properly
		 * setup for writepage
		 */
		op = unlock ? EXTENT_CLEAR_UNLOCK_PAGE : 0;
		op |= EXTENT_CLEAR_UNLOCK | EXTENT_CLEAR_DELALLOC |
			EXTENT_SET_PRIVATE2;

		extent_clear_unlock_delalloc(inode, &BTRFS_I(inode)->io_tree,
					     start, start + ram_size - 1,
					     locked_page, op);
		disk_num_bytes -= cur_alloc_size;
		num_bytes -= cur_alloc_size;
		alloc_hint = ins.objectid + ins.offset;
		start += cur_alloc_size;
	}
	ret = 0;
out:
	btrfs_end_transaction(trans, root);

	return ret;
out_unlock:
	extent_clear_unlock_delalloc(inode,
		     &BTRFS_I(inode)->io_tree,
		     start, end, locked_page,
		     EXTENT_CLEAR_UNLOCK_PAGE |
		     EXTENT_CLEAR_UNLOCK |
		     EXTENT_CLEAR_DELALLOC |
		     EXTENT_CLEAR_DIRTY |
		     EXTENT_SET_WRITEBACK |
		     EXTENT_END_WRITEBACK);

	goto out;
}

/*
 * work queue call back to started compression on a file and pages
 */
static noinline void async_cow_start(struct btrfs_work *work)
{
	struct async_cow *async_cow;
	int num_added = 0;
	async_cow = container_of(work, struct async_cow, work);

	compress_file_range(async_cow->inode, async_cow->locked_page,
			    async_cow->start, async_cow->end, async_cow,
			    &num_added);
	if (num_added == 0) {
		btrfs_add_delayed_iput(async_cow->inode);
		async_cow->inode = NULL;
	}
}

/*
 * work queue call back to submit previously compressed pages
 */
static noinline void async_cow_submit(struct btrfs_work *work)
{
	struct async_cow *async_cow;
	struct btrfs_root *root;
	unsigned long nr_pages;

	async_cow = container_of(work, struct async_cow, work);

	root = async_cow->root;
	nr_pages = (async_cow->end - async_cow->start + PAGE_CACHE_SIZE) >>
		PAGE_CACHE_SHIFT;

	atomic_sub(nr_pages, &root->fs_info->async_delalloc_pages);

	if (atomic_read(&root->fs_info->async_delalloc_pages) <
	    5 * 1042 * 1024 &&
	    waitqueue_active(&root->fs_info->async_submit_wait))
		wake_up(&root->fs_info->async_submit_wait);

	if (async_cow->inode)
		submit_compressed_extents(async_cow->inode, async_cow);
}

static noinline void async_cow_free(struct btrfs_work *work)
{
	struct async_cow *async_cow;
	async_cow = container_of(work, struct async_cow, work);
	if (async_cow->inode)
		btrfs_add_delayed_iput(async_cow->inode);
	kfree(async_cow);
}

static int cow_file_range_async(struct inode *inode, struct page *locked_page,
				u64 start, u64 end, int *page_started,
				unsigned long *nr_written)
{
	struct async_cow *async_cow;
	struct btrfs_root *root = BTRFS_I(inode)->root;
	unsigned long nr_pages;
	u64 cur_end;
	int limit = 10 * 1024 * 1042;

	clear_extent_bit(&BTRFS_I(inode)->io_tree, start, end, EXTENT_LOCKED,
			 1, 0, NULL, GFP_NOFS);
	while (start < end) {
		async_cow = kmalloc(sizeof(*async_cow), GFP_NOFS);
		BUG_ON(!async_cow); /* -ENOMEM */
		async_cow->inode = igrab(inode);
		async_cow->root = root;
		async_cow->locked_page = locked_page;
		async_cow->start = start;

		if (BTRFS_I(inode)->flags & BTRFS_INODE_NOCOMPRESS)
			cur_end = end;
		else
			cur_end = min(end, start + 512 * 1024 - 1);

		async_cow->end = cur_end;
		INIT_LIST_HEAD(&async_cow->extents);

		async_cow->work.func = async_cow_start;
		async_cow->work.ordered_func = async_cow_submit;
		async_cow->work.ordered_free = async_cow_free;
		async_cow->work.flags = 0;

		nr_pages = (cur_end - start + PAGE_CACHE_SIZE) >>
			PAGE_CACHE_SHIFT;
		atomic_add(nr_pages, &root->fs_info->async_delalloc_pages);

		btrfs_queue_worker(&root->fs_info->delalloc_workers,
				   &async_cow->work);

		if (atomic_read(&root->fs_info->async_delalloc_pages) > limit) {
			wait_event(root->fs_info->async_submit_wait,
			   (atomic_read(&root->fs_info->async_delalloc_pages) <
			    limit));
		}

		while (atomic_read(&root->fs_info->async_submit_draining) &&
		      atomic_read(&root->fs_info->async_delalloc_pages)) {
			wait_event(root->fs_info->async_submit_wait,
			  (atomic_read(&root->fs_info->async_delalloc_pages) ==
			   0));
		}

		*nr_written += nr_pages;
		start = cur_end + 1;
	}
	*page_started = 1;
	return 0;
}

static noinline int csum_exist_in_range(struct btrfs_root *root,
					u64 bytenr, u64 num_bytes)
{
	int ret;
	struct btrfs_ordered_sum *sums;
	LIST_HEAD(list);

	ret = btrfs_lookup_csums_range(root->fs_info->csum_root, bytenr,
				       bytenr + num_bytes - 1, &list, 0);
	if (ret == 0 && list_empty(&list))
		return 0;

	while (!list_empty(&list)) {
		sums = list_entry(list.next, struct btrfs_ordered_sum, list);
		list_del(&sums->list);
		kfree(sums);
	}
	return 1;
}

/*
 * when nowcow writeback call back.  This checks for snapshots or COW copies
 * of the extents that exist in the file, and COWs the file as required.
 *
 * If no cow copies or snapshots exist, we write directly to the existing
 * blocks on disk
 */
static noinline int run_delalloc_nocow(struct inode *inode,
				       struct page *locked_page,
			      u64 start, u64 end, int *page_started, int force,
			      unsigned long *nr_written)
{
	struct btrfs_root *root = BTRFS_I(inode)->root;
	struct btrfs_trans_handle *trans;
	struct extent_buffer *leaf;
	struct btrfs_path *path;
	struct btrfs_file_extent_item *fi;
	struct btrfs_key found_key;
	u64 cow_start;
	u64 cur_offset;
	u64 extent_end;
	u64 extent_offset;
	u64 disk_bytenr;
	u64 num_bytes;
	int extent_type;
	int ret, err;
	int type;
	int nocow;
	int check_prev = 1;
	bool nolock;
	u64 ino = btrfs_ino(inode);

	path = btrfs_alloc_path();
	if (!path) {
		extent_clear_unlock_delalloc(inode,
			     &BTRFS_I(inode)->io_tree,
			     start, end, locked_page,
			     EXTENT_CLEAR_UNLOCK_PAGE |
			     EXTENT_CLEAR_UNLOCK |
			     EXTENT_CLEAR_DELALLOC |
			     EXTENT_CLEAR_DIRTY |
			     EXTENT_SET_WRITEBACK |
			     EXTENT_END_WRITEBACK);
		return -ENOMEM;
	}

	nolock = btrfs_is_free_space_inode(root, inode);

	if (nolock)
		trans = btrfs_join_transaction_nolock(root);
	else
		trans = btrfs_join_transaction(root);

	if (IS_ERR(trans)) {
		extent_clear_unlock_delalloc(inode,
			     &BTRFS_I(inode)->io_tree,
			     start, end, locked_page,
			     EXTENT_CLEAR_UNLOCK_PAGE |
			     EXTENT_CLEAR_UNLOCK |
			     EXTENT_CLEAR_DELALLOC |
			     EXTENT_CLEAR_DIRTY |
			     EXTENT_SET_WRITEBACK |
			     EXTENT_END_WRITEBACK);
		btrfs_free_path(path);
		return PTR_ERR(trans);
	}

	trans->block_rsv = &root->fs_info->delalloc_block_rsv;

	cow_start = (u64)-1;
	cur_offset = start;
	while (1) {
		ret = btrfs_lookup_file_extent(trans, root, path, ino,
					       cur_offset, 0);
		if (ret < 0) {
			btrfs_abort_transaction(trans, root, ret);
			goto error;
		}
		if (ret > 0 && path->slots[0] > 0 && check_prev) {
			leaf = path->nodes[0];
			btrfs_item_key_to_cpu(leaf, &found_key,
					      path->slots[0] - 1);
			if (found_key.objectid == ino &&
			    found_key.type == BTRFS_EXTENT_DATA_KEY)
				path->slots[0]--;
		}
		check_prev = 0;
next_slot:
		leaf = path->nodes[0];
		if (path->slots[0] >= btrfs_header_nritems(leaf)) {
			ret = btrfs_next_leaf(root, path);
			if (ret < 0) {
				btrfs_abort_transaction(trans, root, ret);
				goto error;
			}
			if (ret > 0)
				break;
			leaf = path->nodes[0];
		}

		nocow = 0;
		disk_bytenr = 0;
		num_bytes = 0;
		btrfs_item_key_to_cpu(leaf, &found_key, path->slots[0]);

		if (found_key.objectid > ino ||
		    found_key.type > BTRFS_EXTENT_DATA_KEY ||
		    found_key.offset > end)
			break;

		if (found_key.offset > cur_offset) {
			extent_end = found_key.offset;
			extent_type = 0;
			goto out_check;
		}

		fi = btrfs_item_ptr(leaf, path->slots[0],
				    struct btrfs_file_extent_item);
		extent_type = btrfs_file_extent_type(leaf, fi);

		if (extent_type == BTRFS_FILE_EXTENT_REG ||
		    extent_type == BTRFS_FILE_EXTENT_PREALLOC) {
			disk_bytenr = btrfs_file_extent_disk_bytenr(leaf, fi);
			extent_offset = btrfs_file_extent_offset(leaf, fi);
			extent_end = found_key.offset +
				btrfs_file_extent_num_bytes(leaf, fi);
			if (extent_end <= start) {
				path->slots[0]++;
				goto next_slot;
			}
			if (disk_bytenr == 0)
				goto out_check;
			if (btrfs_file_extent_compression(leaf, fi) ||
			    btrfs_file_extent_encryption(leaf, fi) ||
			    btrfs_file_extent_other_encoding(leaf, fi))
				goto out_check;
			if (extent_type == BTRFS_FILE_EXTENT_REG && !force)
				goto out_check;
			if (btrfs_extent_readonly(root, disk_bytenr))
				goto out_check;
			if (btrfs_cross_ref_exist(trans, root, ino,
						  found_key.offset -
						  extent_offset, disk_bytenr))
				goto out_check;
			disk_bytenr += extent_offset;
			disk_bytenr += cur_offset - found_key.offset;
			num_bytes = min(end + 1, extent_end) - cur_offset;
			/*
			 * force cow if csum exists in the range.
			 * this ensure that csum for a given extent are
			 * either valid or do not exist.
			 */
			if (csum_exist_in_range(root, disk_bytenr, num_bytes))
				goto out_check;
			nocow = 1;
		} else if (extent_type == BTRFS_FILE_EXTENT_INLINE) {
			extent_end = found_key.offset +
				btrfs_file_extent_inline_len(leaf, fi);
			extent_end = ALIGN(extent_end, root->sectorsize);
		} else {
			BUG_ON(1);
		}
out_check:
		if (extent_end <= start) {
			path->slots[0]++;
			goto next_slot;
		}
		if (!nocow) {
			if (cow_start == (u64)-1)
				cow_start = cur_offset;
			cur_offset = extent_end;
			if (cur_offset > end)
				break;
			path->slots[0]++;
			goto next_slot;
		}

		btrfs_release_path(path);
		if (cow_start != (u64)-1) {
			ret = cow_file_range(inode, locked_page, cow_start,
					found_key.offset - 1, page_started,
					nr_written, 1);
			if (ret) {
				btrfs_abort_transaction(trans, root, ret);
				goto error;
			}
			cow_start = (u64)-1;
		}

		if (extent_type == BTRFS_FILE_EXTENT_PREALLOC) {
			struct extent_map *em;
			struct extent_map_tree *em_tree;
			em_tree = &BTRFS_I(inode)->extent_tree;
			em = alloc_extent_map();
			BUG_ON(!em); /* -ENOMEM */
			em->start = cur_offset;
			em->orig_start = em->start;
			em->len = num_bytes;
			em->block_len = num_bytes;
			em->block_start = disk_bytenr;
			em->bdev = root->fs_info->fs_devices->latest_bdev;
			set_bit(EXTENT_FLAG_PINNED, &em->flags);
			while (1) {
				write_lock(&em_tree->lock);
				ret = add_extent_mapping(em_tree, em);
				write_unlock(&em_tree->lock);
				if (ret != -EEXIST) {
					free_extent_map(em);
					break;
				}
				btrfs_drop_extent_cache(inode, em->start,
						em->start + em->len - 1, 0);
			}
			type = BTRFS_ORDERED_PREALLOC;
		} else {
			type = BTRFS_ORDERED_NOCOW;
		}

		ret = btrfs_add_ordered_extent(inode, cur_offset, disk_bytenr,
					       num_bytes, num_bytes, type);
		BUG_ON(ret); /* -ENOMEM */

		if (root->root_key.objectid ==
		    BTRFS_DATA_RELOC_TREE_OBJECTID) {
			ret = btrfs_reloc_clone_csums(inode, cur_offset,
						      num_bytes);
			if (ret) {
				btrfs_abort_transaction(trans, root, ret);
				goto error;
			}
		}

		extent_clear_unlock_delalloc(inode, &BTRFS_I(inode)->io_tree,
				cur_offset, cur_offset + num_bytes - 1,
				locked_page, EXTENT_CLEAR_UNLOCK_PAGE |
				EXTENT_CLEAR_UNLOCK | EXTENT_CLEAR_DELALLOC |
				EXTENT_SET_PRIVATE2);
		cur_offset = extent_end;
		if (cur_offset > end)
			break;
	}
	btrfs_release_path(path);

	if (cur_offset <= end && cow_start == (u64)-1) {
		cow_start = cur_offset;
		cur_offset = end;
	}

	if (cow_start != (u64)-1) {
		ret = cow_file_range(inode, locked_page, cow_start, end,
				     page_started, nr_written, 1);
		if (ret) {
			btrfs_abort_transaction(trans, root, ret);
			goto error;
		}
	}

error:
	if (nolock) {
		err = btrfs_end_transaction_nolock(trans, root);
	} else {
		err = btrfs_end_transaction(trans, root);
	}
	if (!ret)
		ret = err;

	if (ret && cur_offset < end)
		extent_clear_unlock_delalloc(inode,
			     &BTRFS_I(inode)->io_tree,
			     cur_offset, end, locked_page,
			     EXTENT_CLEAR_UNLOCK_PAGE |
			     EXTENT_CLEAR_UNLOCK |
			     EXTENT_CLEAR_DELALLOC |
			     EXTENT_CLEAR_DIRTY |
			     EXTENT_SET_WRITEBACK |
			     EXTENT_END_WRITEBACK);

	btrfs_free_path(path);
	return ret;
}

/*
 * extent_io.c call back to do delayed allocation processing
 */
static int run_delalloc_range(struct inode *inode, struct page *locked_page,
			      u64 start, u64 end, int *page_started,
			      unsigned long *nr_written)
{
	int ret;
	struct btrfs_root *root = BTRFS_I(inode)->root;

	if (BTRFS_I(inode)->flags & BTRFS_INODE_NODATACOW) {
		ret = run_delalloc_nocow(inode, locked_page, start, end,
					 page_started, 1, nr_written);
	} else if (BTRFS_I(inode)->flags & BTRFS_INODE_PREALLOC) {
		ret = run_delalloc_nocow(inode, locked_page, start, end,
					 page_started, 0, nr_written);
	} else if (!btrfs_test_opt(root, COMPRESS) &&
		   !(BTRFS_I(inode)->force_compress) &&
		   !(BTRFS_I(inode)->flags & BTRFS_INODE_COMPRESS)) {
		ret = cow_file_range(inode, locked_page, start, end,
				      page_started, nr_written, 1);
	} else {
		set_bit(BTRFS_INODE_HAS_ASYNC_EXTENT,
			&BTRFS_I(inode)->runtime_flags);
		ret = cow_file_range_async(inode, locked_page, start, end,
					   page_started, nr_written);
	}
	return ret;
}

static void btrfs_split_extent_hook(struct inode *inode,
				    struct extent_state *orig, u64 split)
{
	/* not delalloc, ignore it */
	if (!(orig->state & EXTENT_DELALLOC))
		return;

	spin_lock(&BTRFS_I(inode)->lock);
	BTRFS_I(inode)->outstanding_extents++;
	spin_unlock(&BTRFS_I(inode)->lock);
}

/*
 * extent_io.c merge_extent_hook, used to track merged delayed allocation
 * extents so we can keep track of new extents that are just merged onto old
 * extents, such as when we are doing sequential writes, so we can properly
 * account for the metadata space we'll need.
 */
static void btrfs_merge_extent_hook(struct inode *inode,
				    struct extent_state *new,
				    struct extent_state *other)
{
	/* not delalloc, ignore it */
	if (!(other->state & EXTENT_DELALLOC))
		return;

	spin_lock(&BTRFS_I(inode)->lock);
	BTRFS_I(inode)->outstanding_extents--;
	spin_unlock(&BTRFS_I(inode)->lock);
}

/*
 * extent_io.c set_bit_hook, used to track delayed allocation
 * bytes in this file, and to maintain the list of inodes that
 * have pending delalloc work to be done.
 */
static void btrfs_set_bit_hook(struct inode *inode,
			       struct extent_state *state, int *bits)
{

	/*
	 * set_bit and clear bit hooks normally require _irqsave/restore
	 * but in this case, we are only testing for the DELALLOC
	 * bit, which is only set or cleared with irqs on
	 */
	if (!(state->state & EXTENT_DELALLOC) && (*bits & EXTENT_DELALLOC)) {
		struct btrfs_root *root = BTRFS_I(inode)->root;
		u64 len = state->end + 1 - state->start;
		bool do_list = !btrfs_is_free_space_inode(root, inode);

		if (*bits & EXTENT_FIRST_DELALLOC) {
			*bits &= ~EXTENT_FIRST_DELALLOC;
		} else {
			spin_lock(&BTRFS_I(inode)->lock);
			BTRFS_I(inode)->outstanding_extents++;
			spin_unlock(&BTRFS_I(inode)->lock);
		}

		spin_lock(&root->fs_info->delalloc_lock);
		BTRFS_I(inode)->delalloc_bytes += len;
		root->fs_info->delalloc_bytes += len;
		if (do_list && list_empty(&BTRFS_I(inode)->delalloc_inodes)) {
			list_add_tail(&BTRFS_I(inode)->delalloc_inodes,
				      &root->fs_info->delalloc_inodes);
		}
		spin_unlock(&root->fs_info->delalloc_lock);
	}
}

/*
 * extent_io.c clear_bit_hook, see set_bit_hook for why
 */
static void btrfs_clear_bit_hook(struct inode *inode,
				 struct extent_state *state, int *bits)
{
	/*
	 * set_bit and clear bit hooks normally require _irqsave/restore
	 * but in this case, we are only testing for the DELALLOC
	 * bit, which is only set or cleared with irqs on
	 */
	if ((state->state & EXTENT_DELALLOC) && (*bits & EXTENT_DELALLOC)) {
		struct btrfs_root *root = BTRFS_I(inode)->root;
		u64 len = state->end + 1 - state->start;
		bool do_list = !btrfs_is_free_space_inode(root, inode);

		if (*bits & EXTENT_FIRST_DELALLOC) {
			*bits &= ~EXTENT_FIRST_DELALLOC;
		} else if (!(*bits & EXTENT_DO_ACCOUNTING)) {
			spin_lock(&BTRFS_I(inode)->lock);
			BTRFS_I(inode)->outstanding_extents--;
			spin_unlock(&BTRFS_I(inode)->lock);
		}

		if (*bits & EXTENT_DO_ACCOUNTING)
			btrfs_delalloc_release_metadata(inode, len);

		if (root->root_key.objectid != BTRFS_DATA_RELOC_TREE_OBJECTID
		    && do_list)
			btrfs_free_reserved_data_space(inode, len);

		spin_lock(&root->fs_info->delalloc_lock);
		root->fs_info->delalloc_bytes -= len;
		BTRFS_I(inode)->delalloc_bytes -= len;

		if (do_list && BTRFS_I(inode)->delalloc_bytes == 0 &&
		    !list_empty(&BTRFS_I(inode)->delalloc_inodes)) {
			list_del_init(&BTRFS_I(inode)->delalloc_inodes);
		}
		spin_unlock(&root->fs_info->delalloc_lock);
	}
}

/*
 * extent_io.c merge_bio_hook, this must check the chunk tree to make sure
 * we don't create bios that span stripes or chunks
 */
int btrfs_merge_bio_hook(struct page *page, unsigned long offset,
			 size_t size, struct bio *bio,
			 unsigned long bio_flags)
{
	struct btrfs_root *root = BTRFS_I(page->mapping->host)->root;
	struct btrfs_mapping_tree *map_tree;
	u64 logical = (u64)bio->bi_sector << 9;
	u64 length = 0;
	u64 map_length;
	int ret;

	if (bio_flags & EXTENT_BIO_COMPRESSED)
		return 0;

	length = bio->bi_size;
	map_tree = &root->fs_info->mapping_tree;
	map_length = length;
	ret = btrfs_map_block(map_tree, READ, logical,
			      &map_length, NULL, 0);
	/* Will always return 0 or 1 with map_multi == NULL */
	BUG_ON(ret < 0);
	if (map_length < length + size)
		return 1;
	return 0;
}

/*
 * in order to insert checksums into the metadata in large chunks,
 * we wait until bio submission time.   All the pages in the bio are
 * checksummed and sums are attached onto the ordered extent record.
 *
 * At IO completion time the cums attached on the ordered extent record
 * are inserted into the btree
 */
static int __btrfs_submit_bio_start(struct inode *inode, int rw,
				    struct bio *bio, int mirror_num,
				    unsigned long bio_flags,
				    u64 bio_offset)
{
	struct btrfs_root *root = BTRFS_I(inode)->root;
	int ret = 0;

	ret = btrfs_csum_one_bio(root, inode, bio, 0, 0);
	BUG_ON(ret); /* -ENOMEM */
	return 0;
}

/*
 * in order to insert checksums into the metadata in large chunks,
 * we wait until bio submission time.   All the pages in the bio are
 * checksummed and sums are attached onto the ordered extent record.
 *
 * At IO completion time the cums attached on the ordered extent record
 * are inserted into the btree
 */
static int __btrfs_submit_bio_done(struct inode *inode, int rw, struct bio *bio,
			  int mirror_num, unsigned long bio_flags,
			  u64 bio_offset)
{
	struct btrfs_root *root = BTRFS_I(inode)->root;
	return btrfs_map_bio(root, rw, bio, mirror_num, 1);
}

/*
 * extent_io.c submission hook. This does the right thing for csum calculation
 * on write, or reading the csums from the tree before a read
 */
static int btrfs_submit_bio_hook(struct inode *inode, int rw, struct bio *bio,
			  int mirror_num, unsigned long bio_flags,
			  u64 bio_offset)
{
	struct btrfs_root *root = BTRFS_I(inode)->root;
	int ret = 0;
	int skip_sum;
	int metadata = 0;

	skip_sum = BTRFS_I(inode)->flags & BTRFS_INODE_NODATASUM;

	if (btrfs_is_free_space_inode(root, inode))
		metadata = 2;

	if (!(rw & REQ_WRITE)) {
		ret = btrfs_bio_wq_end_io(root->fs_info, bio, metadata);
		if (ret)
			return ret;

		if (bio_flags & EXTENT_BIO_COMPRESSED) {
			return btrfs_submit_compressed_read(inode, bio,
						    mirror_num, bio_flags);
		} else if (!skip_sum) {
			ret = btrfs_lookup_bio_sums(root, inode, bio, NULL);
			if (ret)
				return ret;
		}
		goto mapit;
	} else if (!skip_sum) {
		/* csum items have already been cloned */
		if (root->root_key.objectid == BTRFS_DATA_RELOC_TREE_OBJECTID)
			goto mapit;
		/* we're doing a write, do the async checksumming */
		return btrfs_wq_submit_bio(BTRFS_I(inode)->root->fs_info,
				   inode, rw, bio, mirror_num,
				   bio_flags, bio_offset,
				   __btrfs_submit_bio_start,
				   __btrfs_submit_bio_done);
	}

mapit:
	return btrfs_map_bio(root, rw, bio, mirror_num, 0);
}

/*
 * given a list of ordered sums record them in the inode.  This happens
 * at IO completion time based on sums calculated at bio submission time.
 */
static noinline int add_pending_csums(struct btrfs_trans_handle *trans,
			     struct inode *inode, u64 file_offset,
			     struct list_head *list)
{
	struct btrfs_ordered_sum *sum;

	list_for_each_entry(sum, list, list) {
		btrfs_csum_file_blocks(trans,
		       BTRFS_I(inode)->root->fs_info->csum_root, sum);
	}
	return 0;
}

int btrfs_set_extent_delalloc(struct inode *inode, u64 start, u64 end,
			      struct extent_state **cached_state)
{
	if ((end & (PAGE_CACHE_SIZE - 1)) == 0)
		WARN_ON(1);
	return set_extent_delalloc(&BTRFS_I(inode)->io_tree, start, end,
				   cached_state, GFP_NOFS);
}

/* see btrfs_writepage_start_hook for details on why this is required */
struct btrfs_writepage_fixup {
	struct page *page;
	struct btrfs_work work;
};

static void btrfs_writepage_fixup_worker(struct btrfs_work *work)
{
	struct btrfs_writepage_fixup *fixup;
	struct btrfs_ordered_extent *ordered;
	struct extent_state *cached_state = NULL;
	struct page *page;
	struct inode *inode;
	u64 page_start;
	u64 page_end;
	int ret;

	fixup = container_of(work, struct btrfs_writepage_fixup, work);
	page = fixup->page;
again:
	lock_page(page);
	if (!page->mapping || !PageDirty(page) || !PageChecked(page)) {
		ClearPageChecked(page);
		goto out_page;
	}

	inode = page->mapping->host;
	page_start = page_offset(page);
	page_end = page_offset(page) + PAGE_CACHE_SIZE - 1;

	lock_extent_bits(&BTRFS_I(inode)->io_tree, page_start, page_end, 0,
			 &cached_state);

	/* already ordered? We're done */
	if (PagePrivate2(page))
		goto out;

	ordered = btrfs_lookup_ordered_extent(inode, page_start);
	if (ordered) {
		unlock_extent_cached(&BTRFS_I(inode)->io_tree, page_start,
				     page_end, &cached_state, GFP_NOFS);
		unlock_page(page);
		btrfs_start_ordered_extent(inode, ordered, 1);
		btrfs_put_ordered_extent(ordered);
		goto again;
	}

	ret = btrfs_delalloc_reserve_space(inode, PAGE_CACHE_SIZE);
	if (ret) {
		mapping_set_error(page->mapping, ret);
		end_extent_writepage(page, ret, page_start, page_end);
		ClearPageChecked(page);
		goto out;
	 }

	btrfs_set_extent_delalloc(inode, page_start, page_end, &cached_state);
	ClearPageChecked(page);
	set_page_dirty(page);
out:
	unlock_extent_cached(&BTRFS_I(inode)->io_tree, page_start, page_end,
			     &cached_state, GFP_NOFS);
out_page:
	unlock_page(page);
	page_cache_release(page);
	kfree(fixup);
}

/*
 * There are a few paths in the higher layers of the kernel that directly
 * set the page dirty bit without asking the filesystem if it is a
 * good idea.  This causes problems because we want to make sure COW
 * properly happens and the data=ordered rules are followed.
 *
 * In our case any range that doesn't have the ORDERED bit set
 * hasn't been properly setup for IO.  We kick off an async process
 * to fix it up.  The async helper will wait for ordered extents, set
 * the delalloc bit and make it safe to write the page.
 */
static int btrfs_writepage_start_hook(struct page *page, u64 start, u64 end)
{
	struct inode *inode = page->mapping->host;
	struct btrfs_writepage_fixup *fixup;
	struct btrfs_root *root = BTRFS_I(inode)->root;

	/* this page is properly in the ordered list */
	if (TestClearPagePrivate2(page))
		return 0;

	if (PageChecked(page))
		return -EAGAIN;

	fixup = kzalloc(sizeof(*fixup), GFP_NOFS);
	if (!fixup)
		return -EAGAIN;

	SetPageChecked(page);
	page_cache_get(page);
	fixup->work.func = btrfs_writepage_fixup_worker;
	fixup->page = page;
	btrfs_queue_worker(&root->fs_info->fixup_workers, &fixup->work);
	return -EBUSY;
}

static int insert_reserved_file_extent(struct btrfs_trans_handle *trans,
				       struct inode *inode, u64 file_pos,
				       u64 disk_bytenr, u64 disk_num_bytes,
				       u64 num_bytes, u64 ram_bytes,
				       u8 compression, u8 encryption,
				       u16 other_encoding, int extent_type)
{
	struct btrfs_root *root = BTRFS_I(inode)->root;
	struct btrfs_file_extent_item *fi;
	struct btrfs_path *path;
	struct extent_buffer *leaf;
	struct btrfs_key ins;
	u64 hint;
	int ret;

	path = btrfs_alloc_path();
	if (!path)
		return -ENOMEM;

	path->leave_spinning = 1;

	/*
	 * we may be replacing one extent in the tree with another.
	 * The new extent is pinned in the extent map, and we don't want
	 * to drop it from the cache until it is completely in the btree.
	 *
	 * So, tell btrfs_drop_extents to leave this extent in the cache.
	 * the caller is expected to unpin it and allow it to be merged
	 * with the others.
	 */
	ret = btrfs_drop_extents(trans, inode, file_pos, file_pos + num_bytes,
				 &hint, 0);
	if (ret)
		goto out;

	ins.objectid = btrfs_ino(inode);
	ins.offset = file_pos;
	ins.type = BTRFS_EXTENT_DATA_KEY;
	ret = btrfs_insert_empty_item(trans, root, path, &ins, sizeof(*fi));
	if (ret)
		goto out;
	leaf = path->nodes[0];
	fi = btrfs_item_ptr(leaf, path->slots[0],
			    struct btrfs_file_extent_item);
	btrfs_set_file_extent_generation(leaf, fi, trans->transid);
	btrfs_set_file_extent_type(leaf, fi, extent_type);
	btrfs_set_file_extent_disk_bytenr(leaf, fi, disk_bytenr);
	btrfs_set_file_extent_disk_num_bytes(leaf, fi, disk_num_bytes);
	btrfs_set_file_extent_offset(leaf, fi, 0);
	btrfs_set_file_extent_num_bytes(leaf, fi, num_bytes);
	btrfs_set_file_extent_ram_bytes(leaf, fi, ram_bytes);
	btrfs_set_file_extent_compression(leaf, fi, compression);
	btrfs_set_file_extent_encryption(leaf, fi, encryption);
	btrfs_set_file_extent_other_encoding(leaf, fi, other_encoding);

	btrfs_unlock_up_safe(path, 1);
	btrfs_set_lock_blocking(leaf);

	btrfs_mark_buffer_dirty(leaf);

	inode_add_bytes(inode, num_bytes);

	ins.objectid = disk_bytenr;
	ins.offset = disk_num_bytes;
	ins.type = BTRFS_EXTENT_ITEM_KEY;
	ret = btrfs_alloc_reserved_file_extent(trans, root,
					root->root_key.objectid,
					btrfs_ino(inode), file_pos, &ins);
out:
	btrfs_free_path(path);

	return ret;
}

/*
 * helper function for btrfs_finish_ordered_io, this
 * just reads in some of the csum leaves to prime them into ram
 * before we start the transaction.  It limits the amount of btree
 * reads required while inside the transaction.
 */
/* as ordered data IO finishes, this gets called so we can finish
 * an ordered extent if the range of bytes in the file it covers are
 * fully written.
 */
static int btrfs_finish_ordered_io(struct btrfs_ordered_extent *ordered_extent)
{
	struct inode *inode = ordered_extent->inode;
	struct btrfs_root *root = BTRFS_I(inode)->root;
	struct btrfs_trans_handle *trans = NULL;
	struct extent_io_tree *io_tree = &BTRFS_I(inode)->io_tree;
	struct extent_state *cached_state = NULL;
	int compress_type = 0;
	int ret;
	bool nolock;

	nolock = btrfs_is_free_space_inode(root, inode);

	if (test_bit(BTRFS_ORDERED_IOERR, &ordered_extent->flags)) {
		ret = -EIO;
		goto out;
	}

	if (test_bit(BTRFS_ORDERED_NOCOW, &ordered_extent->flags)) {
		BUG_ON(!list_empty(&ordered_extent->list)); /* Logic error */
		ret = btrfs_ordered_update_i_size(inode, 0, ordered_extent);
		if (!ret) {
			if (nolock)
				trans = btrfs_join_transaction_nolock(root);
			else
				trans = btrfs_join_transaction(root);
			if (IS_ERR(trans))
				return PTR_ERR(trans);
			trans->block_rsv = &root->fs_info->delalloc_block_rsv;
			ret = btrfs_update_inode_fallback(trans, root, inode);
			if (ret) /* -ENOMEM or corruption */
				btrfs_abort_transaction(trans, root, ret);
		}
		goto out;
	}

	lock_extent_bits(io_tree, ordered_extent->file_offset,
			 ordered_extent->file_offset + ordered_extent->len - 1,
			 0, &cached_state);

	if (nolock)
		trans = btrfs_join_transaction_nolock(root);
	else
		trans = btrfs_join_transaction(root);
	if (IS_ERR(trans)) {
		ret = PTR_ERR(trans);
		trans = NULL;
		goto out_unlock;
	}
	trans->block_rsv = &root->fs_info->delalloc_block_rsv;

	if (test_bit(BTRFS_ORDERED_COMPRESSED, &ordered_extent->flags))
		compress_type = ordered_extent->compress_type;
	if (test_bit(BTRFS_ORDERED_PREALLOC, &ordered_extent->flags)) {
		BUG_ON(compress_type);
		ret = btrfs_mark_extent_written(trans, inode,
						ordered_extent->file_offset,
						ordered_extent->file_offset +
						ordered_extent->len);
	} else {
		BUG_ON(root == root->fs_info->tree_root);
		ret = insert_reserved_file_extent(trans, inode,
						ordered_extent->file_offset,
						ordered_extent->start,
						ordered_extent->disk_len,
						ordered_extent->len,
						ordered_extent->len,
						compress_type, 0, 0,
						BTRFS_FILE_EXTENT_REG);
		unpin_extent_cache(&BTRFS_I(inode)->extent_tree,
				   ordered_extent->file_offset,
				   ordered_extent->len);
	}

	if (ret < 0) {
		btrfs_abort_transaction(trans, root, ret);
		goto out_unlock;
	}

	add_pending_csums(trans, inode, ordered_extent->file_offset,
			  &ordered_extent->list);

	ret = btrfs_ordered_update_i_size(inode, 0, ordered_extent);
	if (!ret || !test_bit(BTRFS_ORDERED_PREALLOC, &ordered_extent->flags)) {
		ret = btrfs_update_inode_fallback(trans, root, inode);
		if (ret) { /* -ENOMEM or corruption */
			btrfs_abort_transaction(trans, root, ret);
			goto out_unlock;
		}
	}
	ret = 0;
out_unlock:
	unlock_extent_cached(io_tree, ordered_extent->file_offset,
			     ordered_extent->file_offset +
			     ordered_extent->len - 1, &cached_state, GFP_NOFS);
out:
	if (root != root->fs_info->tree_root)
		btrfs_delalloc_release_metadata(inode, ordered_extent->len);
	if (trans) {
		if (nolock)
			btrfs_end_transaction_nolock(trans, root);
		else
			btrfs_end_transaction(trans, root);
	}

	if (ret)
		clear_extent_uptodate(io_tree, ordered_extent->file_offset,
				      ordered_extent->file_offset +
				      ordered_extent->len - 1, NULL, GFP_NOFS);

	/*
	 * This needs to be dont to make sure anybody waiting knows we are done
	 * upating everything for this ordered extent.
	 */
	btrfs_remove_ordered_extent(inode, ordered_extent);

	/* once for us */
	btrfs_put_ordered_extent(ordered_extent);
	/* once for the tree */
	btrfs_put_ordered_extent(ordered_extent);

	return ret;
}

static void finish_ordered_fn(struct btrfs_work *work)
{
	struct btrfs_ordered_extent *ordered_extent;
	ordered_extent = container_of(work, struct btrfs_ordered_extent, work);
	btrfs_finish_ordered_io(ordered_extent);
}

static int btrfs_writepage_end_io_hook(struct page *page, u64 start, u64 end,
				struct extent_state *state, int uptodate)
{
	struct inode *inode = page->mapping->host;
	struct btrfs_root *root = BTRFS_I(inode)->root;
	struct btrfs_ordered_extent *ordered_extent = NULL;
	struct btrfs_workers *workers;

	trace_btrfs_writepage_end_io_hook(page, start, end, uptodate);

	ClearPagePrivate2(page);
	if (!btrfs_dec_test_ordered_pending(inode, &ordered_extent, start,
					    end - start + 1, uptodate))
		return 0;

	ordered_extent->work.func = finish_ordered_fn;
	ordered_extent->work.flags = 0;

	if (btrfs_is_free_space_inode(root, inode))
		workers = &root->fs_info->endio_freespace_worker;
	else
		workers = &root->fs_info->endio_write_workers;
	btrfs_queue_worker(workers, &ordered_extent->work);

	return 0;
}

/*
 * when reads are done, we need to check csums to verify the data is correct
 * if there's a match, we allow the bio to finish.  If not, the code in
 * extent_io.c will try to find good copies for us.
 */
static int btrfs_readpage_end_io_hook(struct page *page, u64 start, u64 end,
			       struct extent_state *state, int mirror)
{
	size_t offset = start - ((u64)page->index << PAGE_CACHE_SHIFT);
	struct inode *inode = page->mapping->host;
	struct extent_io_tree *io_tree = &BTRFS_I(inode)->io_tree;
	char *kaddr;
	u64 private = ~(u32)0;
	int ret;
	struct btrfs_root *root = BTRFS_I(inode)->root;
	u32 csum = ~(u32)0;

	if (PageChecked(page)) {
		ClearPageChecked(page);
		goto good;
	}

	if (BTRFS_I(inode)->flags & BTRFS_INODE_NODATASUM)
		goto good;

	if (root->root_key.objectid == BTRFS_DATA_RELOC_TREE_OBJECTID &&
	    test_range_bit(io_tree, start, end, EXTENT_NODATASUM, 1, NULL)) {
		clear_extent_bits(io_tree, start, end, EXTENT_NODATASUM,
				  GFP_NOFS);
		return 0;
	}

	if (state && state->start == start) {
		private = state->private;
		ret = 0;
	} else {
		ret = get_state_private(io_tree, start, &private);
	}
	kaddr = kmap_atomic(page);
	if (ret)
		goto zeroit;

	csum = btrfs_csum_data(root, kaddr + offset, csum,  end - start + 1);
	btrfs_csum_final(csum, (char *)&csum);
	if (csum != private)
		goto zeroit;

	kunmap_atomic(kaddr);
good:
	return 0;

zeroit:
	printk_ratelimited(KERN_INFO "btrfs csum failed ino %llu off %llu csum %u "
		       "private %llu\n",
		       (unsigned long long)btrfs_ino(page->mapping->host),
		       (unsigned long long)start, csum,
		       (unsigned long long)private);
	memset(kaddr + offset, 1, end - start + 1);
	flush_dcache_page(page);
	kunmap_atomic(kaddr);
	if (private == 0)
		return 0;
	return -EIO;
}

struct delayed_iput {
	struct list_head list;
	struct inode *inode;
};

/* JDM: If this is fs-wide, why can't we add a pointer to
 * btrfs_inode instead and avoid the allocation? */
void btrfs_add_delayed_iput(struct inode *inode)
{
	struct btrfs_fs_info *fs_info = BTRFS_I(inode)->root->fs_info;
	struct delayed_iput *delayed;

	if (atomic_add_unless(&inode->i_count, -1, 1))
		return;

	delayed = kmalloc(sizeof(*delayed), GFP_NOFS | __GFP_NOFAIL);
	delayed->inode = inode;

	spin_lock(&fs_info->delayed_iput_lock);
	list_add_tail(&delayed->list, &fs_info->delayed_iputs);
	spin_unlock(&fs_info->delayed_iput_lock);
}

void btrfs_run_delayed_iputs(struct btrfs_root *root)
{
	LIST_HEAD(list);
	struct btrfs_fs_info *fs_info = root->fs_info;
	struct delayed_iput *delayed;
	int empty;

	spin_lock(&fs_info->delayed_iput_lock);
	empty = list_empty(&fs_info->delayed_iputs);
	spin_unlock(&fs_info->delayed_iput_lock);
	if (empty)
		return;

	down_read(&root->fs_info->cleanup_work_sem);
	spin_lock(&fs_info->delayed_iput_lock);
	list_splice_init(&fs_info->delayed_iputs, &list);
	spin_unlock(&fs_info->delayed_iput_lock);

	while (!list_empty(&list)) {
		delayed = list_entry(list.next, struct delayed_iput, list);
		list_del(&delayed->list);
		iput(delayed->inode);
		kfree(delayed);
	}
	up_read(&root->fs_info->cleanup_work_sem);
}

enum btrfs_orphan_cleanup_state {
	ORPHAN_CLEANUP_STARTED	= 1,
	ORPHAN_CLEANUP_DONE	= 2,
};

/*
 * This is called in transaction commit time. If there are no orphan
 * files in the subvolume, it removes orphan item and frees block_rsv
 * structure.
 */
void btrfs_orphan_commit_root(struct btrfs_trans_handle *trans,
			      struct btrfs_root *root)
{
	struct btrfs_block_rsv *block_rsv;
	int ret;

	if (atomic_read(&root->orphan_inodes) ||
	    root->orphan_cleanup_state != ORPHAN_CLEANUP_DONE)
		return;

	spin_lock(&root->orphan_lock);
	if (atomic_read(&root->orphan_inodes)) {
		spin_unlock(&root->orphan_lock);
		return;
	}

	if (root->orphan_cleanup_state != ORPHAN_CLEANUP_DONE) {
		spin_unlock(&root->orphan_lock);
		return;
	}

	block_rsv = root->orphan_block_rsv;
	root->orphan_block_rsv = NULL;
	spin_unlock(&root->orphan_lock);

	if (root->orphan_item_inserted &&
	    btrfs_root_refs(&root->root_item) > 0) {
		ret = btrfs_del_orphan_item(trans, root->fs_info->tree_root,
					    root->root_key.objectid);
		BUG_ON(ret);
		root->orphan_item_inserted = 0;
	}

	if (block_rsv) {
		WARN_ON(block_rsv->size > 0);
		btrfs_free_block_rsv(root, block_rsv);
	}
}

/*
 * This creates an orphan entry for the given inode in case something goes
 * wrong in the middle of an unlink/truncate.
 *
 * NOTE: caller of this function should reserve 5 units of metadata for
 *	 this function.
 */
int btrfs_orphan_add(struct btrfs_trans_handle *trans, struct inode *inode)
{
	struct btrfs_root *root = BTRFS_I(inode)->root;
	struct btrfs_block_rsv *block_rsv = NULL;
	int reserve = 0;
	int insert = 0;
	int ret;

	if (!root->orphan_block_rsv) {
		block_rsv = btrfs_alloc_block_rsv(root);
		if (!block_rsv)
			return -ENOMEM;
	}

	spin_lock(&root->orphan_lock);
	if (!root->orphan_block_rsv) {
		root->orphan_block_rsv = block_rsv;
	} else if (block_rsv) {
		btrfs_free_block_rsv(root, block_rsv);
		block_rsv = NULL;
	}

	if (!test_and_set_bit(BTRFS_INODE_HAS_ORPHAN_ITEM,
			      &BTRFS_I(inode)->runtime_flags)) {
#if 0
		/*
		 * For proper ENOSPC handling, we should do orphan
		 * cleanup when mounting. But this introduces backward
		 * compatibility issue.
		 */
		if (!xchg(&root->orphan_item_inserted, 1))
			insert = 2;
		else
			insert = 1;
#endif
		insert = 1;
		atomic_dec(&root->orphan_inodes);
	}

	if (!test_and_set_bit(BTRFS_INODE_ORPHAN_META_RESERVED,
			      &BTRFS_I(inode)->runtime_flags))
		reserve = 1;
	spin_unlock(&root->orphan_lock);

	/* grab metadata reservation from transaction handle */
	if (reserve) {
		ret = btrfs_orphan_reserve_metadata(trans, inode);
		BUG_ON(ret); /* -ENOSPC in reservation; Logic error? JDM */
	}

	/* insert an orphan item to track this unlinked/truncated file */
	if (insert >= 1) {
		ret = btrfs_insert_orphan_item(trans, root, btrfs_ino(inode));
		if (ret && ret != -EEXIST) {
			clear_bit(BTRFS_INODE_HAS_ORPHAN_ITEM,
				  &BTRFS_I(inode)->runtime_flags);
			btrfs_abort_transaction(trans, root, ret);
			return ret;
		}
		ret = 0;
	}

	/* insert an orphan item to track subvolume contains orphan files */
	if (insert >= 2) {
		ret = btrfs_insert_orphan_item(trans, root->fs_info->tree_root,
					       root->root_key.objectid);
		if (ret && ret != -EEXIST) {
			btrfs_abort_transaction(trans, root, ret);
			return ret;
		}
	}
	return 0;
}

/*
 * We have done the truncate/delete so we can go ahead and remove the orphan
 * item for this particular inode.
 */
int btrfs_orphan_del(struct btrfs_trans_handle *trans, struct inode *inode)
{
	struct btrfs_root *root = BTRFS_I(inode)->root;
	int delete_item = 0;
	int release_rsv = 0;
	int ret = 0;

	spin_lock(&root->orphan_lock);
	if (test_and_clear_bit(BTRFS_INODE_HAS_ORPHAN_ITEM,
			       &BTRFS_I(inode)->runtime_flags))
		delete_item = 1;

	if (test_and_clear_bit(BTRFS_INODE_ORPHAN_META_RESERVED,
			       &BTRFS_I(inode)->runtime_flags))
		release_rsv = 1;
	spin_unlock(&root->orphan_lock);

	if (trans && delete_item) {
		ret = btrfs_del_orphan_item(trans, root, btrfs_ino(inode));
		BUG_ON(ret); /* -ENOMEM or corruption (JDM: Recheck) */
	}

	if (release_rsv) {
		btrfs_orphan_release_metadata(inode);
		atomic_dec(&root->orphan_inodes);
	}

	return 0;
}

/*
 * this cleans up any orphans that may be left on the list from the last use
 * of this root.
 */
int btrfs_orphan_cleanup(struct btrfs_root *root)
{
	struct btrfs_path *path;
	struct extent_buffer *leaf;
	struct btrfs_key key, found_key;
	struct btrfs_trans_handle *trans;
	struct inode *inode;
	u64 last_objectid = 0;
	int ret = 0, nr_unlink = 0, nr_truncate = 0;

	if (cmpxchg(&root->orphan_cleanup_state, 0, ORPHAN_CLEANUP_STARTED))
		return 0;

	path = btrfs_alloc_path();
	if (!path) {
		ret = -ENOMEM;
		goto out;
	}
	path->reada = -1;

	key.objectid = BTRFS_ORPHAN_OBJECTID;
	btrfs_set_key_type(&key, BTRFS_ORPHAN_ITEM_KEY);
	key.offset = (u64)-1;

	while (1) {
		ret = btrfs_search_slot(NULL, root, &key, path, 0, 0);
		if (ret < 0)
			goto out;

		/*
		 * if ret == 0 means we found what we were searching for, which
		 * is weird, but possible, so only screw with path if we didn't
		 * find the key and see if we have stuff that matches
		 */
		if (ret > 0) {
			ret = 0;
			if (path->slots[0] == 0)
				break;
			path->slots[0]--;
		}

		/* pull out the item */
		leaf = path->nodes[0];
		btrfs_item_key_to_cpu(leaf, &found_key, path->slots[0]);

		/* make sure the item matches what we want */
		if (found_key.objectid != BTRFS_ORPHAN_OBJECTID)
			break;
		if (btrfs_key_type(&found_key) != BTRFS_ORPHAN_ITEM_KEY)
			break;

		/* release the path since we're done with it */
		btrfs_release_path(path);

		/*
		 * this is where we are basically btrfs_lookup, without the
		 * crossing root thing.  we store the inode number in the
		 * offset of the orphan item.
		 */

		if (found_key.offset == last_objectid) {
			printk(KERN_ERR "btrfs: Error removing orphan entry, "
			       "stopping orphan cleanup\n");
			ret = -EINVAL;
			goto out;
		}

		last_objectid = found_key.offset;

		found_key.objectid = found_key.offset;
		found_key.type = BTRFS_INODE_ITEM_KEY;
		found_key.offset = 0;
		inode = btrfs_iget(root->fs_info->sb, &found_key, root, NULL);
		ret = PTR_RET(inode);
		if (ret && ret != -ESTALE)
			goto out;

		if (ret == -ESTALE && root == root->fs_info->tree_root) {
			struct btrfs_root *dead_root;
			struct btrfs_fs_info *fs_info = root->fs_info;
			int is_dead_root = 0;

			/*
			 * this is an orphan in the tree root. Currently these
			 * could come from 2 sources:
			 *  a) a snapshot deletion in progress
			 *  b) a free space cache inode
			 * We need to distinguish those two, as the snapshot
			 * orphan must not get deleted.
			 * find_dead_roots already ran before us, so if this
			 * is a snapshot deletion, we should find the root
			 * in the dead_roots list
			 */
			spin_lock(&fs_info->trans_lock);
			list_for_each_entry(dead_root, &fs_info->dead_roots,
					    root_list) {
				if (dead_root->root_key.objectid ==
				    found_key.objectid) {
					is_dead_root = 1;
					break;
				}
			}
			spin_unlock(&fs_info->trans_lock);
			if (is_dead_root) {
				/* prevent this orphan from being found again */
				key.offset = found_key.objectid - 1;
				continue;
			}
		}
		/*
		 * Inode is already gone but the orphan item is still there,
		 * kill the orphan item.
		 */
		if (ret == -ESTALE) {
			trans = btrfs_start_transaction(root, 1);
			if (IS_ERR(trans)) {
				ret = PTR_ERR(trans);
				goto out;
			}
			printk(KERN_ERR "auto deleting %Lu\n",
			       found_key.objectid);
			ret = btrfs_del_orphan_item(trans, root,
						    found_key.objectid);
			BUG_ON(ret); /* -ENOMEM or corruption (JDM: Recheck) */
			btrfs_end_transaction(trans, root);
			continue;
		}

		/*
		 * add this inode to the orphan list so btrfs_orphan_del does
		 * the proper thing when we hit it
		 */
		set_bit(BTRFS_INODE_HAS_ORPHAN_ITEM,
			&BTRFS_I(inode)->runtime_flags);

		/* if we have links, this was a truncate, lets do that */
		if (inode->i_nlink) {
			if (!S_ISREG(inode->i_mode)) {
				WARN_ON(1);
				iput(inode);
				continue;
			}
			nr_truncate++;
			ret = btrfs_truncate(inode);
		} else {
			nr_unlink++;
		}

		/* this will do delete_inode and everything for us */
		iput(inode);
		if (ret)
			goto out;
	}
	/* release the path since we're done with it */
	btrfs_release_path(path);

	root->orphan_cleanup_state = ORPHAN_CLEANUP_DONE;

	if (root->orphan_block_rsv)
		btrfs_block_rsv_release(root, root->orphan_block_rsv,
					(u64)-1);

	if (root->orphan_block_rsv || root->orphan_item_inserted) {
		trans = btrfs_join_transaction(root);
		if (!IS_ERR(trans))
			btrfs_end_transaction(trans, root);
	}

	if (nr_unlink)
		printk(KERN_INFO "btrfs: unlinked %d orphans\n", nr_unlink);
	if (nr_truncate)
		printk(KERN_INFO "btrfs: truncated %d orphans\n", nr_truncate);

out:
	if (ret)
		printk(KERN_CRIT "btrfs: could not do orphan cleanup %d\n", ret);
	btrfs_free_path(path);
	return ret;
}

/*
 * very simple check to peek ahead in the leaf looking for xattrs.  If we
 * don't find any xattrs, we know there can't be any acls.
 *
 * slot is the slot the inode is in, objectid is the objectid of the inode
 */
static noinline int acls_after_inode_item(struct extent_buffer *leaf,
					  int slot, u64 objectid)
{
	u32 nritems = btrfs_header_nritems(leaf);
	struct btrfs_key found_key;
	int scanned = 0;

	slot++;
	while (slot < nritems) {
		btrfs_item_key_to_cpu(leaf, &found_key, slot);

		/* we found a different objectid, there must not be acls */
		if (found_key.objectid != objectid)
			return 0;

		/* we found an xattr, assume we've got an acl */
		if (found_key.type == BTRFS_XATTR_ITEM_KEY)
			return 1;

		/*
		 * we found a key greater than an xattr key, there can't
		 * be any acls later on
		 */
		if (found_key.type > BTRFS_XATTR_ITEM_KEY)
			return 0;

		slot++;
		scanned++;

		/*
		 * it goes inode, inode backrefs, xattrs, extents,
		 * so if there are a ton of hard links to an inode there can
		 * be a lot of backrefs.  Don't waste time searching too hard,
		 * this is just an optimization
		 */
		if (scanned >= 8)
			break;
	}
	/* we hit the end of the leaf before we found an xattr or
	 * something larger than an xattr.  We have to assume the inode
	 * has acls
	 */
	return 1;
}

/*
 * read an inode from the btree into the in-memory inode
 */
static void btrfs_read_locked_inode(struct inode *inode)
{
	struct btrfs_path *path;
	struct extent_buffer *leaf;
	struct btrfs_inode_item *inode_item;
	struct btrfs_timespec *tspec;
	struct btrfs_root *root = BTRFS_I(inode)->root;
	struct btrfs_key location;
	int maybe_acls;
	u32 rdev;
	int ret;
	bool filled = false;

	ret = btrfs_fill_inode(inode, &rdev);
	if (!ret)
		filled = true;

	path = btrfs_alloc_path();
	if (!path)
		goto make_bad;

	path->leave_spinning = 1;
	memcpy(&location, &BTRFS_I(inode)->location, sizeof(location));

	ret = btrfs_lookup_inode(NULL, root, path, &location, 0);
	if (ret)
		goto make_bad;

	leaf = path->nodes[0];

	if (filled)
		goto cache_acl;

	inode_item = btrfs_item_ptr(leaf, path->slots[0],
				    struct btrfs_inode_item);
	inode->i_mode = btrfs_inode_mode(leaf, inode_item);
	set_nlink(inode, btrfs_inode_nlink(leaf, inode_item));
	inode->i_uid = btrfs_inode_uid(leaf, inode_item);
	inode->i_gid = btrfs_inode_gid(leaf, inode_item);
	btrfs_i_size_write(inode, btrfs_inode_size(leaf, inode_item));

	tspec = btrfs_inode_atime(inode_item);
	inode->i_atime.tv_sec = btrfs_timespec_sec(leaf, tspec);
	inode->i_atime.tv_nsec = btrfs_timespec_nsec(leaf, tspec);

	tspec = btrfs_inode_mtime(inode_item);
	inode->i_mtime.tv_sec = btrfs_timespec_sec(leaf, tspec);
	inode->i_mtime.tv_nsec = btrfs_timespec_nsec(leaf, tspec);

	tspec = btrfs_inode_ctime(inode_item);
	inode->i_ctime.tv_sec = btrfs_timespec_sec(leaf, tspec);
	inode->i_ctime.tv_nsec = btrfs_timespec_nsec(leaf, tspec);

	inode_set_bytes(inode, btrfs_inode_nbytes(leaf, inode_item));
	BTRFS_I(inode)->generation = btrfs_inode_generation(leaf, inode_item);
	inode->i_version = btrfs_inode_sequence(leaf, inode_item);
	inode->i_generation = BTRFS_I(inode)->generation;
	inode->i_rdev = 0;
	rdev = btrfs_inode_rdev(leaf, inode_item);

	BTRFS_I(inode)->index_cnt = (u64)-1;
	BTRFS_I(inode)->flags = btrfs_inode_flags(leaf, inode_item);
cache_acl:
	/*
	 * try to precache a NULL acl entry for files that don't have
	 * any xattrs or acls
	 */
	maybe_acls = acls_after_inode_item(leaf, path->slots[0],
					   btrfs_ino(inode));
	if (!maybe_acls)
		cache_no_acl(inode);

	btrfs_free_path(path);

	switch (inode->i_mode & S_IFMT) {
	case S_IFREG:
		inode->i_mapping->a_ops = &btrfs_aops;
		inode->i_mapping->backing_dev_info = &root->fs_info->bdi;
		BTRFS_I(inode)->io_tree.ops = &btrfs_extent_io_ops;
		inode->i_fop = &btrfs_file_operations;
		inode->i_op = &btrfs_file_inode_operations;
		break;
	case S_IFDIR:
		inode->i_fop = &btrfs_dir_file_operations;
		if (root == root->fs_info->tree_root)
			inode->i_op = &btrfs_dir_ro_inode_operations;
		else
			inode->i_op = &btrfs_dir_inode_operations;
		break;
	case S_IFLNK:
		inode->i_op = &btrfs_symlink_inode_operations;
		inode->i_mapping->a_ops = &btrfs_symlink_aops;
		inode->i_mapping->backing_dev_info = &root->fs_info->bdi;
		break;
	default:
		inode->i_op = &btrfs_special_inode_operations;
		init_special_inode(inode, inode->i_mode, rdev);
		break;
	}

	btrfs_update_iflags(inode);
	return;

make_bad:
	btrfs_free_path(path);
	make_bad_inode(inode);
}

/*
 * given a leaf and an inode, copy the inode fields into the leaf
 */
static void fill_inode_item(struct btrfs_trans_handle *trans,
			    struct extent_buffer *leaf,
			    struct btrfs_inode_item *item,
			    struct inode *inode)
{
	btrfs_set_inode_uid(leaf, item, inode->i_uid);
	btrfs_set_inode_gid(leaf, item, inode->i_gid);
	btrfs_set_inode_size(leaf, item, BTRFS_I(inode)->disk_i_size);
	btrfs_set_inode_mode(leaf, item, inode->i_mode);
	btrfs_set_inode_nlink(leaf, item, inode->i_nlink);

	btrfs_set_timespec_sec(leaf, btrfs_inode_atime(item),
			       inode->i_atime.tv_sec);
	btrfs_set_timespec_nsec(leaf, btrfs_inode_atime(item),
				inode->i_atime.tv_nsec);

	btrfs_set_timespec_sec(leaf, btrfs_inode_mtime(item),
			       inode->i_mtime.tv_sec);
	btrfs_set_timespec_nsec(leaf, btrfs_inode_mtime(item),
				inode->i_mtime.tv_nsec);

	btrfs_set_timespec_sec(leaf, btrfs_inode_ctime(item),
			       inode->i_ctime.tv_sec);
	btrfs_set_timespec_nsec(leaf, btrfs_inode_ctime(item),
				inode->i_ctime.tv_nsec);

	btrfs_set_inode_nbytes(leaf, item, inode_get_bytes(inode));
	btrfs_set_inode_generation(leaf, item, BTRFS_I(inode)->generation);
	btrfs_set_inode_sequence(leaf, item, inode->i_version);
	btrfs_set_inode_transid(leaf, item, trans->transid);
	btrfs_set_inode_rdev(leaf, item, inode->i_rdev);
	btrfs_set_inode_flags(leaf, item, BTRFS_I(inode)->flags);
	btrfs_set_inode_block_group(leaf, item, 0);
}

/*
 * copy everything in the in-memory inode into the btree.
 */
static noinline int btrfs_update_inode_item(struct btrfs_trans_handle *trans,
				struct btrfs_root *root, struct inode *inode)
{
	struct btrfs_inode_item *inode_item;
	struct btrfs_path *path;
	struct extent_buffer *leaf;
	int ret;

	path = btrfs_alloc_path();
	if (!path)
		return -ENOMEM;

	path->leave_spinning = 1;
	ret = btrfs_lookup_inode(trans, root, path, &BTRFS_I(inode)->location,
				 1);
	if (ret) {
		if (ret > 0)
			ret = -ENOENT;
		goto failed;
	}

	btrfs_unlock_up_safe(path, 1);
	leaf = path->nodes[0];
	inode_item = btrfs_item_ptr(leaf, path->slots[0],
				    struct btrfs_inode_item);

	fill_inode_item(trans, leaf, inode_item, inode);
	btrfs_mark_buffer_dirty(leaf);
	btrfs_set_inode_last_trans(trans, inode);
	ret = 0;
failed:
	btrfs_free_path(path);
	return ret;
}

/*
 * copy everything in the in-memory inode into the btree.
 */
noinline int btrfs_update_inode(struct btrfs_trans_handle *trans,
				struct btrfs_root *root, struct inode *inode)
{
	int ret;

	/*
	 * If the inode is a free space inode, we can deadlock during commit
	 * if we put it into the delayed code.
	 *
	 * The data relocation inode should also be directly updated
	 * without delay
	 */
	if (!btrfs_is_free_space_inode(root, inode)
	    && root->root_key.objectid != BTRFS_DATA_RELOC_TREE_OBJECTID) {
		ret = btrfs_delayed_update_inode(trans, root, inode);
		if (!ret)
			btrfs_set_inode_last_trans(trans, inode);
		return ret;
	}

	return btrfs_update_inode_item(trans, root, inode);
}

static noinline int btrfs_update_inode_fallback(struct btrfs_trans_handle *trans,
				struct btrfs_root *root, struct inode *inode)
{
	int ret;

	ret = btrfs_update_inode(trans, root, inode);
	if (ret == -ENOSPC)
		return btrfs_update_inode_item(trans, root, inode);
	return ret;
}

/*
 * unlink helper that gets used here in inode.c and in the tree logging
 * recovery code.  It remove a link in a directory with a given name, and
 * also drops the back refs in the inode to the directory
 */
static int __btrfs_unlink_inode(struct btrfs_trans_handle *trans,
				struct btrfs_root *root,
				struct inode *dir, struct inode *inode,
				const char *name, int name_len)
{
	struct btrfs_path *path;
	int ret = 0;
	struct extent_buffer *leaf;
	struct btrfs_dir_item *di;
	struct btrfs_key key;
	u64 index;
	u64 ino = btrfs_ino(inode);
	u64 dir_ino = btrfs_ino(dir);

	path = btrfs_alloc_path();
	if (!path) {
		ret = -ENOMEM;
		goto out;
	}

	path->leave_spinning = 1;
	di = btrfs_lookup_dir_item(trans, root, path, dir_ino,
				    name, name_len, -1);
	if (IS_ERR(di)) {
		ret = PTR_ERR(di);
		goto err;
	}
	if (!di) {
		ret = -ENOENT;
		goto err;
	}
	leaf = path->nodes[0];
	btrfs_dir_item_key_to_cpu(leaf, di, &key);
	ret = btrfs_delete_one_dir_name(trans, root, path, di);
	if (ret)
		goto err;
	btrfs_release_path(path);

	ret = btrfs_del_inode_ref(trans, root, name, name_len, ino,
				  dir_ino, &index);
	if (ret) {
		printk(KERN_INFO "btrfs failed to delete reference to %.*s, "
		       "inode %llu parent %llu\n", name_len, name,
		       (unsigned long long)ino, (unsigned long long)dir_ino);
		btrfs_abort_transaction(trans, root, ret);
		goto err;
	}

	ret = btrfs_delete_delayed_dir_index(trans, root, dir, index);
	if (ret) {
		btrfs_abort_transaction(trans, root, ret);
		goto err;
	}

	ret = btrfs_del_inode_ref_in_log(trans, root, name, name_len,
					 inode, dir_ino);
	if (ret != 0 && ret != -ENOENT) {
		btrfs_abort_transaction(trans, root, ret);
		goto err;
	}

	ret = btrfs_del_dir_entries_in_log(trans, root, name, name_len,
					   dir, index);
	if (ret == -ENOENT)
		ret = 0;
err:
	btrfs_free_path(path);
	if (ret)
		goto out;

	btrfs_i_size_write(dir, dir->i_size - name_len * 2);
	inode_inc_iversion(inode);
	inode_inc_iversion(dir);
	inode->i_ctime = dir->i_mtime = dir->i_ctime = CURRENT_TIME;
	btrfs_update_inode(trans, root, dir);
out:
	return ret;
}

int btrfs_unlink_inode(struct btrfs_trans_handle *trans,
		       struct btrfs_root *root,
		       struct inode *dir, struct inode *inode,
		       const char *name, int name_len)
{
	int ret;
	ret = __btrfs_unlink_inode(trans, root, dir, inode, name, name_len);
	if (!ret) {
		btrfs_drop_nlink(inode);
		ret = btrfs_update_inode(trans, root, inode);
	}
	return ret;
}
		

/* helper to check if there is any shared block in the path */
static int check_path_shared(struct btrfs_root *root,
			     struct btrfs_path *path)
{
	struct extent_buffer *eb;
	int level;
	u64 refs = 1;

	for (level = 0; level < BTRFS_MAX_LEVEL; level++) {
		int ret;

		if (!path->nodes[level])
			break;
		eb = path->nodes[level];
		if (!btrfs_block_can_be_shared(root, eb))
			continue;
		ret = btrfs_lookup_extent_info(NULL, root, eb->start, eb->len,
					       &refs, NULL);
		if (refs > 1)
			return 1;
	}
	return 0;
}

/*
 * helper to start transaction for unlink and rmdir.
 *
 * unlink and rmdir are special in btrfs, they do not always free space.
 * so in enospc case, we should make sure they will free space before
 * allowing them to use the global metadata reservation.
 */
static struct btrfs_trans_handle *__unlink_start_trans(struct inode *dir,
						       struct dentry *dentry)
{
	struct btrfs_trans_handle *trans;
	struct btrfs_root *root = BTRFS_I(dir)->root;
	struct btrfs_path *path;
	struct btrfs_inode_ref *ref;
	struct btrfs_dir_item *di;
	struct inode *inode = dentry->d_inode;
	u64 index;
	int check_link = 1;
	int err = -ENOSPC;
	int ret;
	u64 ino = btrfs_ino(inode);
	u64 dir_ino = btrfs_ino(dir);

	/*
	 * 1 for the possible orphan item
	 * 1 for the dir item
	 * 1 for the dir index
	 * 1 for the inode ref
	 * 1 for the inode ref in the tree log
	 * 2 for the dir entries in the log
	 * 1 for the inode
	 */
	trans = btrfs_start_transaction(root, 8);
	if (!IS_ERR(trans) || PTR_ERR(trans) != -ENOSPC)
		return trans;

	if (ino == BTRFS_EMPTY_SUBVOL_DIR_OBJECTID)
		return ERR_PTR(-ENOSPC);

	/* check if there is someone else holds reference */
	if (S_ISDIR(inode->i_mode) && atomic_read(&inode->i_count) > 1)
		return ERR_PTR(-ENOSPC);

	if (atomic_read(&inode->i_count) > 2)
		return ERR_PTR(-ENOSPC);

	if (xchg(&root->fs_info->enospc_unlink, 1))
		return ERR_PTR(-ENOSPC);

	path = btrfs_alloc_path();
	if (!path) {
		root->fs_info->enospc_unlink = 0;
		return ERR_PTR(-ENOMEM);
	}

	/* 1 for the orphan item */
	trans = btrfs_start_transaction(root, 1);
	if (IS_ERR(trans)) {
		btrfs_free_path(path);
		root->fs_info->enospc_unlink = 0;
		return trans;
	}

	path->skip_locking = 1;
	path->search_commit_root = 1;

	ret = btrfs_lookup_inode(trans, root, path,
				&BTRFS_I(dir)->location, 0);
	if (ret < 0) {
		err = ret;
		goto out;
	}
	if (ret == 0) {
		if (check_path_shared(root, path))
			goto out;
	} else {
		check_link = 0;
	}
	btrfs_release_path(path);

	ret = btrfs_lookup_inode(trans, root, path,
				&BTRFS_I(inode)->location, 0);
	if (ret < 0) {
		err = ret;
		goto out;
	}
	if (ret == 0) {
		if (check_path_shared(root, path))
			goto out;
	} else {
		check_link = 0;
	}
	btrfs_release_path(path);

	if (ret == 0 && S_ISREG(inode->i_mode)) {
		ret = btrfs_lookup_file_extent(trans, root, path,
					       ino, (u64)-1, 0);
		if (ret < 0) {
			err = ret;
			goto out;
		}
		BUG_ON(ret == 0); /* Corruption */
		if (check_path_shared(root, path))
			goto out;
		btrfs_release_path(path);
	}

	if (!check_link) {
		err = 0;
		goto out;
	}

	di = btrfs_lookup_dir_item(trans, root, path, dir_ino,
				dentry->d_name.name, dentry->d_name.len, 0);
	if (IS_ERR(di)) {
		err = PTR_ERR(di);
		goto out;
	}
	if (di) {
		if (check_path_shared(root, path))
			goto out;
	} else {
		err = 0;
		goto out;
	}
	btrfs_release_path(path);

	ref = btrfs_lookup_inode_ref(trans, root, path,
				dentry->d_name.name, dentry->d_name.len,
				ino, dir_ino, 0);
	if (IS_ERR(ref)) {
		err = PTR_ERR(ref);
		goto out;
	}
	BUG_ON(!ref); /* Logic error */
	if (check_path_shared(root, path))
		goto out;
	index = btrfs_inode_ref_index(path->nodes[0], ref);
	btrfs_release_path(path);

	/*
	 * This is a commit root search, if we can lookup inode item and other
	 * relative items in the commit root, it means the transaction of
	 * dir/file creation has been committed, and the dir index item that we
	 * delay to insert has also been inserted into the commit root. So
	 * we needn't worry about the delayed insertion of the dir index item
	 * here.
	 */
	di = btrfs_lookup_dir_index_item(trans, root, path, dir_ino, index,
				dentry->d_name.name, dentry->d_name.len, 0);
	if (IS_ERR(di)) {
		err = PTR_ERR(di);
		goto out;
	}
	BUG_ON(ret == -ENOENT);
	if (check_path_shared(root, path))
		goto out;

	err = 0;
out:
	btrfs_free_path(path);
	/* Migrate the orphan reservation over */
	if (!err)
		err = btrfs_block_rsv_migrate(trans->block_rsv,
				&root->fs_info->global_block_rsv,
				trans->bytes_reserved);

	if (err) {
		btrfs_end_transaction(trans, root);
		root->fs_info->enospc_unlink = 0;
		return ERR_PTR(err);
	}

	trans->block_rsv = &root->fs_info->global_block_rsv;
	return trans;
}

static void __unlink_end_trans(struct btrfs_trans_handle *trans,
			       struct btrfs_root *root)
{
	if (trans->block_rsv == &root->fs_info->global_block_rsv) {
		btrfs_block_rsv_release(root, trans->block_rsv,
					trans->bytes_reserved);
		trans->block_rsv = &root->fs_info->trans_block_rsv;
		BUG_ON(!root->fs_info->enospc_unlink);
		root->fs_info->enospc_unlink = 0;
	}
	btrfs_end_transaction(trans, root);
}

static int btrfs_unlink(struct inode *dir, struct dentry *dentry)
{
	struct btrfs_root *root = BTRFS_I(dir)->root;
	struct btrfs_trans_handle *trans;
	struct inode *inode = dentry->d_inode;
	int ret;
	unsigned long nr = 0;

	trans = __unlink_start_trans(dir, dentry);
	if (IS_ERR(trans))
		return PTR_ERR(trans);

	btrfs_record_unlink_dir(trans, dir, dentry->d_inode, 0);

	ret = btrfs_unlink_inode(trans, root, dir, dentry->d_inode,
				 dentry->d_name.name, dentry->d_name.len);
	if (ret)
		goto out;

	if (inode->i_nlink == 0) {
		ret = btrfs_orphan_add(trans, inode);
		if (ret)
			goto out;
	}

out:
	nr = trans->blocks_used;
	__unlink_end_trans(trans, root);
	btrfs_btree_balance_dirty(root, nr);
	return ret;
}

int btrfs_unlink_subvol(struct btrfs_trans_handle *trans,
			struct btrfs_root *root,
			struct inode *dir, u64 objectid,
			const char *name, int name_len)
{
	struct btrfs_path *path;
	struct extent_buffer *leaf;
	struct btrfs_dir_item *di;
	struct btrfs_key key;
	u64 index;
	int ret;
	u64 dir_ino = btrfs_ino(dir);

	path = btrfs_alloc_path();
	if (!path)
		return -ENOMEM;

	di = btrfs_lookup_dir_item(trans, root, path, dir_ino,
				   name, name_len, -1);
	if (IS_ERR_OR_NULL(di)) {
		if (!di)
			ret = -ENOENT;
		else
			ret = PTR_ERR(di);
		goto out;
	}

	leaf = path->nodes[0];
	btrfs_dir_item_key_to_cpu(leaf, di, &key);
	WARN_ON(key.type != BTRFS_ROOT_ITEM_KEY || key.objectid != objectid);
	ret = btrfs_delete_one_dir_name(trans, root, path, di);
	if (ret) {
		btrfs_abort_transaction(trans, root, ret);
		goto out;
	}
	btrfs_release_path(path);

	ret = btrfs_del_root_ref(trans, root->fs_info->tree_root,
				 objectid, root->root_key.objectid,
				 dir_ino, &index, name, name_len);
	if (ret < 0) {
		if (ret != -ENOENT) {
			btrfs_abort_transaction(trans, root, ret);
			goto out;
		}
		di = btrfs_search_dir_index_item(root, path, dir_ino,
						 name, name_len);
		if (IS_ERR_OR_NULL(di)) {
			if (!di)
				ret = -ENOENT;
			else
				ret = PTR_ERR(di);
			btrfs_abort_transaction(trans, root, ret);
			goto out;
		}

		leaf = path->nodes[0];
		btrfs_item_key_to_cpu(leaf, &key, path->slots[0]);
		btrfs_release_path(path);
		index = key.offset;
	}
	btrfs_release_path(path);

	ret = btrfs_delete_delayed_dir_index(trans, root, dir, index);
	if (ret) {
		btrfs_abort_transaction(trans, root, ret);
		goto out;
	}

	btrfs_i_size_write(dir, dir->i_size - name_len * 2);
	inode_inc_iversion(dir);
	dir->i_mtime = dir->i_ctime = CURRENT_TIME;
	ret = btrfs_update_inode(trans, root, dir);
	if (ret)
		btrfs_abort_transaction(trans, root, ret);
out:
	btrfs_free_path(path);
	return ret;
}

static int btrfs_rmdir(struct inode *dir, struct dentry *dentry)
{
	struct inode *inode = dentry->d_inode;
	int err = 0;
	struct btrfs_root *root = BTRFS_I(dir)->root;
	struct btrfs_trans_handle *trans;
	unsigned long nr = 0;

	if (inode->i_size > BTRFS_EMPTY_DIR_SIZE ||
	    btrfs_ino(inode) == BTRFS_FIRST_FREE_OBJECTID)
		return -ENOTEMPTY;

	trans = __unlink_start_trans(dir, dentry);
	if (IS_ERR(trans))
		return PTR_ERR(trans);

	if (unlikely(btrfs_ino(inode) == BTRFS_EMPTY_SUBVOL_DIR_OBJECTID)) {
		err = btrfs_unlink_subvol(trans, root, dir,
					  BTRFS_I(inode)->location.objectid,
					  dentry->d_name.name,
					  dentry->d_name.len);
		goto out;
	}

	err = btrfs_orphan_add(trans, inode);
	if (err)
		goto out;

	/* now the directory is empty */
	err = btrfs_unlink_inode(trans, root, dir, dentry->d_inode,
				 dentry->d_name.name, dentry->d_name.len);
	if (!err)
		btrfs_i_size_write(inode, 0);
out:
	nr = trans->blocks_used;
	__unlink_end_trans(trans, root);
	btrfs_btree_balance_dirty(root, nr);

	return err;
}

/*
 * this can truncate away extent items, csum items and directory items.
 * It starts at a high offset and removes keys until it can't find
 * any higher than new_size
 *
 * csum items that cross the new i_size are truncated to the new size
 * as well.
 *
 * min_type is the minimum key type to truncate down to.  If set to 0, this
 * will kill all the items on this inode, including the INODE_ITEM_KEY.
 */
int btrfs_truncate_inode_items(struct btrfs_trans_handle *trans,
			       struct btrfs_root *root,
			       struct inode *inode,
			       u64 new_size, u32 min_type)
{
	struct btrfs_path *path;
	struct extent_buffer *leaf;
	struct btrfs_file_extent_item *fi;
	struct btrfs_key key;
	struct btrfs_key found_key;
	u64 extent_start = 0;
	u64 extent_num_bytes = 0;
	u64 extent_offset = 0;
	u64 item_end = 0;
	u64 mask = root->sectorsize - 1;
	u32 found_type = (u8)-1;
	int found_extent;
	int del_item;
	int pending_del_nr = 0;
	int pending_del_slot = 0;
	int extent_type = -1;
	int ret;
	int err = 0;
	u64 ino = btrfs_ino(inode);

	BUG_ON(new_size > 0 && min_type != BTRFS_EXTENT_DATA_KEY);

	path = btrfs_alloc_path();
	if (!path)
		return -ENOMEM;
	path->reada = -1;

	if (root->ref_cows || root == root->fs_info->tree_root)
		btrfs_drop_extent_cache(inode, new_size & (~mask), (u64)-1, 0);

	/*
	 * This function is also used to drop the items in the log tree before
	 * we relog the inode, so if root != BTRFS_I(inode)->root, it means
	 * it is used to drop the loged items. So we shouldn't kill the delayed
	 * items.
	 */
	if (min_type == 0 && root == BTRFS_I(inode)->root)
		btrfs_kill_delayed_inode_items(inode);

	key.objectid = ino;
	key.offset = (u64)-1;
	key.type = (u8)-1;

search_again:
	path->leave_spinning = 1;
	ret = btrfs_search_slot(trans, root, &key, path, -1, 1);
	if (ret < 0) {
		err = ret;
		goto out;
	}

	if (ret > 0) {
		/* there are no items in the tree for us to truncate, we're
		 * done
		 */
		if (path->slots[0] == 0)
			goto out;
		path->slots[0]--;
	}

	while (1) {
		fi = NULL;
		leaf = path->nodes[0];
		btrfs_item_key_to_cpu(leaf, &found_key, path->slots[0]);
		found_type = btrfs_key_type(&found_key);

		if (found_key.objectid != ino)
			break;

		if (found_type < min_type)
			break;

		item_end = found_key.offset;
		if (found_type == BTRFS_EXTENT_DATA_KEY) {
			fi = btrfs_item_ptr(leaf, path->slots[0],
					    struct btrfs_file_extent_item);
			extent_type = btrfs_file_extent_type(leaf, fi);
			if (extent_type != BTRFS_FILE_EXTENT_INLINE) {
				item_end +=
				    btrfs_file_extent_num_bytes(leaf, fi);
			} else if (extent_type == BTRFS_FILE_EXTENT_INLINE) {
				item_end += btrfs_file_extent_inline_len(leaf,
									 fi);
			}
			item_end--;
		}
		if (found_type > min_type) {
			del_item = 1;
		} else {
			if (item_end < new_size)
				break;
			if (found_key.offset >= new_size)
				del_item = 1;
			else
				del_item = 0;
		}
		found_extent = 0;
		/* FIXME, shrink the extent if the ref count is only 1 */
		if (found_type != BTRFS_EXTENT_DATA_KEY)
			goto delete;

		if (extent_type != BTRFS_FILE_EXTENT_INLINE) {
			u64 num_dec;
			extent_start = btrfs_file_extent_disk_bytenr(leaf, fi);
			if (!del_item) {
				u64 orig_num_bytes =
					btrfs_file_extent_num_bytes(leaf, fi);
				extent_num_bytes = new_size -
					found_key.offset + root->sectorsize - 1;
				extent_num_bytes = extent_num_bytes &
					~((u64)root->sectorsize - 1);
				btrfs_set_file_extent_num_bytes(leaf, fi,
							 extent_num_bytes);
				num_dec = (orig_num_bytes -
					   extent_num_bytes);
				if (root->ref_cows && extent_start != 0)
					inode_sub_bytes(inode, num_dec);
				btrfs_mark_buffer_dirty(leaf);
			} else {
				extent_num_bytes =
					btrfs_file_extent_disk_num_bytes(leaf,
									 fi);
				extent_offset = found_key.offset -
					btrfs_file_extent_offset(leaf, fi);

				/* FIXME blocksize != 4096 */
				num_dec = btrfs_file_extent_num_bytes(leaf, fi);
				if (extent_start != 0) {
					found_extent = 1;
					if (root->ref_cows)
						inode_sub_bytes(inode, num_dec);
				}
			}
		} else if (extent_type == BTRFS_FILE_EXTENT_INLINE) {
			/*
			 * we can't truncate inline items that have had
			 * special encodings
			 */
			if (!del_item &&
			    btrfs_file_extent_compression(leaf, fi) == 0 &&
			    btrfs_file_extent_encryption(leaf, fi) == 0 &&
			    btrfs_file_extent_other_encoding(leaf, fi) == 0) {
				u32 size = new_size - found_key.offset;

				if (root->ref_cows) {
					inode_sub_bytes(inode, item_end + 1 -
							new_size);
				}
				size =
				    btrfs_file_extent_calc_inline_size(size);
				btrfs_truncate_item(trans, root, path,
						    size, 1);
			} else if (root->ref_cows) {
				inode_sub_bytes(inode, item_end + 1 -
						found_key.offset);
			}
		}
delete:
		if (del_item) {
			if (!pending_del_nr) {
				/* no pending yet, add ourselves */
				pending_del_slot = path->slots[0];
				pending_del_nr = 1;
			} else if (pending_del_nr &&
				   path->slots[0] + 1 == pending_del_slot) {
				/* hop on the pending chunk */
				pending_del_nr++;
				pending_del_slot = path->slots[0];
			} else {
				BUG();
			}
		} else {
			break;
		}
		if (found_extent && (root->ref_cows ||
				     root == root->fs_info->tree_root)) {
			btrfs_set_path_blocking(path);
			ret = btrfs_free_extent(trans, root, extent_start,
						extent_num_bytes, 0,
						btrfs_header_owner(leaf),
						ino, extent_offset, 0);
			BUG_ON(ret);
		}

		if (found_type == BTRFS_INODE_ITEM_KEY)
			break;

		if (path->slots[0] == 0 ||
		    path->slots[0] != pending_del_slot) {
			if (root->ref_cows &&
			    BTRFS_I(inode)->location.objectid !=
						BTRFS_FREE_INO_OBJECTID) {
				err = -EAGAIN;
				goto out;
			}
			if (pending_del_nr) {
				ret = btrfs_del_items(trans, root, path,
						pending_del_slot,
						pending_del_nr);
				if (ret) {
					btrfs_abort_transaction(trans,
								root, ret);
					goto error;
				}
				pending_del_nr = 0;
			}
			btrfs_release_path(path);
			goto search_again;
		} else {
			path->slots[0]--;
		}
	}
out:
	if (pending_del_nr) {
		ret = btrfs_del_items(trans, root, path, pending_del_slot,
				      pending_del_nr);
		if (ret)
			btrfs_abort_transaction(trans, root, ret);
	}
error:
	btrfs_free_path(path);
	return err;
}

/*
 * taken from block_truncate_page, but does cow as it zeros out
 * any bytes left in the last page in the file.
 */
static int btrfs_truncate_page(struct address_space *mapping, loff_t from)
{
	struct inode *inode = mapping->host;
	struct btrfs_root *root = BTRFS_I(inode)->root;
	struct extent_io_tree *io_tree = &BTRFS_I(inode)->io_tree;
	struct btrfs_ordered_extent *ordered;
	struct extent_state *cached_state = NULL;
	char *kaddr;
	u32 blocksize = root->sectorsize;
	pgoff_t index = from >> PAGE_CACHE_SHIFT;
	unsigned offset = from & (PAGE_CACHE_SIZE-1);
	struct page *page;
	gfp_t mask = btrfs_alloc_write_mask(mapping);
	int ret = 0;
	u64 page_start;
	u64 page_end;

	if ((offset & (blocksize - 1)) == 0)
		goto out;
	ret = btrfs_delalloc_reserve_space(inode, PAGE_CACHE_SIZE);
	if (ret)
		goto out;

	ret = -ENOMEM;
again:
	page = find_or_create_page(mapping, index, mask);
	if (!page) {
		btrfs_delalloc_release_space(inode, PAGE_CACHE_SIZE);
		goto out;
	}

	page_start = page_offset(page);
	page_end = page_start + PAGE_CACHE_SIZE - 1;

	if (!PageUptodate(page)) {
		ret = btrfs_readpage(NULL, page);
		lock_page(page);
		if (page->mapping != mapping) {
			unlock_page(page);
			page_cache_release(page);
			goto again;
		}
		if (!PageUptodate(page)) {
			ret = -EIO;
			goto out_unlock;
		}
	}
	wait_on_page_writeback(page);

	lock_extent_bits(io_tree, page_start, page_end, 0, &cached_state);
	set_page_extent_mapped(page);

	ordered = btrfs_lookup_ordered_extent(inode, page_start);
	if (ordered) {
		unlock_extent_cached(io_tree, page_start, page_end,
				     &cached_state, GFP_NOFS);
		unlock_page(page);
		page_cache_release(page);
		btrfs_start_ordered_extent(inode, ordered, 1);
		btrfs_put_ordered_extent(ordered);
		goto again;
	}

	clear_extent_bit(&BTRFS_I(inode)->io_tree, page_start, page_end,
			  EXTENT_DIRTY | EXTENT_DELALLOC | EXTENT_DO_ACCOUNTING,
			  0, 0, &cached_state, GFP_NOFS);

	ret = btrfs_set_extent_delalloc(inode, page_start, page_end,
					&cached_state);
	if (ret) {
		unlock_extent_cached(io_tree, page_start, page_end,
				     &cached_state, GFP_NOFS);
		goto out_unlock;
	}

	ret = 0;
	if (offset != PAGE_CACHE_SIZE) {
		kaddr = kmap(page);
		memset(kaddr + offset, 0, PAGE_CACHE_SIZE - offset);
		flush_dcache_page(page);
		kunmap(page);
	}
	ClearPageChecked(page);
	set_page_dirty(page);
	unlock_extent_cached(io_tree, page_start, page_end, &cached_state,
			     GFP_NOFS);

out_unlock:
	if (ret)
		btrfs_delalloc_release_space(inode, PAGE_CACHE_SIZE);
	unlock_page(page);
	page_cache_release(page);
out:
	return ret;
}

/*
 * This function puts in dummy file extents for the area we're creating a hole
 * for.  So if we are truncating this file to a larger size we need to insert
 * these file extents so that btrfs_get_extent will return a EXTENT_MAP_HOLE for
 * the range between oldsize and size
 */
int btrfs_cont_expand(struct inode *inode, loff_t oldsize, loff_t size)
{
	struct btrfs_trans_handle *trans;
	struct btrfs_root *root = BTRFS_I(inode)->root;
	struct extent_io_tree *io_tree = &BTRFS_I(inode)->io_tree;
	struct extent_map *em = NULL;
	struct extent_state *cached_state = NULL;
	u64 mask = root->sectorsize - 1;
	u64 hole_start = (oldsize + mask) & ~mask;
	u64 block_end = (size + mask) & ~mask;
	u64 last_byte;
	u64 cur_offset;
	u64 hole_size;
	int err = 0;

	if (size <= hole_start)
		return 0;

	while (1) {
		struct btrfs_ordered_extent *ordered;
		btrfs_wait_ordered_range(inode, hole_start,
					 block_end - hole_start);
		lock_extent_bits(io_tree, hole_start, block_end - 1, 0,
				 &cached_state);
		ordered = btrfs_lookup_ordered_extent(inode, hole_start);
		if (!ordered)
			break;
		unlock_extent_cached(io_tree, hole_start, block_end - 1,
				     &cached_state, GFP_NOFS);
		btrfs_put_ordered_extent(ordered);
	}

	cur_offset = hole_start;
	while (1) {
		em = btrfs_get_extent(inode, NULL, 0, cur_offset,
				block_end - cur_offset, 0);
		if (IS_ERR(em)) {
			err = PTR_ERR(em);
			break;
		}
		last_byte = min(extent_map_end(em), block_end);
		last_byte = (last_byte + mask) & ~mask;
		if (!test_bit(EXTENT_FLAG_PREALLOC, &em->flags)) {
			u64 hint_byte = 0;
			hole_size = last_byte - cur_offset;

			trans = btrfs_start_transaction(root, 3);
			if (IS_ERR(trans)) {
				err = PTR_ERR(trans);
				break;
			}

			err = btrfs_drop_extents(trans, inode, cur_offset,
						 cur_offset + hole_size,
						 &hint_byte, 1);
			if (err) {
				btrfs_abort_transaction(trans, root, err);
				btrfs_end_transaction(trans, root);
				break;
			}

			err = btrfs_insert_file_extent(trans, root,
					btrfs_ino(inode), cur_offset, 0,
					0, hole_size, 0, hole_size,
					0, 0, 0);
			if (err) {
				btrfs_abort_transaction(trans, root, err);
				btrfs_end_transaction(trans, root);
				break;
			}

			btrfs_drop_extent_cache(inode, hole_start,
					last_byte - 1, 0);

			btrfs_update_inode(trans, root, inode);
			btrfs_end_transaction(trans, root);
		}
		free_extent_map(em);
		em = NULL;
		cur_offset = last_byte;
		if (cur_offset >= block_end)
			break;
	}

	free_extent_map(em);
	unlock_extent_cached(io_tree, hole_start, block_end - 1, &cached_state,
			     GFP_NOFS);
	return err;
}

static int btrfs_setsize(struct inode *inode, loff_t newsize)
{
	struct btrfs_root *root = BTRFS_I(inode)->root;
	struct btrfs_trans_handle *trans;
	loff_t oldsize = i_size_read(inode);
	int ret;

	if (newsize == oldsize)
		return 0;

	if (newsize > oldsize) {
		truncate_pagecache(inode, oldsize, newsize);
		ret = btrfs_cont_expand(inode, oldsize, newsize);
		if (ret)
			return ret;

		trans = btrfs_start_transaction(root, 1);
		if (IS_ERR(trans))
			return PTR_ERR(trans);

		i_size_write(inode, newsize);
		btrfs_ordered_update_i_size(inode, i_size_read(inode), NULL);
		ret = btrfs_update_inode(trans, root, inode);
		btrfs_end_transaction(trans, root);
	} else {

		/*
		 * We're truncating a file that used to have good data down to
		 * zero. Make sure it gets into the ordered flush list so that
		 * any new writes get down to disk quickly.
		 */
		if (newsize == 0)
			set_bit(BTRFS_INODE_ORDERED_DATA_CLOSE,
				&BTRFS_I(inode)->runtime_flags);

		/* we don't support swapfiles, so vmtruncate shouldn't fail */
		truncate_setsize(inode, newsize);
		ret = btrfs_truncate(inode);
	}

	return ret;
}

static int btrfs_setattr(struct dentry *dentry, struct iattr *attr)
{
	struct inode *inode = dentry->d_inode;
	struct btrfs_root *root = BTRFS_I(inode)->root;
	int err;

	if (btrfs_root_readonly(root))
		return -EROFS;

	err = inode_change_ok(inode, attr);
	if (err)
		return err;

	if (S_ISREG(inode->i_mode) && (attr->ia_valid & ATTR_SIZE)) {
		err = btrfs_setsize(inode, attr->ia_size);
		if (err)
			return err;
	}

	if (attr->ia_valid) {
		setattr_copy(inode, attr);
		inode_inc_iversion(inode);
		err = btrfs_dirty_inode(inode);

		if (!err && attr->ia_valid & ATTR_MODE)
			err = btrfs_acl_chmod(inode);
	}

	return err;
}

void btrfs_evict_inode(struct inode *inode)
{
	struct btrfs_trans_handle *trans;
	struct btrfs_root *root = BTRFS_I(inode)->root;
	struct btrfs_block_rsv *rsv, *global_rsv;
	u64 min_size = btrfs_calc_trunc_metadata_size(root, 1);
	unsigned long nr;
	int ret;

	trace_btrfs_inode_evict(inode);

	truncate_inode_pages(&inode->i_data, 0);
	if (inode->i_nlink && (btrfs_root_refs(&root->root_item) != 0 ||
			       btrfs_is_free_space_inode(root, inode)))
		goto no_delete;

	if (is_bad_inode(inode)) {
		btrfs_orphan_del(NULL, inode);
		goto no_delete;
	}
	/* do we really want it for ->i_nlink > 0 and zero btrfs_root_refs? */
	btrfs_wait_ordered_range(inode, 0, (u64)-1);

	if (root->fs_info->log_root_recovering) {
<<<<<<< HEAD
		BUG_ON(!test_bit(BTRFS_INODE_HAS_ORPHAN_ITEM,
=======
		BUG_ON(test_bit(BTRFS_INODE_HAS_ORPHAN_ITEM,
>>>>>>> bd0a521e
				 &BTRFS_I(inode)->runtime_flags));
		goto no_delete;
	}

	if (inode->i_nlink > 0) {
		BUG_ON(btrfs_root_refs(&root->root_item) != 0);
		goto no_delete;
	}

	rsv = btrfs_alloc_block_rsv(root);
	if (!rsv) {
		btrfs_orphan_del(NULL, inode);
		goto no_delete;
	}
	rsv->size = min_size;
	global_rsv = &root->fs_info->global_block_rsv;

	btrfs_i_size_write(inode, 0);

	/*
	 * This is a bit simpler than btrfs_truncate since
	 *
	 * 1) We've already reserved our space for our orphan item in the
	 *    unlink.
	 * 2) We're going to delete the inode item, so we don't need to update
	 *    it at all.
	 *
	 * So we just need to reserve some slack space in case we add bytes when
	 * doing the truncate.
	 */
	while (1) {
		ret = btrfs_block_rsv_refill_noflush(root, rsv, min_size);

		/*
		 * Try and steal from the global reserve since we will
		 * likely not use this space anyway, we want to try as
		 * hard as possible to get this to work.
		 */
		if (ret)
			ret = btrfs_block_rsv_migrate(global_rsv, rsv, min_size);

		if (ret) {
			printk(KERN_WARNING "Could not get space for a "
			       "delete, will truncate on mount %d\n", ret);
			btrfs_orphan_del(NULL, inode);
			btrfs_free_block_rsv(root, rsv);
			goto no_delete;
		}

		trans = btrfs_start_transaction(root, 0);
		if (IS_ERR(trans)) {
			btrfs_orphan_del(NULL, inode);
			btrfs_free_block_rsv(root, rsv);
			goto no_delete;
		}

		trans->block_rsv = rsv;

		ret = btrfs_truncate_inode_items(trans, root, inode, 0, 0);
		if (ret != -EAGAIN)
			break;

		nr = trans->blocks_used;
		btrfs_end_transaction(trans, root);
		trans = NULL;
		btrfs_btree_balance_dirty(root, nr);
	}

	btrfs_free_block_rsv(root, rsv);

	if (ret == 0) {
		trans->block_rsv = root->orphan_block_rsv;
		ret = btrfs_orphan_del(trans, inode);
		BUG_ON(ret);
	}

	trans->block_rsv = &root->fs_info->trans_block_rsv;
	if (!(root == root->fs_info->tree_root ||
	      root->root_key.objectid == BTRFS_TREE_RELOC_OBJECTID))
		btrfs_return_ino(root, btrfs_ino(inode));

	nr = trans->blocks_used;
	btrfs_end_transaction(trans, root);
	btrfs_btree_balance_dirty(root, nr);
no_delete:
	clear_inode(inode);
	return;
}

/*
 * this returns the key found in the dir entry in the location pointer.
 * If no dir entries were found, location->objectid is 0.
 */
static int btrfs_inode_by_name(struct inode *dir, struct dentry *dentry,
			       struct btrfs_key *location)
{
	const char *name = dentry->d_name.name;
	int namelen = dentry->d_name.len;
	struct btrfs_dir_item *di;
	struct btrfs_path *path;
	struct btrfs_root *root = BTRFS_I(dir)->root;
	int ret = 0;

	path = btrfs_alloc_path();
	if (!path)
		return -ENOMEM;

	di = btrfs_lookup_dir_item(NULL, root, path, btrfs_ino(dir), name,
				    namelen, 0);
	if (IS_ERR(di))
		ret = PTR_ERR(di);

	if (IS_ERR_OR_NULL(di))
		goto out_err;

	btrfs_dir_item_key_to_cpu(path->nodes[0], di, location);
out:
	btrfs_free_path(path);
	return ret;
out_err:
	location->objectid = 0;
	goto out;
}

/*
 * when we hit a tree root in a directory, the btrfs part of the inode
 * needs to be changed to reflect the root directory of the tree root.  This
 * is kind of like crossing a mount point.
 */
static int fixup_tree_root_location(struct btrfs_root *root,
				    struct inode *dir,
				    struct dentry *dentry,
				    struct btrfs_key *location,
				    struct btrfs_root **sub_root)
{
	struct btrfs_path *path;
	struct btrfs_root *new_root;
	struct btrfs_root_ref *ref;
	struct extent_buffer *leaf;
	int ret;
	int err = 0;

	path = btrfs_alloc_path();
	if (!path) {
		err = -ENOMEM;
		goto out;
	}

	err = -ENOENT;
	ret = btrfs_find_root_ref(root->fs_info->tree_root, path,
				  BTRFS_I(dir)->root->root_key.objectid,
				  location->objectid);
	if (ret) {
		if (ret < 0)
			err = ret;
		goto out;
	}

	leaf = path->nodes[0];
	ref = btrfs_item_ptr(leaf, path->slots[0], struct btrfs_root_ref);
	if (btrfs_root_ref_dirid(leaf, ref) != btrfs_ino(dir) ||
	    btrfs_root_ref_name_len(leaf, ref) != dentry->d_name.len)
		goto out;

	ret = memcmp_extent_buffer(leaf, dentry->d_name.name,
				   (unsigned long)(ref + 1),
				   dentry->d_name.len);
	if (ret)
		goto out;

	btrfs_release_path(path);

	new_root = btrfs_read_fs_root_no_name(root->fs_info, location);
	if (IS_ERR(new_root)) {
		err = PTR_ERR(new_root);
		goto out;
	}

	if (btrfs_root_refs(&new_root->root_item) == 0) {
		err = -ENOENT;
		goto out;
	}

	*sub_root = new_root;
	location->objectid = btrfs_root_dirid(&new_root->root_item);
	location->type = BTRFS_INODE_ITEM_KEY;
	location->offset = 0;
	err = 0;
out:
	btrfs_free_path(path);
	return err;
}

static void inode_tree_add(struct inode *inode)
{
	struct btrfs_root *root = BTRFS_I(inode)->root;
	struct btrfs_inode *entry;
	struct rb_node **p;
	struct rb_node *parent;
	u64 ino = btrfs_ino(inode);
again:
	p = &root->inode_tree.rb_node;
	parent = NULL;

	if (inode_unhashed(inode))
		return;

	spin_lock(&root->inode_lock);
	while (*p) {
		parent = *p;
		entry = rb_entry(parent, struct btrfs_inode, rb_node);

		if (ino < btrfs_ino(&entry->vfs_inode))
			p = &parent->rb_left;
		else if (ino > btrfs_ino(&entry->vfs_inode))
			p = &parent->rb_right;
		else {
			WARN_ON(!(entry->vfs_inode.i_state &
				  (I_WILL_FREE | I_FREEING)));
			rb_erase(parent, &root->inode_tree);
			RB_CLEAR_NODE(parent);
			spin_unlock(&root->inode_lock);
			goto again;
		}
	}
	rb_link_node(&BTRFS_I(inode)->rb_node, parent, p);
	rb_insert_color(&BTRFS_I(inode)->rb_node, &root->inode_tree);
	spin_unlock(&root->inode_lock);
}

static void inode_tree_del(struct inode *inode)
{
	struct btrfs_root *root = BTRFS_I(inode)->root;
	int empty = 0;

	spin_lock(&root->inode_lock);
	if (!RB_EMPTY_NODE(&BTRFS_I(inode)->rb_node)) {
		rb_erase(&BTRFS_I(inode)->rb_node, &root->inode_tree);
		RB_CLEAR_NODE(&BTRFS_I(inode)->rb_node);
		empty = RB_EMPTY_ROOT(&root->inode_tree);
	}
	spin_unlock(&root->inode_lock);

	/*
	 * Free space cache has inodes in the tree root, but the tree root has a
	 * root_refs of 0, so this could end up dropping the tree root as a
	 * snapshot, so we need the extra !root->fs_info->tree_root check to
	 * make sure we don't drop it.
	 */
	if (empty && btrfs_root_refs(&root->root_item) == 0 &&
	    root != root->fs_info->tree_root) {
		synchronize_srcu(&root->fs_info->subvol_srcu);
		spin_lock(&root->inode_lock);
		empty = RB_EMPTY_ROOT(&root->inode_tree);
		spin_unlock(&root->inode_lock);
		if (empty)
			btrfs_add_dead_root(root);
	}
}

void btrfs_invalidate_inodes(struct btrfs_root *root)
{
	struct rb_node *node;
	struct rb_node *prev;
	struct btrfs_inode *entry;
	struct inode *inode;
	u64 objectid = 0;

	WARN_ON(btrfs_root_refs(&root->root_item) != 0);

	spin_lock(&root->inode_lock);
again:
	node = root->inode_tree.rb_node;
	prev = NULL;
	while (node) {
		prev = node;
		entry = rb_entry(node, struct btrfs_inode, rb_node);

		if (objectid < btrfs_ino(&entry->vfs_inode))
			node = node->rb_left;
		else if (objectid > btrfs_ino(&entry->vfs_inode))
			node = node->rb_right;
		else
			break;
	}
	if (!node) {
		while (prev) {
			entry = rb_entry(prev, struct btrfs_inode, rb_node);
			if (objectid <= btrfs_ino(&entry->vfs_inode)) {
				node = prev;
				break;
			}
			prev = rb_next(prev);
		}
	}
	while (node) {
		entry = rb_entry(node, struct btrfs_inode, rb_node);
		objectid = btrfs_ino(&entry->vfs_inode) + 1;
		inode = igrab(&entry->vfs_inode);
		if (inode) {
			spin_unlock(&root->inode_lock);
			if (atomic_read(&inode->i_count) > 1)
				d_prune_aliases(inode);
			/*
			 * btrfs_drop_inode will have it removed from
			 * the inode cache when its usage count
			 * hits zero.
			 */
			iput(inode);
			cond_resched();
			spin_lock(&root->inode_lock);
			goto again;
		}

		if (cond_resched_lock(&root->inode_lock))
			goto again;

		node = rb_next(node);
	}
	spin_unlock(&root->inode_lock);
}

static int btrfs_init_locked_inode(struct inode *inode, void *p)
{
	struct btrfs_iget_args *args = p;
	inode->i_ino = args->ino;
	BTRFS_I(inode)->root = args->root;
	btrfs_set_inode_space_info(args->root, inode);
	return 0;
}

static int btrfs_find_actor(struct inode *inode, void *opaque)
{
	struct btrfs_iget_args *args = opaque;
	return args->ino == btrfs_ino(inode) &&
		args->root == BTRFS_I(inode)->root;
}

static struct inode *btrfs_iget_locked(struct super_block *s,
				       u64 objectid,
				       struct btrfs_root *root)
{
	struct inode *inode;
	struct btrfs_iget_args args;
	args.ino = objectid;
	args.root = root;

	inode = iget5_locked(s, objectid, btrfs_find_actor,
			     btrfs_init_locked_inode,
			     (void *)&args);
	return inode;
}

/* Get an inode object given its location and corresponding root.
 * Returns in *is_new if the inode was read from disk
 */
struct inode *btrfs_iget(struct super_block *s, struct btrfs_key *location,
			 struct btrfs_root *root, int *new)
{
	struct inode *inode;

	inode = btrfs_iget_locked(s, location->objectid, root);
	if (!inode)
		return ERR_PTR(-ENOMEM);

	if (inode->i_state & I_NEW) {
		BTRFS_I(inode)->root = root;
		memcpy(&BTRFS_I(inode)->location, location, sizeof(*location));
		btrfs_read_locked_inode(inode);
		if (!is_bad_inode(inode)) {
			inode_tree_add(inode);
			unlock_new_inode(inode);
			if (new)
				*new = 1;
		} else {
			unlock_new_inode(inode);
			iput(inode);
			inode = ERR_PTR(-ESTALE);
		}
	}

	return inode;
}

static struct inode *new_simple_dir(struct super_block *s,
				    struct btrfs_key *key,
				    struct btrfs_root *root)
{
	struct inode *inode = new_inode(s);

	if (!inode)
		return ERR_PTR(-ENOMEM);

	BTRFS_I(inode)->root = root;
	memcpy(&BTRFS_I(inode)->location, key, sizeof(*key));
	set_bit(BTRFS_INODE_DUMMY, &BTRFS_I(inode)->runtime_flags);

	inode->i_ino = BTRFS_EMPTY_SUBVOL_DIR_OBJECTID;
	inode->i_op = &btrfs_dir_ro_inode_operations;
	inode->i_fop = &simple_dir_operations;
	inode->i_mode = S_IFDIR | S_IRUGO | S_IWUSR | S_IXUGO;
	inode->i_mtime = inode->i_atime = inode->i_ctime = CURRENT_TIME;

	return inode;
}

struct inode *btrfs_lookup_dentry(struct inode *dir, struct dentry *dentry)
{
	struct inode *inode;
	struct btrfs_root *root = BTRFS_I(dir)->root;
	struct btrfs_root *sub_root = root;
	struct btrfs_key location;
	int index;
	int ret = 0;

	if (dentry->d_name.len > BTRFS_NAME_LEN)
		return ERR_PTR(-ENAMETOOLONG);

	if (unlikely(d_need_lookup(dentry))) {
		memcpy(&location, dentry->d_fsdata, sizeof(struct btrfs_key));
		kfree(dentry->d_fsdata);
		dentry->d_fsdata = NULL;
		/* This thing is hashed, drop it for now */
		d_drop(dentry);
	} else {
		ret = btrfs_inode_by_name(dir, dentry, &location);
	}

	if (ret < 0)
		return ERR_PTR(ret);

	if (location.objectid == 0)
		return NULL;

	if (location.type == BTRFS_INODE_ITEM_KEY) {
		inode = btrfs_iget(dir->i_sb, &location, root, NULL);
		return inode;
	}

	BUG_ON(location.type != BTRFS_ROOT_ITEM_KEY);

	index = srcu_read_lock(&root->fs_info->subvol_srcu);
	ret = fixup_tree_root_location(root, dir, dentry,
				       &location, &sub_root);
	if (ret < 0) {
		if (ret != -ENOENT)
			inode = ERR_PTR(ret);
		else
			inode = new_simple_dir(dir->i_sb, &location, sub_root);
	} else {
		inode = btrfs_iget(dir->i_sb, &location, sub_root, NULL);
	}
	srcu_read_unlock(&root->fs_info->subvol_srcu, index);

	if (!IS_ERR(inode) && root != sub_root) {
		down_read(&root->fs_info->cleanup_work_sem);
		if (!(inode->i_sb->s_flags & MS_RDONLY))
			ret = btrfs_orphan_cleanup(sub_root);
		up_read(&root->fs_info->cleanup_work_sem);
		if (ret)
			inode = ERR_PTR(ret);
	}

	return inode;
}

static int btrfs_dentry_delete(const struct dentry *dentry)
{
	struct btrfs_root *root;
	struct inode *inode = dentry->d_inode;

	if (!inode && !IS_ROOT(dentry))
		inode = dentry->d_parent->d_inode;

	if (inode) {
		root = BTRFS_I(inode)->root;
		if (btrfs_root_refs(&root->root_item) == 0)
			return 1;

		if (btrfs_ino(inode) == BTRFS_EMPTY_SUBVOL_DIR_OBJECTID)
			return 1;
	}
	return 0;
}

static void btrfs_dentry_release(struct dentry *dentry)
{
	if (dentry->d_fsdata)
		kfree(dentry->d_fsdata);
}

static struct dentry *btrfs_lookup(struct inode *dir, struct dentry *dentry,
				   struct nameidata *nd)
{
	struct dentry *ret;

	ret = d_splice_alias(btrfs_lookup_dentry(dir, dentry), dentry);
	if (unlikely(d_need_lookup(dentry))) {
		spin_lock(&dentry->d_lock);
		dentry->d_flags &= ~DCACHE_NEED_LOOKUP;
		spin_unlock(&dentry->d_lock);
	}
	return ret;
}

unsigned char btrfs_filetype_table[] = {
	DT_UNKNOWN, DT_REG, DT_DIR, DT_CHR, DT_BLK, DT_FIFO, DT_SOCK, DT_LNK
};

static int btrfs_real_readdir(struct file *filp, void *dirent,
			      filldir_t filldir)
{
	struct inode *inode = filp->f_dentry->d_inode;
	struct btrfs_root *root = BTRFS_I(inode)->root;
	struct btrfs_item *item;
	struct btrfs_dir_item *di;
	struct btrfs_key key;
	struct btrfs_key found_key;
	struct btrfs_path *path;
	struct list_head ins_list;
	struct list_head del_list;
	int ret;
	struct extent_buffer *leaf;
	int slot;
	unsigned char d_type;
	int over = 0;
	u32 di_cur;
	u32 di_total;
	u32 di_len;
	int key_type = BTRFS_DIR_INDEX_KEY;
	char tmp_name[32];
	char *name_ptr;
	int name_len;
	int is_curr = 0;	/* filp->f_pos points to the current index? */

	/* FIXME, use a real flag for deciding about the key type */
	if (root->fs_info->tree_root == root)
		key_type = BTRFS_DIR_ITEM_KEY;

	/* special case for "." */
	if (filp->f_pos == 0) {
		over = filldir(dirent, ".", 1,
			       filp->f_pos, btrfs_ino(inode), DT_DIR);
		if (over)
			return 0;
		filp->f_pos = 1;
	}
	/* special case for .., just use the back ref */
	if (filp->f_pos == 1) {
		u64 pino = parent_ino(filp->f_path.dentry);
		over = filldir(dirent, "..", 2,
			       filp->f_pos, pino, DT_DIR);
		if (over)
			return 0;
		filp->f_pos = 2;
	}
	path = btrfs_alloc_path();
	if (!path)
		return -ENOMEM;

	path->reada = 1;

	if (key_type == BTRFS_DIR_INDEX_KEY) {
		INIT_LIST_HEAD(&ins_list);
		INIT_LIST_HEAD(&del_list);
		btrfs_get_delayed_items(inode, &ins_list, &del_list);
	}

	btrfs_set_key_type(&key, key_type);
	key.offset = filp->f_pos;
	key.objectid = btrfs_ino(inode);

	ret = btrfs_search_slot(NULL, root, &key, path, 0, 0);
	if (ret < 0)
		goto err;

	while (1) {
		leaf = path->nodes[0];
		slot = path->slots[0];
		if (slot >= btrfs_header_nritems(leaf)) {
			ret = btrfs_next_leaf(root, path);
			if (ret < 0)
				goto err;
			else if (ret > 0)
				break;
			continue;
		}

		item = btrfs_item_nr(leaf, slot);
		btrfs_item_key_to_cpu(leaf, &found_key, slot);

		if (found_key.objectid != key.objectid)
			break;
		if (btrfs_key_type(&found_key) != key_type)
			break;
		if (found_key.offset < filp->f_pos)
			goto next;
		if (key_type == BTRFS_DIR_INDEX_KEY &&
		    btrfs_should_delete_dir_index(&del_list,
						  found_key.offset))
			goto next;

		filp->f_pos = found_key.offset;
		is_curr = 1;

		di = btrfs_item_ptr(leaf, slot, struct btrfs_dir_item);
		di_cur = 0;
		di_total = btrfs_item_size(leaf, item);

		while (di_cur < di_total) {
			struct btrfs_key location;

			if (verify_dir_item(root, leaf, di))
				break;

			name_len = btrfs_dir_name_len(leaf, di);
			if (name_len <= sizeof(tmp_name)) {
				name_ptr = tmp_name;
			} else {
				name_ptr = kmalloc(name_len, GFP_NOFS);
				if (!name_ptr) {
					ret = -ENOMEM;
					goto err;
				}
			}
			read_extent_buffer(leaf, name_ptr,
					   (unsigned long)(di + 1), name_len);

			d_type = btrfs_filetype_table[btrfs_dir_type(leaf, di)];
			btrfs_dir_item_key_to_cpu(leaf, di, &location);


			/* is this a reference to our own snapshot? If so
			 * skip it.
			 *
			 * In contrast to old kernels, we insert the snapshot's
			 * dir item and dir index after it has been created, so
			 * we won't find a reference to our own snapshot. We
			 * still keep the following code for backward
			 * compatibility.
			 */
			if (location.type == BTRFS_ROOT_ITEM_KEY &&
			    location.objectid == root->root_key.objectid) {
				over = 0;
				goto skip;
			}
			over = filldir(dirent, name_ptr, name_len,
				       found_key.offset, location.objectid,
				       d_type);

skip:
			if (name_ptr != tmp_name)
				kfree(name_ptr);

			if (over)
				goto nopos;
			di_len = btrfs_dir_name_len(leaf, di) +
				 btrfs_dir_data_len(leaf, di) + sizeof(*di);
			di_cur += di_len;
			di = (struct btrfs_dir_item *)((char *)di + di_len);
		}
next:
		path->slots[0]++;
	}

	if (key_type == BTRFS_DIR_INDEX_KEY) {
		if (is_curr)
			filp->f_pos++;
		ret = btrfs_readdir_delayed_dir_index(filp, dirent, filldir,
						      &ins_list);
		if (ret)
			goto nopos;
	}

	/* Reached end of directory/root. Bump pos past the last item. */
	if (key_type == BTRFS_DIR_INDEX_KEY)
		/*
		 * 32-bit glibc will use getdents64, but then strtol -
		 * so the last number we can serve is this.
		 */
		filp->f_pos = 0x7fffffff;
	else
		filp->f_pos++;
nopos:
	ret = 0;
err:
	if (key_type == BTRFS_DIR_INDEX_KEY)
		btrfs_put_delayed_items(&ins_list, &del_list);
	btrfs_free_path(path);
	return ret;
}

int btrfs_write_inode(struct inode *inode, struct writeback_control *wbc)
{
	struct btrfs_root *root = BTRFS_I(inode)->root;
	struct btrfs_trans_handle *trans;
	int ret = 0;
	bool nolock = false;

	if (test_bit(BTRFS_INODE_DUMMY, &BTRFS_I(inode)->runtime_flags))
		return 0;

	if (btrfs_fs_closing(root->fs_info) && btrfs_is_free_space_inode(root, inode))
		nolock = true;

	if (wbc->sync_mode == WB_SYNC_ALL) {
		if (nolock)
			trans = btrfs_join_transaction_nolock(root);
		else
			trans = btrfs_join_transaction(root);
		if (IS_ERR(trans))
			return PTR_ERR(trans);
		if (nolock)
			ret = btrfs_end_transaction_nolock(trans, root);
		else
			ret = btrfs_commit_transaction(trans, root);
	}
	return ret;
}

/*
 * This is somewhat expensive, updating the tree every time the
 * inode changes.  But, it is most likely to find the inode in cache.
 * FIXME, needs more benchmarking...there are no reasons other than performance
 * to keep or drop this code.
 */
int btrfs_dirty_inode(struct inode *inode)
{
	struct btrfs_root *root = BTRFS_I(inode)->root;
	struct btrfs_trans_handle *trans;
	int ret;

	if (test_bit(BTRFS_INODE_DUMMY, &BTRFS_I(inode)->runtime_flags))
		return 0;

	trans = btrfs_join_transaction(root);
	if (IS_ERR(trans))
		return PTR_ERR(trans);

	ret = btrfs_update_inode(trans, root, inode);
	if (ret && ret == -ENOSPC) {
		/* whoops, lets try again with the full transaction */
		btrfs_end_transaction(trans, root);
		trans = btrfs_start_transaction(root, 1);
		if (IS_ERR(trans))
			return PTR_ERR(trans);

		ret = btrfs_update_inode(trans, root, inode);
	}
	btrfs_end_transaction(trans, root);
	if (BTRFS_I(inode)->delayed_node)
		btrfs_balance_delayed_items(root);

	return ret;
}

/*
 * This is a copy of file_update_time.  We need this so we can return error on
 * ENOSPC for updating the inode in the case of file write and mmap writes.
 */
static int btrfs_update_time(struct inode *inode, struct timespec *now,
			     int flags)
{
	if (flags & S_VERSION)
		inode_inc_iversion(inode);
	if (flags & S_CTIME)
		inode->i_ctime = *now;
	if (flags & S_MTIME)
		inode->i_mtime = *now;
	if (flags & S_ATIME)
		inode->i_atime = *now;
	return btrfs_dirty_inode(inode);
}

/*
 * find the highest existing sequence number in a directory
 * and then set the in-memory index_cnt variable to reflect
 * free sequence numbers
 */
static int btrfs_set_inode_index_count(struct inode *inode)
{
	struct btrfs_root *root = BTRFS_I(inode)->root;
	struct btrfs_key key, found_key;
	struct btrfs_path *path;
	struct extent_buffer *leaf;
	int ret;

	key.objectid = btrfs_ino(inode);
	btrfs_set_key_type(&key, BTRFS_DIR_INDEX_KEY);
	key.offset = (u64)-1;

	path = btrfs_alloc_path();
	if (!path)
		return -ENOMEM;

	ret = btrfs_search_slot(NULL, root, &key, path, 0, 0);
	if (ret < 0)
		goto out;
	/* FIXME: we should be able to handle this */
	if (ret == 0)
		goto out;
	ret = 0;

	/*
	 * MAGIC NUMBER EXPLANATION:
	 * since we search a directory based on f_pos we have to start at 2
	 * since '.' and '..' have f_pos of 0 and 1 respectively, so everybody
	 * else has to start at 2
	 */
	if (path->slots[0] == 0) {
		BTRFS_I(inode)->index_cnt = 2;
		goto out;
	}

	path->slots[0]--;

	leaf = path->nodes[0];
	btrfs_item_key_to_cpu(leaf, &found_key, path->slots[0]);

	if (found_key.objectid != btrfs_ino(inode) ||
	    btrfs_key_type(&found_key) != BTRFS_DIR_INDEX_KEY) {
		BTRFS_I(inode)->index_cnt = 2;
		goto out;
	}

	BTRFS_I(inode)->index_cnt = found_key.offset + 1;
out:
	btrfs_free_path(path);
	return ret;
}

/*
 * helper to find a free sequence number in a given directory.  This current
 * code is very simple, later versions will do smarter things in the btree
 */
int btrfs_set_inode_index(struct inode *dir, u64 *index)
{
	int ret = 0;

	if (BTRFS_I(dir)->index_cnt == (u64)-1) {
		ret = btrfs_inode_delayed_dir_index_count(dir);
		if (ret) {
			ret = btrfs_set_inode_index_count(dir);
			if (ret)
				return ret;
		}
	}

	*index = BTRFS_I(dir)->index_cnt;
	BTRFS_I(dir)->index_cnt++;

	return ret;
}

static struct inode *btrfs_new_inode(struct btrfs_trans_handle *trans,
				     struct btrfs_root *root,
				     struct inode *dir,
				     const char *name, int name_len,
				     u64 ref_objectid, u64 objectid,
				     umode_t mode, u64 *index)
{
	struct inode *inode;
	struct btrfs_inode_item *inode_item;
	struct btrfs_key *location;
	struct btrfs_path *path;
	struct btrfs_inode_ref *ref;
	struct btrfs_key key[2];
	u32 sizes[2];
	unsigned long ptr;
	int ret;
	int owner;

	path = btrfs_alloc_path();
	if (!path)
		return ERR_PTR(-ENOMEM);

	inode = new_inode(root->fs_info->sb);
	if (!inode) {
		btrfs_free_path(path);
		return ERR_PTR(-ENOMEM);
	}

	/*
	 * we have to initialize this early, so we can reclaim the inode
	 * number if we fail afterwards in this function.
	 */
	inode->i_ino = objectid;

	if (dir) {
		trace_btrfs_inode_request(dir);

		ret = btrfs_set_inode_index(dir, index);
		if (ret) {
			btrfs_free_path(path);
			iput(inode);
			return ERR_PTR(ret);
		}
	}
	/*
	 * index_cnt is ignored for everything but a dir,
	 * btrfs_get_inode_index_count has an explanation for the magic
	 * number
	 */
	BTRFS_I(inode)->index_cnt = 2;
	BTRFS_I(inode)->root = root;
	BTRFS_I(inode)->generation = trans->transid;
	inode->i_generation = BTRFS_I(inode)->generation;
	btrfs_set_inode_space_info(root, inode);

	if (S_ISDIR(mode))
		owner = 0;
	else
		owner = 1;

	key[0].objectid = objectid;
	btrfs_set_key_type(&key[0], BTRFS_INODE_ITEM_KEY);
	key[0].offset = 0;

	key[1].objectid = objectid;
	btrfs_set_key_type(&key[1], BTRFS_INODE_REF_KEY);
	key[1].offset = ref_objectid;

	sizes[0] = sizeof(struct btrfs_inode_item);
	sizes[1] = name_len + sizeof(*ref);

	path->leave_spinning = 1;
	ret = btrfs_insert_empty_items(trans, root, path, key, sizes, 2);
	if (ret != 0)
		goto fail;

	inode_init_owner(inode, dir, mode);
	inode_set_bytes(inode, 0);
	inode->i_mtime = inode->i_atime = inode->i_ctime = CURRENT_TIME;
	inode_item = btrfs_item_ptr(path->nodes[0], path->slots[0],
				  struct btrfs_inode_item);
	fill_inode_item(trans, path->nodes[0], inode_item, inode);

	ref = btrfs_item_ptr(path->nodes[0], path->slots[0] + 1,
			     struct btrfs_inode_ref);
	btrfs_set_inode_ref_name_len(path->nodes[0], ref, name_len);
	btrfs_set_inode_ref_index(path->nodes[0], ref, *index);
	ptr = (unsigned long)(ref + 1);
	write_extent_buffer(path->nodes[0], name, ptr, name_len);

	btrfs_mark_buffer_dirty(path->nodes[0]);
	btrfs_free_path(path);

	location = &BTRFS_I(inode)->location;
	location->objectid = objectid;
	location->offset = 0;
	btrfs_set_key_type(location, BTRFS_INODE_ITEM_KEY);

	btrfs_inherit_iflags(inode, dir);

	if (S_ISREG(mode)) {
		if (btrfs_test_opt(root, NODATASUM))
			BTRFS_I(inode)->flags |= BTRFS_INODE_NODATASUM;
		if (btrfs_test_opt(root, NODATACOW) ||
		    (BTRFS_I(dir)->flags & BTRFS_INODE_NODATACOW))
			BTRFS_I(inode)->flags |= BTRFS_INODE_NODATACOW;
	}

	insert_inode_hash(inode);
	inode_tree_add(inode);

	trace_btrfs_inode_new(inode);
	btrfs_set_inode_last_trans(trans, inode);

	return inode;
fail:
	if (dir)
		BTRFS_I(dir)->index_cnt--;
	btrfs_free_path(path);
	iput(inode);
	return ERR_PTR(ret);
}

static inline u8 btrfs_inode_type(struct inode *inode)
{
	return btrfs_type_by_mode[(inode->i_mode & S_IFMT) >> S_SHIFT];
}

/*
 * utility function to add 'inode' into 'parent_inode' with
 * a give name and a given sequence number.
 * if 'add_backref' is true, also insert a backref from the
 * inode to the parent directory.
 */
int btrfs_add_link(struct btrfs_trans_handle *trans,
		   struct inode *parent_inode, struct inode *inode,
		   const char *name, int name_len, int add_backref, u64 index)
{
	int ret = 0;
	struct btrfs_key key;
	struct btrfs_root *root = BTRFS_I(parent_inode)->root;
	u64 ino = btrfs_ino(inode);
	u64 parent_ino = btrfs_ino(parent_inode);

	if (unlikely(ino == BTRFS_FIRST_FREE_OBJECTID)) {
		memcpy(&key, &BTRFS_I(inode)->root->root_key, sizeof(key));
	} else {
		key.objectid = ino;
		btrfs_set_key_type(&key, BTRFS_INODE_ITEM_KEY);
		key.offset = 0;
	}

	if (unlikely(ino == BTRFS_FIRST_FREE_OBJECTID)) {
		ret = btrfs_add_root_ref(trans, root->fs_info->tree_root,
					 key.objectid, root->root_key.objectid,
					 parent_ino, index, name, name_len);
	} else if (add_backref) {
		ret = btrfs_insert_inode_ref(trans, root, name, name_len, ino,
					     parent_ino, index);
	}

	/* Nothing to clean up yet */
	if (ret)
		return ret;

	ret = btrfs_insert_dir_item(trans, root, name, name_len,
				    parent_inode, &key,
				    btrfs_inode_type(inode), index);
	if (ret == -EEXIST)
		goto fail_dir_item;
	else if (ret) {
		btrfs_abort_transaction(trans, root, ret);
		return ret;
	}

	btrfs_i_size_write(parent_inode, parent_inode->i_size +
			   name_len * 2);
	inode_inc_iversion(parent_inode);
	parent_inode->i_mtime = parent_inode->i_ctime = CURRENT_TIME;
	ret = btrfs_update_inode(trans, root, parent_inode);
	if (ret)
		btrfs_abort_transaction(trans, root, ret);
	return ret;

fail_dir_item:
	if (unlikely(ino == BTRFS_FIRST_FREE_OBJECTID)) {
		u64 local_index;
		int err;
		err = btrfs_del_root_ref(trans, root->fs_info->tree_root,
				 key.objectid, root->root_key.objectid,
				 parent_ino, &local_index, name, name_len);

	} else if (add_backref) {
		u64 local_index;
		int err;

		err = btrfs_del_inode_ref(trans, root, name, name_len,
					  ino, parent_ino, &local_index);
	}
	return ret;
}

static int btrfs_add_nondir(struct btrfs_trans_handle *trans,
			    struct inode *dir, struct dentry *dentry,
			    struct inode *inode, int backref, u64 index)
{
	int err = btrfs_add_link(trans, dir, inode,
				 dentry->d_name.name, dentry->d_name.len,
				 backref, index);
	if (err > 0)
		err = -EEXIST;
	return err;
}

static int btrfs_mknod(struct inode *dir, struct dentry *dentry,
			umode_t mode, dev_t rdev)
{
	struct btrfs_trans_handle *trans;
	struct btrfs_root *root = BTRFS_I(dir)->root;
	struct inode *inode = NULL;
	int err;
	int drop_inode = 0;
	u64 objectid;
	unsigned long nr = 0;
	u64 index = 0;

	if (!new_valid_dev(rdev))
		return -EINVAL;

	/*
	 * 2 for inode item and ref
	 * 2 for dir items
	 * 1 for xattr if selinux is on
	 */
	trans = btrfs_start_transaction(root, 5);
	if (IS_ERR(trans))
		return PTR_ERR(trans);

	err = btrfs_find_free_ino(root, &objectid);
	if (err)
		goto out_unlock;

	inode = btrfs_new_inode(trans, root, dir, dentry->d_name.name,
				dentry->d_name.len, btrfs_ino(dir), objectid,
				mode, &index);
	if (IS_ERR(inode)) {
		err = PTR_ERR(inode);
		goto out_unlock;
	}

	err = btrfs_init_inode_security(trans, inode, dir, &dentry->d_name);
	if (err) {
		drop_inode = 1;
		goto out_unlock;
	}

	/*
	* If the active LSM wants to access the inode during
	* d_instantiate it needs these. Smack checks to see
	* if the filesystem supports xattrs by looking at the
	* ops vector.
	*/

	inode->i_op = &btrfs_special_inode_operations;
	err = btrfs_add_nondir(trans, dir, dentry, inode, 0, index);
	if (err)
		drop_inode = 1;
	else {
		init_special_inode(inode, inode->i_mode, rdev);
		btrfs_update_inode(trans, root, inode);
		d_instantiate(dentry, inode);
	}
out_unlock:
	nr = trans->blocks_used;
	btrfs_end_transaction(trans, root);
	btrfs_btree_balance_dirty(root, nr);
	if (drop_inode) {
		inode_dec_link_count(inode);
		iput(inode);
	}
	return err;
}

static int btrfs_create(struct inode *dir, struct dentry *dentry,
			umode_t mode, struct nameidata *nd)
{
	struct btrfs_trans_handle *trans;
	struct btrfs_root *root = BTRFS_I(dir)->root;
	struct inode *inode = NULL;
	int drop_inode = 0;
	int err;
	unsigned long nr = 0;
	u64 objectid;
	u64 index = 0;

	/*
	 * 2 for inode item and ref
	 * 2 for dir items
	 * 1 for xattr if selinux is on
	 */
	trans = btrfs_start_transaction(root, 5);
	if (IS_ERR(trans))
		return PTR_ERR(trans);

	err = btrfs_find_free_ino(root, &objectid);
	if (err)
		goto out_unlock;

	inode = btrfs_new_inode(trans, root, dir, dentry->d_name.name,
				dentry->d_name.len, btrfs_ino(dir), objectid,
				mode, &index);
	if (IS_ERR(inode)) {
		err = PTR_ERR(inode);
		goto out_unlock;
	}

	err = btrfs_init_inode_security(trans, inode, dir, &dentry->d_name);
	if (err) {
		drop_inode = 1;
		goto out_unlock;
	}

	/*
	* If the active LSM wants to access the inode during
	* d_instantiate it needs these. Smack checks to see
	* if the filesystem supports xattrs by looking at the
	* ops vector.
	*/
	inode->i_fop = &btrfs_file_operations;
	inode->i_op = &btrfs_file_inode_operations;

	err = btrfs_add_nondir(trans, dir, dentry, inode, 0, index);
	if (err)
		drop_inode = 1;
	else {
		inode->i_mapping->a_ops = &btrfs_aops;
		inode->i_mapping->backing_dev_info = &root->fs_info->bdi;
		BTRFS_I(inode)->io_tree.ops = &btrfs_extent_io_ops;
		d_instantiate(dentry, inode);
	}
out_unlock:
	nr = trans->blocks_used;
	btrfs_end_transaction(trans, root);
	if (drop_inode) {
		inode_dec_link_count(inode);
		iput(inode);
	}
	btrfs_btree_balance_dirty(root, nr);
	return err;
}

static int btrfs_link(struct dentry *old_dentry, struct inode *dir,
		      struct dentry *dentry)
{
	struct btrfs_trans_handle *trans;
	struct btrfs_root *root = BTRFS_I(dir)->root;
	struct inode *inode = old_dentry->d_inode;
	u64 index;
	unsigned long nr = 0;
	int err;
	int drop_inode = 0;

	/* do not allow sys_link's with other subvols of the same device */
	if (root->objectid != BTRFS_I(inode)->root->objectid)
		return -EXDEV;

	if (inode->i_nlink == ~0U)
		return -EMLINK;

	err = btrfs_set_inode_index(dir, &index);
	if (err)
		goto fail;

	/*
	 * 2 items for inode and inode ref
	 * 2 items for dir items
	 * 1 item for parent inode
	 */
	trans = btrfs_start_transaction(root, 5);
	if (IS_ERR(trans)) {
		err = PTR_ERR(trans);
		goto fail;
	}

	btrfs_inc_nlink(inode);
	inode_inc_iversion(inode);
	inode->i_ctime = CURRENT_TIME;
	ihold(inode);

	err = btrfs_add_nondir(trans, dir, dentry, inode, 1, index);

	if (err) {
		drop_inode = 1;
	} else {
		struct dentry *parent = dentry->d_parent;
		err = btrfs_update_inode(trans, root, inode);
		if (err)
			goto fail;
		d_instantiate(dentry, inode);
		btrfs_log_new_name(trans, inode, NULL, parent);
	}

	nr = trans->blocks_used;
	btrfs_end_transaction(trans, root);
fail:
	if (drop_inode) {
		inode_dec_link_count(inode);
		iput(inode);
	}
	btrfs_btree_balance_dirty(root, nr);
	return err;
}

static int btrfs_mkdir(struct inode *dir, struct dentry *dentry, umode_t mode)
{
	struct inode *inode = NULL;
	struct btrfs_trans_handle *trans;
	struct btrfs_root *root = BTRFS_I(dir)->root;
	int err = 0;
	int drop_on_err = 0;
	u64 objectid = 0;
	u64 index = 0;
	unsigned long nr = 1;

	/*
	 * 2 items for inode and ref
	 * 2 items for dir items
	 * 1 for xattr if selinux is on
	 */
	trans = btrfs_start_transaction(root, 5);
	if (IS_ERR(trans))
		return PTR_ERR(trans);

	err = btrfs_find_free_ino(root, &objectid);
	if (err)
		goto out_fail;

	inode = btrfs_new_inode(trans, root, dir, dentry->d_name.name,
				dentry->d_name.len, btrfs_ino(dir), objectid,
				S_IFDIR | mode, &index);
	if (IS_ERR(inode)) {
		err = PTR_ERR(inode);
		goto out_fail;
	}

	drop_on_err = 1;

	err = btrfs_init_inode_security(trans, inode, dir, &dentry->d_name);
	if (err)
		goto out_fail;

	inode->i_op = &btrfs_dir_inode_operations;
	inode->i_fop = &btrfs_dir_file_operations;

	btrfs_i_size_write(inode, 0);
	err = btrfs_update_inode(trans, root, inode);
	if (err)
		goto out_fail;

	err = btrfs_add_link(trans, dir, inode, dentry->d_name.name,
			     dentry->d_name.len, 0, index);
	if (err)
		goto out_fail;

	d_instantiate(dentry, inode);
	drop_on_err = 0;

out_fail:
	nr = trans->blocks_used;
	btrfs_end_transaction(trans, root);
	if (drop_on_err)
		iput(inode);
	btrfs_btree_balance_dirty(root, nr);
	return err;
}

/* helper for btfs_get_extent.  Given an existing extent in the tree,
 * and an extent that you want to insert, deal with overlap and insert
 * the new extent into the tree.
 */
static int merge_extent_mapping(struct extent_map_tree *em_tree,
				struct extent_map *existing,
				struct extent_map *em,
				u64 map_start, u64 map_len)
{
	u64 start_diff;

	BUG_ON(map_start < em->start || map_start >= extent_map_end(em));
	start_diff = map_start - em->start;
	em->start = map_start;
	em->len = map_len;
	if (em->block_start < EXTENT_MAP_LAST_BYTE &&
	    !test_bit(EXTENT_FLAG_COMPRESSED, &em->flags)) {
		em->block_start += start_diff;
		em->block_len -= start_diff;
	}
	return add_extent_mapping(em_tree, em);
}

static noinline int uncompress_inline(struct btrfs_path *path,
				      struct inode *inode, struct page *page,
				      size_t pg_offset, u64 extent_offset,
				      struct btrfs_file_extent_item *item)
{
	int ret;
	struct extent_buffer *leaf = path->nodes[0];
	char *tmp;
	size_t max_size;
	unsigned long inline_size;
	unsigned long ptr;
	int compress_type;

	WARN_ON(pg_offset != 0);
	compress_type = btrfs_file_extent_compression(leaf, item);
	max_size = btrfs_file_extent_ram_bytes(leaf, item);
	inline_size = btrfs_file_extent_inline_item_len(leaf,
					btrfs_item_nr(leaf, path->slots[0]));
	tmp = kmalloc(inline_size, GFP_NOFS);
	if (!tmp)
		return -ENOMEM;
	ptr = btrfs_file_extent_inline_start(item);

	read_extent_buffer(leaf, tmp, ptr, inline_size);

	max_size = min_t(unsigned long, PAGE_CACHE_SIZE, max_size);
	ret = btrfs_decompress(compress_type, tmp, page,
			       extent_offset, inline_size, max_size);
	if (ret) {
		char *kaddr = kmap_atomic(page);
		unsigned long copy_size = min_t(u64,
				  PAGE_CACHE_SIZE - pg_offset,
				  max_size - extent_offset);
		memset(kaddr + pg_offset, 0, copy_size);
		kunmap_atomic(kaddr);
	}
	kfree(tmp);
	return 0;
}

/*
 * a bit scary, this does extent mapping from logical file offset to the disk.
 * the ugly parts come from merging extents from the disk with the in-ram
 * representation.  This gets more complex because of the data=ordered code,
 * where the in-ram extents might be locked pending data=ordered completion.
 *
 * This also copies inline extents directly into the page.
 */

struct extent_map *btrfs_get_extent(struct inode *inode, struct page *page,
				    size_t pg_offset, u64 start, u64 len,
				    int create)
{
	int ret;
	int err = 0;
	u64 bytenr;
	u64 extent_start = 0;
	u64 extent_end = 0;
	u64 objectid = btrfs_ino(inode);
	u32 found_type;
	struct btrfs_path *path = NULL;
	struct btrfs_root *root = BTRFS_I(inode)->root;
	struct btrfs_file_extent_item *item;
	struct extent_buffer *leaf;
	struct btrfs_key found_key;
	struct extent_map *em = NULL;
	struct extent_map_tree *em_tree = &BTRFS_I(inode)->extent_tree;
	struct extent_io_tree *io_tree = &BTRFS_I(inode)->io_tree;
	struct btrfs_trans_handle *trans = NULL;
	int compress_type;

again:
	read_lock(&em_tree->lock);
	em = lookup_extent_mapping(em_tree, start, len);
	if (em)
		em->bdev = root->fs_info->fs_devices->latest_bdev;
	read_unlock(&em_tree->lock);

	if (em) {
		if (em->start > start || em->start + em->len <= start)
			free_extent_map(em);
		else if (em->block_start == EXTENT_MAP_INLINE && page)
			free_extent_map(em);
		else
			goto out;
	}
	em = alloc_extent_map();
	if (!em) {
		err = -ENOMEM;
		goto out;
	}
	em->bdev = root->fs_info->fs_devices->latest_bdev;
	em->start = EXTENT_MAP_HOLE;
	em->orig_start = EXTENT_MAP_HOLE;
	em->len = (u64)-1;
	em->block_len = (u64)-1;

	if (!path) {
		path = btrfs_alloc_path();
		if (!path) {
			err = -ENOMEM;
			goto out;
		}
		/*
		 * Chances are we'll be called again, so go ahead and do
		 * readahead
		 */
		path->reada = 1;
	}

	ret = btrfs_lookup_file_extent(trans, root, path,
				       objectid, start, trans != NULL);
	if (ret < 0) {
		err = ret;
		goto out;
	}

	if (ret != 0) {
		if (path->slots[0] == 0)
			goto not_found;
		path->slots[0]--;
	}

	leaf = path->nodes[0];
	item = btrfs_item_ptr(leaf, path->slots[0],
			      struct btrfs_file_extent_item);
	/* are we inside the extent that was found? */
	btrfs_item_key_to_cpu(leaf, &found_key, path->slots[0]);
	found_type = btrfs_key_type(&found_key);
	if (found_key.objectid != objectid ||
	    found_type != BTRFS_EXTENT_DATA_KEY) {
		goto not_found;
	}

	found_type = btrfs_file_extent_type(leaf, item);
	extent_start = found_key.offset;
	compress_type = btrfs_file_extent_compression(leaf, item);
	if (found_type == BTRFS_FILE_EXTENT_REG ||
	    found_type == BTRFS_FILE_EXTENT_PREALLOC) {
		extent_end = extent_start +
		       btrfs_file_extent_num_bytes(leaf, item);
	} else if (found_type == BTRFS_FILE_EXTENT_INLINE) {
		size_t size;
		size = btrfs_file_extent_inline_len(leaf, item);
		extent_end = (extent_start + size + root->sectorsize - 1) &
			~((u64)root->sectorsize - 1);
	}

	if (start >= extent_end) {
		path->slots[0]++;
		if (path->slots[0] >= btrfs_header_nritems(leaf)) {
			ret = btrfs_next_leaf(root, path);
			if (ret < 0) {
				err = ret;
				goto out;
			}
			if (ret > 0)
				goto not_found;
			leaf = path->nodes[0];
		}
		btrfs_item_key_to_cpu(leaf, &found_key, path->slots[0]);
		if (found_key.objectid != objectid ||
		    found_key.type != BTRFS_EXTENT_DATA_KEY)
			goto not_found;
		if (start + len <= found_key.offset)
			goto not_found;
		em->start = start;
		em->len = found_key.offset - start;
		goto not_found_em;
	}

	if (found_type == BTRFS_FILE_EXTENT_REG ||
	    found_type == BTRFS_FILE_EXTENT_PREALLOC) {
		em->start = extent_start;
		em->len = extent_end - extent_start;
		em->orig_start = extent_start -
				 btrfs_file_extent_offset(leaf, item);
		bytenr = btrfs_file_extent_disk_bytenr(leaf, item);
		if (bytenr == 0) {
			em->block_start = EXTENT_MAP_HOLE;
			goto insert;
		}
		if (compress_type != BTRFS_COMPRESS_NONE) {
			set_bit(EXTENT_FLAG_COMPRESSED, &em->flags);
			em->compress_type = compress_type;
			em->block_start = bytenr;
			em->block_len = btrfs_file_extent_disk_num_bytes(leaf,
									 item);
		} else {
			bytenr += btrfs_file_extent_offset(leaf, item);
			em->block_start = bytenr;
			em->block_len = em->len;
			if (found_type == BTRFS_FILE_EXTENT_PREALLOC)
				set_bit(EXTENT_FLAG_PREALLOC, &em->flags);
		}
		goto insert;
	} else if (found_type == BTRFS_FILE_EXTENT_INLINE) {
		unsigned long ptr;
		char *map;
		size_t size;
		size_t extent_offset;
		size_t copy_size;

		em->block_start = EXTENT_MAP_INLINE;
		if (!page || create) {
			em->start = extent_start;
			em->len = extent_end - extent_start;
			goto out;
		}

		size = btrfs_file_extent_inline_len(leaf, item);
		extent_offset = page_offset(page) + pg_offset - extent_start;
		copy_size = min_t(u64, PAGE_CACHE_SIZE - pg_offset,
				size - extent_offset);
		em->start = extent_start + extent_offset;
		em->len = (copy_size + root->sectorsize - 1) &
			~((u64)root->sectorsize - 1);
		em->orig_start = EXTENT_MAP_INLINE;
		if (compress_type) {
			set_bit(EXTENT_FLAG_COMPRESSED, &em->flags);
			em->compress_type = compress_type;
		}
		ptr = btrfs_file_extent_inline_start(item) + extent_offset;
		if (create == 0 && !PageUptodate(page)) {
			if (btrfs_file_extent_compression(leaf, item) !=
			    BTRFS_COMPRESS_NONE) {
				ret = uncompress_inline(path, inode, page,
							pg_offset,
							extent_offset, item);
				BUG_ON(ret); /* -ENOMEM */
			} else {
				map = kmap(page);
				read_extent_buffer(leaf, map + pg_offset, ptr,
						   copy_size);
				if (pg_offset + copy_size < PAGE_CACHE_SIZE) {
					memset(map + pg_offset + copy_size, 0,
					       PAGE_CACHE_SIZE - pg_offset -
					       copy_size);
				}
				kunmap(page);
			}
			flush_dcache_page(page);
		} else if (create && PageUptodate(page)) {
			BUG();
			if (!trans) {
				kunmap(page);
				free_extent_map(em);
				em = NULL;

				btrfs_release_path(path);
				trans = btrfs_join_transaction(root);

				if (IS_ERR(trans))
					return ERR_CAST(trans);
				goto again;
			}
			map = kmap(page);
			write_extent_buffer(leaf, map + pg_offset, ptr,
					    copy_size);
			kunmap(page);
			btrfs_mark_buffer_dirty(leaf);
		}
		set_extent_uptodate(io_tree, em->start,
				    extent_map_end(em) - 1, NULL, GFP_NOFS);
		goto insert;
	} else {
		printk(KERN_ERR "btrfs unknown found_type %d\n", found_type);
		WARN_ON(1);
	}
not_found:
	em->start = start;
	em->len = len;
not_found_em:
	em->block_start = EXTENT_MAP_HOLE;
	set_bit(EXTENT_FLAG_VACANCY, &em->flags);
insert:
	btrfs_release_path(path);
	if (em->start > start || extent_map_end(em) <= start) {
		printk(KERN_ERR "Btrfs: bad extent! em: [%llu %llu] passed "
		       "[%llu %llu]\n", (unsigned long long)em->start,
		       (unsigned long long)em->len,
		       (unsigned long long)start,
		       (unsigned long long)len);
		err = -EIO;
		goto out;
	}

	err = 0;
	write_lock(&em_tree->lock);
	ret = add_extent_mapping(em_tree, em);
	/* it is possible that someone inserted the extent into the tree
	 * while we had the lock dropped.  It is also possible that
	 * an overlapping map exists in the tree
	 */
	if (ret == -EEXIST) {
		struct extent_map *existing;

		ret = 0;

		existing = lookup_extent_mapping(em_tree, start, len);
		if (existing && (existing->start > start ||
		    existing->start + existing->len <= start)) {
			free_extent_map(existing);
			existing = NULL;
		}
		if (!existing) {
			existing = lookup_extent_mapping(em_tree, em->start,
							 em->len);
			if (existing) {
				err = merge_extent_mapping(em_tree, existing,
							   em, start,
							   root->sectorsize);
				free_extent_map(existing);
				if (err) {
					free_extent_map(em);
					em = NULL;
				}
			} else {
				err = -EIO;
				free_extent_map(em);
				em = NULL;
			}
		} else {
			free_extent_map(em);
			em = existing;
			err = 0;
		}
	}
	write_unlock(&em_tree->lock);
out:

	trace_btrfs_get_extent(root, em);

	if (path)
		btrfs_free_path(path);
	if (trans) {
		ret = btrfs_end_transaction(trans, root);
		if (!err)
			err = ret;
	}
	if (err) {
		free_extent_map(em);
		return ERR_PTR(err);
	}
	BUG_ON(!em); /* Error is always set */
	return em;
}

struct extent_map *btrfs_get_extent_fiemap(struct inode *inode, struct page *page,
					   size_t pg_offset, u64 start, u64 len,
					   int create)
{
	struct extent_map *em;
	struct extent_map *hole_em = NULL;
	u64 range_start = start;
	u64 end;
	u64 found;
	u64 found_end;
	int err = 0;

	em = btrfs_get_extent(inode, page, pg_offset, start, len, create);
	if (IS_ERR(em))
		return em;
	if (em) {
		/*
		 * if our em maps to a hole, there might
		 * actually be delalloc bytes behind it
		 */
		if (em->block_start != EXTENT_MAP_HOLE)
			return em;
		else
			hole_em = em;
	}

	/* check to see if we've wrapped (len == -1 or similar) */
	end = start + len;
	if (end < start)
		end = (u64)-1;
	else
		end -= 1;

	em = NULL;

	/* ok, we didn't find anything, lets look for delalloc */
	found = count_range_bits(&BTRFS_I(inode)->io_tree, &range_start,
				 end, len, EXTENT_DELALLOC, 1);
	found_end = range_start + found;
	if (found_end < range_start)
		found_end = (u64)-1;

	/*
	 * we didn't find anything useful, return
	 * the original results from get_extent()
	 */
	if (range_start > end || found_end <= start) {
		em = hole_em;
		hole_em = NULL;
		goto out;
	}

	/* adjust the range_start to make sure it doesn't
	 * go backwards from the start they passed in
	 */
	range_start = max(start,range_start);
	found = found_end - range_start;

	if (found > 0) {
		u64 hole_start = start;
		u64 hole_len = len;

		em = alloc_extent_map();
		if (!em) {
			err = -ENOMEM;
			goto out;
		}
		/*
		 * when btrfs_get_extent can't find anything it
		 * returns one huge hole
		 *
		 * make sure what it found really fits our range, and
		 * adjust to make sure it is based on the start from
		 * the caller
		 */
		if (hole_em) {
			u64 calc_end = extent_map_end(hole_em);

			if (calc_end <= start || (hole_em->start > end)) {
				free_extent_map(hole_em);
				hole_em = NULL;
			} else {
				hole_start = max(hole_em->start, start);
				hole_len = calc_end - hole_start;
			}
		}
		em->bdev = NULL;
		if (hole_em && range_start > hole_start) {
			/* our hole starts before our delalloc, so we
			 * have to return just the parts of the hole
			 * that go until  the delalloc starts
			 */
			em->len = min(hole_len,
				      range_start - hole_start);
			em->start = hole_start;
			em->orig_start = hole_start;
			/*
			 * don't adjust block start at all,
			 * it is fixed at EXTENT_MAP_HOLE
			 */
			em->block_start = hole_em->block_start;
			em->block_len = hole_len;
		} else {
			em->start = range_start;
			em->len = found;
			em->orig_start = range_start;
			em->block_start = EXTENT_MAP_DELALLOC;
			em->block_len = found;
		}
	} else if (hole_em) {
		return hole_em;
	}
out:

	free_extent_map(hole_em);
	if (err) {
		free_extent_map(em);
		return ERR_PTR(err);
	}
	return em;
}

static struct extent_map *btrfs_new_extent_direct(struct inode *inode,
						  struct extent_map *em,
						  u64 start, u64 len)
{
	struct btrfs_root *root = BTRFS_I(inode)->root;
	struct btrfs_trans_handle *trans;
	struct extent_map_tree *em_tree = &BTRFS_I(inode)->extent_tree;
	struct btrfs_key ins;
	u64 alloc_hint;
	int ret;
	bool insert = false;

	/*
	 * Ok if the extent map we looked up is a hole and is for the exact
	 * range we want, there is no reason to allocate a new one, however if
	 * it is not right then we need to free this one and drop the cache for
	 * our range.
	 */
	if (em->block_start != EXTENT_MAP_HOLE || em->start != start ||
	    em->len != len) {
		free_extent_map(em);
		em = NULL;
		insert = true;
		btrfs_drop_extent_cache(inode, start, start + len - 1, 0);
	}

	trans = btrfs_join_transaction(root);
	if (IS_ERR(trans))
		return ERR_CAST(trans);

	if (start <= BTRFS_I(inode)->disk_i_size && len < 64 * 1024)
		btrfs_add_inode_defrag(trans, inode);

	trans->block_rsv = &root->fs_info->delalloc_block_rsv;

	alloc_hint = get_extent_allocation_hint(inode, start, len);
	ret = btrfs_reserve_extent(trans, root, len, root->sectorsize, 0,
				   alloc_hint, &ins, 1);
	if (ret) {
		em = ERR_PTR(ret);
		goto out;
	}

	if (!em) {
		em = alloc_extent_map();
		if (!em) {
			em = ERR_PTR(-ENOMEM);
			goto out;
		}
	}

	em->start = start;
	em->orig_start = em->start;
	em->len = ins.offset;

	em->block_start = ins.objectid;
	em->block_len = ins.offset;
	em->bdev = root->fs_info->fs_devices->latest_bdev;

	/*
	 * We need to do this because if we're using the original em we searched
	 * for, we could have EXTENT_FLAG_VACANCY set, and we don't want that.
	 */
	em->flags = 0;
	set_bit(EXTENT_FLAG_PINNED, &em->flags);

	while (insert) {
		write_lock(&em_tree->lock);
		ret = add_extent_mapping(em_tree, em);
		write_unlock(&em_tree->lock);
		if (ret != -EEXIST)
			break;
		btrfs_drop_extent_cache(inode, start, start + em->len - 1, 0);
	}

	ret = btrfs_add_ordered_extent_dio(inode, start, ins.objectid,
					   ins.offset, ins.offset, 0);
	if (ret) {
		btrfs_free_reserved_extent(root, ins.objectid, ins.offset);
		em = ERR_PTR(ret);
	}
out:
	btrfs_end_transaction(trans, root);
	return em;
}

/*
 * returns 1 when the nocow is safe, < 1 on error, 0 if the
 * block must be cow'd
 */
static noinline int can_nocow_odirect(struct btrfs_trans_handle *trans,
				      struct inode *inode, u64 offset, u64 len)
{
	struct btrfs_path *path;
	int ret;
	struct extent_buffer *leaf;
	struct btrfs_root *root = BTRFS_I(inode)->root;
	struct btrfs_file_extent_item *fi;
	struct btrfs_key key;
	u64 disk_bytenr;
	u64 backref_offset;
	u64 extent_end;
	u64 num_bytes;
	int slot;
	int found_type;

	path = btrfs_alloc_path();
	if (!path)
		return -ENOMEM;

	ret = btrfs_lookup_file_extent(trans, root, path, btrfs_ino(inode),
				       offset, 0);
	if (ret < 0)
		goto out;

	slot = path->slots[0];
	if (ret == 1) {
		if (slot == 0) {
			/* can't find the item, must cow */
			ret = 0;
			goto out;
		}
		slot--;
	}
	ret = 0;
	leaf = path->nodes[0];
	btrfs_item_key_to_cpu(leaf, &key, slot);
	if (key.objectid != btrfs_ino(inode) ||
	    key.type != BTRFS_EXTENT_DATA_KEY) {
		/* not our file or wrong item type, must cow */
		goto out;
	}

	if (key.offset > offset) {
		/* Wrong offset, must cow */
		goto out;
	}

	fi = btrfs_item_ptr(leaf, slot, struct btrfs_file_extent_item);
	found_type = btrfs_file_extent_type(leaf, fi);
	if (found_type != BTRFS_FILE_EXTENT_REG &&
	    found_type != BTRFS_FILE_EXTENT_PREALLOC) {
		/* not a regular extent, must cow */
		goto out;
	}
	disk_bytenr = btrfs_file_extent_disk_bytenr(leaf, fi);
	backref_offset = btrfs_file_extent_offset(leaf, fi);

	extent_end = key.offset + btrfs_file_extent_num_bytes(leaf, fi);
	if (extent_end < offset + len) {
		/* extent doesn't include our full range, must cow */
		goto out;
	}

	if (btrfs_extent_readonly(root, disk_bytenr))
		goto out;

	/*
	 * look for other files referencing this extent, if we
	 * find any we must cow
	 */
	if (btrfs_cross_ref_exist(trans, root, btrfs_ino(inode),
				  key.offset - backref_offset, disk_bytenr))
		goto out;

	/*
	 * adjust disk_bytenr and num_bytes to cover just the bytes
	 * in this extent we are about to write.  If there
	 * are any csums in that range we have to cow in order
	 * to keep the csums correct
	 */
	disk_bytenr += backref_offset;
	disk_bytenr += offset - key.offset;
	num_bytes = min(offset + len, extent_end) - offset;
	if (csum_exist_in_range(root, disk_bytenr, num_bytes))
				goto out;
	/*
	 * all of the above have passed, it is safe to overwrite this extent
	 * without cow
	 */
	ret = 1;
out:
	btrfs_free_path(path);
	return ret;
}

static int btrfs_get_blocks_direct(struct inode *inode, sector_t iblock,
				   struct buffer_head *bh_result, int create)
{
	struct extent_map *em;
	struct btrfs_root *root = BTRFS_I(inode)->root;
	u64 start = iblock << inode->i_blkbits;
	u64 len = bh_result->b_size;
	struct btrfs_trans_handle *trans;

	em = btrfs_get_extent(inode, NULL, 0, start, len, 0);
	if (IS_ERR(em))
		return PTR_ERR(em);

	/*
	 * Ok for INLINE and COMPRESSED extents we need to fallback on buffered
	 * io.  INLINE is special, and we could probably kludge it in here, but
	 * it's still buffered so for safety lets just fall back to the generic
	 * buffered path.
	 *
	 * For COMPRESSED we _have_ to read the entire extent in so we can
	 * decompress it, so there will be buffering required no matter what we
	 * do, so go ahead and fallback to buffered.
	 *
	 * We return -ENOTBLK because thats what makes DIO go ahead and go back
	 * to buffered IO.  Don't blame me, this is the price we pay for using
	 * the generic code.
	 */
	if (test_bit(EXTENT_FLAG_COMPRESSED, &em->flags) ||
	    em->block_start == EXTENT_MAP_INLINE) {
		free_extent_map(em);
		return -ENOTBLK;
	}

	/* Just a good old fashioned hole, return */
	if (!create && (em->block_start == EXTENT_MAP_HOLE ||
			test_bit(EXTENT_FLAG_PREALLOC, &em->flags))) {
		free_extent_map(em);
		/* DIO will do one hole at a time, so just unlock a sector */
		unlock_extent(&BTRFS_I(inode)->io_tree, start,
			      start + root->sectorsize - 1);
		return 0;
	}

	/*
	 * We don't allocate a new extent in the following cases
	 *
	 * 1) The inode is marked as NODATACOW.  In this case we'll just use the
	 * existing extent.
	 * 2) The extent is marked as PREALLOC.  We're good to go here and can
	 * just use the extent.
	 *
	 */
	if (!create) {
		len = em->len - (start - em->start);
		goto map;
	}

	if (test_bit(EXTENT_FLAG_PREALLOC, &em->flags) ||
	    ((BTRFS_I(inode)->flags & BTRFS_INODE_NODATACOW) &&
	     em->block_start != EXTENT_MAP_HOLE)) {
		int type;
		int ret;
		u64 block_start;

		if (test_bit(EXTENT_FLAG_PREALLOC, &em->flags))
			type = BTRFS_ORDERED_PREALLOC;
		else
			type = BTRFS_ORDERED_NOCOW;
		len = min(len, em->len - (start - em->start));
		block_start = em->block_start + (start - em->start);

		/*
		 * we're not going to log anything, but we do need
		 * to make sure the current transaction stays open
		 * while we look for nocow cross refs
		 */
		trans = btrfs_join_transaction(root);
		if (IS_ERR(trans))
			goto must_cow;

		if (can_nocow_odirect(trans, inode, start, len) == 1) {
			ret = btrfs_add_ordered_extent_dio(inode, start,
					   block_start, len, len, type);
			btrfs_end_transaction(trans, root);
			if (ret) {
				free_extent_map(em);
				return ret;
			}
			goto unlock;
		}
		btrfs_end_transaction(trans, root);
	}
must_cow:
	/*
	 * this will cow the extent, reset the len in case we changed
	 * it above
	 */
	len = bh_result->b_size;
	em = btrfs_new_extent_direct(inode, em, start, len);
	if (IS_ERR(em))
		return PTR_ERR(em);
	len = min(len, em->len - (start - em->start));
unlock:
	clear_extent_bit(&BTRFS_I(inode)->io_tree, start, start + len - 1,
			  EXTENT_LOCKED | EXTENT_DELALLOC | EXTENT_DIRTY, 1,
			  0, NULL, GFP_NOFS);
map:
	bh_result->b_blocknr = (em->block_start + (start - em->start)) >>
		inode->i_blkbits;
	bh_result->b_size = len;
	bh_result->b_bdev = em->bdev;
	set_buffer_mapped(bh_result);
	if (create) {
		if (!test_bit(EXTENT_FLAG_PREALLOC, &em->flags))
			set_buffer_new(bh_result);

		/*
		 * Need to update the i_size under the extent lock so buffered
		 * readers will get the updated i_size when we unlock.
		 */
		if (start + len > i_size_read(inode))
			i_size_write(inode, start + len);
	}

	free_extent_map(em);

	return 0;
}

struct btrfs_dio_private {
	struct inode *inode;
	u64 logical_offset;
	u64 disk_bytenr;
	u64 bytes;
	u32 *csums;
	void *private;

	/* number of bios pending for this dio */
	atomic_t pending_bios;

	/* IO errors */
	int errors;

	struct bio *orig_bio;
};

static void btrfs_endio_direct_read(struct bio *bio, int err)
{
	struct btrfs_dio_private *dip = bio->bi_private;
	struct bio_vec *bvec_end = bio->bi_io_vec + bio->bi_vcnt - 1;
	struct bio_vec *bvec = bio->bi_io_vec;
	struct inode *inode = dip->inode;
	struct btrfs_root *root = BTRFS_I(inode)->root;
	u64 start;
	u32 *private = dip->csums;

	start = dip->logical_offset;
	do {
		if (!(BTRFS_I(inode)->flags & BTRFS_INODE_NODATASUM)) {
			struct page *page = bvec->bv_page;
			char *kaddr;
			u32 csum = ~(u32)0;
			unsigned long flags;

			local_irq_save(flags);
			kaddr = kmap_atomic(page);
			csum = btrfs_csum_data(root, kaddr + bvec->bv_offset,
					       csum, bvec->bv_len);
			btrfs_csum_final(csum, (char *)&csum);
			kunmap_atomic(kaddr);
			local_irq_restore(flags);

			flush_dcache_page(bvec->bv_page);
			if (csum != *private) {
				printk(KERN_ERR "btrfs csum failed ino %llu off"
				      " %llu csum %u private %u\n",
				      (unsigned long long)btrfs_ino(inode),
				      (unsigned long long)start,
				      csum, *private);
				err = -EIO;
			}
		}

		start += bvec->bv_len;
		private++;
		bvec++;
	} while (bvec <= bvec_end);

	unlock_extent(&BTRFS_I(inode)->io_tree, dip->logical_offset,
		      dip->logical_offset + dip->bytes - 1);
	bio->bi_private = dip->private;

	kfree(dip->csums);
	kfree(dip);

	/* If we had a csum failure make sure to clear the uptodate flag */
	if (err)
		clear_bit(BIO_UPTODATE, &bio->bi_flags);
	dio_end_io(bio, err);
}

static void btrfs_endio_direct_write(struct bio *bio, int err)
{
	struct btrfs_dio_private *dip = bio->bi_private;
	struct inode *inode = dip->inode;
	struct btrfs_root *root = BTRFS_I(inode)->root;
	struct btrfs_ordered_extent *ordered = NULL;
	u64 ordered_offset = dip->logical_offset;
	u64 ordered_bytes = dip->bytes;
	int ret;

	if (err)
		goto out_done;
again:
	ret = btrfs_dec_test_first_ordered_pending(inode, &ordered,
						   &ordered_offset,
						   ordered_bytes, !err);
	if (!ret)
		goto out_test;

	ordered->work.func = finish_ordered_fn;
	ordered->work.flags = 0;
	btrfs_queue_worker(&root->fs_info->endio_write_workers,
			   &ordered->work);
out_test:
	/*
	 * our bio might span multiple ordered extents.  If we haven't
	 * completed the accounting for the whole dio, go back and try again
	 */
	if (ordered_offset < dip->logical_offset + dip->bytes) {
		ordered_bytes = dip->logical_offset + dip->bytes -
			ordered_offset;
		ordered = NULL;
		goto again;
	}
out_done:
	bio->bi_private = dip->private;

	kfree(dip);

	/* If we had an error make sure to clear the uptodate flag */
	if (err)
		clear_bit(BIO_UPTODATE, &bio->bi_flags);
	dio_end_io(bio, err);
}

static int __btrfs_submit_bio_start_direct_io(struct inode *inode, int rw,
				    struct bio *bio, int mirror_num,
				    unsigned long bio_flags, u64 offset)
{
	int ret;
	struct btrfs_root *root = BTRFS_I(inode)->root;
	ret = btrfs_csum_one_bio(root, inode, bio, offset, 1);
	BUG_ON(ret); /* -ENOMEM */
	return 0;
}

static void btrfs_end_dio_bio(struct bio *bio, int err)
{
	struct btrfs_dio_private *dip = bio->bi_private;

	if (err) {
		printk(KERN_ERR "btrfs direct IO failed ino %llu rw %lu "
		      "sector %#Lx len %u err no %d\n",
		      (unsigned long long)btrfs_ino(dip->inode), bio->bi_rw,
		      (unsigned long long)bio->bi_sector, bio->bi_size, err);
		dip->errors = 1;

		/*
		 * before atomic variable goto zero, we must make sure
		 * dip->errors is perceived to be set.
		 */
		smp_mb__before_atomic_dec();
	}

	/* if there are more bios still pending for this dio, just exit */
	if (!atomic_dec_and_test(&dip->pending_bios))
		goto out;

	if (dip->errors)
		bio_io_error(dip->orig_bio);
	else {
		set_bit(BIO_UPTODATE, &dip->orig_bio->bi_flags);
		bio_endio(dip->orig_bio, 0);
	}
out:
	bio_put(bio);
}

static struct bio *btrfs_dio_bio_alloc(struct block_device *bdev,
				       u64 first_sector, gfp_t gfp_flags)
{
	int nr_vecs = bio_get_nr_vecs(bdev);
	return btrfs_bio_alloc(bdev, first_sector, nr_vecs, gfp_flags);
}

static inline int __btrfs_submit_dio_bio(struct bio *bio, struct inode *inode,
					 int rw, u64 file_offset, int skip_sum,
					 u32 *csums, int async_submit)
{
	int write = rw & REQ_WRITE;
	struct btrfs_root *root = BTRFS_I(inode)->root;
	int ret;

	bio_get(bio);

	if (!write) {
		ret = btrfs_bio_wq_end_io(root->fs_info, bio, 0);
		if (ret)
			goto err;
	}

	if (skip_sum)
		goto map;

	if (write && async_submit) {
		ret = btrfs_wq_submit_bio(root->fs_info,
				   inode, rw, bio, 0, 0,
				   file_offset,
				   __btrfs_submit_bio_start_direct_io,
				   __btrfs_submit_bio_done);
		goto err;
	} else if (write) {
		/*
		 * If we aren't doing async submit, calculate the csum of the
		 * bio now.
		 */
		ret = btrfs_csum_one_bio(root, inode, bio, file_offset, 1);
		if (ret)
			goto err;
	} else if (!skip_sum) {
		ret = btrfs_lookup_bio_sums_dio(root, inode, bio,
					  file_offset, csums);
		if (ret)
			goto err;
	}

map:
	ret = btrfs_map_bio(root, rw, bio, 0, async_submit);
err:
	bio_put(bio);
	return ret;
}

static int btrfs_submit_direct_hook(int rw, struct btrfs_dio_private *dip,
				    int skip_sum)
{
	struct inode *inode = dip->inode;
	struct btrfs_root *root = BTRFS_I(inode)->root;
	struct btrfs_mapping_tree *map_tree = &root->fs_info->mapping_tree;
	struct bio *bio;
	struct bio *orig_bio = dip->orig_bio;
	struct bio_vec *bvec = orig_bio->bi_io_vec;
	u64 start_sector = orig_bio->bi_sector;
	u64 file_offset = dip->logical_offset;
	u64 submit_len = 0;
	u64 map_length;
	int nr_pages = 0;
	u32 *csums = dip->csums;
	int ret = 0;
	int async_submit = 0;
	int write = rw & REQ_WRITE;

	map_length = orig_bio->bi_size;
	ret = btrfs_map_block(map_tree, READ, start_sector << 9,
			      &map_length, NULL, 0);
	if (ret) {
		bio_put(orig_bio);
		return -EIO;
	}

	if (map_length >= orig_bio->bi_size) {
		bio = orig_bio;
		goto submit;
	}

	async_submit = 1;
	bio = btrfs_dio_bio_alloc(orig_bio->bi_bdev, start_sector, GFP_NOFS);
	if (!bio)
		return -ENOMEM;
	bio->bi_private = dip;
	bio->bi_end_io = btrfs_end_dio_bio;
	atomic_inc(&dip->pending_bios);

	while (bvec <= (orig_bio->bi_io_vec + orig_bio->bi_vcnt - 1)) {
		if (unlikely(map_length < submit_len + bvec->bv_len ||
		    bio_add_page(bio, bvec->bv_page, bvec->bv_len,
				 bvec->bv_offset) < bvec->bv_len)) {
			/*
			 * inc the count before we submit the bio so
			 * we know the end IO handler won't happen before
			 * we inc the count. Otherwise, the dip might get freed
			 * before we're done setting it up
			 */
			atomic_inc(&dip->pending_bios);
			ret = __btrfs_submit_dio_bio(bio, inode, rw,
						     file_offset, skip_sum,
						     csums, async_submit);
			if (ret) {
				bio_put(bio);
				atomic_dec(&dip->pending_bios);
				goto out_err;
			}

			/* Write's use the ordered csums */
			if (!write && !skip_sum)
				csums = csums + nr_pages;
			start_sector += submit_len >> 9;
			file_offset += submit_len;

			submit_len = 0;
			nr_pages = 0;

			bio = btrfs_dio_bio_alloc(orig_bio->bi_bdev,
						  start_sector, GFP_NOFS);
			if (!bio)
				goto out_err;
			bio->bi_private = dip;
			bio->bi_end_io = btrfs_end_dio_bio;

			map_length = orig_bio->bi_size;
			ret = btrfs_map_block(map_tree, READ, start_sector << 9,
					      &map_length, NULL, 0);
			if (ret) {
				bio_put(bio);
				goto out_err;
			}
		} else {
			submit_len += bvec->bv_len;
			nr_pages ++;
			bvec++;
		}
	}

submit:
	ret = __btrfs_submit_dio_bio(bio, inode, rw, file_offset, skip_sum,
				     csums, async_submit);
	if (!ret)
		return 0;

	bio_put(bio);
out_err:
	dip->errors = 1;
	/*
	 * before atomic variable goto zero, we must
	 * make sure dip->errors is perceived to be set.
	 */
	smp_mb__before_atomic_dec();
	if (atomic_dec_and_test(&dip->pending_bios))
		bio_io_error(dip->orig_bio);

	/* bio_end_io() will handle error, so we needn't return it */
	return 0;
}

static void btrfs_submit_direct(int rw, struct bio *bio, struct inode *inode,
				loff_t file_offset)
{
	struct btrfs_root *root = BTRFS_I(inode)->root;
	struct btrfs_dio_private *dip;
	struct bio_vec *bvec = bio->bi_io_vec;
	int skip_sum;
	int write = rw & REQ_WRITE;
	int ret = 0;

	skip_sum = BTRFS_I(inode)->flags & BTRFS_INODE_NODATASUM;

	dip = kmalloc(sizeof(*dip), GFP_NOFS);
	if (!dip) {
		ret = -ENOMEM;
		goto free_ordered;
	}
	dip->csums = NULL;

	/* Write's use the ordered csum stuff, so we don't need dip->csums */
	if (!write && !skip_sum) {
		dip->csums = kmalloc(sizeof(u32) * bio->bi_vcnt, GFP_NOFS);
		if (!dip->csums) {
			kfree(dip);
			ret = -ENOMEM;
			goto free_ordered;
		}
	}

	dip->private = bio->bi_private;
	dip->inode = inode;
	dip->logical_offset = file_offset;

	dip->bytes = 0;
	do {
		dip->bytes += bvec->bv_len;
		bvec++;
	} while (bvec <= (bio->bi_io_vec + bio->bi_vcnt - 1));

	dip->disk_bytenr = (u64)bio->bi_sector << 9;
	bio->bi_private = dip;
	dip->errors = 0;
	dip->orig_bio = bio;
	atomic_set(&dip->pending_bios, 0);

	if (write)
		bio->bi_end_io = btrfs_endio_direct_write;
	else
		bio->bi_end_io = btrfs_endio_direct_read;

	ret = btrfs_submit_direct_hook(rw, dip, skip_sum);
	if (!ret)
		return;
free_ordered:
	/*
	 * If this is a write, we need to clean up the reserved space and kill
	 * the ordered extent.
	 */
	if (write) {
		struct btrfs_ordered_extent *ordered;
		ordered = btrfs_lookup_ordered_extent(inode, file_offset);
		if (!test_bit(BTRFS_ORDERED_PREALLOC, &ordered->flags) &&
		    !test_bit(BTRFS_ORDERED_NOCOW, &ordered->flags))
			btrfs_free_reserved_extent(root, ordered->start,
						   ordered->disk_len);
		btrfs_put_ordered_extent(ordered);
		btrfs_put_ordered_extent(ordered);
	}
	bio_endio(bio, ret);
}

static ssize_t check_direct_IO(struct btrfs_root *root, int rw, struct kiocb *iocb,
			const struct iovec *iov, loff_t offset,
			unsigned long nr_segs)
{
	int seg;
	int i;
	size_t size;
	unsigned long addr;
	unsigned blocksize_mask = root->sectorsize - 1;
	ssize_t retval = -EINVAL;
	loff_t end = offset;

	if (offset & blocksize_mask)
		goto out;

	/* Check the memory alignment.  Blocks cannot straddle pages */
	for (seg = 0; seg < nr_segs; seg++) {
		addr = (unsigned long)iov[seg].iov_base;
		size = iov[seg].iov_len;
		end += size;
		if ((addr & blocksize_mask) || (size & blocksize_mask))
			goto out;

		/* If this is a write we don't need to check anymore */
		if (rw & WRITE)
			continue;

		/*
		 * Check to make sure we don't have duplicate iov_base's in this
		 * iovec, if so return EINVAL, otherwise we'll get csum errors
		 * when reading back.
		 */
		for (i = seg + 1; i < nr_segs; i++) {
			if (iov[seg].iov_base == iov[i].iov_base)
				goto out;
		}
	}
	retval = 0;
out:
	return retval;
}
static ssize_t btrfs_direct_IO(int rw, struct kiocb *iocb,
			const struct iovec *iov, loff_t offset,
			unsigned long nr_segs)
{
	struct file *file = iocb->ki_filp;
	struct inode *inode = file->f_mapping->host;
	struct btrfs_ordered_extent *ordered;
	struct extent_state *cached_state = NULL;
	u64 lockstart, lockend;
	ssize_t ret;
	int writing = rw & WRITE;
	int write_bits = 0;
	size_t count = iov_length(iov, nr_segs);

	if (check_direct_IO(BTRFS_I(inode)->root, rw, iocb, iov,
			    offset, nr_segs)) {
		return 0;
	}

	lockstart = offset;
	lockend = offset + count - 1;

	if (writing) {
		ret = btrfs_delalloc_reserve_space(inode, count);
		if (ret)
			goto out;
	}

	while (1) {
		lock_extent_bits(&BTRFS_I(inode)->io_tree, lockstart, lockend,
				 0, &cached_state);
		/*
		 * We're concerned with the entire range that we're going to be
		 * doing DIO to, so we need to make sure theres no ordered
		 * extents in this range.
		 */
		ordered = btrfs_lookup_ordered_range(inode, lockstart,
						     lockend - lockstart + 1);

		/*
		 * We need to make sure there are no buffered pages in this
		 * range either, we could have raced between the invalidate in
		 * generic_file_direct_write and locking the extent.  The
		 * invalidate needs to happen so that reads after a write do not
		 * get stale data.
		 */
		if (!ordered && (!writing ||
		    !test_range_bit(&BTRFS_I(inode)->io_tree,
				    lockstart, lockend, EXTENT_UPTODATE, 0,
				    cached_state)))
			break;

		unlock_extent_cached(&BTRFS_I(inode)->io_tree, lockstart, lockend,
				     &cached_state, GFP_NOFS);

		if (ordered) {
			btrfs_start_ordered_extent(inode, ordered, 1);
			btrfs_put_ordered_extent(ordered);
		} else {
			/* Screw you mmap */
			ret = filemap_write_and_wait_range(file->f_mapping,
							   lockstart,
							   lockend);
			if (ret)
				goto out;

			/*
			 * If we found a page that couldn't be invalidated just
			 * fall back to buffered.
			 */
			ret = invalidate_inode_pages2_range(file->f_mapping,
					lockstart >> PAGE_CACHE_SHIFT,
					lockend >> PAGE_CACHE_SHIFT);
			if (ret) {
				if (ret == -EBUSY)
					ret = 0;
				goto out;
			}
		}

		cond_resched();
	}

	/*
	 * we don't use btrfs_set_extent_delalloc because we don't want
	 * the dirty or uptodate bits
	 */
	if (writing) {
		write_bits = EXTENT_DELALLOC | EXTENT_DO_ACCOUNTING;
		ret = set_extent_bit(&BTRFS_I(inode)->io_tree, lockstart, lockend,
				     EXTENT_DELALLOC, NULL, &cached_state,
				     GFP_NOFS);
		if (ret) {
			clear_extent_bit(&BTRFS_I(inode)->io_tree, lockstart,
					 lockend, EXTENT_LOCKED | write_bits,
					 1, 0, &cached_state, GFP_NOFS);
			goto out;
		}
	}

	free_extent_state(cached_state);
	cached_state = NULL;

	ret = __blockdev_direct_IO(rw, iocb, inode,
		   BTRFS_I(inode)->root->fs_info->fs_devices->latest_bdev,
		   iov, offset, nr_segs, btrfs_get_blocks_direct, NULL,
		   btrfs_submit_direct, 0);

	if (ret < 0 && ret != -EIOCBQUEUED) {
		clear_extent_bit(&BTRFS_I(inode)->io_tree, offset,
			      offset + iov_length(iov, nr_segs) - 1,
			      EXTENT_LOCKED | write_bits, 1, 0,
			      &cached_state, GFP_NOFS);
	} else if (ret >= 0 && ret < iov_length(iov, nr_segs)) {
		/*
		 * We're falling back to buffered, unlock the section we didn't
		 * do IO on.
		 */
		clear_extent_bit(&BTRFS_I(inode)->io_tree, offset + ret,
			      offset + iov_length(iov, nr_segs) - 1,
			      EXTENT_LOCKED | write_bits, 1, 0,
			      &cached_state, GFP_NOFS);
	}
out:
	free_extent_state(cached_state);
	return ret;
}

static int btrfs_fiemap(struct inode *inode, struct fiemap_extent_info *fieinfo,
		__u64 start, __u64 len)
{
	return extent_fiemap(inode, fieinfo, start, len, btrfs_get_extent_fiemap);
}

int btrfs_readpage(struct file *file, struct page *page)
{
	struct extent_io_tree *tree;
	tree = &BTRFS_I(page->mapping->host)->io_tree;
	return extent_read_full_page(tree, page, btrfs_get_extent, 0);
}

static int btrfs_writepage(struct page *page, struct writeback_control *wbc)
{
	struct extent_io_tree *tree;


	if (current->flags & PF_MEMALLOC) {
		redirty_page_for_writepage(wbc, page);
		unlock_page(page);
		return 0;
	}
	tree = &BTRFS_I(page->mapping->host)->io_tree;
	return extent_write_full_page(tree, page, btrfs_get_extent, wbc);
}

int btrfs_writepages(struct address_space *mapping,
		     struct writeback_control *wbc)
{
	struct extent_io_tree *tree;

	tree = &BTRFS_I(mapping->host)->io_tree;
	return extent_writepages(tree, mapping, btrfs_get_extent, wbc);
}

static int
btrfs_readpages(struct file *file, struct address_space *mapping,
		struct list_head *pages, unsigned nr_pages)
{
	struct extent_io_tree *tree;
	tree = &BTRFS_I(mapping->host)->io_tree;
	return extent_readpages(tree, mapping, pages, nr_pages,
				btrfs_get_extent);
}
static int __btrfs_releasepage(struct page *page, gfp_t gfp_flags)
{
	struct extent_io_tree *tree;
	struct extent_map_tree *map;
	int ret;

	tree = &BTRFS_I(page->mapping->host)->io_tree;
	map = &BTRFS_I(page->mapping->host)->extent_tree;
	ret = try_release_extent_mapping(map, tree, page, gfp_flags);
	if (ret == 1) {
		ClearPagePrivate(page);
		set_page_private(page, 0);
		page_cache_release(page);
	}
	return ret;
}

static int btrfs_releasepage(struct page *page, gfp_t gfp_flags)
{
	if (PageWriteback(page) || PageDirty(page))
		return 0;
	return __btrfs_releasepage(page, gfp_flags & GFP_NOFS);
}

static void btrfs_invalidatepage(struct page *page, unsigned long offset)
{
	struct inode *inode = page->mapping->host;
	struct extent_io_tree *tree;
	struct btrfs_ordered_extent *ordered;
	struct extent_state *cached_state = NULL;
	u64 page_start = page_offset(page);
	u64 page_end = page_start + PAGE_CACHE_SIZE - 1;

	/*
	 * we have the page locked, so new writeback can't start,
	 * and the dirty bit won't be cleared while we are here.
	 *
	 * Wait for IO on this page so that we can safely clear
	 * the PagePrivate2 bit and do ordered accounting
	 */
	wait_on_page_writeback(page);

	tree = &BTRFS_I(inode)->io_tree;
	if (offset) {
		btrfs_releasepage(page, GFP_NOFS);
		return;
	}
	lock_extent_bits(tree, page_start, page_end, 0, &cached_state);
	ordered = btrfs_lookup_ordered_extent(inode,
					   page_offset(page));
	if (ordered) {
		/*
		 * IO on this page will never be started, so we need
		 * to account for any ordered extents now
		 */
		clear_extent_bit(tree, page_start, page_end,
				 EXTENT_DIRTY | EXTENT_DELALLOC |
				 EXTENT_LOCKED | EXTENT_DO_ACCOUNTING, 1, 0,
				 &cached_state, GFP_NOFS);
		/*
		 * whoever cleared the private bit is responsible
		 * for the finish_ordered_io
		 */
		if (TestClearPagePrivate2(page) &&
		    btrfs_dec_test_ordered_pending(inode, &ordered, page_start,
						   PAGE_CACHE_SIZE, 1)) {
			btrfs_finish_ordered_io(ordered);
		}
		btrfs_put_ordered_extent(ordered);
		cached_state = NULL;
		lock_extent_bits(tree, page_start, page_end, 0, &cached_state);
	}
	clear_extent_bit(tree, page_start, page_end,
		 EXTENT_LOCKED | EXTENT_DIRTY | EXTENT_DELALLOC |
		 EXTENT_DO_ACCOUNTING, 1, 1, &cached_state, GFP_NOFS);
	__btrfs_releasepage(page, GFP_NOFS);

	ClearPageChecked(page);
	if (PagePrivate(page)) {
		ClearPagePrivate(page);
		set_page_private(page, 0);
		page_cache_release(page);
	}
}

/*
 * btrfs_page_mkwrite() is not allowed to change the file size as it gets
 * called from a page fault handler when a page is first dirtied. Hence we must
 * be careful to check for EOF conditions here. We set the page up correctly
 * for a written page which means we get ENOSPC checking when writing into
 * holes and correct delalloc and unwritten extent mapping on filesystems that
 * support these features.
 *
 * We are not allowed to take the i_mutex here so we have to play games to
 * protect against truncate races as the page could now be beyond EOF.  Because
 * vmtruncate() writes the inode size before removing pages, once we have the
 * page lock we can determine safely if the page is beyond EOF. If it is not
 * beyond EOF, then the page is guaranteed safe against truncation until we
 * unlock the page.
 */
int btrfs_page_mkwrite(struct vm_area_struct *vma, struct vm_fault *vmf)
{
	struct page *page = vmf->page;
	struct inode *inode = fdentry(vma->vm_file)->d_inode;
	struct btrfs_root *root = BTRFS_I(inode)->root;
	struct extent_io_tree *io_tree = &BTRFS_I(inode)->io_tree;
	struct btrfs_ordered_extent *ordered;
	struct extent_state *cached_state = NULL;
	char *kaddr;
	unsigned long zero_start;
	loff_t size;
	int ret;
	int reserved = 0;
	u64 page_start;
	u64 page_end;

	ret  = btrfs_delalloc_reserve_space(inode, PAGE_CACHE_SIZE);
	if (!ret) {
		ret = file_update_time(vma->vm_file);
		reserved = 1;
	}
	if (ret) {
		if (ret == -ENOMEM)
			ret = VM_FAULT_OOM;
		else /* -ENOSPC, -EIO, etc */
			ret = VM_FAULT_SIGBUS;
		if (reserved)
			goto out;
		goto out_noreserve;
	}

	ret = VM_FAULT_NOPAGE; /* make the VM retry the fault */
again:
	lock_page(page);
	size = i_size_read(inode);
	page_start = page_offset(page);
	page_end = page_start + PAGE_CACHE_SIZE - 1;

	if ((page->mapping != inode->i_mapping) ||
	    (page_start >= size)) {
		/* page got truncated out from underneath us */
		goto out_unlock;
	}
	wait_on_page_writeback(page);

	lock_extent_bits(io_tree, page_start, page_end, 0, &cached_state);
	set_page_extent_mapped(page);

	/*
	 * we can't set the delalloc bits if there are pending ordered
	 * extents.  Drop our locks and wait for them to finish
	 */
	ordered = btrfs_lookup_ordered_extent(inode, page_start);
	if (ordered) {
		unlock_extent_cached(io_tree, page_start, page_end,
				     &cached_state, GFP_NOFS);
		unlock_page(page);
		btrfs_start_ordered_extent(inode, ordered, 1);
		btrfs_put_ordered_extent(ordered);
		goto again;
	}

	/*
	 * XXX - page_mkwrite gets called every time the page is dirtied, even
	 * if it was already dirty, so for space accounting reasons we need to
	 * clear any delalloc bits for the range we are fixing to save.  There
	 * is probably a better way to do this, but for now keep consistent with
	 * prepare_pages in the normal write path.
	 */
	clear_extent_bit(&BTRFS_I(inode)->io_tree, page_start, page_end,
			  EXTENT_DIRTY | EXTENT_DELALLOC | EXTENT_DO_ACCOUNTING,
			  0, 0, &cached_state, GFP_NOFS);

	ret = btrfs_set_extent_delalloc(inode, page_start, page_end,
					&cached_state);
	if (ret) {
		unlock_extent_cached(io_tree, page_start, page_end,
				     &cached_state, GFP_NOFS);
		ret = VM_FAULT_SIGBUS;
		goto out_unlock;
	}
	ret = 0;

	/* page is wholly or partially inside EOF */
	if (page_start + PAGE_CACHE_SIZE > size)
		zero_start = size & ~PAGE_CACHE_MASK;
	else
		zero_start = PAGE_CACHE_SIZE;

	if (zero_start != PAGE_CACHE_SIZE) {
		kaddr = kmap(page);
		memset(kaddr + zero_start, 0, PAGE_CACHE_SIZE - zero_start);
		flush_dcache_page(page);
		kunmap(page);
	}
	ClearPageChecked(page);
	set_page_dirty(page);
	SetPageUptodate(page);

	BTRFS_I(inode)->last_trans = root->fs_info->generation;
	BTRFS_I(inode)->last_sub_trans = BTRFS_I(inode)->root->log_transid;

	unlock_extent_cached(io_tree, page_start, page_end, &cached_state, GFP_NOFS);

out_unlock:
	if (!ret)
		return VM_FAULT_LOCKED;
	unlock_page(page);
out:
	btrfs_delalloc_release_space(inode, PAGE_CACHE_SIZE);
out_noreserve:
	return ret;
}

static int btrfs_truncate(struct inode *inode)
{
	struct btrfs_root *root = BTRFS_I(inode)->root;
	struct btrfs_block_rsv *rsv;
	int ret;
	int err = 0;
	struct btrfs_trans_handle *trans;
	unsigned long nr;
	u64 mask = root->sectorsize - 1;
	u64 min_size = btrfs_calc_trunc_metadata_size(root, 1);

	ret = btrfs_truncate_page(inode->i_mapping, inode->i_size);
	if (ret)
		return ret;

	btrfs_wait_ordered_range(inode, inode->i_size & (~mask), (u64)-1);
	btrfs_ordered_update_i_size(inode, inode->i_size, NULL);

	/*
	 * Yes ladies and gentelment, this is indeed ugly.  The fact is we have
	 * 3 things going on here
	 *
	 * 1) We need to reserve space for our orphan item and the space to
	 * delete our orphan item.  Lord knows we don't want to have a dangling
	 * orphan item because we didn't reserve space to remove it.
	 *
	 * 2) We need to reserve space to update our inode.
	 *
	 * 3) We need to have something to cache all the space that is going to
	 * be free'd up by the truncate operation, but also have some slack
	 * space reserved in case it uses space during the truncate (thank you
	 * very much snapshotting).
	 *
	 * And we need these to all be seperate.  The fact is we can use alot of
	 * space doing the truncate, and we have no earthly idea how much space
	 * we will use, so we need the truncate reservation to be seperate so it
	 * doesn't end up using space reserved for updating the inode or
	 * removing the orphan item.  We also need to be able to stop the
	 * transaction and start a new one, which means we need to be able to
	 * update the inode several times, and we have no idea of knowing how
	 * many times that will be, so we can't just reserve 1 item for the
	 * entirety of the opration, so that has to be done seperately as well.
	 * Then there is the orphan item, which does indeed need to be held on
	 * to for the whole operation, and we need nobody to touch this reserved
	 * space except the orphan code.
	 *
	 * So that leaves us with
	 *
	 * 1) root->orphan_block_rsv - for the orphan deletion.
	 * 2) rsv - for the truncate reservation, which we will steal from the
	 * transaction reservation.
	 * 3) fs_info->trans_block_rsv - this will have 1 items worth left for
	 * updating the inode.
	 */
	rsv = btrfs_alloc_block_rsv(root);
	if (!rsv)
		return -ENOMEM;
	rsv->size = min_size;

	/*
	 * 1 for the truncate slack space
	 * 1 for the orphan item we're going to add
	 * 1 for the orphan item deletion
	 * 1 for updating the inode.
	 */
	trans = btrfs_start_transaction(root, 4);
	if (IS_ERR(trans)) {
		err = PTR_ERR(trans);
		goto out;
	}

	/* Migrate the slack space for the truncate to our reserve */
	ret = btrfs_block_rsv_migrate(&root->fs_info->trans_block_rsv, rsv,
				      min_size);
	BUG_ON(ret);

	ret = btrfs_orphan_add(trans, inode);
	if (ret) {
		btrfs_end_transaction(trans, root);
		goto out;
	}

	/*
	 * setattr is responsible for setting the ordered_data_close flag,
	 * but that is only tested during the last file release.  That
	 * could happen well after the next commit, leaving a great big
	 * window where new writes may get lost if someone chooses to write
	 * to this file after truncating to zero
	 *
	 * The inode doesn't have any dirty data here, and so if we commit
	 * this is a noop.  If someone immediately starts writing to the inode
	 * it is very likely we'll catch some of their writes in this
	 * transaction, and the commit will find this file on the ordered
	 * data list with good things to send down.
	 *
	 * This is a best effort solution, there is still a window where
	 * using truncate to replace the contents of the file will
	 * end up with a zero length file after a crash.
	 */
	if (inode->i_size == 0 && test_bit(BTRFS_INODE_ORDERED_DATA_CLOSE,
					   &BTRFS_I(inode)->runtime_flags))
		btrfs_add_ordered_operation(trans, root, inode);

	while (1) {
		ret = btrfs_block_rsv_refill(root, rsv, min_size);
		if (ret) {
			/*
			 * This can only happen with the original transaction we
			 * started above, every other time we shouldn't have a
			 * transaction started yet.
			 */
			if (ret == -EAGAIN)
				goto end_trans;
			err = ret;
			break;
		}

		if (!trans) {
			/* Just need the 1 for updating the inode */
			trans = btrfs_start_transaction(root, 1);
			if (IS_ERR(trans)) {
				ret = err = PTR_ERR(trans);
				trans = NULL;
				break;
			}
		}

		trans->block_rsv = rsv;

		ret = btrfs_truncate_inode_items(trans, root, inode,
						 inode->i_size,
						 BTRFS_EXTENT_DATA_KEY);
		if (ret != -EAGAIN) {
			err = ret;
			break;
		}

		trans->block_rsv = &root->fs_info->trans_block_rsv;
		ret = btrfs_update_inode(trans, root, inode);
		if (ret) {
			err = ret;
			break;
		}
end_trans:
		nr = trans->blocks_used;
		btrfs_end_transaction(trans, root);
		trans = NULL;
		btrfs_btree_balance_dirty(root, nr);
	}

	if (ret == 0 && inode->i_nlink > 0) {
		trans->block_rsv = root->orphan_block_rsv;
		ret = btrfs_orphan_del(trans, inode);
		if (ret)
			err = ret;
	} else if (ret && inode->i_nlink > 0) {
		/*
		 * Failed to do the truncate, remove us from the in memory
		 * orphan list.
		 */
		ret = btrfs_orphan_del(NULL, inode);
	}

	if (trans) {
		trans->block_rsv = &root->fs_info->trans_block_rsv;
		ret = btrfs_update_inode(trans, root, inode);
		if (ret && !err)
			err = ret;

		nr = trans->blocks_used;
		ret = btrfs_end_transaction(trans, root);
		btrfs_btree_balance_dirty(root, nr);
	}

out:
	btrfs_free_block_rsv(root, rsv);

	if (ret && !err)
		err = ret;

	return err;
}

/*
 * create a new subvolume directory/inode (helper for the ioctl).
 */
int btrfs_create_subvol_root(struct btrfs_trans_handle *trans,
			     struct btrfs_root *new_root, u64 new_dirid)
{
	struct inode *inode;
	int err;
	u64 index = 0;

	inode = btrfs_new_inode(trans, new_root, NULL, "..", 2,
				new_dirid, new_dirid,
				S_IFDIR | (~current_umask() & S_IRWXUGO),
				&index);
	if (IS_ERR(inode))
		return PTR_ERR(inode);
	inode->i_op = &btrfs_dir_inode_operations;
	inode->i_fop = &btrfs_dir_file_operations;

	set_nlink(inode, 1);
	btrfs_i_size_write(inode, 0);

	err = btrfs_update_inode(trans, new_root, inode);

	iput(inode);
	return err;
}

struct inode *btrfs_alloc_inode(struct super_block *sb)
{
	struct btrfs_inode *ei;
	struct inode *inode;

	ei = kmem_cache_alloc(btrfs_inode_cachep, GFP_NOFS);
	if (!ei)
		return NULL;

	ei->root = NULL;
	ei->space_info = NULL;
	ei->generation = 0;
	ei->last_trans = 0;
	ei->last_sub_trans = 0;
	ei->logged_trans = 0;
	ei->delalloc_bytes = 0;
	ei->disk_i_size = 0;
	ei->flags = 0;
	ei->csum_bytes = 0;
	ei->index_cnt = (u64)-1;
	ei->last_unlink_trans = 0;

	spin_lock_init(&ei->lock);
	ei->outstanding_extents = 0;
	ei->reserved_extents = 0;

	ei->runtime_flags = 0;
	ei->force_compress = BTRFS_COMPRESS_NONE;

	ei->delayed_node = NULL;

	inode = &ei->vfs_inode;
	extent_map_tree_init(&ei->extent_tree);
	extent_io_tree_init(&ei->io_tree, &inode->i_data);
	extent_io_tree_init(&ei->io_failure_tree, &inode->i_data);
	ei->io_tree.track_uptodate = 1;
	ei->io_failure_tree.track_uptodate = 1;
	mutex_init(&ei->log_mutex);
	mutex_init(&ei->delalloc_mutex);
	btrfs_ordered_inode_tree_init(&ei->ordered_tree);
	INIT_LIST_HEAD(&ei->delalloc_inodes);
	INIT_LIST_HEAD(&ei->ordered_operations);
	RB_CLEAR_NODE(&ei->rb_node);

	return inode;
}

static void btrfs_i_callback(struct rcu_head *head)
{
	struct inode *inode = container_of(head, struct inode, i_rcu);
	kmem_cache_free(btrfs_inode_cachep, BTRFS_I(inode));
}

void btrfs_destroy_inode(struct inode *inode)
{
	struct btrfs_ordered_extent *ordered;
	struct btrfs_root *root = BTRFS_I(inode)->root;

	WARN_ON(!list_empty(&inode->i_dentry));
	WARN_ON(inode->i_data.nrpages);
	WARN_ON(BTRFS_I(inode)->outstanding_extents);
	WARN_ON(BTRFS_I(inode)->reserved_extents);
	WARN_ON(BTRFS_I(inode)->delalloc_bytes);
	WARN_ON(BTRFS_I(inode)->csum_bytes);

	/*
	 * This can happen where we create an inode, but somebody else also
	 * created the same inode and we need to destroy the one we already
	 * created.
	 */
	if (!root)
		goto free;

	/*
	 * Make sure we're properly removed from the ordered operation
	 * lists.
	 */
	smp_mb();
	if (!list_empty(&BTRFS_I(inode)->ordered_operations)) {
		spin_lock(&root->fs_info->ordered_extent_lock);
		list_del_init(&BTRFS_I(inode)->ordered_operations);
		spin_unlock(&root->fs_info->ordered_extent_lock);
	}

	if (test_bit(BTRFS_INODE_HAS_ORPHAN_ITEM,
		     &BTRFS_I(inode)->runtime_flags)) {
		printk(KERN_INFO "BTRFS: inode %llu still on the orphan list\n",
		       (unsigned long long)btrfs_ino(inode));
		atomic_dec(&root->orphan_inodes);
	}

	while (1) {
		ordered = btrfs_lookup_first_ordered_extent(inode, (u64)-1);
		if (!ordered)
			break;
		else {
			printk(KERN_ERR "btrfs found ordered "
			       "extent %llu %llu on inode cleanup\n",
			       (unsigned long long)ordered->file_offset,
			       (unsigned long long)ordered->len);
			btrfs_remove_ordered_extent(inode, ordered);
			btrfs_put_ordered_extent(ordered);
			btrfs_put_ordered_extent(ordered);
		}
	}
	inode_tree_del(inode);
	btrfs_drop_extent_cache(inode, 0, (u64)-1, 0);
free:
	btrfs_remove_delayed_node(inode);
	call_rcu(&inode->i_rcu, btrfs_i_callback);
}

int btrfs_drop_inode(struct inode *inode)
{
	struct btrfs_root *root = BTRFS_I(inode)->root;

	if (btrfs_root_refs(&root->root_item) == 0 &&
	    !btrfs_is_free_space_inode(root, inode))
		return 1;
	else
		return generic_drop_inode(inode);
}

static void init_once(void *foo)
{
	struct btrfs_inode *ei = (struct btrfs_inode *) foo;

	inode_init_once(&ei->vfs_inode);
}

void btrfs_destroy_cachep(void)
{
	if (btrfs_inode_cachep)
		kmem_cache_destroy(btrfs_inode_cachep);
	if (btrfs_trans_handle_cachep)
		kmem_cache_destroy(btrfs_trans_handle_cachep);
	if (btrfs_transaction_cachep)
		kmem_cache_destroy(btrfs_transaction_cachep);
	if (btrfs_path_cachep)
		kmem_cache_destroy(btrfs_path_cachep);
	if (btrfs_free_space_cachep)
		kmem_cache_destroy(btrfs_free_space_cachep);
}

int btrfs_init_cachep(void)
{
	btrfs_inode_cachep = kmem_cache_create("btrfs_inode_cache",
			sizeof(struct btrfs_inode), 0,
			SLAB_RECLAIM_ACCOUNT | SLAB_MEM_SPREAD, init_once);
	if (!btrfs_inode_cachep)
		goto fail;

	btrfs_trans_handle_cachep = kmem_cache_create("btrfs_trans_handle_cache",
			sizeof(struct btrfs_trans_handle), 0,
			SLAB_RECLAIM_ACCOUNT | SLAB_MEM_SPREAD, NULL);
	if (!btrfs_trans_handle_cachep)
		goto fail;

	btrfs_transaction_cachep = kmem_cache_create("btrfs_transaction_cache",
			sizeof(struct btrfs_transaction), 0,
			SLAB_RECLAIM_ACCOUNT | SLAB_MEM_SPREAD, NULL);
	if (!btrfs_transaction_cachep)
		goto fail;

	btrfs_path_cachep = kmem_cache_create("btrfs_path_cache",
			sizeof(struct btrfs_path), 0,
			SLAB_RECLAIM_ACCOUNT | SLAB_MEM_SPREAD, NULL);
	if (!btrfs_path_cachep)
		goto fail;

	btrfs_free_space_cachep = kmem_cache_create("btrfs_free_space_cache",
			sizeof(struct btrfs_free_space), 0,
			SLAB_RECLAIM_ACCOUNT | SLAB_MEM_SPREAD, NULL);
	if (!btrfs_free_space_cachep)
		goto fail;

	return 0;
fail:
	btrfs_destroy_cachep();
	return -ENOMEM;
}

static int btrfs_getattr(struct vfsmount *mnt,
			 struct dentry *dentry, struct kstat *stat)
{
	struct inode *inode = dentry->d_inode;
	u32 blocksize = inode->i_sb->s_blocksize;

	generic_fillattr(inode, stat);
	stat->dev = BTRFS_I(inode)->root->anon_dev;
	stat->blksize = PAGE_CACHE_SIZE;
	stat->blocks = (ALIGN(inode_get_bytes(inode), blocksize) +
		ALIGN(BTRFS_I(inode)->delalloc_bytes, blocksize)) >> 9;
	return 0;
}

/*
 * If a file is moved, it will inherit the cow and compression flags of the new
 * directory.
 */
static void fixup_inode_flags(struct inode *dir, struct inode *inode)
{
	struct btrfs_inode *b_dir = BTRFS_I(dir);
	struct btrfs_inode *b_inode = BTRFS_I(inode);

	if (b_dir->flags & BTRFS_INODE_NODATACOW)
		b_inode->flags |= BTRFS_INODE_NODATACOW;
	else
		b_inode->flags &= ~BTRFS_INODE_NODATACOW;

	if (b_dir->flags & BTRFS_INODE_COMPRESS) {
		b_inode->flags |= BTRFS_INODE_COMPRESS;
		b_inode->flags &= ~BTRFS_INODE_NOCOMPRESS;
	} else {
		b_inode->flags &= ~(BTRFS_INODE_COMPRESS |
				    BTRFS_INODE_NOCOMPRESS);
	}
}

static int btrfs_rename(struct inode *old_dir, struct dentry *old_dentry,
			   struct inode *new_dir, struct dentry *new_dentry)
{
	struct btrfs_trans_handle *trans;
	struct btrfs_root *root = BTRFS_I(old_dir)->root;
	struct btrfs_root *dest = BTRFS_I(new_dir)->root;
	struct inode *new_inode = new_dentry->d_inode;
	struct inode *old_inode = old_dentry->d_inode;
	struct timespec ctime = CURRENT_TIME;
	u64 index = 0;
	u64 root_objectid;
	int ret;
	u64 old_ino = btrfs_ino(old_inode);

	if (btrfs_ino(new_dir) == BTRFS_EMPTY_SUBVOL_DIR_OBJECTID)
		return -EPERM;

	/* we only allow rename subvolume link between subvolumes */
	if (old_ino != BTRFS_FIRST_FREE_OBJECTID && root != dest)
		return -EXDEV;

	if (old_ino == BTRFS_EMPTY_SUBVOL_DIR_OBJECTID ||
	    (new_inode && btrfs_ino(new_inode) == BTRFS_FIRST_FREE_OBJECTID))
		return -ENOTEMPTY;

	if (S_ISDIR(old_inode->i_mode) && new_inode &&
	    new_inode->i_size > BTRFS_EMPTY_DIR_SIZE)
		return -ENOTEMPTY;
	/*
	 * we're using rename to replace one file with another.
	 * and the replacement file is large.  Start IO on it now so
	 * we don't add too much work to the end of the transaction
	 */
	if (new_inode && S_ISREG(old_inode->i_mode) && new_inode->i_size &&
	    old_inode->i_size > BTRFS_ORDERED_OPERATIONS_FLUSH_LIMIT)
		filemap_flush(old_inode->i_mapping);

	/* close the racy window with snapshot create/destroy ioctl */
	if (old_ino == BTRFS_FIRST_FREE_OBJECTID)
		down_read(&root->fs_info->subvol_sem);
	/*
	 * We want to reserve the absolute worst case amount of items.  So if
	 * both inodes are subvols and we need to unlink them then that would
	 * require 4 item modifications, but if they are both normal inodes it
	 * would require 5 item modifications, so we'll assume their normal
	 * inodes.  So 5 * 2 is 10, plus 1 for the new link, so 11 total items
	 * should cover the worst case number of items we'll modify.
	 */
	trans = btrfs_start_transaction(root, 20);
	if (IS_ERR(trans)) {
                ret = PTR_ERR(trans);
                goto out_notrans;
        }

	if (dest != root)
		btrfs_record_root_in_trans(trans, dest);

	ret = btrfs_set_inode_index(new_dir, &index);
	if (ret)
		goto out_fail;

	if (unlikely(old_ino == BTRFS_FIRST_FREE_OBJECTID)) {
		/* force full log commit if subvolume involved. */
		root->fs_info->last_trans_log_full_commit = trans->transid;
	} else {
		ret = btrfs_insert_inode_ref(trans, dest,
					     new_dentry->d_name.name,
					     new_dentry->d_name.len,
					     old_ino,
					     btrfs_ino(new_dir), index);
		if (ret)
			goto out_fail;
		/*
		 * this is an ugly little race, but the rename is required
		 * to make sure that if we crash, the inode is either at the
		 * old name or the new one.  pinning the log transaction lets
		 * us make sure we don't allow a log commit to come in after
		 * we unlink the name but before we add the new name back in.
		 */
		btrfs_pin_log_trans(root);
	}
	/*
	 * make sure the inode gets flushed if it is replacing
	 * something.
	 */
	if (new_inode && new_inode->i_size && S_ISREG(old_inode->i_mode))
		btrfs_add_ordered_operation(trans, root, old_inode);

	inode_inc_iversion(old_dir);
	inode_inc_iversion(new_dir);
	inode_inc_iversion(old_inode);
	old_dir->i_ctime = old_dir->i_mtime = ctime;
	new_dir->i_ctime = new_dir->i_mtime = ctime;
	old_inode->i_ctime = ctime;

	if (old_dentry->d_parent != new_dentry->d_parent)
		btrfs_record_unlink_dir(trans, old_dir, old_inode, 1);

	if (unlikely(old_ino == BTRFS_FIRST_FREE_OBJECTID)) {
		root_objectid = BTRFS_I(old_inode)->root->root_key.objectid;
		ret = btrfs_unlink_subvol(trans, root, old_dir, root_objectid,
					old_dentry->d_name.name,
					old_dentry->d_name.len);
	} else {
		ret = __btrfs_unlink_inode(trans, root, old_dir,
					old_dentry->d_inode,
					old_dentry->d_name.name,
					old_dentry->d_name.len);
		if (!ret)
			ret = btrfs_update_inode(trans, root, old_inode);
	}
	if (ret) {
		btrfs_abort_transaction(trans, root, ret);
		goto out_fail;
	}

	if (new_inode) {
		inode_inc_iversion(new_inode);
		new_inode->i_ctime = CURRENT_TIME;
		if (unlikely(btrfs_ino(new_inode) ==
			     BTRFS_EMPTY_SUBVOL_DIR_OBJECTID)) {
			root_objectid = BTRFS_I(new_inode)->location.objectid;
			ret = btrfs_unlink_subvol(trans, dest, new_dir,
						root_objectid,
						new_dentry->d_name.name,
						new_dentry->d_name.len);
			BUG_ON(new_inode->i_nlink == 0);
		} else {
			ret = btrfs_unlink_inode(trans, dest, new_dir,
						 new_dentry->d_inode,
						 new_dentry->d_name.name,
						 new_dentry->d_name.len);
		}
		if (!ret && new_inode->i_nlink == 0) {
			ret = btrfs_orphan_add(trans, new_dentry->d_inode);
			BUG_ON(ret);
		}
		if (ret) {
			btrfs_abort_transaction(trans, root, ret);
			goto out_fail;
		}
	}

	fixup_inode_flags(new_dir, old_inode);

	ret = btrfs_add_link(trans, new_dir, old_inode,
			     new_dentry->d_name.name,
			     new_dentry->d_name.len, 0, index);
	if (ret) {
		btrfs_abort_transaction(trans, root, ret);
		goto out_fail;
	}

	if (old_ino != BTRFS_FIRST_FREE_OBJECTID) {
		struct dentry *parent = new_dentry->d_parent;
		btrfs_log_new_name(trans, old_inode, old_dir, parent);
		btrfs_end_log_trans(root);
	}
out_fail:
	btrfs_end_transaction(trans, root);
out_notrans:
	if (old_ino == BTRFS_FIRST_FREE_OBJECTID)
		up_read(&root->fs_info->subvol_sem);

	return ret;
}

/*
 * some fairly slow code that needs optimization. This walks the list
 * of all the inodes with pending delalloc and forces them to disk.
 */
int btrfs_start_delalloc_inodes(struct btrfs_root *root, int delay_iput)
{
	struct list_head *head = &root->fs_info->delalloc_inodes;
	struct btrfs_inode *binode;
	struct inode *inode;

	if (root->fs_info->sb->s_flags & MS_RDONLY)
		return -EROFS;

	spin_lock(&root->fs_info->delalloc_lock);
	while (!list_empty(head)) {
		binode = list_entry(head->next, struct btrfs_inode,
				    delalloc_inodes);
		inode = igrab(&binode->vfs_inode);
		if (!inode)
			list_del_init(&binode->delalloc_inodes);
		spin_unlock(&root->fs_info->delalloc_lock);
		if (inode) {
			filemap_flush(inode->i_mapping);
			if (delay_iput)
				btrfs_add_delayed_iput(inode);
			else
				iput(inode);
		}
		cond_resched();
		spin_lock(&root->fs_info->delalloc_lock);
	}
	spin_unlock(&root->fs_info->delalloc_lock);

	/* the filemap_flush will queue IO into the worker threads, but
	 * we have to make sure the IO is actually started and that
	 * ordered extents get created before we return
	 */
	atomic_inc(&root->fs_info->async_submit_draining);
	while (atomic_read(&root->fs_info->nr_async_submits) ||
	      atomic_read(&root->fs_info->async_delalloc_pages)) {
		wait_event(root->fs_info->async_submit_wait,
		   (atomic_read(&root->fs_info->nr_async_submits) == 0 &&
		    atomic_read(&root->fs_info->async_delalloc_pages) == 0));
	}
	atomic_dec(&root->fs_info->async_submit_draining);
	return 0;
}

static int btrfs_symlink(struct inode *dir, struct dentry *dentry,
			 const char *symname)
{
	struct btrfs_trans_handle *trans;
	struct btrfs_root *root = BTRFS_I(dir)->root;
	struct btrfs_path *path;
	struct btrfs_key key;
	struct inode *inode = NULL;
	int err;
	int drop_inode = 0;
	u64 objectid;
	u64 index = 0 ;
	int name_len;
	int datasize;
	unsigned long ptr;
	struct btrfs_file_extent_item *ei;
	struct extent_buffer *leaf;
	unsigned long nr = 0;

	name_len = strlen(symname) + 1;
	if (name_len > BTRFS_MAX_INLINE_DATA_SIZE(root))
		return -ENAMETOOLONG;

	/*
	 * 2 items for inode item and ref
	 * 2 items for dir items
	 * 1 item for xattr if selinux is on
	 */
	trans = btrfs_start_transaction(root, 5);
	if (IS_ERR(trans))
		return PTR_ERR(trans);

	err = btrfs_find_free_ino(root, &objectid);
	if (err)
		goto out_unlock;

	inode = btrfs_new_inode(trans, root, dir, dentry->d_name.name,
				dentry->d_name.len, btrfs_ino(dir), objectid,
				S_IFLNK|S_IRWXUGO, &index);
	if (IS_ERR(inode)) {
		err = PTR_ERR(inode);
		goto out_unlock;
	}

	err = btrfs_init_inode_security(trans, inode, dir, &dentry->d_name);
	if (err) {
		drop_inode = 1;
		goto out_unlock;
	}

	/*
	* If the active LSM wants to access the inode during
	* d_instantiate it needs these. Smack checks to see
	* if the filesystem supports xattrs by looking at the
	* ops vector.
	*/
	inode->i_fop = &btrfs_file_operations;
	inode->i_op = &btrfs_file_inode_operations;

	err = btrfs_add_nondir(trans, dir, dentry, inode, 0, index);
	if (err)
		drop_inode = 1;
	else {
		inode->i_mapping->a_ops = &btrfs_aops;
		inode->i_mapping->backing_dev_info = &root->fs_info->bdi;
		BTRFS_I(inode)->io_tree.ops = &btrfs_extent_io_ops;
	}
	if (drop_inode)
		goto out_unlock;

	path = btrfs_alloc_path();
	if (!path) {
		err = -ENOMEM;
		drop_inode = 1;
		goto out_unlock;
	}
	key.objectid = btrfs_ino(inode);
	key.offset = 0;
	btrfs_set_key_type(&key, BTRFS_EXTENT_DATA_KEY);
	datasize = btrfs_file_extent_calc_inline_size(name_len);
	err = btrfs_insert_empty_item(trans, root, path, &key,
				      datasize);
	if (err) {
		drop_inode = 1;
		btrfs_free_path(path);
		goto out_unlock;
	}
	leaf = path->nodes[0];
	ei = btrfs_item_ptr(leaf, path->slots[0],
			    struct btrfs_file_extent_item);
	btrfs_set_file_extent_generation(leaf, ei, trans->transid);
	btrfs_set_file_extent_type(leaf, ei,
				   BTRFS_FILE_EXTENT_INLINE);
	btrfs_set_file_extent_encryption(leaf, ei, 0);
	btrfs_set_file_extent_compression(leaf, ei, 0);
	btrfs_set_file_extent_other_encoding(leaf, ei, 0);
	btrfs_set_file_extent_ram_bytes(leaf, ei, name_len);

	ptr = btrfs_file_extent_inline_start(ei);
	write_extent_buffer(leaf, symname, ptr, name_len);
	btrfs_mark_buffer_dirty(leaf);
	btrfs_free_path(path);

	inode->i_op = &btrfs_symlink_inode_operations;
	inode->i_mapping->a_ops = &btrfs_symlink_aops;
	inode->i_mapping->backing_dev_info = &root->fs_info->bdi;
	inode_set_bytes(inode, name_len);
	btrfs_i_size_write(inode, name_len - 1);
	err = btrfs_update_inode(trans, root, inode);
	if (err)
		drop_inode = 1;

out_unlock:
	if (!err)
		d_instantiate(dentry, inode);
	nr = trans->blocks_used;
	btrfs_end_transaction(trans, root);
	if (drop_inode) {
		inode_dec_link_count(inode);
		iput(inode);
	}
	btrfs_btree_balance_dirty(root, nr);
	return err;
}

static int __btrfs_prealloc_file_range(struct inode *inode, int mode,
				       u64 start, u64 num_bytes, u64 min_size,
				       loff_t actual_len, u64 *alloc_hint,
				       struct btrfs_trans_handle *trans)
{
	struct btrfs_root *root = BTRFS_I(inode)->root;
	struct btrfs_key ins;
	u64 cur_offset = start;
	u64 i_size;
	int ret = 0;
	bool own_trans = true;

	if (trans)
		own_trans = false;
	while (num_bytes > 0) {
		if (own_trans) {
			trans = btrfs_start_transaction(root, 3);
			if (IS_ERR(trans)) {
				ret = PTR_ERR(trans);
				break;
			}
		}

		ret = btrfs_reserve_extent(trans, root, num_bytes, min_size,
					   0, *alloc_hint, &ins, 1);
		if (ret) {
			if (own_trans)
				btrfs_end_transaction(trans, root);
			break;
		}

		ret = insert_reserved_file_extent(trans, inode,
						  cur_offset, ins.objectid,
						  ins.offset, ins.offset,
						  ins.offset, 0, 0, 0,
						  BTRFS_FILE_EXTENT_PREALLOC);
		if (ret) {
			btrfs_abort_transaction(trans, root, ret);
			if (own_trans)
				btrfs_end_transaction(trans, root);
			break;
		}
		btrfs_drop_extent_cache(inode, cur_offset,
					cur_offset + ins.offset -1, 0);

		num_bytes -= ins.offset;
		cur_offset += ins.offset;
		*alloc_hint = ins.objectid + ins.offset;

		inode_inc_iversion(inode);
		inode->i_ctime = CURRENT_TIME;
		BTRFS_I(inode)->flags |= BTRFS_INODE_PREALLOC;
		if (!(mode & FALLOC_FL_KEEP_SIZE) &&
		    (actual_len > inode->i_size) &&
		    (cur_offset > inode->i_size)) {
			if (cur_offset > actual_len)
				i_size = actual_len;
			else
				i_size = cur_offset;
			i_size_write(inode, i_size);
			btrfs_ordered_update_i_size(inode, i_size, NULL);
		}

		ret = btrfs_update_inode(trans, root, inode);

		if (ret) {
			btrfs_abort_transaction(trans, root, ret);
			if (own_trans)
				btrfs_end_transaction(trans, root);
			break;
		}

		if (own_trans)
			btrfs_end_transaction(trans, root);
	}
	return ret;
}

int btrfs_prealloc_file_range(struct inode *inode, int mode,
			      u64 start, u64 num_bytes, u64 min_size,
			      loff_t actual_len, u64 *alloc_hint)
{
	return __btrfs_prealloc_file_range(inode, mode, start, num_bytes,
					   min_size, actual_len, alloc_hint,
					   NULL);
}

int btrfs_prealloc_file_range_trans(struct inode *inode,
				    struct btrfs_trans_handle *trans, int mode,
				    u64 start, u64 num_bytes, u64 min_size,
				    loff_t actual_len, u64 *alloc_hint)
{
	return __btrfs_prealloc_file_range(inode, mode, start, num_bytes,
					   min_size, actual_len, alloc_hint, trans);
}

static int btrfs_set_page_dirty(struct page *page)
{
	return __set_page_dirty_nobuffers(page);
}

static int btrfs_permission(struct inode *inode, int mask)
{
	struct btrfs_root *root = BTRFS_I(inode)->root;
	umode_t mode = inode->i_mode;

	if (mask & MAY_WRITE &&
	    (S_ISREG(mode) || S_ISDIR(mode) || S_ISLNK(mode))) {
		if (btrfs_root_readonly(root))
			return -EROFS;
		if (BTRFS_I(inode)->flags & BTRFS_INODE_READONLY)
			return -EACCES;
	}
	return generic_permission(inode, mask);
}

static const struct inode_operations btrfs_dir_inode_operations = {
	.getattr	= btrfs_getattr,
	.lookup		= btrfs_lookup,
	.create		= btrfs_create,
	.unlink		= btrfs_unlink,
	.link		= btrfs_link,
	.mkdir		= btrfs_mkdir,
	.rmdir		= btrfs_rmdir,
	.rename		= btrfs_rename,
	.symlink	= btrfs_symlink,
	.setattr	= btrfs_setattr,
	.mknod		= btrfs_mknod,
	.setxattr	= btrfs_setxattr,
	.getxattr	= btrfs_getxattr,
	.listxattr	= btrfs_listxattr,
	.removexattr	= btrfs_removexattr,
	.permission	= btrfs_permission,
	.get_acl	= btrfs_get_acl,
};
static const struct inode_operations btrfs_dir_ro_inode_operations = {
	.lookup		= btrfs_lookup,
	.permission	= btrfs_permission,
	.get_acl	= btrfs_get_acl,
};

static const struct file_operations btrfs_dir_file_operations = {
	.llseek		= generic_file_llseek,
	.read		= generic_read_dir,
	.readdir	= btrfs_real_readdir,
	.unlocked_ioctl	= btrfs_ioctl,
#ifdef CONFIG_COMPAT
	.compat_ioctl	= btrfs_ioctl,
#endif
	.release        = btrfs_release_file,
	.fsync		= btrfs_sync_file,
};

static struct extent_io_ops btrfs_extent_io_ops = {
	.fill_delalloc = run_delalloc_range,
	.submit_bio_hook = btrfs_submit_bio_hook,
	.merge_bio_hook = btrfs_merge_bio_hook,
	.readpage_end_io_hook = btrfs_readpage_end_io_hook,
	.writepage_end_io_hook = btrfs_writepage_end_io_hook,
	.writepage_start_hook = btrfs_writepage_start_hook,
	.set_bit_hook = btrfs_set_bit_hook,
	.clear_bit_hook = btrfs_clear_bit_hook,
	.merge_extent_hook = btrfs_merge_extent_hook,
	.split_extent_hook = btrfs_split_extent_hook,
};

/*
 * btrfs doesn't support the bmap operation because swapfiles
 * use bmap to make a mapping of extents in the file.  They assume
 * these extents won't change over the life of the file and they
 * use the bmap result to do IO directly to the drive.
 *
 * the btrfs bmap call would return logical addresses that aren't
 * suitable for IO and they also will change frequently as COW
 * operations happen.  So, swapfile + btrfs == corruption.
 *
 * For now we're avoiding this by dropping bmap.
 */
static const struct address_space_operations btrfs_aops = {
	.readpage	= btrfs_readpage,
	.writepage	= btrfs_writepage,
	.writepages	= btrfs_writepages,
	.readpages	= btrfs_readpages,
	.direct_IO	= btrfs_direct_IO,
	.invalidatepage = btrfs_invalidatepage,
	.releasepage	= btrfs_releasepage,
	.set_page_dirty	= btrfs_set_page_dirty,
	.error_remove_page = generic_error_remove_page,
};

static const struct address_space_operations btrfs_symlink_aops = {
	.readpage	= btrfs_readpage,
	.writepage	= btrfs_writepage,
	.invalidatepage = btrfs_invalidatepage,
	.releasepage	= btrfs_releasepage,
};

static const struct inode_operations btrfs_file_inode_operations = {
	.getattr	= btrfs_getattr,
	.setattr	= btrfs_setattr,
	.setxattr	= btrfs_setxattr,
	.getxattr	= btrfs_getxattr,
	.listxattr      = btrfs_listxattr,
	.removexattr	= btrfs_removexattr,
	.permission	= btrfs_permission,
	.fiemap		= btrfs_fiemap,
	.get_acl	= btrfs_get_acl,
	.update_time	= btrfs_update_time,
};
static const struct inode_operations btrfs_special_inode_operations = {
	.getattr	= btrfs_getattr,
	.setattr	= btrfs_setattr,
	.permission	= btrfs_permission,
	.setxattr	= btrfs_setxattr,
	.getxattr	= btrfs_getxattr,
	.listxattr	= btrfs_listxattr,
	.removexattr	= btrfs_removexattr,
	.get_acl	= btrfs_get_acl,
	.update_time	= btrfs_update_time,
};
static const struct inode_operations btrfs_symlink_inode_operations = {
	.readlink	= generic_readlink,
	.follow_link	= page_follow_link_light,
	.put_link	= page_put_link,
	.getattr	= btrfs_getattr,
	.setattr	= btrfs_setattr,
	.permission	= btrfs_permission,
	.setxattr	= btrfs_setxattr,
	.getxattr	= btrfs_getxattr,
	.listxattr	= btrfs_listxattr,
	.removexattr	= btrfs_removexattr,
	.get_acl	= btrfs_get_acl,
	.update_time	= btrfs_update_time,
};

const struct dentry_operations btrfs_dentry_operations = {
	.d_delete	= btrfs_dentry_delete,
	.d_release	= btrfs_dentry_release,
};<|MERGE_RESOLUTION|>--- conflicted
+++ resolved
@@ -3754,11 +3754,7 @@
 	btrfs_wait_ordered_range(inode, 0, (u64)-1);
 
 	if (root->fs_info->log_root_recovering) {
-<<<<<<< HEAD
-		BUG_ON(!test_bit(BTRFS_INODE_HAS_ORPHAN_ITEM,
-=======
 		BUG_ON(test_bit(BTRFS_INODE_HAS_ORPHAN_ITEM,
->>>>>>> bd0a521e
 				 &BTRFS_I(inode)->runtime_flags));
 		goto no_delete;
 	}
