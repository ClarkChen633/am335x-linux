/*
 * Copyright (C) 2007 Oracle.  All rights reserved.
 *
 * This program is free software; you can redistribute it and/or
 * modify it under the terms of the GNU General Public
 * License v2 as published by the Free Software Foundation.
 *
 * This program is distributed in the hope that it will be useful,
 * but WITHOUT ANY WARRANTY; without even the implied warranty of
 * MERCHANTABILITY or FITNESS FOR A PARTICULAR PURPOSE.  See the GNU
 * General Public License for more details.
 *
 * You should have received a copy of the GNU General Public
 * License along with this program; if not, write to the
 * Free Software Foundation, Inc., 59 Temple Place - Suite 330,
 * Boston, MA 021110-1307, USA.
 */

#include <linux/kernel.h>
#include <linux/bio.h>
#include <linux/buffer_head.h>
#include <linux/file.h>
#include <linux/fs.h>
#include <linux/fsnotify.h>
#include <linux/pagemap.h>
#include <linux/highmem.h>
#include <linux/time.h>
#include <linux/init.h>
#include <linux/string.h>
#include <linux/backing-dev.h>
#include <linux/mount.h>
#include <linux/mpage.h>
#include <linux/namei.h>
#include <linux/swap.h>
#include <linux/writeback.h>
#include <linux/statfs.h>
#include <linux/compat.h>
#include <linux/bit_spinlock.h>
#include <linux/security.h>
#include <linux/xattr.h>
#include <linux/vmalloc.h>
#include <linux/slab.h>
#include <linux/blkdev.h>
#include "compat.h"
#include "ctree.h"
#include "disk-io.h"
#include "transaction.h"
#include "btrfs_inode.h"
#include "ioctl.h"
#include "print-tree.h"
#include "volumes.h"
#include "locking.h"
#include "inode-map.h"
#include "backref.h"

/* Mask out flags that are inappropriate for the given type of inode. */
static inline __u32 btrfs_mask_flags(umode_t mode, __u32 flags)
{
	if (S_ISDIR(mode))
		return flags;
	else if (S_ISREG(mode))
		return flags & ~FS_DIRSYNC_FL;
	else
		return flags & (FS_NODUMP_FL | FS_NOATIME_FL);
}

/*
 * Export inode flags to the format expected by the FS_IOC_GETFLAGS ioctl.
 */
static unsigned int btrfs_flags_to_ioctl(unsigned int flags)
{
	unsigned int iflags = 0;

	if (flags & BTRFS_INODE_SYNC)
		iflags |= FS_SYNC_FL;
	if (flags & BTRFS_INODE_IMMUTABLE)
		iflags |= FS_IMMUTABLE_FL;
	if (flags & BTRFS_INODE_APPEND)
		iflags |= FS_APPEND_FL;
	if (flags & BTRFS_INODE_NODUMP)
		iflags |= FS_NODUMP_FL;
	if (flags & BTRFS_INODE_NOATIME)
		iflags |= FS_NOATIME_FL;
	if (flags & BTRFS_INODE_DIRSYNC)
		iflags |= FS_DIRSYNC_FL;
	if (flags & BTRFS_INODE_NODATACOW)
		iflags |= FS_NOCOW_FL;

	if ((flags & BTRFS_INODE_COMPRESS) && !(flags & BTRFS_INODE_NOCOMPRESS))
		iflags |= FS_COMPR_FL;
	else if (flags & BTRFS_INODE_NOCOMPRESS)
		iflags |= FS_NOCOMP_FL;

	return iflags;
}

/*
 * Update inode->i_flags based on the btrfs internal flags.
 */
void btrfs_update_iflags(struct inode *inode)
{
	struct btrfs_inode *ip = BTRFS_I(inode);

	inode->i_flags &= ~(S_SYNC|S_APPEND|S_IMMUTABLE|S_NOATIME|S_DIRSYNC);

	if (ip->flags & BTRFS_INODE_SYNC)
		inode->i_flags |= S_SYNC;
	if (ip->flags & BTRFS_INODE_IMMUTABLE)
		inode->i_flags |= S_IMMUTABLE;
	if (ip->flags & BTRFS_INODE_APPEND)
		inode->i_flags |= S_APPEND;
	if (ip->flags & BTRFS_INODE_NOATIME)
		inode->i_flags |= S_NOATIME;
	if (ip->flags & BTRFS_INODE_DIRSYNC)
		inode->i_flags |= S_DIRSYNC;
}

/*
 * Inherit flags from the parent inode.
 *
 * Currently only the compression flags and the cow flags are inherited.
 */
void btrfs_inherit_iflags(struct inode *inode, struct inode *dir)
{
	unsigned int flags;

	if (!dir)
		return;

	flags = BTRFS_I(dir)->flags;

	if (flags & BTRFS_INODE_NOCOMPRESS) {
		BTRFS_I(inode)->flags &= ~BTRFS_INODE_COMPRESS;
		BTRFS_I(inode)->flags |= BTRFS_INODE_NOCOMPRESS;
	} else if (flags & BTRFS_INODE_COMPRESS) {
		BTRFS_I(inode)->flags &= ~BTRFS_INODE_NOCOMPRESS;
		BTRFS_I(inode)->flags |= BTRFS_INODE_COMPRESS;
	}

	if (flags & BTRFS_INODE_NODATACOW)
		BTRFS_I(inode)->flags |= BTRFS_INODE_NODATACOW;

	btrfs_update_iflags(inode);
}

static int btrfs_ioctl_getflags(struct file *file, void __user *arg)
{
	struct btrfs_inode *ip = BTRFS_I(file->f_path.dentry->d_inode);
	unsigned int flags = btrfs_flags_to_ioctl(ip->flags);

	if (copy_to_user(arg, &flags, sizeof(flags)))
		return -EFAULT;
	return 0;
}

static int check_flags(unsigned int flags)
{
	if (flags & ~(FS_IMMUTABLE_FL | FS_APPEND_FL | \
		      FS_NOATIME_FL | FS_NODUMP_FL | \
		      FS_SYNC_FL | FS_DIRSYNC_FL | \
		      FS_NOCOMP_FL | FS_COMPR_FL |
		      FS_NOCOW_FL))
		return -EOPNOTSUPP;

	if ((flags & FS_NOCOMP_FL) && (flags & FS_COMPR_FL))
		return -EINVAL;

	return 0;
}

static int btrfs_ioctl_setflags(struct file *file, void __user *arg)
{
	struct inode *inode = file->f_path.dentry->d_inode;
	struct btrfs_inode *ip = BTRFS_I(inode);
	struct btrfs_root *root = ip->root;
	struct btrfs_trans_handle *trans;
	unsigned int flags, oldflags;
	int ret;
	u64 ip_oldflags;
	unsigned int i_oldflags;

	if (btrfs_root_readonly(root))
		return -EROFS;

	if (copy_from_user(&flags, arg, sizeof(flags)))
		return -EFAULT;

	ret = check_flags(flags);
	if (ret)
		return ret;

	if (!inode_owner_or_capable(inode))
		return -EACCES;

	mutex_lock(&inode->i_mutex);

	ip_oldflags = ip->flags;
	i_oldflags = inode->i_flags;

	flags = btrfs_mask_flags(inode->i_mode, flags);
	oldflags = btrfs_flags_to_ioctl(ip->flags);
	if ((flags ^ oldflags) & (FS_APPEND_FL | FS_IMMUTABLE_FL)) {
		if (!capable(CAP_LINUX_IMMUTABLE)) {
			ret = -EPERM;
			goto out_unlock;
		}
	}

	ret = mnt_want_write_file(file);
	if (ret)
		goto out_unlock;

	if (flags & FS_SYNC_FL)
		ip->flags |= BTRFS_INODE_SYNC;
	else
		ip->flags &= ~BTRFS_INODE_SYNC;
	if (flags & FS_IMMUTABLE_FL)
		ip->flags |= BTRFS_INODE_IMMUTABLE;
	else
		ip->flags &= ~BTRFS_INODE_IMMUTABLE;
	if (flags & FS_APPEND_FL)
		ip->flags |= BTRFS_INODE_APPEND;
	else
		ip->flags &= ~BTRFS_INODE_APPEND;
	if (flags & FS_NODUMP_FL)
		ip->flags |= BTRFS_INODE_NODUMP;
	else
		ip->flags &= ~BTRFS_INODE_NODUMP;
	if (flags & FS_NOATIME_FL)
		ip->flags |= BTRFS_INODE_NOATIME;
	else
		ip->flags &= ~BTRFS_INODE_NOATIME;
	if (flags & FS_DIRSYNC_FL)
		ip->flags |= BTRFS_INODE_DIRSYNC;
	else
		ip->flags &= ~BTRFS_INODE_DIRSYNC;
	if (flags & FS_NOCOW_FL)
		ip->flags |= BTRFS_INODE_NODATACOW;
	else
		ip->flags &= ~BTRFS_INODE_NODATACOW;

	/*
	 * The COMPRESS flag can only be changed by users, while the NOCOMPRESS
	 * flag may be changed automatically if compression code won't make
	 * things smaller.
	 */
	if (flags & FS_NOCOMP_FL) {
		ip->flags &= ~BTRFS_INODE_COMPRESS;
		ip->flags |= BTRFS_INODE_NOCOMPRESS;
	} else if (flags & FS_COMPR_FL) {
		ip->flags |= BTRFS_INODE_COMPRESS;
		ip->flags &= ~BTRFS_INODE_NOCOMPRESS;
	} else {
		ip->flags &= ~(BTRFS_INODE_COMPRESS | BTRFS_INODE_NOCOMPRESS);
	}

	trans = btrfs_start_transaction(root, 1);
	if (IS_ERR(trans)) {
		ret = PTR_ERR(trans);
		goto out_drop;
	}

	btrfs_update_iflags(inode);
	inode->i_ctime = CURRENT_TIME;
	ret = btrfs_update_inode(trans, root, inode);

	btrfs_end_transaction(trans, root);
 out_drop:
	if (ret) {
		ip->flags = ip_oldflags;
		inode->i_flags = i_oldflags;
	}

	mnt_drop_write_file(file);
 out_unlock:
	mutex_unlock(&inode->i_mutex);
	return ret;
}

static int btrfs_ioctl_getversion(struct file *file, int __user *arg)
{
	struct inode *inode = file->f_path.dentry->d_inode;

	return put_user(inode->i_generation, arg);
}

static noinline int btrfs_ioctl_fitrim(struct file *file, void __user *arg)
{
	struct btrfs_fs_info *fs_info = btrfs_sb(fdentry(file)->d_sb);
	struct btrfs_device *device;
	struct request_queue *q;
	struct fstrim_range range;
	u64 minlen = ULLONG_MAX;
	u64 num_devices = 0;
	u64 total_bytes = btrfs_super_total_bytes(fs_info->super_copy);
	int ret;

	if (!capable(CAP_SYS_ADMIN))
		return -EPERM;

	rcu_read_lock();
	list_for_each_entry_rcu(device, &fs_info->fs_devices->devices,
				dev_list) {
		if (!device->bdev)
			continue;
		q = bdev_get_queue(device->bdev);
		if (blk_queue_discard(q)) {
			num_devices++;
			minlen = min((u64)q->limits.discard_granularity,
				     minlen);
		}
	}
	rcu_read_unlock();

	if (!num_devices)
		return -EOPNOTSUPP;
	if (copy_from_user(&range, arg, sizeof(range)))
		return -EFAULT;
	if (range.start > total_bytes)
		return -EINVAL;

	range.len = min(range.len, total_bytes - range.start);
	range.minlen = max(range.minlen, minlen);
	ret = btrfs_trim_fs(fs_info->tree_root, &range);
	if (ret < 0)
		return ret;

	if (copy_to_user(arg, &range, sizeof(range)))
		return -EFAULT;

	return 0;
}

static noinline int create_subvol(struct btrfs_root *root,
				  struct dentry *dentry,
				  char *name, int namelen,
				  u64 *async_transid)
{
	struct btrfs_trans_handle *trans;
	struct btrfs_key key;
	struct btrfs_root_item root_item;
	struct btrfs_inode_item *inode_item;
	struct extent_buffer *leaf;
	struct btrfs_root *new_root;
	struct dentry *parent = dentry->d_parent;
	struct inode *dir;
	int ret;
	int err;
	u64 objectid;
	u64 new_dirid = BTRFS_FIRST_FREE_OBJECTID;
	u64 index = 0;

	ret = btrfs_find_free_objectid(root->fs_info->tree_root, &objectid);
	if (ret)
		return ret;

	dir = parent->d_inode;

	/*
	 * 1 - inode item
	 * 2 - refs
	 * 1 - root item
	 * 2 - dir items
	 */
	trans = btrfs_start_transaction(root, 6);
	if (IS_ERR(trans))
		return PTR_ERR(trans);

	leaf = btrfs_alloc_free_block(trans, root, root->leafsize,
				      0, objectid, NULL, 0, 0, 0, 0);
	if (IS_ERR(leaf)) {
		ret = PTR_ERR(leaf);
		goto fail;
	}

	memset_extent_buffer(leaf, 0, 0, sizeof(struct btrfs_header));
	btrfs_set_header_bytenr(leaf, leaf->start);
	btrfs_set_header_generation(leaf, trans->transid);
	btrfs_set_header_backref_rev(leaf, BTRFS_MIXED_BACKREF_REV);
	btrfs_set_header_owner(leaf, objectid);

	write_extent_buffer(leaf, root->fs_info->fsid,
			    (unsigned long)btrfs_header_fsid(leaf),
			    BTRFS_FSID_SIZE);
	write_extent_buffer(leaf, root->fs_info->chunk_tree_uuid,
			    (unsigned long)btrfs_header_chunk_tree_uuid(leaf),
			    BTRFS_UUID_SIZE);
	btrfs_mark_buffer_dirty(leaf);

	inode_item = &root_item.inode;
	memset(inode_item, 0, sizeof(*inode_item));
	inode_item->generation = cpu_to_le64(1);
	inode_item->size = cpu_to_le64(3);
	inode_item->nlink = cpu_to_le32(1);
	inode_item->nbytes = cpu_to_le64(root->leafsize);
	inode_item->mode = cpu_to_le32(S_IFDIR | 0755);

	root_item.flags = 0;
	root_item.byte_limit = 0;
	inode_item->flags = cpu_to_le64(BTRFS_INODE_ROOT_ITEM_INIT);

	btrfs_set_root_bytenr(&root_item, leaf->start);
	btrfs_set_root_generation(&root_item, trans->transid);
	btrfs_set_root_level(&root_item, 0);
	btrfs_set_root_refs(&root_item, 1);
	btrfs_set_root_used(&root_item, leaf->len);
	btrfs_set_root_last_snapshot(&root_item, 0);

	memset(&root_item.drop_progress, 0, sizeof(root_item.drop_progress));
	root_item.drop_level = 0;

	btrfs_tree_unlock(leaf);
	free_extent_buffer(leaf);
	leaf = NULL;

	btrfs_set_root_dirid(&root_item, new_dirid);

	key.objectid = objectid;
	key.offset = 0;
	btrfs_set_key_type(&key, BTRFS_ROOT_ITEM_KEY);
	ret = btrfs_insert_root(trans, root->fs_info->tree_root, &key,
				&root_item);
	if (ret)
		goto fail;

	key.offset = (u64)-1;
	new_root = btrfs_read_fs_root_no_name(root->fs_info, &key);
	if (IS_ERR(new_root)) {
		btrfs_abort_transaction(trans, root, PTR_ERR(new_root));
		ret = PTR_ERR(new_root);
		goto fail;
	}

	btrfs_record_root_in_trans(trans, new_root);

	ret = btrfs_create_subvol_root(trans, new_root, new_dirid);
	if (ret) {
		/* We potentially lose an unused inode item here */
		btrfs_abort_transaction(trans, root, ret);
		goto fail;
	}

	/*
	 * insert the directory item
	 */
	ret = btrfs_set_inode_index(dir, &index);
	if (ret) {
		btrfs_abort_transaction(trans, root, ret);
		goto fail;
	}

	ret = btrfs_insert_dir_item(trans, root,
				    name, namelen, dir, &key,
				    BTRFS_FT_DIR, index);
	if (ret) {
		btrfs_abort_transaction(trans, root, ret);
		goto fail;
	}

	btrfs_i_size_write(dir, dir->i_size + namelen * 2);
	ret = btrfs_update_inode(trans, root, dir);
	BUG_ON(ret);

	ret = btrfs_add_root_ref(trans, root->fs_info->tree_root,
				 objectid, root->root_key.objectid,
				 btrfs_ino(dir), index, name, namelen);

	BUG_ON(ret);

	d_instantiate(dentry, btrfs_lookup_dentry(dir, dentry));
fail:
	if (async_transid) {
		*async_transid = trans->transid;
		err = btrfs_commit_transaction_async(trans, root, 1);
	} else {
		err = btrfs_commit_transaction(trans, root);
	}
	if (err && !ret)
		ret = err;
	return ret;
}

static int create_snapshot(struct btrfs_root *root, struct dentry *dentry,
			   char *name, int namelen, u64 *async_transid,
			   bool readonly)
{
	struct inode *inode;
	struct btrfs_pending_snapshot *pending_snapshot;
	struct btrfs_trans_handle *trans;
	int ret;

	if (!root->ref_cows)
		return -EINVAL;

	pending_snapshot = kzalloc(sizeof(*pending_snapshot), GFP_NOFS);
	if (!pending_snapshot)
		return -ENOMEM;

	btrfs_init_block_rsv(&pending_snapshot->block_rsv);
	pending_snapshot->dentry = dentry;
	pending_snapshot->root = root;
	pending_snapshot->readonly = readonly;

	trans = btrfs_start_transaction(root->fs_info->extent_root, 5);
	if (IS_ERR(trans)) {
		ret = PTR_ERR(trans);
		goto fail;
	}

	ret = btrfs_snap_reserve_metadata(trans, pending_snapshot);
	BUG_ON(ret);

	spin_lock(&root->fs_info->trans_lock);
	list_add(&pending_snapshot->list,
		 &trans->transaction->pending_snapshots);
	spin_unlock(&root->fs_info->trans_lock);
	if (async_transid) {
		*async_transid = trans->transid;
		ret = btrfs_commit_transaction_async(trans,
				     root->fs_info->extent_root, 1);
	} else {
		ret = btrfs_commit_transaction(trans,
					       root->fs_info->extent_root);
	}
	BUG_ON(ret);

	ret = pending_snapshot->error;
	if (ret)
		goto fail;

	ret = btrfs_orphan_cleanup(pending_snapshot->snap);
	if (ret)
		goto fail;

	inode = btrfs_lookup_dentry(dentry->d_parent->d_inode, dentry);
	if (IS_ERR(inode)) {
		ret = PTR_ERR(inode);
		goto fail;
	}
	BUG_ON(!inode);
	d_instantiate(dentry, inode);
	ret = 0;
fail:
	kfree(pending_snapshot);
	return ret;
}

/*  copy of check_sticky in fs/namei.c()
* It's inline, so penalty for filesystems that don't use sticky bit is
* minimal.
*/
static inline int btrfs_check_sticky(struct inode *dir, struct inode *inode)
{
	uid_t fsuid = current_fsuid();

	if (!(dir->i_mode & S_ISVTX))
		return 0;
	if (inode->i_uid == fsuid)
		return 0;
	if (dir->i_uid == fsuid)
		return 0;
	return !capable(CAP_FOWNER);
}

/*  copy of may_delete in fs/namei.c()
 *	Check whether we can remove a link victim from directory dir, check
 *  whether the type of victim is right.
 *  1. We can't do it if dir is read-only (done in permission())
 *  2. We should have write and exec permissions on dir
 *  3. We can't remove anything from append-only dir
 *  4. We can't do anything with immutable dir (done in permission())
 *  5. If the sticky bit on dir is set we should either
 *	a. be owner of dir, or
 *	b. be owner of victim, or
 *	c. have CAP_FOWNER capability
 *  6. If the victim is append-only or immutable we can't do antyhing with
 *     links pointing to it.
 *  7. If we were asked to remove a directory and victim isn't one - ENOTDIR.
 *  8. If we were asked to remove a non-directory and victim isn't one - EISDIR.
 *  9. We can't remove a root or mountpoint.
 * 10. We don't allow removal of NFS sillyrenamed files; it's handled by
 *     nfs_async_unlink().
 */

static int btrfs_may_delete(struct inode *dir,struct dentry *victim,int isdir)
{
	int error;

	if (!victim->d_inode)
		return -ENOENT;

	BUG_ON(victim->d_parent->d_inode != dir);
	audit_inode_child(victim, dir);

	error = inode_permission(dir, MAY_WRITE | MAY_EXEC);
	if (error)
		return error;
	if (IS_APPEND(dir))
		return -EPERM;
	if (btrfs_check_sticky(dir, victim->d_inode)||
		IS_APPEND(victim->d_inode)||
	    IS_IMMUTABLE(victim->d_inode) || IS_SWAPFILE(victim->d_inode))
		return -EPERM;
	if (isdir) {
		if (!S_ISDIR(victim->d_inode->i_mode))
			return -ENOTDIR;
		if (IS_ROOT(victim))
			return -EBUSY;
	} else if (S_ISDIR(victim->d_inode->i_mode))
		return -EISDIR;
	if (IS_DEADDIR(dir))
		return -ENOENT;
	if (victim->d_flags & DCACHE_NFSFS_RENAMED)
		return -EBUSY;
	return 0;
}

/* copy of may_create in fs/namei.c() */
static inline int btrfs_may_create(struct inode *dir, struct dentry *child)
{
	if (child->d_inode)
		return -EEXIST;
	if (IS_DEADDIR(dir))
		return -ENOENT;
	return inode_permission(dir, MAY_WRITE | MAY_EXEC);
}

/*
 * Create a new subvolume below @parent.  This is largely modeled after
 * sys_mkdirat and vfs_mkdir, but we only do a single component lookup
 * inside this filesystem so it's quite a bit simpler.
 */
static noinline int btrfs_mksubvol(struct path *parent,
				   char *name, int namelen,
				   struct btrfs_root *snap_src,
				   u64 *async_transid, bool readonly)
{
	struct inode *dir  = parent->dentry->d_inode;
	struct dentry *dentry;
	int error;

	mutex_lock_nested(&dir->i_mutex, I_MUTEX_PARENT);

	dentry = lookup_one_len(name, parent->dentry, namelen);
	error = PTR_ERR(dentry);
	if (IS_ERR(dentry))
		goto out_unlock;

	error = -EEXIST;
	if (dentry->d_inode)
		goto out_dput;

	error = mnt_want_write(parent->mnt);
	if (error)
		goto out_dput;

	error = btrfs_may_create(dir, dentry);
	if (error)
		goto out_drop_write;

	down_read(&BTRFS_I(dir)->root->fs_info->subvol_sem);

	if (btrfs_root_refs(&BTRFS_I(dir)->root->root_item) == 0)
		goto out_up_read;

	if (snap_src) {
		error = create_snapshot(snap_src, dentry,
					name, namelen, async_transid, readonly);
	} else {
		error = create_subvol(BTRFS_I(dir)->root, dentry,
				      name, namelen, async_transid);
	}
	if (!error)
		fsnotify_mkdir(dir, dentry);
out_up_read:
	up_read(&BTRFS_I(dir)->root->fs_info->subvol_sem);
out_drop_write:
	mnt_drop_write(parent->mnt);
out_dput:
	dput(dentry);
out_unlock:
	mutex_unlock(&dir->i_mutex);
	return error;
}

/*
 * When we're defragging a range, we don't want to kick it off again
 * if it is really just waiting for delalloc to send it down.
 * If we find a nice big extent or delalloc range for the bytes in the
 * file you want to defrag, we return 0 to let you know to skip this
 * part of the file
 */
static int check_defrag_in_cache(struct inode *inode, u64 offset, int thresh)
{
	struct extent_io_tree *io_tree = &BTRFS_I(inode)->io_tree;
	struct extent_map *em = NULL;
	struct extent_map_tree *em_tree = &BTRFS_I(inode)->extent_tree;
	u64 end;

	read_lock(&em_tree->lock);
	em = lookup_extent_mapping(em_tree, offset, PAGE_CACHE_SIZE);
	read_unlock(&em_tree->lock);

	if (em) {
		end = extent_map_end(em);
		free_extent_map(em);
		if (end - offset > thresh)
			return 0;
	}
	/* if we already have a nice delalloc here, just stop */
	thresh /= 2;
	end = count_range_bits(io_tree, &offset, offset + thresh,
			       thresh, EXTENT_DELALLOC, 1);
	if (end >= thresh)
		return 0;
	return 1;
}

/*
 * helper function to walk through a file and find extents
 * newer than a specific transid, and smaller than thresh.
 *
 * This is used by the defragging code to find new and small
 * extents
 */
static int find_new_extents(struct btrfs_root *root,
			    struct inode *inode, u64 newer_than,
			    u64 *off, int thresh)
{
	struct btrfs_path *path;
	struct btrfs_key min_key;
	struct btrfs_key max_key;
	struct extent_buffer *leaf;
	struct btrfs_file_extent_item *extent;
	int type;
	int ret;
	u64 ino = btrfs_ino(inode);

	path = btrfs_alloc_path();
	if (!path)
		return -ENOMEM;

	min_key.objectid = ino;
	min_key.type = BTRFS_EXTENT_DATA_KEY;
	min_key.offset = *off;

	max_key.objectid = ino;
	max_key.type = (u8)-1;
	max_key.offset = (u64)-1;

	path->keep_locks = 1;

	while(1) {
		ret = btrfs_search_forward(root, &min_key, &max_key,
					   path, 0, newer_than);
		if (ret != 0)
			goto none;
		if (min_key.objectid != ino)
			goto none;
		if (min_key.type != BTRFS_EXTENT_DATA_KEY)
			goto none;

		leaf = path->nodes[0];
		extent = btrfs_item_ptr(leaf, path->slots[0],
					struct btrfs_file_extent_item);

		type = btrfs_file_extent_type(leaf, extent);
		if (type == BTRFS_FILE_EXTENT_REG &&
		    btrfs_file_extent_num_bytes(leaf, extent) < thresh &&
		    check_defrag_in_cache(inode, min_key.offset, thresh)) {
			*off = min_key.offset;
			btrfs_free_path(path);
			return 0;
		}

		if (min_key.offset == (u64)-1)
			goto none;

		min_key.offset++;
		btrfs_release_path(path);
	}
none:
	btrfs_free_path(path);
	return -ENOENT;
}

/*
 * Validaty check of prev em and next em:
 * 1) no prev/next em
 * 2) prev/next em is an hole/inline extent
 */
static int check_adjacent_extents(struct inode *inode, struct extent_map *em)
{
	struct extent_map_tree *em_tree = &BTRFS_I(inode)->extent_tree;
	struct extent_map *prev = NULL, *next = NULL;
	int ret = 0;

	read_lock(&em_tree->lock);
	prev = lookup_extent_mapping(em_tree, em->start - 1, (u64)-1);
	next = lookup_extent_mapping(em_tree, em->start + em->len, (u64)-1);
	read_unlock(&em_tree->lock);

	if ((!prev || prev->block_start >= EXTENT_MAP_LAST_BYTE) &&
	    (!next || next->block_start >= EXTENT_MAP_LAST_BYTE))
		ret = 1;
	free_extent_map(prev);
	free_extent_map(next);

	return ret;
}

static int should_defrag_range(struct inode *inode, u64 start, u64 len,
			       int thresh, u64 *last_len, u64 *skip,
			       u64 *defrag_end)
{
	struct extent_io_tree *io_tree = &BTRFS_I(inode)->io_tree;
	struct extent_map *em = NULL;
	struct extent_map_tree *em_tree = &BTRFS_I(inode)->extent_tree;
	int ret = 1;

	/*
	 * make sure that once we start defragging an extent, we keep on
	 * defragging it
	 */
	if (start < *defrag_end)
		return 1;

	*skip = 0;

	/*
	 * hopefully we have this extent in the tree already, try without
	 * the full extent lock
	 */
	read_lock(&em_tree->lock);
	em = lookup_extent_mapping(em_tree, start, len);
	read_unlock(&em_tree->lock);

	if (!em) {
		/* get the big lock and read metadata off disk */
		lock_extent(io_tree, start, start + len - 1);
		em = btrfs_get_extent(inode, NULL, 0, start, len, 0);
		unlock_extent(io_tree, start, start + len - 1);

		if (IS_ERR(em))
			return 0;
	}

	/* this will cover holes, and inline extents */
	if (em->block_start >= EXTENT_MAP_LAST_BYTE) {
		ret = 0;
		goto out;
	}

	/* If we have nothing to merge with us, just skip. */
	if (check_adjacent_extents(inode, em)) {
		ret = 0;
		goto out;
	}

	/*
	 * we hit a real extent, if it is big don't bother defragging it again
	 */
	if ((*last_len == 0 || *last_len >= thresh) && em->len >= thresh)
		ret = 0;

out:
	/*
	 * last_len ends up being a counter of how many bytes we've defragged.
	 * every time we choose not to defrag an extent, we reset *last_len
	 * so that the next tiny extent will force a defrag.
	 *
	 * The end result of this is that tiny extents before a single big
	 * extent will force at least part of that big extent to be defragged.
	 */
	if (ret) {
		*defrag_end = extent_map_end(em);
	} else {
		*last_len = 0;
		*skip = extent_map_end(em);
		*defrag_end = 0;
	}

	free_extent_map(em);
	return ret;
}

/*
 * it doesn't do much good to defrag one or two pages
 * at a time.  This pulls in a nice chunk of pages
 * to COW and defrag.
 *
 * It also makes sure the delalloc code has enough
 * dirty data to avoid making new small extents as part
 * of the defrag
 *
 * It's a good idea to start RA on this range
 * before calling this.
 */
static int cluster_pages_for_defrag(struct inode *inode,
				    struct page **pages,
				    unsigned long start_index,
				    int num_pages)
{
	unsigned long file_end;
	u64 isize = i_size_read(inode);
	u64 page_start;
	u64 page_end;
	u64 page_cnt;
	int ret;
	int i;
	int i_done;
	struct btrfs_ordered_extent *ordered;
	struct extent_state *cached_state = NULL;
	struct extent_io_tree *tree;
	gfp_t mask = btrfs_alloc_write_mask(inode->i_mapping);

	file_end = (isize - 1) >> PAGE_CACHE_SHIFT;
	if (!isize || start_index > file_end)
		return 0;

	page_cnt = min_t(u64, (u64)num_pages, (u64)file_end - start_index + 1);

	ret = btrfs_delalloc_reserve_space(inode,
					   page_cnt << PAGE_CACHE_SHIFT);
	if (ret)
		return ret;
	i_done = 0;
	tree = &BTRFS_I(inode)->io_tree;

	/* step one, lock all the pages */
	for (i = 0; i < page_cnt; i++) {
		struct page *page;
again:
		page = find_or_create_page(inode->i_mapping,
					   start_index + i, mask);
		if (!page)
			break;

		page_start = page_offset(page);
		page_end = page_start + PAGE_CACHE_SIZE - 1;
		while (1) {
<<<<<<< HEAD
			lock_extent(tree, page_start, page_end, GFP_NOFS);
			ordered = btrfs_lookup_ordered_extent(inode,
							      page_start);
			unlock_extent(tree, page_start, page_end, GFP_NOFS);
=======
			lock_extent(tree, page_start, page_end);
			ordered = btrfs_lookup_ordered_extent(inode,
							      page_start);
			unlock_extent(tree, page_start, page_end);
>>>>>>> e9676695
			if (!ordered)
				break;

			unlock_page(page);
			btrfs_start_ordered_extent(inode, ordered, 1);
			btrfs_put_ordered_extent(ordered);
			lock_page(page);
<<<<<<< HEAD
=======
			/*
			 * we unlocked the page above, so we need check if
			 * it was released or not.
			 */
			if (page->mapping != inode->i_mapping) {
				unlock_page(page);
				page_cache_release(page);
				goto again;
			}
>>>>>>> e9676695
		}

		if (!PageUptodate(page)) {
			btrfs_readpage(NULL, page);
			lock_page(page);
			if (!PageUptodate(page)) {
				unlock_page(page);
				page_cache_release(page);
				ret = -EIO;
				break;
			}
		}

<<<<<<< HEAD
		isize = i_size_read(inode);
		file_end = (isize - 1) >> PAGE_CACHE_SHIFT;
		if (!isize || page->index > file_end) {
			/* whoops, we blew past eof, skip this page */
=======
		if (page->mapping != inode->i_mapping) {
>>>>>>> e9676695
			unlock_page(page);
			page_cache_release(page);
			goto again;
		}

<<<<<<< HEAD
		if (page->mapping != inode->i_mapping) {
			unlock_page(page);
			page_cache_release(page);
			goto again;
		}

=======
>>>>>>> e9676695
		pages[i] = page;
		i_done++;
	}
	if (!i_done || ret)
		goto out;

	if (!(inode->i_sb->s_flags & MS_ACTIVE))
		goto out;

	/*
	 * so now we have a nice long stream of locked
	 * and up to date pages, lets wait on them
	 */
	for (i = 0; i < i_done; i++)
		wait_on_page_writeback(pages[i]);

	page_start = page_offset(pages[0]);
	page_end = page_offset(pages[i_done - 1]) + PAGE_CACHE_SIZE;

	lock_extent_bits(&BTRFS_I(inode)->io_tree,
<<<<<<< HEAD
			 page_start, page_end - 1, 0, &cached_state,
			 GFP_NOFS);
=======
			 page_start, page_end - 1, 0, &cached_state);
>>>>>>> e9676695
	clear_extent_bit(&BTRFS_I(inode)->io_tree, page_start,
			  page_end - 1, EXTENT_DIRTY | EXTENT_DELALLOC |
			  EXTENT_DO_ACCOUNTING, 0, 0, &cached_state,
			  GFP_NOFS);

	if (i_done != page_cnt) {
		spin_lock(&BTRFS_I(inode)->lock);
		BTRFS_I(inode)->outstanding_extents++;
		spin_unlock(&BTRFS_I(inode)->lock);
		btrfs_delalloc_release_space(inode,
				     (page_cnt - i_done) << PAGE_CACHE_SHIFT);
	}


	btrfs_set_extent_delalloc(inode, page_start, page_end - 1,
				  &cached_state);

	unlock_extent_cached(&BTRFS_I(inode)->io_tree,
			     page_start, page_end - 1, &cached_state,
			     GFP_NOFS);

	for (i = 0; i < i_done; i++) {
		clear_page_dirty_for_io(pages[i]);
		ClearPageChecked(pages[i]);
		set_page_extent_mapped(pages[i]);
		set_page_dirty(pages[i]);
		unlock_page(pages[i]);
		page_cache_release(pages[i]);
	}
	return i_done;
out:
	for (i = 0; i < i_done; i++) {
		unlock_page(pages[i]);
		page_cache_release(pages[i]);
	}
	btrfs_delalloc_release_space(inode, page_cnt << PAGE_CACHE_SHIFT);
	return ret;

}

int btrfs_defrag_file(struct inode *inode, struct file *file,
		      struct btrfs_ioctl_defrag_range_args *range,
		      u64 newer_than, unsigned long max_to_defrag)
{
	struct btrfs_root *root = BTRFS_I(inode)->root;
	struct btrfs_super_block *disk_super;
	struct file_ra_state *ra = NULL;
	unsigned long last_index;
	u64 isize = i_size_read(inode);
	u64 features;
	u64 last_len = 0;
	u64 skip = 0;
	u64 defrag_end = 0;
	u64 newer_off = range->start;
	unsigned long i;
	unsigned long ra_index = 0;
	int ret;
	int defrag_count = 0;
	int compress_type = BTRFS_COMPRESS_ZLIB;
	int extent_thresh = range->extent_thresh;
	int max_cluster = (256 * 1024) >> PAGE_CACHE_SHIFT;
	int cluster = max_cluster;
	u64 new_align = ~((u64)128 * 1024 - 1);
	struct page **pages = NULL;

	if (extent_thresh == 0)
		extent_thresh = 256 * 1024;

	if (range->flags & BTRFS_DEFRAG_RANGE_COMPRESS) {
		if (range->compress_type > BTRFS_COMPRESS_TYPES)
			return -EINVAL;
		if (range->compress_type)
			compress_type = range->compress_type;
	}

	if (isize == 0)
		return 0;

	/*
	 * if we were not given a file, allocate a readahead
	 * context
	 */
	if (!file) {
		ra = kzalloc(sizeof(*ra), GFP_NOFS);
		if (!ra)
			return -ENOMEM;
		file_ra_state_init(ra, inode->i_mapping);
	} else {
		ra = &file->f_ra;
	}

	pages = kmalloc(sizeof(struct page *) * max_cluster,
			GFP_NOFS);
	if (!pages) {
		ret = -ENOMEM;
		goto out_ra;
	}

	/* find the last page to defrag */
	if (range->start + range->len > range->start) {
		last_index = min_t(u64, isize - 1,
			 range->start + range->len - 1) >> PAGE_CACHE_SHIFT;
	} else {
		last_index = (isize - 1) >> PAGE_CACHE_SHIFT;
	}

	if (newer_than) {
		ret = find_new_extents(root, inode, newer_than,
				       &newer_off, 64 * 1024);
		if (!ret) {
			range->start = newer_off;
			/*
			 * we always align our defrag to help keep
			 * the extents in the file evenly spaced
			 */
			i = (newer_off & new_align) >> PAGE_CACHE_SHIFT;
		} else
			goto out_ra;
	} else {
		i = range->start >> PAGE_CACHE_SHIFT;
	}
	if (!max_to_defrag)
		max_to_defrag = last_index + 1;

	/*
	 * make writeback starts from i, so the defrag range can be
	 * written sequentially.
	 */
	if (i < inode->i_mapping->writeback_index)
		inode->i_mapping->writeback_index = i;

	while (i <= last_index && defrag_count < max_to_defrag &&
	       (i < (i_size_read(inode) + PAGE_CACHE_SIZE - 1) >>
		PAGE_CACHE_SHIFT)) {
		/*
		 * make sure we stop running if someone unmounts
		 * the FS
		 */
		if (!(inode->i_sb->s_flags & MS_ACTIVE))
			break;

		if (!should_defrag_range(inode, (u64)i << PAGE_CACHE_SHIFT,
					 PAGE_CACHE_SIZE, extent_thresh,
					 &last_len, &skip, &defrag_end)) {
			unsigned long next;
			/*
			 * the should_defrag function tells us how much to skip
			 * bump our counter by the suggested amount
			 */
			next = (skip + PAGE_CACHE_SIZE - 1) >> PAGE_CACHE_SHIFT;
			i = max(i + 1, next);
			continue;
		}

		if (!newer_than) {
			cluster = (PAGE_CACHE_ALIGN(defrag_end) >>
				   PAGE_CACHE_SHIFT) - i;
			cluster = min(cluster, max_cluster);
		} else {
			cluster = max_cluster;
		}

		if (range->flags & BTRFS_DEFRAG_RANGE_COMPRESS)
			BTRFS_I(inode)->force_compress = compress_type;

		if (i + cluster > ra_index) {
			ra_index = max(i, ra_index);
			btrfs_force_ra(inode->i_mapping, ra, file, ra_index,
				       cluster);
			ra_index += max_cluster;
		}

		mutex_lock(&inode->i_mutex);
		ret = cluster_pages_for_defrag(inode, pages, i, cluster);
		if (ret < 0) {
			mutex_unlock(&inode->i_mutex);
			goto out_ra;
		}

		defrag_count += ret;
		balance_dirty_pages_ratelimited_nr(inode->i_mapping, ret);
		mutex_unlock(&inode->i_mutex);

		if (newer_than) {
			if (newer_off == (u64)-1)
				break;

			if (ret > 0)
				i += ret;

			newer_off = max(newer_off + 1,
					(u64)i << PAGE_CACHE_SHIFT);

			ret = find_new_extents(root, inode,
					       newer_than, &newer_off,
					       64 * 1024);
			if (!ret) {
				range->start = newer_off;
				i = (newer_off & new_align) >> PAGE_CACHE_SHIFT;
			} else {
				break;
			}
		} else {
			if (ret > 0) {
				i += ret;
				last_len += ret << PAGE_CACHE_SHIFT;
			} else {
				i++;
				last_len = 0;
			}
		}
	}

	if ((range->flags & BTRFS_DEFRAG_RANGE_START_IO))
		filemap_flush(inode->i_mapping);

	if ((range->flags & BTRFS_DEFRAG_RANGE_COMPRESS)) {
		/* the filemap_flush will queue IO into the worker threads, but
		 * we have to make sure the IO is actually started and that
		 * ordered extents get created before we return
		 */
		atomic_inc(&root->fs_info->async_submit_draining);
		while (atomic_read(&root->fs_info->nr_async_submits) ||
		      atomic_read(&root->fs_info->async_delalloc_pages)) {
			wait_event(root->fs_info->async_submit_wait,
			   (atomic_read(&root->fs_info->nr_async_submits) == 0 &&
			    atomic_read(&root->fs_info->async_delalloc_pages) == 0));
		}
		atomic_dec(&root->fs_info->async_submit_draining);

		mutex_lock(&inode->i_mutex);
		BTRFS_I(inode)->force_compress = BTRFS_COMPRESS_NONE;
		mutex_unlock(&inode->i_mutex);
	}

	disk_super = root->fs_info->super_copy;
	features = btrfs_super_incompat_flags(disk_super);
	if (range->compress_type == BTRFS_COMPRESS_LZO) {
		features |= BTRFS_FEATURE_INCOMPAT_COMPRESS_LZO;
		btrfs_set_super_incompat_flags(disk_super, features);
	}

	ret = defrag_count;

out_ra:
	if (!file)
		kfree(ra);
	kfree(pages);
	return ret;
}

static noinline int btrfs_ioctl_resize(struct btrfs_root *root,
					void __user *arg)
{
	u64 new_size;
	u64 old_size;
	u64 devid = 1;
	struct btrfs_ioctl_vol_args *vol_args;
	struct btrfs_trans_handle *trans;
	struct btrfs_device *device = NULL;
	char *sizestr;
	char *devstr = NULL;
	int ret = 0;
	int mod = 0;

	if (root->fs_info->sb->s_flags & MS_RDONLY)
		return -EROFS;

	if (!capable(CAP_SYS_ADMIN))
		return -EPERM;

	mutex_lock(&root->fs_info->volume_mutex);
	if (root->fs_info->balance_ctl) {
		printk(KERN_INFO "btrfs: balance in progress\n");
		ret = -EINVAL;
		goto out;
	}

	vol_args = memdup_user(arg, sizeof(*vol_args));
	if (IS_ERR(vol_args)) {
		ret = PTR_ERR(vol_args);
		goto out;
	}

	vol_args->name[BTRFS_PATH_NAME_MAX] = '\0';

	sizestr = vol_args->name;
	devstr = strchr(sizestr, ':');
	if (devstr) {
		char *end;
		sizestr = devstr + 1;
		*devstr = '\0';
		devstr = vol_args->name;
		devid = simple_strtoull(devstr, &end, 10);
		printk(KERN_INFO "btrfs: resizing devid %llu\n",
		       (unsigned long long)devid);
	}
	device = btrfs_find_device(root, devid, NULL, NULL);
	if (!device) {
		printk(KERN_INFO "btrfs: resizer unable to find device %llu\n",
		       (unsigned long long)devid);
		ret = -EINVAL;
		goto out_free;
	}
	if (!strcmp(sizestr, "max"))
		new_size = device->bdev->bd_inode->i_size;
	else {
		if (sizestr[0] == '-') {
			mod = -1;
			sizestr++;
		} else if (sizestr[0] == '+') {
			mod = 1;
			sizestr++;
		}
		new_size = memparse(sizestr, NULL);
		if (new_size == 0) {
			ret = -EINVAL;
			goto out_free;
		}
	}

	old_size = device->total_bytes;

	if (mod < 0) {
		if (new_size > old_size) {
			ret = -EINVAL;
			goto out_free;
		}
		new_size = old_size - new_size;
	} else if (mod > 0) {
		new_size = old_size + new_size;
	}

	if (new_size < 256 * 1024 * 1024) {
		ret = -EINVAL;
		goto out_free;
	}
	if (new_size > device->bdev->bd_inode->i_size) {
		ret = -EFBIG;
		goto out_free;
	}

	do_div(new_size, root->sectorsize);
	new_size *= root->sectorsize;

	printk(KERN_INFO "btrfs: new size for %s is %llu\n",
		device->name, (unsigned long long)new_size);

	if (new_size > old_size) {
		trans = btrfs_start_transaction(root, 0);
		if (IS_ERR(trans)) {
			ret = PTR_ERR(trans);
			goto out_free;
		}
		ret = btrfs_grow_device(trans, device, new_size);
		btrfs_commit_transaction(trans, root);
	} else if (new_size < old_size) {
		ret = btrfs_shrink_device(device, new_size);
	}

out_free:
	kfree(vol_args);
out:
	mutex_unlock(&root->fs_info->volume_mutex);
	return ret;
}

static noinline int btrfs_ioctl_snap_create_transid(struct file *file,
						    char *name,
						    unsigned long fd,
						    int subvol,
						    u64 *transid,
						    bool readonly)
{
	struct btrfs_root *root = BTRFS_I(fdentry(file)->d_inode)->root;
	struct file *src_file;
	int namelen;
	int ret = 0;

	if (root->fs_info->sb->s_flags & MS_RDONLY)
		return -EROFS;

	namelen = strlen(name);
	if (strchr(name, '/')) {
		ret = -EINVAL;
		goto out;
	}

	if (name[0] == '.' &&
	   (namelen == 1 || (name[1] == '.' && namelen == 2))) {
		ret = -EEXIST;
		goto out;
	}

	if (subvol) {
		ret = btrfs_mksubvol(&file->f_path, name, namelen,
				     NULL, transid, readonly);
	} else {
		struct inode *src_inode;
		src_file = fget(fd);
		if (!src_file) {
			ret = -EINVAL;
			goto out;
		}

		src_inode = src_file->f_path.dentry->d_inode;
		if (src_inode->i_sb != file->f_path.dentry->d_inode->i_sb) {
			printk(KERN_INFO "btrfs: Snapshot src from "
			       "another FS\n");
			ret = -EINVAL;
			fput(src_file);
			goto out;
		}
		ret = btrfs_mksubvol(&file->f_path, name, namelen,
				     BTRFS_I(src_inode)->root,
				     transid, readonly);
		fput(src_file);
	}
out:
	return ret;
}

static noinline int btrfs_ioctl_snap_create(struct file *file,
					    void __user *arg, int subvol)
{
	struct btrfs_ioctl_vol_args *vol_args;
	int ret;

	vol_args = memdup_user(arg, sizeof(*vol_args));
	if (IS_ERR(vol_args))
		return PTR_ERR(vol_args);
	vol_args->name[BTRFS_PATH_NAME_MAX] = '\0';

	ret = btrfs_ioctl_snap_create_transid(file, vol_args->name,
					      vol_args->fd, subvol,
					      NULL, false);

	kfree(vol_args);
	return ret;
}

static noinline int btrfs_ioctl_snap_create_v2(struct file *file,
					       void __user *arg, int subvol)
{
	struct btrfs_ioctl_vol_args_v2 *vol_args;
	int ret;
	u64 transid = 0;
	u64 *ptr = NULL;
	bool readonly = false;

	vol_args = memdup_user(arg, sizeof(*vol_args));
	if (IS_ERR(vol_args))
		return PTR_ERR(vol_args);
	vol_args->name[BTRFS_SUBVOL_NAME_MAX] = '\0';

	if (vol_args->flags &
	    ~(BTRFS_SUBVOL_CREATE_ASYNC | BTRFS_SUBVOL_RDONLY)) {
		ret = -EOPNOTSUPP;
		goto out;
	}

	if (vol_args->flags & BTRFS_SUBVOL_CREATE_ASYNC)
		ptr = &transid;
	if (vol_args->flags & BTRFS_SUBVOL_RDONLY)
		readonly = true;

	ret = btrfs_ioctl_snap_create_transid(file, vol_args->name,
					      vol_args->fd, subvol,
					      ptr, readonly);

	if (ret == 0 && ptr &&
	    copy_to_user(arg +
			 offsetof(struct btrfs_ioctl_vol_args_v2,
				  transid), ptr, sizeof(*ptr)))
		ret = -EFAULT;
out:
	kfree(vol_args);
	return ret;
}

static noinline int btrfs_ioctl_subvol_getflags(struct file *file,
						void __user *arg)
{
	struct inode *inode = fdentry(file)->d_inode;
	struct btrfs_root *root = BTRFS_I(inode)->root;
	int ret = 0;
	u64 flags = 0;

	if (btrfs_ino(inode) != BTRFS_FIRST_FREE_OBJECTID)
		return -EINVAL;

	down_read(&root->fs_info->subvol_sem);
	if (btrfs_root_readonly(root))
		flags |= BTRFS_SUBVOL_RDONLY;
	up_read(&root->fs_info->subvol_sem);

	if (copy_to_user(arg, &flags, sizeof(flags)))
		ret = -EFAULT;

	return ret;
}

static noinline int btrfs_ioctl_subvol_setflags(struct file *file,
					      void __user *arg)
{
	struct inode *inode = fdentry(file)->d_inode;
	struct btrfs_root *root = BTRFS_I(inode)->root;
	struct btrfs_trans_handle *trans;
	u64 root_flags;
	u64 flags;
	int ret = 0;

	if (root->fs_info->sb->s_flags & MS_RDONLY)
		return -EROFS;

	if (btrfs_ino(inode) != BTRFS_FIRST_FREE_OBJECTID)
		return -EINVAL;

	if (copy_from_user(&flags, arg, sizeof(flags)))
		return -EFAULT;

	if (flags & BTRFS_SUBVOL_CREATE_ASYNC)
		return -EINVAL;

	if (flags & ~BTRFS_SUBVOL_RDONLY)
		return -EOPNOTSUPP;

	if (!inode_owner_or_capable(inode))
		return -EACCES;

	down_write(&root->fs_info->subvol_sem);

	/* nothing to do */
	if (!!(flags & BTRFS_SUBVOL_RDONLY) == btrfs_root_readonly(root))
		goto out;

	root_flags = btrfs_root_flags(&root->root_item);
	if (flags & BTRFS_SUBVOL_RDONLY)
		btrfs_set_root_flags(&root->root_item,
				     root_flags | BTRFS_ROOT_SUBVOL_RDONLY);
	else
		btrfs_set_root_flags(&root->root_item,
				     root_flags & ~BTRFS_ROOT_SUBVOL_RDONLY);

	trans = btrfs_start_transaction(root, 1);
	if (IS_ERR(trans)) {
		ret = PTR_ERR(trans);
		goto out_reset;
	}

	ret = btrfs_update_root(trans, root->fs_info->tree_root,
				&root->root_key, &root->root_item);

	btrfs_commit_transaction(trans, root);
out_reset:
	if (ret)
		btrfs_set_root_flags(&root->root_item, root_flags);
out:
	up_write(&root->fs_info->subvol_sem);
	return ret;
}

/*
 * helper to check if the subvolume references other subvolumes
 */
static noinline int may_destroy_subvol(struct btrfs_root *root)
{
	struct btrfs_path *path;
	struct btrfs_key key;
	int ret;

	path = btrfs_alloc_path();
	if (!path)
		return -ENOMEM;

	key.objectid = root->root_key.objectid;
	key.type = BTRFS_ROOT_REF_KEY;
	key.offset = (u64)-1;

	ret = btrfs_search_slot(NULL, root->fs_info->tree_root,
				&key, path, 0, 0);
	if (ret < 0)
		goto out;
	BUG_ON(ret == 0);

	ret = 0;
	if (path->slots[0] > 0) {
		path->slots[0]--;
		btrfs_item_key_to_cpu(path->nodes[0], &key, path->slots[0]);
		if (key.objectid == root->root_key.objectid &&
		    key.type == BTRFS_ROOT_REF_KEY)
			ret = -ENOTEMPTY;
	}
out:
	btrfs_free_path(path);
	return ret;
}

static noinline int key_in_sk(struct btrfs_key *key,
			      struct btrfs_ioctl_search_key *sk)
{
	struct btrfs_key test;
	int ret;

	test.objectid = sk->min_objectid;
	test.type = sk->min_type;
	test.offset = sk->min_offset;

	ret = btrfs_comp_cpu_keys(key, &test);
	if (ret < 0)
		return 0;

	test.objectid = sk->max_objectid;
	test.type = sk->max_type;
	test.offset = sk->max_offset;

	ret = btrfs_comp_cpu_keys(key, &test);
	if (ret > 0)
		return 0;
	return 1;
}

static noinline int copy_to_sk(struct btrfs_root *root,
			       struct btrfs_path *path,
			       struct btrfs_key *key,
			       struct btrfs_ioctl_search_key *sk,
			       char *buf,
			       unsigned long *sk_offset,
			       int *num_found)
{
	u64 found_transid;
	struct extent_buffer *leaf;
	struct btrfs_ioctl_search_header sh;
	unsigned long item_off;
	unsigned long item_len;
	int nritems;
	int i;
	int slot;
	int ret = 0;

	leaf = path->nodes[0];
	slot = path->slots[0];
	nritems = btrfs_header_nritems(leaf);

	if (btrfs_header_generation(leaf) > sk->max_transid) {
		i = nritems;
		goto advance_key;
	}
	found_transid = btrfs_header_generation(leaf);

	for (i = slot; i < nritems; i++) {
		item_off = btrfs_item_ptr_offset(leaf, i);
		item_len = btrfs_item_size_nr(leaf, i);

		if (item_len > BTRFS_SEARCH_ARGS_BUFSIZE)
			item_len = 0;

		if (sizeof(sh) + item_len + *sk_offset >
		    BTRFS_SEARCH_ARGS_BUFSIZE) {
			ret = 1;
			goto overflow;
		}

		btrfs_item_key_to_cpu(leaf, key, i);
		if (!key_in_sk(key, sk))
			continue;

		sh.objectid = key->objectid;
		sh.offset = key->offset;
		sh.type = key->type;
		sh.len = item_len;
		sh.transid = found_transid;

		/* copy search result header */
		memcpy(buf + *sk_offset, &sh, sizeof(sh));
		*sk_offset += sizeof(sh);

		if (item_len) {
			char *p = buf + *sk_offset;
			/* copy the item */
			read_extent_buffer(leaf, p,
					   item_off, item_len);
			*sk_offset += item_len;
		}
		(*num_found)++;

		if (*num_found >= sk->nr_items)
			break;
	}
advance_key:
	ret = 0;
	if (key->offset < (u64)-1 && key->offset < sk->max_offset)
		key->offset++;
	else if (key->type < (u8)-1 && key->type < sk->max_type) {
		key->offset = 0;
		key->type++;
	} else if (key->objectid < (u64)-1 && key->objectid < sk->max_objectid) {
		key->offset = 0;
		key->type = 0;
		key->objectid++;
	} else
		ret = 1;
overflow:
	return ret;
}

static noinline int search_ioctl(struct inode *inode,
				 struct btrfs_ioctl_search_args *args)
{
	struct btrfs_root *root;
	struct btrfs_key key;
	struct btrfs_key max_key;
	struct btrfs_path *path;
	struct btrfs_ioctl_search_key *sk = &args->key;
	struct btrfs_fs_info *info = BTRFS_I(inode)->root->fs_info;
	int ret;
	int num_found = 0;
	unsigned long sk_offset = 0;

	path = btrfs_alloc_path();
	if (!path)
		return -ENOMEM;

	if (sk->tree_id == 0) {
		/* search the root of the inode that was passed */
		root = BTRFS_I(inode)->root;
	} else {
		key.objectid = sk->tree_id;
		key.type = BTRFS_ROOT_ITEM_KEY;
		key.offset = (u64)-1;
		root = btrfs_read_fs_root_no_name(info, &key);
		if (IS_ERR(root)) {
			printk(KERN_ERR "could not find root %llu\n",
			       sk->tree_id);
			btrfs_free_path(path);
			return -ENOENT;
		}
	}

	key.objectid = sk->min_objectid;
	key.type = sk->min_type;
	key.offset = sk->min_offset;

	max_key.objectid = sk->max_objectid;
	max_key.type = sk->max_type;
	max_key.offset = sk->max_offset;

	path->keep_locks = 1;

	while(1) {
		ret = btrfs_search_forward(root, &key, &max_key, path, 0,
					   sk->min_transid);
		if (ret != 0) {
			if (ret > 0)
				ret = 0;
			goto err;
		}
		ret = copy_to_sk(root, path, &key, sk, args->buf,
				 &sk_offset, &num_found);
		btrfs_release_path(path);
		if (ret || num_found >= sk->nr_items)
			break;

	}
	ret = 0;
err:
	sk->nr_items = num_found;
	btrfs_free_path(path);
	return ret;
}

static noinline int btrfs_ioctl_tree_search(struct file *file,
					   void __user *argp)
{
	 struct btrfs_ioctl_search_args *args;
	 struct inode *inode;
	 int ret;

	if (!capable(CAP_SYS_ADMIN))
		return -EPERM;

	args = memdup_user(argp, sizeof(*args));
	if (IS_ERR(args))
		return PTR_ERR(args);

	inode = fdentry(file)->d_inode;
	ret = search_ioctl(inode, args);
	if (ret == 0 && copy_to_user(argp, args, sizeof(*args)))
		ret = -EFAULT;
	kfree(args);
	return ret;
}

/*
 * Search INODE_REFs to identify path name of 'dirid' directory
 * in a 'tree_id' tree. and sets path name to 'name'.
 */
static noinline int btrfs_search_path_in_tree(struct btrfs_fs_info *info,
				u64 tree_id, u64 dirid, char *name)
{
	struct btrfs_root *root;
	struct btrfs_key key;
	char *ptr;
	int ret = -1;
	int slot;
	int len;
	int total_len = 0;
	struct btrfs_inode_ref *iref;
	struct extent_buffer *l;
	struct btrfs_path *path;

	if (dirid == BTRFS_FIRST_FREE_OBJECTID) {
		name[0]='\0';
		return 0;
	}

	path = btrfs_alloc_path();
	if (!path)
		return -ENOMEM;

	ptr = &name[BTRFS_INO_LOOKUP_PATH_MAX];

	key.objectid = tree_id;
	key.type = BTRFS_ROOT_ITEM_KEY;
	key.offset = (u64)-1;
	root = btrfs_read_fs_root_no_name(info, &key);
	if (IS_ERR(root)) {
		printk(KERN_ERR "could not find root %llu\n", tree_id);
		ret = -ENOENT;
		goto out;
	}

	key.objectid = dirid;
	key.type = BTRFS_INODE_REF_KEY;
	key.offset = (u64)-1;

	while(1) {
		ret = btrfs_search_slot(NULL, root, &key, path, 0, 0);
		if (ret < 0)
			goto out;

		l = path->nodes[0];
		slot = path->slots[0];
		if (ret > 0 && slot > 0)
			slot--;
		btrfs_item_key_to_cpu(l, &key, slot);

		if (ret > 0 && (key.objectid != dirid ||
				key.type != BTRFS_INODE_REF_KEY)) {
			ret = -ENOENT;
			goto out;
		}

		iref = btrfs_item_ptr(l, slot, struct btrfs_inode_ref);
		len = btrfs_inode_ref_name_len(l, iref);
		ptr -= len + 1;
		total_len += len + 1;
		if (ptr < name)
			goto out;

		*(ptr + len) = '/';
		read_extent_buffer(l, ptr,(unsigned long)(iref + 1), len);

		if (key.offset == BTRFS_FIRST_FREE_OBJECTID)
			break;

		btrfs_release_path(path);
		key.objectid = key.offset;
		key.offset = (u64)-1;
		dirid = key.objectid;
	}
	if (ptr < name)
		goto out;
	memmove(name, ptr, total_len);
	name[total_len]='\0';
	ret = 0;
out:
	btrfs_free_path(path);
	return ret;
}

static noinline int btrfs_ioctl_ino_lookup(struct file *file,
					   void __user *argp)
{
	 struct btrfs_ioctl_ino_lookup_args *args;
	 struct inode *inode;
	 int ret;

	if (!capable(CAP_SYS_ADMIN))
		return -EPERM;

	args = memdup_user(argp, sizeof(*args));
	if (IS_ERR(args))
		return PTR_ERR(args);

	inode = fdentry(file)->d_inode;

	if (args->treeid == 0)
		args->treeid = BTRFS_I(inode)->root->root_key.objectid;

	ret = btrfs_search_path_in_tree(BTRFS_I(inode)->root->fs_info,
					args->treeid, args->objectid,
					args->name);

	if (ret == 0 && copy_to_user(argp, args, sizeof(*args)))
		ret = -EFAULT;

	kfree(args);
	return ret;
}

static noinline int btrfs_ioctl_snap_destroy(struct file *file,
					     void __user *arg)
{
	struct dentry *parent = fdentry(file);
	struct dentry *dentry;
	struct inode *dir = parent->d_inode;
	struct inode *inode;
	struct btrfs_root *root = BTRFS_I(dir)->root;
	struct btrfs_root *dest = NULL;
	struct btrfs_ioctl_vol_args *vol_args;
	struct btrfs_trans_handle *trans;
	int namelen;
	int ret;
	int err = 0;

	vol_args = memdup_user(arg, sizeof(*vol_args));
	if (IS_ERR(vol_args))
		return PTR_ERR(vol_args);

	vol_args->name[BTRFS_PATH_NAME_MAX] = '\0';
	namelen = strlen(vol_args->name);
	if (strchr(vol_args->name, '/') ||
	    strncmp(vol_args->name, "..", namelen) == 0) {
		err = -EINVAL;
		goto out;
	}

	err = mnt_want_write_file(file);
	if (err)
		goto out;

	mutex_lock_nested(&dir->i_mutex, I_MUTEX_PARENT);
	dentry = lookup_one_len(vol_args->name, parent, namelen);
	if (IS_ERR(dentry)) {
		err = PTR_ERR(dentry);
		goto out_unlock_dir;
	}

	if (!dentry->d_inode) {
		err = -ENOENT;
		goto out_dput;
	}

	inode = dentry->d_inode;
	dest = BTRFS_I(inode)->root;
	if (!capable(CAP_SYS_ADMIN)){
		/*
		 * Regular user.  Only allow this with a special mount
		 * option, when the user has write+exec access to the
		 * subvol root, and when rmdir(2) would have been
		 * allowed.
		 *
		 * Note that this is _not_ check that the subvol is
		 * empty or doesn't contain data that we wouldn't
		 * otherwise be able to delete.
		 *
		 * Users who want to delete empty subvols should try
		 * rmdir(2).
		 */
		err = -EPERM;
		if (!btrfs_test_opt(root, USER_SUBVOL_RM_ALLOWED))
			goto out_dput;

		/*
		 * Do not allow deletion if the parent dir is the same
		 * as the dir to be deleted.  That means the ioctl
		 * must be called on the dentry referencing the root
		 * of the subvol, not a random directory contained
		 * within it.
		 */
		err = -EINVAL;
		if (root == dest)
			goto out_dput;

		err = inode_permission(inode, MAY_WRITE | MAY_EXEC);
		if (err)
			goto out_dput;

		/* check if subvolume may be deleted by a non-root user */
		err = btrfs_may_delete(dir, dentry, 1);
		if (err)
			goto out_dput;
	}

	if (btrfs_ino(inode) != BTRFS_FIRST_FREE_OBJECTID) {
		err = -EINVAL;
		goto out_dput;
	}

	mutex_lock(&inode->i_mutex);
	err = d_invalidate(dentry);
	if (err)
		goto out_unlock;

	down_write(&root->fs_info->subvol_sem);

	err = may_destroy_subvol(dest);
	if (err)
		goto out_up_write;

	trans = btrfs_start_transaction(root, 0);
	if (IS_ERR(trans)) {
		err = PTR_ERR(trans);
		goto out_up_write;
	}
	trans->block_rsv = &root->fs_info->global_block_rsv;

	ret = btrfs_unlink_subvol(trans, root, dir,
				dest->root_key.objectid,
				dentry->d_name.name,
				dentry->d_name.len);
	if (ret) {
		err = ret;
		btrfs_abort_transaction(trans, root, ret);
		goto out_end_trans;
	}

	btrfs_record_root_in_trans(trans, dest);

	memset(&dest->root_item.drop_progress, 0,
		sizeof(dest->root_item.drop_progress));
	dest->root_item.drop_level = 0;
	btrfs_set_root_refs(&dest->root_item, 0);

	if (!xchg(&dest->orphan_item_inserted, 1)) {
		ret = btrfs_insert_orphan_item(trans,
					root->fs_info->tree_root,
					dest->root_key.objectid);
		if (ret) {
			btrfs_abort_transaction(trans, root, ret);
			err = ret;
			goto out_end_trans;
		}
	}
out_end_trans:
	ret = btrfs_end_transaction(trans, root);
	if (ret && !err)
		err = ret;
	inode->i_flags |= S_DEAD;
out_up_write:
	up_write(&root->fs_info->subvol_sem);
out_unlock:
	mutex_unlock(&inode->i_mutex);
	if (!err) {
		shrink_dcache_sb(root->fs_info->sb);
		btrfs_invalidate_inodes(dest);
		d_delete(dentry);
	}
out_dput:
	dput(dentry);
out_unlock_dir:
	mutex_unlock(&dir->i_mutex);
	mnt_drop_write_file(file);
out:
	kfree(vol_args);
	return err;
}

static int btrfs_ioctl_defrag(struct file *file, void __user *argp)
{
	struct inode *inode = fdentry(file)->d_inode;
	struct btrfs_root *root = BTRFS_I(inode)->root;
	struct btrfs_ioctl_defrag_range_args *range;
	int ret;

	if (btrfs_root_readonly(root))
		return -EROFS;

	ret = mnt_want_write_file(file);
	if (ret)
		return ret;

	switch (inode->i_mode & S_IFMT) {
	case S_IFDIR:
		if (!capable(CAP_SYS_ADMIN)) {
			ret = -EPERM;
			goto out;
		}
		ret = btrfs_defrag_root(root, 0);
		if (ret)
			goto out;
		ret = btrfs_defrag_root(root->fs_info->extent_root, 0);
		break;
	case S_IFREG:
		if (!(file->f_mode & FMODE_WRITE)) {
			ret = -EINVAL;
			goto out;
		}

		range = kzalloc(sizeof(*range), GFP_KERNEL);
		if (!range) {
			ret = -ENOMEM;
			goto out;
		}

		if (argp) {
			if (copy_from_user(range, argp,
					   sizeof(*range))) {
				ret = -EFAULT;
				kfree(range);
				goto out;
			}
			/* compression requires us to start the IO */
			if ((range->flags & BTRFS_DEFRAG_RANGE_COMPRESS)) {
				range->flags |= BTRFS_DEFRAG_RANGE_START_IO;
				range->extent_thresh = (u32)-1;
			}
		} else {
			/* the rest are all set to zero by kzalloc */
			range->len = (u64)-1;
		}
		ret = btrfs_defrag_file(fdentry(file)->d_inode, file,
					range, 0, 0);
		if (ret > 0)
			ret = 0;
		kfree(range);
		break;
	default:
		ret = -EINVAL;
	}
out:
	mnt_drop_write_file(file);
	return ret;
}

static long btrfs_ioctl_add_dev(struct btrfs_root *root, void __user *arg)
{
	struct btrfs_ioctl_vol_args *vol_args;
	int ret;

	if (!capable(CAP_SYS_ADMIN))
		return -EPERM;

	mutex_lock(&root->fs_info->volume_mutex);
	if (root->fs_info->balance_ctl) {
		printk(KERN_INFO "btrfs: balance in progress\n");
		ret = -EINVAL;
		goto out;
	}

	vol_args = memdup_user(arg, sizeof(*vol_args));
	if (IS_ERR(vol_args)) {
		ret = PTR_ERR(vol_args);
		goto out;
	}

	vol_args->name[BTRFS_PATH_NAME_MAX] = '\0';
	ret = btrfs_init_new_device(root, vol_args->name);

	kfree(vol_args);
out:
	mutex_unlock(&root->fs_info->volume_mutex);
	return ret;
}

static long btrfs_ioctl_rm_dev(struct btrfs_root *root, void __user *arg)
{
	struct btrfs_ioctl_vol_args *vol_args;
	int ret;

	if (!capable(CAP_SYS_ADMIN))
		return -EPERM;

	if (root->fs_info->sb->s_flags & MS_RDONLY)
		return -EROFS;

	mutex_lock(&root->fs_info->volume_mutex);
	if (root->fs_info->balance_ctl) {
		printk(KERN_INFO "btrfs: balance in progress\n");
		ret = -EINVAL;
		goto out;
	}

	vol_args = memdup_user(arg, sizeof(*vol_args));
	if (IS_ERR(vol_args)) {
		ret = PTR_ERR(vol_args);
		goto out;
	}

	vol_args->name[BTRFS_PATH_NAME_MAX] = '\0';
	ret = btrfs_rm_device(root, vol_args->name);

	kfree(vol_args);
out:
	mutex_unlock(&root->fs_info->volume_mutex);
	return ret;
}

static long btrfs_ioctl_fs_info(struct btrfs_root *root, void __user *arg)
{
	struct btrfs_ioctl_fs_info_args *fi_args;
	struct btrfs_device *device;
	struct btrfs_device *next;
	struct btrfs_fs_devices *fs_devices = root->fs_info->fs_devices;
	int ret = 0;

	if (!capable(CAP_SYS_ADMIN))
		return -EPERM;

	fi_args = kzalloc(sizeof(*fi_args), GFP_KERNEL);
	if (!fi_args)
		return -ENOMEM;

	fi_args->num_devices = fs_devices->num_devices;
	memcpy(&fi_args->fsid, root->fs_info->fsid, sizeof(fi_args->fsid));

	mutex_lock(&fs_devices->device_list_mutex);
	list_for_each_entry_safe(device, next, &fs_devices->devices, dev_list) {
		if (device->devid > fi_args->max_id)
			fi_args->max_id = device->devid;
	}
	mutex_unlock(&fs_devices->device_list_mutex);

	if (copy_to_user(arg, fi_args, sizeof(*fi_args)))
		ret = -EFAULT;

	kfree(fi_args);
	return ret;
}

static long btrfs_ioctl_dev_info(struct btrfs_root *root, void __user *arg)
{
	struct btrfs_ioctl_dev_info_args *di_args;
	struct btrfs_device *dev;
	struct btrfs_fs_devices *fs_devices = root->fs_info->fs_devices;
	int ret = 0;
	char *s_uuid = NULL;
	char empty_uuid[BTRFS_UUID_SIZE] = {0};

	if (!capable(CAP_SYS_ADMIN))
		return -EPERM;

	di_args = memdup_user(arg, sizeof(*di_args));
	if (IS_ERR(di_args))
		return PTR_ERR(di_args);

	if (memcmp(empty_uuid, di_args->uuid, BTRFS_UUID_SIZE) != 0)
		s_uuid = di_args->uuid;

	mutex_lock(&fs_devices->device_list_mutex);
	dev = btrfs_find_device(root, di_args->devid, s_uuid, NULL);
	mutex_unlock(&fs_devices->device_list_mutex);

	if (!dev) {
		ret = -ENODEV;
		goto out;
	}

	di_args->devid = dev->devid;
	di_args->bytes_used = dev->bytes_used;
	di_args->total_bytes = dev->total_bytes;
	memcpy(di_args->uuid, dev->uuid, sizeof(di_args->uuid));
	strncpy(di_args->path, dev->name, sizeof(di_args->path));

out:
	if (ret == 0 && copy_to_user(arg, di_args, sizeof(*di_args)))
		ret = -EFAULT;

	kfree(di_args);
	return ret;
}

static noinline long btrfs_ioctl_clone(struct file *file, unsigned long srcfd,
				       u64 off, u64 olen, u64 destoff)
{
	struct inode *inode = fdentry(file)->d_inode;
	struct btrfs_root *root = BTRFS_I(inode)->root;
	struct file *src_file;
	struct inode *src;
	struct btrfs_trans_handle *trans;
	struct btrfs_path *path;
	struct extent_buffer *leaf;
	char *buf;
	struct btrfs_key key;
	u32 nritems;
	int slot;
	int ret;
	u64 len = olen;
	u64 bs = root->fs_info->sb->s_blocksize;
	u64 hint_byte;

	/*
	 * TODO:
	 * - split compressed inline extents.  annoying: we need to
	 *   decompress into destination's address_space (the file offset
	 *   may change, so source mapping won't do), then recompress (or
	 *   otherwise reinsert) a subrange.
	 * - allow ranges within the same file to be cloned (provided
	 *   they don't overlap)?
	 */

	/* the destination must be opened for writing */
	if (!(file->f_mode & FMODE_WRITE) || (file->f_flags & O_APPEND))
		return -EINVAL;

	if (btrfs_root_readonly(root))
		return -EROFS;

	ret = mnt_want_write_file(file);
	if (ret)
		return ret;

	src_file = fget(srcfd);
	if (!src_file) {
		ret = -EBADF;
		goto out_drop_write;
	}

	src = src_file->f_dentry->d_inode;

	ret = -EINVAL;
	if (src == inode)
		goto out_fput;

	/* the src must be open for reading */
	if (!(src_file->f_mode & FMODE_READ))
		goto out_fput;

	/* don't make the dst file partly checksummed */
	if ((BTRFS_I(src)->flags & BTRFS_INODE_NODATASUM) !=
	    (BTRFS_I(inode)->flags & BTRFS_INODE_NODATASUM))
		goto out_fput;

	ret = -EISDIR;
	if (S_ISDIR(src->i_mode) || S_ISDIR(inode->i_mode))
		goto out_fput;

	ret = -EXDEV;
	if (src->i_sb != inode->i_sb || BTRFS_I(src)->root != root)
		goto out_fput;

	ret = -ENOMEM;
	buf = vmalloc(btrfs_level_size(root, 0));
	if (!buf)
		goto out_fput;

	path = btrfs_alloc_path();
	if (!path) {
		vfree(buf);
		goto out_fput;
	}
	path->reada = 2;

	if (inode < src) {
		mutex_lock_nested(&inode->i_mutex, I_MUTEX_PARENT);
		mutex_lock_nested(&src->i_mutex, I_MUTEX_CHILD);
	} else {
		mutex_lock_nested(&src->i_mutex, I_MUTEX_PARENT);
		mutex_lock_nested(&inode->i_mutex, I_MUTEX_CHILD);
	}

	/* determine range to clone */
	ret = -EINVAL;
	if (off + len > src->i_size || off + len < off)
		goto out_unlock;
	if (len == 0)
		olen = len = src->i_size - off;
	/* if we extend to eof, continue to block boundary */
	if (off + len == src->i_size)
		len = ALIGN(src->i_size, bs) - off;

	/* verify the end result is block aligned */
	if (!IS_ALIGNED(off, bs) || !IS_ALIGNED(off + len, bs) ||
	    !IS_ALIGNED(destoff, bs))
		goto out_unlock;

	if (destoff > inode->i_size) {
		ret = btrfs_cont_expand(inode, inode->i_size, destoff);
		if (ret)
			goto out_unlock;
	}

	/* truncate page cache pages from target inode range */
	truncate_inode_pages_range(&inode->i_data, destoff,
				   PAGE_CACHE_ALIGN(destoff + len) - 1);

	/* do any pending delalloc/csum calc on src, one way or
	   another, and lock file content */
	while (1) {
		struct btrfs_ordered_extent *ordered;
		lock_extent(&BTRFS_I(src)->io_tree, off, off+len);
		ordered = btrfs_lookup_first_ordered_extent(src, off+len);
		if (!ordered &&
		    !test_range_bit(&BTRFS_I(src)->io_tree, off, off+len,
				   EXTENT_DELALLOC, 0, NULL))
			break;
		unlock_extent(&BTRFS_I(src)->io_tree, off, off+len);
		if (ordered)
			btrfs_put_ordered_extent(ordered);
		btrfs_wait_ordered_range(src, off, len);
	}

	/* clone data */
	key.objectid = btrfs_ino(src);
	key.type = BTRFS_EXTENT_DATA_KEY;
	key.offset = 0;

	while (1) {
		/*
		 * note the key will change type as we walk through the
		 * tree.
		 */
		ret = btrfs_search_slot(NULL, root, &key, path, 0, 0);
		if (ret < 0)
			goto out;

		nritems = btrfs_header_nritems(path->nodes[0]);
		if (path->slots[0] >= nritems) {
			ret = btrfs_next_leaf(root, path);
			if (ret < 0)
				goto out;
			if (ret > 0)
				break;
			nritems = btrfs_header_nritems(path->nodes[0]);
		}
		leaf = path->nodes[0];
		slot = path->slots[0];

		btrfs_item_key_to_cpu(leaf, &key, slot);
		if (btrfs_key_type(&key) > BTRFS_EXTENT_DATA_KEY ||
		    key.objectid != btrfs_ino(src))
			break;

		if (btrfs_key_type(&key) == BTRFS_EXTENT_DATA_KEY) {
			struct btrfs_file_extent_item *extent;
			int type;
			u32 size;
			struct btrfs_key new_key;
			u64 disko = 0, diskl = 0;
			u64 datao = 0, datal = 0;
			u8 comp;
			u64 endoff;

			size = btrfs_item_size_nr(leaf, slot);
			read_extent_buffer(leaf, buf,
					   btrfs_item_ptr_offset(leaf, slot),
					   size);

			extent = btrfs_item_ptr(leaf, slot,
						struct btrfs_file_extent_item);
			comp = btrfs_file_extent_compression(leaf, extent);
			type = btrfs_file_extent_type(leaf, extent);
			if (type == BTRFS_FILE_EXTENT_REG ||
			    type == BTRFS_FILE_EXTENT_PREALLOC) {
				disko = btrfs_file_extent_disk_bytenr(leaf,
								      extent);
				diskl = btrfs_file_extent_disk_num_bytes(leaf,
								 extent);
				datao = btrfs_file_extent_offset(leaf, extent);
				datal = btrfs_file_extent_num_bytes(leaf,
								    extent);
			} else if (type == BTRFS_FILE_EXTENT_INLINE) {
				/* take upper bound, may be compressed */
				datal = btrfs_file_extent_ram_bytes(leaf,
								    extent);
			}
			btrfs_release_path(path);

			if (key.offset + datal <= off ||
			    key.offset >= off+len)
				goto next;

			memcpy(&new_key, &key, sizeof(new_key));
			new_key.objectid = btrfs_ino(inode);
			if (off <= key.offset)
				new_key.offset = key.offset + destoff - off;
			else
				new_key.offset = destoff;

			/*
			 * 1 - adjusting old extent (we may have to split it)
			 * 1 - add new extent
			 * 1 - inode update
			 */
			trans = btrfs_start_transaction(root, 3);
			if (IS_ERR(trans)) {
				ret = PTR_ERR(trans);
				goto out;
			}

			if (type == BTRFS_FILE_EXTENT_REG ||
			    type == BTRFS_FILE_EXTENT_PREALLOC) {
				/*
				 *    a  | --- range to clone ---|  b
				 * | ------------- extent ------------- |
				 */

				/* substract range b */
				if (key.offset + datal > off + len)
					datal = off + len - key.offset;

				/* substract range a */
				if (off > key.offset) {
					datao += off - key.offset;
					datal -= off - key.offset;
				}

				ret = btrfs_drop_extents(trans, inode,
							 new_key.offset,
							 new_key.offset + datal,
							 &hint_byte, 1);
				if (ret) {
					btrfs_abort_transaction(trans, root,
								ret);
					btrfs_end_transaction(trans, root);
					goto out;
				}

				ret = btrfs_insert_empty_item(trans, root, path,
							      &new_key, size);
				if (ret) {
					btrfs_abort_transaction(trans, root,
								ret);
					btrfs_end_transaction(trans, root);
					goto out;
				}

				leaf = path->nodes[0];
				slot = path->slots[0];
				write_extent_buffer(leaf, buf,
					    btrfs_item_ptr_offset(leaf, slot),
					    size);

				extent = btrfs_item_ptr(leaf, slot,
						struct btrfs_file_extent_item);

				/* disko == 0 means it's a hole */
				if (!disko)
					datao = 0;

				btrfs_set_file_extent_offset(leaf, extent,
							     datao);
				btrfs_set_file_extent_num_bytes(leaf, extent,
								datal);
				if (disko) {
					inode_add_bytes(inode, datal);
					ret = btrfs_inc_extent_ref(trans, root,
							disko, diskl, 0,
							root->root_key.objectid,
							btrfs_ino(inode),
							new_key.offset - datao,
							0);
					if (ret) {
						btrfs_abort_transaction(trans,
									root,
									ret);
						btrfs_end_transaction(trans,
								      root);
						goto out;

					}
				}
			} else if (type == BTRFS_FILE_EXTENT_INLINE) {
				u64 skip = 0;
				u64 trim = 0;
				if (off > key.offset) {
					skip = off - key.offset;
					new_key.offset += skip;
				}

				if (key.offset + datal > off+len)
					trim = key.offset + datal - (off+len);

				if (comp && (skip || trim)) {
					ret = -EINVAL;
					btrfs_end_transaction(trans, root);
					goto out;
				}
				size -= skip + trim;
				datal -= skip + trim;

				ret = btrfs_drop_extents(trans, inode,
							 new_key.offset,
							 new_key.offset + datal,
							 &hint_byte, 1);
				if (ret) {
					btrfs_abort_transaction(trans, root,
								ret);
					btrfs_end_transaction(trans, root);
					goto out;
				}

				ret = btrfs_insert_empty_item(trans, root, path,
							      &new_key, size);
				if (ret) {
					btrfs_abort_transaction(trans, root,
								ret);
					btrfs_end_transaction(trans, root);
					goto out;
				}

				if (skip) {
					u32 start =
					  btrfs_file_extent_calc_inline_size(0);
					memmove(buf+start, buf+start+skip,
						datal);
				}

				leaf = path->nodes[0];
				slot = path->slots[0];
				write_extent_buffer(leaf, buf,
					    btrfs_item_ptr_offset(leaf, slot),
					    size);
				inode_add_bytes(inode, datal);
			}

			btrfs_mark_buffer_dirty(leaf);
			btrfs_release_path(path);

			inode->i_mtime = inode->i_ctime = CURRENT_TIME;

			/*
			 * we round up to the block size at eof when
			 * determining which extents to clone above,
			 * but shouldn't round up the file size
			 */
			endoff = new_key.offset + datal;
			if (endoff > destoff+olen)
				endoff = destoff+olen;
			if (endoff > inode->i_size)
				btrfs_i_size_write(inode, endoff);

			ret = btrfs_update_inode(trans, root, inode);
			if (ret) {
				btrfs_abort_transaction(trans, root, ret);
				btrfs_end_transaction(trans, root);
				goto out;
			}
			ret = btrfs_end_transaction(trans, root);
		}
next:
		btrfs_release_path(path);
		key.offset++;
	}
	ret = 0;
out:
	btrfs_release_path(path);
	unlock_extent(&BTRFS_I(src)->io_tree, off, off+len);
out_unlock:
	mutex_unlock(&src->i_mutex);
	mutex_unlock(&inode->i_mutex);
	vfree(buf);
	btrfs_free_path(path);
out_fput:
	fput(src_file);
out_drop_write:
	mnt_drop_write_file(file);
	return ret;
}

static long btrfs_ioctl_clone_range(struct file *file, void __user *argp)
{
	struct btrfs_ioctl_clone_range_args args;

	if (copy_from_user(&args, argp, sizeof(args)))
		return -EFAULT;
	return btrfs_ioctl_clone(file, args.src_fd, args.src_offset,
				 args.src_length, args.dest_offset);
}

/*
 * there are many ways the trans_start and trans_end ioctls can lead
 * to deadlocks.  They should only be used by applications that
 * basically own the machine, and have a very in depth understanding
 * of all the possible deadlocks and enospc problems.
 */
static long btrfs_ioctl_trans_start(struct file *file)
{
	struct inode *inode = fdentry(file)->d_inode;
	struct btrfs_root *root = BTRFS_I(inode)->root;
	struct btrfs_trans_handle *trans;
	int ret;

	ret = -EPERM;
	if (!capable(CAP_SYS_ADMIN))
		goto out;

	ret = -EINPROGRESS;
	if (file->private_data)
		goto out;

	ret = -EROFS;
	if (btrfs_root_readonly(root))
		goto out;

	ret = mnt_want_write_file(file);
	if (ret)
		goto out;

	atomic_inc(&root->fs_info->open_ioctl_trans);

	ret = -ENOMEM;
	trans = btrfs_start_ioctl_transaction(root);
	if (IS_ERR(trans))
		goto out_drop;

	file->private_data = trans;
	return 0;

out_drop:
	atomic_dec(&root->fs_info->open_ioctl_trans);
	mnt_drop_write_file(file);
out:
	return ret;
}

static long btrfs_ioctl_default_subvol(struct file *file, void __user *argp)
{
	struct inode *inode = fdentry(file)->d_inode;
	struct btrfs_root *root = BTRFS_I(inode)->root;
	struct btrfs_root *new_root;
	struct btrfs_dir_item *di;
	struct btrfs_trans_handle *trans;
	struct btrfs_path *path;
	struct btrfs_key location;
	struct btrfs_disk_key disk_key;
	struct btrfs_super_block *disk_super;
	u64 features;
	u64 objectid = 0;
	u64 dir_id;

	if (!capable(CAP_SYS_ADMIN))
		return -EPERM;

	if (copy_from_user(&objectid, argp, sizeof(objectid)))
		return -EFAULT;

	if (!objectid)
		objectid = root->root_key.objectid;

	location.objectid = objectid;
	location.type = BTRFS_ROOT_ITEM_KEY;
	location.offset = (u64)-1;

	new_root = btrfs_read_fs_root_no_name(root->fs_info, &location);
	if (IS_ERR(new_root))
		return PTR_ERR(new_root);

	if (btrfs_root_refs(&new_root->root_item) == 0)
		return -ENOENT;

	path = btrfs_alloc_path();
	if (!path)
		return -ENOMEM;
	path->leave_spinning = 1;

	trans = btrfs_start_transaction(root, 1);
	if (IS_ERR(trans)) {
		btrfs_free_path(path);
		return PTR_ERR(trans);
	}

	dir_id = btrfs_super_root_dir(root->fs_info->super_copy);
	di = btrfs_lookup_dir_item(trans, root->fs_info->tree_root, path,
				   dir_id, "default", 7, 1);
	if (IS_ERR_OR_NULL(di)) {
		btrfs_free_path(path);
		btrfs_end_transaction(trans, root);
		printk(KERN_ERR "Umm, you don't have the default dir item, "
		       "this isn't going to work\n");
		return -ENOENT;
	}

	btrfs_cpu_key_to_disk(&disk_key, &new_root->root_key);
	btrfs_set_dir_item_key(path->nodes[0], di, &disk_key);
	btrfs_mark_buffer_dirty(path->nodes[0]);
	btrfs_free_path(path);

	disk_super = root->fs_info->super_copy;
	features = btrfs_super_incompat_flags(disk_super);
	if (!(features & BTRFS_FEATURE_INCOMPAT_DEFAULT_SUBVOL)) {
		features |= BTRFS_FEATURE_INCOMPAT_DEFAULT_SUBVOL;
		btrfs_set_super_incompat_flags(disk_super, features);
	}
	btrfs_end_transaction(trans, root);

	return 0;
}

static void get_block_group_info(struct list_head *groups_list,
				 struct btrfs_ioctl_space_info *space)
{
	struct btrfs_block_group_cache *block_group;

	space->total_bytes = 0;
	space->used_bytes = 0;
	space->flags = 0;
	list_for_each_entry(block_group, groups_list, list) {
		space->flags = block_group->flags;
		space->total_bytes += block_group->key.offset;
		space->used_bytes +=
			btrfs_block_group_used(&block_group->item);
	}
}

long btrfs_ioctl_space_info(struct btrfs_root *root, void __user *arg)
{
	struct btrfs_ioctl_space_args space_args;
	struct btrfs_ioctl_space_info space;
	struct btrfs_ioctl_space_info *dest;
	struct btrfs_ioctl_space_info *dest_orig;
	struct btrfs_ioctl_space_info __user *user_dest;
	struct btrfs_space_info *info;
	u64 types[] = {BTRFS_BLOCK_GROUP_DATA,
		       BTRFS_BLOCK_GROUP_SYSTEM,
		       BTRFS_BLOCK_GROUP_METADATA,
		       BTRFS_BLOCK_GROUP_DATA | BTRFS_BLOCK_GROUP_METADATA};
	int num_types = 4;
	int alloc_size;
	int ret = 0;
	u64 slot_count = 0;
	int i, c;

	if (copy_from_user(&space_args,
			   (struct btrfs_ioctl_space_args __user *)arg,
			   sizeof(space_args)))
		return -EFAULT;

	for (i = 0; i < num_types; i++) {
		struct btrfs_space_info *tmp;

		info = NULL;
		rcu_read_lock();
		list_for_each_entry_rcu(tmp, &root->fs_info->space_info,
					list) {
			if (tmp->flags == types[i]) {
				info = tmp;
				break;
			}
		}
		rcu_read_unlock();

		if (!info)
			continue;

		down_read(&info->groups_sem);
		for (c = 0; c < BTRFS_NR_RAID_TYPES; c++) {
			if (!list_empty(&info->block_groups[c]))
				slot_count++;
		}
		up_read(&info->groups_sem);
	}

	/* space_slots == 0 means they are asking for a count */
	if (space_args.space_slots == 0) {
		space_args.total_spaces = slot_count;
		goto out;
	}

	slot_count = min_t(u64, space_args.space_slots, slot_count);

	alloc_size = sizeof(*dest) * slot_count;

	/* we generally have at most 6 or so space infos, one for each raid
	 * level.  So, a whole page should be more than enough for everyone
	 */
	if (alloc_size > PAGE_CACHE_SIZE)
		return -ENOMEM;

	space_args.total_spaces = 0;
	dest = kmalloc(alloc_size, GFP_NOFS);
	if (!dest)
		return -ENOMEM;
	dest_orig = dest;

	/* now we have a buffer to copy into */
	for (i = 0; i < num_types; i++) {
		struct btrfs_space_info *tmp;

		if (!slot_count)
			break;

		info = NULL;
		rcu_read_lock();
		list_for_each_entry_rcu(tmp, &root->fs_info->space_info,
					list) {
			if (tmp->flags == types[i]) {
				info = tmp;
				break;
			}
		}
		rcu_read_unlock();

		if (!info)
			continue;
		down_read(&info->groups_sem);
		for (c = 0; c < BTRFS_NR_RAID_TYPES; c++) {
			if (!list_empty(&info->block_groups[c])) {
				get_block_group_info(&info->block_groups[c],
						     &space);
				memcpy(dest, &space, sizeof(space));
				dest++;
				space_args.total_spaces++;
				slot_count--;
			}
			if (!slot_count)
				break;
		}
		up_read(&info->groups_sem);
	}

	user_dest = (struct btrfs_ioctl_space_info *)
		(arg + sizeof(struct btrfs_ioctl_space_args));

	if (copy_to_user(user_dest, dest_orig, alloc_size))
		ret = -EFAULT;

	kfree(dest_orig);
out:
	if (ret == 0 && copy_to_user(arg, &space_args, sizeof(space_args)))
		ret = -EFAULT;

	return ret;
}

/*
 * there are many ways the trans_start and trans_end ioctls can lead
 * to deadlocks.  They should only be used by applications that
 * basically own the machine, and have a very in depth understanding
 * of all the possible deadlocks and enospc problems.
 */
long btrfs_ioctl_trans_end(struct file *file)
{
	struct inode *inode = fdentry(file)->d_inode;
	struct btrfs_root *root = BTRFS_I(inode)->root;
	struct btrfs_trans_handle *trans;

	trans = file->private_data;
	if (!trans)
		return -EINVAL;
	file->private_data = NULL;

	btrfs_end_transaction(trans, root);

	atomic_dec(&root->fs_info->open_ioctl_trans);

	mnt_drop_write_file(file);
	return 0;
}

static noinline long btrfs_ioctl_start_sync(struct file *file, void __user *argp)
{
	struct btrfs_root *root = BTRFS_I(file->f_dentry->d_inode)->root;
	struct btrfs_trans_handle *trans;
	u64 transid;
	int ret;

	trans = btrfs_start_transaction(root, 0);
	if (IS_ERR(trans))
		return PTR_ERR(trans);
	transid = trans->transid;
	ret = btrfs_commit_transaction_async(trans, root, 0);
	if (ret) {
		btrfs_end_transaction(trans, root);
		return ret;
	}

	if (argp)
		if (copy_to_user(argp, &transid, sizeof(transid)))
			return -EFAULT;
	return 0;
}

static noinline long btrfs_ioctl_wait_sync(struct file *file, void __user *argp)
{
	struct btrfs_root *root = BTRFS_I(file->f_dentry->d_inode)->root;
	u64 transid;

	if (argp) {
		if (copy_from_user(&transid, argp, sizeof(transid)))
			return -EFAULT;
	} else {
		transid = 0;  /* current trans */
	}
	return btrfs_wait_for_commit(root, transid);
}

static long btrfs_ioctl_scrub(struct btrfs_root *root, void __user *arg)
{
	int ret;
	struct btrfs_ioctl_scrub_args *sa;

	if (!capable(CAP_SYS_ADMIN))
		return -EPERM;

	sa = memdup_user(arg, sizeof(*sa));
	if (IS_ERR(sa))
		return PTR_ERR(sa);

	ret = btrfs_scrub_dev(root, sa->devid, sa->start, sa->end,
			      &sa->progress, sa->flags & BTRFS_SCRUB_READONLY);

	if (copy_to_user(arg, sa, sizeof(*sa)))
		ret = -EFAULT;

	kfree(sa);
	return ret;
}

static long btrfs_ioctl_scrub_cancel(struct btrfs_root *root, void __user *arg)
{
	if (!capable(CAP_SYS_ADMIN))
		return -EPERM;

	return btrfs_scrub_cancel(root);
}

static long btrfs_ioctl_scrub_progress(struct btrfs_root *root,
				       void __user *arg)
{
	struct btrfs_ioctl_scrub_args *sa;
	int ret;

	if (!capable(CAP_SYS_ADMIN))
		return -EPERM;

	sa = memdup_user(arg, sizeof(*sa));
	if (IS_ERR(sa))
		return PTR_ERR(sa);

	ret = btrfs_scrub_progress(root, sa->devid, &sa->progress);

	if (copy_to_user(arg, sa, sizeof(*sa)))
		ret = -EFAULT;

	kfree(sa);
	return ret;
}

static long btrfs_ioctl_ino_to_path(struct btrfs_root *root, void __user *arg)
{
	int ret = 0;
	int i;
	u64 rel_ptr;
	int size;
	struct btrfs_ioctl_ino_path_args *ipa = NULL;
	struct inode_fs_paths *ipath = NULL;
	struct btrfs_path *path;

	if (!capable(CAP_SYS_ADMIN))
		return -EPERM;

	path = btrfs_alloc_path();
	if (!path) {
		ret = -ENOMEM;
		goto out;
	}

	ipa = memdup_user(arg, sizeof(*ipa));
	if (IS_ERR(ipa)) {
		ret = PTR_ERR(ipa);
		ipa = NULL;
		goto out;
	}

	size = min_t(u32, ipa->size, 4096);
	ipath = init_ipath(size, root, path);
	if (IS_ERR(ipath)) {
		ret = PTR_ERR(ipath);
		ipath = NULL;
		goto out;
	}

	ret = paths_from_inode(ipa->inum, ipath);
	if (ret < 0)
		goto out;

	for (i = 0; i < ipath->fspath->elem_cnt; ++i) {
		rel_ptr = ipath->fspath->val[i] -
			  (u64)(unsigned long)ipath->fspath->val;
		ipath->fspath->val[i] = rel_ptr;
	}

	ret = copy_to_user((void *)(unsigned long)ipa->fspath,
			   (void *)(unsigned long)ipath->fspath, size);
	if (ret) {
		ret = -EFAULT;
		goto out;
	}

out:
	btrfs_free_path(path);
	free_ipath(ipath);
	kfree(ipa);

	return ret;
}

static int build_ino_list(u64 inum, u64 offset, u64 root, void *ctx)
{
	struct btrfs_data_container *inodes = ctx;
	const size_t c = 3 * sizeof(u64);

	if (inodes->bytes_left >= c) {
		inodes->bytes_left -= c;
		inodes->val[inodes->elem_cnt] = inum;
		inodes->val[inodes->elem_cnt + 1] = offset;
		inodes->val[inodes->elem_cnt + 2] = root;
		inodes->elem_cnt += 3;
	} else {
		inodes->bytes_missing += c - inodes->bytes_left;
		inodes->bytes_left = 0;
		inodes->elem_missed += 3;
	}

	return 0;
}

static long btrfs_ioctl_logical_to_ino(struct btrfs_root *root,
					void __user *arg)
{
	int ret = 0;
	int size;
	u64 extent_item_pos;
	struct btrfs_ioctl_logical_ino_args *loi;
	struct btrfs_data_container *inodes = NULL;
	struct btrfs_path *path = NULL;
	struct btrfs_key key;

	if (!capable(CAP_SYS_ADMIN))
		return -EPERM;

	loi = memdup_user(arg, sizeof(*loi));
	if (IS_ERR(loi)) {
		ret = PTR_ERR(loi);
		loi = NULL;
		goto out;
	}

	path = btrfs_alloc_path();
	if (!path) {
		ret = -ENOMEM;
		goto out;
	}

	size = min_t(u32, loi->size, 4096);
	inodes = init_data_container(size);
	if (IS_ERR(inodes)) {
		ret = PTR_ERR(inodes);
		inodes = NULL;
		goto out;
	}

	ret = extent_from_logical(root->fs_info, loi->logical, path, &key);
	btrfs_release_path(path);

	if (ret & BTRFS_EXTENT_FLAG_TREE_BLOCK)
		ret = -ENOENT;
	if (ret < 0)
		goto out;

	extent_item_pos = loi->logical - key.objectid;
	ret = iterate_extent_inodes(root->fs_info, key.objectid,
					extent_item_pos, 0, build_ino_list,
					inodes);

	if (ret < 0)
		goto out;

	ret = copy_to_user((void *)(unsigned long)loi->inodes,
			   (void *)(unsigned long)inodes, size);
	if (ret)
		ret = -EFAULT;

out:
	btrfs_free_path(path);
	kfree(inodes);
	kfree(loi);

	return ret;
}

void update_ioctl_balance_args(struct btrfs_fs_info *fs_info, int lock,
			       struct btrfs_ioctl_balance_args *bargs)
{
	struct btrfs_balance_control *bctl = fs_info->balance_ctl;

	bargs->flags = bctl->flags;

	if (atomic_read(&fs_info->balance_running))
		bargs->state |= BTRFS_BALANCE_STATE_RUNNING;
	if (atomic_read(&fs_info->balance_pause_req))
		bargs->state |= BTRFS_BALANCE_STATE_PAUSE_REQ;
	if (atomic_read(&fs_info->balance_cancel_req))
		bargs->state |= BTRFS_BALANCE_STATE_CANCEL_REQ;

	memcpy(&bargs->data, &bctl->data, sizeof(bargs->data));
	memcpy(&bargs->meta, &bctl->meta, sizeof(bargs->meta));
	memcpy(&bargs->sys, &bctl->sys, sizeof(bargs->sys));

	if (lock) {
		spin_lock(&fs_info->balance_lock);
		memcpy(&bargs->stat, &bctl->stat, sizeof(bargs->stat));
		spin_unlock(&fs_info->balance_lock);
	} else {
		memcpy(&bargs->stat, &bctl->stat, sizeof(bargs->stat));
	}
}

static long btrfs_ioctl_balance(struct btrfs_root *root, void __user *arg)
{
	struct btrfs_fs_info *fs_info = root->fs_info;
	struct btrfs_ioctl_balance_args *bargs;
	struct btrfs_balance_control *bctl;
	int ret;

	if (!capable(CAP_SYS_ADMIN))
		return -EPERM;

	if (fs_info->sb->s_flags & MS_RDONLY)
		return -EROFS;

	mutex_lock(&fs_info->volume_mutex);
	mutex_lock(&fs_info->balance_mutex);

	if (arg) {
		bargs = memdup_user(arg, sizeof(*bargs));
		if (IS_ERR(bargs)) {
			ret = PTR_ERR(bargs);
			goto out;
		}

		if (bargs->flags & BTRFS_BALANCE_RESUME) {
			if (!fs_info->balance_ctl) {
				ret = -ENOTCONN;
				goto out_bargs;
			}

			bctl = fs_info->balance_ctl;
			spin_lock(&fs_info->balance_lock);
			bctl->flags |= BTRFS_BALANCE_RESUME;
			spin_unlock(&fs_info->balance_lock);

			goto do_balance;
		}
	} else {
		bargs = NULL;
	}

	if (fs_info->balance_ctl) {
		ret = -EINPROGRESS;
		goto out_bargs;
	}

	bctl = kzalloc(sizeof(*bctl), GFP_NOFS);
	if (!bctl) {
		ret = -ENOMEM;
		goto out_bargs;
	}

	bctl->fs_info = fs_info;
	if (arg) {
		memcpy(&bctl->data, &bargs->data, sizeof(bctl->data));
		memcpy(&bctl->meta, &bargs->meta, sizeof(bctl->meta));
		memcpy(&bctl->sys, &bargs->sys, sizeof(bctl->sys));

		bctl->flags = bargs->flags;
	} else {
		/* balance everything - no filters */
		bctl->flags |= BTRFS_BALANCE_TYPE_MASK;
	}

do_balance:
	ret = btrfs_balance(bctl, bargs);
	/*
	 * bctl is freed in __cancel_balance or in free_fs_info if
	 * restriper was paused all the way until unmount
	 */
	if (arg) {
		if (copy_to_user(arg, bargs, sizeof(*bargs)))
			ret = -EFAULT;
	}

out_bargs:
	kfree(bargs);
out:
	mutex_unlock(&fs_info->balance_mutex);
	mutex_unlock(&fs_info->volume_mutex);
	return ret;
}

static long btrfs_ioctl_balance_ctl(struct btrfs_root *root, int cmd)
{
	if (!capable(CAP_SYS_ADMIN))
		return -EPERM;

	switch (cmd) {
	case BTRFS_BALANCE_CTL_PAUSE:
		return btrfs_pause_balance(root->fs_info);
	case BTRFS_BALANCE_CTL_CANCEL:
		return btrfs_cancel_balance(root->fs_info);
	}

	return -EINVAL;
}

static long btrfs_ioctl_balance_progress(struct btrfs_root *root,
					 void __user *arg)
{
	struct btrfs_fs_info *fs_info = root->fs_info;
	struct btrfs_ioctl_balance_args *bargs;
	int ret = 0;

	if (!capable(CAP_SYS_ADMIN))
		return -EPERM;

	mutex_lock(&fs_info->balance_mutex);
	if (!fs_info->balance_ctl) {
		ret = -ENOTCONN;
		goto out;
	}

	bargs = kzalloc(sizeof(*bargs), GFP_NOFS);
	if (!bargs) {
		ret = -ENOMEM;
		goto out;
	}

	update_ioctl_balance_args(fs_info, 1, bargs);

	if (copy_to_user(arg, bargs, sizeof(*bargs)))
		ret = -EFAULT;

	kfree(bargs);
out:
	mutex_unlock(&fs_info->balance_mutex);
	return ret;
}

long btrfs_ioctl(struct file *file, unsigned int
		cmd, unsigned long arg)
{
	struct btrfs_root *root = BTRFS_I(fdentry(file)->d_inode)->root;
	void __user *argp = (void __user *)arg;

	switch (cmd) {
	case FS_IOC_GETFLAGS:
		return btrfs_ioctl_getflags(file, argp);
	case FS_IOC_SETFLAGS:
		return btrfs_ioctl_setflags(file, argp);
	case FS_IOC_GETVERSION:
		return btrfs_ioctl_getversion(file, argp);
	case FITRIM:
		return btrfs_ioctl_fitrim(file, argp);
	case BTRFS_IOC_SNAP_CREATE:
		return btrfs_ioctl_snap_create(file, argp, 0);
	case BTRFS_IOC_SNAP_CREATE_V2:
		return btrfs_ioctl_snap_create_v2(file, argp, 0);
	case BTRFS_IOC_SUBVOL_CREATE:
		return btrfs_ioctl_snap_create(file, argp, 1);
	case BTRFS_IOC_SNAP_DESTROY:
		return btrfs_ioctl_snap_destroy(file, argp);
	case BTRFS_IOC_SUBVOL_GETFLAGS:
		return btrfs_ioctl_subvol_getflags(file, argp);
	case BTRFS_IOC_SUBVOL_SETFLAGS:
		return btrfs_ioctl_subvol_setflags(file, argp);
	case BTRFS_IOC_DEFAULT_SUBVOL:
		return btrfs_ioctl_default_subvol(file, argp);
	case BTRFS_IOC_DEFRAG:
		return btrfs_ioctl_defrag(file, NULL);
	case BTRFS_IOC_DEFRAG_RANGE:
		return btrfs_ioctl_defrag(file, argp);
	case BTRFS_IOC_RESIZE:
		return btrfs_ioctl_resize(root, argp);
	case BTRFS_IOC_ADD_DEV:
		return btrfs_ioctl_add_dev(root, argp);
	case BTRFS_IOC_RM_DEV:
		return btrfs_ioctl_rm_dev(root, argp);
	case BTRFS_IOC_FS_INFO:
		return btrfs_ioctl_fs_info(root, argp);
	case BTRFS_IOC_DEV_INFO:
		return btrfs_ioctl_dev_info(root, argp);
	case BTRFS_IOC_BALANCE:
		return btrfs_ioctl_balance(root, NULL);
	case BTRFS_IOC_CLONE:
		return btrfs_ioctl_clone(file, arg, 0, 0, 0);
	case BTRFS_IOC_CLONE_RANGE:
		return btrfs_ioctl_clone_range(file, argp);
	case BTRFS_IOC_TRANS_START:
		return btrfs_ioctl_trans_start(file);
	case BTRFS_IOC_TRANS_END:
		return btrfs_ioctl_trans_end(file);
	case BTRFS_IOC_TREE_SEARCH:
		return btrfs_ioctl_tree_search(file, argp);
	case BTRFS_IOC_INO_LOOKUP:
		return btrfs_ioctl_ino_lookup(file, argp);
	case BTRFS_IOC_INO_PATHS:
		return btrfs_ioctl_ino_to_path(root, argp);
	case BTRFS_IOC_LOGICAL_INO:
		return btrfs_ioctl_logical_to_ino(root, argp);
	case BTRFS_IOC_SPACE_INFO:
		return btrfs_ioctl_space_info(root, argp);
	case BTRFS_IOC_SYNC:
		btrfs_sync_fs(file->f_dentry->d_sb, 1);
		return 0;
	case BTRFS_IOC_START_SYNC:
		return btrfs_ioctl_start_sync(file, argp);
	case BTRFS_IOC_WAIT_SYNC:
		return btrfs_ioctl_wait_sync(file, argp);
	case BTRFS_IOC_SCRUB:
		return btrfs_ioctl_scrub(root, argp);
	case BTRFS_IOC_SCRUB_CANCEL:
		return btrfs_ioctl_scrub_cancel(root, argp);
	case BTRFS_IOC_SCRUB_PROGRESS:
		return btrfs_ioctl_scrub_progress(root, argp);
	case BTRFS_IOC_BALANCE_V2:
		return btrfs_ioctl_balance(root, argp);
	case BTRFS_IOC_BALANCE_CTL:
		return btrfs_ioctl_balance_ctl(root, arg);
	case BTRFS_IOC_BALANCE_PROGRESS:
		return btrfs_ioctl_balance_progress(root, argp);
	}

	return -ENOTTY;
}<|MERGE_RESOLUTION|>--- conflicted
+++ resolved
@@ -939,17 +939,10 @@
 		page_start = page_offset(page);
 		page_end = page_start + PAGE_CACHE_SIZE - 1;
 		while (1) {
-<<<<<<< HEAD
-			lock_extent(tree, page_start, page_end, GFP_NOFS);
-			ordered = btrfs_lookup_ordered_extent(inode,
-							      page_start);
-			unlock_extent(tree, page_start, page_end, GFP_NOFS);
-=======
 			lock_extent(tree, page_start, page_end);
 			ordered = btrfs_lookup_ordered_extent(inode,
 							      page_start);
 			unlock_extent(tree, page_start, page_end);
->>>>>>> e9676695
 			if (!ordered)
 				break;
 
@@ -957,8 +950,6 @@
 			btrfs_start_ordered_extent(inode, ordered, 1);
 			btrfs_put_ordered_extent(ordered);
 			lock_page(page);
-<<<<<<< HEAD
-=======
 			/*
 			 * we unlocked the page above, so we need check if
 			 * it was released or not.
@@ -968,7 +959,6 @@
 				page_cache_release(page);
 				goto again;
 			}
->>>>>>> e9676695
 		}
 
 		if (!PageUptodate(page)) {
@@ -982,28 +972,12 @@
 			}
 		}
 
-<<<<<<< HEAD
-		isize = i_size_read(inode);
-		file_end = (isize - 1) >> PAGE_CACHE_SHIFT;
-		if (!isize || page->index > file_end) {
-			/* whoops, we blew past eof, skip this page */
-=======
-		if (page->mapping != inode->i_mapping) {
->>>>>>> e9676695
-			unlock_page(page);
-			page_cache_release(page);
-			goto again;
-		}
-
-<<<<<<< HEAD
 		if (page->mapping != inode->i_mapping) {
 			unlock_page(page);
 			page_cache_release(page);
 			goto again;
 		}
 
-=======
->>>>>>> e9676695
 		pages[i] = page;
 		i_done++;
 	}
@@ -1024,12 +998,7 @@
 	page_end = page_offset(pages[i_done - 1]) + PAGE_CACHE_SIZE;
 
 	lock_extent_bits(&BTRFS_I(inode)->io_tree,
-<<<<<<< HEAD
-			 page_start, page_end - 1, 0, &cached_state,
-			 GFP_NOFS);
-=======
 			 page_start, page_end - 1, 0, &cached_state);
->>>>>>> e9676695
 	clear_extent_bit(&BTRFS_I(inode)->io_tree, page_start,
 			  page_end - 1, EXTENT_DIRTY | EXTENT_DELALLOC |
 			  EXTENT_DO_ACCOUNTING, 0, 0, &cached_state,
