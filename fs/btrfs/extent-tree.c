--- conflicted
+++ resolved
@@ -2350,12 +2350,8 @@
 	return count;
 }
 
-<<<<<<< HEAD
-static void wait_for_more_refs(struct btrfs_delayed_ref_root *delayed_refs,
-=======
 static void wait_for_more_refs(struct btrfs_fs_info *fs_info,
 			       struct btrfs_delayed_ref_root *delayed_refs,
->>>>>>> d9875690
 			       unsigned long num_refs,
 			       struct list_head *first_seq)
 {
@@ -2529,11 +2525,7 @@
 				num_refs = delayed_refs->num_entries;
 				first_seq = root->fs_info->tree_mod_seq_list.next;
 			} else {
-<<<<<<< HEAD
-				wait_for_more_refs(delayed_refs,
-=======
 				wait_for_more_refs(root->fs_info, delayed_refs,
->>>>>>> d9875690
 						   num_refs, first_seq);
 				/*
 				 * after waiting, things have changed. we
