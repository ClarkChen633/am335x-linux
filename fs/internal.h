/* fs/ internal definitions
 *
 * Copyright (C) 2006 Red Hat, Inc. All Rights Reserved.
 * Written by David Howells (dhowells@redhat.com)
 *
 * This program is free software; you can redistribute it and/or
 * modify it under the terms of the GNU General Public License
 * as published by the Free Software Foundation; either version
 * 2 of the License, or (at your option) any later version.
 */

#include <linux/lglock.h>

struct super_block;
struct file_system_type;
struct linux_binprm;
struct path;

/*
 * block_dev.c
 */
#ifdef CONFIG_BLOCK
extern struct super_block *blockdev_superblock;
extern void __init bdev_cache_init(void);

static inline int sb_is_blkdev_sb(struct super_block *sb)
{
	return sb == blockdev_superblock;
}

extern int __sync_blockdev(struct block_device *bdev, int wait);

#else
static inline void bdev_cache_init(void)
{
}

static inline int sb_is_blkdev_sb(struct super_block *sb)
{
	return 0;
}

static inline int __sync_blockdev(struct block_device *bdev, int wait)
{
	return 0;
}
#endif

/*
 * char_dev.c
 */
extern void __init chrdev_init(void);

/*
 * exec.c
 */
extern int check_unsafe_exec(struct linux_binprm *);

/*
 * namespace.c
 */
extern int copy_mount_options(const void __user *, unsigned long *);
extern int copy_mount_string(const void __user *, char **);

<<<<<<< HEAD
extern void free_vfsmnt(struct vfsmount *);
extern struct vfsmount *alloc_vfsmnt(const char *);
=======
>>>>>>> 105e53f8
extern unsigned int mnt_get_count(struct vfsmount *mnt);
extern struct vfsmount *__lookup_mnt(struct vfsmount *, struct dentry *, int);
extern struct vfsmount *lookup_mnt(struct path *);
extern void mnt_set_mountpoint(struct vfsmount *, struct dentry *,
				struct vfsmount *);
extern void release_mounts(struct list_head *);
extern void umount_tree(struct vfsmount *, int, struct list_head *);
extern struct vfsmount *copy_tree(struct vfsmount *, struct dentry *, int);
extern int finish_automount(struct vfsmount *, struct path *);

extern void mnt_make_longterm(struct vfsmount *);
extern void mnt_make_shortterm(struct vfsmount *);

extern void __init mnt_init(void);

DECLARE_BRLOCK(vfsmount_lock);


/*
 * fs_struct.c
 */
extern void chroot_fs_refs(struct path *, struct path *);

/*
 * file_table.c
 */
extern void file_sb_list_add(struct file *f, struct super_block *sb);
extern void file_sb_list_del(struct file *f);
extern void mark_files_ro(struct super_block *);
extern struct file *get_empty_filp(void);

/*
 * super.c
 */
extern int do_remount_sb(struct super_block *, int, void *, int);
extern void __put_super(struct super_block *sb);
extern void put_super(struct super_block *sb);
extern struct dentry *mount_fs(struct file_system_type *,
			       int, const char *, void *);

/*
 * open.c
 */
struct nameidata;
extern struct file *nameidata_to_filp(struct nameidata *);
extern void release_open_intent(struct nameidata *);
struct open_flags {
	int open_flag;
	int mode;
	int acc_mode;
	int intent;
};
extern struct file *do_filp_open(int dfd, const char *pathname,
		const struct open_flags *op, int lookup_flags);
extern struct file *do_file_open_root(struct dentry *, struct vfsmount *,
		const char *, const struct open_flags *, int lookup_flags);

extern long do_handle_open(int mountdirfd,
			   struct file_handle __user *ufh, int open_flag);

/*
 * inode.c
 */
extern spinlock_t inode_sb_list_lock;

/*
 * fs-writeback.c
 */
extern void inode_wb_list_del(struct inode *inode);

extern int get_nr_dirty_inodes(void);
extern void evict_inodes(struct super_block *);
extern int invalidate_inodes(struct super_block *, bool);<|MERGE_RESOLUTION|>--- conflicted
+++ resolved
@@ -62,11 +62,6 @@
 extern int copy_mount_options(const void __user *, unsigned long *);
 extern int copy_mount_string(const void __user *, char **);
 
-<<<<<<< HEAD
-extern void free_vfsmnt(struct vfsmount *);
-extern struct vfsmount *alloc_vfsmnt(const char *);
-=======
->>>>>>> 105e53f8
 extern unsigned int mnt_get_count(struct vfsmount *mnt);
 extern struct vfsmount *__lookup_mnt(struct vfsmount *, struct dentry *, int);
 extern struct vfsmount *lookup_mnt(struct path *);
