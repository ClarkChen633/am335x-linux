/* fs/ internal definitions
 *
 * Copyright (C) 2006 Red Hat, Inc. All Rights Reserved.
 * Written by David Howells (dhowells@redhat.com)
 *
 * This program is free software; you can redistribute it and/or
 * modify it under the terms of the GNU General Public License
 * as published by the Free Software Foundation; either version
 * 2 of the License, or (at your option) any later version.
 */

#include <linux/lglock.h>

struct super_block;
struct linux_binprm;
struct path;

/*
 * block_dev.c
 */
#ifdef CONFIG_BLOCK
extern struct super_block *blockdev_superblock;
extern void __init bdev_cache_init(void);

static inline int sb_is_blkdev_sb(struct super_block *sb)
{
	return sb == blockdev_superblock;
}

extern int __sync_blockdev(struct block_device *bdev, int wait);

#else
static inline void bdev_cache_init(void)
{
}

static inline int sb_is_blkdev_sb(struct super_block *sb)
{
	return 0;
}

static inline int __sync_blockdev(struct block_device *bdev, int wait)
{
	return 0;
}
#endif

/*
 * char_dev.c
 */
extern void __init chrdev_init(void);

/*
 * exec.c
 */
extern int check_unsafe_exec(struct linux_binprm *);

/*
 * namespace.c
 */
extern int copy_mount_options(const void __user *, unsigned long *);
extern int copy_mount_string(const void __user *, char **);

extern void free_vfsmnt(struct vfsmount *);
extern struct vfsmount *alloc_vfsmnt(const char *);
extern struct vfsmount *__lookup_mnt(struct vfsmount *, struct dentry *, int);
extern void mnt_set_mountpoint(struct vfsmount *, struct dentry *,
				struct vfsmount *);
extern void release_mounts(struct list_head *);
extern void umount_tree(struct vfsmount *, int, struct list_head *);
extern struct vfsmount *copy_tree(struct vfsmount *, struct dentry *, int);

extern void __init mnt_init(void);

<<<<<<< HEAD
extern spinlock_t vfsmount_lock;
=======
DECLARE_BRLOCK(vfsmount_lock);

>>>>>>> 062c1825

/*
 * fs_struct.c
 */
extern void chroot_fs_refs(struct path *, struct path *);

/*
 * file_table.c
 */
extern void file_sb_list_add(struct file *f, struct super_block *sb);
extern void file_sb_list_del(struct file *f);
extern void mark_files_ro(struct super_block *);
extern struct file *get_empty_filp(void);

/*
 * super.c
 */
extern int do_remount_sb(struct super_block *, int, void *, int);
extern void __put_super(struct super_block *sb);
extern void put_super(struct super_block *sb);

/*
 * open.c
 */
struct nameidata;
extern struct file *nameidata_to_filp(struct nameidata *);
extern void release_open_intent(struct nameidata *);<|MERGE_RESOLUTION|>--- conflicted
+++ resolved
@@ -72,12 +72,8 @@
 
 extern void __init mnt_init(void);
 
-<<<<<<< HEAD
-extern spinlock_t vfsmount_lock;
-=======
 DECLARE_BRLOCK(vfsmount_lock);
 
->>>>>>> 062c1825
 
 /*
  * fs_struct.c
