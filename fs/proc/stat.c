--- conflicted
+++ resolved
@@ -22,19 +22,6 @@
 #define arch_idle_time(cpu) 0
 #endif
 
-<<<<<<< HEAD
-static cputime64_t get_idle_time(int cpu)
-{
-	u64 idle_time = get_cpu_idle_time_us(cpu, NULL);
-	cputime64_t idle;
-
-	if (idle_time == -1ULL) {
-		/* !NO_HZ so we can rely on cpustat.idle */
-		idle = kstat_cpu(cpu).cpustat.idle;
-		idle = cputime64_add(idle, arch_idle_time(cpu));
-	} else
-		idle = usecs_to_cputime(idle_time);
-=======
 static u64 get_idle_time(int cpu)
 {
 	u64 idle, idle_time = get_cpu_idle_time_us(cpu, NULL);
@@ -45,23 +32,10 @@
 		idle += arch_idle_time(cpu);
 	} else
 		idle = usecs_to_cputime64(idle_time);
->>>>>>> dcd6c922
 
 	return idle;
 }
 
-<<<<<<< HEAD
-static cputime64_t get_iowait_time(int cpu)
-{
-	u64 iowait_time = get_cpu_iowait_time_us(cpu, NULL);
-	cputime64_t iowait;
-
-	if (iowait_time == -1ULL)
-		/* !NO_HZ so we can rely on cpustat.iowait */
-		iowait = kstat_cpu(cpu).cpustat.iowait;
-	else
-		iowait = usecs_to_cputime(iowait_time);
-=======
 static u64 get_iowait_time(int cpu)
 {
 	u64 iowait, iowait_time = get_cpu_iowait_time_us(cpu, NULL);
@@ -71,7 +45,6 @@
 		iowait = kcpustat_cpu(cpu).cpustat[CPUTIME_IOWAIT];
 	else
 		iowait = usecs_to_cputime64(iowait_time);
->>>>>>> dcd6c922
 
 	return iowait;
 }
@@ -94,19 +67,6 @@
 	jif = boottime.tv_sec;
 
 	for_each_possible_cpu(i) {
-<<<<<<< HEAD
-		user = cputime64_add(user, kstat_cpu(i).cpustat.user);
-		nice = cputime64_add(nice, kstat_cpu(i).cpustat.nice);
-		system = cputime64_add(system, kstat_cpu(i).cpustat.system);
-		idle = cputime64_add(idle, get_idle_time(i));
-		iowait = cputime64_add(iowait, get_iowait_time(i));
-		irq = cputime64_add(irq, kstat_cpu(i).cpustat.irq);
-		softirq = cputime64_add(softirq, kstat_cpu(i).cpustat.softirq);
-		steal = cputime64_add(steal, kstat_cpu(i).cpustat.steal);
-		guest = cputime64_add(guest, kstat_cpu(i).cpustat.guest);
-		guest_nice = cputime64_add(guest_nice,
-			kstat_cpu(i).cpustat.guest_nice);
-=======
 		user += kcpustat_cpu(i).cpustat[CPUTIME_USER];
 		nice += kcpustat_cpu(i).cpustat[CPUTIME_NICE];
 		system += kcpustat_cpu(i).cpustat[CPUTIME_SYSTEM];
@@ -117,7 +77,6 @@
 		steal += kcpustat_cpu(i).cpustat[CPUTIME_STEAL];
 		guest += kcpustat_cpu(i).cpustat[CPUTIME_GUEST];
 		guest_nice += kcpustat_cpu(i).cpustat[CPUTIME_GUEST_NICE];
->>>>>>> dcd6c922
 		sum += kstat_cpu_irqs_sum(i);
 		sum += arch_irq_stat_cpu(i);
 
@@ -144,18 +103,6 @@
 		(unsigned long long)cputime64_to_clock_t(guest_nice));
 	for_each_online_cpu(i) {
 		/* Copy values here to work around gcc-2.95.3, gcc-2.96 */
-<<<<<<< HEAD
-		user = kstat_cpu(i).cpustat.user;
-		nice = kstat_cpu(i).cpustat.nice;
-		system = kstat_cpu(i).cpustat.system;
-		idle = get_idle_time(i);
-		iowait = get_iowait_time(i);
-		irq = kstat_cpu(i).cpustat.irq;
-		softirq = kstat_cpu(i).cpustat.softirq;
-		steal = kstat_cpu(i).cpustat.steal;
-		guest = kstat_cpu(i).cpustat.guest;
-		guest_nice = kstat_cpu(i).cpustat.guest_nice;
-=======
 		user = kcpustat_cpu(i).cpustat[CPUTIME_USER];
 		nice = kcpustat_cpu(i).cpustat[CPUTIME_NICE];
 		system = kcpustat_cpu(i).cpustat[CPUTIME_SYSTEM];
@@ -166,7 +113,6 @@
 		steal = kcpustat_cpu(i).cpustat[CPUTIME_STEAL];
 		guest = kcpustat_cpu(i).cpustat[CPUTIME_GUEST];
 		guest_nice = kcpustat_cpu(i).cpustat[CPUTIME_GUEST_NICE];
->>>>>>> dcd6c922
 		seq_printf(p,
 			"cpu%d %llu %llu %llu %llu %llu %llu %llu %llu %llu "
 			"%llu\n",
