--- conflicted
+++ resolved
@@ -462,61 +462,6 @@
 	/* convert nsec -> ticks */
 	start_time = nsec_to_clock_t(start_time);
 
-<<<<<<< HEAD
-	seq_printf(m, "%d (%s) %c %d %d %d %d %d %u %lu \
-%lu %lu %lu %lu %lu %ld %ld %ld %ld %d 0 %llu %lu %ld %lu %lu %lu %lu %lu \
-%lu %lu %lu %lu %lu %lu %lu %lu %d %d %u %u %llu %lu %ld %lu %lu %lu\n",
-		pid_nr_ns(pid, ns),
-		tcomm,
-		state,
-		ppid,
-		pgid,
-		sid,
-		tty_nr,
-		tty_pgrp,
-		task->flags,
-		min_flt,
-		cmin_flt,
-		maj_flt,
-		cmaj_flt,
-		cputime_to_clock_t(utime),
-		cputime_to_clock_t(stime),
-		cputime_to_clock_t(cutime),
-		cputime_to_clock_t(cstime),
-		priority,
-		nice,
-		num_threads,
-		start_time,
-		vsize,
-		mm ? get_mm_rss(mm) : 0,
-		rsslim,
-		mm ? (permitted ? mm->start_code : 1) : 0,
-		mm ? (permitted ? mm->end_code : 1) : 0,
-		(permitted && mm) ? mm->start_stack : 0,
-		esp,
-		eip,
-		/* The signal information here is obsolete.
-		 * It must be decimal for Linux 2.0 compatibility.
-		 * Use /proc/#/status for real-time signals.
-		 */
-		task->pending.signal.sig[0] & 0x7fffffffUL,
-		task->blocked.sig[0] & 0x7fffffffUL,
-		sigign      .sig[0] & 0x7fffffffUL,
-		sigcatch    .sig[0] & 0x7fffffffUL,
-		wchan,
-		0UL,
-		0UL,
-		task->exit_signal,
-		task_cpu(task),
-		task->rt_priority,
-		task->policy,
-		(unsigned long long)delayacct_blkio_ticks(task),
-		cputime_to_clock_t(gtime),
-		cputime_to_clock_t(cgtime),
-		(mm && permitted) ? mm->start_data : 0,
-		(mm && permitted) ? mm->end_data : 0,
-		(mm && permitted) ? mm->start_brk : 0);
-=======
 	seq_printf(m, "%d (%s) %c", pid_nr_ns(pid, ns), tcomm, state);
 	seq_put_decimal_ll(m, ' ', ppid);
 	seq_put_decimal_ll(m, ' ', pgid);
@@ -567,7 +512,6 @@
 	seq_put_decimal_ull(m, ' ', (mm && permitted) ? mm->end_data : 0);
 	seq_put_decimal_ull(m, ' ', (mm && permitted) ? mm->start_brk : 0);
 	seq_putc(m, '\n');
->>>>>>> e816b57a
 	if (mm)
 		mmput(mm);
 	return 0;
