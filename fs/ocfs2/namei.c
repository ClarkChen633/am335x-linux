/* -*- mode: c; c-basic-offset: 8; -*-
 * vim: noexpandtab sw=8 ts=8 sts=0:
 *
 * namei.c
 *
 * Create and rename file, directory, symlinks
 *
 * Copyright (C) 2002, 2004 Oracle.  All rights reserved.
 *
 *  Portions of this code from linux/fs/ext3/dir.c
 *
 *  Copyright (C) 1992, 1993, 1994, 1995
 *  Remy Card (card@masi.ibp.fr)
 *  Laboratoire MASI - Institut Blaise pascal
 *  Universite Pierre et Marie Curie (Paris VI)
 *
 *   from
 *
 *   linux/fs/minix/dir.c
 *
 *   Copyright (C) 1991, 1992 Linux Torvalds
 *
 * This program is free software; you can redistribute it and/or
 * modify it under the terms of the GNU General Public
 * License as published by the Free Software Foundation; either
 * version 2 of the License, or (at your option) any later version.
 *
 * This program is distributed in the hope that it will be useful,
 * but WITHOUT ANY WARRANTY; without even the implied warranty of
 * MERCHANTABILITY or FITNESS FOR A PARTICULAR PURPOSE.  See the GNU
 * General Public License for more details.
 *
 * You should have received a copy of the GNU General Public
 * License along with this program; if not, write to the
 * Free Software Foundation, Inc., 59 Temple Place - Suite 330,
 * Boston, MA 021110-1307, USA.
 */

#include <linux/fs.h>
#include <linux/types.h>
#include <linux/slab.h>
#include <linux/highmem.h>
#include <linux/quotaops.h>

#define MLOG_MASK_PREFIX ML_NAMEI
#include <cluster/masklog.h>

#include "ocfs2.h"

#include "alloc.h"
#include "dcache.h"
#include "dir.h"
#include "dlmglue.h"
#include "extent_map.h"
#include "file.h"
#include "inode.h"
#include "journal.h"
#include "namei.h"
#include "suballoc.h"
#include "super.h"
#include "symlink.h"
#include "sysfile.h"
#include "uptodate.h"
#include "xattr.h"
#include "acl.h"

#include "buffer_head_io.h"

static int ocfs2_mknod_locked(struct ocfs2_super *osb,
			      struct inode *dir,
			      struct inode *inode,
			      dev_t dev,
			      struct buffer_head **new_fe_bh,
			      struct buffer_head *parent_fe_bh,
			      handle_t *handle,
			      struct ocfs2_alloc_context *inode_ac);

static int ocfs2_prepare_orphan_dir(struct ocfs2_super *osb,
				    struct inode **ret_orphan_dir,
				    u64 blkno,
				    char *name,
				    struct ocfs2_dir_lookup_result *lookup);

static int ocfs2_orphan_add(struct ocfs2_super *osb,
			    handle_t *handle,
			    struct inode *inode,
			    struct buffer_head *fe_bh,
			    char *name,
			    struct ocfs2_dir_lookup_result *lookup,
			    struct inode *orphan_dir_inode);

static int ocfs2_create_symlink_data(struct ocfs2_super *osb,
				     handle_t *handle,
				     struct inode *inode,
				     const char *symname);

/* An orphan dir name is an 8 byte value, printed as a hex string */
#define OCFS2_ORPHAN_NAMELEN ((int)(2 * sizeof(u64)))

static struct dentry *ocfs2_lookup(struct inode *dir, struct dentry *dentry,
				   struct nameidata *nd)
{
	int status;
	u64 blkno;
	struct inode *inode = NULL;
	struct dentry *ret;
	struct ocfs2_inode_info *oi;

	mlog_entry("(0x%p, 0x%p, '%.*s')\n", dir, dentry,
		   dentry->d_name.len, dentry->d_name.name);

	if (dentry->d_name.len > OCFS2_MAX_FILENAME_LEN) {
		ret = ERR_PTR(-ENAMETOOLONG);
		goto bail;
	}

	mlog(0, "find name %.*s in directory %llu\n", dentry->d_name.len,
	     dentry->d_name.name, (unsigned long long)OCFS2_I(dir)->ip_blkno);

	status = ocfs2_inode_lock_nested(dir, NULL, 0, OI_LS_PARENT);
	if (status < 0) {
		if (status != -ENOENT)
			mlog_errno(status);
		ret = ERR_PTR(status);
		goto bail;
	}

	status = ocfs2_lookup_ino_from_name(dir, dentry->d_name.name,
					    dentry->d_name.len, &blkno);
	if (status < 0)
		goto bail_add;

	inode = ocfs2_iget(OCFS2_SB(dir->i_sb), blkno, 0, 0);
	if (IS_ERR(inode)) {
		ret = ERR_PTR(-EACCES);
		goto bail_unlock;
	}

	oi = OCFS2_I(inode);
	/* Clear any orphaned state... If we were able to look up the
	 * inode from a directory, it certainly can't be orphaned. We
	 * might have the bad state from a node which intended to
	 * orphan this inode but crashed before it could commit the
	 * unlink. */
	spin_lock(&oi->ip_lock);
	oi->ip_flags &= ~OCFS2_INODE_MAYBE_ORPHANED;
	spin_unlock(&oi->ip_lock);

bail_add:
	ret = d_splice_alias(inode, dentry);

	if (inode) {
		/*
		 * If d_splice_alias() finds a DCACHE_DISCONNECTED
		 * dentry, it will d_move() it on top of ourse. The
		 * return value will indicate this however, so in
		 * those cases, we switch them around for the locking
		 * code.
		 *
		 * NOTE: This dentry already has ->d_op set from
		 * ocfs2_get_parent() and ocfs2_get_dentry()
		 */
		if (ret)
			dentry = ret;

		status = ocfs2_dentry_attach_lock(dentry, inode,
						  OCFS2_I(dir)->ip_blkno);
		if (status) {
			mlog_errno(status);
			ret = ERR_PTR(status);
			goto bail_unlock;
		}
	} else
		ocfs2_dentry_attach_gen(dentry);

bail_unlock:
	/* Don't drop the cluster lock until *after* the d_add --
	 * unlink on another node will message us to remove that
	 * dentry under this lock so otherwise we can race this with
	 * the downconvert thread and have a stale dentry. */
	ocfs2_inode_unlock(dir, 0);

bail:

	mlog_exit_ptr(ret);

	return ret;
}

static struct inode *ocfs2_get_init_inode(struct inode *dir, int mode)
{
	struct inode *inode;

	inode = new_inode(dir->i_sb);
	if (!inode) {
		mlog(ML_ERROR, "new_inode failed!\n");
		return NULL;
	}

	/* populate as many fields early on as possible - many of
	 * these are used by the support functions here and in
	 * callers. */
	if (S_ISDIR(mode))
		inode->i_nlink = 2;
	else
		inode->i_nlink = 1;
	inode_init_owner(inode, dir, mode);
	dquot_initialize(inode);
	return inode;
}

static int ocfs2_mknod(struct inode *dir,
		       struct dentry *dentry,
		       int mode,
		       dev_t dev)
{
	int status = 0;
	struct buffer_head *parent_fe_bh = NULL;
	handle_t *handle = NULL;
	struct ocfs2_super *osb;
	struct ocfs2_dinode *dirfe;
	struct buffer_head *new_fe_bh = NULL;
	struct inode *inode = NULL;
	struct ocfs2_alloc_context *inode_ac = NULL;
	struct ocfs2_alloc_context *data_ac = NULL;
	struct ocfs2_alloc_context *meta_ac = NULL;
	int want_clusters = 0;
	int want_meta = 0;
	int xattr_credits = 0;
	struct ocfs2_security_xattr_info si = {
		.enable = 1,
	};
	int did_quota_inode = 0;
	struct ocfs2_dir_lookup_result lookup = { NULL, };
	sigset_t oldset;
	int did_block_signals = 0;

	mlog_entry("(0x%p, 0x%p, %d, %lu, '%.*s')\n", dir, dentry, mode,
		   (unsigned long)dev, dentry->d_name.len,
		   dentry->d_name.name);

	dquot_initialize(dir);

	/* get our super block */
	osb = OCFS2_SB(dir->i_sb);

	status = ocfs2_inode_lock(dir, &parent_fe_bh, 1);
	if (status < 0) {
		if (status != -ENOENT)
			mlog_errno(status);
		return status;
	}

	if (S_ISDIR(mode) && (dir->i_nlink >= ocfs2_link_max(osb))) {
		status = -EMLINK;
		goto leave;
	}

	dirfe = (struct ocfs2_dinode *) parent_fe_bh->b_data;
	if (!ocfs2_read_links_count(dirfe)) {
		/* can't make a file in a deleted directory. */
		status = -ENOENT;
		goto leave;
	}

	status = ocfs2_check_dir_for_entry(dir, dentry->d_name.name,
					   dentry->d_name.len);
	if (status)
		goto leave;

	/* get a spot inside the dir. */
	status = ocfs2_prepare_dir_for_insert(osb, dir, parent_fe_bh,
					      dentry->d_name.name,
					      dentry->d_name.len, &lookup);
	if (status < 0) {
		mlog_errno(status);
		goto leave;
	}

	/* reserve an inode spot */
	status = ocfs2_reserve_new_inode(osb, &inode_ac);
	if (status < 0) {
		if (status != -ENOSPC)
			mlog_errno(status);
		goto leave;
	}

	inode = ocfs2_get_init_inode(dir, mode);
	if (!inode) {
		status = -ENOMEM;
		mlog_errno(status);
		goto leave;
	}

	/* get security xattr */
	status = ocfs2_init_security_get(inode, dir, &si);
	if (status) {
		if (status == -EOPNOTSUPP)
			si.enable = 0;
		else {
			mlog_errno(status);
			goto leave;
		}
	}

	/* calculate meta data/clusters for setting security and acl xattr */
	status = ocfs2_calc_xattr_init(dir, parent_fe_bh, mode,
				       &si, &want_clusters,
				       &xattr_credits, &want_meta);
	if (status < 0) {
		mlog_errno(status);
		goto leave;
	}

	/* Reserve a cluster if creating an extent based directory. */
	if (S_ISDIR(mode) && !ocfs2_supports_inline_data(osb)) {
		want_clusters += 1;

		/* Dir indexing requires extra space as well */
		if (ocfs2_supports_indexed_dirs(osb))
			want_meta++;
	}

	status = ocfs2_reserve_new_metadata_blocks(osb, want_meta, &meta_ac);
	if (status < 0) {
		if (status != -ENOSPC)
			mlog_errno(status);
		goto leave;
	}

	status = ocfs2_reserve_clusters(osb, want_clusters, &data_ac);
	if (status < 0) {
		if (status != -ENOSPC)
			mlog_errno(status);
		goto leave;
	}

	handle = ocfs2_start_trans(osb, ocfs2_mknod_credits(osb->sb,
							    S_ISDIR(mode),
							    xattr_credits));
	if (IS_ERR(handle)) {
		status = PTR_ERR(handle);
		handle = NULL;
		mlog_errno(status);
		goto leave;
	}

	/* Starting to change things, restart is no longer possible. */
	ocfs2_block_signals(&oldset);
	did_block_signals = 1;

	status = dquot_alloc_inode(inode);
	if (status)
		goto leave;
	did_quota_inode = 1;

	mlog_entry("(0x%p, 0x%p, %d, %lu, '%.*s')\n", dir, dentry,
		   inode->i_mode, (unsigned long)dev, dentry->d_name.len,
		   dentry->d_name.name);

	/* do the real work now. */
	status = ocfs2_mknod_locked(osb, dir, inode, dev,
				    &new_fe_bh, parent_fe_bh, handle,
				    inode_ac);
	if (status < 0) {
		mlog_errno(status);
		goto leave;
	}

	if (S_ISDIR(mode)) {
		status = ocfs2_fill_new_dir(osb, handle, dir, inode,
					    new_fe_bh, data_ac, meta_ac);
		if (status < 0) {
			mlog_errno(status);
			goto leave;
		}

		status = ocfs2_journal_access_di(handle, INODE_CACHE(dir),
						 parent_fe_bh,
						 OCFS2_JOURNAL_ACCESS_WRITE);
		if (status < 0) {
			mlog_errno(status);
			goto leave;
		}
		ocfs2_add_links_count(dirfe, 1);
		ocfs2_journal_dirty(handle, parent_fe_bh);
		inc_nlink(dir);
	}

	status = ocfs2_init_acl(handle, inode, dir, new_fe_bh, parent_fe_bh,
				meta_ac, data_ac);
	if (status < 0) {
		mlog_errno(status);
		goto leave;
	}

	if (si.enable) {
		status = ocfs2_init_security_set(handle, inode, new_fe_bh, &si,
						 meta_ac, data_ac);
		if (status < 0) {
			mlog_errno(status);
			goto leave;
		}
	}

	/*
	 * Do this before adding the entry to the directory. We add
	 * also set d_op after success so that ->d_iput() will cleanup
	 * the dentry lock even if ocfs2_add_entry() fails below.
	 */
	status = ocfs2_dentry_attach_lock(dentry, inode,
					  OCFS2_I(dir)->ip_blkno);
	if (status) {
		mlog_errno(status);
		goto leave;
	}
	dentry->d_op = &ocfs2_dentry_ops;

	status = ocfs2_add_entry(handle, dentry, inode,
				 OCFS2_I(inode)->ip_blkno, parent_fe_bh,
				 &lookup);
	if (status < 0) {
		mlog_errno(status);
		goto leave;
	}

	insert_inode_hash(inode);
	d_instantiate(dentry, inode);
	status = 0;
leave:
	if (status < 0 && did_quota_inode)
		dquot_free_inode(inode);
	if (handle)
		ocfs2_commit_trans(osb, handle);

	ocfs2_inode_unlock(dir, 1);
	if (did_block_signals)
		ocfs2_unblock_signals(&oldset);

	if (status == -ENOSPC)
		mlog(0, "Disk is full\n");

	brelse(new_fe_bh);
	brelse(parent_fe_bh);
	kfree(si.name);
	kfree(si.value);

	ocfs2_free_dir_lookup_result(&lookup);

	if (inode_ac)
		ocfs2_free_alloc_context(inode_ac);

	if (data_ac)
		ocfs2_free_alloc_context(data_ac);

	if (meta_ac)
		ocfs2_free_alloc_context(meta_ac);

	/*
	 * We should call iput after the i_mutex of the bitmap been
	 * unlocked in ocfs2_free_alloc_context, or the
	 * ocfs2_delete_inode will mutex_lock again.
	 */
	if ((status < 0) && inode) {
		OCFS2_I(inode)->ip_flags |= OCFS2_INODE_SKIP_ORPHAN_DIR;
		clear_nlink(inode);
		iput(inode);
	}

	mlog_exit(status);

	return status;
}

static int __ocfs2_mknod_locked(struct inode *dir,
				struct inode *inode,
				dev_t dev,
				struct buffer_head **new_fe_bh,
				struct buffer_head *parent_fe_bh,
				handle_t *handle,
				struct ocfs2_alloc_context *inode_ac,
				u64 fe_blkno, u64 suballoc_loc, u16 suballoc_bit)
{
	int status = 0;
	struct ocfs2_super *osb = OCFS2_SB(dir->i_sb);
	struct ocfs2_dinode *fe = NULL;
	struct ocfs2_extent_list *fel;
	u16 feat;

	*new_fe_bh = NULL;

	/* populate as many fields early on as possible - many of
	 * these are used by the support functions here and in
	 * callers. */
	inode->i_ino = ino_from_blkno(osb->sb, fe_blkno);
	OCFS2_I(inode)->ip_blkno = fe_blkno;
	spin_lock(&osb->osb_lock);
	inode->i_generation = osb->s_next_generation++;
	spin_unlock(&osb->osb_lock);

	*new_fe_bh = sb_getblk(osb->sb, fe_blkno);
	if (!*new_fe_bh) {
		status = -EIO;
		mlog_errno(status);
		goto leave;
	}
	ocfs2_set_new_buffer_uptodate(INODE_CACHE(inode), *new_fe_bh);

	status = ocfs2_journal_access_di(handle, INODE_CACHE(inode),
					 *new_fe_bh,
					 OCFS2_JOURNAL_ACCESS_CREATE);
	if (status < 0) {
		mlog_errno(status);
		goto leave;
	}

	fe = (struct ocfs2_dinode *) (*new_fe_bh)->b_data;
	memset(fe, 0, osb->sb->s_blocksize);

	fe->i_generation = cpu_to_le32(inode->i_generation);
	fe->i_fs_generation = cpu_to_le32(osb->fs_generation);
	fe->i_blkno = cpu_to_le64(fe_blkno);
	fe->i_suballoc_loc = cpu_to_le64(suballoc_loc);
	fe->i_suballoc_bit = cpu_to_le16(suballoc_bit);
	fe->i_suballoc_slot = cpu_to_le16(inode_ac->ac_alloc_slot);
	fe->i_uid = cpu_to_le32(inode->i_uid);
	fe->i_gid = cpu_to_le32(inode->i_gid);
	fe->i_mode = cpu_to_le16(inode->i_mode);
	if (S_ISCHR(inode->i_mode) || S_ISBLK(inode->i_mode))
		fe->id1.dev1.i_rdev = cpu_to_le64(huge_encode_dev(dev));

	ocfs2_set_links_count(fe, inode->i_nlink);

	fe->i_last_eb_blk = 0;
	strcpy(fe->i_signature, OCFS2_INODE_SIGNATURE);
	le32_add_cpu(&fe->i_flags, OCFS2_VALID_FL);
	fe->i_atime = fe->i_ctime = fe->i_mtime =
		cpu_to_le64(CURRENT_TIME.tv_sec);
	fe->i_mtime_nsec = fe->i_ctime_nsec = fe->i_atime_nsec =
		cpu_to_le32(CURRENT_TIME.tv_nsec);
	fe->i_dtime = 0;

	/*
	 * If supported, directories start with inline data. If inline
	 * isn't supported, but indexing is, we start them as indexed.
	 */
	feat = le16_to_cpu(fe->i_dyn_features);
	if (S_ISDIR(inode->i_mode) && ocfs2_supports_inline_data(osb)) {
		fe->i_dyn_features = cpu_to_le16(feat | OCFS2_INLINE_DATA_FL);

		fe->id2.i_data.id_count = cpu_to_le16(
				ocfs2_max_inline_data_with_xattr(osb->sb, fe));
	} else {
		fel = &fe->id2.i_list;
		fel->l_tree_depth = 0;
		fel->l_next_free_rec = 0;
		fel->l_count = cpu_to_le16(ocfs2_extent_recs_per_inode(osb->sb));
	}

	ocfs2_journal_dirty(handle, *new_fe_bh);

	ocfs2_populate_inode(inode, fe, 1);
	ocfs2_ci_set_new(osb, INODE_CACHE(inode));
	if (!ocfs2_mount_local(osb)) {
		status = ocfs2_create_new_inode_locks(inode);
		if (status < 0)
			mlog_errno(status);
	}

	status = 0; /* error in ocfs2_create_new_inode_locks is not
		     * critical */

leave:
	if (status < 0) {
		if (*new_fe_bh) {
			brelse(*new_fe_bh);
			*new_fe_bh = NULL;
		}
	}

	mlog_exit(status);
	return status;
}

static int ocfs2_mknod_locked(struct ocfs2_super *osb,
			      struct inode *dir,
			      struct inode *inode,
			      dev_t dev,
			      struct buffer_head **new_fe_bh,
			      struct buffer_head *parent_fe_bh,
			      handle_t *handle,
			      struct ocfs2_alloc_context *inode_ac)
{
	int status = 0;
	u64 suballoc_loc, fe_blkno = 0;
	u16 suballoc_bit;

	*new_fe_bh = NULL;

	status = ocfs2_claim_new_inode(handle, dir, parent_fe_bh,
				       inode_ac, &suballoc_loc,
				       &suballoc_bit, &fe_blkno);
	if (status < 0) {
		mlog_errno(status);
		return status;
	}

	return __ocfs2_mknod_locked(dir, inode, dev, new_fe_bh,
				    parent_fe_bh, handle, inode_ac,
				    fe_blkno, suballoc_loc, suballoc_bit);
}

static int ocfs2_mkdir(struct inode *dir,
		       struct dentry *dentry,
		       int mode)
{
	int ret;

	mlog_entry("(0x%p, 0x%p, %d, '%.*s')\n", dir, dentry, mode,
		   dentry->d_name.len, dentry->d_name.name);
	ret = ocfs2_mknod(dir, dentry, mode | S_IFDIR, 0);
	mlog_exit(ret);

	return ret;
}

static int ocfs2_create(struct inode *dir,
			struct dentry *dentry,
			int mode,
			struct nameidata *nd)
{
	int ret;

	mlog_entry("(0x%p, 0x%p, %d, '%.*s')\n", dir, dentry, mode,
		   dentry->d_name.len, dentry->d_name.name);
	ret = ocfs2_mknod(dir, dentry, mode | S_IFREG, 0);
	mlog_exit(ret);

	return ret;
}

static int ocfs2_link(struct dentry *old_dentry,
		      struct inode *dir,
		      struct dentry *dentry)
{
	handle_t *handle;
	struct inode *inode = old_dentry->d_inode;
	int err;
	struct buffer_head *fe_bh = NULL;
	struct buffer_head *parent_fe_bh = NULL;
	struct ocfs2_dinode *fe = NULL;
	struct ocfs2_super *osb = OCFS2_SB(dir->i_sb);
	struct ocfs2_dir_lookup_result lookup = { NULL, };
	sigset_t oldset;

	mlog_entry("(inode=%lu, old='%.*s' new='%.*s')\n", inode->i_ino,
		   old_dentry->d_name.len, old_dentry->d_name.name,
		   dentry->d_name.len, dentry->d_name.name);

	if (S_ISDIR(inode->i_mode))
		return -EPERM;

	dquot_initialize(dir);

	err = ocfs2_inode_lock_nested(dir, &parent_fe_bh, 1, OI_LS_PARENT);
	if (err < 0) {
		if (err != -ENOENT)
			mlog_errno(err);
		return err;
	}

	if (!dir->i_nlink) {
		err = -ENOENT;
		goto out;
	}

	err = ocfs2_check_dir_for_entry(dir, dentry->d_name.name,
					dentry->d_name.len);
	if (err)
		goto out;

	err = ocfs2_prepare_dir_for_insert(osb, dir, parent_fe_bh,
					   dentry->d_name.name,
					   dentry->d_name.len, &lookup);
	if (err < 0) {
		mlog_errno(err);
		goto out;
	}

	err = ocfs2_inode_lock(inode, &fe_bh, 1);
	if (err < 0) {
		if (err != -ENOENT)
			mlog_errno(err);
		goto out;
	}

	fe = (struct ocfs2_dinode *) fe_bh->b_data;
	if (ocfs2_read_links_count(fe) >= ocfs2_link_max(osb)) {
		err = -EMLINK;
		goto out_unlock_inode;
	}

	handle = ocfs2_start_trans(osb, ocfs2_link_credits(osb->sb));
	if (IS_ERR(handle)) {
		err = PTR_ERR(handle);
		handle = NULL;
		mlog_errno(err);
		goto out_unlock_inode;
	}

	/* Starting to change things, restart is no longer possible. */
	ocfs2_block_signals(&oldset);

	err = ocfs2_journal_access_di(handle, INODE_CACHE(inode), fe_bh,
				      OCFS2_JOURNAL_ACCESS_WRITE);
	if (err < 0) {
		mlog_errno(err);
		goto out_commit;
	}

	inc_nlink(inode);
	inode->i_ctime = CURRENT_TIME;
	ocfs2_set_links_count(fe, inode->i_nlink);
	fe->i_ctime = cpu_to_le64(inode->i_ctime.tv_sec);
	fe->i_ctime_nsec = cpu_to_le32(inode->i_ctime.tv_nsec);
	ocfs2_journal_dirty(handle, fe_bh);

	err = ocfs2_add_entry(handle, dentry, inode,
			      OCFS2_I(inode)->ip_blkno,
			      parent_fe_bh, &lookup);
	if (err) {
		ocfs2_add_links_count(fe, -1);
		drop_nlink(inode);
		mlog_errno(err);
		goto out_commit;
	}

	err = ocfs2_dentry_attach_lock(dentry, inode, OCFS2_I(dir)->ip_blkno);
	if (err) {
		mlog_errno(err);
		goto out_commit;
	}

	ihold(inode);
<<<<<<< HEAD
	dentry->d_op = &ocfs2_dentry_ops;
=======
>>>>>>> 3cbea436
	d_instantiate(dentry, inode);

out_commit:
	ocfs2_commit_trans(osb, handle);
	ocfs2_unblock_signals(&oldset);
out_unlock_inode:
	ocfs2_inode_unlock(inode, 1);

out:
	ocfs2_inode_unlock(dir, 1);

	brelse(fe_bh);
	brelse(parent_fe_bh);

	ocfs2_free_dir_lookup_result(&lookup);

	mlog_exit(err);

	return err;
}

/*
 * Takes and drops an exclusive lock on the given dentry. This will
 * force other nodes to drop it.
 */
static int ocfs2_remote_dentry_delete(struct dentry *dentry)
{
	int ret;

	ret = ocfs2_dentry_lock(dentry, 1);
	if (ret)
		mlog_errno(ret);
	else
		ocfs2_dentry_unlock(dentry, 1);

	return ret;
}

static inline int inode_is_unlinkable(struct inode *inode)
{
	if (S_ISDIR(inode->i_mode)) {
		if (inode->i_nlink == 2)
			return 1;
		return 0;
	}

	if (inode->i_nlink == 1)
		return 1;
	return 0;
}

static int ocfs2_unlink(struct inode *dir,
			struct dentry *dentry)
{
	int status;
	int child_locked = 0;
	struct inode *inode = dentry->d_inode;
	struct inode *orphan_dir = NULL;
	struct ocfs2_super *osb = OCFS2_SB(dir->i_sb);
	u64 blkno;
	struct ocfs2_dinode *fe = NULL;
	struct buffer_head *fe_bh = NULL;
	struct buffer_head *parent_node_bh = NULL;
	handle_t *handle = NULL;
	char orphan_name[OCFS2_ORPHAN_NAMELEN + 1];
	struct ocfs2_dir_lookup_result lookup = { NULL, };
	struct ocfs2_dir_lookup_result orphan_insert = { NULL, };

	mlog_entry("(0x%p, 0x%p, '%.*s')\n", dir, dentry,
		   dentry->d_name.len, dentry->d_name.name);

	dquot_initialize(dir);

	BUG_ON(dentry->d_parent->d_inode != dir);

	mlog(0, "ino = %llu\n", (unsigned long long)OCFS2_I(inode)->ip_blkno);

	if (inode == osb->root_inode) {
		mlog(0, "Cannot delete the root directory\n");
		return -EPERM;
	}

	status = ocfs2_inode_lock_nested(dir, &parent_node_bh, 1,
					 OI_LS_PARENT);
	if (status < 0) {
		if (status != -ENOENT)
			mlog_errno(status);
		return status;
	}

	status = ocfs2_find_files_on_disk(dentry->d_name.name,
					  dentry->d_name.len, &blkno, dir,
					  &lookup);
	if (status < 0) {
		if (status != -ENOENT)
			mlog_errno(status);
		goto leave;
	}

	if (OCFS2_I(inode)->ip_blkno != blkno) {
		status = -ENOENT;

		mlog(0, "ip_blkno %llu != dirent blkno %llu ip_flags = %x\n",
		     (unsigned long long)OCFS2_I(inode)->ip_blkno,
		     (unsigned long long)blkno, OCFS2_I(inode)->ip_flags);
		goto leave;
	}

	status = ocfs2_inode_lock(inode, &fe_bh, 1);
	if (status < 0) {
		if (status != -ENOENT)
			mlog_errno(status);
		goto leave;
	}
	child_locked = 1;

	if (S_ISDIR(inode->i_mode)) {
		if (inode->i_nlink != 2 || !ocfs2_empty_dir(inode)) {
			status = -ENOTEMPTY;
			goto leave;
		}
	}

	status = ocfs2_remote_dentry_delete(dentry);
	if (status < 0) {
		/* This remote delete should succeed under all normal
		 * circumstances. */
		mlog_errno(status);
		goto leave;
	}

	if (inode_is_unlinkable(inode)) {
		status = ocfs2_prepare_orphan_dir(osb, &orphan_dir,
						  OCFS2_I(inode)->ip_blkno,
						  orphan_name, &orphan_insert);
		if (status < 0) {
			mlog_errno(status);
			goto leave;
		}
	}

	handle = ocfs2_start_trans(osb, ocfs2_unlink_credits(osb->sb));
	if (IS_ERR(handle)) {
		status = PTR_ERR(handle);
		handle = NULL;
		mlog_errno(status);
		goto leave;
	}

	status = ocfs2_journal_access_di(handle, INODE_CACHE(inode), fe_bh,
					 OCFS2_JOURNAL_ACCESS_WRITE);
	if (status < 0) {
		mlog_errno(status);
		goto leave;
	}

	fe = (struct ocfs2_dinode *) fe_bh->b_data;

	if (inode_is_unlinkable(inode)) {
		status = ocfs2_orphan_add(osb, handle, inode, fe_bh, orphan_name,
					  &orphan_insert, orphan_dir);
		if (status < 0) {
			mlog_errno(status);
			goto leave;
		}
	}

	/* delete the name from the parent dir */
	status = ocfs2_delete_entry(handle, dir, &lookup);
	if (status < 0) {
		mlog_errno(status);
		goto leave;
	}

	if (S_ISDIR(inode->i_mode))
		drop_nlink(inode);
	drop_nlink(inode);
	ocfs2_set_links_count(fe, inode->i_nlink);
	ocfs2_journal_dirty(handle, fe_bh);

	dir->i_ctime = dir->i_mtime = CURRENT_TIME;
	if (S_ISDIR(inode->i_mode))
		drop_nlink(dir);

	status = ocfs2_mark_inode_dirty(handle, dir, parent_node_bh);
	if (status < 0) {
		mlog_errno(status);
		if (S_ISDIR(inode->i_mode))
			inc_nlink(dir);
	}

leave:
	if (handle)
		ocfs2_commit_trans(osb, handle);

	if (child_locked)
		ocfs2_inode_unlock(inode, 1);

	ocfs2_inode_unlock(dir, 1);

	if (orphan_dir) {
		/* This was locked for us in ocfs2_prepare_orphan_dir() */
		ocfs2_inode_unlock(orphan_dir, 1);
		mutex_unlock(&orphan_dir->i_mutex);
		iput(orphan_dir);
	}

	brelse(fe_bh);
	brelse(parent_node_bh);

	ocfs2_free_dir_lookup_result(&orphan_insert);
	ocfs2_free_dir_lookup_result(&lookup);

	mlog_exit(status);

	return status;
}

/*
 * The only place this should be used is rename!
 * if they have the same id, then the 1st one is the only one locked.
 */
static int ocfs2_double_lock(struct ocfs2_super *osb,
			     struct buffer_head **bh1,
			     struct inode *inode1,
			     struct buffer_head **bh2,
			     struct inode *inode2)
{
	int status;
	struct ocfs2_inode_info *oi1 = OCFS2_I(inode1);
	struct ocfs2_inode_info *oi2 = OCFS2_I(inode2);
	struct buffer_head **tmpbh;
	struct inode *tmpinode;

	mlog_entry("(inode1 = %llu, inode2 = %llu)\n",
		   (unsigned long long)oi1->ip_blkno,
		   (unsigned long long)oi2->ip_blkno);

	if (*bh1)
		*bh1 = NULL;
	if (*bh2)
		*bh2 = NULL;

	/* we always want to lock the one with the lower lockid first. */
	if (oi1->ip_blkno != oi2->ip_blkno) {
		if (oi1->ip_blkno < oi2->ip_blkno) {
			/* switch id1 and id2 around */
			mlog(0, "switching them around...\n");
			tmpbh = bh2;
			bh2 = bh1;
			bh1 = tmpbh;

			tmpinode = inode2;
			inode2 = inode1;
			inode1 = tmpinode;
		}
		/* lock id2 */
		status = ocfs2_inode_lock_nested(inode2, bh2, 1,
						 OI_LS_RENAME1);
		if (status < 0) {
			if (status != -ENOENT)
				mlog_errno(status);
			goto bail;
		}
	}

	/* lock id1 */
	status = ocfs2_inode_lock_nested(inode1, bh1, 1, OI_LS_RENAME2);
	if (status < 0) {
		/*
		 * An error return must mean that no cluster locks
		 * were held on function exit.
		 */
		if (oi1->ip_blkno != oi2->ip_blkno) {
			ocfs2_inode_unlock(inode2, 1);
			brelse(*bh2);
			*bh2 = NULL;
		}

		if (status != -ENOENT)
			mlog_errno(status);
	}

bail:
	mlog_exit(status);
	return status;
}

static void ocfs2_double_unlock(struct inode *inode1, struct inode *inode2)
{
	ocfs2_inode_unlock(inode1, 1);

	if (inode1 != inode2)
		ocfs2_inode_unlock(inode2, 1);
}

static int ocfs2_rename(struct inode *old_dir,
			struct dentry *old_dentry,
			struct inode *new_dir,
			struct dentry *new_dentry)
{
	int status = 0, rename_lock = 0, parents_locked = 0, target_exists = 0;
	int old_child_locked = 0, new_child_locked = 0, update_dot_dot = 0;
	struct inode *old_inode = old_dentry->d_inode;
	struct inode *new_inode = new_dentry->d_inode;
	struct inode *orphan_dir = NULL;
	struct ocfs2_dinode *newfe = NULL;
	char orphan_name[OCFS2_ORPHAN_NAMELEN + 1];
	struct buffer_head *newfe_bh = NULL;
	struct buffer_head *old_inode_bh = NULL;
	struct ocfs2_super *osb = NULL;
	u64 newfe_blkno, old_de_ino;
	handle_t *handle = NULL;
	struct buffer_head *old_dir_bh = NULL;
	struct buffer_head *new_dir_bh = NULL;
	nlink_t old_dir_nlink = old_dir->i_nlink;
	struct ocfs2_dinode *old_di;
	struct ocfs2_dir_lookup_result old_inode_dot_dot_res = { NULL, };
	struct ocfs2_dir_lookup_result target_lookup_res = { NULL, };
	struct ocfs2_dir_lookup_result old_entry_lookup = { NULL, };
	struct ocfs2_dir_lookup_result orphan_insert = { NULL, };
	struct ocfs2_dir_lookup_result target_insert = { NULL, };

	/* At some point it might be nice to break this function up a
	 * bit. */

	mlog_entry("(0x%p, 0x%p, 0x%p, 0x%p, from='%.*s' to='%.*s')\n",
		   old_dir, old_dentry, new_dir, new_dentry,
		   old_dentry->d_name.len, old_dentry->d_name.name,
		   new_dentry->d_name.len, new_dentry->d_name.name);

	dquot_initialize(old_dir);
	dquot_initialize(new_dir);

	osb = OCFS2_SB(old_dir->i_sb);

	if (new_inode) {
		if (!igrab(new_inode))
			BUG();
	}

	/* Assume a directory hierarchy thusly:
	 * a/b/c
	 * a/d
	 * a,b,c, and d are all directories.
	 *
	 * from cwd of 'a' on both nodes:
	 * node1: mv b/c d
	 * node2: mv d   b/c
	 *
	 * And that's why, just like the VFS, we need a file system
	 * rename lock. */
	if (old_dir != new_dir && S_ISDIR(old_inode->i_mode)) {
		status = ocfs2_rename_lock(osb);
		if (status < 0) {
			mlog_errno(status);
			goto bail;
		}
		rename_lock = 1;
	}

	/* if old and new are the same, this'll just do one lock. */
	status = ocfs2_double_lock(osb, &old_dir_bh, old_dir,
				   &new_dir_bh, new_dir);
	if (status < 0) {
		mlog_errno(status);
		goto bail;
	}
	parents_locked = 1;

	/* make sure both dirs have bhs
	 * get an extra ref on old_dir_bh if old==new */
	if (!new_dir_bh) {
		if (old_dir_bh) {
			new_dir_bh = old_dir_bh;
			get_bh(new_dir_bh);
		} else {
			mlog(ML_ERROR, "no old_dir_bh!\n");
			status = -EIO;
			goto bail;
		}
	}

	/*
	 * Aside from allowing a meta data update, the locking here
	 * also ensures that the downconvert thread on other nodes
	 * won't have to concurrently downconvert the inode and the
	 * dentry locks.
	 */
	status = ocfs2_inode_lock_nested(old_inode, &old_inode_bh, 1,
					 OI_LS_PARENT);
	if (status < 0) {
		if (status != -ENOENT)
			mlog_errno(status);
		goto bail;
	}
	old_child_locked = 1;

	status = ocfs2_remote_dentry_delete(old_dentry);
	if (status < 0) {
		mlog_errno(status);
		goto bail;
	}

	if (S_ISDIR(old_inode->i_mode)) {
		u64 old_inode_parent;

		update_dot_dot = 1;
		status = ocfs2_find_files_on_disk("..", 2, &old_inode_parent,
						  old_inode,
						  &old_inode_dot_dot_res);
		if (status) {
			status = -EIO;
			goto bail;
		}

		if (old_inode_parent != OCFS2_I(old_dir)->ip_blkno) {
			status = -EIO;
			goto bail;
		}

		if (!new_inode && new_dir != old_dir &&
		    new_dir->i_nlink >= ocfs2_link_max(osb)) {
			status = -EMLINK;
			goto bail;
		}
	}

	status = ocfs2_lookup_ino_from_name(old_dir, old_dentry->d_name.name,
					    old_dentry->d_name.len,
					    &old_de_ino);
	if (status) {
		status = -ENOENT;
		goto bail;
	}

	/*
	 *  Check for inode number is _not_ due to possible IO errors.
	 *  We might rmdir the source, keep it as pwd of some process
	 *  and merrily kill the link to whatever was created under the
	 *  same name. Goodbye sticky bit ;-<
	 */
	if (old_de_ino != OCFS2_I(old_inode)->ip_blkno) {
		status = -ENOENT;
		goto bail;
	}

	/* check if the target already exists (in which case we need
	 * to delete it */
	status = ocfs2_find_files_on_disk(new_dentry->d_name.name,
					  new_dentry->d_name.len,
					  &newfe_blkno, new_dir,
					  &target_lookup_res);
	/* The only error we allow here is -ENOENT because the new
	 * file not existing is perfectly valid. */
	if ((status < 0) && (status != -ENOENT)) {
		/* If we cannot find the file specified we should just */
		/* return the error... */
		mlog_errno(status);
		goto bail;
	}
	if (status == 0)
		target_exists = 1;

	if (!target_exists && new_inode) {
		/*
		 * Target was unlinked by another node while we were
		 * waiting to get to ocfs2_rename(). There isn't
		 * anything we can do here to help the situation, so
		 * bubble up the appropriate error.
		 */
		status = -ENOENT;
		goto bail;
	}

	/* In case we need to overwrite an existing file, we blow it
	 * away first */
	if (target_exists) {
		/* VFS didn't think there existed an inode here, but
		 * someone else in the cluster must have raced our
		 * rename to create one. Today we error cleanly, in
		 * the future we should consider calling iget to build
		 * a new struct inode for this entry. */
		if (!new_inode) {
			status = -EACCES;

			mlog(0, "We found an inode for name %.*s but VFS "
			     "didn't give us one.\n", new_dentry->d_name.len,
			     new_dentry->d_name.name);
			goto bail;
		}

		if (OCFS2_I(new_inode)->ip_blkno != newfe_blkno) {
			status = -EACCES;

			mlog(0, "Inode %llu and dir %llu disagree. flags = %x\n",
			     (unsigned long long)OCFS2_I(new_inode)->ip_blkno,
			     (unsigned long long)newfe_blkno,
			     OCFS2_I(new_inode)->ip_flags);
			goto bail;
		}

		status = ocfs2_inode_lock(new_inode, &newfe_bh, 1);
		if (status < 0) {
			if (status != -ENOENT)
				mlog_errno(status);
			goto bail;
		}
		new_child_locked = 1;

		status = ocfs2_remote_dentry_delete(new_dentry);
		if (status < 0) {
			mlog_errno(status);
			goto bail;
		}

		newfe = (struct ocfs2_dinode *) newfe_bh->b_data;

		mlog(0, "aha rename over existing... new_blkno=%llu "
		     "newfebh=%p bhblocknr=%llu\n",
		     (unsigned long long)newfe_blkno, newfe_bh, newfe_bh ?
		     (unsigned long long)newfe_bh->b_blocknr : 0ULL);

		if (S_ISDIR(new_inode->i_mode) || (new_inode->i_nlink == 1)) {
			status = ocfs2_prepare_orphan_dir(osb, &orphan_dir,
						OCFS2_I(new_inode)->ip_blkno,
						orphan_name, &orphan_insert);
			if (status < 0) {
				mlog_errno(status);
				goto bail;
			}
		}
	} else {
		BUG_ON(new_dentry->d_parent->d_inode != new_dir);

		status = ocfs2_check_dir_for_entry(new_dir,
						   new_dentry->d_name.name,
						   new_dentry->d_name.len);
		if (status)
			goto bail;

		status = ocfs2_prepare_dir_for_insert(osb, new_dir, new_dir_bh,
						      new_dentry->d_name.name,
						      new_dentry->d_name.len,
						      &target_insert);
		if (status < 0) {
			mlog_errno(status);
			goto bail;
		}
	}

	handle = ocfs2_start_trans(osb, ocfs2_rename_credits(osb->sb));
	if (IS_ERR(handle)) {
		status = PTR_ERR(handle);
		handle = NULL;
		mlog_errno(status);
		goto bail;
	}

	if (target_exists) {
		if (S_ISDIR(new_inode->i_mode)) {
			if (new_inode->i_nlink != 2 ||
			    !ocfs2_empty_dir(new_inode)) {
				status = -ENOTEMPTY;
				goto bail;
			}
		}
		status = ocfs2_journal_access_di(handle, INODE_CACHE(new_inode),
						 newfe_bh,
						 OCFS2_JOURNAL_ACCESS_WRITE);
		if (status < 0) {
			mlog_errno(status);
			goto bail;
		}

		if (S_ISDIR(new_inode->i_mode) ||
		    (ocfs2_read_links_count(newfe) == 1)) {
			status = ocfs2_orphan_add(osb, handle, new_inode,
						  newfe_bh, orphan_name,
						  &orphan_insert, orphan_dir);
			if (status < 0) {
				mlog_errno(status);
				goto bail;
			}
		}

		/* change the dirent to point to the correct inode */
		status = ocfs2_update_entry(new_dir, handle, &target_lookup_res,
					    old_inode);
		if (status < 0) {
			mlog_errno(status);
			goto bail;
		}
		new_dir->i_version++;

		if (S_ISDIR(new_inode->i_mode))
			ocfs2_set_links_count(newfe, 0);
		else
			ocfs2_add_links_count(newfe, -1);
		ocfs2_journal_dirty(handle, newfe_bh);
	} else {
		/* if the name was not found in new_dir, add it now */
		status = ocfs2_add_entry(handle, new_dentry, old_inode,
					 OCFS2_I(old_inode)->ip_blkno,
					 new_dir_bh, &target_insert);
	}

	old_inode->i_ctime = CURRENT_TIME;
	mark_inode_dirty(old_inode);

	status = ocfs2_journal_access_di(handle, INODE_CACHE(old_inode),
					 old_inode_bh,
					 OCFS2_JOURNAL_ACCESS_WRITE);
	if (status >= 0) {
		old_di = (struct ocfs2_dinode *) old_inode_bh->b_data;

		old_di->i_ctime = cpu_to_le64(old_inode->i_ctime.tv_sec);
		old_di->i_ctime_nsec = cpu_to_le32(old_inode->i_ctime.tv_nsec);
		ocfs2_journal_dirty(handle, old_inode_bh);
	} else
		mlog_errno(status);

	/*
	 * Now that the name has been added to new_dir, remove the old name.
	 *
	 * We don't keep any directory entry context around until now
	 * because the insert might have changed the type of directory
	 * we're dealing with.
	 */
	status = ocfs2_find_entry(old_dentry->d_name.name,
				  old_dentry->d_name.len, old_dir,
				  &old_entry_lookup);
	if (status)
		goto bail;

	status = ocfs2_delete_entry(handle, old_dir, &old_entry_lookup);
	if (status < 0) {
		mlog_errno(status);
		goto bail;
	}

	if (new_inode) {
		new_inode->i_nlink--;
		new_inode->i_ctime = CURRENT_TIME;
	}
	old_dir->i_ctime = old_dir->i_mtime = CURRENT_TIME;

	if (update_dot_dot) {
		status = ocfs2_update_entry(old_inode, handle,
					    &old_inode_dot_dot_res, new_dir);
		old_dir->i_nlink--;
		if (new_inode) {
			new_inode->i_nlink--;
		} else {
			inc_nlink(new_dir);
			mark_inode_dirty(new_dir);
		}
	}
	mark_inode_dirty(old_dir);
	ocfs2_mark_inode_dirty(handle, old_dir, old_dir_bh);
	if (new_inode) {
		mark_inode_dirty(new_inode);
		ocfs2_mark_inode_dirty(handle, new_inode, newfe_bh);
	}

	if (old_dir != new_dir) {
		/* Keep the same times on both directories.*/
		new_dir->i_ctime = new_dir->i_mtime = old_dir->i_ctime;

		/*
		 * This will also pick up the i_nlink change from the
		 * block above.
		 */
		ocfs2_mark_inode_dirty(handle, new_dir, new_dir_bh);
	}

	if (old_dir_nlink != old_dir->i_nlink) {
		if (!old_dir_bh) {
			mlog(ML_ERROR, "need to change nlink for old dir "
			     "%llu from %d to %d but bh is NULL!\n",
			     (unsigned long long)OCFS2_I(old_dir)->ip_blkno,
			     (int)old_dir_nlink, old_dir->i_nlink);
		} else {
			struct ocfs2_dinode *fe;
			status = ocfs2_journal_access_di(handle,
							 INODE_CACHE(old_dir),
							 old_dir_bh,
							 OCFS2_JOURNAL_ACCESS_WRITE);
			fe = (struct ocfs2_dinode *) old_dir_bh->b_data;
			ocfs2_set_links_count(fe, old_dir->i_nlink);
			ocfs2_journal_dirty(handle, old_dir_bh);
		}
	}
	ocfs2_dentry_move(old_dentry, new_dentry, old_dir, new_dir);
	status = 0;
bail:
	if (rename_lock)
		ocfs2_rename_unlock(osb);

	if (handle)
		ocfs2_commit_trans(osb, handle);

	if (parents_locked)
		ocfs2_double_unlock(old_dir, new_dir);

	if (old_child_locked)
		ocfs2_inode_unlock(old_inode, 1);

	if (new_child_locked)
		ocfs2_inode_unlock(new_inode, 1);

	if (orphan_dir) {
		/* This was locked for us in ocfs2_prepare_orphan_dir() */
		ocfs2_inode_unlock(orphan_dir, 1);
		mutex_unlock(&orphan_dir->i_mutex);
		iput(orphan_dir);
	}

	if (new_inode)
		sync_mapping_buffers(old_inode->i_mapping);

	if (new_inode)
		iput(new_inode);

	ocfs2_free_dir_lookup_result(&target_lookup_res);
	ocfs2_free_dir_lookup_result(&old_entry_lookup);
	ocfs2_free_dir_lookup_result(&old_inode_dot_dot_res);
	ocfs2_free_dir_lookup_result(&orphan_insert);
	ocfs2_free_dir_lookup_result(&target_insert);

	brelse(newfe_bh);
	brelse(old_inode_bh);
	brelse(old_dir_bh);
	brelse(new_dir_bh);

	mlog_exit(status);

	return status;
}

/*
 * we expect i_size = strlen(symname). Copy symname into the file
 * data, including the null terminator.
 */
static int ocfs2_create_symlink_data(struct ocfs2_super *osb,
				     handle_t *handle,
				     struct inode *inode,
				     const char *symname)
{
	struct buffer_head **bhs = NULL;
	const char *c;
	struct super_block *sb = osb->sb;
	u64 p_blkno, p_blocks;
	int virtual, blocks, status, i, bytes_left;

	bytes_left = i_size_read(inode) + 1;
	/* we can't trust i_blocks because we're actually going to
	 * write i_size + 1 bytes. */
	blocks = (bytes_left + sb->s_blocksize - 1) >> sb->s_blocksize_bits;

	mlog_entry("i_blocks = %llu, i_size = %llu, blocks = %d\n",
			(unsigned long long)inode->i_blocks,
			i_size_read(inode), blocks);

	/* Sanity check -- make sure we're going to fit. */
	if (bytes_left >
	    ocfs2_clusters_to_bytes(sb, OCFS2_I(inode)->ip_clusters)) {
		status = -EIO;
		mlog_errno(status);
		goto bail;
	}

	bhs = kcalloc(blocks, sizeof(struct buffer_head *), GFP_KERNEL);
	if (!bhs) {
		status = -ENOMEM;
		mlog_errno(status);
		goto bail;
	}

	status = ocfs2_extent_map_get_blocks(inode, 0, &p_blkno, &p_blocks,
					     NULL);
	if (status < 0) {
		mlog_errno(status);
		goto bail;
	}

	/* links can never be larger than one cluster so we know this
	 * is all going to be contiguous, but do a sanity check
	 * anyway. */
	if ((p_blocks << sb->s_blocksize_bits) < bytes_left) {
		status = -EIO;
		mlog_errno(status);
		goto bail;
	}

	virtual = 0;
	while(bytes_left > 0) {
		c = &symname[virtual * sb->s_blocksize];

		bhs[virtual] = sb_getblk(sb, p_blkno);
		if (!bhs[virtual]) {
			status = -ENOMEM;
			mlog_errno(status);
			goto bail;
		}
		ocfs2_set_new_buffer_uptodate(INODE_CACHE(inode),
					      bhs[virtual]);

		status = ocfs2_journal_access(handle, INODE_CACHE(inode),
					      bhs[virtual],
					      OCFS2_JOURNAL_ACCESS_CREATE);
		if (status < 0) {
			mlog_errno(status);
			goto bail;
		}

		memset(bhs[virtual]->b_data, 0, sb->s_blocksize);

		memcpy(bhs[virtual]->b_data, c,
		       (bytes_left > sb->s_blocksize) ? sb->s_blocksize :
		       bytes_left);

		ocfs2_journal_dirty(handle, bhs[virtual]);

		virtual++;
		p_blkno++;
		bytes_left -= sb->s_blocksize;
	}

	status = 0;
bail:

	if (bhs) {
		for(i = 0; i < blocks; i++)
			brelse(bhs[i]);
		kfree(bhs);
	}

	mlog_exit(status);
	return status;
}

static int ocfs2_symlink(struct inode *dir,
			 struct dentry *dentry,
			 const char *symname)
{
	int status, l, credits;
	u64 newsize;
	struct ocfs2_super *osb = NULL;
	struct inode *inode = NULL;
	struct super_block *sb;
	struct buffer_head *new_fe_bh = NULL;
	struct buffer_head *parent_fe_bh = NULL;
	struct ocfs2_dinode *fe = NULL;
	struct ocfs2_dinode *dirfe;
	handle_t *handle = NULL;
	struct ocfs2_alloc_context *inode_ac = NULL;
	struct ocfs2_alloc_context *data_ac = NULL;
	struct ocfs2_alloc_context *xattr_ac = NULL;
	int want_clusters = 0;
	int xattr_credits = 0;
	struct ocfs2_security_xattr_info si = {
		.enable = 1,
	};
	int did_quota = 0, did_quota_inode = 0;
	struct ocfs2_dir_lookup_result lookup = { NULL, };
	sigset_t oldset;
	int did_block_signals = 0;

	mlog_entry("(0x%p, 0x%p, symname='%s' actual='%.*s')\n", dir,
		   dentry, symname, dentry->d_name.len, dentry->d_name.name);

	dquot_initialize(dir);

	sb = dir->i_sb;
	osb = OCFS2_SB(sb);

	l = strlen(symname) + 1;

	credits = ocfs2_calc_symlink_credits(sb);

	/* lock the parent directory */
	status = ocfs2_inode_lock(dir, &parent_fe_bh, 1);
	if (status < 0) {
		if (status != -ENOENT)
			mlog_errno(status);
		return status;
	}

	dirfe = (struct ocfs2_dinode *) parent_fe_bh->b_data;
	if (!ocfs2_read_links_count(dirfe)) {
		/* can't make a file in a deleted directory. */
		status = -ENOENT;
		goto bail;
	}

	status = ocfs2_check_dir_for_entry(dir, dentry->d_name.name,
					   dentry->d_name.len);
	if (status)
		goto bail;

	status = ocfs2_prepare_dir_for_insert(osb, dir, parent_fe_bh,
					      dentry->d_name.name,
					      dentry->d_name.len, &lookup);
	if (status < 0) {
		mlog_errno(status);
		goto bail;
	}

	status = ocfs2_reserve_new_inode(osb, &inode_ac);
	if (status < 0) {
		if (status != -ENOSPC)
			mlog_errno(status);
		goto bail;
	}

	inode = ocfs2_get_init_inode(dir, S_IFLNK | S_IRWXUGO);
	if (!inode) {
		status = -ENOMEM;
		mlog_errno(status);
		goto bail;
	}

	/* get security xattr */
	status = ocfs2_init_security_get(inode, dir, &si);
	if (status) {
		if (status == -EOPNOTSUPP)
			si.enable = 0;
		else {
			mlog_errno(status);
			goto bail;
		}
	}

	/* calculate meta data/clusters for setting security xattr */
	if (si.enable) {
		status = ocfs2_calc_security_init(dir, &si, &want_clusters,
						  &xattr_credits, &xattr_ac);
		if (status < 0) {
			mlog_errno(status);
			goto bail;
		}
	}

	/* don't reserve bitmap space for fast symlinks. */
	if (l > ocfs2_fast_symlink_chars(sb))
		want_clusters += 1;

	status = ocfs2_reserve_clusters(osb, want_clusters, &data_ac);
	if (status < 0) {
		if (status != -ENOSPC)
			mlog_errno(status);
		goto bail;
	}

	handle = ocfs2_start_trans(osb, credits + xattr_credits);
	if (IS_ERR(handle)) {
		status = PTR_ERR(handle);
		handle = NULL;
		mlog_errno(status);
		goto bail;
	}

	/* Starting to change things, restart is no longer possible. */
	ocfs2_block_signals(&oldset);
	did_block_signals = 1;

	status = dquot_alloc_inode(inode);
	if (status)
		goto bail;
	did_quota_inode = 1;

	mlog_entry("(0x%p, 0x%p, %d, '%.*s')\n", dir, dentry,
		   inode->i_mode, dentry->d_name.len,
		   dentry->d_name.name);

	status = ocfs2_mknod_locked(osb, dir, inode,
				    0, &new_fe_bh, parent_fe_bh, handle,
				    inode_ac);
	if (status < 0) {
		mlog_errno(status);
		goto bail;
	}

	fe = (struct ocfs2_dinode *) new_fe_bh->b_data;
	inode->i_rdev = 0;
	newsize = l - 1;
	if (l > ocfs2_fast_symlink_chars(sb)) {
		u32 offset = 0;

		inode->i_op = &ocfs2_symlink_inode_operations;
		status = dquot_alloc_space_nodirty(inode,
		    ocfs2_clusters_to_bytes(osb->sb, 1));
		if (status)
			goto bail;
		did_quota = 1;
		status = ocfs2_add_inode_data(osb, inode, &offset, 1, 0,
					      new_fe_bh,
					      handle, data_ac, NULL,
					      NULL);
		if (status < 0) {
			if (status != -ENOSPC && status != -EINTR) {
				mlog(ML_ERROR,
				     "Failed to extend file to %llu\n",
				     (unsigned long long)newsize);
				mlog_errno(status);
				status = -ENOSPC;
			}
			goto bail;
		}
		i_size_write(inode, newsize);
		inode->i_blocks = ocfs2_inode_sector_count(inode);
	} else {
		inode->i_op = &ocfs2_fast_symlink_inode_operations;
		memcpy((char *) fe->id2.i_symlink, symname, l);
		i_size_write(inode, newsize);
		inode->i_blocks = 0;
	}

	status = ocfs2_mark_inode_dirty(handle, inode, new_fe_bh);
	if (status < 0) {
		mlog_errno(status);
		goto bail;
	}

	if (!ocfs2_inode_is_fast_symlink(inode)) {
		status = ocfs2_create_symlink_data(osb, handle, inode,
						   symname);
		if (status < 0) {
			mlog_errno(status);
			goto bail;
		}
	}

	if (si.enable) {
		status = ocfs2_init_security_set(handle, inode, new_fe_bh, &si,
						 xattr_ac, data_ac);
		if (status < 0) {
			mlog_errno(status);
			goto bail;
		}
	}

	/*
	 * Do this before adding the entry to the directory. We add
	 * also set d_op after success so that ->d_iput() will cleanup
	 * the dentry lock even if ocfs2_add_entry() fails below.
	 */
	status = ocfs2_dentry_attach_lock(dentry, inode, OCFS2_I(dir)->ip_blkno);
	if (status) {
		mlog_errno(status);
		goto bail;
	}
	dentry->d_op = &ocfs2_dentry_ops;

	status = ocfs2_add_entry(handle, dentry, inode,
				 le64_to_cpu(fe->i_blkno), parent_fe_bh,
				 &lookup);
	if (status < 0) {
		mlog_errno(status);
		goto bail;
	}

	insert_inode_hash(inode);
	d_instantiate(dentry, inode);
bail:
	if (status < 0 && did_quota)
		dquot_free_space_nodirty(inode,
					ocfs2_clusters_to_bytes(osb->sb, 1));
	if (status < 0 && did_quota_inode)
		dquot_free_inode(inode);
	if (handle)
		ocfs2_commit_trans(osb, handle);

	ocfs2_inode_unlock(dir, 1);
	if (did_block_signals)
		ocfs2_unblock_signals(&oldset);

	brelse(new_fe_bh);
	brelse(parent_fe_bh);
	kfree(si.name);
	kfree(si.value);
	ocfs2_free_dir_lookup_result(&lookup);
	if (inode_ac)
		ocfs2_free_alloc_context(inode_ac);
	if (data_ac)
		ocfs2_free_alloc_context(data_ac);
	if (xattr_ac)
		ocfs2_free_alloc_context(xattr_ac);
	if ((status < 0) && inode) {
		OCFS2_I(inode)->ip_flags |= OCFS2_INODE_SKIP_ORPHAN_DIR;
		clear_nlink(inode);
		iput(inode);
	}

	mlog_exit(status);

	return status;
}

static int ocfs2_blkno_stringify(u64 blkno, char *name)
{
	int status, namelen;

	mlog_entry_void();

	namelen = snprintf(name, OCFS2_ORPHAN_NAMELEN + 1, "%016llx",
			   (long long)blkno);
	if (namelen <= 0) {
		if (namelen)
			status = namelen;
		else
			status = -EINVAL;
		mlog_errno(status);
		goto bail;
	}
	if (namelen != OCFS2_ORPHAN_NAMELEN) {
		status = -EINVAL;
		mlog_errno(status);
		goto bail;
	}

	mlog(0, "built filename '%s' for orphan dir (len=%d)\n", name,
	     namelen);

	status = 0;
bail:
	mlog_exit(status);
	return status;
}

static int ocfs2_lookup_lock_orphan_dir(struct ocfs2_super *osb,
					struct inode **ret_orphan_dir,
					struct buffer_head **ret_orphan_dir_bh)
{
	struct inode *orphan_dir_inode;
	struct buffer_head *orphan_dir_bh = NULL;
	int ret = 0;

	orphan_dir_inode = ocfs2_get_system_file_inode(osb,
						       ORPHAN_DIR_SYSTEM_INODE,
						       osb->slot_num);
	if (!orphan_dir_inode) {
		ret = -ENOENT;
		mlog_errno(ret);
		return ret;
	}

	mutex_lock(&orphan_dir_inode->i_mutex);

	ret = ocfs2_inode_lock(orphan_dir_inode, &orphan_dir_bh, 1);
	if (ret < 0) {
		mutex_unlock(&orphan_dir_inode->i_mutex);
		iput(orphan_dir_inode);

		mlog_errno(ret);
		return ret;
	}

	*ret_orphan_dir = orphan_dir_inode;
	*ret_orphan_dir_bh = orphan_dir_bh;

	return 0;
}

static int __ocfs2_prepare_orphan_dir(struct inode *orphan_dir_inode,
				      struct buffer_head *orphan_dir_bh,
				      u64 blkno,
				      char *name,
				      struct ocfs2_dir_lookup_result *lookup)
{
	int ret;
	struct ocfs2_super *osb = OCFS2_SB(orphan_dir_inode->i_sb);

	ret = ocfs2_blkno_stringify(blkno, name);
	if (ret < 0) {
		mlog_errno(ret);
		return ret;
	}

	ret = ocfs2_prepare_dir_for_insert(osb, orphan_dir_inode,
					   orphan_dir_bh, name,
					   OCFS2_ORPHAN_NAMELEN, lookup);
	if (ret < 0) {
		mlog_errno(ret);
		return ret;
	}

	return 0;
}

/**
 * ocfs2_prepare_orphan_dir() - Prepare an orphan directory for
 * insertion of an orphan.
 * @osb: ocfs2 file system
 * @ret_orphan_dir: Orphan dir inode - returned locked!
 * @blkno: Actual block number of the inode to be inserted into orphan dir.
 * @lookup: dir lookup result, to be passed back into functions like
 *          ocfs2_orphan_add
 *
 * Returns zero on success and the ret_orphan_dir, name and lookup
 * fields will be populated.
 *
 * Returns non-zero on failure. 
 */
static int ocfs2_prepare_orphan_dir(struct ocfs2_super *osb,
				    struct inode **ret_orphan_dir,
				    u64 blkno,
				    char *name,
				    struct ocfs2_dir_lookup_result *lookup)
{
	struct inode *orphan_dir_inode = NULL;
	struct buffer_head *orphan_dir_bh = NULL;
	int ret = 0;

	ret = ocfs2_lookup_lock_orphan_dir(osb, &orphan_dir_inode,
					   &orphan_dir_bh);
	if (ret < 0) {
		mlog_errno(ret);
		return ret;
	}

	ret = __ocfs2_prepare_orphan_dir(orphan_dir_inode, orphan_dir_bh,
					 blkno, name, lookup);
	if (ret < 0) {
		mlog_errno(ret);
		goto out;
	}

	*ret_orphan_dir = orphan_dir_inode;

out:
	brelse(orphan_dir_bh);

	if (ret) {
		ocfs2_inode_unlock(orphan_dir_inode, 1);
		mutex_unlock(&orphan_dir_inode->i_mutex);
		iput(orphan_dir_inode);
	}

	mlog_exit(ret);
	return ret;
}

static int ocfs2_orphan_add(struct ocfs2_super *osb,
			    handle_t *handle,
			    struct inode *inode,
			    struct buffer_head *fe_bh,
			    char *name,
			    struct ocfs2_dir_lookup_result *lookup,
			    struct inode *orphan_dir_inode)
{
	struct buffer_head *orphan_dir_bh = NULL;
	int status = 0;
	struct ocfs2_dinode *orphan_fe;
	struct ocfs2_dinode *fe = (struct ocfs2_dinode *) fe_bh->b_data;

	mlog_entry("(inode->i_ino = %lu)\n", inode->i_ino);

	status = ocfs2_read_inode_block(orphan_dir_inode, &orphan_dir_bh);
	if (status < 0) {
		mlog_errno(status);
		goto leave;
	}

	status = ocfs2_journal_access_di(handle,
					 INODE_CACHE(orphan_dir_inode),
					 orphan_dir_bh,
					 OCFS2_JOURNAL_ACCESS_WRITE);
	if (status < 0) {
		mlog_errno(status);
		goto leave;
	}

	/* we're a cluster, and nlink can change on disk from
	 * underneath us... */
	orphan_fe = (struct ocfs2_dinode *) orphan_dir_bh->b_data;
	if (S_ISDIR(inode->i_mode))
		ocfs2_add_links_count(orphan_fe, 1);
	orphan_dir_inode->i_nlink = ocfs2_read_links_count(orphan_fe);
	ocfs2_journal_dirty(handle, orphan_dir_bh);

	status = __ocfs2_add_entry(handle, orphan_dir_inode, name,
				   OCFS2_ORPHAN_NAMELEN, inode,
				   OCFS2_I(inode)->ip_blkno,
				   orphan_dir_bh, lookup);
	if (status < 0) {
		mlog_errno(status);
		goto leave;
	}

	/*
	 * We're going to journal the change of i_flags and i_orphaned_slot.
	 * It's safe anyway, though some callers may duplicate the journaling.
	 * Journaling within the func just make the logic look more
	 * straightforward.
	 */
	status = ocfs2_journal_access_di(handle,
					 INODE_CACHE(inode),
					 fe_bh,
					 OCFS2_JOURNAL_ACCESS_WRITE);
	if (status < 0) {
		mlog_errno(status);
		goto leave;
	}

	le32_add_cpu(&fe->i_flags, OCFS2_ORPHANED_FL);
	OCFS2_I(inode)->ip_flags &= ~OCFS2_INODE_SKIP_ORPHAN_DIR;

	/* Record which orphan dir our inode now resides
	 * in. delete_inode will use this to determine which orphan
	 * dir to lock. */
	fe->i_orphaned_slot = cpu_to_le16(osb->slot_num);

	ocfs2_journal_dirty(handle, fe_bh);

	mlog(0, "Inode %llu orphaned in slot %d\n",
	     (unsigned long long)OCFS2_I(inode)->ip_blkno, osb->slot_num);

leave:
	brelse(orphan_dir_bh);

	mlog_exit(status);
	return status;
}

/* unlike orphan_add, we expect the orphan dir to already be locked here. */
int ocfs2_orphan_del(struct ocfs2_super *osb,
		     handle_t *handle,
		     struct inode *orphan_dir_inode,
		     struct inode *inode,
		     struct buffer_head *orphan_dir_bh)
{
	char name[OCFS2_ORPHAN_NAMELEN + 1];
	struct ocfs2_dinode *orphan_fe;
	int status = 0;
	struct ocfs2_dir_lookup_result lookup = { NULL, };

	mlog_entry_void();

	status = ocfs2_blkno_stringify(OCFS2_I(inode)->ip_blkno, name);
	if (status < 0) {
		mlog_errno(status);
		goto leave;
	}

	mlog(0, "removing '%s' from orphan dir %llu (namelen=%d)\n",
	     name, (unsigned long long)OCFS2_I(orphan_dir_inode)->ip_blkno,
	     OCFS2_ORPHAN_NAMELEN);

	/* find it's spot in the orphan directory */
	status = ocfs2_find_entry(name, OCFS2_ORPHAN_NAMELEN, orphan_dir_inode,
				  &lookup);
	if (status) {
		mlog_errno(status);
		goto leave;
	}

	/* remove it from the orphan directory */
	status = ocfs2_delete_entry(handle, orphan_dir_inode, &lookup);
	if (status < 0) {
		mlog_errno(status);
		goto leave;
	}

	status = ocfs2_journal_access_di(handle,
					 INODE_CACHE(orphan_dir_inode),
					 orphan_dir_bh,
					 OCFS2_JOURNAL_ACCESS_WRITE);
	if (status < 0) {
		mlog_errno(status);
		goto leave;
	}

	/* do the i_nlink dance! :) */
	orphan_fe = (struct ocfs2_dinode *) orphan_dir_bh->b_data;
	if (S_ISDIR(inode->i_mode))
		ocfs2_add_links_count(orphan_fe, -1);
	orphan_dir_inode->i_nlink = ocfs2_read_links_count(orphan_fe);
	ocfs2_journal_dirty(handle, orphan_dir_bh);

leave:
	ocfs2_free_dir_lookup_result(&lookup);

	mlog_exit(status);
	return status;
}

/**
 * ocfs2_prep_new_orphaned_file() - Prepare the orphan dir to recieve a newly
 * allocated file. This is different from the typical 'add to orphan dir'
 * operation in that the inode does not yet exist. This is a problem because
 * the orphan dir stringifies the inode block number to come up with it's
 * dirent. Obviously if the inode does not yet exist we have a chicken and egg
 * problem. This function works around it by calling deeper into the orphan
 * and suballoc code than other callers. Use this only by necessity.
 * @dir: The directory which this inode will ultimately wind up under - not the
 * orphan dir!
 * @dir_bh: buffer_head the @dir inode block
 * @orphan_name: string of length (CFS2_ORPHAN_NAMELEN + 1). Will be filled
 * with the string to be used for orphan dirent. Pass back to the orphan dir
 * code.
 * @ret_orphan_dir: orphan dir inode returned to be passed back into orphan
 * dir code.
 * @ret_di_blkno: block number where the new inode will be allocated.
 * @orphan_insert: Dir insert context to be passed back into orphan dir code.
 * @ret_inode_ac: Inode alloc context to be passed back to the allocator.
 *
 * Returns zero on success and the ret_orphan_dir, name and lookup
 * fields will be populated.
 *
 * Returns non-zero on failure. 
 */
static int ocfs2_prep_new_orphaned_file(struct inode *dir,
					struct buffer_head *dir_bh,
					char *orphan_name,
					struct inode **ret_orphan_dir,
					u64 *ret_di_blkno,
					struct ocfs2_dir_lookup_result *orphan_insert,
					struct ocfs2_alloc_context **ret_inode_ac)
{
	int ret;
	u64 di_blkno;
	struct ocfs2_super *osb = OCFS2_SB(dir->i_sb);
	struct inode *orphan_dir = NULL;
	struct buffer_head *orphan_dir_bh = NULL;
	struct ocfs2_alloc_context *inode_ac = NULL;

	ret = ocfs2_lookup_lock_orphan_dir(osb, &orphan_dir, &orphan_dir_bh);
	if (ret < 0) {
		mlog_errno(ret);
		return ret;
	}

	/* reserve an inode spot */
	ret = ocfs2_reserve_new_inode(osb, &inode_ac);
	if (ret < 0) {
		if (ret != -ENOSPC)
			mlog_errno(ret);
		goto out;
	}

	ret = ocfs2_find_new_inode_loc(dir, dir_bh, inode_ac,
				       &di_blkno);
	if (ret) {
		mlog_errno(ret);
		goto out;
	}

	ret = __ocfs2_prepare_orphan_dir(orphan_dir, orphan_dir_bh,
					 di_blkno, orphan_name, orphan_insert);
	if (ret < 0) {
		mlog_errno(ret);
		goto out;
	}

out:
	if (ret == 0) {
		*ret_orphan_dir = orphan_dir;
		*ret_di_blkno = di_blkno;
		*ret_inode_ac = inode_ac;
		/*
		 * orphan_name and orphan_insert are already up to
		 * date via prepare_orphan_dir
		 */
	} else {
		/* Unroll reserve_new_inode* */
		if (inode_ac)
			ocfs2_free_alloc_context(inode_ac);

		/* Unroll orphan dir locking */
		mutex_unlock(&orphan_dir->i_mutex);
		ocfs2_inode_unlock(orphan_dir, 1);
		iput(orphan_dir);
	}

	brelse(orphan_dir_bh);

	return 0;
}

int ocfs2_create_inode_in_orphan(struct inode *dir,
				 int mode,
				 struct inode **new_inode)
{
	int status, did_quota_inode = 0;
	struct inode *inode = NULL;
	struct inode *orphan_dir = NULL;
	struct ocfs2_super *osb = OCFS2_SB(dir->i_sb);
	struct ocfs2_dinode *di = NULL;
	handle_t *handle = NULL;
	char orphan_name[OCFS2_ORPHAN_NAMELEN + 1];
	struct buffer_head *parent_di_bh = NULL;
	struct buffer_head *new_di_bh = NULL;
	struct ocfs2_alloc_context *inode_ac = NULL;
	struct ocfs2_dir_lookup_result orphan_insert = { NULL, };
	u64 uninitialized_var(di_blkno), suballoc_loc;
	u16 suballoc_bit;

	status = ocfs2_inode_lock(dir, &parent_di_bh, 1);
	if (status < 0) {
		if (status != -ENOENT)
			mlog_errno(status);
		return status;
	}

	status = ocfs2_prep_new_orphaned_file(dir, parent_di_bh,
					      orphan_name, &orphan_dir,
					      &di_blkno, &orphan_insert, &inode_ac);
	if (status < 0) {
		if (status != -ENOSPC)
			mlog_errno(status);
		goto leave;
	}

	inode = ocfs2_get_init_inode(dir, mode);
	if (!inode) {
		status = -ENOMEM;
		mlog_errno(status);
		goto leave;
	}

	handle = ocfs2_start_trans(osb, ocfs2_mknod_credits(osb->sb, 0, 0));
	if (IS_ERR(handle)) {
		status = PTR_ERR(handle);
		handle = NULL;
		mlog_errno(status);
		goto leave;
	}

	status = dquot_alloc_inode(inode);
	if (status)
		goto leave;
	did_quota_inode = 1;

	status = ocfs2_claim_new_inode_at_loc(handle, dir, inode_ac,
					      &suballoc_loc,
					      &suballoc_bit, di_blkno);
	if (status < 0) {
		mlog_errno(status);
		goto leave;
	}

	inode->i_nlink = 0;
	/* do the real work now. */
	status = __ocfs2_mknod_locked(dir, inode,
				      0, &new_di_bh, parent_di_bh, handle,
				      inode_ac, di_blkno, suballoc_loc,
				      suballoc_bit);
	if (status < 0) {
		mlog_errno(status);
		goto leave;
	}

	di = (struct ocfs2_dinode *)new_di_bh->b_data;
	status = ocfs2_orphan_add(osb, handle, inode, new_di_bh, orphan_name,
				  &orphan_insert, orphan_dir);
	if (status < 0) {
		mlog_errno(status);
		goto leave;
	}

	/* get open lock so that only nodes can't remove it from orphan dir. */
	status = ocfs2_open_lock(inode);
	if (status < 0)
		mlog_errno(status);

	insert_inode_hash(inode);
leave:
	if (status < 0 && did_quota_inode)
		dquot_free_inode(inode);
	if (handle)
		ocfs2_commit_trans(osb, handle);

	if (orphan_dir) {
		/* This was locked for us in ocfs2_prepare_orphan_dir() */
		ocfs2_inode_unlock(orphan_dir, 1);
		mutex_unlock(&orphan_dir->i_mutex);
		iput(orphan_dir);
	}

	if (status == -ENOSPC)
		mlog(0, "Disk is full\n");

	if ((status < 0) && inode) {
		clear_nlink(inode);
		iput(inode);
	}

	if (inode_ac)
		ocfs2_free_alloc_context(inode_ac);

	brelse(new_di_bh);

	if (!status)
		*new_inode = inode;

	ocfs2_free_dir_lookup_result(&orphan_insert);

	ocfs2_inode_unlock(dir, 1);
	brelse(parent_di_bh);
	return status;
}

int ocfs2_mv_orphaned_inode_to_new(struct inode *dir,
				   struct inode *inode,
				   struct dentry *dentry)
{
	int status = 0;
	struct buffer_head *parent_di_bh = NULL;
	handle_t *handle = NULL;
	struct ocfs2_super *osb = OCFS2_SB(dir->i_sb);
	struct ocfs2_dinode *dir_di, *di;
	struct inode *orphan_dir_inode = NULL;
	struct buffer_head *orphan_dir_bh = NULL;
	struct buffer_head *di_bh = NULL;
	struct ocfs2_dir_lookup_result lookup = { NULL, };

	mlog_entry("(0x%p, 0x%p, %.*s')\n", dir, dentry,
		   dentry->d_name.len, dentry->d_name.name);

	status = ocfs2_inode_lock(dir, &parent_di_bh, 1);
	if (status < 0) {
		if (status != -ENOENT)
			mlog_errno(status);
		return status;
	}

	dir_di = (struct ocfs2_dinode *) parent_di_bh->b_data;
	if (!dir_di->i_links_count) {
		/* can't make a file in a deleted directory. */
		status = -ENOENT;
		goto leave;
	}

	status = ocfs2_check_dir_for_entry(dir, dentry->d_name.name,
					   dentry->d_name.len);
	if (status)
		goto leave;

	/* get a spot inside the dir. */
	status = ocfs2_prepare_dir_for_insert(osb, dir, parent_di_bh,
					      dentry->d_name.name,
					      dentry->d_name.len, &lookup);
	if (status < 0) {
		mlog_errno(status);
		goto leave;
	}

	orphan_dir_inode = ocfs2_get_system_file_inode(osb,
						       ORPHAN_DIR_SYSTEM_INODE,
						       osb->slot_num);
	if (!orphan_dir_inode) {
		status = -EEXIST;
		mlog_errno(status);
		goto leave;
	}

	mutex_lock(&orphan_dir_inode->i_mutex);

	status = ocfs2_inode_lock(orphan_dir_inode, &orphan_dir_bh, 1);
	if (status < 0) {
		mlog_errno(status);
		mutex_unlock(&orphan_dir_inode->i_mutex);
		iput(orphan_dir_inode);
		goto leave;
	}

	status = ocfs2_read_inode_block(inode, &di_bh);
	if (status < 0) {
		mlog_errno(status);
		goto orphan_unlock;
	}

	handle = ocfs2_start_trans(osb, ocfs2_rename_credits(osb->sb));
	if (IS_ERR(handle)) {
		status = PTR_ERR(handle);
		handle = NULL;
		mlog_errno(status);
		goto orphan_unlock;
	}

	status = ocfs2_journal_access_di(handle, INODE_CACHE(inode),
					 di_bh, OCFS2_JOURNAL_ACCESS_WRITE);
	if (status < 0) {
		mlog_errno(status);
		goto out_commit;
	}

	status = ocfs2_orphan_del(osb, handle, orphan_dir_inode, inode,
				  orphan_dir_bh);
	if (status < 0) {
		mlog_errno(status);
		goto out_commit;
	}

	di = (struct ocfs2_dinode *)di_bh->b_data;
	le32_add_cpu(&di->i_flags, -OCFS2_ORPHANED_FL);
	di->i_orphaned_slot = 0;
	inode->i_nlink = 1;
	ocfs2_set_links_count(di, inode->i_nlink);
	ocfs2_journal_dirty(handle, di_bh);

	status = ocfs2_add_entry(handle, dentry, inode,
				 OCFS2_I(inode)->ip_blkno, parent_di_bh,
				 &lookup);
	if (status < 0) {
		mlog_errno(status);
		goto out_commit;
	}

	status = ocfs2_dentry_attach_lock(dentry, inode,
					  OCFS2_I(dir)->ip_blkno);
	if (status) {
		mlog_errno(status);
		goto out_commit;
	}

	d_instantiate(dentry, inode);
	status = 0;
out_commit:
	ocfs2_commit_trans(osb, handle);
orphan_unlock:
	ocfs2_inode_unlock(orphan_dir_inode, 1);
	mutex_unlock(&orphan_dir_inode->i_mutex);
	iput(orphan_dir_inode);
leave:

	ocfs2_inode_unlock(dir, 1);

	brelse(di_bh);
	brelse(parent_di_bh);
	brelse(orphan_dir_bh);

	ocfs2_free_dir_lookup_result(&lookup);

	mlog_exit(status);

	return status;
}

const struct inode_operations ocfs2_dir_iops = {
	.create		= ocfs2_create,
	.lookup		= ocfs2_lookup,
	.link		= ocfs2_link,
	.unlink		= ocfs2_unlink,
	.rmdir		= ocfs2_unlink,
	.symlink	= ocfs2_symlink,
	.mkdir		= ocfs2_mkdir,
	.mknod		= ocfs2_mknod,
	.rename		= ocfs2_rename,
	.setattr	= ocfs2_setattr,
	.getattr	= ocfs2_getattr,
	.permission	= ocfs2_permission,
	.setxattr	= generic_setxattr,
	.getxattr	= generic_getxattr,
	.listxattr	= ocfs2_listxattr,
	.removexattr	= generic_removexattr,
	.fiemap         = ocfs2_fiemap,
};<|MERGE_RESOLUTION|>--- conflicted
+++ resolved
@@ -414,7 +414,6 @@
 		mlog_errno(status);
 		goto leave;
 	}
-	dentry->d_op = &ocfs2_dentry_ops;
 
 	status = ocfs2_add_entry(handle, dentry, inode,
 				 OCFS2_I(inode)->ip_blkno, parent_fe_bh,
@@ -742,10 +741,6 @@
 	}
 
 	ihold(inode);
-<<<<<<< HEAD
-	dentry->d_op = &ocfs2_dentry_ops;
-=======
->>>>>>> 3cbea436
 	d_instantiate(dentry, inode);
 
 out_commit:
@@ -1799,7 +1794,6 @@
 		mlog_errno(status);
 		goto bail;
 	}
-	dentry->d_op = &ocfs2_dentry_ops;
 
 	status = ocfs2_add_entry(handle, dentry, inode,
 				 le64_to_cpu(fe->i_blkno), parent_fe_bh,
