--- conflicted
+++ resolved
@@ -210,13 +210,6 @@
 	sc->sc_tv_func_stop = ktime_get();
 }
 
-<<<<<<< HEAD
-static ktime_t o2net_get_func_run_time(struct o2net_sock_container *sc)
-{
-	return ktime_sub(sc->sc_tv_func_stop, sc->sc_tv_func_start);
-}
-=======
->>>>>>> 105e53f8
 #else  /* CONFIG_DEBUG_FS */
 # define o2net_init_nst(a, b, c, d, e)
 # define o2net_set_nst_sock_time(a)
@@ -230,12 +223,6 @@
 # define o2net_set_advance_stop_time(a)
 # define o2net_set_func_start_time(a)
 # define o2net_set_func_stop_time(a)
-<<<<<<< HEAD
-# define o2net_get_func_run_time(a)		(ktime_t)0
-#endif /* CONFIG_DEBUG_FS */
-
-#ifdef CONFIG_OCFS2_FS_STATS
-=======
 #endif /* CONFIG_DEBUG_FS */
 
 #ifdef CONFIG_OCFS2_FS_STATS
@@ -244,7 +231,6 @@
 	return ktime_sub(sc->sc_tv_func_stop, sc->sc_tv_func_start);
 }
 
->>>>>>> 105e53f8
 static void o2net_update_send_stats(struct o2net_send_tracking *nst,
 				    struct o2net_sock_container *sc)
 {
