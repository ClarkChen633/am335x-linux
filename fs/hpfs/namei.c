/*
 *  linux/fs/hpfs/namei.c
 *
 *  Mikulas Patocka (mikulas@artax.karlin.mff.cuni.cz), 1998-1999
 *
 *  adding & removing files & directories
 */
#include <linux/sched.h>
#include <linux/smp_lock.h>
#include "hpfs_fn.h"

static int hpfs_mkdir(struct inode *dir, struct dentry *dentry, int mode)
{
	const unsigned char *name = dentry->d_name.name;
	unsigned len = dentry->d_name.len;
	struct quad_buffer_head qbh0;
	struct buffer_head *bh;
	struct hpfs_dirent *de;
	struct fnode *fnode;
	struct dnode *dnode;
	struct inode *result;
	fnode_secno fno;
	dnode_secno dno;
	int r;
	struct hpfs_dirent dee;
	int err;
	if ((err = hpfs_chk_name(name, &len))) return err==-ENOENT ? -EINVAL : err;
	lock_kernel();
	err = -ENOSPC;
	fnode = hpfs_alloc_fnode(dir->i_sb, hpfs_i(dir)->i_dno, &fno, &bh);
	if (!fnode)
		goto bail;
	dnode = hpfs_alloc_dnode(dir->i_sb, fno, &dno, &qbh0, 1);
	if (!dnode)
		goto bail1;
	memset(&dee, 0, sizeof dee);
	dee.directory = 1;
	if (!(mode & 0222)) dee.read_only = 1;
	/*dee.archive = 0;*/
	dee.hidden = name[0] == '.';
	dee.fnode = fno;
	dee.creation_date = dee.write_date = dee.read_date = gmt_to_local(dir->i_sb, get_seconds());
	result = new_inode(dir->i_sb);
	if (!result)
		goto bail2;
	hpfs_init_inode(result);
	result->i_ino = fno;
	hpfs_i(result)->i_parent_dir = dir->i_ino;
	hpfs_i(result)->i_dno = dno;
	result->i_ctime.tv_sec = result->i_mtime.tv_sec = result->i_atime.tv_sec = local_to_gmt(dir->i_sb, dee.creation_date);
	result->i_ctime.tv_nsec = 0; 
	result->i_mtime.tv_nsec = 0; 
	result->i_atime.tv_nsec = 0; 
	hpfs_i(result)->i_ea_size = 0;
	result->i_mode |= S_IFDIR;
	result->i_op = &hpfs_dir_iops;
	result->i_fop = &hpfs_dir_ops;
	result->i_blocks = 4;
	result->i_size = 2048;
	result->i_nlink = 2;
	if (dee.read_only)
		result->i_mode &= ~0222;

	mutex_lock(&hpfs_i(dir)->i_mutex);
	r = hpfs_add_dirent(dir, name, len, &dee, 0);
	if (r == 1)
		goto bail3;
	if (r == -1) {
		err = -EEXIST;
		goto bail3;
	}
	fnode->len = len;
	memcpy(fnode->name, name, len > 15 ? 15 : len);
	fnode->up = dir->i_ino;
	fnode->dirflag = 1;
	fnode->btree.n_free_nodes = 7;
	fnode->btree.n_used_nodes = 1;
	fnode->btree.first_free = 0x14;
	fnode->u.external[0].disk_secno = dno;
	fnode->u.external[0].file_secno = -1;
	dnode->root_dnode = 1;
	dnode->up = fno;
	de = hpfs_add_de(dir->i_sb, dnode, "\001\001", 2, 0);
	de->creation_date = de->write_date = de->read_date = gmt_to_local(dir->i_sb, get_seconds());
	if (!(mode & 0222)) de->read_only = 1;
	de->first = de->directory = 1;
	/*de->hidden = de->system = 0;*/
	de->fnode = fno;
	mark_buffer_dirty(bh);
	brelse(bh);
	hpfs_mark_4buffers_dirty(&qbh0);
	hpfs_brelse4(&qbh0);
	inc_nlink(dir);
	insert_inode_hash(result);

	if (result->i_uid != current_fsuid() ||
	    result->i_gid != current_fsgid() ||
	    result->i_mode != (mode | S_IFDIR)) {
		result->i_uid = current_fsuid();
		result->i_gid = current_fsgid();
		result->i_mode = mode | S_IFDIR;
		hpfs_write_inode_nolock(result);
	}
	d_instantiate(dentry, result);
	mutex_unlock(&hpfs_i(dir)->i_mutex);
	unlock_kernel();
	return 0;
bail3:
	mutex_unlock(&hpfs_i(dir)->i_mutex);
	iput(result);
bail2:
	hpfs_brelse4(&qbh0);
	hpfs_free_dnode(dir->i_sb, dno);
bail1:
	brelse(bh);
	hpfs_free_sectors(dir->i_sb, fno, 1);
bail:
	unlock_kernel();
	return err;
}

static int hpfs_create(struct inode *dir, struct dentry *dentry, int mode, struct nameidata *nd)
{
	const unsigned char *name = dentry->d_name.name;
	unsigned len = dentry->d_name.len;
	struct inode *result = NULL;
	struct buffer_head *bh;
	struct fnode *fnode;
	fnode_secno fno;
	int r;
	struct hpfs_dirent dee;
	int err;
	if ((err = hpfs_chk_name(name, &len)))
		return err==-ENOENT ? -EINVAL : err;
	lock_kernel();
	err = -ENOSPC;
	fnode = hpfs_alloc_fnode(dir->i_sb, hpfs_i(dir)->i_dno, &fno, &bh);
	if (!fnode)
		goto bail;
	memset(&dee, 0, sizeof dee);
	if (!(mode & 0222)) dee.read_only = 1;
	dee.archive = 1;
	dee.hidden = name[0] == '.';
	dee.fnode = fno;
	dee.creation_date = dee.write_date = dee.read_date = gmt_to_local(dir->i_sb, get_seconds());

	result = new_inode(dir->i_sb);
	if (!result)
		goto bail1;
	
	hpfs_init_inode(result);
	result->i_ino = fno;
	result->i_mode |= S_IFREG;
	result->i_mode &= ~0111;
	result->i_op = &hpfs_file_iops;
	result->i_fop = &hpfs_file_ops;
	result->i_nlink = 1;
	hpfs_decide_conv(result, name, len);
	hpfs_i(result)->i_parent_dir = dir->i_ino;
	result->i_ctime.tv_sec = result->i_mtime.tv_sec = result->i_atime.tv_sec = local_to_gmt(dir->i_sb, dee.creation_date);
	result->i_ctime.tv_nsec = 0;
	result->i_mtime.tv_nsec = 0;
	result->i_atime.tv_nsec = 0;
	hpfs_i(result)->i_ea_size = 0;
	if (dee.read_only)
		result->i_mode &= ~0222;
	result->i_blocks = 1;
	result->i_size = 0;
	result->i_data.a_ops = &hpfs_aops;
	hpfs_i(result)->mmu_private = 0;

	mutex_lock(&hpfs_i(dir)->i_mutex);
	r = hpfs_add_dirent(dir, name, len, &dee, 0);
	if (r == 1)
		goto bail2;
	if (r == -1) {
		err = -EEXIST;
		goto bail2;
	}
	fnode->len = len;
	memcpy(fnode->name, name, len > 15 ? 15 : len);
	fnode->up = dir->i_ino;
	mark_buffer_dirty(bh);
	brelse(bh);

	insert_inode_hash(result);

	if (result->i_uid != current_fsuid() ||
	    result->i_gid != current_fsgid() ||
	    result->i_mode != (mode | S_IFREG)) {
		result->i_uid = current_fsuid();
		result->i_gid = current_fsgid();
		result->i_mode = mode | S_IFREG;
		hpfs_write_inode_nolock(result);
	}
	d_instantiate(dentry, result);
	mutex_unlock(&hpfs_i(dir)->i_mutex);
	unlock_kernel();
	return 0;

bail2:
	mutex_unlock(&hpfs_i(dir)->i_mutex);
	iput(result);
bail1:
	brelse(bh);
	hpfs_free_sectors(dir->i_sb, fno, 1);
bail:
	unlock_kernel();
	return err;
}

static int hpfs_mknod(struct inode *dir, struct dentry *dentry, int mode, dev_t rdev)
{
	const unsigned char *name = dentry->d_name.name;
	unsigned len = dentry->d_name.len;
	struct buffer_head *bh;
	struct fnode *fnode;
	fnode_secno fno;
	int r;
	struct hpfs_dirent dee;
	struct inode *result = NULL;
	int err;
	if ((err = hpfs_chk_name(name, &len))) return err==-ENOENT ? -EINVAL : err;
	if (hpfs_sb(dir->i_sb)->sb_eas < 2) return -EPERM;
	if (!new_valid_dev(rdev))
		return -EINVAL;
	lock_kernel();
	err = -ENOSPC;
	fnode = hpfs_alloc_fnode(dir->i_sb, hpfs_i(dir)->i_dno, &fno, &bh);
	if (!fnode)
		goto bail;
	memset(&dee, 0, sizeof dee);
	if (!(mode & 0222)) dee.read_only = 1;
	dee.archive = 1;
	dee.hidden = name[0] == '.';
	dee.fnode = fno;
	dee.creation_date = dee.write_date = dee.read_date = gmt_to_local(dir->i_sb, get_seconds());

	result = new_inode(dir->i_sb);
	if (!result)
		goto bail1;

	hpfs_init_inode(result);
	result->i_ino = fno;
	hpfs_i(result)->i_parent_dir = dir->i_ino;
	result->i_ctime.tv_sec = result->i_mtime.tv_sec = result->i_atime.tv_sec = local_to_gmt(dir->i_sb, dee.creation_date);
	result->i_ctime.tv_nsec = 0;
	result->i_mtime.tv_nsec = 0;
	result->i_atime.tv_nsec = 0;
	hpfs_i(result)->i_ea_size = 0;
	result->i_uid = current_fsuid();
	result->i_gid = current_fsgid();
	result->i_nlink = 1;
	result->i_size = 0;
	result->i_blocks = 1;
	init_special_inode(result, mode, rdev);

	mutex_lock(&hpfs_i(dir)->i_mutex);
	r = hpfs_add_dirent(dir, name, len, &dee, 0);
	if (r == 1)
		goto bail2;
	if (r == -1) {
		err = -EEXIST;
		goto bail2;
	}
	fnode->len = len;
	memcpy(fnode->name, name, len > 15 ? 15 : len);
	fnode->up = dir->i_ino;
	mark_buffer_dirty(bh);

	insert_inode_hash(result);

	hpfs_write_inode_nolock(result);
	d_instantiate(dentry, result);
	mutex_unlock(&hpfs_i(dir)->i_mutex);
	brelse(bh);
	unlock_kernel();
	return 0;
bail2:
	mutex_unlock(&hpfs_i(dir)->i_mutex);
	iput(result);
bail1:
	brelse(bh);
	hpfs_free_sectors(dir->i_sb, fno, 1);
bail:
	unlock_kernel();
	return err;
}

static int hpfs_symlink(struct inode *dir, struct dentry *dentry, const char *symlink)
{
	const unsigned char *name = dentry->d_name.name;
	unsigned len = dentry->d_name.len;
	struct buffer_head *bh;
	struct fnode *fnode;
	fnode_secno fno;
	int r;
	struct hpfs_dirent dee;
	struct inode *result;
	int err;
	if ((err = hpfs_chk_name(name, &len))) return err==-ENOENT ? -EINVAL : err;
	lock_kernel();
	if (hpfs_sb(dir->i_sb)->sb_eas < 2) {
		unlock_kernel();
		return -EPERM;
	}
	err = -ENOSPC;
	fnode = hpfs_alloc_fnode(dir->i_sb, hpfs_i(dir)->i_dno, &fno, &bh);
	if (!fnode)
		goto bail;
	memset(&dee, 0, sizeof dee);
	dee.archive = 1;
	dee.hidden = name[0] == '.';
	dee.fnode = fno;
	dee.creation_date = dee.write_date = dee.read_date = gmt_to_local(dir->i_sb, get_seconds());

	result = new_inode(dir->i_sb);
	if (!result)
		goto bail1;
	result->i_ino = fno;
	hpfs_init_inode(result);
	hpfs_i(result)->i_parent_dir = dir->i_ino;
	result->i_ctime.tv_sec = result->i_mtime.tv_sec = result->i_atime.tv_sec = local_to_gmt(dir->i_sb, dee.creation_date);
	result->i_ctime.tv_nsec = 0;
	result->i_mtime.tv_nsec = 0;
	result->i_atime.tv_nsec = 0;
	hpfs_i(result)->i_ea_size = 0;
	result->i_mode = S_IFLNK | 0777;
	result->i_uid = current_fsuid();
	result->i_gid = current_fsgid();
	result->i_blocks = 1;
	result->i_nlink = 1;
	result->i_size = strlen(symlink);
	result->i_op = &page_symlink_inode_operations;
	result->i_data.a_ops = &hpfs_symlink_aops;

	mutex_lock(&hpfs_i(dir)->i_mutex);
	r = hpfs_add_dirent(dir, name, len, &dee, 0);
	if (r == 1)
		goto bail2;
	if (r == -1) {
		err = -EEXIST;
		goto bail2;
	}
	fnode->len = len;
	memcpy(fnode->name, name, len > 15 ? 15 : len);
	fnode->up = dir->i_ino;
	hpfs_set_ea(result, fnode, "SYMLINK", symlink, strlen(symlink));
	mark_buffer_dirty(bh);
	brelse(bh);

	insert_inode_hash(result);

	hpfs_write_inode_nolock(result);
	d_instantiate(dentry, result);
	mutex_unlock(&hpfs_i(dir)->i_mutex);
	unlock_kernel();
	return 0;
bail2:
	mutex_unlock(&hpfs_i(dir)->i_mutex);
	iput(result);
bail1:
	brelse(bh);
	hpfs_free_sectors(dir->i_sb, fno, 1);
bail:
	unlock_kernel();
	return err;
}

static int hpfs_unlink(struct inode *dir, struct dentry *dentry)
{
	const unsigned char *name = dentry->d_name.name;
	unsigned len = dentry->d_name.len;
	struct quad_buffer_head qbh;
	struct hpfs_dirent *de;
	struct inode *inode = dentry->d_inode;
	dnode_secno dno;
	fnode_secno fno;
	int r;
	int rep = 0;
	int err;

	lock_kernel();
	hpfs_adjust_length(name, &len);
again:
	mutex_lock(&hpfs_i(inode)->i_parent_mutex);
	mutex_lock(&hpfs_i(dir)->i_mutex);
	err = -ENOENT;
	de = map_dirent(dir, hpfs_i(dir)->i_dno, name, len, &dno, &qbh);
	if (!de)
		goto out;

	err = -EPERM;
	if (de->first)
		goto out1;

	err = -EISDIR;
	if (de->directory)
		goto out1;

	fno = de->fnode;
	r = hpfs_remove_dirent(dir, dno, de, &qbh, 1);
	switch (r) {
	case 1:
		hpfs_error(dir->i_sb, "there was error when removing dirent");
		err = -EFSERROR;
		break;
	case 2:		/* no space for deleting, try to truncate file */

		err = -ENOSPC;
		if (rep++)
			break;

		mutex_unlock(&hpfs_i(dir)->i_mutex);
		mutex_unlock(&hpfs_i(inode)->i_parent_mutex);
		dentry_unhash(dentry);
		if (!d_unhashed(dentry)) {
			dput(dentry);
			unlock_kernel();
			return -ENOSPC;
		}
<<<<<<< HEAD
		if (generic_permission(inode, MAY_WRITE, NULL) ||
=======
		if (generic_permission(inode, MAY_WRITE, 0, NULL) ||
>>>>>>> 3cbea436
		    !S_ISREG(inode->i_mode) ||
		    get_write_access(inode)) {
			d_rehash(dentry);
			dput(dentry);
		} else {
			struct iattr newattrs;
			/*printk("HPFS: truncating file before delete.\n");*/
			newattrs.ia_size = 0;
			newattrs.ia_valid = ATTR_SIZE | ATTR_CTIME;
			err = notify_change(dentry, &newattrs);
			put_write_access(inode);
			dput(dentry);
			if (!err)
				goto again;
		}
		unlock_kernel();
		return -ENOSPC;
	default:
		drop_nlink(inode);
		err = 0;
	}
	goto out;

out1:
	hpfs_brelse4(&qbh);
out:
	mutex_unlock(&hpfs_i(dir)->i_mutex);
	mutex_unlock(&hpfs_i(inode)->i_parent_mutex);
	unlock_kernel();
	return err;
}

static int hpfs_rmdir(struct inode *dir, struct dentry *dentry)
{
	const unsigned char *name = dentry->d_name.name;
	unsigned len = dentry->d_name.len;
	struct quad_buffer_head qbh;
	struct hpfs_dirent *de;
	struct inode *inode = dentry->d_inode;
	dnode_secno dno;
	fnode_secno fno;
	int n_items = 0;
	int err;
	int r;

	hpfs_adjust_length(name, &len);
	lock_kernel();
	mutex_lock(&hpfs_i(inode)->i_parent_mutex);
	mutex_lock(&hpfs_i(dir)->i_mutex);
	err = -ENOENT;
	de = map_dirent(dir, hpfs_i(dir)->i_dno, name, len, &dno, &qbh);
	if (!de)
		goto out;

	err = -EPERM;
	if (de->first)
		goto out1;

	err = -ENOTDIR;
	if (!de->directory)
		goto out1;

	hpfs_count_dnodes(dir->i_sb, hpfs_i(inode)->i_dno, NULL, NULL, &n_items);
	err = -ENOTEMPTY;
	if (n_items)
		goto out1;

	fno = de->fnode;
	r = hpfs_remove_dirent(dir, dno, de, &qbh, 1);
	switch (r) {
	case 1:
		hpfs_error(dir->i_sb, "there was error when removing dirent");
		err = -EFSERROR;
		break;
	case 2:
		err = -ENOSPC;
		break;
	default:
		drop_nlink(dir);
		clear_nlink(inode);
		err = 0;
	}
	goto out;
out1:
	hpfs_brelse4(&qbh);
out:
	mutex_unlock(&hpfs_i(dir)->i_mutex);
	mutex_unlock(&hpfs_i(inode)->i_parent_mutex);
	unlock_kernel();
	return err;
}

static int hpfs_symlink_readpage(struct file *file, struct page *page)
{
	char *link = kmap(page);
	struct inode *i = page->mapping->host;
	struct fnode *fnode;
	struct buffer_head *bh;
	int err;

	err = -EIO;
	lock_kernel();
	if (!(fnode = hpfs_map_fnode(i->i_sb, i->i_ino, &bh)))
		goto fail;
	err = hpfs_read_ea(i->i_sb, fnode, "SYMLINK", link, PAGE_SIZE);
	brelse(bh);
	if (err)
		goto fail;
	unlock_kernel();
	SetPageUptodate(page);
	kunmap(page);
	unlock_page(page);
	return 0;

fail:
	unlock_kernel();
	SetPageError(page);
	kunmap(page);
	unlock_page(page);
	return err;
}

const struct address_space_operations hpfs_symlink_aops = {
	.readpage	= hpfs_symlink_readpage
};
	
static int hpfs_rename(struct inode *old_dir, struct dentry *old_dentry,
		struct inode *new_dir, struct dentry *new_dentry)
{
	const unsigned char *old_name = old_dentry->d_name.name;
	unsigned old_len = old_dentry->d_name.len;
	const unsigned char *new_name = new_dentry->d_name.name;
	unsigned new_len = new_dentry->d_name.len;
	struct inode *i = old_dentry->d_inode;
	struct inode *new_inode = new_dentry->d_inode;
	struct quad_buffer_head qbh, qbh1;
	struct hpfs_dirent *dep, *nde;
	struct hpfs_dirent de;
	dnode_secno dno;
	int r;
	struct buffer_head *bh;
	struct fnode *fnode;
	int err;
	if ((err = hpfs_chk_name(new_name, &new_len))) return err;
	err = 0;
	hpfs_adjust_length(old_name, &old_len);

	lock_kernel();
	/* order doesn't matter, due to VFS exclusion */
	mutex_lock(&hpfs_i(i)->i_parent_mutex);
	if (new_inode)
		mutex_lock(&hpfs_i(new_inode)->i_parent_mutex);
	mutex_lock(&hpfs_i(old_dir)->i_mutex);
	if (new_dir != old_dir)
		mutex_lock(&hpfs_i(new_dir)->i_mutex);
	
	/* Erm? Moving over the empty non-busy directory is perfectly legal */
	if (new_inode && S_ISDIR(new_inode->i_mode)) {
		err = -EINVAL;
		goto end1;
	}

	if (!(dep = map_dirent(old_dir, hpfs_i(old_dir)->i_dno, old_name, old_len, &dno, &qbh))) {
		hpfs_error(i->i_sb, "lookup succeeded but map dirent failed");
		err = -ENOENT;
		goto end1;
	}
	copy_de(&de, dep);
	de.hidden = new_name[0] == '.';

	if (new_inode) {
		int r;
		if ((r = hpfs_remove_dirent(old_dir, dno, dep, &qbh, 1)) != 2) {
			if ((nde = map_dirent(new_dir, hpfs_i(new_dir)->i_dno, new_name, new_len, NULL, &qbh1))) {
				clear_nlink(new_inode);
				copy_de(nde, &de);
				memcpy(nde->name, new_name, new_len);
				hpfs_mark_4buffers_dirty(&qbh1);
				hpfs_brelse4(&qbh1);
				goto end;
			}
			hpfs_error(new_dir->i_sb, "hpfs_rename: could not find dirent");
			err = -EFSERROR;
			goto end1;
		}
		err = r == 2 ? -ENOSPC : r == 1 ? -EFSERROR : 0;
		goto end1;
	}

	if (new_dir == old_dir) hpfs_brelse4(&qbh);

	hpfs_lock_creation(i->i_sb);
	if ((r = hpfs_add_dirent(new_dir, new_name, new_len, &de, 1))) {
		hpfs_unlock_creation(i->i_sb);
		if (r == -1) hpfs_error(new_dir->i_sb, "hpfs_rename: dirent already exists!");
		err = r == 1 ? -ENOSPC : -EFSERROR;
		if (new_dir != old_dir) hpfs_brelse4(&qbh);
		goto end1;
	}
	
	if (new_dir == old_dir)
		if (!(dep = map_dirent(old_dir, hpfs_i(old_dir)->i_dno, old_name, old_len, &dno, &qbh))) {
			hpfs_unlock_creation(i->i_sb);
			hpfs_error(i->i_sb, "lookup succeeded but map dirent failed at #2");
			err = -ENOENT;
			goto end1;
		}

	if ((r = hpfs_remove_dirent(old_dir, dno, dep, &qbh, 0))) {
		hpfs_unlock_creation(i->i_sb);
		hpfs_error(i->i_sb, "hpfs_rename: could not remove dirent");
		err = r == 2 ? -ENOSPC : -EFSERROR;
		goto end1;
	}
	hpfs_unlock_creation(i->i_sb);
	
	end:
	hpfs_i(i)->i_parent_dir = new_dir->i_ino;
	if (S_ISDIR(i->i_mode)) {
		inc_nlink(new_dir);
		drop_nlink(old_dir);
	}
	if ((fnode = hpfs_map_fnode(i->i_sb, i->i_ino, &bh))) {
		fnode->up = new_dir->i_ino;
		fnode->len = new_len;
		memcpy(fnode->name, new_name, new_len>15?15:new_len);
		if (new_len < 15) memset(&fnode->name[new_len], 0, 15 - new_len);
		mark_buffer_dirty(bh);
		brelse(bh);
	}
	hpfs_i(i)->i_conv = hpfs_sb(i->i_sb)->sb_conv;
	hpfs_decide_conv(i, new_name, new_len);
end1:
	if (old_dir != new_dir)
		mutex_unlock(&hpfs_i(new_dir)->i_mutex);
	mutex_unlock(&hpfs_i(old_dir)->i_mutex);
	mutex_unlock(&hpfs_i(i)->i_parent_mutex);
	if (new_inode)
		mutex_unlock(&hpfs_i(new_inode)->i_parent_mutex);
	unlock_kernel();
	return err;
}

const struct inode_operations hpfs_dir_iops =
{
	.create		= hpfs_create,
	.lookup		= hpfs_lookup,
	.unlink		= hpfs_unlink,
	.symlink	= hpfs_symlink,
	.mkdir		= hpfs_mkdir,
	.rmdir		= hpfs_rmdir,
	.mknod		= hpfs_mknod,
	.rename		= hpfs_rename,
	.setattr	= hpfs_setattr,
};<|MERGE_RESOLUTION|>--- conflicted
+++ resolved
@@ -419,11 +419,7 @@
 			unlock_kernel();
 			return -ENOSPC;
 		}
-<<<<<<< HEAD
-		if (generic_permission(inode, MAY_WRITE, NULL) ||
-=======
 		if (generic_permission(inode, MAY_WRITE, 0, NULL) ||
->>>>>>> 3cbea436
 		    !S_ISREG(inode->i_mode) ||
 		    get_write_access(inode)) {
 			d_rehash(dentry);
