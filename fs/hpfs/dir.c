/*
 *  linux/fs/hpfs/dir.c
 *
 *  Mikulas Patocka (mikulas@artax.karlin.mff.cuni.cz), 1998-1999
 *
 *  directory VFS functions
 */

#include <linux/slab.h>
#include "hpfs_fn.h"

static int hpfs_dir_release(struct inode *inode, struct file *filp)
{
	hpfs_lock(inode->i_sb);
	hpfs_del_pos(inode, &filp->f_pos);
	/*hpfs_write_if_changed(inode);*/
	hpfs_unlock(inode->i_sb);
	return 0;
}

/* This is slow, but it's not used often */

static loff_t hpfs_dir_lseek(struct file *filp, loff_t off, int whence)
{
	loff_t new_off = off + (whence == 1 ? filp->f_pos : 0);
	loff_t pos;
	struct quad_buffer_head qbh;
	struct inode *i = filp->f_path.dentry->d_inode;
	struct hpfs_inode_info *hpfs_inode = hpfs_i(i);
	struct super_block *s = i->i_sb;

	hpfs_lock(s);

	/*printk("dir lseek\n");*/
	if (new_off == 0 || new_off == 1 || new_off == 11 || new_off == 12 || new_off == 13) goto ok;
	mutex_lock(&i->i_mutex);
	pos = ((loff_t) hpfs_de_as_down_as_possible(s, hpfs_inode->i_dno) << 4) + 1;
	while (pos != new_off) {
		if (map_pos_dirent(i, &pos, &qbh)) hpfs_brelse4(&qbh);
		else goto fail;
		if (pos == 12) goto fail;
	}
	mutex_unlock(&i->i_mutex);
ok:
	hpfs_unlock(s);
	return filp->f_pos = new_off;
fail:
	mutex_unlock(&i->i_mutex);
	/*printk("illegal lseek: %016llx\n", new_off);*/
	hpfs_unlock(s);
	return -ESPIPE;
}

static int hpfs_readdir(struct file *filp, void *dirent, filldir_t filldir)
{
	struct inode *inode = filp->f_path.dentry->d_inode;
	struct hpfs_inode_info *hpfs_inode = hpfs_i(inode);
	struct quad_buffer_head qbh;
	struct hpfs_dirent *de;
	int lc;
	long old_pos;
	unsigned char *tempname;
	int c1, c2 = 0;
	int ret = 0;

	hpfs_lock(inode->i_sb);

	if (hpfs_sb(inode->i_sb)->sb_chk) {
		if (hpfs_chk_sectors(inode->i_sb, inode->i_ino, 1, "dir_fnode")) {
			ret = -EFSERROR;
			goto out;
		}
		if (hpfs_chk_sectors(inode->i_sb, hpfs_inode->i_dno, 4, "dir_dnode")) {
			ret = -EFSERROR;
			goto out;
		}
	}
	if (hpfs_sb(inode->i_sb)->sb_chk >= 2) {
		struct buffer_head *bh;
		struct fnode *fno;
		int e = 0;
		if (!(fno = hpfs_map_fnode(inode->i_sb, inode->i_ino, &bh))) {
			ret = -EIOERROR;
			goto out;
		}
		if (!fno->dirflag) {
			e = 1;
			hpfs_error(inode->i_sb, "not a directory, fnode %08lx",
					(unsigned long)inode->i_ino);
		}
		if (hpfs_inode->i_dno != le32_to_cpu(fno->u.external[0].disk_secno)) {
			e = 1;
			hpfs_error(inode->i_sb, "corrupted inode: i_dno == %08x, fnode -> dnode == %08x", hpfs_inode->i_dno, le32_to_cpu(fno->u.external[0].disk_secno));
		}
		brelse(bh);
		if (e) {
			ret = -EFSERROR;
			goto out;
		}
	}
	lc = hpfs_sb(inode->i_sb)->sb_lowercase;
	if (filp->f_pos == 12) { /* diff -r requires this (note, that diff -r */
		filp->f_pos = 13; /* also fails on msdos filesystem in 2.0) */
		goto out;
	}
	if (filp->f_pos == 13) {
		ret = -ENOENT;
		goto out;
	}
	
	while (1) {
		again:
		/* This won't work when cycle is longer than number of dirents
		   accepted by filldir, but what can I do?
		   maybe killall -9 ls helps */
		if (hpfs_sb(inode->i_sb)->sb_chk)
			if (hpfs_stop_cycles(inode->i_sb, filp->f_pos, &c1, &c2, "hpfs_readdir")) {
				ret = -EFSERROR;
				goto out;
			}
		if (filp->f_pos == 12)
			goto out;
		if (filp->f_pos == 3 || filp->f_pos == 4 || filp->f_pos == 5) {
			printk("HPFS: warning: pos==%d\n",(int)filp->f_pos);
			goto out;
		}
		if (filp->f_pos == 0) {
			if (filldir(dirent, ".", 1, filp->f_pos, inode->i_ino, DT_DIR) < 0)
				goto out;
			filp->f_pos = 11;
		}
		if (filp->f_pos == 11) {
			if (filldir(dirent, "..", 2, filp->f_pos, hpfs_inode->i_parent_dir, DT_DIR) < 0)
				goto out;
			filp->f_pos = 1;
		}
		if (filp->f_pos == 1) {
			filp->f_pos = ((loff_t) hpfs_de_as_down_as_possible(inode->i_sb, hpfs_inode->i_dno) << 4) + 1;
			hpfs_add_pos(inode, &filp->f_pos);
			filp->f_version = inode->i_version;
		}
		old_pos = filp->f_pos;
		if (!(de = map_pos_dirent(inode, &filp->f_pos, &qbh))) {
			ret = -EIOERROR;
			goto out;
		}
		if (de->first || de->last) {
			if (hpfs_sb(inode->i_sb)->sb_chk) {
				if (de->first && !de->last && (de->namelen != 2
				    || de ->name[0] != 1 || de->name[1] != 1))
					hpfs_error(inode->i_sb, "hpfs_readdir: bad ^A^A entry; pos = %08lx", old_pos);
				if (de->last && (de->namelen != 1 || de ->name[0] != 255))
					hpfs_error(inode->i_sb, "hpfs_readdir: bad \\377 entry; pos = %08lx", old_pos);
			}
			hpfs_brelse4(&qbh);
			goto again;
		}
		tempname = hpfs_translate_name(inode->i_sb, de->name, de->namelen, lc, de->not_8x3);
		if (filldir(dirent, tempname, de->namelen, old_pos, le32_to_cpu(de->fnode), DT_UNKNOWN) < 0) {
			filp->f_pos = old_pos;
			if (tempname != de->name) kfree(tempname);
			hpfs_brelse4(&qbh);
			goto out;
		}
		if (tempname != de->name) kfree(tempname);
		hpfs_brelse4(&qbh);
	}
out:
	hpfs_unlock(inode->i_sb);
	return ret;
}

/*
 * lookup.  Search the specified directory for the specified name, set
 * *result to the corresponding inode.
 *
 * lookup uses the inode number to tell read_inode whether it is reading
 * the inode of a directory or a file -- file ino's are odd, directory
 * ino's are even.  read_inode avoids i/o for file inodes; everything
 * needed is up here in the directory.  (And file fnodes are out in
 * the boondocks.)
 *
 *    - M.P.: this is over, sometimes we've got to read file's fnode for eas
 *	      inode numbers are just fnode sector numbers; iget lock is used
 *	      to tell read_inode to read fnode or not.
 */

struct dentry *hpfs_lookup(struct inode *dir, struct dentry *dentry, struct nameidata *nd)
{
	const unsigned char *name = dentry->d_name.name;
	unsigned len = dentry->d_name.len;
	struct quad_buffer_head qbh;
	struct hpfs_dirent *de;
	ino_t ino;
	int err;
	struct inode *result = NULL;
	struct hpfs_inode_info *hpfs_result;

	hpfs_lock(dir->i_sb);
	if ((err = hpfs_chk_name(name, &len))) {
		if (err == -ENAMETOOLONG) {
			hpfs_unlock(dir->i_sb);
			return ERR_PTR(-ENAMETOOLONG);
		}
		goto end_add;
	}

	/*
	 * '.' and '..' will never be passed here.
	 */

	de = map_dirent(dir, hpfs_i(dir)->i_dno, name, len, NULL, &qbh);

	/*
	 * This is not really a bailout, just means file not found.
	 */

	if (!de) goto end;

	/*
	 * Get inode number, what we're after.
	 */

	ino = le32_to_cpu(de->fnode);

	/*
	 * Go find or make an inode.
	 */

	result = iget_locked(dir->i_sb, ino);
	if (!result) {
		hpfs_error(dir->i_sb, "hpfs_lookup: can't get inode");
		goto bail1;
	}
	if (result->i_state & I_NEW) {
		hpfs_init_inode(result);
		if (de->directory)
			hpfs_read_inode(result);
		else if (le32_to_cpu(de->ea_size) && hpfs_sb(dir->i_sb)->sb_eas)
			hpfs_read_inode(result);
		else {
			result->i_mode |= S_IFREG;
			result->i_mode &= ~0111;
			result->i_op = &hpfs_file_iops;
			result->i_fop = &hpfs_file_ops;
			result->i_nlink = 1;
		}
		unlock_new_inode(result);
	}
	hpfs_result = hpfs_i(result);
	if (!de->directory) hpfs_result->i_parent_dir = dir->i_ino;

	if (de->has_acl || de->has_xtd_perm) if (!(dir->i_sb->s_flags & MS_RDONLY)) {
		hpfs_error(result->i_sb, "ACLs or XPERM found. This is probably HPFS386. This driver doesn't support it now. Send me some info on these structures");
		goto bail1;
	}

	/*
	 * Fill in the info from the directory if this is a newly created
	 * inode.
	 */

	if (!result->i_ctime.tv_sec) {
		if (!(result->i_ctime.tv_sec = local_to_gmt(dir->i_sb, le32_to_cpu(de->creation_date))))
			result->i_ctime.tv_sec = 1;
		result->i_ctime.tv_nsec = 0;
		result->i_mtime.tv_sec = local_to_gmt(dir->i_sb, le32_to_cpu(de->write_date));
		result->i_mtime.tv_nsec = 0;
		result->i_atime.tv_sec = local_to_gmt(dir->i_sb, le32_to_cpu(de->read_date));
		result->i_atime.tv_nsec = 0;
		hpfs_result->i_ea_size = le32_to_cpu(de->ea_size);
		if (!hpfs_result->i_ea_mode && de->read_only)
			result->i_mode &= ~0222;
		if (!de->directory) {
			if (result->i_size == -1) {
				result->i_size = le32_to_cpu(de->file_size);
				result->i_data.a_ops = &hpfs_aops;
				hpfs_i(result)->mmu_private = result->i_size;
			/*
			 * i_blocks should count the fnode and any anodes.
			 * We count 1 for the fnode and don't bother about
			 * anodes -- the disk heads are on the directory band
			 * and we want them to stay there.
			 */
				result->i_blocks = 1 + ((result->i_size + 511) >> 9);
			}
		}
	}

	hpfs_brelse4(&qbh);

	/*
	 * Made it.
	 */

	end:
	end_add:
<<<<<<< HEAD
	unlock_kernel();
=======
	hpfs_unlock(dir->i_sb);
>>>>>>> 105e53f8
	d_add(dentry, result);
	return NULL;

	/*
	 * Didn't.
	 */
	bail1:
	
	hpfs_brelse4(&qbh);
	
	/*bail:*/

	hpfs_unlock(dir->i_sb);
	return ERR_PTR(-ENOENT);
}

const struct file_operations hpfs_dir_ops =
{
	.llseek		= hpfs_dir_lseek,
	.read		= generic_read_dir,
	.readdir	= hpfs_readdir,
	.release	= hpfs_dir_release,
	.fsync		= hpfs_file_fsync,
};<|MERGE_RESOLUTION|>--- conflicted
+++ resolved
@@ -295,11 +295,7 @@
 
 	end:
 	end_add:
-<<<<<<< HEAD
-	unlock_kernel();
-=======
 	hpfs_unlock(dir->i_sb);
->>>>>>> 105e53f8
 	d_add(dentry, result);
 	return NULL;
 
