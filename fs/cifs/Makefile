--- conflicted
+++ resolved
@@ -5,11 +5,7 @@
 
 cifs-y := cifsfs.o cifssmb.o cifs_debug.o connect.o dir.o file.o inode.o \
 	  link.o misc.o netmisc.o smbdes.o smbencrypt.o transport.o asn1.o \
-<<<<<<< HEAD
-	  md4.o md5.o cifs_unicode.o nterr.o xattr.o cifsencrypt.o \
-=======
 	  cifs_unicode.o nterr.o xattr.o cifsencrypt.o \
->>>>>>> 105e53f8
 	  readdir.o ioctl.o sess.o export.o
 
 cifs-$(CONFIG_CIFS_ACL) += cifsacl.o
