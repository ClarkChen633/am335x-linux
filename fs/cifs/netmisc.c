/*
 *   fs/cifs/netmisc.c
 *
 *   Copyright (c) International Business Machines  Corp., 2002,2008
 *   Author(s): Steve French (sfrench@us.ibm.com)
 *
 *   Error mapping routines from Samba libsmb/errormap.c
 *   Copyright (C) Andrew Tridgell 2001
 *
 *   This program is free software;  you can redistribute it and/or modify
 *   it under the terms of the GNU General Public License as published by
 *   the Free Software Foundation; either version 2 of the License, or
 *   (at your option) any later version.
 *
 *   This program is distributed in the hope that it will be useful,
 *   but WITHOUT ANY WARRANTY;  without even the implied warranty of
 *   MERCHANTABILITY or FITNESS FOR A PARTICULAR PURPOSE.  See
 *   the GNU General Public License for more details.
 *
 *   You should have received a copy of the GNU General Public License
 *   along with this program;  if not, write to the Free Software
 *   Foundation, Inc., 59 Temple Place, Suite 330, Boston, MA 02111-1307 USA
 */

#include <linux/net.h>
#include <linux/string.h>
#include <linux/in.h>
#include <linux/ctype.h>
#include <linux/fs.h>
#include <asm/div64.h>
#include <asm/byteorder.h>
#include <linux/inet.h>
#include "cifsfs.h"
#include "cifspdu.h"
#include "cifsglob.h"
#include "cifsproto.h"
#include "smberr.h"
#include "cifs_debug.h"
#include "nterr.h"

struct smb_to_posix_error {
	__u16 smb_err;
	int posix_code;
};

static const struct smb_to_posix_error mapping_table_ERRDOS[] = {
	{ERRbadfunc, -EINVAL},
	{ERRbadfile, -ENOENT},
	{ERRbadpath, -ENOTDIR},
	{ERRnofids, -EMFILE},
	{ERRnoaccess, -EACCES},
	{ERRbadfid, -EBADF},
	{ERRbadmcb, -EIO},
	{ERRnomem, -ENOMEM},
	{ERRbadmem, -EFAULT},
	{ERRbadenv, -EFAULT},
	{ERRbadformat, -EINVAL},
	{ERRbadaccess, -EACCES},
	{ERRbaddata, -EIO},
	{ERRbaddrive, -ENXIO},
	{ERRremcd, -EACCES},
	{ERRdiffdevice, -EXDEV},
	{ERRnofiles, -ENOENT},
	{ERRwriteprot, -EROFS},
	{ERRbadshare, -ETXTBSY},
	{ERRlock, -EACCES},
	{ERRunsup, -EINVAL},
	{ERRnosuchshare, -ENXIO},
	{ERRfilexists, -EEXIST},
	{ERRinvparm, -EINVAL},
	{ERRdiskfull, -ENOSPC},
	{ERRinvname, -ENOENT},
	{ERRinvlevel, -EOPNOTSUPP},
	{ERRdirnotempty, -ENOTEMPTY},
	{ERRnotlocked, -ENOLCK},
	{ERRcancelviolation, -ENOLCK},
	{ERRalreadyexists, -EEXIST},
	{ERRmoredata, -EOVERFLOW},
	{ERReasnotsupported, -EOPNOTSUPP},
	{ErrQuota, -EDQUOT},
	{ErrNotALink, -ENOLINK},
	{ERRnetlogonNotStarted, -ENOPROTOOPT},
	{ERRsymlink, -EOPNOTSUPP},
	{ErrTooManyLinks, -EMLINK},
	{0, 0}
};

static const struct smb_to_posix_error mapping_table_ERRSRV[] = {
	{ERRerror, -EIO},
	{ERRbadpw, -EACCES},  /* was EPERM */
	{ERRbadtype, -EREMOTE},
	{ERRaccess, -EACCES},
	{ERRinvtid, -ENXIO},
	{ERRinvnetname, -ENXIO},
	{ERRinvdevice, -ENXIO},
	{ERRqfull, -ENOSPC},
	{ERRqtoobig, -ENOSPC},
	{ERRqeof, -EIO},
	{ERRinvpfid, -EBADF},
	{ERRsmbcmd, -EBADRQC},
	{ERRsrverror, -EIO},
	{ERRbadBID, -EIO},
	{ERRfilespecs, -EINVAL},
	{ERRbadLink, -EIO},
	{ERRbadpermits, -EINVAL},
	{ERRbadPID, -ESRCH},
	{ERRsetattrmode, -EINVAL},
	{ERRpaused, -EHOSTDOWN},
	{ERRmsgoff, -EHOSTDOWN},
	{ERRnoroom, -ENOSPC},
	{ERRrmuns, -EUSERS},
	{ERRtimeout, -ETIME},
	{ERRnoresource, -ENOBUFS},
	{ERRtoomanyuids, -EUSERS},
	{ERRbaduid, -EACCES},
	{ERRusempx, -EIO},
	{ERRusestd, -EIO},
	{ERR_NOTIFY_ENUM_DIR, -ENOBUFS},
	{ERRnoSuchUser, -EACCES},
/*	{ERRaccountexpired, -EACCES},
	{ERRbadclient, -EACCES},
	{ERRbadLogonTime, -EACCES},
	{ERRpasswordExpired, -EACCES},*/
	{ERRaccountexpired, -EKEYEXPIRED},
	{ERRbadclient, -EACCES},
	{ERRbadLogonTime, -EACCES},
	{ERRpasswordExpired, -EKEYEXPIRED},

	{ERRnosupport, -EINVAL},
	{0, 0}
};

static const struct smb_to_posix_error mapping_table_ERRHRD[] = {
	{0, 0}
};

/*
 * Convert a string containing text IPv4 or IPv6 address to binary form.
 *
 * Returns 0 on failure.
 */
static int
cifs_inet_pton(const int address_family, const char *cp, int len, void *dst)
{
	int ret = 0;

	/* calculate length by finding first slash or NULL */
	if (address_family == AF_INET)
		ret = in4_pton(cp, len, dst, '\\', NULL);
	else if (address_family == AF_INET6)
		ret = in6_pton(cp, len, dst , '\\', NULL);

	cFYI(DBG2, "address conversion returned %d for %*.*s",
	     ret, len, len, cp);
	if (ret > 0)
		ret = 1;
	return ret;
}

/*
 * Try to convert a string to an IPv4 address and then attempt to convert
 * it to an IPv6 address if that fails. Set the family field if either
 * succeeds. If it's an IPv6 address and it has a '%' sign in it, try to
 * treat the part following it as a numeric sin6_scope_id.
 *
 * Returns 0 on failure.
 */
int
cifs_convert_address(struct sockaddr *dst, const char *src, int len)
{
	int rc, alen, slen;
	const char *pct;
	char *endp, scope_id[13];
	struct sockaddr_in *s4 = (struct sockaddr_in *) dst;
	struct sockaddr_in6 *s6 = (struct sockaddr_in6 *) dst;

	/* IPv4 address */
	if (cifs_inet_pton(AF_INET, src, len, &s4->sin_addr.s_addr)) {
		s4->sin_family = AF_INET;
		return 1;
	}

	/* attempt to exclude the scope ID from the address part */
	pct = memchr(src, '%', len);
	alen = pct ? pct - src : len;

	rc = cifs_inet_pton(AF_INET6, src, alen, &s6->sin6_addr.s6_addr);
	if (!rc)
		return rc;

	s6->sin6_family = AF_INET6;
	if (pct) {
		/* grab the scope ID */
		slen = len - (alen + 1);
		if (slen <= 0 || slen > 12)
			return 0;
		memcpy(scope_id, pct + 1, slen);
		scope_id[slen] = '\0';

		s6->sin6_scope_id = (u32) simple_strtoul(pct, &endp, 0);
		if (endp != scope_id + slen)
			return 0;
	}

	return rc;
}

int
<<<<<<< HEAD
cifs_fill_sockaddr(struct sockaddr *dst, const char *src, int len,
		   const unsigned short int port)
{
	if (!cifs_convert_address(dst, src, len))
		return 0;

	switch (dst->sa_family) {
	case AF_INET:
		((struct sockaddr_in *)dst)->sin_port = htons(port);
		break;
	case AF_INET6:
		((struct sockaddr_in6 *)dst)->sin6_port = htons(port);
=======
cifs_set_port(struct sockaddr *addr, const unsigned short int port)
{
	switch (addr->sa_family) {
	case AF_INET:
		((struct sockaddr_in *)addr)->sin_port = htons(port);
		break;
	case AF_INET6:
		((struct sockaddr_in6 *)addr)->sin6_port = htons(port);
>>>>>>> 062c1825
		break;
	default:
		return 0;
	}
<<<<<<< HEAD

	return 1;
}

=======
	return 1;
}

int
cifs_fill_sockaddr(struct sockaddr *dst, const char *src, int len,
		   const unsigned short int port)
{
	if (!cifs_convert_address(dst, src, len))
		return 0;
	return cifs_set_port(dst, port);
}

>>>>>>> 062c1825
/*****************************************************************************
convert a NT status code to a dos class/code
 *****************************************************************************/
/* NT status -> dos error map */
static const struct {
	__u8 dos_class;
	__u16 dos_code;
	__u32 ntstatus;
} ntstatus_to_dos_map[] = {
	{
	ERRDOS, ERRgeneral, NT_STATUS_UNSUCCESSFUL}, {
	ERRDOS, ERRbadfunc, NT_STATUS_NOT_IMPLEMENTED}, {
	ERRDOS, ERRinvlevel, NT_STATUS_INVALID_INFO_CLASS}, {
	ERRDOS, 24, NT_STATUS_INFO_LENGTH_MISMATCH}, {
	ERRHRD, ERRgeneral, NT_STATUS_ACCESS_VIOLATION}, {
	ERRHRD, ERRgeneral, NT_STATUS_IN_PAGE_ERROR}, {
	ERRHRD, ERRgeneral, NT_STATUS_PAGEFILE_QUOTA}, {
	ERRDOS, ERRbadfid, NT_STATUS_INVALID_HANDLE}, {
	ERRHRD, ERRgeneral, NT_STATUS_BAD_INITIAL_STACK}, {
	ERRDOS, 193, NT_STATUS_BAD_INITIAL_PC}, {
	ERRDOS, 87, NT_STATUS_INVALID_CID}, {
	ERRHRD, ERRgeneral, NT_STATUS_TIMER_NOT_CANCELED}, {
	ERRDOS, 87, NT_STATUS_INVALID_PARAMETER}, {
	ERRDOS, ERRbadfile, NT_STATUS_NO_SUCH_DEVICE}, {
	ERRDOS, ERRbadfile, NT_STATUS_NO_SUCH_FILE}, {
	ERRDOS, ERRbadfunc, NT_STATUS_INVALID_DEVICE_REQUEST}, {
	ERRDOS, 38, NT_STATUS_END_OF_FILE}, {
	ERRDOS, 34, NT_STATUS_WRONG_VOLUME}, {
	ERRDOS, 21, NT_STATUS_NO_MEDIA_IN_DEVICE}, {
	ERRHRD, ERRgeneral, NT_STATUS_UNRECOGNIZED_MEDIA}, {
	ERRDOS, 27, NT_STATUS_NONEXISTENT_SECTOR},
/*	{ This NT error code was 'sqashed'
	 from NT_STATUS_MORE_PROCESSING_REQUIRED to NT_STATUS_OK
	 during the session setup } */
	{
	ERRDOS, ERRnomem, NT_STATUS_NO_MEMORY}, {
	ERRDOS, 487, NT_STATUS_CONFLICTING_ADDRESSES}, {
	ERRDOS, 487, NT_STATUS_NOT_MAPPED_VIEW}, {
	ERRDOS, 87, NT_STATUS_UNABLE_TO_FREE_VM}, {
	ERRDOS, 87, NT_STATUS_UNABLE_TO_DELETE_SECTION}, {
	ERRDOS, 2142, NT_STATUS_INVALID_SYSTEM_SERVICE}, {
	ERRHRD, ERRgeneral, NT_STATUS_ILLEGAL_INSTRUCTION}, {
	ERRDOS, ERRnoaccess, NT_STATUS_INVALID_LOCK_SEQUENCE}, {
	ERRDOS, ERRnoaccess, NT_STATUS_INVALID_VIEW_SIZE}, {
	ERRDOS, 193, NT_STATUS_INVALID_FILE_FOR_SECTION}, {
	ERRDOS, ERRnoaccess, NT_STATUS_ALREADY_COMMITTED},
/*	{ This NT error code was 'sqashed'
	 from NT_STATUS_ACCESS_DENIED to NT_STATUS_TRUSTED_RELATIONSHIP_FAILURE
	 during the session setup }   */
	{
	ERRDOS, ERRnoaccess, NT_STATUS_ACCESS_DENIED}, {
	ERRDOS, 111, NT_STATUS_BUFFER_TOO_SMALL}, {
	ERRDOS, ERRbadfid, NT_STATUS_OBJECT_TYPE_MISMATCH}, {
	ERRHRD, ERRgeneral, NT_STATUS_NONCONTINUABLE_EXCEPTION}, {
	ERRHRD, ERRgeneral, NT_STATUS_INVALID_DISPOSITION}, {
	ERRHRD, ERRgeneral, NT_STATUS_UNWIND}, {
	ERRHRD, ERRgeneral, NT_STATUS_BAD_STACK}, {
	ERRHRD, ERRgeneral, NT_STATUS_INVALID_UNWIND_TARGET}, {
	ERRDOS, 158, NT_STATUS_NOT_LOCKED}, {
	ERRHRD, ERRgeneral, NT_STATUS_PARITY_ERROR}, {
	ERRDOS, 487, NT_STATUS_UNABLE_TO_DECOMMIT_VM}, {
	ERRDOS, 487, NT_STATUS_NOT_COMMITTED}, {
	ERRHRD, ERRgeneral, NT_STATUS_INVALID_PORT_ATTRIBUTES}, {
	ERRHRD, ERRgeneral, NT_STATUS_PORT_MESSAGE_TOO_LONG}, {
	ERRDOS, 87, NT_STATUS_INVALID_PARAMETER_MIX}, {
	ERRHRD, ERRgeneral, NT_STATUS_INVALID_QUOTA_LOWER}, {
	ERRHRD, ERRgeneral, NT_STATUS_DISK_CORRUPT_ERROR}, {
	 /* mapping changed since shell does lookup on * expects FileNotFound */
	ERRDOS, ERRbadfile, NT_STATUS_OBJECT_NAME_INVALID}, {
	ERRDOS, ERRbadfile, NT_STATUS_OBJECT_NAME_NOT_FOUND}, {
	ERRDOS, ERRalreadyexists, NT_STATUS_OBJECT_NAME_COLLISION}, {
	ERRHRD, ERRgeneral, NT_STATUS_HANDLE_NOT_WAITABLE}, {
	ERRDOS, ERRbadfid, NT_STATUS_PORT_DISCONNECTED}, {
	ERRHRD, ERRgeneral, NT_STATUS_DEVICE_ALREADY_ATTACHED}, {
	ERRDOS, 161, NT_STATUS_OBJECT_PATH_INVALID}, {
	ERRDOS, ERRbadpath, NT_STATUS_OBJECT_PATH_NOT_FOUND}, {
	ERRDOS, 161, NT_STATUS_OBJECT_PATH_SYNTAX_BAD}, {
	ERRHRD, ERRgeneral, NT_STATUS_DATA_OVERRUN}, {
	ERRHRD, ERRgeneral, NT_STATUS_DATA_LATE_ERROR}, {
	ERRDOS, 23, NT_STATUS_DATA_ERROR}, {
	ERRDOS, 23, NT_STATUS_CRC_ERROR}, {
	ERRDOS, ERRnomem, NT_STATUS_SECTION_TOO_BIG}, {
	ERRDOS, ERRnoaccess, NT_STATUS_PORT_CONNECTION_REFUSED}, {
	ERRDOS, ERRbadfid, NT_STATUS_INVALID_PORT_HANDLE}, {
	ERRDOS, ERRbadshare, NT_STATUS_SHARING_VIOLATION}, {
	ERRHRD, ERRgeneral, NT_STATUS_QUOTA_EXCEEDED}, {
	ERRDOS, 87, NT_STATUS_INVALID_PAGE_PROTECTION}, {
	ERRDOS, 288, NT_STATUS_MUTANT_NOT_OWNED}, {
	ERRDOS, 298, NT_STATUS_SEMAPHORE_LIMIT_EXCEEDED}, {
	ERRDOS, 87, NT_STATUS_PORT_ALREADY_SET}, {
	ERRDOS, 87, NT_STATUS_SECTION_NOT_IMAGE}, {
	ERRDOS, 156, NT_STATUS_SUSPEND_COUNT_EXCEEDED}, {
	ERRDOS, ERRnoaccess, NT_STATUS_THREAD_IS_TERMINATING}, {
	ERRDOS, 87, NT_STATUS_BAD_WORKING_SET_LIMIT}, {
	ERRDOS, 87, NT_STATUS_INCOMPATIBLE_FILE_MAP}, {
	ERRDOS, 87, NT_STATUS_SECTION_PROTECTION}, {
	ERRDOS, ERReasnotsupported, NT_STATUS_EAS_NOT_SUPPORTED}, {
	ERRDOS, 255, NT_STATUS_EA_TOO_LARGE}, {
	ERRHRD, ERRgeneral, NT_STATUS_NONEXISTENT_EA_ENTRY}, {
	ERRHRD, ERRgeneral, NT_STATUS_NO_EAS_ON_FILE}, {
	ERRHRD, ERRgeneral, NT_STATUS_EA_CORRUPT_ERROR}, {
	ERRDOS, ERRlock, NT_STATUS_FILE_LOCK_CONFLICT}, {
	ERRDOS, ERRlock, NT_STATUS_LOCK_NOT_GRANTED}, {
	ERRDOS, ERRbadfile, NT_STATUS_DELETE_PENDING}, {
	ERRDOS, ERRunsup, NT_STATUS_CTL_FILE_NOT_SUPPORTED}, {
	ERRHRD, ERRgeneral, NT_STATUS_UNKNOWN_REVISION}, {
	ERRHRD, ERRgeneral, NT_STATUS_REVISION_MISMATCH}, {
	ERRHRD, ERRgeneral, NT_STATUS_INVALID_OWNER}, {
	ERRHRD, ERRgeneral, NT_STATUS_INVALID_PRIMARY_GROUP}, {
	ERRHRD, ERRgeneral, NT_STATUS_NO_IMPERSONATION_TOKEN}, {
	ERRHRD, ERRgeneral, NT_STATUS_CANT_DISABLE_MANDATORY}, {
	ERRDOS, 2215, NT_STATUS_NO_LOGON_SERVERS}, {
	ERRHRD, ERRgeneral, NT_STATUS_NO_SUCH_LOGON_SESSION}, {
	ERRHRD, ERRgeneral, NT_STATUS_NO_SUCH_PRIVILEGE}, {
	ERRDOS, ERRnoaccess, NT_STATUS_PRIVILEGE_NOT_HELD}, {
	ERRHRD, ERRgeneral, NT_STATUS_INVALID_ACCOUNT_NAME}, {
	ERRHRD, ERRgeneral, NT_STATUS_USER_EXISTS},
/*	{ This NT error code was 'sqashed'
	 from NT_STATUS_NO_SUCH_USER to NT_STATUS_LOGON_FAILURE
	 during the session setup } */
	{
	ERRDOS, ERRnoaccess, NT_STATUS_NO_SUCH_USER}, { /* could map to 2238 */
	ERRHRD, ERRgeneral, NT_STATUS_GROUP_EXISTS}, {
	ERRHRD, ERRgeneral, NT_STATUS_NO_SUCH_GROUP}, {
	ERRHRD, ERRgeneral, NT_STATUS_MEMBER_IN_GROUP}, {
	ERRHRD, ERRgeneral, NT_STATUS_MEMBER_NOT_IN_GROUP}, {
	ERRHRD, ERRgeneral, NT_STATUS_LAST_ADMIN},
/*	{ This NT error code was 'sqashed'
	 from NT_STATUS_WRONG_PASSWORD to NT_STATUS_LOGON_FAILURE
	 during the session setup } */
	{
	ERRSRV, ERRbadpw, NT_STATUS_WRONG_PASSWORD}, {
	ERRHRD, ERRgeneral, NT_STATUS_ILL_FORMED_PASSWORD}, {
	ERRHRD, ERRgeneral, NT_STATUS_PASSWORD_RESTRICTION}, {
	ERRDOS, ERRnoaccess, NT_STATUS_LOGON_FAILURE}, {
	ERRHRD, ERRgeneral, NT_STATUS_ACCOUNT_RESTRICTION}, {
	ERRSRV, ERRbadLogonTime, NT_STATUS_INVALID_LOGON_HOURS}, {
	ERRSRV, ERRbadclient, NT_STATUS_INVALID_WORKSTATION}, {
	ERRSRV, ERRpasswordExpired, NT_STATUS_PASSWORD_EXPIRED}, {
	ERRSRV, ERRaccountexpired, NT_STATUS_ACCOUNT_DISABLED}, {
	ERRHRD, ERRgeneral, NT_STATUS_NONE_MAPPED}, {
	ERRHRD, ERRgeneral, NT_STATUS_TOO_MANY_LUIDS_REQUESTED}, {
	ERRHRD, ERRgeneral, NT_STATUS_LUIDS_EXHAUSTED}, {
	ERRHRD, ERRgeneral, NT_STATUS_INVALID_SUB_AUTHORITY}, {
	ERRHRD, ERRgeneral, NT_STATUS_INVALID_ACL}, {
	ERRHRD, ERRgeneral, NT_STATUS_INVALID_SID}, {
	ERRHRD, ERRgeneral, NT_STATUS_INVALID_SECURITY_DESCR}, {
	ERRDOS, 127, NT_STATUS_PROCEDURE_NOT_FOUND}, {
	ERRDOS, 193, NT_STATUS_INVALID_IMAGE_FORMAT}, {
	ERRHRD, ERRgeneral, NT_STATUS_NO_TOKEN}, {
	ERRHRD, ERRgeneral, NT_STATUS_BAD_INHERITANCE_ACL}, {
	ERRDOS, 158, NT_STATUS_RANGE_NOT_LOCKED}, {
	ERRDOS, 112, NT_STATUS_DISK_FULL}, {
	ERRHRD, ERRgeneral, NT_STATUS_SERVER_DISABLED}, {
	ERRHRD, ERRgeneral, NT_STATUS_SERVER_NOT_DISABLED}, {
	ERRDOS, 68, NT_STATUS_TOO_MANY_GUIDS_REQUESTED}, {
	ERRDOS, 259, NT_STATUS_GUIDS_EXHAUSTED}, {
	ERRHRD, ERRgeneral, NT_STATUS_INVALID_ID_AUTHORITY}, {
	ERRDOS, 259, NT_STATUS_AGENTS_EXHAUSTED}, {
	ERRDOS, 154, NT_STATUS_INVALID_VOLUME_LABEL}, {
	ERRDOS, 14, NT_STATUS_SECTION_NOT_EXTENDED}, {
	ERRDOS, 487, NT_STATUS_NOT_MAPPED_DATA}, {
	ERRHRD, ERRgeneral, NT_STATUS_RESOURCE_DATA_NOT_FOUND}, {
	ERRHRD, ERRgeneral, NT_STATUS_RESOURCE_TYPE_NOT_FOUND}, {
	ERRHRD, ERRgeneral, NT_STATUS_RESOURCE_NAME_NOT_FOUND}, {
	ERRHRD, ERRgeneral, NT_STATUS_ARRAY_BOUNDS_EXCEEDED}, {
	ERRHRD, ERRgeneral, NT_STATUS_FLOAT_DENORMAL_OPERAND}, {
	ERRHRD, ERRgeneral, NT_STATUS_FLOAT_DIVIDE_BY_ZERO}, {
	ERRHRD, ERRgeneral, NT_STATUS_FLOAT_INEXACT_RESULT}, {
	ERRHRD, ERRgeneral, NT_STATUS_FLOAT_INVALID_OPERATION}, {
	ERRHRD, ERRgeneral, NT_STATUS_FLOAT_OVERFLOW}, {
	ERRHRD, ERRgeneral, NT_STATUS_FLOAT_STACK_CHECK}, {
	ERRHRD, ERRgeneral, NT_STATUS_FLOAT_UNDERFLOW}, {
	ERRHRD, ERRgeneral, NT_STATUS_INTEGER_DIVIDE_BY_ZERO}, {
	ERRDOS, 534, NT_STATUS_INTEGER_OVERFLOW}, {
	ERRHRD, ERRgeneral, NT_STATUS_PRIVILEGED_INSTRUCTION}, {
	ERRDOS, ERRnomem, NT_STATUS_TOO_MANY_PAGING_FILES}, {
	ERRHRD, ERRgeneral, NT_STATUS_FILE_INVALID}, {
	ERRHRD, ERRgeneral, NT_STATUS_ALLOTTED_SPACE_EXCEEDED},
/*	{ This NT error code was 'sqashed'
	 from NT_STATUS_INSUFFICIENT_RESOURCES to
	 NT_STATUS_INSUFF_SERVER_RESOURCES during the session setup } */
	{
	ERRDOS, ERRnomem, NT_STATUS_INSUFFICIENT_RESOURCES}, {
	ERRDOS, ERRbadpath, NT_STATUS_DFS_EXIT_PATH_FOUND}, {
	ERRDOS, 23, NT_STATUS_DEVICE_DATA_ERROR}, {
	ERRHRD, ERRgeneral, NT_STATUS_DEVICE_NOT_CONNECTED}, {
	ERRDOS, 21, NT_STATUS_DEVICE_POWER_FAILURE}, {
	ERRDOS, 487, NT_STATUS_FREE_VM_NOT_AT_BASE}, {
	ERRDOS, 487, NT_STATUS_MEMORY_NOT_ALLOCATED}, {
	ERRHRD, ERRgeneral, NT_STATUS_WORKING_SET_QUOTA}, {
	ERRDOS, 19, NT_STATUS_MEDIA_WRITE_PROTECTED}, {
	ERRDOS, 21, NT_STATUS_DEVICE_NOT_READY}, {
	ERRHRD, ERRgeneral, NT_STATUS_INVALID_GROUP_ATTRIBUTES}, {
	ERRHRD, ERRgeneral, NT_STATUS_BAD_IMPERSONATION_LEVEL}, {
	ERRHRD, ERRgeneral, NT_STATUS_CANT_OPEN_ANONYMOUS}, {
	ERRHRD, ERRgeneral, NT_STATUS_BAD_VALIDATION_CLASS}, {
	ERRHRD, ERRgeneral, NT_STATUS_BAD_TOKEN_TYPE}, {
	ERRDOS, 87, NT_STATUS_BAD_MASTER_BOOT_RECORD}, {
	ERRHRD, ERRgeneral, NT_STATUS_INSTRUCTION_MISALIGNMENT}, {
	ERRDOS, ERRpipebusy, NT_STATUS_INSTANCE_NOT_AVAILABLE}, {
	ERRDOS, ERRpipebusy, NT_STATUS_PIPE_NOT_AVAILABLE}, {
	ERRDOS, ERRbadpipe, NT_STATUS_INVALID_PIPE_STATE}, {
	ERRDOS, ERRpipebusy, NT_STATUS_PIPE_BUSY}, {
	ERRDOS, ERRbadfunc, NT_STATUS_ILLEGAL_FUNCTION}, {
	ERRDOS, ERRnotconnected, NT_STATUS_PIPE_DISCONNECTED}, {
	ERRDOS, ERRpipeclosing, NT_STATUS_PIPE_CLOSING}, {
	ERRHRD, ERRgeneral, NT_STATUS_PIPE_CONNECTED}, {
	ERRHRD, ERRgeneral, NT_STATUS_PIPE_LISTENING}, {
	ERRDOS, ERRbadpipe, NT_STATUS_INVALID_READ_MODE}, {
	ERRDOS, 121, NT_STATUS_IO_TIMEOUT}, {
	ERRDOS, 38, NT_STATUS_FILE_FORCED_CLOSED}, {
	ERRHRD, ERRgeneral, NT_STATUS_PROFILING_NOT_STARTED}, {
	ERRHRD, ERRgeneral, NT_STATUS_PROFILING_NOT_STOPPED}, {
	ERRHRD, ERRgeneral, NT_STATUS_COULD_NOT_INTERPRET}, {
	ERRDOS, ERRnoaccess, NT_STATUS_FILE_IS_A_DIRECTORY}, {
	ERRDOS, ERRunsup, NT_STATUS_NOT_SUPPORTED}, {
	ERRDOS, 51, NT_STATUS_REMOTE_NOT_LISTENING}, {
	ERRDOS, 52, NT_STATUS_DUPLICATE_NAME}, {
	ERRDOS, 53, NT_STATUS_BAD_NETWORK_PATH}, {
	ERRDOS, 54, NT_STATUS_NETWORK_BUSY}, {
	ERRDOS, 55, NT_STATUS_DEVICE_DOES_NOT_EXIST}, {
	ERRDOS, 56, NT_STATUS_TOO_MANY_COMMANDS}, {
	ERRDOS, 57, NT_STATUS_ADAPTER_HARDWARE_ERROR}, {
	ERRDOS, 58, NT_STATUS_INVALID_NETWORK_RESPONSE}, {
	ERRDOS, 59, NT_STATUS_UNEXPECTED_NETWORK_ERROR}, {
	ERRDOS, 60, NT_STATUS_BAD_REMOTE_ADAPTER}, {
	ERRDOS, 61, NT_STATUS_PRINT_QUEUE_FULL}, {
	ERRDOS, 62, NT_STATUS_NO_SPOOL_SPACE}, {
	ERRDOS, 63, NT_STATUS_PRINT_CANCELLED}, {
	ERRDOS, 64, NT_STATUS_NETWORK_NAME_DELETED}, {
	ERRDOS, 65, NT_STATUS_NETWORK_ACCESS_DENIED}, {
	ERRDOS, 66, NT_STATUS_BAD_DEVICE_TYPE}, {
	ERRDOS, ERRnosuchshare, NT_STATUS_BAD_NETWORK_NAME}, {
	ERRDOS, 68, NT_STATUS_TOO_MANY_NAMES}, {
	ERRDOS, 69, NT_STATUS_TOO_MANY_SESSIONS}, {
	ERRDOS, 70, NT_STATUS_SHARING_PAUSED}, {
	ERRDOS, 71, NT_STATUS_REQUEST_NOT_ACCEPTED}, {
	ERRDOS, 72, NT_STATUS_REDIRECTOR_PAUSED}, {
	ERRDOS, 88, NT_STATUS_NET_WRITE_FAULT}, {
	ERRHRD, ERRgeneral, NT_STATUS_PROFILING_AT_LIMIT}, {
	ERRDOS, ERRdiffdevice, NT_STATUS_NOT_SAME_DEVICE}, {
	ERRDOS, ERRnoaccess, NT_STATUS_FILE_RENAMED}, {
	ERRDOS, 240, NT_STATUS_VIRTUAL_CIRCUIT_CLOSED}, {
	ERRHRD, ERRgeneral, NT_STATUS_NO_SECURITY_ON_OBJECT}, {
	ERRHRD, ERRgeneral, NT_STATUS_CANT_WAIT}, {
	ERRDOS, ERRpipeclosing, NT_STATUS_PIPE_EMPTY}, {
	ERRHRD, ERRgeneral, NT_STATUS_CANT_ACCESS_DOMAIN_INFO}, {
	ERRHRD, ERRgeneral, NT_STATUS_CANT_TERMINATE_SELF}, {
	ERRHRD, ERRgeneral, NT_STATUS_INVALID_SERVER_STATE}, {
	ERRHRD, ERRgeneral, NT_STATUS_INVALID_DOMAIN_STATE}, {
	ERRHRD, ERRgeneral, NT_STATUS_INVALID_DOMAIN_ROLE}, {
	ERRHRD, ERRgeneral, NT_STATUS_NO_SUCH_DOMAIN}, {
	ERRHRD, ERRgeneral, NT_STATUS_DOMAIN_EXISTS}, {
	ERRHRD, ERRgeneral, NT_STATUS_DOMAIN_LIMIT_EXCEEDED}, {
	ERRDOS, 300, NT_STATUS_OPLOCK_NOT_GRANTED}, {
	ERRDOS, 301, NT_STATUS_INVALID_OPLOCK_PROTOCOL}, {
	ERRHRD, ERRgeneral, NT_STATUS_INTERNAL_DB_CORRUPTION}, {
	ERRHRD, ERRgeneral, NT_STATUS_INTERNAL_ERROR}, {
	ERRHRD, ERRgeneral, NT_STATUS_GENERIC_NOT_MAPPED}, {
	ERRHRD, ERRgeneral, NT_STATUS_BAD_DESCRIPTOR_FORMAT}, {
	ERRHRD, ERRgeneral, NT_STATUS_INVALID_USER_BUFFER}, {
	ERRHRD, ERRgeneral, NT_STATUS_UNEXPECTED_IO_ERROR}, {
	ERRHRD, ERRgeneral, NT_STATUS_UNEXPECTED_MM_CREATE_ERR}, {
	ERRHRD, ERRgeneral, NT_STATUS_UNEXPECTED_MM_MAP_ERROR}, {
	ERRHRD, ERRgeneral, NT_STATUS_UNEXPECTED_MM_EXTEND_ERR}, {
	ERRHRD, ERRgeneral, NT_STATUS_NOT_LOGON_PROCESS}, {
	ERRHRD, ERRgeneral, NT_STATUS_LOGON_SESSION_EXISTS}, {
	ERRDOS, 87, NT_STATUS_INVALID_PARAMETER_1}, {
	ERRDOS, 87, NT_STATUS_INVALID_PARAMETER_2}, {
	ERRDOS, 87, NT_STATUS_INVALID_PARAMETER_3}, {
	ERRDOS, 87, NT_STATUS_INVALID_PARAMETER_4}, {
	ERRDOS, 87, NT_STATUS_INVALID_PARAMETER_5}, {
	ERRDOS, 87, NT_STATUS_INVALID_PARAMETER_6}, {
	ERRDOS, 87, NT_STATUS_INVALID_PARAMETER_7}, {
	ERRDOS, 87, NT_STATUS_INVALID_PARAMETER_8}, {
	ERRDOS, 87, NT_STATUS_INVALID_PARAMETER_9}, {
	ERRDOS, 87, NT_STATUS_INVALID_PARAMETER_10}, {
	ERRDOS, 87, NT_STATUS_INVALID_PARAMETER_11}, {
	ERRDOS, 87, NT_STATUS_INVALID_PARAMETER_12}, {
	ERRDOS, ERRbadpath, NT_STATUS_REDIRECTOR_NOT_STARTED}, {
	ERRHRD, ERRgeneral, NT_STATUS_REDIRECTOR_STARTED}, {
	ERRHRD, ERRgeneral, NT_STATUS_STACK_OVERFLOW}, {
	ERRHRD, ERRgeneral, NT_STATUS_NO_SUCH_PACKAGE}, {
	ERRHRD, ERRgeneral, NT_STATUS_BAD_FUNCTION_TABLE}, {
	ERRDOS, 203, 0xc0000100}, {
	ERRDOS, 145, NT_STATUS_DIRECTORY_NOT_EMPTY}, {
	ERRHRD, ERRgeneral, NT_STATUS_FILE_CORRUPT_ERROR}, {
	ERRDOS, 267, NT_STATUS_NOT_A_DIRECTORY}, {
	ERRHRD, ERRgeneral, NT_STATUS_BAD_LOGON_SESSION_STATE}, {
	ERRHRD, ERRgeneral, NT_STATUS_LOGON_SESSION_COLLISION}, {
	ERRDOS, 206, NT_STATUS_NAME_TOO_LONG}, {
	ERRDOS, 2401, NT_STATUS_FILES_OPEN}, {
	ERRDOS, 2404, NT_STATUS_CONNECTION_IN_USE}, {
	ERRHRD, ERRgeneral, NT_STATUS_MESSAGE_NOT_FOUND}, {
	ERRDOS, ERRnoaccess, NT_STATUS_PROCESS_IS_TERMINATING}, {
	ERRHRD, ERRgeneral, NT_STATUS_INVALID_LOGON_TYPE}, {
	ERRHRD, ERRgeneral, NT_STATUS_NO_GUID_TRANSLATION}, {
	ERRHRD, ERRgeneral, NT_STATUS_CANNOT_IMPERSONATE}, {
	ERRHRD, ERRgeneral, NT_STATUS_IMAGE_ALREADY_LOADED}, {
	ERRHRD, ERRgeneral, NT_STATUS_ABIOS_NOT_PRESENT}, {
	ERRHRD, ERRgeneral, NT_STATUS_ABIOS_LID_NOT_EXIST}, {
	ERRHRD, ERRgeneral, NT_STATUS_ABIOS_LID_ALREADY_OWNED}, {
	ERRHRD, ERRgeneral, NT_STATUS_ABIOS_NOT_LID_OWNER}, {
	ERRHRD, ERRgeneral, NT_STATUS_ABIOS_INVALID_COMMAND}, {
	ERRHRD, ERRgeneral, NT_STATUS_ABIOS_INVALID_LID}, {
	ERRHRD, ERRgeneral, NT_STATUS_ABIOS_SELECTOR_NOT_AVAILABLE}, {
	ERRHRD, ERRgeneral, NT_STATUS_ABIOS_INVALID_SELECTOR}, {
	ERRHRD, ERRgeneral, NT_STATUS_NO_LDT}, {
	ERRHRD, ERRgeneral, NT_STATUS_INVALID_LDT_SIZE}, {
	ERRHRD, ERRgeneral, NT_STATUS_INVALID_LDT_OFFSET}, {
	ERRHRD, ERRgeneral, NT_STATUS_INVALID_LDT_DESCRIPTOR}, {
	ERRDOS, 193, NT_STATUS_INVALID_IMAGE_NE_FORMAT}, {
	ERRHRD, ERRgeneral, NT_STATUS_RXACT_INVALID_STATE}, {
	ERRHRD, ERRgeneral, NT_STATUS_RXACT_COMMIT_FAILURE}, {
	ERRHRD, ERRgeneral, NT_STATUS_MAPPED_FILE_SIZE_ZERO}, {
	ERRDOS, ERRnofids, NT_STATUS_TOO_MANY_OPENED_FILES}, {
	ERRHRD, ERRgeneral, NT_STATUS_CANCELLED}, {
	ERRDOS, ERRnoaccess, NT_STATUS_CANNOT_DELETE}, {
	ERRHRD, ERRgeneral, NT_STATUS_INVALID_COMPUTER_NAME}, {
	ERRDOS, ERRnoaccess, NT_STATUS_FILE_DELETED}, {
	ERRHRD, ERRgeneral, NT_STATUS_SPECIAL_ACCOUNT}, {
	ERRHRD, ERRgeneral, NT_STATUS_SPECIAL_GROUP}, {
	ERRHRD, ERRgeneral, NT_STATUS_SPECIAL_USER}, {
	ERRHRD, ERRgeneral, NT_STATUS_MEMBERS_PRIMARY_GROUP}, {
	ERRDOS, ERRbadfid, NT_STATUS_FILE_CLOSED}, {
	ERRHRD, ERRgeneral, NT_STATUS_TOO_MANY_THREADS}, {
	ERRHRD, ERRgeneral, NT_STATUS_THREAD_NOT_IN_PROCESS}, {
	ERRHRD, ERRgeneral, NT_STATUS_TOKEN_ALREADY_IN_USE}, {
	ERRHRD, ERRgeneral, NT_STATUS_PAGEFILE_QUOTA_EXCEEDED}, {
	ERRHRD, ERRgeneral, NT_STATUS_COMMITMENT_LIMIT}, {
	ERRDOS, 193, NT_STATUS_INVALID_IMAGE_LE_FORMAT}, {
	ERRDOS, 193, NT_STATUS_INVALID_IMAGE_NOT_MZ}, {
	ERRDOS, 193, NT_STATUS_INVALID_IMAGE_PROTECT}, {
	ERRDOS, 193, NT_STATUS_INVALID_IMAGE_WIN_16}, {
	ERRHRD, ERRgeneral, NT_STATUS_LOGON_SERVER_CONFLICT}, {
	ERRHRD, ERRgeneral, NT_STATUS_TIME_DIFFERENCE_AT_DC}, {
	ERRHRD, ERRgeneral, NT_STATUS_SYNCHRONIZATION_REQUIRED}, {
	ERRDOS, 126, NT_STATUS_DLL_NOT_FOUND}, {
	ERRHRD, ERRgeneral, NT_STATUS_OPEN_FAILED}, {
	ERRHRD, ERRgeneral, NT_STATUS_IO_PRIVILEGE_FAILED}, {
	ERRDOS, 182, NT_STATUS_ORDINAL_NOT_FOUND}, {
	ERRDOS, 127, NT_STATUS_ENTRYPOINT_NOT_FOUND}, {
	ERRHRD, ERRgeneral, NT_STATUS_CONTROL_C_EXIT}, {
	ERRDOS, 64, NT_STATUS_LOCAL_DISCONNECT}, {
	ERRDOS, 64, NT_STATUS_REMOTE_DISCONNECT}, {
	ERRDOS, 51, NT_STATUS_REMOTE_RESOURCES}, {
	ERRDOS, 59, NT_STATUS_LINK_FAILED}, {
	ERRDOS, 59, NT_STATUS_LINK_TIMEOUT}, {
	ERRDOS, 59, NT_STATUS_INVALID_CONNECTION}, {
	ERRDOS, 59, NT_STATUS_INVALID_ADDRESS}, {
	ERRHRD, ERRgeneral, NT_STATUS_DLL_INIT_FAILED}, {
	ERRHRD, ERRgeneral, NT_STATUS_MISSING_SYSTEMFILE}, {
	ERRHRD, ERRgeneral, NT_STATUS_UNHANDLED_EXCEPTION}, {
	ERRHRD, ERRgeneral, NT_STATUS_APP_INIT_FAILURE}, {
	ERRHRD, ERRgeneral, NT_STATUS_PAGEFILE_CREATE_FAILED}, {
	ERRHRD, ERRgeneral, NT_STATUS_NO_PAGEFILE}, {
	ERRDOS, 124, NT_STATUS_INVALID_LEVEL}, {
	ERRDOS, 86, NT_STATUS_WRONG_PASSWORD_CORE}, {
	ERRHRD, ERRgeneral, NT_STATUS_ILLEGAL_FLOAT_CONTEXT}, {
	ERRDOS, 109, NT_STATUS_PIPE_BROKEN}, {
	ERRHRD, ERRgeneral, NT_STATUS_REGISTRY_CORRUPT}, {
	ERRHRD, ERRgeneral, NT_STATUS_REGISTRY_IO_FAILED}, {
	ERRHRD, ERRgeneral, NT_STATUS_NO_EVENT_PAIR}, {
	ERRHRD, ERRgeneral, NT_STATUS_UNRECOGNIZED_VOLUME}, {
	ERRHRD, ERRgeneral, NT_STATUS_SERIAL_NO_DEVICE_INITED}, {
	ERRHRD, ERRgeneral, NT_STATUS_NO_SUCH_ALIAS}, {
	ERRHRD, ERRgeneral, NT_STATUS_MEMBER_NOT_IN_ALIAS}, {
	ERRHRD, ERRgeneral, NT_STATUS_MEMBER_IN_ALIAS}, {
	ERRHRD, ERRgeneral, NT_STATUS_ALIAS_EXISTS}, {
	ERRHRD, ERRgeneral, NT_STATUS_LOGON_NOT_GRANTED}, {
	ERRHRD, ERRgeneral, NT_STATUS_TOO_MANY_SECRETS}, {
	ERRHRD, ERRgeneral, NT_STATUS_SECRET_TOO_LONG}, {
	ERRHRD, ERRgeneral, NT_STATUS_INTERNAL_DB_ERROR}, {
	ERRHRD, ERRgeneral, NT_STATUS_FULLSCREEN_MODE}, {
	ERRHRD, ERRgeneral, NT_STATUS_TOO_MANY_CONTEXT_IDS}, {
	ERRDOS, ERRnoaccess, NT_STATUS_LOGON_TYPE_NOT_GRANTED}, {
	ERRHRD, ERRgeneral, NT_STATUS_NOT_REGISTRY_FILE}, {
	ERRHRD, ERRgeneral, NT_STATUS_NT_CROSS_ENCRYPTION_REQUIRED}, {
	ERRHRD, ERRgeneral, NT_STATUS_DOMAIN_CTRLR_CONFIG_ERROR}, {
	ERRHRD, ERRgeneral, NT_STATUS_FT_MISSING_MEMBER}, {
	ERRHRD, ERRgeneral, NT_STATUS_ILL_FORMED_SERVICE_ENTRY}, {
	ERRHRD, ERRgeneral, NT_STATUS_ILLEGAL_CHARACTER}, {
	ERRHRD, ERRgeneral, NT_STATUS_UNMAPPABLE_CHARACTER}, {
	ERRHRD, ERRgeneral, NT_STATUS_UNDEFINED_CHARACTER}, {
	ERRHRD, ERRgeneral, NT_STATUS_FLOPPY_VOLUME}, {
	ERRHRD, ERRgeneral, NT_STATUS_FLOPPY_ID_MARK_NOT_FOUND}, {
	ERRHRD, ERRgeneral, NT_STATUS_FLOPPY_WRONG_CYLINDER}, {
	ERRHRD, ERRgeneral, NT_STATUS_FLOPPY_UNKNOWN_ERROR}, {
	ERRHRD, ERRgeneral, NT_STATUS_FLOPPY_BAD_REGISTERS}, {
	ERRHRD, ERRgeneral, NT_STATUS_DISK_RECALIBRATE_FAILED}, {
	ERRHRD, ERRgeneral, NT_STATUS_DISK_OPERATION_FAILED}, {
	ERRHRD, ERRgeneral, NT_STATUS_DISK_RESET_FAILED}, {
	ERRHRD, ERRgeneral, NT_STATUS_SHARED_IRQ_BUSY}, {
	ERRHRD, ERRgeneral, NT_STATUS_FT_ORPHANING}, {
	ERRHRD, ERRgeneral, 0xc000016e}, {
	ERRHRD, ERRgeneral, 0xc000016f}, {
	ERRHRD, ERRgeneral, 0xc0000170}, {
	ERRHRD, ERRgeneral, 0xc0000171}, {
	ERRHRD, ERRgeneral, NT_STATUS_PARTITION_FAILURE}, {
	ERRHRD, ERRgeneral, NT_STATUS_INVALID_BLOCK_LENGTH}, {
	ERRHRD, ERRgeneral, NT_STATUS_DEVICE_NOT_PARTITIONED}, {
	ERRHRD, ERRgeneral, NT_STATUS_UNABLE_TO_LOCK_MEDIA}, {
	ERRHRD, ERRgeneral, NT_STATUS_UNABLE_TO_UNLOAD_MEDIA}, {
	ERRHRD, ERRgeneral, NT_STATUS_EOM_OVERFLOW}, {
	ERRHRD, ERRgeneral, NT_STATUS_NO_MEDIA}, {
	ERRHRD, ERRgeneral, 0xc0000179}, {
	ERRHRD, ERRgeneral, NT_STATUS_NO_SUCH_MEMBER}, {
	ERRHRD, ERRgeneral, NT_STATUS_INVALID_MEMBER}, {
	ERRHRD, ERRgeneral, NT_STATUS_KEY_DELETED}, {
	ERRHRD, ERRgeneral, NT_STATUS_NO_LOG_SPACE}, {
	ERRHRD, ERRgeneral, NT_STATUS_TOO_MANY_SIDS}, {
	ERRHRD, ERRgeneral, NT_STATUS_LM_CROSS_ENCRYPTION_REQUIRED}, {
	ERRHRD, ERRgeneral, NT_STATUS_KEY_HAS_CHILDREN}, {
	ERRHRD, ERRgeneral, NT_STATUS_CHILD_MUST_BE_VOLATILE}, {
	ERRDOS, 87, NT_STATUS_DEVICE_CONFIGURATION_ERROR}, {
	ERRHRD, ERRgeneral, NT_STATUS_DRIVER_INTERNAL_ERROR}, {
	ERRDOS, 22, NT_STATUS_INVALID_DEVICE_STATE}, {
	ERRHRD, ERRgeneral, NT_STATUS_IO_DEVICE_ERROR}, {
	ERRHRD, ERRgeneral, NT_STATUS_DEVICE_PROTOCOL_ERROR}, {
	ERRHRD, ERRgeneral, NT_STATUS_BACKUP_CONTROLLER}, {
	ERRHRD, ERRgeneral, NT_STATUS_LOG_FILE_FULL}, {
	ERRDOS, 19, NT_STATUS_TOO_LATE}, {
	ERRDOS, ERRnoaccess, NT_STATUS_NO_TRUST_LSA_SECRET},
/*	{ This NT error code was 'sqashed'
	 from NT_STATUS_NO_TRUST_SAM_ACCOUNT to
	 NT_STATUS_TRUSTED_RELATIONSHIP_FAILURE during the session setup } */
	{
	ERRDOS, ERRnoaccess, NT_STATUS_NO_TRUST_SAM_ACCOUNT}, {
	ERRDOS, ERRnoaccess, NT_STATUS_TRUSTED_DOMAIN_FAILURE}, {
	ERRDOS, ERRnoaccess, NT_STATUS_TRUSTED_RELATIONSHIP_FAILURE}, {
	ERRHRD, ERRgeneral, NT_STATUS_EVENTLOG_FILE_CORRUPT}, {
	ERRHRD, ERRgeneral, NT_STATUS_EVENTLOG_CANT_START}, {
	ERRDOS, ERRnoaccess, NT_STATUS_TRUST_FAILURE}, {
	ERRHRD, ERRgeneral, NT_STATUS_MUTANT_LIMIT_EXCEEDED}, {
	ERRDOS, ERRnetlogonNotStarted, NT_STATUS_NETLOGON_NOT_STARTED}, {
	ERRSRV, ERRaccountexpired, NT_STATUS_ACCOUNT_EXPIRED}, {
	ERRHRD, ERRgeneral, NT_STATUS_POSSIBLE_DEADLOCK}, {
	ERRHRD, ERRgeneral, NT_STATUS_NETWORK_CREDENTIAL_CONFLICT}, {
	ERRHRD, ERRgeneral, NT_STATUS_REMOTE_SESSION_LIMIT}, {
	ERRHRD, ERRgeneral, NT_STATUS_EVENTLOG_FILE_CHANGED}, {
	ERRDOS, ERRnoaccess, NT_STATUS_NOLOGON_INTERDOMAIN_TRUST_ACCOUNT}, {
	ERRDOS, ERRnoaccess, NT_STATUS_NOLOGON_WORKSTATION_TRUST_ACCOUNT}, {
	ERRDOS, ERRnoaccess, NT_STATUS_NOLOGON_SERVER_TRUST_ACCOUNT},
/*	{ This NT error code was 'sqashed'
	 from NT_STATUS_DOMAIN_TRUST_INCONSISTENT to NT_STATUS_LOGON_FAILURE
	 during the session setup }  */
	{
	ERRDOS, ERRnoaccess, NT_STATUS_DOMAIN_TRUST_INCONSISTENT}, {
	ERRHRD, ERRgeneral, NT_STATUS_FS_DRIVER_REQUIRED}, {
	ERRHRD, ERRgeneral, NT_STATUS_NO_USER_SESSION_KEY}, {
	ERRDOS, 59, NT_STATUS_USER_SESSION_DELETED}, {
	ERRHRD, ERRgeneral, NT_STATUS_RESOURCE_LANG_NOT_FOUND}, {
	ERRDOS, ERRnomem, NT_STATUS_INSUFF_SERVER_RESOURCES}, {
	ERRHRD, ERRgeneral, NT_STATUS_INVALID_BUFFER_SIZE}, {
	ERRHRD, ERRgeneral, NT_STATUS_INVALID_ADDRESS_COMPONENT}, {
	ERRHRD, ERRgeneral, NT_STATUS_INVALID_ADDRESS_WILDCARD}, {
	ERRDOS, 68, NT_STATUS_TOO_MANY_ADDRESSES}, {
	ERRDOS, 52, NT_STATUS_ADDRESS_ALREADY_EXISTS}, {
	ERRDOS, 64, NT_STATUS_ADDRESS_CLOSED}, {
	ERRDOS, 64, NT_STATUS_CONNECTION_DISCONNECTED}, {
	ERRDOS, 64, NT_STATUS_CONNECTION_RESET}, {
	ERRDOS, 68, NT_STATUS_TOO_MANY_NODES}, {
	ERRDOS, 59, NT_STATUS_TRANSACTION_ABORTED}, {
	ERRDOS, 59, NT_STATUS_TRANSACTION_TIMED_OUT}, {
	ERRDOS, 59, NT_STATUS_TRANSACTION_NO_RELEASE}, {
	ERRDOS, 59, NT_STATUS_TRANSACTION_NO_MATCH}, {
	ERRDOS, 59, NT_STATUS_TRANSACTION_RESPONDED}, {
	ERRDOS, 59, NT_STATUS_TRANSACTION_INVALID_ID}, {
	ERRDOS, 59, NT_STATUS_TRANSACTION_INVALID_TYPE}, {
	ERRDOS, ERRunsup, NT_STATUS_NOT_SERVER_SESSION}, {
	ERRDOS, ERRunsup, NT_STATUS_NOT_CLIENT_SESSION}, {
	ERRHRD, ERRgeneral, NT_STATUS_CANNOT_LOAD_REGISTRY_FILE}, {
	ERRHRD, ERRgeneral, NT_STATUS_DEBUG_ATTACH_FAILED}, {
	ERRHRD, ERRgeneral, NT_STATUS_SYSTEM_PROCESS_TERMINATED}, {
	ERRHRD, ERRgeneral, NT_STATUS_DATA_NOT_ACCEPTED}, {
	ERRHRD, ERRgeneral, NT_STATUS_NO_BROWSER_SERVERS_FOUND}, {
	ERRHRD, ERRgeneral, NT_STATUS_VDM_HARD_ERROR}, {
	ERRHRD, ERRgeneral, NT_STATUS_DRIVER_CANCEL_TIMEOUT}, {
	ERRHRD, ERRgeneral, NT_STATUS_REPLY_MESSAGE_MISMATCH}, {
	ERRHRD, ERRgeneral, NT_STATUS_MAPPED_ALIGNMENT}, {
	ERRDOS, 193, NT_STATUS_IMAGE_CHECKSUM_MISMATCH}, {
	ERRHRD, ERRgeneral, NT_STATUS_LOST_WRITEBEHIND_DATA}, {
	ERRHRD, ERRgeneral, NT_STATUS_CLIENT_SERVER_PARAMETERS_INVALID}, {
	ERRSRV, ERRpasswordExpired, NT_STATUS_PASSWORD_MUST_CHANGE}, {
	ERRHRD, ERRgeneral, NT_STATUS_NOT_FOUND}, {
	ERRHRD, ERRgeneral, NT_STATUS_NOT_TINY_STREAM}, {
	ERRHRD, ERRgeneral, NT_STATUS_RECOVERY_FAILURE}, {
	ERRHRD, ERRgeneral, NT_STATUS_STACK_OVERFLOW_READ}, {
	ERRHRD, ERRgeneral, NT_STATUS_FAIL_CHECK}, {
	ERRHRD, ERRgeneral, NT_STATUS_DUPLICATE_OBJECTID}, {
	ERRHRD, ERRgeneral, NT_STATUS_OBJECTID_EXISTS}, {
	ERRHRD, ERRgeneral, NT_STATUS_CONVERT_TO_LARGE}, {
	ERRHRD, ERRgeneral, NT_STATUS_RETRY}, {
	ERRHRD, ERRgeneral, NT_STATUS_FOUND_OUT_OF_SCOPE}, {
	ERRHRD, ERRgeneral, NT_STATUS_ALLOCATE_BUCKET}, {
	ERRHRD, ERRgeneral, NT_STATUS_PROPSET_NOT_FOUND}, {
	ERRHRD, ERRgeneral, NT_STATUS_MARSHALL_OVERFLOW}, {
	ERRHRD, ERRgeneral, NT_STATUS_INVALID_VARIANT}, {
	ERRHRD, ERRgeneral, NT_STATUS_DOMAIN_CONTROLLER_NOT_FOUND}, {
	ERRDOS, ERRnoaccess, NT_STATUS_ACCOUNT_LOCKED_OUT}, {
	ERRDOS, ERRbadfid, NT_STATUS_HANDLE_NOT_CLOSABLE}, {
	ERRHRD, ERRgeneral, NT_STATUS_CONNECTION_REFUSED}, {
	ERRHRD, ERRgeneral, NT_STATUS_GRACEFUL_DISCONNECT}, {
	ERRHRD, ERRgeneral, NT_STATUS_ADDRESS_ALREADY_ASSOCIATED}, {
	ERRHRD, ERRgeneral, NT_STATUS_ADDRESS_NOT_ASSOCIATED}, {
	ERRHRD, ERRgeneral, NT_STATUS_CONNECTION_INVALID}, {
	ERRHRD, ERRgeneral, NT_STATUS_CONNECTION_ACTIVE}, {
	ERRHRD, ERRgeneral, NT_STATUS_NETWORK_UNREACHABLE}, {
	ERRHRD, ERRgeneral, NT_STATUS_HOST_UNREACHABLE}, {
	ERRHRD, ERRgeneral, NT_STATUS_PROTOCOL_UNREACHABLE}, {
	ERRHRD, ERRgeneral, NT_STATUS_PORT_UNREACHABLE}, {
	ERRHRD, ERRgeneral, NT_STATUS_REQUEST_ABORTED}, {
	ERRHRD, ERRgeneral, NT_STATUS_CONNECTION_ABORTED}, {
	ERRHRD, ERRgeneral, NT_STATUS_BAD_COMPRESSION_BUFFER}, {
	ERRHRD, ERRgeneral, NT_STATUS_USER_MAPPED_FILE}, {
	ERRHRD, ERRgeneral, NT_STATUS_AUDIT_FAILED}, {
	ERRHRD, ERRgeneral, NT_STATUS_TIMER_RESOLUTION_NOT_SET}, {
	ERRHRD, ERRgeneral, NT_STATUS_CONNECTION_COUNT_LIMIT}, {
	ERRHRD, ERRgeneral, NT_STATUS_LOGIN_TIME_RESTRICTION}, {
	ERRHRD, ERRgeneral, NT_STATUS_LOGIN_WKSTA_RESTRICTION}, {
	ERRDOS, 193, NT_STATUS_IMAGE_MP_UP_MISMATCH}, {
	ERRHRD, ERRgeneral, 0xc000024a}, {
	ERRHRD, ERRgeneral, 0xc000024b}, {
	ERRHRD, ERRgeneral, 0xc000024c}, {
	ERRHRD, ERRgeneral, 0xc000024d}, {
	ERRHRD, ERRgeneral, 0xc000024e}, {
	ERRHRD, ERRgeneral, 0xc000024f}, {
	ERRHRD, ERRgeneral, NT_STATUS_INSUFFICIENT_LOGON_INFO}, {
	ERRHRD, ERRgeneral, NT_STATUS_BAD_DLL_ENTRYPOINT}, {
	ERRHRD, ERRgeneral, NT_STATUS_BAD_SERVICE_ENTRYPOINT}, {
	ERRHRD, ERRgeneral, NT_STATUS_LPC_REPLY_LOST}, {
	ERRHRD, ERRgeneral, NT_STATUS_IP_ADDRESS_CONFLICT1}, {
	ERRHRD, ERRgeneral, NT_STATUS_IP_ADDRESS_CONFLICT2}, {
	ERRHRD, ERRgeneral, NT_STATUS_REGISTRY_QUOTA_LIMIT}, {
	ERRSRV, 3, NT_STATUS_PATH_NOT_COVERED}, {
	ERRHRD, ERRgeneral, NT_STATUS_NO_CALLBACK_ACTIVE}, {
	ERRHRD, ERRgeneral, NT_STATUS_LICENSE_QUOTA_EXCEEDED}, {
	ERRHRD, ERRgeneral, NT_STATUS_PWD_TOO_SHORT}, {
	ERRHRD, ERRgeneral, NT_STATUS_PWD_TOO_RECENT}, {
	ERRHRD, ERRgeneral, NT_STATUS_PWD_HISTORY_CONFLICT}, {
	ERRHRD, ERRgeneral, 0xc000025d}, {
	ERRHRD, ERRgeneral, NT_STATUS_PLUGPLAY_NO_DEVICE}, {
	ERRHRD, ERRgeneral, NT_STATUS_UNSUPPORTED_COMPRESSION}, {
	ERRHRD, ERRgeneral, NT_STATUS_INVALID_HW_PROFILE}, {
	ERRHRD, ERRgeneral, NT_STATUS_INVALID_PLUGPLAY_DEVICE_PATH}, {
	ERRDOS, 182, NT_STATUS_DRIVER_ORDINAL_NOT_FOUND}, {
	ERRDOS, 127, NT_STATUS_DRIVER_ENTRYPOINT_NOT_FOUND}, {
	ERRDOS, 288, NT_STATUS_RESOURCE_NOT_OWNED}, {
	ERRDOS, ErrTooManyLinks, NT_STATUS_TOO_MANY_LINKS}, {
	ERRHRD, ERRgeneral, NT_STATUS_QUOTA_LIST_INCONSISTENT}, {
	ERRHRD, ERRgeneral, NT_STATUS_FILE_IS_OFFLINE}, {
	ERRDOS, 21, 0xc000026e}, {
	ERRDOS, 161, 0xc0000281}, {
	ERRDOS, ERRnoaccess, 0xc000028a}, {
	ERRDOS, ERRnoaccess, 0xc000028b}, {
	ERRHRD, ERRgeneral, 0xc000028c}, {
	ERRDOS, ERRnoaccess, 0xc000028d}, {
	ERRDOS, ERRnoaccess, 0xc000028e}, {
	ERRDOS, ERRnoaccess, 0xc000028f}, {
	ERRDOS, ERRnoaccess, 0xc0000290}, {
	ERRDOS, ERRbadfunc, 0xc000029c}, {
	ERRDOS, ERRsymlink, NT_STATUS_STOPPED_ON_SYMLINK}, {
	ERRDOS, ERRinvlevel, 0x007c0001}, };

/*****************************************************************************
 Print an error message from the status code
 *****************************************************************************/
static void
cifs_print_status(__u32 status_code)
{
	int idx = 0;

	while (nt_errs[idx].nt_errstr != NULL) {
		if (((nt_errs[idx].nt_errcode) & 0xFFFFFF) ==
		    (status_code & 0xFFFFFF)) {
			printk(KERN_NOTICE "Status code returned 0x%08x %s\n",
				   status_code, nt_errs[idx].nt_errstr);
		}
		idx++;
	}
	return;
}


static void
ntstatus_to_dos(__u32 ntstatus, __u8 *eclass, __u16 *ecode)
{
	int i;
	if (ntstatus == 0) {
		*eclass = 0;
		*ecode = 0;
		return;
	}
	for (i = 0; ntstatus_to_dos_map[i].ntstatus; i++) {
		if (ntstatus == ntstatus_to_dos_map[i].ntstatus) {
			*eclass = ntstatus_to_dos_map[i].dos_class;
			*ecode = ntstatus_to_dos_map[i].dos_code;
			return;
		}
	}
	*eclass = ERRHRD;
	*ecode = ERRgeneral;
}

int
map_smb_to_linux_error(struct smb_hdr *smb, int logErr)
{
	unsigned int i;
	int rc = -EIO;	/* if transport error smb error may not be set */
	__u8 smberrclass;
	__u16 smberrcode;

	/* BB if NT Status codes - map NT BB */

	/* old style smb error codes */
	if (smb->Status.CifsError == 0)
		return 0;

	if (smb->Flags2 & SMBFLG2_ERR_STATUS) {
		/* translate the newer STATUS codes to old style SMB errors
		 * and then to POSIX errors */
		__u32 err = le32_to_cpu(smb->Status.CifsError);
		if (logErr && (err != (NT_STATUS_MORE_PROCESSING_REQUIRED)))
			cifs_print_status(err);
		else if (cifsFYI & CIFS_RC)
			cifs_print_status(err);
		ntstatus_to_dos(err, &smberrclass, &smberrcode);
	} else {
		smberrclass = smb->Status.DosError.ErrorClass;
		smberrcode = le16_to_cpu(smb->Status.DosError.Error);
	}

	/* old style errors */

	/* DOS class smb error codes - map DOS */
	if (smberrclass == ERRDOS) {
		/* 1 byte field no need to byte reverse */
		for (i = 0;
		     i <
		     sizeof(mapping_table_ERRDOS) /
		     sizeof(struct smb_to_posix_error); i++) {
			if (mapping_table_ERRDOS[i].smb_err == 0)
				break;
			else if (mapping_table_ERRDOS[i].smb_err ==
								smberrcode) {
				rc = mapping_table_ERRDOS[i].posix_code;
				break;
			}
			/* else try next error mapping one to see if match */
		}
	} else if (smberrclass == ERRSRV) {
		/* server class of error codes */
		for (i = 0;
		     i <
		     sizeof(mapping_table_ERRSRV) /
		     sizeof(struct smb_to_posix_error); i++) {
			if (mapping_table_ERRSRV[i].smb_err == 0)
				break;
			else if (mapping_table_ERRSRV[i].smb_err ==
								smberrcode) {
				rc = mapping_table_ERRSRV[i].posix_code;
				break;
			}
			/* else try next error mapping to see if match */
		}
	}
	/* else ERRHRD class errors or junk  - return EIO */

	cFYI(1, "Mapping smb error code %d to POSIX err %d",
		 smberrcode, rc);

	/* generic corrective action e.g. reconnect SMB session on
	 * ERRbaduid could be added */

	return rc;
}

/*
 * calculate the size of the SMB message based on the fixed header
 * portion, the number of word parameters and the data portion of the message
 */
unsigned int
smbCalcSize(struct smb_hdr *ptr)
{
	return (sizeof(struct smb_hdr) + (2 * ptr->WordCount) +
		2 /* size of the bcc field */ + BCC(ptr));
}

unsigned int
smbCalcSize_LE(struct smb_hdr *ptr)
{
	return (sizeof(struct smb_hdr) + (2 * ptr->WordCount) +
		2 /* size of the bcc field */ + le16_to_cpu(BCC_LE(ptr)));
}

/* The following are taken from fs/ntfs/util.c */

#define NTFS_TIME_OFFSET ((u64)(369*365 + 89) * 24 * 3600 * 10000000)

/*
 * Convert the NT UTC (based 1601-01-01, in hundred nanosecond units)
 * into Unix UTC (based 1970-01-01, in seconds).
 */
struct timespec
cifs_NTtimeToUnix(__le64 ntutc)
{
	struct timespec ts;
	/* BB what about the timezone? BB */

	/* Subtract the NTFS time offset, then convert to 1s intervals. */
	u64 t;

	t = le64_to_cpu(ntutc) - NTFS_TIME_OFFSET;
	ts.tv_nsec = do_div(t, 10000000) * 100;
	ts.tv_sec = t;
	return ts;
}

/* Convert the Unix UTC into NT UTC. */
u64
cifs_UnixTimeToNT(struct timespec t)
{
	/* Convert to 100ns intervals and then add the NTFS time offset. */
	return (u64) t.tv_sec * 10000000 + t.tv_nsec/100 + NTFS_TIME_OFFSET;
}

static int total_days_of_prev_months[] =
{0, 31, 59, 90, 120, 151, 181, 212, 243, 273, 304, 334};

struct timespec cnvrtDosUnixTm(__le16 le_date, __le16 le_time, int offset)
{
	struct timespec ts;
	int sec, min, days, month, year;
	u16 date = le16_to_cpu(le_date);
	u16 time = le16_to_cpu(le_time);
	SMB_TIME *st = (SMB_TIME *)&time;
	SMB_DATE *sd = (SMB_DATE *)&date;

	cFYI(1, "date %d time %d", date, time);

	sec = 2 * st->TwoSeconds;
	min = st->Minutes;
	if ((sec > 59) || (min > 59))
		cERROR(1, "illegal time min %d sec %d", min, sec);
	sec += (min * 60);
	sec += 60 * 60 * st->Hours;
	if (st->Hours > 24)
		cERROR(1, "illegal hours %d", st->Hours);
	days = sd->Day;
	month = sd->Month;
	if ((days > 31) || (month > 12)) {
		cERROR(1, "illegal date, month %d day: %d", month, days);
		if (month > 12)
			month = 12;
	}
	month -= 1;
	days += total_days_of_prev_months[month];
	days += 3652; /* account for difference in days between 1980 and 1970 */
	year = sd->Year;
	days += year * 365;
	days += (year/4); /* leap year */
	/* generalized leap year calculation is more complex, ie no leap year
	for years/100 except for years/400, but since the maximum number for DOS
	 year is 2**7, the last year is 1980+127, which means we need only
	 consider 2 special case years, ie the years 2000 and 2100, and only
	 adjust for the lack of leap year for the year 2100, as 2000 was a
	 leap year (divisable by 400) */
	if (year >= 120)  /* the year 2100 */
		days = days - 1;  /* do not count leap year for the year 2100 */

	/* adjust for leap year where we are still before leap day */
	if (year != 120)
		days -= ((year & 0x03) == 0) && (month < 2 ? 1 : 0);
	sec += 24 * 60 * 60 * days;

	ts.tv_sec = sec + offset;

	/* cFYI(1, "sec after cnvrt dos to unix time %d",sec); */

	ts.tv_nsec = 0;
	return ts;
}<|MERGE_RESOLUTION|>--- conflicted
+++ resolved
@@ -206,20 +206,6 @@
 }
 
 int
-<<<<<<< HEAD
-cifs_fill_sockaddr(struct sockaddr *dst, const char *src, int len,
-		   const unsigned short int port)
-{
-	if (!cifs_convert_address(dst, src, len))
-		return 0;
-
-	switch (dst->sa_family) {
-	case AF_INET:
-		((struct sockaddr_in *)dst)->sin_port = htons(port);
-		break;
-	case AF_INET6:
-		((struct sockaddr_in6 *)dst)->sin6_port = htons(port);
-=======
 cifs_set_port(struct sockaddr *addr, const unsigned short int port)
 {
 	switch (addr->sa_family) {
@@ -228,17 +214,10 @@
 		break;
 	case AF_INET6:
 		((struct sockaddr_in6 *)addr)->sin6_port = htons(port);
->>>>>>> 062c1825
 		break;
 	default:
 		return 0;
 	}
-<<<<<<< HEAD
-
-	return 1;
-}
-
-=======
 	return 1;
 }
 
@@ -251,7 +230,6 @@
 	return cifs_set_port(dst, port);
 }
 
->>>>>>> 062c1825
 /*****************************************************************************
 convert a NT status code to a dos class/code
  *****************************************************************************/
