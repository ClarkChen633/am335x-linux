/*
 * linux/fs/lockd/host.c
 *
 * Management for NLM peer hosts. The nlm_host struct is shared
 * between client and server implementation. The only reason to
 * do so is to reduce code bloat.
 *
 * Copyright (C) 1996, Olaf Kirch <okir@monad.swb.de>
 */

#include <linux/types.h>
#include <linux/slab.h>
#include <linux/in.h>
#include <linux/in6.h>
#include <linux/sunrpc/clnt.h>
#include <linux/sunrpc/svc.h>
#include <linux/lockd/lockd.h>
#include <linux/mutex.h>

#include <net/ipv6.h>

#define NLMDBG_FACILITY		NLMDBG_HOSTCACHE
#define NLM_HOST_NRHASH		32
#define NLM_HOST_REBIND		(60 * HZ)
#define NLM_HOST_EXPIRE		(300 * HZ)
#define NLM_HOST_COLLECT	(120 * HZ)

static struct hlist_head	nlm_server_hosts[NLM_HOST_NRHASH];
static struct hlist_head	nlm_client_hosts[NLM_HOST_NRHASH];

#define for_each_host(host, pos, chain, table) \
	for ((chain) = (table); \
	     (chain) < (table) + NLM_HOST_NRHASH; ++(chain)) \
		hlist_for_each_entry((host), (pos), (chain), h_hash)

#define for_each_host_safe(host, pos, next, chain, table) \
	for ((chain) = (table); \
	     (chain) < (table) + NLM_HOST_NRHASH; ++(chain)) \
		hlist_for_each_entry_safe((host), (pos), (next), \
						(chain), h_hash)

static unsigned long		next_gc;
static unsigned long		nrhosts;
static DEFINE_MUTEX(nlm_host_mutex);

static void			nlm_gc_hosts(void);

struct nlm_lookup_host_info {
	const int		server;		/* search for server|client */
	const struct sockaddr	*sap;		/* address to search for */
	const size_t		salen;		/* it's length */
	const unsigned short	protocol;	/* transport to search for*/
	const u32		version;	/* NLM version to search for */
	const char		*hostname;	/* remote's hostname */
	const size_t		hostname_len;	/* it's length */
	const int		noresvport;	/* use non-priv port */
};

/*
 * Hash function must work well on big- and little-endian platforms
 */
static unsigned int __nlm_hash32(const __be32 n)
{
	unsigned int hash = (__force u32)n ^ ((__force u32)n >> 16);
	return hash ^ (hash >> 8);
}

static unsigned int __nlm_hash_addr4(const struct sockaddr *sap)
{
	const struct sockaddr_in *sin = (struct sockaddr_in *)sap;
	return __nlm_hash32(sin->sin_addr.s_addr);
}

static unsigned int __nlm_hash_addr6(const struct sockaddr *sap)
{
	const struct sockaddr_in6 *sin6 = (struct sockaddr_in6 *)sap;
	const struct in6_addr addr = sin6->sin6_addr;
	return __nlm_hash32(addr.s6_addr32[0]) ^
	       __nlm_hash32(addr.s6_addr32[1]) ^
	       __nlm_hash32(addr.s6_addr32[2]) ^
	       __nlm_hash32(addr.s6_addr32[3]);
}

static unsigned int nlm_hash_address(const struct sockaddr *sap)
{
	unsigned int hash;

	switch (sap->sa_family) {
	case AF_INET:
		hash = __nlm_hash_addr4(sap);
		break;
	case AF_INET6:
		hash = __nlm_hash_addr6(sap);
		break;
	default:
		hash = 0;
	}
	return hash & (NLM_HOST_NRHASH - 1);
}

/*
 * Allocate and initialize an nlm_host.  Common to both client and server.
 */
static struct nlm_host *nlm_alloc_host(struct nlm_lookup_host_info *ni,
				       struct nsm_handle *nsm)
{
	struct nlm_host *host = NULL;
	unsigned long now = jiffies;

	if (nsm != NULL)
		atomic_inc(&nsm->sm_count);
	else {
		host = NULL;
		nsm = nsm_get_handle(ni->sap, ni->salen,
					ni->hostname, ni->hostname_len);
		if (unlikely(nsm == NULL)) {
			dprintk("lockd: %s failed; no nsm handle\n",
				__func__);
			goto out;
		}
	}

	host = kmalloc(sizeof(*host), GFP_KERNEL);
	if (unlikely(host == NULL)) {
		dprintk("lockd: %s failed; no memory\n", __func__);
		nsm_release(nsm);
		goto out;
	}

	memcpy(nlm_addr(host), ni->sap, ni->salen);
	host->h_addrlen    = ni->salen;
	rpc_set_port(nlm_addr(host), 0);
	host->h_srcaddrlen = 0;

	host->h_rpcclnt    = NULL;
	host->h_name	   = nsm->sm_name;
	host->h_version    = ni->version;
	host->h_proto      = ni->protocol;
	host->h_reclaiming = 0;
	host->h_server     = ni->server;
	host->h_noresvport = ni->noresvport;
	host->h_inuse      = 0;
	init_waitqueue_head(&host->h_gracewait);
	init_rwsem(&host->h_rwsem);
	host->h_state      = 0;
	host->h_nsmstate   = 0;
	host->h_pidcount   = 0;
	atomic_set(&host->h_count, 1);
	mutex_init(&host->h_mutex);
	host->h_nextrebind = now + NLM_HOST_REBIND;
	host->h_expires    = now + NLM_HOST_EXPIRE;
	INIT_LIST_HEAD(&host->h_lockowners);
	spin_lock_init(&host->h_lock);
	INIT_LIST_HEAD(&host->h_granted);
	INIT_LIST_HEAD(&host->h_reclaim);
	host->h_nsmhandle  = nsm;
	host->h_addrbuf    = nsm->sm_addrbuf;

out:
	return host;
}

/*
 * Destroy an nlm_host and free associated resources
 *
 * Caller must hold nlm_host_mutex.
 */
static void nlm_destroy_host_locked(struct nlm_host *host)
{
	struct rpc_clnt	*clnt;

	dprintk("lockd: destroy host %s\n", host->h_name);

	BUG_ON(!list_empty(&host->h_lockowners));
	BUG_ON(atomic_read(&host->h_count));

	hlist_del_init(&host->h_hash);

	nsm_unmonitor(host);
	nsm_release(host->h_nsmhandle);

	clnt = host->h_rpcclnt;
	if (clnt != NULL)
		rpc_shutdown_client(clnt);
	kfree(host);

	nrhosts--;
}

/**
 * nlmclnt_lookup_host - Find an NLM host handle matching a remote server
 * @sap: network address of server
 * @salen: length of server address
 * @protocol: transport protocol to use
 * @version: NLM protocol version
 * @hostname: '\0'-terminated hostname of server
 * @noresvport: 1 if non-privileged port should be used
 *
 * Returns an nlm_host structure that matches the passed-in
 * [server address, transport protocol, NLM version, server hostname].
 * If one doesn't already exist in the host cache, a new handle is
 * created and returned.
 */
struct nlm_host *nlmclnt_lookup_host(const struct sockaddr *sap,
				     const size_t salen,
				     const unsigned short protocol,
				     const u32 version,
				     const char *hostname,
				     int noresvport)
{
	struct nlm_lookup_host_info ni = {
		.server		= 0,
		.sap		= sap,
		.salen		= salen,
		.protocol	= protocol,
		.version	= version,
		.hostname	= hostname,
		.hostname_len	= strlen(hostname),
		.noresvport	= noresvport,
	};
	struct hlist_head *chain;
	struct hlist_node *pos;
	struct nlm_host	*host;
	struct nsm_handle *nsm = NULL;

	dprintk("lockd: %s(host='%s', vers=%u, proto=%s)\n", __func__,
			(hostname ? hostname : "<none>"), version,
			(protocol == IPPROTO_UDP ? "udp" : "tcp"));

	mutex_lock(&nlm_host_mutex);

	chain = &nlm_client_hosts[nlm_hash_address(sap)];
	hlist_for_each_entry(host, pos, chain, h_hash) {
		if (!rpc_cmp_addr(nlm_addr(host), sap))
			continue;

		/* Same address. Share an NSM handle if we already have one */
		if (nsm == NULL)
			nsm = host->h_nsmhandle;

		if (host->h_proto != protocol)
			continue;
		if (host->h_version != version)
			continue;

		nlm_get_host(host);
		dprintk("lockd: %s found host %s (%s)\n", __func__,
			host->h_name, host->h_addrbuf);
		goto out;
	}

	host = nlm_alloc_host(&ni, nsm);
	if (unlikely(host == NULL))
		goto out;

	hlist_add_head(&host->h_hash, chain);
	nrhosts++;

	dprintk("lockd: %s created host %s (%s)\n", __func__,
		host->h_name, host->h_addrbuf);

out:
	mutex_unlock(&nlm_host_mutex);
	return host;
}

/**
 * nlmclnt_release_host - release client nlm_host
 * @host: nlm_host to release
 *
 */
void nlmclnt_release_host(struct nlm_host *host)
{
	if (host == NULL)
		return;

	dprintk("lockd: release client host %s\n", host->h_name);

	BUG_ON(atomic_read(&host->h_count) < 0);
	BUG_ON(host->h_server);

	if (atomic_dec_and_test(&host->h_count)) {
		BUG_ON(!list_empty(&host->h_lockowners));
		BUG_ON(!list_empty(&host->h_granted));
		BUG_ON(!list_empty(&host->h_reclaim));

		mutex_lock(&nlm_host_mutex);
		nlm_destroy_host_locked(host);
		mutex_unlock(&nlm_host_mutex);
	}
}

/**
 * nlmsvc_lookup_host - Find an NLM host handle matching a remote client
 * @rqstp: incoming NLM request
 * @hostname: name of client host
 * @hostname_len: length of client hostname
 *
 * Returns an nlm_host structure that matches the [client address,
 * transport protocol, NLM version, client hostname] of the passed-in
 * NLM request.  If one doesn't already exist in the host cache, a
 * new handle is created and returned.
 *
 * Before possibly creating a new nlm_host, construct a sockaddr
 * for a specific source address in case the local system has
 * multiple network addresses.  The family of the address in
 * rq_daddr is guaranteed to be the same as the family of the
 * address in rq_addr, so it's safe to use the same family for
 * the source address.
 */
struct nlm_host *nlmsvc_lookup_host(const struct svc_rqst *rqstp,
				    const char *hostname,
				    const size_t hostname_len)
{
	struct hlist_head *chain;
	struct hlist_node *pos;
	struct nlm_host	*host = NULL;
	struct nsm_handle *nsm = NULL;
	struct sockaddr_in sin = {
		.sin_family	= AF_INET,
	};
	struct sockaddr_in6 sin6 = {
		.sin6_family	= AF_INET6,
	};
	struct sockaddr *src_sap;
	size_t src_len = rqstp->rq_addrlen;
	struct nlm_lookup_host_info ni = {
		.server		= 1,
		.sap		= svc_addr(rqstp),
		.salen		= rqstp->rq_addrlen,
		.protocol	= rqstp->rq_prot,
		.version	= rqstp->rq_vers,
		.hostname	= hostname,
		.hostname_len	= hostname_len,
	};

	dprintk("lockd: %s(host='%*s', vers=%u, proto=%s)\n", __func__,
			(int)hostname_len, hostname, rqstp->rq_vers,
			(rqstp->rq_prot == IPPROTO_UDP ? "udp" : "tcp"));

	mutex_lock(&nlm_host_mutex);

	switch (ni.sap->sa_family) {
	case AF_INET:
		sin.sin_addr.s_addr = rqstp->rq_daddr.addr.s_addr;
		src_sap = (struct sockaddr *)&sin;
		break;
	case AF_INET6:
		ipv6_addr_copy(&sin6.sin6_addr, &rqstp->rq_daddr.addr6);
		src_sap = (struct sockaddr *)&sin6;
		break;
	default:
		dprintk("lockd: %s failed; unrecognized address family\n",
			__func__);
		goto out;
<<<<<<< HEAD
	}

	if (time_after_eq(jiffies, next_gc))
		nlm_gc_hosts();

	chain = &nlm_server_hosts[nlm_hash_address(ni.sap)];
	hlist_for_each_entry(host, pos, chain, h_hash) {
		if (!rpc_cmp_addr(nlm_addr(host), ni.sap))
			continue;

		/* Same address. Share an NSM handle if we already have one */
		if (nsm == NULL)
			nsm = host->h_nsmhandle;

		if (host->h_proto != ni.protocol)
			continue;
		if (host->h_version != ni.version)
			continue;
		if (!rpc_cmp_addr(nlm_srcaddr(host), src_sap))
			continue;

		/* Move to head of hash chain. */
		hlist_del(&host->h_hash);
		hlist_add_head(&host->h_hash, chain);

		nlm_get_host(host);
		dprintk("lockd: %s found host %s (%s)\n",
			__func__, host->h_name, host->h_addrbuf);
		goto out;
	}

=======
	}

	if (time_after_eq(jiffies, next_gc))
		nlm_gc_hosts();

	chain = &nlm_server_hosts[nlm_hash_address(ni.sap)];
	hlist_for_each_entry(host, pos, chain, h_hash) {
		if (!rpc_cmp_addr(nlm_addr(host), ni.sap))
			continue;

		/* Same address. Share an NSM handle if we already have one */
		if (nsm == NULL)
			nsm = host->h_nsmhandle;

		if (host->h_proto != ni.protocol)
			continue;
		if (host->h_version != ni.version)
			continue;
		if (!rpc_cmp_addr(nlm_srcaddr(host), src_sap))
			continue;

		/* Move to head of hash chain. */
		hlist_del(&host->h_hash);
		hlist_add_head(&host->h_hash, chain);

		nlm_get_host(host);
		dprintk("lockd: %s found host %s (%s)\n",
			__func__, host->h_name, host->h_addrbuf);
		goto out;
	}

>>>>>>> 105e53f8
	host = nlm_alloc_host(&ni, nsm);
	if (unlikely(host == NULL))
		goto out;

	memcpy(nlm_srcaddr(host), src_sap, src_len);
	host->h_srcaddrlen = src_len;
	hlist_add_head(&host->h_hash, chain);
	nrhosts++;

	dprintk("lockd: %s created host %s (%s)\n",
		__func__, host->h_name, host->h_addrbuf);

out:
	mutex_unlock(&nlm_host_mutex);
	return host;
}

/**
 * nlmsvc_release_host - release server nlm_host
 * @host: nlm_host to release
 *
 * Host is destroyed later in nlm_gc_host().
 */
void nlmsvc_release_host(struct nlm_host *host)
{
	if (host == NULL)
		return;

	dprintk("lockd: release server host %s\n", host->h_name);

	BUG_ON(atomic_read(&host->h_count) < 0);
	BUG_ON(!host->h_server);
	atomic_dec(&host->h_count);
}

/*
 * Create the NLM RPC client for an NLM peer
 */
struct rpc_clnt *
nlm_bind_host(struct nlm_host *host)
{
	struct rpc_clnt	*clnt;

	dprintk("lockd: nlm_bind_host %s (%s)\n",
			host->h_name, host->h_addrbuf);

	/* Lock host handle */
	mutex_lock(&host->h_mutex);

	/* If we've already created an RPC client, check whether
	 * RPC rebind is required
	 */
	if ((clnt = host->h_rpcclnt) != NULL) {
		if (time_after_eq(jiffies, host->h_nextrebind)) {
			rpc_force_rebind(clnt);
			host->h_nextrebind = jiffies + NLM_HOST_REBIND;
			dprintk("lockd: next rebind in %lu jiffies\n",
					host->h_nextrebind - jiffies);
		}
	} else {
		unsigned long increment = nlmsvc_timeout;
		struct rpc_timeout timeparms = {
			.to_initval	= increment,
			.to_increment	= increment,
			.to_maxval	= increment * 6UL,
			.to_retries	= 5U,
		};
		struct rpc_create_args args = {
			.net		= &init_net,
			.protocol	= host->h_proto,
			.address	= nlm_addr(host),
			.addrsize	= host->h_addrlen,
			.timeout	= &timeparms,
			.servername	= host->h_name,
			.program	= &nlm_program,
			.version	= host->h_version,
			.authflavor	= RPC_AUTH_UNIX,
			.flags		= (RPC_CLNT_CREATE_NOPING |
					   RPC_CLNT_CREATE_AUTOBIND),
		};

		/*
		 * lockd retries server side blocks automatically so we want
		 * those to be soft RPC calls. Client side calls need to be
		 * hard RPC tasks.
		 */
		if (!host->h_server)
			args.flags |= RPC_CLNT_CREATE_HARDRTRY;
		if (host->h_noresvport)
			args.flags |= RPC_CLNT_CREATE_NONPRIVPORT;
		if (host->h_srcaddrlen)
			args.saddress = nlm_srcaddr(host);

		clnt = rpc_create(&args);
		if (!IS_ERR(clnt))
			host->h_rpcclnt = clnt;
		else {
			printk("lockd: couldn't create RPC handle for %s\n", host->h_name);
			clnt = NULL;
		}
	}

	mutex_unlock(&host->h_mutex);
	return clnt;
}

/*
 * Force a portmap lookup of the remote lockd port
 */
void
nlm_rebind_host(struct nlm_host *host)
{
	dprintk("lockd: rebind host %s\n", host->h_name);
	if (host->h_rpcclnt && time_after_eq(jiffies, host->h_nextrebind)) {
		rpc_force_rebind(host->h_rpcclnt);
		host->h_nextrebind = jiffies + NLM_HOST_REBIND;
	}
}

/*
 * Increment NLM host count
 */
struct nlm_host * nlm_get_host(struct nlm_host *host)
{
	if (host) {
		dprintk("lockd: get host %s\n", host->h_name);
		atomic_inc(&host->h_count);
		host->h_expires = jiffies + NLM_HOST_EXPIRE;
	}
	return host;
}

static struct nlm_host *next_host_state(struct hlist_head *cache,
					struct nsm_handle *nsm,
					const struct nlm_reboot *info)
{
<<<<<<< HEAD
	struct nlm_host *host = NULL;
=======
	struct nlm_host *host;
>>>>>>> 105e53f8
	struct hlist_head *chain;
	struct hlist_node *pos;

	mutex_lock(&nlm_host_mutex);
	for_each_host(host, pos, chain, cache) {
		if (host->h_nsmhandle == nsm
		    && host->h_nsmstate != info->state) {
			host->h_nsmstate = info->state;
			host->h_state++;

			nlm_get_host(host);
<<<<<<< HEAD
			goto out;
		}
	}
out:
	mutex_unlock(&nlm_host_mutex);
	return host;
=======
			mutex_unlock(&nlm_host_mutex);
			return host;
		}
	}

	mutex_unlock(&nlm_host_mutex);
	return NULL;
>>>>>>> 105e53f8
}

/**
 * nlm_host_rebooted - Release all resources held by rebooted host
 * @info: pointer to decoded results of NLM_SM_NOTIFY call
 *
 * We were notified that the specified host has rebooted.  Release
 * all resources held by that peer.
 */
void nlm_host_rebooted(const struct nlm_reboot *info)
{
	struct nsm_handle *nsm;
	struct nlm_host	*host;

	nsm = nsm_reboot_lookup(info);
	if (unlikely(nsm == NULL))
		return;

	/* Mark all hosts tied to this NSM state as having rebooted.
	 * We run the loop repeatedly, because we drop the host table
	 * lock for this.
	 * To avoid processing a host several times, we match the nsmstate.
	 */
	while ((host = next_host_state(nlm_server_hosts, nsm, info)) != NULL) {
		nlmsvc_free_host_resources(host);
		nlmsvc_release_host(host);
	}
	while ((host = next_host_state(nlm_client_hosts, nsm, info)) != NULL) {
		nlmclnt_recovery(host);
		nlmclnt_release_host(host);
	}

	nsm_release(nsm);
}

/*
 * Shut down the hosts module.
 * Note that this routine is called only at server shutdown time.
 */
void
nlm_shutdown_hosts(void)
{
	struct hlist_head *chain;
	struct hlist_node *pos;
	struct nlm_host	*host;

	dprintk("lockd: shutting down host module\n");
	mutex_lock(&nlm_host_mutex);

	/* First, make all hosts eligible for gc */
	dprintk("lockd: nuking all hosts...\n");
	for_each_host(host, pos, chain, nlm_server_hosts) {
		host->h_expires = jiffies - 1;
		if (host->h_rpcclnt) {
			rpc_shutdown_client(host->h_rpcclnt);
			host->h_rpcclnt = NULL;
		}
	}

	/* Then, perform a garbage collection pass */
	nlm_gc_hosts();
	mutex_unlock(&nlm_host_mutex);

	/* complain if any hosts are left */
	if (nrhosts != 0) {
		printk(KERN_WARNING "lockd: couldn't shutdown host module!\n");
		dprintk("lockd: %lu hosts left:\n", nrhosts);
		for_each_host(host, pos, chain, nlm_server_hosts) {
			dprintk("       %s (cnt %d use %d exp %ld)\n",
				host->h_name, atomic_read(&host->h_count),
				host->h_inuse, host->h_expires);
		}
	}
}

/*
 * Garbage collect any unused NLM hosts.
 * This GC combines reference counting for async operations with
 * mark & sweep for resources held by remote clients.
 */
static void
nlm_gc_hosts(void)
{
	struct hlist_head *chain;
	struct hlist_node *pos, *next;
	struct nlm_host	*host;

	dprintk("lockd: host garbage collection\n");
	for_each_host(host, pos, chain, nlm_server_hosts)
		host->h_inuse = 0;

	/* Mark all hosts that hold locks, blocks or shares */
	nlmsvc_mark_resources();

	for_each_host_safe(host, pos, next, chain, nlm_server_hosts) {
		if (atomic_read(&host->h_count) || host->h_inuse
		 || time_before(jiffies, host->h_expires)) {
			dprintk("nlm_gc_hosts skipping %s "
				"(cnt %d use %d exp %ld)\n",
				host->h_name, atomic_read(&host->h_count),
				host->h_inuse, host->h_expires);
			continue;
		}
		nlm_destroy_host_locked(host);
	}

	next_gc = jiffies + NLM_HOST_COLLECT;
}<|MERGE_RESOLUTION|>--- conflicted
+++ resolved
@@ -353,7 +353,6 @@
 		dprintk("lockd: %s failed; unrecognized address family\n",
 			__func__);
 		goto out;
-<<<<<<< HEAD
 	}
 
 	if (time_after_eq(jiffies, next_gc))
@@ -385,39 +384,6 @@
 		goto out;
 	}
 
-=======
-	}
-
-	if (time_after_eq(jiffies, next_gc))
-		nlm_gc_hosts();
-
-	chain = &nlm_server_hosts[nlm_hash_address(ni.sap)];
-	hlist_for_each_entry(host, pos, chain, h_hash) {
-		if (!rpc_cmp_addr(nlm_addr(host), ni.sap))
-			continue;
-
-		/* Same address. Share an NSM handle if we already have one */
-		if (nsm == NULL)
-			nsm = host->h_nsmhandle;
-
-		if (host->h_proto != ni.protocol)
-			continue;
-		if (host->h_version != ni.version)
-			continue;
-		if (!rpc_cmp_addr(nlm_srcaddr(host), src_sap))
-			continue;
-
-		/* Move to head of hash chain. */
-		hlist_del(&host->h_hash);
-		hlist_add_head(&host->h_hash, chain);
-
-		nlm_get_host(host);
-		dprintk("lockd: %s found host %s (%s)\n",
-			__func__, host->h_name, host->h_addrbuf);
-		goto out;
-	}
-
->>>>>>> 105e53f8
 	host = nlm_alloc_host(&ni, nsm);
 	if (unlikely(host == NULL))
 		goto out;
@@ -554,11 +520,7 @@
 					struct nsm_handle *nsm,
 					const struct nlm_reboot *info)
 {
-<<<<<<< HEAD
-	struct nlm_host *host = NULL;
-=======
 	struct nlm_host *host;
->>>>>>> 105e53f8
 	struct hlist_head *chain;
 	struct hlist_node *pos;
 
@@ -570,14 +532,6 @@
 			host->h_state++;
 
 			nlm_get_host(host);
-<<<<<<< HEAD
-			goto out;
-		}
-	}
-out:
-	mutex_unlock(&nlm_host_mutex);
-	return host;
-=======
 			mutex_unlock(&nlm_host_mutex);
 			return host;
 		}
@@ -585,7 +539,6 @@
 
 	mutex_unlock(&nlm_host_mutex);
 	return NULL;
->>>>>>> 105e53f8
 }
 
 /**
