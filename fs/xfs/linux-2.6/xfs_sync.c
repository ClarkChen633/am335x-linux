--- conflicted
+++ resolved
@@ -462,15 +462,10 @@
 			error = xfs_fs_log_dummy(mp);
 		else
 			xfs_log_force(mp, 0);
-<<<<<<< HEAD
-		xfs_reclaim_inodes(mp, 0);
-		error = xfs_qm_sync(mp, SYNC_TRYLOCK);
-=======
 		error = xfs_qm_sync(mp, SYNC_TRYLOCK);
 
 		/* start pushing all the metadata that is currently dirty */
 		xfs_ail_push_all(mp->m_ail);
->>>>>>> 105e53f8
 	}
 
 	/* queue us up again */
