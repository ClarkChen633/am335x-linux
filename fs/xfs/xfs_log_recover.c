/*
 * Copyright (c) 2000-2006 Silicon Graphics, Inc.
 * All Rights Reserved.
 *
 * This program is free software; you can redistribute it and/or
 * modify it under the terms of the GNU General Public License as
 * published by the Free Software Foundation.
 *
 * This program is distributed in the hope that it would be useful,
 * but WITHOUT ANY WARRANTY; without even the implied warranty of
 * MERCHANTABILITY or FITNESS FOR A PARTICULAR PURPOSE.  See the
 * GNU General Public License for more details.
 *
 * You should have received a copy of the GNU General Public License
 * along with this program; if not, write the Free Software Foundation,
 * Inc.,  51 Franklin St, Fifth Floor, Boston, MA  02110-1301  USA
 */
#include "xfs.h"
#include "xfs_fs.h"
#include "xfs_types.h"
#include "xfs_bit.h"
#include "xfs_log.h"
#include "xfs_inum.h"
#include "xfs_trans.h"
#include "xfs_sb.h"
#include "xfs_ag.h"
#include "xfs_mount.h"
#include "xfs_error.h"
#include "xfs_bmap_btree.h"
#include "xfs_alloc_btree.h"
#include "xfs_ialloc_btree.h"
#include "xfs_dinode.h"
#include "xfs_inode.h"
#include "xfs_inode_item.h"
#include "xfs_alloc.h"
#include "xfs_ialloc.h"
#include "xfs_log_priv.h"
#include "xfs_buf_item.h"
#include "xfs_log_recover.h"
#include "xfs_extfree_item.h"
#include "xfs_trans_priv.h"
#include "xfs_quota.h"
#include "xfs_utils.h"
#include "xfs_trace.h"

STATIC int	xlog_find_zeroed(xlog_t *, xfs_daddr_t *);
STATIC int	xlog_clear_stale_blocks(xlog_t *, xfs_lsn_t);
#if defined(DEBUG)
STATIC void	xlog_recover_check_summary(xlog_t *);
#else
#define	xlog_recover_check_summary(log)
#endif

/*
 * This structure is used during recovery to record the buf log items which
 * have been canceled and should not be replayed.
 */
struct xfs_buf_cancel {
	xfs_daddr_t		bc_blkno;
	uint			bc_len;
	int			bc_refcount;
	struct list_head	bc_list;
};

/*
 * Sector aligned buffer routines for buffer create/read/write/access
 */

/*
 * Verify the given count of basic blocks is valid number of blocks
 * to specify for an operation involving the given XFS log buffer.
 * Returns nonzero if the count is valid, 0 otherwise.
 */

static inline int
xlog_buf_bbcount_valid(
	xlog_t		*log,
	int		bbcount)
{
	return bbcount > 0 && bbcount <= log->l_logBBsize;
}

/*
 * Allocate a buffer to hold log data.  The buffer needs to be able
 * to map to a range of nbblks basic blocks at any valid (basic
 * block) offset within the log.
 */
STATIC xfs_buf_t *
xlog_get_bp(
	xlog_t		*log,
	int		nbblks)
{
	struct xfs_buf	*bp;

	if (!xlog_buf_bbcount_valid(log, nbblks)) {
		xfs_warn(log->l_mp, "Invalid block length (0x%x) for buffer",
			nbblks);
		XFS_ERROR_REPORT(__func__, XFS_ERRLEVEL_HIGH, log->l_mp);
		return NULL;
	}

	/*
	 * We do log I/O in units of log sectors (a power-of-2
	 * multiple of the basic block size), so we round up the
	 * requested size to accommodate the basic blocks required
	 * for complete log sectors.
	 *
	 * In addition, the buffer may be used for a non-sector-
	 * aligned block offset, in which case an I/O of the
	 * requested size could extend beyond the end of the
	 * buffer.  If the requested size is only 1 basic block it
	 * will never straddle a sector boundary, so this won't be
	 * an issue.  Nor will this be a problem if the log I/O is
	 * done in basic blocks (sector size 1).  But otherwise we
	 * extend the buffer by one extra log sector to ensure
	 * there's space to accommodate this possibility.
	 */
	if (nbblks > 1 && log->l_sectBBsize > 1)
		nbblks += log->l_sectBBsize;
	nbblks = round_up(nbblks, log->l_sectBBsize);

	bp = xfs_buf_get_uncached(log->l_mp->m_logdev_targp, nbblks, 0);
	if (bp)
		xfs_buf_unlock(bp);
	return bp;
}

STATIC void
xlog_put_bp(
	xfs_buf_t	*bp)
{
	xfs_buf_free(bp);
}

/*
 * Return the address of the start of the given block number's data
 * in a log buffer.  The buffer covers a log sector-aligned region.
 */
STATIC xfs_caddr_t
xlog_align(
	xlog_t		*log,
	xfs_daddr_t	blk_no,
	int		nbblks,
	xfs_buf_t	*bp)
{
	xfs_daddr_t	offset = blk_no & ((xfs_daddr_t)log->l_sectBBsize - 1);

	ASSERT(offset + nbblks <= bp->b_length);
	return bp->b_addr + BBTOB(offset);
}


/*
 * nbblks should be uint, but oh well.  Just want to catch that 32-bit length.
 */
STATIC int
xlog_bread_noalign(
	xlog_t		*log,
	xfs_daddr_t	blk_no,
	int		nbblks,
	xfs_buf_t	*bp)
{
	int		error;

	if (!xlog_buf_bbcount_valid(log, nbblks)) {
		xfs_warn(log->l_mp, "Invalid block length (0x%x) for buffer",
			nbblks);
		XFS_ERROR_REPORT(__func__, XFS_ERRLEVEL_HIGH, log->l_mp);
		return EFSCORRUPTED;
	}

	blk_no = round_down(blk_no, log->l_sectBBsize);
	nbblks = round_up(nbblks, log->l_sectBBsize);

	ASSERT(nbblks > 0);
	ASSERT(nbblks <= bp->b_length);

	XFS_BUF_SET_ADDR(bp, log->l_logBBstart + blk_no);
	XFS_BUF_READ(bp);
	bp->b_io_length = nbblks;
	bp->b_error = 0;

	xfsbdstrat(log->l_mp, bp);
	error = xfs_buf_iowait(bp);
	if (error)
		xfs_buf_ioerror_alert(bp, __func__);
	return error;
}

STATIC int
xlog_bread(
	xlog_t		*log,
	xfs_daddr_t	blk_no,
	int		nbblks,
	xfs_buf_t	*bp,
	xfs_caddr_t	*offset)
{
	int		error;

	error = xlog_bread_noalign(log, blk_no, nbblks, bp);
	if (error)
		return error;

	*offset = xlog_align(log, blk_no, nbblks, bp);
	return 0;
}

/*
 * Read at an offset into the buffer. Returns with the buffer in it's original
 * state regardless of the result of the read.
 */
STATIC int
xlog_bread_offset(
	xlog_t		*log,
	xfs_daddr_t	blk_no,		/* block to read from */
	int		nbblks,		/* blocks to read */
	xfs_buf_t	*bp,
	xfs_caddr_t	offset)
{
	xfs_caddr_t	orig_offset = bp->b_addr;
	int		orig_len = BBTOB(bp->b_length);
	int		error, error2;

	error = xfs_buf_associate_memory(bp, offset, BBTOB(nbblks));
	if (error)
		return error;

	error = xlog_bread_noalign(log, blk_no, nbblks, bp);

	/* must reset buffer pointer even on error */
	error2 = xfs_buf_associate_memory(bp, orig_offset, orig_len);
	if (error)
		return error;
	return error2;
}

/*
 * Write out the buffer at the given block for the given number of blocks.
 * The buffer is kept locked across the write and is returned locked.
 * This can only be used for synchronous log writes.
 */
STATIC int
xlog_bwrite(
	xlog_t		*log,
	xfs_daddr_t	blk_no,
	int		nbblks,
	xfs_buf_t	*bp)
{
	int		error;

	if (!xlog_buf_bbcount_valid(log, nbblks)) {
		xfs_warn(log->l_mp, "Invalid block length (0x%x) for buffer",
			nbblks);
		XFS_ERROR_REPORT(__func__, XFS_ERRLEVEL_HIGH, log->l_mp);
		return EFSCORRUPTED;
	}

	blk_no = round_down(blk_no, log->l_sectBBsize);
	nbblks = round_up(nbblks, log->l_sectBBsize);

	ASSERT(nbblks > 0);
	ASSERT(nbblks <= bp->b_length);

	XFS_BUF_SET_ADDR(bp, log->l_logBBstart + blk_no);
	XFS_BUF_ZEROFLAGS(bp);
	xfs_buf_hold(bp);
	xfs_buf_lock(bp);
	bp->b_io_length = nbblks;
	bp->b_error = 0;

	error = xfs_bwrite(bp);
	if (error)
		xfs_buf_ioerror_alert(bp, __func__);
	xfs_buf_relse(bp);
	return error;
}

#ifdef DEBUG
/*
 * dump debug superblock and log record information
 */
STATIC void
xlog_header_check_dump(
	xfs_mount_t		*mp,
	xlog_rec_header_t	*head)
{
	xfs_debug(mp, "%s:  SB : uuid = %pU, fmt = %d\n",
		__func__, &mp->m_sb.sb_uuid, XLOG_FMT);
	xfs_debug(mp, "    log : uuid = %pU, fmt = %d\n",
		&head->h_fs_uuid, be32_to_cpu(head->h_fmt));
}
#else
#define xlog_header_check_dump(mp, head)
#endif

/*
 * check log record header for recovery
 */
STATIC int
xlog_header_check_recover(
	xfs_mount_t		*mp,
	xlog_rec_header_t	*head)
{
	ASSERT(head->h_magicno == cpu_to_be32(XLOG_HEADER_MAGIC_NUM));

	/*
	 * IRIX doesn't write the h_fmt field and leaves it zeroed
	 * (XLOG_FMT_UNKNOWN). This stops us from trying to recover
	 * a dirty log created in IRIX.
	 */
	if (unlikely(head->h_fmt != cpu_to_be32(XLOG_FMT))) {
		xfs_warn(mp,
	"dirty log written in incompatible format - can't recover");
		xlog_header_check_dump(mp, head);
		XFS_ERROR_REPORT("xlog_header_check_recover(1)",
				 XFS_ERRLEVEL_HIGH, mp);
		return XFS_ERROR(EFSCORRUPTED);
	} else if (unlikely(!uuid_equal(&mp->m_sb.sb_uuid, &head->h_fs_uuid))) {
		xfs_warn(mp,
	"dirty log entry has mismatched uuid - can't recover");
		xlog_header_check_dump(mp, head);
		XFS_ERROR_REPORT("xlog_header_check_recover(2)",
				 XFS_ERRLEVEL_HIGH, mp);
		return XFS_ERROR(EFSCORRUPTED);
	}
	return 0;
}

/*
 * read the head block of the log and check the header
 */
STATIC int
xlog_header_check_mount(
	xfs_mount_t		*mp,
	xlog_rec_header_t	*head)
{
	ASSERT(head->h_magicno == cpu_to_be32(XLOG_HEADER_MAGIC_NUM));

	if (uuid_is_nil(&head->h_fs_uuid)) {
		/*
		 * IRIX doesn't write the h_fs_uuid or h_fmt fields. If
		 * h_fs_uuid is nil, we assume this log was last mounted
		 * by IRIX and continue.
		 */
		xfs_warn(mp, "nil uuid in log - IRIX style log");
	} else if (unlikely(!uuid_equal(&mp->m_sb.sb_uuid, &head->h_fs_uuid))) {
		xfs_warn(mp, "log has mismatched uuid - can't recover");
		xlog_header_check_dump(mp, head);
		XFS_ERROR_REPORT("xlog_header_check_mount",
				 XFS_ERRLEVEL_HIGH, mp);
		return XFS_ERROR(EFSCORRUPTED);
	}
	return 0;
}

STATIC void
xlog_recover_iodone(
	struct xfs_buf	*bp)
{
	if (bp->b_error) {
		/*
		 * We're not going to bother about retrying
		 * this during recovery. One strike!
		 */
		xfs_buf_ioerror_alert(bp, __func__);
		xfs_force_shutdown(bp->b_target->bt_mount,
					SHUTDOWN_META_IO_ERROR);
	}
	bp->b_iodone = NULL;
	xfs_buf_ioend(bp, 0);
}

/*
 * This routine finds (to an approximation) the first block in the physical
 * log which contains the given cycle.  It uses a binary search algorithm.
 * Note that the algorithm can not be perfect because the disk will not
 * necessarily be perfect.
 */
STATIC int
xlog_find_cycle_start(
	xlog_t		*log,
	xfs_buf_t	*bp,
	xfs_daddr_t	first_blk,
	xfs_daddr_t	*last_blk,
	uint		cycle)
{
	xfs_caddr_t	offset;
	xfs_daddr_t	mid_blk;
	xfs_daddr_t	end_blk;
	uint		mid_cycle;
	int		error;

	end_blk = *last_blk;
	mid_blk = BLK_AVG(first_blk, end_blk);
	while (mid_blk != first_blk && mid_blk != end_blk) {
		error = xlog_bread(log, mid_blk, 1, bp, &offset);
		if (error)
			return error;
		mid_cycle = xlog_get_cycle(offset);
		if (mid_cycle == cycle)
			end_blk = mid_blk;   /* last_half_cycle == mid_cycle */
		else
			first_blk = mid_blk; /* first_half_cycle == mid_cycle */
		mid_blk = BLK_AVG(first_blk, end_blk);
	}
	ASSERT((mid_blk == first_blk && mid_blk+1 == end_blk) ||
	       (mid_blk == end_blk && mid_blk-1 == first_blk));

	*last_blk = end_blk;

	return 0;
}

/*
 * Check that a range of blocks does not contain stop_on_cycle_no.
 * Fill in *new_blk with the block offset where such a block is
 * found, or with -1 (an invalid block number) if there is no such
 * block in the range.  The scan needs to occur from front to back
 * and the pointer into the region must be updated since a later
 * routine will need to perform another test.
 */
STATIC int
xlog_find_verify_cycle(
	xlog_t		*log,
	xfs_daddr_t	start_blk,
	int		nbblks,
	uint		stop_on_cycle_no,
	xfs_daddr_t	*new_blk)
{
	xfs_daddr_t	i, j;
	uint		cycle;
	xfs_buf_t	*bp;
	xfs_daddr_t	bufblks;
	xfs_caddr_t	buf = NULL;
	int		error = 0;

	/*
	 * Greedily allocate a buffer big enough to handle the full
	 * range of basic blocks we'll be examining.  If that fails,
	 * try a smaller size.  We need to be able to read at least
	 * a log sector, or we're out of luck.
	 */
	bufblks = 1 << ffs(nbblks);
	while (bufblks > log->l_logBBsize)
		bufblks >>= 1;
	while (!(bp = xlog_get_bp(log, bufblks))) {
		bufblks >>= 1;
		if (bufblks < log->l_sectBBsize)
			return ENOMEM;
	}

	for (i = start_blk; i < start_blk + nbblks; i += bufblks) {
		int	bcount;

		bcount = min(bufblks, (start_blk + nbblks - i));

		error = xlog_bread(log, i, bcount, bp, &buf);
		if (error)
			goto out;

		for (j = 0; j < bcount; j++) {
			cycle = xlog_get_cycle(buf);
			if (cycle == stop_on_cycle_no) {
				*new_blk = i+j;
				goto out;
			}

			buf += BBSIZE;
		}
	}

	*new_blk = -1;

out:
	xlog_put_bp(bp);
	return error;
}

/*
 * Potentially backup over partial log record write.
 *
 * In the typical case, last_blk is the number of the block directly after
 * a good log record.  Therefore, we subtract one to get the block number
 * of the last block in the given buffer.  extra_bblks contains the number
 * of blocks we would have read on a previous read.  This happens when the
 * last log record is split over the end of the physical log.
 *
 * extra_bblks is the number of blocks potentially verified on a previous
 * call to this routine.
 */
STATIC int
xlog_find_verify_log_record(
	xlog_t			*log,
	xfs_daddr_t		start_blk,
	xfs_daddr_t		*last_blk,
	int			extra_bblks)
{
	xfs_daddr_t		i;
	xfs_buf_t		*bp;
	xfs_caddr_t		offset = NULL;
	xlog_rec_header_t	*head = NULL;
	int			error = 0;
	int			smallmem = 0;
	int			num_blks = *last_blk - start_blk;
	int			xhdrs;

	ASSERT(start_blk != 0 || *last_blk != start_blk);

	if (!(bp = xlog_get_bp(log, num_blks))) {
		if (!(bp = xlog_get_bp(log, 1)))
			return ENOMEM;
		smallmem = 1;
	} else {
		error = xlog_bread(log, start_blk, num_blks, bp, &offset);
		if (error)
			goto out;
		offset += ((num_blks - 1) << BBSHIFT);
	}

	for (i = (*last_blk) - 1; i >= 0; i--) {
		if (i < start_blk) {
			/* valid log record not found */
			xfs_warn(log->l_mp,
		"Log inconsistent (didn't find previous header)");
			ASSERT(0);
			error = XFS_ERROR(EIO);
			goto out;
		}

		if (smallmem) {
			error = xlog_bread(log, i, 1, bp, &offset);
			if (error)
				goto out;
		}

		head = (xlog_rec_header_t *)offset;

		if (head->h_magicno == cpu_to_be32(XLOG_HEADER_MAGIC_NUM))
			break;

		if (!smallmem)
			offset -= BBSIZE;
	}

	/*
	 * We hit the beginning of the physical log & still no header.  Return
	 * to caller.  If caller can handle a return of -1, then this routine
	 * will be called again for the end of the physical log.
	 */
	if (i == -1) {
		error = -1;
		goto out;
	}

	/*
	 * We have the final block of the good log (the first block
	 * of the log record _before_ the head. So we check the uuid.
	 */
	if ((error = xlog_header_check_mount(log->l_mp, head)))
		goto out;

	/*
	 * We may have found a log record header before we expected one.
	 * last_blk will be the 1st block # with a given cycle #.  We may end
	 * up reading an entire log record.  In this case, we don't want to
	 * reset last_blk.  Only when last_blk points in the middle of a log
	 * record do we update last_blk.
	 */
	if (xfs_sb_version_haslogv2(&log->l_mp->m_sb)) {
		uint	h_size = be32_to_cpu(head->h_size);

		xhdrs = h_size / XLOG_HEADER_CYCLE_SIZE;
		if (h_size % XLOG_HEADER_CYCLE_SIZE)
			xhdrs++;
	} else {
		xhdrs = 1;
	}

	if (*last_blk - i + extra_bblks !=
	    BTOBB(be32_to_cpu(head->h_len)) + xhdrs)
		*last_blk = i;

out:
	xlog_put_bp(bp);
	return error;
}

/*
 * Head is defined to be the point of the log where the next log write
 * write could go.  This means that incomplete LR writes at the end are
 * eliminated when calculating the head.  We aren't guaranteed that previous
 * LR have complete transactions.  We only know that a cycle number of
 * current cycle number -1 won't be present in the log if we start writing
 * from our current block number.
 *
 * last_blk contains the block number of the first block with a given
 * cycle number.
 *
 * Return: zero if normal, non-zero if error.
 */
STATIC int
xlog_find_head(
	xlog_t 		*log,
	xfs_daddr_t	*return_head_blk)
{
	xfs_buf_t	*bp;
	xfs_caddr_t	offset;
	xfs_daddr_t	new_blk, first_blk, start_blk, last_blk, head_blk;
	int		num_scan_bblks;
	uint		first_half_cycle, last_half_cycle;
	uint		stop_on_cycle;
	int		error, log_bbnum = log->l_logBBsize;

	/* Is the end of the log device zeroed? */
	if ((error = xlog_find_zeroed(log, &first_blk)) == -1) {
		*return_head_blk = first_blk;

		/* Is the whole lot zeroed? */
		if (!first_blk) {
			/* Linux XFS shouldn't generate totally zeroed logs -
			 * mkfs etc write a dummy unmount record to a fresh
			 * log so we can store the uuid in there
			 */
			xfs_warn(log->l_mp, "totally zeroed log");
		}

		return 0;
	} else if (error) {
		xfs_warn(log->l_mp, "empty log check failed");
		return error;
	}

	first_blk = 0;			/* get cycle # of 1st block */
	bp = xlog_get_bp(log, 1);
	if (!bp)
		return ENOMEM;

	error = xlog_bread(log, 0, 1, bp, &offset);
	if (error)
		goto bp_err;

	first_half_cycle = xlog_get_cycle(offset);

	last_blk = head_blk = log_bbnum - 1;	/* get cycle # of last block */
	error = xlog_bread(log, last_blk, 1, bp, &offset);
	if (error)
		goto bp_err;

	last_half_cycle = xlog_get_cycle(offset);
	ASSERT(last_half_cycle != 0);

	/*
	 * If the 1st half cycle number is equal to the last half cycle number,
	 * then the entire log is stamped with the same cycle number.  In this
	 * case, head_blk can't be set to zero (which makes sense).  The below
	 * math doesn't work out properly with head_blk equal to zero.  Instead,
	 * we set it to log_bbnum which is an invalid block number, but this
	 * value makes the math correct.  If head_blk doesn't changed through
	 * all the tests below, *head_blk is set to zero at the very end rather
	 * than log_bbnum.  In a sense, log_bbnum and zero are the same block
	 * in a circular file.
	 */
	if (first_half_cycle == last_half_cycle) {
		/*
		 * In this case we believe that the entire log should have
		 * cycle number last_half_cycle.  We need to scan backwards
		 * from the end verifying that there are no holes still
		 * containing last_half_cycle - 1.  If we find such a hole,
		 * then the start of that hole will be the new head.  The
		 * simple case looks like
		 *        x | x ... | x - 1 | x
		 * Another case that fits this picture would be
		 *        x | x + 1 | x ... | x
		 * In this case the head really is somewhere at the end of the
		 * log, as one of the latest writes at the beginning was
		 * incomplete.
		 * One more case is
		 *        x | x + 1 | x ... | x - 1 | x
		 * This is really the combination of the above two cases, and
		 * the head has to end up at the start of the x-1 hole at the
		 * end of the log.
		 *
		 * In the 256k log case, we will read from the beginning to the
		 * end of the log and search for cycle numbers equal to x-1.
		 * We don't worry about the x+1 blocks that we encounter,
		 * because we know that they cannot be the head since the log
		 * started with x.
		 */
		head_blk = log_bbnum;
		stop_on_cycle = last_half_cycle - 1;
	} else {
		/*
		 * In this case we want to find the first block with cycle
		 * number matching last_half_cycle.  We expect the log to be
		 * some variation on
		 *        x + 1 ... | x ... | x
		 * The first block with cycle number x (last_half_cycle) will
		 * be where the new head belongs.  First we do a binary search
		 * for the first occurrence of last_half_cycle.  The binary
		 * search may not be totally accurate, so then we scan back
		 * from there looking for occurrences of last_half_cycle before
		 * us.  If that backwards scan wraps around the beginning of
		 * the log, then we look for occurrences of last_half_cycle - 1
		 * at the end of the log.  The cases we're looking for look
		 * like
		 *                               v binary search stopped here
		 *        x + 1 ... | x | x + 1 | x ... | x
		 *                   ^ but we want to locate this spot
		 * or
		 *        <---------> less than scan distance
		 *        x + 1 ... | x ... | x - 1 | x
		 *                           ^ we want to locate this spot
		 */
		stop_on_cycle = last_half_cycle;
		if ((error = xlog_find_cycle_start(log, bp, first_blk,
						&head_blk, last_half_cycle)))
			goto bp_err;
	}

	/*
	 * Now validate the answer.  Scan back some number of maximum possible
	 * blocks and make sure each one has the expected cycle number.  The
	 * maximum is determined by the total possible amount of buffering
	 * in the in-core log.  The following number can be made tighter if
	 * we actually look at the block size of the filesystem.
	 */
	num_scan_bblks = XLOG_TOTAL_REC_SHIFT(log);
	if (head_blk >= num_scan_bblks) {
		/*
		 * We are guaranteed that the entire check can be performed
		 * in one buffer.
		 */
		start_blk = head_blk - num_scan_bblks;
		if ((error = xlog_find_verify_cycle(log,
						start_blk, num_scan_bblks,
						stop_on_cycle, &new_blk)))
			goto bp_err;
		if (new_blk != -1)
			head_blk = new_blk;
	} else {		/* need to read 2 parts of log */
		/*
		 * We are going to scan backwards in the log in two parts.
		 * First we scan the physical end of the log.  In this part
		 * of the log, we are looking for blocks with cycle number
		 * last_half_cycle - 1.
		 * If we find one, then we know that the log starts there, as
		 * we've found a hole that didn't get written in going around
		 * the end of the physical log.  The simple case for this is
		 *        x + 1 ... | x ... | x - 1 | x
		 *        <---------> less than scan distance
		 * If all of the blocks at the end of the log have cycle number
		 * last_half_cycle, then we check the blocks at the start of
		 * the log looking for occurrences of last_half_cycle.  If we
		 * find one, then our current estimate for the location of the
		 * first occurrence of last_half_cycle is wrong and we move
		 * back to the hole we've found.  This case looks like
		 *        x + 1 ... | x | x + 1 | x ...
		 *                               ^ binary search stopped here
		 * Another case we need to handle that only occurs in 256k
		 * logs is
		 *        x + 1 ... | x ... | x+1 | x ...
		 *                   ^ binary search stops here
		 * In a 256k log, the scan at the end of the log will see the
		 * x + 1 blocks.  We need to skip past those since that is
		 * certainly not the head of the log.  By searching for
		 * last_half_cycle-1 we accomplish that.
		 */
		ASSERT(head_blk <= INT_MAX &&
			(xfs_daddr_t) num_scan_bblks >= head_blk);
		start_blk = log_bbnum - (num_scan_bblks - head_blk);
		if ((error = xlog_find_verify_cycle(log, start_blk,
					num_scan_bblks - (int)head_blk,
					(stop_on_cycle - 1), &new_blk)))
			goto bp_err;
		if (new_blk != -1) {
			head_blk = new_blk;
			goto validate_head;
		}

		/*
		 * Scan beginning of log now.  The last part of the physical
		 * log is good.  This scan needs to verify that it doesn't find
		 * the last_half_cycle.
		 */
		start_blk = 0;
		ASSERT(head_blk <= INT_MAX);
		if ((error = xlog_find_verify_cycle(log,
					start_blk, (int)head_blk,
					stop_on_cycle, &new_blk)))
			goto bp_err;
		if (new_blk != -1)
			head_blk = new_blk;
	}

validate_head:
	/*
	 * Now we need to make sure head_blk is not pointing to a block in
	 * the middle of a log record.
	 */
	num_scan_bblks = XLOG_REC_SHIFT(log);
	if (head_blk >= num_scan_bblks) {
		start_blk = head_blk - num_scan_bblks; /* don't read head_blk */

		/* start ptr at last block ptr before head_blk */
		if ((error = xlog_find_verify_log_record(log, start_blk,
							&head_blk, 0)) == -1) {
			error = XFS_ERROR(EIO);
			goto bp_err;
		} else if (error)
			goto bp_err;
	} else {
		start_blk = 0;
		ASSERT(head_blk <= INT_MAX);
		if ((error = xlog_find_verify_log_record(log, start_blk,
							&head_blk, 0)) == -1) {
			/* We hit the beginning of the log during our search */
			start_blk = log_bbnum - (num_scan_bblks - head_blk);
			new_blk = log_bbnum;
			ASSERT(start_blk <= INT_MAX &&
				(xfs_daddr_t) log_bbnum-start_blk >= 0);
			ASSERT(head_blk <= INT_MAX);
			if ((error = xlog_find_verify_log_record(log,
							start_blk, &new_blk,
							(int)head_blk)) == -1) {
				error = XFS_ERROR(EIO);
				goto bp_err;
			} else if (error)
				goto bp_err;
			if (new_blk != log_bbnum)
				head_blk = new_blk;
		} else if (error)
			goto bp_err;
	}

	xlog_put_bp(bp);
	if (head_blk == log_bbnum)
		*return_head_blk = 0;
	else
		*return_head_blk = head_blk;
	/*
	 * When returning here, we have a good block number.  Bad block
	 * means that during a previous crash, we didn't have a clean break
	 * from cycle number N to cycle number N-1.  In this case, we need
	 * to find the first block with cycle number N-1.
	 */
	return 0;

 bp_err:
	xlog_put_bp(bp);

	if (error)
		xfs_warn(log->l_mp, "failed to find log head");
	return error;
}

/*
 * Find the sync block number or the tail of the log.
 *
 * This will be the block number of the last record to have its
 * associated buffers synced to disk.  Every log record header has
 * a sync lsn embedded in it.  LSNs hold block numbers, so it is easy
 * to get a sync block number.  The only concern is to figure out which
 * log record header to believe.
 *
 * The following algorithm uses the log record header with the largest
 * lsn.  The entire log record does not need to be valid.  We only care
 * that the header is valid.
 *
 * We could speed up search by using current head_blk buffer, but it is not
 * available.
 */
STATIC int
xlog_find_tail(
	xlog_t			*log,
	xfs_daddr_t		*head_blk,
	xfs_daddr_t		*tail_blk)
{
	xlog_rec_header_t	*rhead;
	xlog_op_header_t	*op_head;
	xfs_caddr_t		offset = NULL;
	xfs_buf_t		*bp;
	int			error, i, found;
	xfs_daddr_t		umount_data_blk;
	xfs_daddr_t		after_umount_blk;
	xfs_lsn_t		tail_lsn;
	int			hblks;

	found = 0;

	/*
	 * Find previous log record
	 */
	if ((error = xlog_find_head(log, head_blk)))
		return error;

	bp = xlog_get_bp(log, 1);
	if (!bp)
		return ENOMEM;
	if (*head_blk == 0) {				/* special case */
		error = xlog_bread(log, 0, 1, bp, &offset);
		if (error)
			goto done;

		if (xlog_get_cycle(offset) == 0) {
			*tail_blk = 0;
			/* leave all other log inited values alone */
			goto done;
		}
	}

	/*
	 * Search backwards looking for log record header block
	 */
	ASSERT(*head_blk < INT_MAX);
	for (i = (int)(*head_blk) - 1; i >= 0; i--) {
		error = xlog_bread(log, i, 1, bp, &offset);
		if (error)
			goto done;

		if (*(__be32 *)offset == cpu_to_be32(XLOG_HEADER_MAGIC_NUM)) {
			found = 1;
			break;
		}
	}
	/*
	 * If we haven't found the log record header block, start looking
	 * again from the end of the physical log.  XXXmiken: There should be
	 * a check here to make sure we didn't search more than N blocks in
	 * the previous code.
	 */
	if (!found) {
		for (i = log->l_logBBsize - 1; i >= (int)(*head_blk); i--) {
			error = xlog_bread(log, i, 1, bp, &offset);
			if (error)
				goto done;

			if (*(__be32 *)offset ==
			    cpu_to_be32(XLOG_HEADER_MAGIC_NUM)) {
				found = 2;
				break;
			}
		}
	}
	if (!found) {
		xfs_warn(log->l_mp, "%s: couldn't find sync record", __func__);
		ASSERT(0);
		return XFS_ERROR(EIO);
	}

	/* find blk_no of tail of log */
	rhead = (xlog_rec_header_t *)offset;
	*tail_blk = BLOCK_LSN(be64_to_cpu(rhead->h_tail_lsn));

	/*
	 * Reset log values according to the state of the log when we
	 * crashed.  In the case where head_blk == 0, we bump curr_cycle
	 * one because the next write starts a new cycle rather than
	 * continuing the cycle of the last good log record.  At this
	 * point we have guaranteed that all partial log records have been
	 * accounted for.  Therefore, we know that the last good log record
	 * written was complete and ended exactly on the end boundary
	 * of the physical log.
	 */
	log->l_prev_block = i;
	log->l_curr_block = (int)*head_blk;
	log->l_curr_cycle = be32_to_cpu(rhead->h_cycle);
	if (found == 2)
		log->l_curr_cycle++;
	atomic64_set(&log->l_tail_lsn, be64_to_cpu(rhead->h_tail_lsn));
	atomic64_set(&log->l_last_sync_lsn, be64_to_cpu(rhead->h_lsn));
	xlog_assign_grant_head(&log->l_reserve_head.grant, log->l_curr_cycle,
					BBTOB(log->l_curr_block));
	xlog_assign_grant_head(&log->l_write_head.grant, log->l_curr_cycle,
					BBTOB(log->l_curr_block));

	/*
	 * Look for unmount record.  If we find it, then we know there
	 * was a clean unmount.  Since 'i' could be the last block in
	 * the physical log, we convert to a log block before comparing
	 * to the head_blk.
	 *
	 * Save the current tail lsn to use to pass to
	 * xlog_clear_stale_blocks() below.  We won't want to clear the
	 * unmount record if there is one, so we pass the lsn of the
	 * unmount record rather than the block after it.
	 */
	if (xfs_sb_version_haslogv2(&log->l_mp->m_sb)) {
		int	h_size = be32_to_cpu(rhead->h_size);
		int	h_version = be32_to_cpu(rhead->h_version);

		if ((h_version & XLOG_VERSION_2) &&
		    (h_size > XLOG_HEADER_CYCLE_SIZE)) {
			hblks = h_size / XLOG_HEADER_CYCLE_SIZE;
			if (h_size % XLOG_HEADER_CYCLE_SIZE)
				hblks++;
		} else {
			hblks = 1;
		}
	} else {
		hblks = 1;
	}
	after_umount_blk = (i + hblks + (int)
		BTOBB(be32_to_cpu(rhead->h_len))) % log->l_logBBsize;
	tail_lsn = atomic64_read(&log->l_tail_lsn);
	if (*head_blk == after_umount_blk &&
	    be32_to_cpu(rhead->h_num_logops) == 1) {
		umount_data_blk = (i + hblks) % log->l_logBBsize;
		error = xlog_bread(log, umount_data_blk, 1, bp, &offset);
		if (error)
			goto done;

		op_head = (xlog_op_header_t *)offset;
		if (op_head->oh_flags & XLOG_UNMOUNT_TRANS) {
			/*
			 * Set tail and last sync so that newly written
			 * log records will point recovery to after the
			 * current unmount record.
			 */
			xlog_assign_atomic_lsn(&log->l_tail_lsn,
					log->l_curr_cycle, after_umount_blk);
			xlog_assign_atomic_lsn(&log->l_last_sync_lsn,
					log->l_curr_cycle, after_umount_blk);
			*tail_blk = after_umount_blk;

			/*
			 * Note that the unmount was clean. If the unmount
			 * was not clean, we need to know this to rebuild the
			 * superblock counters from the perag headers if we
			 * have a filesystem using non-persistent counters.
			 */
			log->l_mp->m_flags |= XFS_MOUNT_WAS_CLEAN;
		}
	}

	/*
	 * Make sure that there are no blocks in front of the head
	 * with the same cycle number as the head.  This can happen
	 * because we allow multiple outstanding log writes concurrently,
	 * and the later writes might make it out before earlier ones.
	 *
	 * We use the lsn from before modifying it so that we'll never
	 * overwrite the unmount record after a clean unmount.
	 *
	 * Do this only if we are going to recover the filesystem
	 *
	 * NOTE: This used to say "if (!readonly)"
	 * However on Linux, we can & do recover a read-only filesystem.
	 * We only skip recovery if NORECOVERY is specified on mount,
	 * in which case we would not be here.
	 *
	 * But... if the -device- itself is readonly, just skip this.
	 * We can't recover this device anyway, so it won't matter.
	 */
	if (!xfs_readonly_buftarg(log->l_mp->m_logdev_targp))
		error = xlog_clear_stale_blocks(log, tail_lsn);

done:
	xlog_put_bp(bp);

	if (error)
		xfs_warn(log->l_mp, "failed to locate log tail");
	return error;
}

/*
 * Is the log zeroed at all?
 *
 * The last binary search should be changed to perform an X block read
 * once X becomes small enough.  You can then search linearly through
 * the X blocks.  This will cut down on the number of reads we need to do.
 *
 * If the log is partially zeroed, this routine will pass back the blkno
 * of the first block with cycle number 0.  It won't have a complete LR
 * preceding it.
 *
 * Return:
 *	0  => the log is completely written to
 *	-1 => use *blk_no as the first block of the log
 *	>0 => error has occurred
 */
STATIC int
xlog_find_zeroed(
	xlog_t		*log,
	xfs_daddr_t	*blk_no)
{
	xfs_buf_t	*bp;
	xfs_caddr_t	offset;
	uint	        first_cycle, last_cycle;
	xfs_daddr_t	new_blk, last_blk, start_blk;
	xfs_daddr_t     num_scan_bblks;
	int	        error, log_bbnum = log->l_logBBsize;

	*blk_no = 0;

	/* check totally zeroed log */
	bp = xlog_get_bp(log, 1);
	if (!bp)
		return ENOMEM;
	error = xlog_bread(log, 0, 1, bp, &offset);
	if (error)
		goto bp_err;

	first_cycle = xlog_get_cycle(offset);
	if (first_cycle == 0) {		/* completely zeroed log */
		*blk_no = 0;
		xlog_put_bp(bp);
		return -1;
	}

	/* check partially zeroed log */
	error = xlog_bread(log, log_bbnum-1, 1, bp, &offset);
	if (error)
		goto bp_err;

	last_cycle = xlog_get_cycle(offset);
	if (last_cycle != 0) {		/* log completely written to */
		xlog_put_bp(bp);
		return 0;
	} else if (first_cycle != 1) {
		/*
		 * If the cycle of the last block is zero, the cycle of
		 * the first block must be 1. If it's not, maybe we're
		 * not looking at a log... Bail out.
		 */
		xfs_warn(log->l_mp,
			"Log inconsistent or not a log (last==0, first!=1)");
		return XFS_ERROR(EINVAL);
	}

	/* we have a partially zeroed log */
	last_blk = log_bbnum-1;
	if ((error = xlog_find_cycle_start(log, bp, 0, &last_blk, 0)))
		goto bp_err;

	/*
	 * Validate the answer.  Because there is no way to guarantee that
	 * the entire log is made up of log records which are the same size,
	 * we scan over the defined maximum blocks.  At this point, the maximum
	 * is not chosen to mean anything special.   XXXmiken
	 */
	num_scan_bblks = XLOG_TOTAL_REC_SHIFT(log);
	ASSERT(num_scan_bblks <= INT_MAX);

	if (last_blk < num_scan_bblks)
		num_scan_bblks = last_blk;
	start_blk = last_blk - num_scan_bblks;

	/*
	 * We search for any instances of cycle number 0 that occur before
	 * our current estimate of the head.  What we're trying to detect is
	 *        1 ... | 0 | 1 | 0...
	 *                       ^ binary search ends here
	 */
	if ((error = xlog_find_verify_cycle(log, start_blk,
					 (int)num_scan_bblks, 0, &new_blk)))
		goto bp_err;
	if (new_blk != -1)
		last_blk = new_blk;

	/*
	 * Potentially backup over partial log record write.  We don't need
	 * to search the end of the log because we know it is zero.
	 */
	if ((error = xlog_find_verify_log_record(log, start_blk,
				&last_blk, 0)) == -1) {
	    error = XFS_ERROR(EIO);
	    goto bp_err;
	} else if (error)
	    goto bp_err;

	*blk_no = last_blk;
bp_err:
	xlog_put_bp(bp);
	if (error)
		return error;
	return -1;
}

/*
 * These are simple subroutines used by xlog_clear_stale_blocks() below
 * to initialize a buffer full of empty log record headers and write
 * them into the log.
 */
STATIC void
xlog_add_record(
	xlog_t			*log,
	xfs_caddr_t		buf,
	int			cycle,
	int			block,
	int			tail_cycle,
	int			tail_block)
{
	xlog_rec_header_t	*recp = (xlog_rec_header_t *)buf;

	memset(buf, 0, BBSIZE);
	recp->h_magicno = cpu_to_be32(XLOG_HEADER_MAGIC_NUM);
	recp->h_cycle = cpu_to_be32(cycle);
	recp->h_version = cpu_to_be32(
			xfs_sb_version_haslogv2(&log->l_mp->m_sb) ? 2 : 1);
	recp->h_lsn = cpu_to_be64(xlog_assign_lsn(cycle, block));
	recp->h_tail_lsn = cpu_to_be64(xlog_assign_lsn(tail_cycle, tail_block));
	recp->h_fmt = cpu_to_be32(XLOG_FMT);
	memcpy(&recp->h_fs_uuid, &log->l_mp->m_sb.sb_uuid, sizeof(uuid_t));
}

STATIC int
xlog_write_log_records(
	xlog_t		*log,
	int		cycle,
	int		start_block,
	int		blocks,
	int		tail_cycle,
	int		tail_block)
{
	xfs_caddr_t	offset;
	xfs_buf_t	*bp;
	int		balign, ealign;
	int		sectbb = log->l_sectBBsize;
	int		end_block = start_block + blocks;
	int		bufblks;
	int		error = 0;
	int		i, j = 0;

	/*
	 * Greedily allocate a buffer big enough to handle the full
	 * range of basic blocks to be written.  If that fails, try
	 * a smaller size.  We need to be able to write at least a
	 * log sector, or we're out of luck.
	 */
	bufblks = 1 << ffs(blocks);
	while (bufblks > log->l_logBBsize)
		bufblks >>= 1;
	while (!(bp = xlog_get_bp(log, bufblks))) {
		bufblks >>= 1;
		if (bufblks < sectbb)
			return ENOMEM;
	}

	/* We may need to do a read at the start to fill in part of
	 * the buffer in the starting sector not covered by the first
	 * write below.
	 */
	balign = round_down(start_block, sectbb);
	if (balign != start_block) {
		error = xlog_bread_noalign(log, start_block, 1, bp);
		if (error)
			goto out_put_bp;

		j = start_block - balign;
	}

	for (i = start_block; i < end_block; i += bufblks) {
		int		bcount, endcount;

		bcount = min(bufblks, end_block - start_block);
		endcount = bcount - j;

		/* We may need to do a read at the end to fill in part of
		 * the buffer in the final sector not covered by the write.
		 * If this is the same sector as the above read, skip it.
		 */
		ealign = round_down(end_block, sectbb);
		if (j == 0 && (start_block + endcount > ealign)) {
			offset = bp->b_addr + BBTOB(ealign - start_block);
			error = xlog_bread_offset(log, ealign, sectbb,
							bp, offset);
			if (error)
				break;

		}

		offset = xlog_align(log, start_block, endcount, bp);
		for (; j < endcount; j++) {
			xlog_add_record(log, offset, cycle, i+j,
					tail_cycle, tail_block);
			offset += BBSIZE;
		}
		error = xlog_bwrite(log, start_block, endcount, bp);
		if (error)
			break;
		start_block += endcount;
		j = 0;
	}

 out_put_bp:
	xlog_put_bp(bp);
	return error;
}

/*
 * This routine is called to blow away any incomplete log writes out
 * in front of the log head.  We do this so that we won't become confused
 * if we come up, write only a little bit more, and then crash again.
 * If we leave the partial log records out there, this situation could
 * cause us to think those partial writes are valid blocks since they
 * have the current cycle number.  We get rid of them by overwriting them
 * with empty log records with the old cycle number rather than the
 * current one.
 *
 * The tail lsn is passed in rather than taken from
 * the log so that we will not write over the unmount record after a
 * clean unmount in a 512 block log.  Doing so would leave the log without
 * any valid log records in it until a new one was written.  If we crashed
 * during that time we would not be able to recover.
 */
STATIC int
xlog_clear_stale_blocks(
	xlog_t		*log,
	xfs_lsn_t	tail_lsn)
{
	int		tail_cycle, head_cycle;
	int		tail_block, head_block;
	int		tail_distance, max_distance;
	int		distance;
	int		error;

	tail_cycle = CYCLE_LSN(tail_lsn);
	tail_block = BLOCK_LSN(tail_lsn);
	head_cycle = log->l_curr_cycle;
	head_block = log->l_curr_block;

	/*
	 * Figure out the distance between the new head of the log
	 * and the tail.  We want to write over any blocks beyond the
	 * head that we may have written just before the crash, but
	 * we don't want to overwrite the tail of the log.
	 */
	if (head_cycle == tail_cycle) {
		/*
		 * The tail is behind the head in the physical log,
		 * so the distance from the head to the tail is the
		 * distance from the head to the end of the log plus
		 * the distance from the beginning of the log to the
		 * tail.
		 */
		if (unlikely(head_block < tail_block || head_block >= log->l_logBBsize)) {
			XFS_ERROR_REPORT("xlog_clear_stale_blocks(1)",
					 XFS_ERRLEVEL_LOW, log->l_mp);
			return XFS_ERROR(EFSCORRUPTED);
		}
		tail_distance = tail_block + (log->l_logBBsize - head_block);
	} else {
		/*
		 * The head is behind the tail in the physical log,
		 * so the distance from the head to the tail is just
		 * the tail block minus the head block.
		 */
		if (unlikely(head_block >= tail_block || head_cycle != (tail_cycle + 1))){
			XFS_ERROR_REPORT("xlog_clear_stale_blocks(2)",
					 XFS_ERRLEVEL_LOW, log->l_mp);
			return XFS_ERROR(EFSCORRUPTED);
		}
		tail_distance = tail_block - head_block;
	}

	/*
	 * If the head is right up against the tail, we can't clear
	 * anything.
	 */
	if (tail_distance <= 0) {
		ASSERT(tail_distance == 0);
		return 0;
	}

	max_distance = XLOG_TOTAL_REC_SHIFT(log);
	/*
	 * Take the smaller of the maximum amount of outstanding I/O
	 * we could have and the distance to the tail to clear out.
	 * We take the smaller so that we don't overwrite the tail and
	 * we don't waste all day writing from the head to the tail
	 * for no reason.
	 */
	max_distance = MIN(max_distance, tail_distance);

	if ((head_block + max_distance) <= log->l_logBBsize) {
		/*
		 * We can stomp all the blocks we need to without
		 * wrapping around the end of the log.  Just do it
		 * in a single write.  Use the cycle number of the
		 * current cycle minus one so that the log will look like:
		 *     n ... | n - 1 ...
		 */
		error = xlog_write_log_records(log, (head_cycle - 1),
				head_block, max_distance, tail_cycle,
				tail_block);
		if (error)
			return error;
	} else {
		/*
		 * We need to wrap around the end of the physical log in
		 * order to clear all the blocks.  Do it in two separate
		 * I/Os.  The first write should be from the head to the
		 * end of the physical log, and it should use the current
		 * cycle number minus one just like above.
		 */
		distance = log->l_logBBsize - head_block;
		error = xlog_write_log_records(log, (head_cycle - 1),
				head_block, distance, tail_cycle,
				tail_block);

		if (error)
			return error;

		/*
		 * Now write the blocks at the start of the physical log.
		 * This writes the remainder of the blocks we want to clear.
		 * It uses the current cycle number since we're now on the
		 * same cycle as the head so that we get:
		 *    n ... n ... | n - 1 ...
		 *    ^^^^^ blocks we're writing
		 */
		distance = max_distance - (log->l_logBBsize - head_block);
		error = xlog_write_log_records(log, head_cycle, 0, distance,
				tail_cycle, tail_block);
		if (error)
			return error;
	}

	return 0;
}

/******************************************************************************
 *
 *		Log recover routines
 *
 ******************************************************************************
 */

STATIC xlog_recover_t *
xlog_recover_find_tid(
	struct hlist_head	*head,
	xlog_tid_t		tid)
{
	xlog_recover_t		*trans;
	struct hlist_node	*n;

	hlist_for_each_entry(trans, n, head, r_list) {
		if (trans->r_log_tid == tid)
			return trans;
	}
	return NULL;
}

STATIC void
xlog_recover_new_tid(
	struct hlist_head	*head,
	xlog_tid_t		tid,
	xfs_lsn_t		lsn)
{
	xlog_recover_t		*trans;

	trans = kmem_zalloc(sizeof(xlog_recover_t), KM_SLEEP);
	trans->r_log_tid   = tid;
	trans->r_lsn	   = lsn;
	INIT_LIST_HEAD(&trans->r_itemq);

	INIT_HLIST_NODE(&trans->r_list);
	hlist_add_head(&trans->r_list, head);
}

STATIC void
xlog_recover_add_item(
	struct list_head	*head)
{
	xlog_recover_item_t	*item;

	item = kmem_zalloc(sizeof(xlog_recover_item_t), KM_SLEEP);
	INIT_LIST_HEAD(&item->ri_list);
	list_add_tail(&item->ri_list, head);
}

STATIC int
xlog_recover_add_to_cont_trans(
	struct xlog		*log,
	struct xlog_recover	*trans,
	xfs_caddr_t		dp,
	int			len)
{
	xlog_recover_item_t	*item;
	xfs_caddr_t		ptr, old_ptr;
	int			old_len;

	if (list_empty(&trans->r_itemq)) {
		/* finish copying rest of trans header */
		xlog_recover_add_item(&trans->r_itemq);
		ptr = (xfs_caddr_t) &trans->r_theader +
				sizeof(xfs_trans_header_t) - len;
		memcpy(ptr, dp, len); /* d, s, l */
		return 0;
	}
	/* take the tail entry */
	item = list_entry(trans->r_itemq.prev, xlog_recover_item_t, ri_list);

	old_ptr = item->ri_buf[item->ri_cnt-1].i_addr;
	old_len = item->ri_buf[item->ri_cnt-1].i_len;

	ptr = kmem_realloc(old_ptr, len+old_len, old_len, KM_SLEEP);
	memcpy(&ptr[old_len], dp, len); /* d, s, l */
	item->ri_buf[item->ri_cnt-1].i_len += len;
	item->ri_buf[item->ri_cnt-1].i_addr = ptr;
	trace_xfs_log_recover_item_add_cont(log, trans, item, 0);
	return 0;
}

/*
 * The next region to add is the start of a new region.  It could be
 * a whole region or it could be the first part of a new region.  Because
 * of this, the assumption here is that the type and size fields of all
 * format structures fit into the first 32 bits of the structure.
 *
 * This works because all regions must be 32 bit aligned.  Therefore, we
 * either have both fields or we have neither field.  In the case we have
 * neither field, the data part of the region is zero length.  We only have
 * a log_op_header and can throw away the header since a new one will appear
 * later.  If we have at least 4 bytes, then we can determine how many regions
 * will appear in the current log item.
 */
STATIC int
xlog_recover_add_to_trans(
	struct xlog		*log,
	struct xlog_recover	*trans,
	xfs_caddr_t		dp,
	int			len)
{
	xfs_inode_log_format_t	*in_f;			/* any will do */
	xlog_recover_item_t	*item;
	xfs_caddr_t		ptr;

	if (!len)
		return 0;
	if (list_empty(&trans->r_itemq)) {
		/* we need to catch log corruptions here */
		if (*(uint *)dp != XFS_TRANS_HEADER_MAGIC) {
			xfs_warn(log->l_mp, "%s: bad header magic number",
				__func__);
			ASSERT(0);
			return XFS_ERROR(EIO);
		}
		if (len == sizeof(xfs_trans_header_t))
			xlog_recover_add_item(&trans->r_itemq);
		memcpy(&trans->r_theader, dp, len); /* d, s, l */
		return 0;
	}

	ptr = kmem_alloc(len, KM_SLEEP);
	memcpy(ptr, dp, len);
	in_f = (xfs_inode_log_format_t *)ptr;

	/* take the tail entry */
	item = list_entry(trans->r_itemq.prev, xlog_recover_item_t, ri_list);
	if (item->ri_total != 0 &&
	     item->ri_total == item->ri_cnt) {
		/* tail item is in use, get a new one */
		xlog_recover_add_item(&trans->r_itemq);
		item = list_entry(trans->r_itemq.prev,
					xlog_recover_item_t, ri_list);
	}

	if (item->ri_total == 0) {		/* first region to be added */
		if (in_f->ilf_size == 0 ||
		    in_f->ilf_size > XLOG_MAX_REGIONS_IN_ITEM) {
			xfs_warn(log->l_mp,
		"bad number of regions (%d) in inode log format",
				  in_f->ilf_size);
			ASSERT(0);
			return XFS_ERROR(EIO);
		}

		item->ri_total = in_f->ilf_size;
		item->ri_buf =
			kmem_zalloc(item->ri_total * sizeof(xfs_log_iovec_t),
				    KM_SLEEP);
	}
	ASSERT(item->ri_total > item->ri_cnt);
	/* Description region is ri_buf[0] */
	item->ri_buf[item->ri_cnt].i_addr = ptr;
	item->ri_buf[item->ri_cnt].i_len  = len;
	item->ri_cnt++;
	trace_xfs_log_recover_item_add(log, trans, item, 0);
	return 0;
}

/*
 * Sort the log items in the transaction. Cancelled buffers need
 * to be put first so they are processed before any items that might
 * modify the buffers. If they are cancelled, then the modifications
 * don't need to be replayed.
 */
STATIC int
xlog_recover_reorder_trans(
	struct xlog		*log,
	struct xlog_recover	*trans,
	int			pass)
{
	xlog_recover_item_t	*item, *n;
	LIST_HEAD(sort_list);

	list_splice_init(&trans->r_itemq, &sort_list);
	list_for_each_entry_safe(item, n, &sort_list, ri_list) {
		xfs_buf_log_format_t	*buf_f = item->ri_buf[0].i_addr;

		switch (ITEM_TYPE(item)) {
		case XFS_LI_BUF:
			if (!(buf_f->blf_flags & XFS_BLF_CANCEL)) {
				trace_xfs_log_recover_item_reorder_head(log,
							trans, item, pass);
				list_move(&item->ri_list, &trans->r_itemq);
				break;
			}
		case XFS_LI_INODE:
		case XFS_LI_DQUOT:
		case XFS_LI_QUOTAOFF:
		case XFS_LI_EFD:
		case XFS_LI_EFI:
			trace_xfs_log_recover_item_reorder_tail(log,
							trans, item, pass);
			list_move_tail(&item->ri_list, &trans->r_itemq);
			break;
		default:
			xfs_warn(log->l_mp,
				"%s: unrecognized type of log operation",
				__func__);
			ASSERT(0);
			return XFS_ERROR(EIO);
		}
	}
	ASSERT(list_empty(&sort_list));
	return 0;
}

/*
 * Build up the table of buf cancel records so that we don't replay
 * cancelled data in the second pass.  For buffer records that are
 * not cancel records, there is nothing to do here so we just return.
 *
 * If we get a cancel record which is already in the table, this indicates
 * that the buffer was cancelled multiple times.  In order to ensure
 * that during pass 2 we keep the record in the table until we reach its
 * last occurrence in the log, we keep a reference count in the cancel
 * record in the table to tell us how many times we expect to see this
 * record during the second pass.
 */
STATIC int
xlog_recover_buffer_pass1(
	struct xlog			*log,
	struct xlog_recover_item	*item)
{
	xfs_buf_log_format_t	*buf_f = item->ri_buf[0].i_addr;
	struct list_head	*bucket;
	struct xfs_buf_cancel	*bcp;

	/*
	 * If this isn't a cancel buffer item, then just return.
	 */
	if (!(buf_f->blf_flags & XFS_BLF_CANCEL)) {
		trace_xfs_log_recover_buf_not_cancel(log, buf_f);
		return 0;
	}

	/*
	 * Insert an xfs_buf_cancel record into the hash table of them.
	 * If there is already an identical record, bump its reference count.
	 */
	bucket = XLOG_BUF_CANCEL_BUCKET(log, buf_f->blf_blkno);
	list_for_each_entry(bcp, bucket, bc_list) {
		if (bcp->bc_blkno == buf_f->blf_blkno &&
		    bcp->bc_len == buf_f->blf_len) {
			bcp->bc_refcount++;
			trace_xfs_log_recover_buf_cancel_ref_inc(log, buf_f);
			return 0;
		}
	}

	bcp = kmem_alloc(sizeof(struct xfs_buf_cancel), KM_SLEEP);
	bcp->bc_blkno = buf_f->blf_blkno;
	bcp->bc_len = buf_f->blf_len;
	bcp->bc_refcount = 1;
	list_add_tail(&bcp->bc_list, bucket);

	trace_xfs_log_recover_buf_cancel_add(log, buf_f);
	return 0;
}

/*
 * Check to see whether the buffer being recovered has a corresponding
 * entry in the buffer cancel record table.  If it does then return 1
 * so that it will be cancelled, otherwise return 0.  If the buffer is
 * actually a buffer cancel item (XFS_BLF_CANCEL is set), then decrement
 * the refcount on the entry in the table and remove it from the table
 * if this is the last reference.
 *
 * We remove the cancel record from the table when we encounter its
 * last occurrence in the log so that if the same buffer is re-used
 * again after its last cancellation we actually replay the changes
 * made at that point.
 */
STATIC int
xlog_check_buffer_cancelled(
	struct xlog		*log,
	xfs_daddr_t		blkno,
	uint			len,
	ushort			flags)
{
	struct list_head	*bucket;
	struct xfs_buf_cancel	*bcp;

	if (log->l_buf_cancel_table == NULL) {
		/*
		 * There is nothing in the table built in pass one,
		 * so this buffer must not be cancelled.
		 */
		ASSERT(!(flags & XFS_BLF_CANCEL));
		return 0;
	}

	/*
	 * Search for an entry in the  cancel table that matches our buffer.
	 */
	bucket = XLOG_BUF_CANCEL_BUCKET(log, blkno);
	list_for_each_entry(bcp, bucket, bc_list) {
		if (bcp->bc_blkno == blkno && bcp->bc_len == len)
			goto found;
	}

	/*
	 * We didn't find a corresponding entry in the table, so return 0 so
	 * that the buffer is NOT cancelled.
	 */
	ASSERT(!(flags & XFS_BLF_CANCEL));
	return 0;

found:
	/*
	 * We've go a match, so return 1 so that the recovery of this buffer
	 * is cancelled.  If this buffer is actually a buffer cancel log
	 * item, then decrement the refcount on the one in the table and
	 * remove it if this is the last reference.
	 */
	if (flags & XFS_BLF_CANCEL) {
		if (--bcp->bc_refcount == 0) {
			list_del(&bcp->bc_list);
			kmem_free(bcp);
		}
	}
	return 1;
}

/*
 * Perform recovery for a buffer full of inodes.  In these buffers, the only
 * data which should be recovered is that which corresponds to the
 * di_next_unlinked pointers in the on disk inode structures.  The rest of the
 * data for the inodes is always logged through the inodes themselves rather
 * than the inode buffer and is recovered in xlog_recover_inode_pass2().
 *
 * The only time when buffers full of inodes are fully recovered is when the
 * buffer is full of newly allocated inodes.  In this case the buffer will
 * not be marked as an inode buffer and so will be sent to
 * xlog_recover_do_reg_buffer() below during recovery.
 */
STATIC int
xlog_recover_do_inode_buffer(
	struct xfs_mount	*mp,
	xlog_recover_item_t	*item,
	struct xfs_buf		*bp,
	xfs_buf_log_format_t	*buf_f)
{
	int			i;
	int			item_index = 0;
	int			bit = 0;
	int			nbits = 0;
	int			reg_buf_offset = 0;
	int			reg_buf_bytes = 0;
	int			next_unlinked_offset;
	int			inodes_per_buf;
	xfs_agino_t		*logged_nextp;
	xfs_agino_t		*buffer_nextp;

	trace_xfs_log_recover_buf_inode_buf(mp->m_log, buf_f);

	inodes_per_buf = BBTOB(bp->b_io_length) >> mp->m_sb.sb_inodelog;
	for (i = 0; i < inodes_per_buf; i++) {
		next_unlinked_offset = (i * mp->m_sb.sb_inodesize) +
			offsetof(xfs_dinode_t, di_next_unlinked);

		while (next_unlinked_offset >=
		       (reg_buf_offset + reg_buf_bytes)) {
			/*
			 * The next di_next_unlinked field is beyond
			 * the current logged region.  Find the next
			 * logged region that contains or is beyond
			 * the current di_next_unlinked field.
			 */
			bit += nbits;
			bit = xfs_next_bit(buf_f->blf_data_map,
					   buf_f->blf_map_size, bit);

			/*
			 * If there are no more logged regions in the
			 * buffer, then we're done.
			 */
			if (bit == -1)
				return 0;

			nbits = xfs_contig_bits(buf_f->blf_data_map,
						buf_f->blf_map_size, bit);
			ASSERT(nbits > 0);
			reg_buf_offset = bit << XFS_BLF_SHIFT;
			reg_buf_bytes = nbits << XFS_BLF_SHIFT;
			item_index++;
		}

		/*
		 * If the current logged region starts after the current
		 * di_next_unlinked field, then move on to the next
		 * di_next_unlinked field.
		 */
		if (next_unlinked_offset < reg_buf_offset)
			continue;

		ASSERT(item->ri_buf[item_index].i_addr != NULL);
		ASSERT((item->ri_buf[item_index].i_len % XFS_BLF_CHUNK) == 0);
		ASSERT((reg_buf_offset + reg_buf_bytes) <=
							BBTOB(bp->b_io_length));

		/*
		 * The current logged region contains a copy of the
		 * current di_next_unlinked field.  Extract its value
		 * and copy it to the buffer copy.
		 */
		logged_nextp = item->ri_buf[item_index].i_addr +
				next_unlinked_offset - reg_buf_offset;
		if (unlikely(*logged_nextp == 0)) {
			xfs_alert(mp,
		"Bad inode buffer log record (ptr = 0x%p, bp = 0x%p). "
		"Trying to replay bad (0) inode di_next_unlinked field.",
				item, bp);
			XFS_ERROR_REPORT("xlog_recover_do_inode_buf",
					 XFS_ERRLEVEL_LOW, mp);
			return XFS_ERROR(EFSCORRUPTED);
		}

		buffer_nextp = (xfs_agino_t *)xfs_buf_offset(bp,
					      next_unlinked_offset);
		*buffer_nextp = *logged_nextp;
	}

	return 0;
}

/*
 * Perform a 'normal' buffer recovery.  Each logged region of the
 * buffer should be copied over the corresponding region in the
 * given buffer.  The bitmap in the buf log format structure indicates
 * where to place the logged data.
 */
STATIC void
xlog_recover_do_reg_buffer(
	struct xfs_mount	*mp,
	xlog_recover_item_t	*item,
	struct xfs_buf		*bp,
	xfs_buf_log_format_t	*buf_f)
{
	int			i;
	int			bit;
	int			nbits;
	int                     error;

	trace_xfs_log_recover_buf_reg_buf(mp->m_log, buf_f);

	bit = 0;
	i = 1;  /* 0 is the buf format structure */
	while (1) {
		bit = xfs_next_bit(buf_f->blf_data_map,
				   buf_f->blf_map_size, bit);
		if (bit == -1)
			break;
		nbits = xfs_contig_bits(buf_f->blf_data_map,
					buf_f->blf_map_size, bit);
		ASSERT(nbits > 0);
		ASSERT(item->ri_buf[i].i_addr != NULL);
		ASSERT(item->ri_buf[i].i_len % XFS_BLF_CHUNK == 0);
		ASSERT(BBTOB(bp->b_io_length) >=
		       ((uint)bit << XFS_BLF_SHIFT) + (nbits << XFS_BLF_SHIFT));

		/*
		 * Do a sanity check if this is a dquot buffer. Just checking
		 * the first dquot in the buffer should do. XXXThis is
		 * probably a good thing to do for other buf types also.
		 */
		error = 0;
		if (buf_f->blf_flags &
		   (XFS_BLF_UDQUOT_BUF|XFS_BLF_PDQUOT_BUF|XFS_BLF_GDQUOT_BUF)) {
			if (item->ri_buf[i].i_addr == NULL) {
				xfs_alert(mp,
					"XFS: NULL dquot in %s.", __func__);
				goto next;
			}
			if (item->ri_buf[i].i_len < sizeof(xfs_disk_dquot_t)) {
				xfs_alert(mp,
					"XFS: dquot too small (%d) in %s.",
					item->ri_buf[i].i_len, __func__);
				goto next;
			}
			error = xfs_qm_dqcheck(mp, item->ri_buf[i].i_addr,
					       -1, 0, XFS_QMOPT_DOWARN,
					       "dquot_buf_recover");
			if (error)
				goto next;
		}

		memcpy(xfs_buf_offset(bp,
			(uint)bit << XFS_BLF_SHIFT),	/* dest */
			item->ri_buf[i].i_addr,		/* source */
			nbits<<XFS_BLF_SHIFT);		/* length */
 next:
		i++;
		bit += nbits;
	}

	/* Shouldn't be any more regions */
	ASSERT(i == item->ri_total);
}

/*
 * Do some primitive error checking on ondisk dquot data structures.
 */
int
xfs_qm_dqcheck(
	struct xfs_mount *mp,
	xfs_disk_dquot_t *ddq,
	xfs_dqid_t	 id,
	uint		 type,	  /* used only when IO_dorepair is true */
	uint		 flags,
	char		 *str)
{
	xfs_dqblk_t	 *d = (xfs_dqblk_t *)ddq;
	int		errs = 0;

	/*
	 * We can encounter an uninitialized dquot buffer for 2 reasons:
	 * 1. If we crash while deleting the quotainode(s), and those blks got
	 *    used for user data. This is because we take the path of regular
	 *    file deletion; however, the size field of quotainodes is never
	 *    updated, so all the tricks that we play in itruncate_finish
	 *    don't quite matter.
	 *
	 * 2. We don't play the quota buffers when there's a quotaoff logitem.
	 *    But the allocation will be replayed so we'll end up with an
	 *    uninitialized quota block.
	 *
	 * This is all fine; things are still consistent, and we haven't lost
	 * any quota information. Just don't complain about bad dquot blks.
	 */
	if (ddq->d_magic != cpu_to_be16(XFS_DQUOT_MAGIC)) {
		if (flags & XFS_QMOPT_DOWARN)
			xfs_alert(mp,
			"%s : XFS dquot ID 0x%x, magic 0x%x != 0x%x",
			str, id, be16_to_cpu(ddq->d_magic), XFS_DQUOT_MAGIC);
		errs++;
	}
	if (ddq->d_version != XFS_DQUOT_VERSION) {
		if (flags & XFS_QMOPT_DOWARN)
			xfs_alert(mp,
			"%s : XFS dquot ID 0x%x, version 0x%x != 0x%x",
			str, id, ddq->d_version, XFS_DQUOT_VERSION);
		errs++;
	}

	if (ddq->d_flags != XFS_DQ_USER &&
	    ddq->d_flags != XFS_DQ_PROJ &&
	    ddq->d_flags != XFS_DQ_GROUP) {
		if (flags & XFS_QMOPT_DOWARN)
			xfs_alert(mp,
			"%s : XFS dquot ID 0x%x, unknown flags 0x%x",
			str, id, ddq->d_flags);
		errs++;
	}

	if (id != -1 && id != be32_to_cpu(ddq->d_id)) {
		if (flags & XFS_QMOPT_DOWARN)
			xfs_alert(mp,
			"%s : ondisk-dquot 0x%p, ID mismatch: "
			"0x%x expected, found id 0x%x",
			str, ddq, id, be32_to_cpu(ddq->d_id));
		errs++;
	}

	if (!errs && ddq->d_id) {
		if (ddq->d_blk_softlimit &&
		    be64_to_cpu(ddq->d_bcount) >
				be64_to_cpu(ddq->d_blk_softlimit)) {
			if (!ddq->d_btimer) {
				if (flags & XFS_QMOPT_DOWARN)
					xfs_alert(mp,
			"%s : Dquot ID 0x%x (0x%p) BLK TIMER NOT STARTED",
					str, (int)be32_to_cpu(ddq->d_id), ddq);
				errs++;
			}
		}
		if (ddq->d_ino_softlimit &&
		    be64_to_cpu(ddq->d_icount) >
				be64_to_cpu(ddq->d_ino_softlimit)) {
			if (!ddq->d_itimer) {
				if (flags & XFS_QMOPT_DOWARN)
					xfs_alert(mp,
			"%s : Dquot ID 0x%x (0x%p) INODE TIMER NOT STARTED",
					str, (int)be32_to_cpu(ddq->d_id), ddq);
				errs++;
			}
		}
		if (ddq->d_rtb_softlimit &&
		    be64_to_cpu(ddq->d_rtbcount) >
				be64_to_cpu(ddq->d_rtb_softlimit)) {
			if (!ddq->d_rtbtimer) {
				if (flags & XFS_QMOPT_DOWARN)
					xfs_alert(mp,
			"%s : Dquot ID 0x%x (0x%p) RTBLK TIMER NOT STARTED",
					str, (int)be32_to_cpu(ddq->d_id), ddq);
				errs++;
			}
		}
	}

	if (!errs || !(flags & XFS_QMOPT_DQREPAIR))
		return errs;

	if (flags & XFS_QMOPT_DOWARN)
		xfs_notice(mp, "Re-initializing dquot ID 0x%x", id);

	/*
	 * Typically, a repair is only requested by quotacheck.
	 */
	ASSERT(id != -1);
	ASSERT(flags & XFS_QMOPT_DQREPAIR);
	memset(d, 0, sizeof(xfs_dqblk_t));

	d->dd_diskdq.d_magic = cpu_to_be16(XFS_DQUOT_MAGIC);
	d->dd_diskdq.d_version = XFS_DQUOT_VERSION;
	d->dd_diskdq.d_flags = type;
	d->dd_diskdq.d_id = cpu_to_be32(id);

	return errs;
}

/*
 * Perform a dquot buffer recovery.
 * Simple algorithm: if we have found a QUOTAOFF logitem of the same type
 * (ie. USR or GRP), then just toss this buffer away; don't recover it.
 * Else, treat it as a regular buffer and do recovery.
 */
STATIC void
xlog_recover_do_dquot_buffer(
	xfs_mount_t		*mp,
	xlog_t			*log,
	xlog_recover_item_t	*item,
	xfs_buf_t		*bp,
	xfs_buf_log_format_t	*buf_f)
{
	uint			type;

	trace_xfs_log_recover_buf_dquot_buf(log, buf_f);

	/*
	 * Filesystems are required to send in quota flags at mount time.
	 */
	if (mp->m_qflags == 0) {
		return;
	}

	type = 0;
	if (buf_f->blf_flags & XFS_BLF_UDQUOT_BUF)
		type |= XFS_DQ_USER;
	if (buf_f->blf_flags & XFS_BLF_PDQUOT_BUF)
		type |= XFS_DQ_PROJ;
	if (buf_f->blf_flags & XFS_BLF_GDQUOT_BUF)
		type |= XFS_DQ_GROUP;
	/*
	 * This type of quotas was turned off, so ignore this buffer
	 */
	if (log->l_quotaoffs_flag & type)
		return;

	xlog_recover_do_reg_buffer(mp, item, bp, buf_f);
}

/*
 * This routine replays a modification made to a buffer at runtime.
 * There are actually two types of buffer, regular and inode, which
 * are handled differently.  Inode buffers are handled differently
 * in that we only recover a specific set of data from them, namely
 * the inode di_next_unlinked fields.  This is because all other inode
 * data is actually logged via inode records and any data we replay
 * here which overlaps that may be stale.
 *
 * When meta-data buffers are freed at run time we log a buffer item
 * with the XFS_BLF_CANCEL bit set to indicate that previous copies
 * of the buffer in the log should not be replayed at recovery time.
 * This is so that if the blocks covered by the buffer are reused for
 * file data before we crash we don't end up replaying old, freed
 * meta-data into a user's file.
 *
 * To handle the cancellation of buffer log items, we make two passes
 * over the log during recovery.  During the first we build a table of
 * those buffers which have been cancelled, and during the second we
 * only replay those buffers which do not have corresponding cancel
 * records in the table.  See xlog_recover_do_buffer_pass[1,2] above
 * for more details on the implementation of the table of cancel records.
 */
STATIC int
xlog_recover_buffer_pass2(
	xlog_t			*log,
	struct list_head	*buffer_list,
	xlog_recover_item_t	*item)
{
	xfs_buf_log_format_t	*buf_f = item->ri_buf[0].i_addr;
	xfs_mount_t		*mp = log->l_mp;
	xfs_buf_t		*bp;
	int			error;
	uint			buf_flags;

	/*
	 * In this pass we only want to recover all the buffers which have
	 * not been cancelled and are not cancellation buffers themselves.
	 */
	if (xlog_check_buffer_cancelled(log, buf_f->blf_blkno,
			buf_f->blf_len, buf_f->blf_flags)) {
		trace_xfs_log_recover_buf_cancel(log, buf_f);
		return 0;
	}

	trace_xfs_log_recover_buf_recover(log, buf_f);

	buf_flags = 0;
	if (buf_f->blf_flags & XFS_BLF_INODE_BUF)
		buf_flags |= XBF_UNMAPPED;

	bp = xfs_buf_read(mp->m_ddev_targp, buf_f->blf_blkno, buf_f->blf_len,
			  buf_flags);
	if (!bp)
		return XFS_ERROR(ENOMEM);
	error = bp->b_error;
	if (error) {
		xfs_buf_ioerror_alert(bp, "xlog_recover_do..(read#1)");
		xfs_buf_relse(bp);
		return error;
	}

	if (buf_f->blf_flags & XFS_BLF_INODE_BUF) {
		error = xlog_recover_do_inode_buffer(mp, item, bp, buf_f);
	} else if (buf_f->blf_flags &
		  (XFS_BLF_UDQUOT_BUF|XFS_BLF_PDQUOT_BUF|XFS_BLF_GDQUOT_BUF)) {
		xlog_recover_do_dquot_buffer(mp, log, item, bp, buf_f);
	} else {
		xlog_recover_do_reg_buffer(mp, item, bp, buf_f);
	}
	if (error)
		return XFS_ERROR(error);

	/*
	 * Perform delayed write on the buffer.  Asynchronous writes will be
	 * slower when taking into account all the buffers to be flushed.
	 *
	 * Also make sure that only inode buffers with good sizes stay in
	 * the buffer cache.  The kernel moves inodes in buffers of 1 block
	 * or XFS_INODE_CLUSTER_SIZE bytes, whichever is bigger.  The inode
	 * buffers in the log can be a different size if the log was generated
	 * by an older kernel using unclustered inode buffers or a newer kernel
	 * running with a different inode cluster size.  Regardless, if the
	 * the inode buffer size isn't MAX(blocksize, XFS_INODE_CLUSTER_SIZE)
	 * for *our* value of XFS_INODE_CLUSTER_SIZE, then we need to keep
	 * the buffer out of the buffer cache so that the buffer won't
	 * overlap with future reads of those inodes.
	 */
	if (XFS_DINODE_MAGIC ==
	    be16_to_cpu(*((__be16 *)xfs_buf_offset(bp, 0))) &&
	    (BBTOB(bp->b_io_length) != MAX(log->l_mp->m_sb.sb_blocksize,
			(__uint32_t)XFS_INODE_CLUSTER_SIZE(log->l_mp)))) {
		xfs_buf_stale(bp);
		error = xfs_bwrite(bp);
	} else {
		ASSERT(bp->b_target->bt_mount == mp);
		bp->b_iodone = xlog_recover_iodone;
		xfs_buf_delwri_queue(bp, buffer_list);
	}

	xfs_buf_relse(bp);
	return error;
}

STATIC int
xlog_recover_inode_pass2(
	xlog_t			*log,
	struct list_head	*buffer_list,
	xlog_recover_item_t	*item)
{
	xfs_inode_log_format_t	*in_f;
	xfs_mount_t		*mp = log->l_mp;
	xfs_buf_t		*bp;
	xfs_dinode_t		*dip;
	int			len;
	xfs_caddr_t		src;
	xfs_caddr_t		dest;
	int			error;
	int			attr_index;
	uint			fields;
	xfs_icdinode_t		*dicp;
	int			need_free = 0;

	if (item->ri_buf[0].i_len == sizeof(xfs_inode_log_format_t)) {
		in_f = item->ri_buf[0].i_addr;
	} else {
		in_f = kmem_alloc(sizeof(xfs_inode_log_format_t), KM_SLEEP);
		need_free = 1;
		error = xfs_inode_item_format_convert(&item->ri_buf[0], in_f);
		if (error)
			goto error;
	}

	/*
	 * Inode buffers can be freed, look out for it,
	 * and do not replay the inode.
	 */
	if (xlog_check_buffer_cancelled(log, in_f->ilf_blkno,
					in_f->ilf_len, 0)) {
		error = 0;
		trace_xfs_log_recover_inode_cancel(log, in_f);
		goto error;
	}
	trace_xfs_log_recover_inode_recover(log, in_f);

	bp = xfs_buf_read(mp->m_ddev_targp, in_f->ilf_blkno, in_f->ilf_len, 0);
	if (!bp) {
		error = ENOMEM;
		goto error;
	}
	error = bp->b_error;
	if (error) {
		xfs_buf_ioerror_alert(bp, "xlog_recover_do..(read#2)");
		xfs_buf_relse(bp);
		goto error;
	}
	ASSERT(in_f->ilf_fields & XFS_ILOG_CORE);
	dip = (xfs_dinode_t *)xfs_buf_offset(bp, in_f->ilf_boffset);

	/*
	 * Make sure the place we're flushing out to really looks
	 * like an inode!
	 */
	if (unlikely(dip->di_magic != cpu_to_be16(XFS_DINODE_MAGIC))) {
		xfs_buf_relse(bp);
		xfs_alert(mp,
	"%s: Bad inode magic number, dip = 0x%p, dino bp = 0x%p, ino = %Ld",
			__func__, dip, bp, in_f->ilf_ino);
		XFS_ERROR_REPORT("xlog_recover_inode_pass2(1)",
				 XFS_ERRLEVEL_LOW, mp);
		error = EFSCORRUPTED;
		goto error;
	}
	dicp = item->ri_buf[1].i_addr;
	if (unlikely(dicp->di_magic != XFS_DINODE_MAGIC)) {
		xfs_buf_relse(bp);
		xfs_alert(mp,
			"%s: Bad inode log record, rec ptr 0x%p, ino %Ld",
			__func__, item, in_f->ilf_ino);
		XFS_ERROR_REPORT("xlog_recover_inode_pass2(2)",
				 XFS_ERRLEVEL_LOW, mp);
		error = EFSCORRUPTED;
		goto error;
	}

	/* Skip replay when the on disk inode is newer than the log one */
	if (dicp->di_flushiter < be16_to_cpu(dip->di_flushiter)) {
		/*
		 * Deal with the wrap case, DI_MAX_FLUSH is less
		 * than smaller numbers
		 */
		if (be16_to_cpu(dip->di_flushiter) == DI_MAX_FLUSH &&
		    dicp->di_flushiter < (DI_MAX_FLUSH >> 1)) {
			/* do nothing */
		} else {
			xfs_buf_relse(bp);
			trace_xfs_log_recover_inode_skip(log, in_f);
			error = 0;
			goto error;
		}
	}
	/* Take the opportunity to reset the flush iteration count */
	dicp->di_flushiter = 0;

	if (unlikely(S_ISREG(dicp->di_mode))) {
		if ((dicp->di_format != XFS_DINODE_FMT_EXTENTS) &&
		    (dicp->di_format != XFS_DINODE_FMT_BTREE)) {
			XFS_CORRUPTION_ERROR("xlog_recover_inode_pass2(3)",
					 XFS_ERRLEVEL_LOW, mp, dicp);
			xfs_buf_relse(bp);
			xfs_alert(mp,
		"%s: Bad regular inode log record, rec ptr 0x%p, "
		"ino ptr = 0x%p, ino bp = 0x%p, ino %Ld",
				__func__, item, dip, bp, in_f->ilf_ino);
			error = EFSCORRUPTED;
			goto error;
		}
	} else if (unlikely(S_ISDIR(dicp->di_mode))) {
		if ((dicp->di_format != XFS_DINODE_FMT_EXTENTS) &&
		    (dicp->di_format != XFS_DINODE_FMT_BTREE) &&
		    (dicp->di_format != XFS_DINODE_FMT_LOCAL)) {
			XFS_CORRUPTION_ERROR("xlog_recover_inode_pass2(4)",
					     XFS_ERRLEVEL_LOW, mp, dicp);
			xfs_buf_relse(bp);
			xfs_alert(mp,
		"%s: Bad dir inode log record, rec ptr 0x%p, "
		"ino ptr = 0x%p, ino bp = 0x%p, ino %Ld",
				__func__, item, dip, bp, in_f->ilf_ino);
			error = EFSCORRUPTED;
			goto error;
		}
	}
	if (unlikely(dicp->di_nextents + dicp->di_anextents > dicp->di_nblocks)){
		XFS_CORRUPTION_ERROR("xlog_recover_inode_pass2(5)",
				     XFS_ERRLEVEL_LOW, mp, dicp);
		xfs_buf_relse(bp);
		xfs_alert(mp,
	"%s: Bad inode log record, rec ptr 0x%p, dino ptr 0x%p, "
	"dino bp 0x%p, ino %Ld, total extents = %d, nblocks = %Ld",
			__func__, item, dip, bp, in_f->ilf_ino,
			dicp->di_nextents + dicp->di_anextents,
			dicp->di_nblocks);
		error = EFSCORRUPTED;
		goto error;
	}
	if (unlikely(dicp->di_forkoff > mp->m_sb.sb_inodesize)) {
		XFS_CORRUPTION_ERROR("xlog_recover_inode_pass2(6)",
				     XFS_ERRLEVEL_LOW, mp, dicp);
		xfs_buf_relse(bp);
		xfs_alert(mp,
	"%s: Bad inode log record, rec ptr 0x%p, dino ptr 0x%p, "
	"dino bp 0x%p, ino %Ld, forkoff 0x%x", __func__,
			item, dip, bp, in_f->ilf_ino, dicp->di_forkoff);
		error = EFSCORRUPTED;
		goto error;
	}
	if (unlikely(item->ri_buf[1].i_len > sizeof(struct xfs_icdinode))) {
		XFS_CORRUPTION_ERROR("xlog_recover_inode_pass2(7)",
				     XFS_ERRLEVEL_LOW, mp, dicp);
		xfs_buf_relse(bp);
		xfs_alert(mp,
			"%s: Bad inode log record length %d, rec ptr 0x%p",
			__func__, item->ri_buf[1].i_len, item);
		error = EFSCORRUPTED;
		goto error;
	}

	/* The core is in in-core format */
	xfs_dinode_to_disk(dip, item->ri_buf[1].i_addr);

	/* the rest is in on-disk format */
	if (item->ri_buf[1].i_len > sizeof(struct xfs_icdinode)) {
		memcpy((xfs_caddr_t) dip + sizeof(struct xfs_icdinode),
			item->ri_buf[1].i_addr + sizeof(struct xfs_icdinode),
			item->ri_buf[1].i_len  - sizeof(struct xfs_icdinode));
	}

	fields = in_f->ilf_fields;
	switch (fields & (XFS_ILOG_DEV | XFS_ILOG_UUID)) {
	case XFS_ILOG_DEV:
		xfs_dinode_put_rdev(dip, in_f->ilf_u.ilfu_rdev);
		break;
	case XFS_ILOG_UUID:
		memcpy(XFS_DFORK_DPTR(dip),
		       &in_f->ilf_u.ilfu_uuid,
		       sizeof(uuid_t));
		break;
	}

	if (in_f->ilf_size == 2)
		goto write_inode_buffer;
	len = item->ri_buf[2].i_len;
	src = item->ri_buf[2].i_addr;
	ASSERT(in_f->ilf_size <= 4);
	ASSERT((in_f->ilf_size == 3) || (fields & XFS_ILOG_AFORK));
	ASSERT(!(fields & XFS_ILOG_DFORK) ||
	       (len == in_f->ilf_dsize));

	switch (fields & XFS_ILOG_DFORK) {
	case XFS_ILOG_DDATA:
	case XFS_ILOG_DEXT:
		memcpy(XFS_DFORK_DPTR(dip), src, len);
		break;

	case XFS_ILOG_DBROOT:
		xfs_bmbt_to_bmdr(mp, (struct xfs_btree_block *)src, len,
				 (xfs_bmdr_block_t *)XFS_DFORK_DPTR(dip),
				 XFS_DFORK_DSIZE(dip, mp));
		break;

	default:
		/*
		 * There are no data fork flags set.
		 */
		ASSERT((fields & XFS_ILOG_DFORK) == 0);
		break;
	}

	/*
	 * If we logged any attribute data, recover it.  There may or
	 * may not have been any other non-core data logged in this
	 * transaction.
	 */
	if (in_f->ilf_fields & XFS_ILOG_AFORK) {
		if (in_f->ilf_fields & XFS_ILOG_DFORK) {
			attr_index = 3;
		} else {
			attr_index = 2;
		}
		len = item->ri_buf[attr_index].i_len;
		src = item->ri_buf[attr_index].i_addr;
		ASSERT(len == in_f->ilf_asize);

		switch (in_f->ilf_fields & XFS_ILOG_AFORK) {
		case XFS_ILOG_ADATA:
		case XFS_ILOG_AEXT:
			dest = XFS_DFORK_APTR(dip);
			ASSERT(len <= XFS_DFORK_ASIZE(dip, mp));
			memcpy(dest, src, len);
			break;

		case XFS_ILOG_ABROOT:
			dest = XFS_DFORK_APTR(dip);
			xfs_bmbt_to_bmdr(mp, (struct xfs_btree_block *)src,
					 len, (xfs_bmdr_block_t*)dest,
					 XFS_DFORK_ASIZE(dip, mp));
			break;

		default:
			xfs_warn(log->l_mp, "%s: Invalid flag", __func__);
			ASSERT(0);
			xfs_buf_relse(bp);
			error = EIO;
			goto error;
		}
	}

write_inode_buffer:
	ASSERT(bp->b_target->bt_mount == mp);
	bp->b_iodone = xlog_recover_iodone;
	xfs_buf_delwri_queue(bp, buffer_list);
	xfs_buf_relse(bp);
error:
	if (need_free)
		kmem_free(in_f);
	return XFS_ERROR(error);
}

/*
 * Recover QUOTAOFF records. We simply make a note of it in the xlog_t
 * structure, so that we know not to do any dquot item or dquot buffer recovery,
 * of that type.
 */
STATIC int
xlog_recover_quotaoff_pass1(
	xlog_t			*log,
	xlog_recover_item_t	*item)
{
	xfs_qoff_logformat_t	*qoff_f = item->ri_buf[0].i_addr;
	ASSERT(qoff_f);

	/*
	 * The logitem format's flag tells us if this was user quotaoff,
	 * group/project quotaoff or both.
	 */
	if (qoff_f->qf_flags & XFS_UQUOTA_ACCT)
		log->l_quotaoffs_flag |= XFS_DQ_USER;
	if (qoff_f->qf_flags & XFS_PQUOTA_ACCT)
		log->l_quotaoffs_flag |= XFS_DQ_PROJ;
	if (qoff_f->qf_flags & XFS_GQUOTA_ACCT)
		log->l_quotaoffs_flag |= XFS_DQ_GROUP;

	return (0);
}

/*
 * Recover a dquot record
 */
STATIC int
xlog_recover_dquot_pass2(
	xlog_t			*log,
	struct list_head	*buffer_list,
	xlog_recover_item_t	*item)
{
	xfs_mount_t		*mp = log->l_mp;
	xfs_buf_t		*bp;
	struct xfs_disk_dquot	*ddq, *recddq;
	int			error;
	xfs_dq_logformat_t	*dq_f;
	uint			type;


	/*
	 * Filesystems are required to send in quota flags at mount time.
	 */
	if (mp->m_qflags == 0)
		return (0);

	recddq = item->ri_buf[1].i_addr;
	if (recddq == NULL) {
		xfs_alert(log->l_mp, "NULL dquot in %s.", __func__);
		return XFS_ERROR(EIO);
	}
	if (item->ri_buf[1].i_len < sizeof(xfs_disk_dquot_t)) {
		xfs_alert(log->l_mp, "dquot too small (%d) in %s.",
			item->ri_buf[1].i_len, __func__);
		return XFS_ERROR(EIO);
	}

	/*
	 * This type of quotas was turned off, so ignore this record.
	 */
	type = recddq->d_flags & (XFS_DQ_USER | XFS_DQ_PROJ | XFS_DQ_GROUP);
	ASSERT(type);
	if (log->l_quotaoffs_flag & type)
		return (0);

	/*
	 * At this point we know that quota was _not_ turned off.
	 * Since the mount flags are not indicating to us otherwise, this
	 * must mean that quota is on, and the dquot needs to be replayed.
	 * Remember that we may not have fully recovered the superblock yet,
	 * so we can't do the usual trick of looking at the SB quota bits.
	 *
	 * The other possibility, of course, is that the quota subsystem was
	 * removed since the last mount - ENOSYS.
	 */
	dq_f = item->ri_buf[0].i_addr;
	ASSERT(dq_f);
	error = xfs_qm_dqcheck(mp, recddq, dq_f->qlf_id, 0, XFS_QMOPT_DOWARN,
			   "xlog_recover_dquot_pass2 (log copy)");
	if (error)
		return XFS_ERROR(EIO);
	ASSERT(dq_f->qlf_len == 1);

	error = xfs_trans_read_buf(mp, NULL, mp->m_ddev_targp, dq_f->qlf_blkno,
				   XFS_FSB_TO_BB(mp, dq_f->qlf_len), 0, &bp);
	if (error)
		return error;

	ASSERT(bp);
	ddq = (xfs_disk_dquot_t *)xfs_buf_offset(bp, dq_f->qlf_boffset);

	/*
	 * At least the magic num portion should be on disk because this
	 * was among a chunk of dquots created earlier, and we did some
	 * minimal initialization then.
	 */
	error = xfs_qm_dqcheck(mp, ddq, dq_f->qlf_id, 0, XFS_QMOPT_DOWARN,
			   "xlog_recover_dquot_pass2");
	if (error) {
		xfs_buf_relse(bp);
		return XFS_ERROR(EIO);
	}

	memcpy(ddq, recddq, item->ri_buf[1].i_len);

	ASSERT(dq_f->qlf_size == 2);
	ASSERT(bp->b_target->bt_mount == mp);
	bp->b_iodone = xlog_recover_iodone;
	xfs_buf_delwri_queue(bp, buffer_list);
	xfs_buf_relse(bp);

	return (0);
}

/*
 * This routine is called to create an in-core extent free intent
 * item from the efi format structure which was logged on disk.
 * It allocates an in-core efi, copies the extents from the format
 * structure into it, and adds the efi to the AIL with the given
 * LSN.
 */
STATIC int
xlog_recover_efi_pass2(
	xlog_t			*log,
	xlog_recover_item_t	*item,
	xfs_lsn_t		lsn)
{
	int			error;
	xfs_mount_t		*mp = log->l_mp;
	xfs_efi_log_item_t	*efip;
	xfs_efi_log_format_t	*efi_formatp;

	efi_formatp = item->ri_buf[0].i_addr;

	efip = xfs_efi_init(mp, efi_formatp->efi_nextents);
	if ((error = xfs_efi_copy_format(&(item->ri_buf[0]),
					 &(efip->efi_format)))) {
		xfs_efi_item_free(efip);
		return error;
	}
	atomic_set(&efip->efi_next_extent, efi_formatp->efi_nextents);

	spin_lock(&log->l_ailp->xa_lock);
	/*
	 * xfs_trans_ail_update() drops the AIL lock.
	 */
	xfs_trans_ail_update(log->l_ailp, &efip->efi_item, lsn);
	return 0;
}


/*
 * This routine is called when an efd format structure is found in
 * a committed transaction in the log.  It's purpose is to cancel
 * the corresponding efi if it was still in the log.  To do this
 * it searches the AIL for the efi with an id equal to that in the
 * efd format structure.  If we find it, we remove the efi from the
 * AIL and free it.
 */
STATIC int
xlog_recover_efd_pass2(
	xlog_t			*log,
	xlog_recover_item_t	*item)
{
	xfs_efd_log_format_t	*efd_formatp;
	xfs_efi_log_item_t	*efip = NULL;
	xfs_log_item_t		*lip;
	__uint64_t		efi_id;
	struct xfs_ail_cursor	cur;
	struct xfs_ail		*ailp = log->l_ailp;

	efd_formatp = item->ri_buf[0].i_addr;
	ASSERT((item->ri_buf[0].i_len == (sizeof(xfs_efd_log_format_32_t) +
		((efd_formatp->efd_nextents - 1) * sizeof(xfs_extent_32_t)))) ||
	       (item->ri_buf[0].i_len == (sizeof(xfs_efd_log_format_64_t) +
		((efd_formatp->efd_nextents - 1) * sizeof(xfs_extent_64_t)))));
	efi_id = efd_formatp->efd_efi_id;

	/*
	 * Search for the efi with the id in the efd format structure
	 * in the AIL.
	 */
	spin_lock(&ailp->xa_lock);
	lip = xfs_trans_ail_cursor_first(ailp, &cur, 0);
	while (lip != NULL) {
		if (lip->li_type == XFS_LI_EFI) {
			efip = (xfs_efi_log_item_t *)lip;
			if (efip->efi_format.efi_id == efi_id) {
				/*
				 * xfs_trans_ail_delete() drops the
				 * AIL lock.
				 */
				xfs_trans_ail_delete(ailp, lip,
						     SHUTDOWN_CORRUPT_INCORE);
				xfs_efi_item_free(efip);
				spin_lock(&ailp->xa_lock);
				break;
			}
		}
		lip = xfs_trans_ail_cursor_next(ailp, &cur);
	}
	xfs_trans_ail_cursor_done(ailp, &cur);
	spin_unlock(&ailp->xa_lock);

	return 0;
}

/*
 * Free up any resources allocated by the transaction
 *
 * Remember that EFIs, EFDs, and IUNLINKs are handled later.
 */
STATIC void
xlog_recover_free_trans(
	struct xlog_recover	*trans)
{
	xlog_recover_item_t	*item, *n;
	int			i;

	list_for_each_entry_safe(item, n, &trans->r_itemq, ri_list) {
		/* Free the regions in the item. */
		list_del(&item->ri_list);
		for (i = 0; i < item->ri_cnt; i++)
			kmem_free(item->ri_buf[i].i_addr);
		/* Free the item itself */
		kmem_free(item->ri_buf);
		kmem_free(item);
	}
	/* Free the transaction recover structure */
	kmem_free(trans);
}

STATIC int
xlog_recover_commit_pass1(
	struct xlog			*log,
	struct xlog_recover		*trans,
	struct xlog_recover_item	*item)
{
	trace_xfs_log_recover_item_recover(log, trans, item, XLOG_RECOVER_PASS1);

	switch (ITEM_TYPE(item)) {
	case XFS_LI_BUF:
		return xlog_recover_buffer_pass1(log, item);
	case XFS_LI_QUOTAOFF:
		return xlog_recover_quotaoff_pass1(log, item);
	case XFS_LI_INODE:
	case XFS_LI_EFI:
	case XFS_LI_EFD:
	case XFS_LI_DQUOT:
		/* nothing to do in pass 1 */
		return 0;
	default:
		xfs_warn(log->l_mp, "%s: invalid item type (%d)",
			__func__, ITEM_TYPE(item));
		ASSERT(0);
		return XFS_ERROR(EIO);
	}
}

STATIC int
xlog_recover_commit_pass2(
<<<<<<< HEAD
	struct log		*log,
	struct xlog_recover	*trans,
	struct list_head	*buffer_list,
	xlog_recover_item_t	*item)
=======
	struct xlog			*log,
	struct xlog_recover		*trans,
	struct list_head		*buffer_list,
	struct xlog_recover_item	*item)
>>>>>>> bd0a521e
{
	trace_xfs_log_recover_item_recover(log, trans, item, XLOG_RECOVER_PASS2);

	switch (ITEM_TYPE(item)) {
	case XFS_LI_BUF:
		return xlog_recover_buffer_pass2(log, buffer_list, item);
	case XFS_LI_INODE:
		return xlog_recover_inode_pass2(log, buffer_list, item);
	case XFS_LI_EFI:
		return xlog_recover_efi_pass2(log, item, trans->r_lsn);
	case XFS_LI_EFD:
		return xlog_recover_efd_pass2(log, item);
	case XFS_LI_DQUOT:
		return xlog_recover_dquot_pass2(log, buffer_list, item);
	case XFS_LI_QUOTAOFF:
		/* nothing to do in pass2 */
		return 0;
	default:
		xfs_warn(log->l_mp, "%s: invalid item type (%d)",
			__func__, ITEM_TYPE(item));
		ASSERT(0);
		return XFS_ERROR(EIO);
	}
}

/*
 * Perform the transaction.
 *
 * If the transaction modifies a buffer or inode, do it now.  Otherwise,
 * EFIs and EFDs get queued up by adding entries into the AIL for them.
 */
STATIC int
xlog_recover_commit_trans(
	struct xlog		*log,
	struct xlog_recover	*trans,
	int			pass)
{
	int			error = 0, error2;
	xlog_recover_item_t	*item;
	LIST_HEAD		(buffer_list);

	hlist_del(&trans->r_list);

	error = xlog_recover_reorder_trans(log, trans, pass);
	if (error)
		return error;

	list_for_each_entry(item, &trans->r_itemq, ri_list) {
		switch (pass) {
		case XLOG_RECOVER_PASS1:
			error = xlog_recover_commit_pass1(log, trans, item);
			break;
		case XLOG_RECOVER_PASS2:
			error = xlog_recover_commit_pass2(log, trans,
							  &buffer_list, item);
			break;
		default:
			ASSERT(0);
		}

		if (error)
			goto out;
	}

	xlog_recover_free_trans(trans);

out:
	error2 = xfs_buf_delwri_submit(&buffer_list);
	return error ? error : error2;
}

STATIC int
xlog_recover_unmount_trans(
	struct xlog		*log,
	struct xlog_recover	*trans)
{
	/* Do nothing now */
	xfs_warn(log->l_mp, "%s: Unmount LR", __func__);
	return 0;
}

/*
 * There are two valid states of the r_state field.  0 indicates that the
 * transaction structure is in a normal state.  We have either seen the
 * start of the transaction or the last operation we added was not a partial
 * operation.  If the last operation we added to the transaction was a
 * partial operation, we need to mark r_state with XLOG_WAS_CONT_TRANS.
 *
 * NOTE: skip LRs with 0 data length.
 */
STATIC int
xlog_recover_process_data(
	xlog_t			*log,
	struct hlist_head	rhash[],
	xlog_rec_header_t	*rhead,
	xfs_caddr_t		dp,
	int			pass)
{
	xfs_caddr_t		lp;
	int			num_logops;
	xlog_op_header_t	*ohead;
	xlog_recover_t		*trans;
	xlog_tid_t		tid;
	int			error;
	unsigned long		hash;
	uint			flags;

	lp = dp + be32_to_cpu(rhead->h_len);
	num_logops = be32_to_cpu(rhead->h_num_logops);

	/* check the log format matches our own - else we can't recover */
	if (xlog_header_check_recover(log->l_mp, rhead))
		return (XFS_ERROR(EIO));

	while ((dp < lp) && num_logops) {
		ASSERT(dp + sizeof(xlog_op_header_t) <= lp);
		ohead = (xlog_op_header_t *)dp;
		dp += sizeof(xlog_op_header_t);
		if (ohead->oh_clientid != XFS_TRANSACTION &&
		    ohead->oh_clientid != XFS_LOG) {
			xfs_warn(log->l_mp, "%s: bad clientid 0x%x",
					__func__, ohead->oh_clientid);
			ASSERT(0);
			return (XFS_ERROR(EIO));
		}
		tid = be32_to_cpu(ohead->oh_tid);
		hash = XLOG_RHASH(tid);
		trans = xlog_recover_find_tid(&rhash[hash], tid);
		if (trans == NULL) {		   /* not found; add new tid */
			if (ohead->oh_flags & XLOG_START_TRANS)
				xlog_recover_new_tid(&rhash[hash], tid,
					be64_to_cpu(rhead->h_lsn));
		} else {
			if (dp + be32_to_cpu(ohead->oh_len) > lp) {
				xfs_warn(log->l_mp, "%s: bad length 0x%x",
					__func__, be32_to_cpu(ohead->oh_len));
				WARN_ON(1);
				return (XFS_ERROR(EIO));
			}
			flags = ohead->oh_flags & ~XLOG_END_TRANS;
			if (flags & XLOG_WAS_CONT_TRANS)
				flags &= ~XLOG_CONTINUE_TRANS;
			switch (flags) {
			case XLOG_COMMIT_TRANS:
				error = xlog_recover_commit_trans(log,
								trans, pass);
				break;
			case XLOG_UNMOUNT_TRANS:
				error = xlog_recover_unmount_trans(log, trans);
				break;
			case XLOG_WAS_CONT_TRANS:
				error = xlog_recover_add_to_cont_trans(log,
						trans, dp,
						be32_to_cpu(ohead->oh_len));
				break;
			case XLOG_START_TRANS:
				xfs_warn(log->l_mp, "%s: bad transaction",
					__func__);
				ASSERT(0);
				error = XFS_ERROR(EIO);
				break;
			case 0:
			case XLOG_CONTINUE_TRANS:
				error = xlog_recover_add_to_trans(log, trans,
						dp, be32_to_cpu(ohead->oh_len));
				break;
			default:
				xfs_warn(log->l_mp, "%s: bad flag 0x%x",
					__func__, flags);
				ASSERT(0);
				error = XFS_ERROR(EIO);
				break;
			}
			if (error)
				return error;
		}
		dp += be32_to_cpu(ohead->oh_len);
		num_logops--;
	}
	return 0;
}

/*
 * Process an extent free intent item that was recovered from
 * the log.  We need to free the extents that it describes.
 */
STATIC int
xlog_recover_process_efi(
	xfs_mount_t		*mp,
	xfs_efi_log_item_t	*efip)
{
	xfs_efd_log_item_t	*efdp;
	xfs_trans_t		*tp;
	int			i;
	int			error = 0;
	xfs_extent_t		*extp;
	xfs_fsblock_t		startblock_fsb;

	ASSERT(!test_bit(XFS_EFI_RECOVERED, &efip->efi_flags));

	/*
	 * First check the validity of the extents described by the
	 * EFI.  If any are bad, then assume that all are bad and
	 * just toss the EFI.
	 */
	for (i = 0; i < efip->efi_format.efi_nextents; i++) {
		extp = &(efip->efi_format.efi_extents[i]);
		startblock_fsb = XFS_BB_TO_FSB(mp,
				   XFS_FSB_TO_DADDR(mp, extp->ext_start));
		if ((startblock_fsb == 0) ||
		    (extp->ext_len == 0) ||
		    (startblock_fsb >= mp->m_sb.sb_dblocks) ||
		    (extp->ext_len >= mp->m_sb.sb_agblocks)) {
			/*
			 * This will pull the EFI from the AIL and
			 * free the memory associated with it.
			 */
			xfs_efi_release(efip, efip->efi_format.efi_nextents);
			return XFS_ERROR(EIO);
		}
	}

	tp = xfs_trans_alloc(mp, 0);
	error = xfs_trans_reserve(tp, 0, XFS_ITRUNCATE_LOG_RES(mp), 0, 0, 0);
	if (error)
		goto abort_error;
	efdp = xfs_trans_get_efd(tp, efip, efip->efi_format.efi_nextents);

	for (i = 0; i < efip->efi_format.efi_nextents; i++) {
		extp = &(efip->efi_format.efi_extents[i]);
		error = xfs_free_extent(tp, extp->ext_start, extp->ext_len);
		if (error)
			goto abort_error;
		xfs_trans_log_efd_extent(tp, efdp, extp->ext_start,
					 extp->ext_len);
	}

	set_bit(XFS_EFI_RECOVERED, &efip->efi_flags);
	error = xfs_trans_commit(tp, 0);
	return error;

abort_error:
	xfs_trans_cancel(tp, XFS_TRANS_ABORT);
	return error;
}

/*
 * When this is called, all of the EFIs which did not have
 * corresponding EFDs should be in the AIL.  What we do now
 * is free the extents associated with each one.
 *
 * Since we process the EFIs in normal transactions, they
 * will be removed at some point after the commit.  This prevents
 * us from just walking down the list processing each one.
 * We'll use a flag in the EFI to skip those that we've already
 * processed and use the AIL iteration mechanism's generation
 * count to try to speed this up at least a bit.
 *
 * When we start, we know that the EFIs are the only things in
 * the AIL.  As we process them, however, other items are added
 * to the AIL.  Since everything added to the AIL must come after
 * everything already in the AIL, we stop processing as soon as
 * we see something other than an EFI in the AIL.
 */
STATIC int
xlog_recover_process_efis(
	xlog_t			*log)
{
	xfs_log_item_t		*lip;
	xfs_efi_log_item_t	*efip;
	int			error = 0;
	struct xfs_ail_cursor	cur;
	struct xfs_ail		*ailp;

	ailp = log->l_ailp;
	spin_lock(&ailp->xa_lock);
	lip = xfs_trans_ail_cursor_first(ailp, &cur, 0);
	while (lip != NULL) {
		/*
		 * We're done when we see something other than an EFI.
		 * There should be no EFIs left in the AIL now.
		 */
		if (lip->li_type != XFS_LI_EFI) {
#ifdef DEBUG
			for (; lip; lip = xfs_trans_ail_cursor_next(ailp, &cur))
				ASSERT(lip->li_type != XFS_LI_EFI);
#endif
			break;
		}

		/*
		 * Skip EFIs that we've already processed.
		 */
		efip = (xfs_efi_log_item_t *)lip;
		if (test_bit(XFS_EFI_RECOVERED, &efip->efi_flags)) {
			lip = xfs_trans_ail_cursor_next(ailp, &cur);
			continue;
		}

		spin_unlock(&ailp->xa_lock);
		error = xlog_recover_process_efi(log->l_mp, efip);
		spin_lock(&ailp->xa_lock);
		if (error)
			goto out;
		lip = xfs_trans_ail_cursor_next(ailp, &cur);
	}
out:
	xfs_trans_ail_cursor_done(ailp, &cur);
	spin_unlock(&ailp->xa_lock);
	return error;
}

/*
 * This routine performs a transaction to null out a bad inode pointer
 * in an agi unlinked inode hash bucket.
 */
STATIC void
xlog_recover_clear_agi_bucket(
	xfs_mount_t	*mp,
	xfs_agnumber_t	agno,
	int		bucket)
{
	xfs_trans_t	*tp;
	xfs_agi_t	*agi;
	xfs_buf_t	*agibp;
	int		offset;
	int		error;

	tp = xfs_trans_alloc(mp, XFS_TRANS_CLEAR_AGI_BUCKET);
	error = xfs_trans_reserve(tp, 0, XFS_CLEAR_AGI_BUCKET_LOG_RES(mp),
				  0, 0, 0);
	if (error)
		goto out_abort;

	error = xfs_read_agi(mp, tp, agno, &agibp);
	if (error)
		goto out_abort;

	agi = XFS_BUF_TO_AGI(agibp);
	agi->agi_unlinked[bucket] = cpu_to_be32(NULLAGINO);
	offset = offsetof(xfs_agi_t, agi_unlinked) +
		 (sizeof(xfs_agino_t) * bucket);
	xfs_trans_log_buf(tp, agibp, offset,
			  (offset + sizeof(xfs_agino_t) - 1));

	error = xfs_trans_commit(tp, 0);
	if (error)
		goto out_error;
	return;

out_abort:
	xfs_trans_cancel(tp, XFS_TRANS_ABORT);
out_error:
	xfs_warn(mp, "%s: failed to clear agi %d. Continuing.", __func__, agno);
	return;
}

STATIC xfs_agino_t
xlog_recover_process_one_iunlink(
	struct xfs_mount		*mp,
	xfs_agnumber_t			agno,
	xfs_agino_t			agino,
	int				bucket)
{
	struct xfs_buf			*ibp;
	struct xfs_dinode		*dip;
	struct xfs_inode		*ip;
	xfs_ino_t			ino;
	int				error;

	ino = XFS_AGINO_TO_INO(mp, agno, agino);
	error = xfs_iget(mp, NULL, ino, 0, 0, &ip);
	if (error)
		goto fail;

	/*
	 * Get the on disk inode to find the next inode in the bucket.
	 */
	error = xfs_itobp(mp, NULL, ip, &dip, &ibp, 0);
	if (error)
		goto fail_iput;

	ASSERT(ip->i_d.di_nlink == 0);
	ASSERT(ip->i_d.di_mode != 0);

	/* setup for the next pass */
	agino = be32_to_cpu(dip->di_next_unlinked);
	xfs_buf_relse(ibp);

	/*
	 * Prevent any DMAPI event from being sent when the reference on
	 * the inode is dropped.
	 */
	ip->i_d.di_dmevmask = 0;

	IRELE(ip);
	return agino;

 fail_iput:
	IRELE(ip);
 fail:
	/*
	 * We can't read in the inode this bucket points to, or this inode
	 * is messed up.  Just ditch this bucket of inodes.  We will lose
	 * some inodes and space, but at least we won't hang.
	 *
	 * Call xlog_recover_clear_agi_bucket() to perform a transaction to
	 * clear the inode pointer in the bucket.
	 */
	xlog_recover_clear_agi_bucket(mp, agno, bucket);
	return NULLAGINO;
}

/*
 * xlog_iunlink_recover
 *
 * This is called during recovery to process any inodes which
 * we unlinked but not freed when the system crashed.  These
 * inodes will be on the lists in the AGI blocks.  What we do
 * here is scan all the AGIs and fully truncate and free any
 * inodes found on the lists.  Each inode is removed from the
 * lists when it has been fully truncated and is freed.  The
 * freeing of the inode and its removal from the list must be
 * atomic.
 */
STATIC void
xlog_recover_process_iunlinks(
	xlog_t		*log)
{
	xfs_mount_t	*mp;
	xfs_agnumber_t	agno;
	xfs_agi_t	*agi;
	xfs_buf_t	*agibp;
	xfs_agino_t	agino;
	int		bucket;
	int		error;
	uint		mp_dmevmask;

	mp = log->l_mp;

	/*
	 * Prevent any DMAPI event from being sent while in this function.
	 */
	mp_dmevmask = mp->m_dmevmask;
	mp->m_dmevmask = 0;

	for (agno = 0; agno < mp->m_sb.sb_agcount; agno++) {
		/*
		 * Find the agi for this ag.
		 */
		error = xfs_read_agi(mp, NULL, agno, &agibp);
		if (error) {
			/*
			 * AGI is b0rked. Don't process it.
			 *
			 * We should probably mark the filesystem as corrupt
			 * after we've recovered all the ag's we can....
			 */
			continue;
		}
		/*
		 * Unlock the buffer so that it can be acquired in the normal
		 * course of the transaction to truncate and free each inode.
		 * Because we are not racing with anyone else here for the AGI
		 * buffer, we don't even need to hold it locked to read the
		 * initial unlinked bucket entries out of the buffer. We keep
		 * buffer reference though, so that it stays pinned in memory
		 * while we need the buffer.
		 */
		agi = XFS_BUF_TO_AGI(agibp);
		xfs_buf_unlock(agibp);

		for (bucket = 0; bucket < XFS_AGI_UNLINKED_BUCKETS; bucket++) {
			agino = be32_to_cpu(agi->agi_unlinked[bucket]);
			while (agino != NULLAGINO) {
				agino = xlog_recover_process_one_iunlink(mp,
							agno, agino, bucket);
			}
		}
		xfs_buf_rele(agibp);
	}

	mp->m_dmevmask = mp_dmevmask;
}


#ifdef DEBUG
STATIC void
xlog_pack_data_checksum(
	xlog_t		*log,
	xlog_in_core_t	*iclog,
	int		size)
{
	int		i;
	__be32		*up;
	uint		chksum = 0;

	up = (__be32 *)iclog->ic_datap;
	/* divide length by 4 to get # words */
	for (i = 0; i < (size >> 2); i++) {
		chksum ^= be32_to_cpu(*up);
		up++;
	}
	iclog->ic_header.h_chksum = cpu_to_be32(chksum);
}
#else
#define xlog_pack_data_checksum(log, iclog, size)
#endif

/*
 * Stamp cycle number in every block
 */
void
xlog_pack_data(
	xlog_t			*log,
	xlog_in_core_t		*iclog,
	int			roundoff)
{
	int			i, j, k;
	int			size = iclog->ic_offset + roundoff;
	__be32			cycle_lsn;
	xfs_caddr_t		dp;

	xlog_pack_data_checksum(log, iclog, size);

	cycle_lsn = CYCLE_LSN_DISK(iclog->ic_header.h_lsn);

	dp = iclog->ic_datap;
	for (i = 0; i < BTOBB(size) &&
		i < (XLOG_HEADER_CYCLE_SIZE / BBSIZE); i++) {
		iclog->ic_header.h_cycle_data[i] = *(__be32 *)dp;
		*(__be32 *)dp = cycle_lsn;
		dp += BBSIZE;
	}

	if (xfs_sb_version_haslogv2(&log->l_mp->m_sb)) {
		xlog_in_core_2_t *xhdr = iclog->ic_data;

		for ( ; i < BTOBB(size); i++) {
			j = i / (XLOG_HEADER_CYCLE_SIZE / BBSIZE);
			k = i % (XLOG_HEADER_CYCLE_SIZE / BBSIZE);
			xhdr[j].hic_xheader.xh_cycle_data[k] = *(__be32 *)dp;
			*(__be32 *)dp = cycle_lsn;
			dp += BBSIZE;
		}

		for (i = 1; i < log->l_iclog_heads; i++) {
			xhdr[i].hic_xheader.xh_cycle = cycle_lsn;
		}
	}
}

STATIC void
xlog_unpack_data(
	xlog_rec_header_t	*rhead,
	xfs_caddr_t		dp,
	xlog_t			*log)
{
	int			i, j, k;

	for (i = 0; i < BTOBB(be32_to_cpu(rhead->h_len)) &&
		  i < (XLOG_HEADER_CYCLE_SIZE / BBSIZE); i++) {
		*(__be32 *)dp = *(__be32 *)&rhead->h_cycle_data[i];
		dp += BBSIZE;
	}

	if (xfs_sb_version_haslogv2(&log->l_mp->m_sb)) {
		xlog_in_core_2_t *xhdr = (xlog_in_core_2_t *)rhead;
		for ( ; i < BTOBB(be32_to_cpu(rhead->h_len)); i++) {
			j = i / (XLOG_HEADER_CYCLE_SIZE / BBSIZE);
			k = i % (XLOG_HEADER_CYCLE_SIZE / BBSIZE);
			*(__be32 *)dp = xhdr[j].hic_xheader.xh_cycle_data[k];
			dp += BBSIZE;
		}
	}
}

STATIC int
xlog_valid_rec_header(
	xlog_t			*log,
	xlog_rec_header_t	*rhead,
	xfs_daddr_t		blkno)
{
	int			hlen;

	if (unlikely(rhead->h_magicno != cpu_to_be32(XLOG_HEADER_MAGIC_NUM))) {
		XFS_ERROR_REPORT("xlog_valid_rec_header(1)",
				XFS_ERRLEVEL_LOW, log->l_mp);
		return XFS_ERROR(EFSCORRUPTED);
	}
	if (unlikely(
	    (!rhead->h_version ||
	    (be32_to_cpu(rhead->h_version) & (~XLOG_VERSION_OKBITS))))) {
		xfs_warn(log->l_mp, "%s: unrecognised log version (%d).",
			__func__, be32_to_cpu(rhead->h_version));
		return XFS_ERROR(EIO);
	}

	/* LR body must have data or it wouldn't have been written */
	hlen = be32_to_cpu(rhead->h_len);
	if (unlikely( hlen <= 0 || hlen > INT_MAX )) {
		XFS_ERROR_REPORT("xlog_valid_rec_header(2)",
				XFS_ERRLEVEL_LOW, log->l_mp);
		return XFS_ERROR(EFSCORRUPTED);
	}
	if (unlikely( blkno > log->l_logBBsize || blkno > INT_MAX )) {
		XFS_ERROR_REPORT("xlog_valid_rec_header(3)",
				XFS_ERRLEVEL_LOW, log->l_mp);
		return XFS_ERROR(EFSCORRUPTED);
	}
	return 0;
}

/*
 * Read the log from tail to head and process the log records found.
 * Handle the two cases where the tail and head are in the same cycle
 * and where the active portion of the log wraps around the end of
 * the physical log separately.  The pass parameter is passed through
 * to the routines called to process the data and is not looked at
 * here.
 */
STATIC int
xlog_do_recovery_pass(
	xlog_t			*log,
	xfs_daddr_t		head_blk,
	xfs_daddr_t		tail_blk,
	int			pass)
{
	xlog_rec_header_t	*rhead;
	xfs_daddr_t		blk_no;
	xfs_caddr_t		offset;
	xfs_buf_t		*hbp, *dbp;
	int			error = 0, h_size;
	int			bblks, split_bblks;
	int			hblks, split_hblks, wrapped_hblks;
	struct hlist_head	rhash[XLOG_RHASH_SIZE];

	ASSERT(head_blk != tail_blk);

	/*
	 * Read the header of the tail block and get the iclog buffer size from
	 * h_size.  Use this to tell how many sectors make up the log header.
	 */
	if (xfs_sb_version_haslogv2(&log->l_mp->m_sb)) {
		/*
		 * When using variable length iclogs, read first sector of
		 * iclog header and extract the header size from it.  Get a
		 * new hbp that is the correct size.
		 */
		hbp = xlog_get_bp(log, 1);
		if (!hbp)
			return ENOMEM;

		error = xlog_bread(log, tail_blk, 1, hbp, &offset);
		if (error)
			goto bread_err1;

		rhead = (xlog_rec_header_t *)offset;
		error = xlog_valid_rec_header(log, rhead, tail_blk);
		if (error)
			goto bread_err1;
		h_size = be32_to_cpu(rhead->h_size);
		if ((be32_to_cpu(rhead->h_version) & XLOG_VERSION_2) &&
		    (h_size > XLOG_HEADER_CYCLE_SIZE)) {
			hblks = h_size / XLOG_HEADER_CYCLE_SIZE;
			if (h_size % XLOG_HEADER_CYCLE_SIZE)
				hblks++;
			xlog_put_bp(hbp);
			hbp = xlog_get_bp(log, hblks);
		} else {
			hblks = 1;
		}
	} else {
		ASSERT(log->l_sectBBsize == 1);
		hblks = 1;
		hbp = xlog_get_bp(log, 1);
		h_size = XLOG_BIG_RECORD_BSIZE;
	}

	if (!hbp)
		return ENOMEM;
	dbp = xlog_get_bp(log, BTOBB(h_size));
	if (!dbp) {
		xlog_put_bp(hbp);
		return ENOMEM;
	}

	memset(rhash, 0, sizeof(rhash));
	if (tail_blk <= head_blk) {
		for (blk_no = tail_blk; blk_no < head_blk; ) {
			error = xlog_bread(log, blk_no, hblks, hbp, &offset);
			if (error)
				goto bread_err2;

			rhead = (xlog_rec_header_t *)offset;
			error = xlog_valid_rec_header(log, rhead, blk_no);
			if (error)
				goto bread_err2;

			/* blocks in data section */
			bblks = (int)BTOBB(be32_to_cpu(rhead->h_len));
			error = xlog_bread(log, blk_no + hblks, bblks, dbp,
					   &offset);
			if (error)
				goto bread_err2;

			xlog_unpack_data(rhead, offset, log);
			if ((error = xlog_recover_process_data(log,
						rhash, rhead, offset, pass)))
				goto bread_err2;
			blk_no += bblks + hblks;
		}
	} else {
		/*
		 * Perform recovery around the end of the physical log.
		 * When the head is not on the same cycle number as the tail,
		 * we can't do a sequential recovery as above.
		 */
		blk_no = tail_blk;
		while (blk_no < log->l_logBBsize) {
			/*
			 * Check for header wrapping around physical end-of-log
			 */
			offset = hbp->b_addr;
			split_hblks = 0;
			wrapped_hblks = 0;
			if (blk_no + hblks <= log->l_logBBsize) {
				/* Read header in one read */
				error = xlog_bread(log, blk_no, hblks, hbp,
						   &offset);
				if (error)
					goto bread_err2;
			} else {
				/* This LR is split across physical log end */
				if (blk_no != log->l_logBBsize) {
					/* some data before physical log end */
					ASSERT(blk_no <= INT_MAX);
					split_hblks = log->l_logBBsize - (int)blk_no;
					ASSERT(split_hblks > 0);
					error = xlog_bread(log, blk_no,
							   split_hblks, hbp,
							   &offset);
					if (error)
						goto bread_err2;
				}

				/*
				 * Note: this black magic still works with
				 * large sector sizes (non-512) only because:
				 * - we increased the buffer size originally
				 *   by 1 sector giving us enough extra space
				 *   for the second read;
				 * - the log start is guaranteed to be sector
				 *   aligned;
				 * - we read the log end (LR header start)
				 *   _first_, then the log start (LR header end)
				 *   - order is important.
				 */
				wrapped_hblks = hblks - split_hblks;
				error = xlog_bread_offset(log, 0,
						wrapped_hblks, hbp,
						offset + BBTOB(split_hblks));
				if (error)
					goto bread_err2;
			}
			rhead = (xlog_rec_header_t *)offset;
			error = xlog_valid_rec_header(log, rhead,
						split_hblks ? blk_no : 0);
			if (error)
				goto bread_err2;

			bblks = (int)BTOBB(be32_to_cpu(rhead->h_len));
			blk_no += hblks;

			/* Read in data for log record */
			if (blk_no + bblks <= log->l_logBBsize) {
				error = xlog_bread(log, blk_no, bblks, dbp,
						   &offset);
				if (error)
					goto bread_err2;
			} else {
				/* This log record is split across the
				 * physical end of log */
				offset = dbp->b_addr;
				split_bblks = 0;
				if (blk_no != log->l_logBBsize) {
					/* some data is before the physical
					 * end of log */
					ASSERT(!wrapped_hblks);
					ASSERT(blk_no <= INT_MAX);
					split_bblks =
						log->l_logBBsize - (int)blk_no;
					ASSERT(split_bblks > 0);
					error = xlog_bread(log, blk_no,
							split_bblks, dbp,
							&offset);
					if (error)
						goto bread_err2;
				}

				/*
				 * Note: this black magic still works with
				 * large sector sizes (non-512) only because:
				 * - we increased the buffer size originally
				 *   by 1 sector giving us enough extra space
				 *   for the second read;
				 * - the log start is guaranteed to be sector
				 *   aligned;
				 * - we read the log end (LR header start)
				 *   _first_, then the log start (LR header end)
				 *   - order is important.
				 */
				error = xlog_bread_offset(log, 0,
						bblks - split_bblks, hbp,
						offset + BBTOB(split_bblks));
				if (error)
					goto bread_err2;
			}
			xlog_unpack_data(rhead, offset, log);
			if ((error = xlog_recover_process_data(log, rhash,
							rhead, offset, pass)))
				goto bread_err2;
			blk_no += bblks;
		}

		ASSERT(blk_no >= log->l_logBBsize);
		blk_no -= log->l_logBBsize;

		/* read first part of physical log */
		while (blk_no < head_blk) {
			error = xlog_bread(log, blk_no, hblks, hbp, &offset);
			if (error)
				goto bread_err2;

			rhead = (xlog_rec_header_t *)offset;
			error = xlog_valid_rec_header(log, rhead, blk_no);
			if (error)
				goto bread_err2;

			bblks = (int)BTOBB(be32_to_cpu(rhead->h_len));
			error = xlog_bread(log, blk_no+hblks, bblks, dbp,
					   &offset);
			if (error)
				goto bread_err2;

			xlog_unpack_data(rhead, offset, log);
			if ((error = xlog_recover_process_data(log, rhash,
							rhead, offset, pass)))
				goto bread_err2;
			blk_no += bblks + hblks;
		}
	}

 bread_err2:
	xlog_put_bp(dbp);
 bread_err1:
	xlog_put_bp(hbp);
	return error;
}

/*
 * Do the recovery of the log.  We actually do this in two phases.
 * The two passes are necessary in order to implement the function
 * of cancelling a record written into the log.  The first pass
 * determines those things which have been cancelled, and the
 * second pass replays log items normally except for those which
 * have been cancelled.  The handling of the replay and cancellations
 * takes place in the log item type specific routines.
 *
 * The table of items which have cancel records in the log is allocated
 * and freed at this level, since only here do we know when all of
 * the log recovery has been completed.
 */
STATIC int
xlog_do_log_recovery(
	xlog_t		*log,
	xfs_daddr_t	head_blk,
	xfs_daddr_t	tail_blk)
{
	int		error, i;

	ASSERT(head_blk != tail_blk);

	/*
	 * First do a pass to find all of the cancelled buf log items.
	 * Store them in the buf_cancel_table for use in the second pass.
	 */
	log->l_buf_cancel_table = kmem_zalloc(XLOG_BC_TABLE_SIZE *
						 sizeof(struct list_head),
						 KM_SLEEP);
	for (i = 0; i < XLOG_BC_TABLE_SIZE; i++)
		INIT_LIST_HEAD(&log->l_buf_cancel_table[i]);

	error = xlog_do_recovery_pass(log, head_blk, tail_blk,
				      XLOG_RECOVER_PASS1);
	if (error != 0) {
		kmem_free(log->l_buf_cancel_table);
		log->l_buf_cancel_table = NULL;
		return error;
	}
	/*
	 * Then do a second pass to actually recover the items in the log.
	 * When it is complete free the table of buf cancel items.
	 */
	error = xlog_do_recovery_pass(log, head_blk, tail_blk,
				      XLOG_RECOVER_PASS2);
#ifdef DEBUG
	if (!error) {
		int	i;

		for (i = 0; i < XLOG_BC_TABLE_SIZE; i++)
			ASSERT(list_empty(&log->l_buf_cancel_table[i]));
	}
#endif	/* DEBUG */

	kmem_free(log->l_buf_cancel_table);
	log->l_buf_cancel_table = NULL;

	return error;
}

/*
 * Do the actual recovery
 */
STATIC int
xlog_do_recover(
	xlog_t		*log,
	xfs_daddr_t	head_blk,
	xfs_daddr_t	tail_blk)
{
	int		error;
	xfs_buf_t	*bp;
	xfs_sb_t	*sbp;

	/*
	 * First replay the images in the log.
	 */
	error = xlog_do_log_recovery(log, head_blk, tail_blk);
	if (error)
		return error;

	/*
	 * If IO errors happened during recovery, bail out.
	 */
	if (XFS_FORCED_SHUTDOWN(log->l_mp)) {
		return (EIO);
	}

	/*
	 * We now update the tail_lsn since much of the recovery has completed
	 * and there may be space available to use.  If there were no extent
	 * or iunlinks, we can free up the entire log and set the tail_lsn to
	 * be the last_sync_lsn.  This was set in xlog_find_tail to be the
	 * lsn of the last known good LR on disk.  If there are extent frees
	 * or iunlinks they will have some entries in the AIL; so we look at
	 * the AIL to determine how to set the tail_lsn.
	 */
	xlog_assign_tail_lsn(log->l_mp);

	/*
	 * Now that we've finished replaying all buffer and inode
	 * updates, re-read in the superblock.
	 */
	bp = xfs_getsb(log->l_mp, 0);
	XFS_BUF_UNDONE(bp);
	ASSERT(!(XFS_BUF_ISWRITE(bp)));
	XFS_BUF_READ(bp);
	XFS_BUF_UNASYNC(bp);
	xfsbdstrat(log->l_mp, bp);
	error = xfs_buf_iowait(bp);
	if (error) {
		xfs_buf_ioerror_alert(bp, __func__);
		ASSERT(0);
		xfs_buf_relse(bp);
		return error;
	}

	/* Convert superblock from on-disk format */
	sbp = &log->l_mp->m_sb;
	xfs_sb_from_disk(log->l_mp, XFS_BUF_TO_SBP(bp));
	ASSERT(sbp->sb_magicnum == XFS_SB_MAGIC);
	ASSERT(xfs_sb_good_version(sbp));
	xfs_buf_relse(bp);

	/* We've re-read the superblock so re-initialize per-cpu counters */
	xfs_icsb_reinit_counters(log->l_mp);

	xlog_recover_check_summary(log);

	/* Normal transactions can now occur */
	log->l_flags &= ~XLOG_ACTIVE_RECOVERY;
	return 0;
}

/*
 * Perform recovery and re-initialize some log variables in xlog_find_tail.
 *
 * Return error or zero.
 */
int
xlog_recover(
	xlog_t		*log)
{
	xfs_daddr_t	head_blk, tail_blk;
	int		error;

	/* find the tail of the log */
	if ((error = xlog_find_tail(log, &head_blk, &tail_blk)))
		return error;

	if (tail_blk != head_blk) {
		/* There used to be a comment here:
		 *
		 * disallow recovery on read-only mounts.  note -- mount
		 * checks for ENOSPC and turns it into an intelligent
		 * error message.
		 * ...but this is no longer true.  Now, unless you specify
		 * NORECOVERY (in which case this function would never be
		 * called), we just go ahead and recover.  We do this all
		 * under the vfs layer, so we can get away with it unless
		 * the device itself is read-only, in which case we fail.
		 */
		if ((error = xfs_dev_is_read_only(log->l_mp, "recovery"))) {
			return error;
		}

		xfs_notice(log->l_mp, "Starting recovery (logdev: %s)",
				log->l_mp->m_logname ? log->l_mp->m_logname
						     : "internal");

		error = xlog_do_recover(log, head_blk, tail_blk);
		log->l_flags |= XLOG_RECOVERY_NEEDED;
	}
	return error;
}

/*
 * In the first part of recovery we replay inodes and buffers and build
 * up the list of extent free items which need to be processed.  Here
 * we process the extent free items and clean up the on disk unlinked
 * inode lists.  This is separated from the first part of recovery so
 * that the root and real-time bitmap inodes can be read in from disk in
 * between the two stages.  This is necessary so that we can free space
 * in the real-time portion of the file system.
 */
int
xlog_recover_finish(
	xlog_t		*log)
{
	/*
	 * Now we're ready to do the transactions needed for the
	 * rest of recovery.  Start with completing all the extent
	 * free intent records and then process the unlinked inode
	 * lists.  At this point, we essentially run in normal mode
	 * except that we're still performing recovery actions
	 * rather than accepting new requests.
	 */
	if (log->l_flags & XLOG_RECOVERY_NEEDED) {
		int	error;
		error = xlog_recover_process_efis(log);
		if (error) {
			xfs_alert(log->l_mp, "Failed to recover EFIs");
			return error;
		}
		/*
		 * Sync the log to get all the EFIs out of the AIL.
		 * This isn't absolutely necessary, but it helps in
		 * case the unlink transactions would have problems
		 * pushing the EFIs out of the way.
		 */
		xfs_log_force(log->l_mp, XFS_LOG_SYNC);

		xlog_recover_process_iunlinks(log);

		xlog_recover_check_summary(log);

		xfs_notice(log->l_mp, "Ending recovery (logdev: %s)",
				log->l_mp->m_logname ? log->l_mp->m_logname
						     : "internal");
		log->l_flags &= ~XLOG_RECOVERY_NEEDED;
	} else {
		xfs_info(log->l_mp, "Ending clean mount");
	}
	return 0;
}


#if defined(DEBUG)
/*
 * Read all of the agf and agi counters and check that they
 * are consistent with the superblock counters.
 */
void
xlog_recover_check_summary(
	xlog_t		*log)
{
	xfs_mount_t	*mp;
	xfs_agf_t	*agfp;
	xfs_buf_t	*agfbp;
	xfs_buf_t	*agibp;
	xfs_agnumber_t	agno;
	__uint64_t	freeblks;
	__uint64_t	itotal;
	__uint64_t	ifree;
	int		error;

	mp = log->l_mp;

	freeblks = 0LL;
	itotal = 0LL;
	ifree = 0LL;
	for (agno = 0; agno < mp->m_sb.sb_agcount; agno++) {
		error = xfs_read_agf(mp, NULL, agno, 0, &agfbp);
		if (error) {
			xfs_alert(mp, "%s agf read failed agno %d error %d",
						__func__, agno, error);
		} else {
			agfp = XFS_BUF_TO_AGF(agfbp);
			freeblks += be32_to_cpu(agfp->agf_freeblks) +
				    be32_to_cpu(agfp->agf_flcount);
			xfs_buf_relse(agfbp);
		}

		error = xfs_read_agi(mp, NULL, agno, &agibp);
		if (error) {
			xfs_alert(mp, "%s agi read failed agno %d error %d",
						__func__, agno, error);
		} else {
			struct xfs_agi	*agi = XFS_BUF_TO_AGI(agibp);

			itotal += be32_to_cpu(agi->agi_count);
			ifree += be32_to_cpu(agi->agi_freecount);
			xfs_buf_relse(agibp);
		}
	}
}
#endif /* DEBUG */<|MERGE_RESOLUTION|>--- conflicted
+++ resolved
@@ -2716,17 +2716,10 @@
 
 STATIC int
 xlog_recover_commit_pass2(
-<<<<<<< HEAD
-	struct log		*log,
-	struct xlog_recover	*trans,
-	struct list_head	*buffer_list,
-	xlog_recover_item_t	*item)
-=======
 	struct xlog			*log,
 	struct xlog_recover		*trans,
 	struct list_head		*buffer_list,
 	struct xlog_recover_item	*item)
->>>>>>> bd0a521e
 {
 	trace_xfs_log_recover_item_recover(log, trans, item, XLOG_RECOVER_PASS2);
 
