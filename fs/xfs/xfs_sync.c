--- conflicted
+++ resolved
@@ -403,11 +403,7 @@
 	if (!(mp->m_super->s_flags & MS_ACTIVE) &&
 	    !(mp->m_flags & XFS_MOUNT_RDONLY)) {
 		/* dgc: errors ignored here */
-<<<<<<< HEAD
-		if (mp->m_super->s_frozen == SB_UNFROZEN &&
-=======
 		if (mp->m_super->s_writers.frozen == SB_UNFROZEN &&
->>>>>>> d9875690
 		    xfs_log_need_covered(mp))
 			error = xfs_fs_log_dummy(mp);
 		else
