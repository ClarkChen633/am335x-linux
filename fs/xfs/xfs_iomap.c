/*
 * Copyright (c) 2000-2006 Silicon Graphics, Inc.
 * All Rights Reserved.
 *
 * This program is free software; you can redistribute it and/or
 * modify it under the terms of the GNU General Public License as
 * published by the Free Software Foundation.
 *
 * This program is distributed in the hope that it would be useful,
 * but WITHOUT ANY WARRANTY; without even the implied warranty of
 * MERCHANTABILITY or FITNESS FOR A PARTICULAR PURPOSE.  See the
 * GNU General Public License for more details.
 *
 * You should have received a copy of the GNU General Public License
 * along with this program; if not, write the Free Software Foundation,
 * Inc.,  51 Franklin St, Fifth Floor, Boston, MA  02110-1301  USA
 */
#include "xfs.h"
#include "xfs_fs.h"
#include "xfs_bit.h"
#include "xfs_log.h"
#include "xfs_inum.h"
#include "xfs_trans.h"
#include "xfs_sb.h"
#include "xfs_ag.h"
#include "xfs_alloc.h"
#include "xfs_quota.h"
#include "xfs_mount.h"
#include "xfs_bmap_btree.h"
#include "xfs_alloc_btree.h"
#include "xfs_ialloc_btree.h"
#include "xfs_dinode.h"
#include "xfs_inode.h"
#include "xfs_btree.h"
#include "xfs_bmap.h"
#include "xfs_rtalloc.h"
#include "xfs_error.h"
#include "xfs_itable.h"
#include "xfs_rw.h"
#include "xfs_attr.h"
#include "xfs_buf_item.h"
#include "xfs_trans_space.h"
#include "xfs_utils.h"
#include "xfs_iomap.h"
#include "xfs_trace.h"


#define XFS_WRITEIO_ALIGN(mp,off)	(((off) >> mp->m_writeio_log) \
						<< mp->m_writeio_log)
#define XFS_WRITE_IMAPS		XFS_BMAP_MAX_NMAP

STATIC int
xfs_iomap_eof_align_last_fsb(
	xfs_mount_t	*mp,
	xfs_inode_t	*ip,
	xfs_extlen_t	extsize,
	xfs_fileoff_t	*last_fsb)
{
	xfs_fileoff_t	new_last_fsb = 0;
	xfs_extlen_t	align;
	int		eof, error;

	if (XFS_IS_REALTIME_INODE(ip))
		;
	/*
	 * If mounted with the "-o swalloc" option, roundup the allocation
	 * request to a stripe width boundary if the file size is >=
	 * stripe width and we are allocating past the allocation eof.
	 */
	else if (mp->m_swidth && (mp->m_flags & XFS_MOUNT_SWALLOC) &&
	        (ip->i_size >= XFS_FSB_TO_B(mp, mp->m_swidth)))
		new_last_fsb = roundup_64(*last_fsb, mp->m_swidth);
	/*
	 * Roundup the allocation request to a stripe unit (m_dalign) boundary
	 * if the file size is >= stripe unit size, and we are allocating past
	 * the allocation eof.
	 */
	else if (mp->m_dalign && (ip->i_size >= XFS_FSB_TO_B(mp, mp->m_dalign)))
		new_last_fsb = roundup_64(*last_fsb, mp->m_dalign);

	/*
	 * Always round up the allocation request to an extent boundary
	 * (when file on a real-time subvolume or has di_extsize hint).
	 */
	if (extsize) {
		if (new_last_fsb)
			align = roundup_64(new_last_fsb, extsize);
		else
			align = extsize;
		new_last_fsb = roundup_64(*last_fsb, align);
	}

	if (new_last_fsb) {
		error = xfs_bmap_eof(ip, new_last_fsb, XFS_DATA_FORK, &eof);
		if (error)
			return error;
		if (eof)
			*last_fsb = new_last_fsb;
	}
	return 0;
}

STATIC int
xfs_alert_fsblock_zero(
	xfs_inode_t	*ip,
	xfs_bmbt_irec_t	*imap)
{
	xfs_alert_tag(ip->i_mount, XFS_PTAG_FSBLOCK_ZERO,
			"Access to block zero in inode %llu "
			"start_block: %llx start_off: %llx "
			"blkcnt: %llx extent-state: %x\n",
		(unsigned long long)ip->i_ino,
		(unsigned long long)imap->br_startblock,
		(unsigned long long)imap->br_startoff,
		(unsigned long long)imap->br_blockcount,
		imap->br_state);
	return EFSCORRUPTED;
}

int
xfs_iomap_write_direct(
	xfs_inode_t	*ip,
	xfs_off_t	offset,
	size_t		count,
	xfs_bmbt_irec_t *imap,
	int		nmaps)
{
	xfs_mount_t	*mp = ip->i_mount;
	xfs_fileoff_t	offset_fsb;
	xfs_fileoff_t	last_fsb;
	xfs_filblks_t	count_fsb, resaligned;
	xfs_fsblock_t	firstfsb;
	xfs_extlen_t	extsz, temp;
	int		nimaps;
	int		bmapi_flag;
	int		quota_flag;
	int		rt;
	xfs_trans_t	*tp;
	xfs_bmap_free_t free_list;
	uint		qblocks, resblks, resrtextents;
	int		committed;
	int		error;

	/*
	 * Make sure that the dquots are there. This doesn't hold
	 * the ilock across a disk read.
	 */
	error = xfs_qm_dqattach_locked(ip, 0);
	if (error)
		return XFS_ERROR(error);

	rt = XFS_IS_REALTIME_INODE(ip);
	extsz = xfs_get_extsz_hint(ip);

	offset_fsb = XFS_B_TO_FSBT(mp, offset);
	last_fsb = XFS_B_TO_FSB(mp, ((xfs_ufsize_t)(offset + count)));
	if ((offset + count) > ip->i_size) {
		error = xfs_iomap_eof_align_last_fsb(mp, ip, extsz, &last_fsb);
		if (error)
			goto error_out;
	} else {
		if (nmaps && (imap->br_startblock == HOLESTARTBLOCK))
			last_fsb = MIN(last_fsb, (xfs_fileoff_t)
					imap->br_blockcount +
					imap->br_startoff);
	}
	count_fsb = last_fsb - offset_fsb;
	ASSERT(count_fsb > 0);

	resaligned = count_fsb;
	if (unlikely(extsz)) {
		if ((temp = do_mod(offset_fsb, extsz)))
			resaligned += temp;
		if ((temp = do_mod(resaligned, extsz)))
			resaligned += extsz - temp;
	}

	if (unlikely(rt)) {
		resrtextents = qblocks = resaligned;
		resrtextents /= mp->m_sb.sb_rextsize;
		resblks = XFS_DIOSTRAT_SPACE_RES(mp, 0);
		quota_flag = XFS_QMOPT_RES_RTBLKS;
	} else {
		resrtextents = 0;
		resblks = qblocks = XFS_DIOSTRAT_SPACE_RES(mp, resaligned);
		quota_flag = XFS_QMOPT_RES_REGBLKS;
	}

	/*
	 * Allocate and setup the transaction
	 */
	xfs_iunlock(ip, XFS_ILOCK_EXCL);
	tp = xfs_trans_alloc(mp, XFS_TRANS_DIOSTRAT);
	error = xfs_trans_reserve(tp, resblks,
			XFS_WRITE_LOG_RES(mp), resrtextents,
			XFS_TRANS_PERM_LOG_RES,
			XFS_WRITE_LOG_COUNT);
	/*
	 * Check for running out of space, note: need lock to return
	 */
	if (error)
		xfs_trans_cancel(tp, 0);
	xfs_ilock(ip, XFS_ILOCK_EXCL);
	if (error)
		goto error_out;

	error = xfs_trans_reserve_quota_nblks(tp, ip, qblocks, 0, quota_flag);
	if (error)
		goto error1;

	xfs_trans_ijoin(tp, ip);

	bmapi_flag = XFS_BMAPI_WRITE;
	if (offset < ip->i_size || extsz)
		bmapi_flag |= XFS_BMAPI_PREALLOC;

	/*
	 * Issue the xfs_bmapi() call to allocate the blocks.
	 *
	 * From this point onwards we overwrite the imap pointer that the
	 * caller gave to us.
	 */
	xfs_bmap_init(&free_list, &firstfsb);
	nimaps = 1;
	error = xfs_bmapi(tp, ip, offset_fsb, count_fsb, bmapi_flag,
		&firstfsb, 0, imap, &nimaps, &free_list);
	if (error)
		goto error0;

	/*
	 * Complete the transaction
	 */
	error = xfs_bmap_finish(&tp, &free_list, &committed);
	if (error)
		goto error0;
	error = xfs_trans_commit(tp, XFS_TRANS_RELEASE_LOG_RES);
	if (error)
		goto error_out;

	/*
	 * Copy any maps to caller's array and return any error.
	 */
	if (nimaps == 0) {
		error = ENOSPC;
		goto error_out;
	}

	if (!(imap->br_startblock || XFS_IS_REALTIME_INODE(ip))) {
		error = xfs_alert_fsblock_zero(ip, imap);
		goto error_out;
	}

	return 0;

error0:	/* Cancel bmap, unlock inode, unreserve quota blocks, cancel trans */
	xfs_bmap_cancel(&free_list);
	xfs_trans_unreserve_quota_nblks(tp, ip, qblocks, 0, quota_flag);

error1:	/* Just cancel transaction */
	xfs_trans_cancel(tp, XFS_TRANS_RELEASE_LOG_RES | XFS_TRANS_ABORT);

error_out:
	return XFS_ERROR(error);
}

/*
 * If the caller is doing a write at the end of the file, then extend the
 * allocation out to the file system's write iosize.  We clean up any extra
 * space left over when the file is closed in xfs_inactive().
 *
 * If we find we already have delalloc preallocation beyond EOF, don't do more
 * preallocation as it it not needed.
 */
STATIC int
xfs_iomap_eof_want_preallocate(
	xfs_mount_t	*mp,
	xfs_inode_t	*ip,
	xfs_off_t	offset,
	size_t		count,
	xfs_bmbt_irec_t *imap,
	int		nimaps,
	int		*prealloc)
{
	xfs_fileoff_t   start_fsb;
	xfs_filblks_t   count_fsb;
	xfs_fsblock_t	firstblock;
	int		n, error, imaps;
	int		found_delalloc = 0;

	*prealloc = 0;
	if ((offset + count) <= ip->i_size)
		return 0;

	/*
	 * If there are any real blocks past eof, then don't
	 * do any speculative allocation.
	 */
	start_fsb = XFS_B_TO_FSBT(mp, ((xfs_ufsize_t)(offset + count - 1)));
	count_fsb = XFS_B_TO_FSB(mp, (xfs_ufsize_t)XFS_MAXIOFFSET(mp));
	while (count_fsb > 0) {
		imaps = nimaps;
		firstblock = NULLFSBLOCK;
		error = xfs_bmapi(NULL, ip, start_fsb, count_fsb, 0,
				  &firstblock, 0, imap, &imaps, NULL);
		if (error)
			return error;
		for (n = 0; n < imaps; n++) {
			if ((imap[n].br_startblock != HOLESTARTBLOCK) &&
			    (imap[n].br_startblock != DELAYSTARTBLOCK))
				return 0;
			start_fsb += imap[n].br_blockcount;
			count_fsb -= imap[n].br_blockcount;

			if (imap[n].br_startblock == DELAYSTARTBLOCK)
				found_delalloc = 1;
		}
	}
	if (!found_delalloc)
		*prealloc = 1;
	return 0;
}

/*
 * If we don't have a user specified preallocation size, dynamically increase
 * the preallocation size as the size of the file grows. Cap the maximum size
 * at a single extent or less if the filesystem is near full. The closer the
 * filesystem is to full, the smaller the maximum prealocation.
 */
STATIC xfs_fsblock_t
xfs_iomap_prealloc_size(
	struct xfs_mount	*mp,
	struct xfs_inode	*ip)
{
	xfs_fsblock_t		alloc_blocks = 0;

	if (!(mp->m_flags & XFS_MOUNT_DFLT_IOSIZE)) {
		int shift = 0;
		int64_t freesp;

<<<<<<< HEAD
		alloc_blocks = XFS_B_TO_FSB(mp, ip->i_size);
=======
		/*
		 * rounddown_pow_of_two() returns an undefined result
		 * if we pass in alloc_blocks = 0. Hence the "+ 1" to
		 * ensure we always pass in a non-zero value.
		 */
		alloc_blocks = XFS_B_TO_FSB(mp, ip->i_size) + 1;
>>>>>>> 105e53f8
		alloc_blocks = XFS_FILEOFF_MIN(MAXEXTLEN,
					rounddown_pow_of_two(alloc_blocks));

		xfs_icsb_sync_counters(mp, XFS_ICSB_LAZY_COUNT);
		freesp = mp->m_sb.sb_fdblocks;
		if (freesp < mp->m_low_space[XFS_LOWSP_5_PCNT]) {
			shift = 2;
			if (freesp < mp->m_low_space[XFS_LOWSP_4_PCNT])
				shift++;
			if (freesp < mp->m_low_space[XFS_LOWSP_3_PCNT])
				shift++;
			if (freesp < mp->m_low_space[XFS_LOWSP_2_PCNT])
				shift++;
			if (freesp < mp->m_low_space[XFS_LOWSP_1_PCNT])
				shift++;
		}
		if (shift)
			alloc_blocks >>= shift;
	}

	if (alloc_blocks < mp->m_writeio_blocks)
		alloc_blocks = mp->m_writeio_blocks;

	return alloc_blocks;
}

int
xfs_iomap_write_delay(
	xfs_inode_t	*ip,
	xfs_off_t	offset,
	size_t		count,
	xfs_bmbt_irec_t *ret_imap)
{
	xfs_mount_t	*mp = ip->i_mount;
	xfs_fileoff_t	offset_fsb;
	xfs_fileoff_t	last_fsb;
	xfs_off_t	aligned_offset;
	xfs_fileoff_t	ioalign;
	xfs_fsblock_t	firstblock;
	xfs_extlen_t	extsz;
	int		nimaps;
	xfs_bmbt_irec_t imap[XFS_WRITE_IMAPS];
	int		prealloc, flushed = 0;
	int		error;

	ASSERT(xfs_isilocked(ip, XFS_ILOCK_EXCL));

	/*
	 * Make sure that the dquots are there. This doesn't hold
	 * the ilock across a disk read.
	 */
	error = xfs_qm_dqattach_locked(ip, 0);
	if (error)
		return XFS_ERROR(error);

	extsz = xfs_get_extsz_hint(ip);
	offset_fsb = XFS_B_TO_FSBT(mp, offset);


	error = xfs_iomap_eof_want_preallocate(mp, ip, offset, count,
				imap, XFS_WRITE_IMAPS, &prealloc);
	if (error)
		return error;

retry:
	if (prealloc) {
		xfs_fsblock_t	alloc_blocks = xfs_iomap_prealloc_size(mp, ip);

		aligned_offset = XFS_WRITEIO_ALIGN(mp, (offset + count - 1));
		ioalign = XFS_B_TO_FSBT(mp, aligned_offset);
		last_fsb = ioalign + alloc_blocks;
	} else {
		last_fsb = XFS_B_TO_FSB(mp, ((xfs_ufsize_t)(offset + count)));
	}

	if (prealloc || extsz) {
		error = xfs_iomap_eof_align_last_fsb(mp, ip, extsz, &last_fsb);
		if (error)
			return error;
	}

	nimaps = XFS_WRITE_IMAPS;
	firstblock = NULLFSBLOCK;
	error = xfs_bmapi(NULL, ip, offset_fsb,
			  (xfs_filblks_t)(last_fsb - offset_fsb),
			  XFS_BMAPI_DELAY | XFS_BMAPI_WRITE |
			  XFS_BMAPI_ENTIRE, &firstblock, 1, imap,
			  &nimaps, NULL);
	switch (error) {
	case 0:
	case ENOSPC:
	case EDQUOT:
		break;
	default:
		return XFS_ERROR(error);
	}

	/*
	 * If bmapi returned us nothing, we got either ENOSPC or EDQUOT.  For
	 * ENOSPC, * flush all other inodes with delalloc blocks to free up
	 * some of the excess reserved metadata space. For both cases, retry
	 * without EOF preallocation.
	 */
	if (nimaps == 0) {
		trace_xfs_delalloc_enospc(ip, offset, count);
		if (flushed)
			return XFS_ERROR(error ? error : ENOSPC);

		if (error == ENOSPC) {
			xfs_iunlock(ip, XFS_ILOCK_EXCL);
			xfs_flush_inodes(ip);
			xfs_ilock(ip, XFS_ILOCK_EXCL);
		}

		flushed = 1;
		error = 0;
		prealloc = 0;
		goto retry;
	}

	if (!(imap[0].br_startblock || XFS_IS_REALTIME_INODE(ip)))
		return xfs_alert_fsblock_zero(ip, &imap[0]);

	*ret_imap = imap[0];
	return 0;
}

/*
 * Pass in a delayed allocate extent, convert it to real extents;
 * return to the caller the extent we create which maps on top of
 * the originating callers request.
 *
 * Called without a lock on the inode.
 *
 * We no longer bother to look at the incoming map - all we have to
 * guarantee is that whatever we allocate fills the required range.
 */
int
xfs_iomap_write_allocate(
	xfs_inode_t	*ip,
	xfs_off_t	offset,
	size_t		count,
	xfs_bmbt_irec_t *imap)
{
	xfs_mount_t	*mp = ip->i_mount;
	xfs_fileoff_t	offset_fsb, last_block;
	xfs_fileoff_t	end_fsb, map_start_fsb;
	xfs_fsblock_t	first_block;
	xfs_bmap_free_t	free_list;
	xfs_filblks_t	count_fsb;
	xfs_trans_t	*tp;
	int		nimaps, committed;
	int		error = 0;
	int		nres;

	/*
	 * Make sure that the dquots are there.
	 */
	error = xfs_qm_dqattach(ip, 0);
	if (error)
		return XFS_ERROR(error);

	offset_fsb = XFS_B_TO_FSBT(mp, offset);
	count_fsb = imap->br_blockcount;
	map_start_fsb = imap->br_startoff;

	XFS_STATS_ADD(xs_xstrat_bytes, XFS_FSB_TO_B(mp, count_fsb));

	while (count_fsb != 0) {
		/*
		 * Set up a transaction with which to allocate the
		 * backing store for the file.  Do allocations in a
		 * loop until we get some space in the range we are
		 * interested in.  The other space that might be allocated
		 * is in the delayed allocation extent on which we sit
		 * but before our buffer starts.
		 */

		nimaps = 0;
		while (nimaps == 0) {
			tp = xfs_trans_alloc(mp, XFS_TRANS_STRAT_WRITE);
			tp->t_flags |= XFS_TRANS_RESERVE;
			nres = XFS_EXTENTADD_SPACE_RES(mp, XFS_DATA_FORK);
			error = xfs_trans_reserve(tp, nres,
					XFS_WRITE_LOG_RES(mp),
					0, XFS_TRANS_PERM_LOG_RES,
					XFS_WRITE_LOG_COUNT);
			if (error) {
				xfs_trans_cancel(tp, 0);
				return XFS_ERROR(error);
			}
			xfs_ilock(ip, XFS_ILOCK_EXCL);
			xfs_trans_ijoin(tp, ip);

			xfs_bmap_init(&free_list, &first_block);

			/*
			 * it is possible that the extents have changed since
			 * we did the read call as we dropped the ilock for a
			 * while. We have to be careful about truncates or hole
			 * punchs here - we are not allowed to allocate
			 * non-delalloc blocks here.
			 *
			 * The only protection against truncation is the pages
			 * for the range we are being asked to convert are
			 * locked and hence a truncate will block on them
			 * first.
			 *
			 * As a result, if we go beyond the range we really
			 * need and hit an delalloc extent boundary followed by
			 * a hole while we have excess blocks in the map, we
			 * will fill the hole incorrectly and overrun the
			 * transaction reservation.
			 *
			 * Using a single map prevents this as we are forced to
			 * check each map we look for overlap with the desired
			 * range and abort as soon as we find it. Also, given
			 * that we only return a single map, having one beyond
			 * what we can return is probably a bit silly.
			 *
			 * We also need to check that we don't go beyond EOF;
			 * this is a truncate optimisation as a truncate sets
			 * the new file size before block on the pages we
			 * currently have locked under writeback. Because they
			 * are about to be tossed, we don't need to write them
			 * back....
			 */
			nimaps = 1;
			end_fsb = XFS_B_TO_FSB(mp, ip->i_size);
			error = xfs_bmap_last_offset(NULL, ip, &last_block,
							XFS_DATA_FORK);
			if (error)
				goto trans_cancel;

			last_block = XFS_FILEOFF_MAX(last_block, end_fsb);
			if ((map_start_fsb + count_fsb) > last_block) {
				count_fsb = last_block - map_start_fsb;
				if (count_fsb == 0) {
					error = EAGAIN;
					goto trans_cancel;
				}
			}

			/*
			 * Go get the actual blocks.
	 	 	 *
			 * From this point onwards we overwrite the imap
			 * pointer that the caller gave to us.
			 */
			error = xfs_bmapi(tp, ip, map_start_fsb, count_fsb,
					XFS_BMAPI_WRITE, &first_block, 1,
					imap, &nimaps, &free_list);
			if (error)
				goto trans_cancel;

			error = xfs_bmap_finish(&tp, &free_list, &committed);
			if (error)
				goto trans_cancel;

			error = xfs_trans_commit(tp, XFS_TRANS_RELEASE_LOG_RES);
			if (error)
				goto error0;

			xfs_iunlock(ip, XFS_ILOCK_EXCL);
		}

		/*
		 * See if we were able to allocate an extent that
		 * covers at least part of the callers request
		 */
		if (!(imap->br_startblock || XFS_IS_REALTIME_INODE(ip)))
			return xfs_alert_fsblock_zero(ip, imap);

		if ((offset_fsb >= imap->br_startoff) &&
		    (offset_fsb < (imap->br_startoff +
				   imap->br_blockcount))) {
			XFS_STATS_INC(xs_xstrat_quick);
			return 0;
		}

		/*
		 * So far we have not mapped the requested part of the
		 * file, just surrounding data, try again.
		 */
		count_fsb -= imap->br_blockcount;
		map_start_fsb = imap->br_startoff + imap->br_blockcount;
	}

trans_cancel:
	xfs_bmap_cancel(&free_list);
	xfs_trans_cancel(tp, XFS_TRANS_RELEASE_LOG_RES | XFS_TRANS_ABORT);
error0:
	xfs_iunlock(ip, XFS_ILOCK_EXCL);
	return XFS_ERROR(error);
}

int
xfs_iomap_write_unwritten(
	xfs_inode_t	*ip,
	xfs_off_t	offset,
	size_t		count)
{
	xfs_mount_t	*mp = ip->i_mount;
	xfs_fileoff_t	offset_fsb;
	xfs_filblks_t	count_fsb;
	xfs_filblks_t	numblks_fsb;
	xfs_fsblock_t	firstfsb;
	int		nimaps;
	xfs_trans_t	*tp;
	xfs_bmbt_irec_t imap;
	xfs_bmap_free_t free_list;
	uint		resblks;
	int		committed;
	int		error;

	trace_xfs_unwritten_convert(ip, offset, count);

	offset_fsb = XFS_B_TO_FSBT(mp, offset);
	count_fsb = XFS_B_TO_FSB(mp, (xfs_ufsize_t)offset + count);
	count_fsb = (xfs_filblks_t)(count_fsb - offset_fsb);

	/*
	 * Reserve enough blocks in this transaction for two complete extent
	 * btree splits.  We may be converting the middle part of an unwritten
	 * extent and in this case we will insert two new extents in the btree
	 * each of which could cause a full split.
	 *
	 * This reservation amount will be used in the first call to
	 * xfs_bmbt_split() to select an AG with enough space to satisfy the
	 * rest of the operation.
	 */
	resblks = XFS_DIOSTRAT_SPACE_RES(mp, 0) << 1;

	do {
		/*
		 * set up a transaction to convert the range of extents
		 * from unwritten to real. Do allocations in a loop until
		 * we have covered the range passed in.
		 *
		 * Note that we open code the transaction allocation here
		 * to pass KM_NOFS--we can't risk to recursing back into
		 * the filesystem here as we might be asked to write out
		 * the same inode that we complete here and might deadlock
		 * on the iolock.
		 */
		xfs_wait_for_freeze(mp, SB_FREEZE_TRANS);
		tp = _xfs_trans_alloc(mp, XFS_TRANS_STRAT_WRITE, KM_NOFS);
		tp->t_flags |= XFS_TRANS_RESERVE;
		error = xfs_trans_reserve(tp, resblks,
				XFS_WRITE_LOG_RES(mp), 0,
				XFS_TRANS_PERM_LOG_RES,
				XFS_WRITE_LOG_COUNT);
		if (error) {
			xfs_trans_cancel(tp, 0);
			return XFS_ERROR(error);
		}

		xfs_ilock(ip, XFS_ILOCK_EXCL);
		xfs_trans_ijoin(tp, ip);

		/*
		 * Modify the unwritten extent state of the buffer.
		 */
		xfs_bmap_init(&free_list, &firstfsb);
		nimaps = 1;
		error = xfs_bmapi(tp, ip, offset_fsb, count_fsb,
				  XFS_BMAPI_WRITE|XFS_BMAPI_CONVERT, &firstfsb,
				  1, &imap, &nimaps, &free_list);
		if (error)
			goto error_on_bmapi_transaction;

		error = xfs_bmap_finish(&(tp), &(free_list), &committed);
		if (error)
			goto error_on_bmapi_transaction;

		error = xfs_trans_commit(tp, XFS_TRANS_RELEASE_LOG_RES);
		xfs_iunlock(ip, XFS_ILOCK_EXCL);
		if (error)
			return XFS_ERROR(error);

		if (!(imap.br_startblock || XFS_IS_REALTIME_INODE(ip)))
			return xfs_alert_fsblock_zero(ip, &imap);

		if ((numblks_fsb = imap.br_blockcount) == 0) {
			/*
			 * The numblks_fsb value should always get
			 * smaller, otherwise the loop is stuck.
			 */
			ASSERT(imap.br_blockcount);
			break;
		}
		offset_fsb += numblks_fsb;
		count_fsb -= numblks_fsb;
	} while (count_fsb > 0);

	return 0;

error_on_bmapi_transaction:
	xfs_bmap_cancel(&free_list);
	xfs_trans_cancel(tp, (XFS_TRANS_RELEASE_LOG_RES | XFS_TRANS_ABORT));
	xfs_iunlock(ip, XFS_ILOCK_EXCL);
	return XFS_ERROR(error);
}<|MERGE_RESOLUTION|>--- conflicted
+++ resolved
@@ -337,16 +337,12 @@
 		int shift = 0;
 		int64_t freesp;
 
-<<<<<<< HEAD
-		alloc_blocks = XFS_B_TO_FSB(mp, ip->i_size);
-=======
 		/*
 		 * rounddown_pow_of_two() returns an undefined result
 		 * if we pass in alloc_blocks = 0. Hence the "+ 1" to
 		 * ensure we always pass in a non-zero value.
 		 */
 		alloc_blocks = XFS_B_TO_FSB(mp, ip->i_size) + 1;
->>>>>>> 105e53f8
 		alloc_blocks = XFS_FILEOFF_MIN(MAXEXTLEN,
 					rounddown_pow_of_two(alloc_blocks));
 
