--- conflicted
+++ resolved
@@ -2626,11 +2626,7 @@
 	return err;
 }
 
-<<<<<<< HEAD
-static int nfs4_proc_lookup(struct rpc_clnt *clnt, struct inode *dir, struct qstr *name,
-=======
 static int nfs4_proc_lookup(struct inode *dir, struct qstr *name,
->>>>>>> cfaf0251
 			    struct nfs_fh *fhandle, struct nfs_fattr *fattr)
 {
 	int status;
