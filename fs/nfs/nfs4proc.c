/*
 *  fs/nfs/nfs4proc.c
 *
 *  Client-side procedure declarations for NFSv4.
 *
 *  Copyright (c) 2002 The Regents of the University of Michigan.
 *  All rights reserved.
 *
 *  Kendrick Smith <kmsmith@umich.edu>
 *  Andy Adamson   <andros@umich.edu>
 *
 *  Redistribution and use in source and binary forms, with or without
 *  modification, are permitted provided that the following conditions
 *  are met:
 *
 *  1. Redistributions of source code must retain the above copyright
 *     notice, this list of conditions and the following disclaimer.
 *  2. Redistributions in binary form must reproduce the above copyright
 *     notice, this list of conditions and the following disclaimer in the
 *     documentation and/or other materials provided with the distribution.
 *  3. Neither the name of the University nor the names of its
 *     contributors may be used to endorse or promote products derived
 *     from this software without specific prior written permission.
 *
 *  THIS SOFTWARE IS PROVIDED ``AS IS'' AND ANY EXPRESS OR IMPLIED
 *  WARRANTIES, INCLUDING, BUT NOT LIMITED TO, THE IMPLIED WARRANTIES OF
 *  MERCHANTABILITY AND FITNESS FOR A PARTICULAR PURPOSE ARE
 *  DISCLAIMED. IN NO EVENT SHALL THE REGENTS OR CONTRIBUTORS BE LIABLE
 *  FOR ANY DIRECT, INDIRECT, INCIDENTAL, SPECIAL, EXEMPLARY, OR
 *  CONSEQUENTIAL DAMAGES (INCLUDING, BUT NOT LIMITED TO, PROCUREMENT OF
 *  SUBSTITUTE GOODS OR SERVICES; LOSS OF USE, DATA, OR PROFITS; OR
 *  BUSINESS INTERRUPTION) HOWEVER CAUSED AND ON ANY THEORY OF
 *  LIABILITY, WHETHER IN CONTRACT, STRICT LIABILITY, OR TORT (INCLUDING
 *  NEGLIGENCE OR OTHERWISE) ARISING IN ANY WAY OUT OF THE USE OF THIS
 *  SOFTWARE, EVEN IF ADVISED OF THE POSSIBILITY OF SUCH DAMAGE.
 */

#include <linux/mm.h>
#include <linux/delay.h>
#include <linux/errno.h>
#include <linux/string.h>
#include <linux/ratelimit.h>
#include <linux/printk.h>
#include <linux/slab.h>
#include <linux/sunrpc/clnt.h>
#include <linux/sunrpc/gss_api.h>
#include <linux/nfs.h>
#include <linux/nfs4.h>
#include <linux/nfs_fs.h>
#include <linux/nfs_page.h>
#include <linux/nfs_mount.h>
#include <linux/namei.h>
#include <linux/mount.h>
#include <linux/module.h>
#include <linux/nfs_idmap.h>
#include <linux/sunrpc/bc_xprt.h>
#include <linux/xattr.h>
#include <linux/utsname.h>
#include <linux/freezer.h>

#include "nfs4_fs.h"
#include "delegation.h"
#include "internal.h"
#include "iostat.h"
#include "callback.h"
#include "pnfs.h"
#include "netns.h"

#define NFSDBG_FACILITY		NFSDBG_PROC

#define NFS4_POLL_RETRY_MIN	(HZ/10)
#define NFS4_POLL_RETRY_MAX	(15*HZ)

#define NFS4_MAX_LOOP_ON_RECOVER (10)

static unsigned short max_session_slots = NFS4_DEF_SLOT_TABLE_SIZE;

struct nfs4_opendata;
static int _nfs4_proc_open(struct nfs4_opendata *data);
static int _nfs4_recover_proc_open(struct nfs4_opendata *data);
static int nfs4_do_fsinfo(struct nfs_server *, struct nfs_fh *, struct nfs_fsinfo *);
static int nfs4_async_handle_error(struct rpc_task *, const struct nfs_server *, struct nfs4_state *);
static void nfs_fixup_referral_attributes(struct nfs_fattr *fattr);
static int nfs4_proc_getattr(struct nfs_server *, struct nfs_fh *, struct nfs_fattr *);
static int _nfs4_proc_getattr(struct nfs_server *server, struct nfs_fh *fhandle, struct nfs_fattr *fattr);
static int nfs4_do_setattr(struct inode *inode, struct rpc_cred *cred,
			    struct nfs_fattr *fattr, struct iattr *sattr,
			    struct nfs4_state *state);
#ifdef CONFIG_NFS_V4_1
static int nfs41_test_stateid(struct nfs_server *, nfs4_stateid *);
static int nfs41_free_stateid(struct nfs_server *, nfs4_stateid *);
#endif
/* Prevent leaks of NFSv4 errors into userland */
static int nfs4_map_errors(int err)
{
	if (err >= -1000)
		return err;
	switch (err) {
	case -NFS4ERR_RESOURCE:
		return -EREMOTEIO;
	case -NFS4ERR_WRONGSEC:
		return -EPERM;
	case -NFS4ERR_BADOWNER:
	case -NFS4ERR_BADNAME:
		return -EINVAL;
	case -NFS4ERR_SHARE_DENIED:
		return -EACCES;
<<<<<<< HEAD
=======
	case -NFS4ERR_MINOR_VERS_MISMATCH:
		return -EPROTONOSUPPORT;
>>>>>>> bd0a521e
	default:
		dprintk("%s could not handle NFSv4 error %d\n",
				__func__, -err);
		break;
	}
	return -EIO;
}

/*
 * This is our standard bitmap for GETATTR requests.
 */
const u32 nfs4_fattr_bitmap[3] = {
	FATTR4_WORD0_TYPE
	| FATTR4_WORD0_CHANGE
	| FATTR4_WORD0_SIZE
	| FATTR4_WORD0_FSID
	| FATTR4_WORD0_FILEID,
	FATTR4_WORD1_MODE
	| FATTR4_WORD1_NUMLINKS
	| FATTR4_WORD1_OWNER
	| FATTR4_WORD1_OWNER_GROUP
	| FATTR4_WORD1_RAWDEV
	| FATTR4_WORD1_SPACE_USED
	| FATTR4_WORD1_TIME_ACCESS
	| FATTR4_WORD1_TIME_METADATA
	| FATTR4_WORD1_TIME_MODIFY
};

static const u32 nfs4_pnfs_open_bitmap[3] = {
	FATTR4_WORD0_TYPE
	| FATTR4_WORD0_CHANGE
	| FATTR4_WORD0_SIZE
	| FATTR4_WORD0_FSID
	| FATTR4_WORD0_FILEID,
	FATTR4_WORD1_MODE
	| FATTR4_WORD1_NUMLINKS
	| FATTR4_WORD1_OWNER
	| FATTR4_WORD1_OWNER_GROUP
	| FATTR4_WORD1_RAWDEV
	| FATTR4_WORD1_SPACE_USED
	| FATTR4_WORD1_TIME_ACCESS
	| FATTR4_WORD1_TIME_METADATA
	| FATTR4_WORD1_TIME_MODIFY,
	FATTR4_WORD2_MDSTHRESHOLD
};

const u32 nfs4_statfs_bitmap[2] = {
	FATTR4_WORD0_FILES_AVAIL
	| FATTR4_WORD0_FILES_FREE
	| FATTR4_WORD0_FILES_TOTAL,
	FATTR4_WORD1_SPACE_AVAIL
	| FATTR4_WORD1_SPACE_FREE
	| FATTR4_WORD1_SPACE_TOTAL
};

const u32 nfs4_pathconf_bitmap[2] = {
	FATTR4_WORD0_MAXLINK
	| FATTR4_WORD0_MAXNAME,
	0
};

const u32 nfs4_fsinfo_bitmap[3] = { FATTR4_WORD0_MAXFILESIZE
			| FATTR4_WORD0_MAXREAD
			| FATTR4_WORD0_MAXWRITE
			| FATTR4_WORD0_LEASE_TIME,
			FATTR4_WORD1_TIME_DELTA
			| FATTR4_WORD1_FS_LAYOUT_TYPES,
			FATTR4_WORD2_LAYOUT_BLKSIZE
};

const u32 nfs4_fs_locations_bitmap[2] = {
	FATTR4_WORD0_TYPE
	| FATTR4_WORD0_CHANGE
	| FATTR4_WORD0_SIZE
	| FATTR4_WORD0_FSID
	| FATTR4_WORD0_FILEID
	| FATTR4_WORD0_FS_LOCATIONS,
	FATTR4_WORD1_MODE
	| FATTR4_WORD1_NUMLINKS
	| FATTR4_WORD1_OWNER
	| FATTR4_WORD1_OWNER_GROUP
	| FATTR4_WORD1_RAWDEV
	| FATTR4_WORD1_SPACE_USED
	| FATTR4_WORD1_TIME_ACCESS
	| FATTR4_WORD1_TIME_METADATA
	| FATTR4_WORD1_TIME_MODIFY
	| FATTR4_WORD1_MOUNTED_ON_FILEID
};

static void nfs4_setup_readdir(u64 cookie, __be32 *verifier, struct dentry *dentry,
		struct nfs4_readdir_arg *readdir)
{
	__be32 *start, *p;

	BUG_ON(readdir->count < 80);
	if (cookie > 2) {
		readdir->cookie = cookie;
		memcpy(&readdir->verifier, verifier, sizeof(readdir->verifier));
		return;
	}

	readdir->cookie = 0;
	memset(&readdir->verifier, 0, sizeof(readdir->verifier));
	if (cookie == 2)
		return;
	
	/*
	 * NFSv4 servers do not return entries for '.' and '..'
	 * Therefore, we fake these entries here.  We let '.'
	 * have cookie 0 and '..' have cookie 1.  Note that
	 * when talking to the server, we always send cookie 0
	 * instead of 1 or 2.
	 */
	start = p = kmap_atomic(*readdir->pages);
	
	if (cookie == 0) {
		*p++ = xdr_one;                                  /* next */
		*p++ = xdr_zero;                   /* cookie, first word */
		*p++ = xdr_one;                   /* cookie, second word */
		*p++ = xdr_one;                             /* entry len */
		memcpy(p, ".\0\0\0", 4);                        /* entry */
		p++;
		*p++ = xdr_one;                         /* bitmap length */
		*p++ = htonl(FATTR4_WORD0_FILEID);             /* bitmap */
		*p++ = htonl(8);              /* attribute buffer length */
		p = xdr_encode_hyper(p, NFS_FILEID(dentry->d_inode));
	}
	
	*p++ = xdr_one;                                  /* next */
	*p++ = xdr_zero;                   /* cookie, first word */
	*p++ = xdr_two;                   /* cookie, second word */
	*p++ = xdr_two;                             /* entry len */
	memcpy(p, "..\0\0", 4);                         /* entry */
	p++;
	*p++ = xdr_one;                         /* bitmap length */
	*p++ = htonl(FATTR4_WORD0_FILEID);             /* bitmap */
	*p++ = htonl(8);              /* attribute buffer length */
	p = xdr_encode_hyper(p, NFS_FILEID(dentry->d_parent->d_inode));

	readdir->pgbase = (char *)p - (char *)start;
	readdir->count -= readdir->pgbase;
	kunmap_atomic(start);
}

static int nfs4_wait_clnt_recover(struct nfs_client *clp)
{
	int res;

	might_sleep();

	res = wait_on_bit(&clp->cl_state, NFS4CLNT_MANAGER_RUNNING,
			nfs_wait_bit_killable, TASK_KILLABLE);
	return res;
}

static int nfs4_delay(struct rpc_clnt *clnt, long *timeout)
{
	int res = 0;

	might_sleep();

	if (*timeout <= 0)
		*timeout = NFS4_POLL_RETRY_MIN;
	if (*timeout > NFS4_POLL_RETRY_MAX)
		*timeout = NFS4_POLL_RETRY_MAX;
	freezable_schedule_timeout_killable(*timeout);
	if (fatal_signal_pending(current))
		res = -ERESTARTSYS;
	*timeout <<= 1;
	return res;
}

/* This is the error handling routine for processes that are allowed
 * to sleep.
 */
static int nfs4_handle_exception(struct nfs_server *server, int errorcode, struct nfs4_exception *exception)
{
	struct nfs_client *clp = server->nfs_client;
	struct nfs4_state *state = exception->state;
	struct inode *inode = exception->inode;
	int ret = errorcode;

	exception->retry = 0;
	switch(errorcode) {
		case 0:
			return 0;
		case -NFS4ERR_OPENMODE:
			if (inode && nfs_have_delegation(inode, FMODE_READ)) {
				nfs_inode_return_delegation(inode);
				exception->retry = 1;
				return 0;
			}
			if (state == NULL)
				break;
			nfs4_schedule_stateid_recovery(server, state);
			goto wait_on_recovery;
		case -NFS4ERR_DELEG_REVOKED:
		case -NFS4ERR_ADMIN_REVOKED:
		case -NFS4ERR_BAD_STATEID:
			if (state == NULL)
				break;
			nfs_remove_bad_delegation(state->inode);
			nfs4_schedule_stateid_recovery(server, state);
			goto wait_on_recovery;
		case -NFS4ERR_EXPIRED:
			if (state != NULL)
				nfs4_schedule_stateid_recovery(server, state);
		case -NFS4ERR_STALE_STATEID:
		case -NFS4ERR_STALE_CLIENTID:
			nfs4_schedule_lease_recovery(clp);
			goto wait_on_recovery;
#if defined(CONFIG_NFS_V4_1)
		case -NFS4ERR_BADSESSION:
		case -NFS4ERR_BADSLOT:
		case -NFS4ERR_BAD_HIGH_SLOT:
		case -NFS4ERR_CONN_NOT_BOUND_TO_SESSION:
		case -NFS4ERR_DEADSESSION:
		case -NFS4ERR_SEQ_FALSE_RETRY:
		case -NFS4ERR_SEQ_MISORDERED:
			dprintk("%s ERROR: %d Reset session\n", __func__,
				errorcode);
			nfs4_schedule_session_recovery(clp->cl_session, errorcode);
			exception->retry = 1;
			break;
#endif /* defined(CONFIG_NFS_V4_1) */
		case -NFS4ERR_FILE_OPEN:
			if (exception->timeout > HZ) {
				/* We have retried a decent amount, time to
				 * fail
				 */
				ret = -EBUSY;
				break;
			}
		case -NFS4ERR_GRACE:
		case -NFS4ERR_DELAY:
		case -EKEYEXPIRED:
			ret = nfs4_delay(server->client, &exception->timeout);
			if (ret != 0)
				break;
		case -NFS4ERR_RETRY_UNCACHED_REP:
		case -NFS4ERR_OLD_STATEID:
			exception->retry = 1;
			break;
		case -NFS4ERR_BADOWNER:
			/* The following works around a Linux server bug! */
		case -NFS4ERR_BADNAME:
			if (server->caps & NFS_CAP_UIDGID_NOMAP) {
				server->caps &= ~NFS_CAP_UIDGID_NOMAP;
				exception->retry = 1;
				printk(KERN_WARNING "NFS: v4 server %s "
						"does not accept raw "
						"uid/gids. "
						"Reenabling the idmapper.\n",
						server->nfs_client->cl_hostname);
			}
	}
	/* We failed to handle the error */
	return nfs4_map_errors(ret);
wait_on_recovery:
	ret = nfs4_wait_clnt_recover(clp);
	if (ret == 0)
		exception->retry = 1;
	return ret;
}


static void do_renew_lease(struct nfs_client *clp, unsigned long timestamp)
{
	spin_lock(&clp->cl_lock);
	if (time_before(clp->cl_last_renewal,timestamp))
		clp->cl_last_renewal = timestamp;
	spin_unlock(&clp->cl_lock);
}

static void renew_lease(const struct nfs_server *server, unsigned long timestamp)
{
	do_renew_lease(server->nfs_client, timestamp);
}

#if defined(CONFIG_NFS_V4_1)

/*
 * nfs4_free_slot - free a slot and efficiently update slot table.
 *
 * freeing a slot is trivially done by clearing its respective bit
 * in the bitmap.
 * If the freed slotid equals highest_used_slotid we want to update it
 * so that the server would be able to size down the slot table if needed,
 * otherwise we know that the highest_used_slotid is still in use.
 * When updating highest_used_slotid there may be "holes" in the bitmap
 * so we need to scan down from highest_used_slotid to 0 looking for the now
 * highest slotid in use.
 * If none found, highest_used_slotid is set to NFS4_NO_SLOT.
 *
 * Must be called while holding tbl->slot_tbl_lock
 */
static void
nfs4_free_slot(struct nfs4_slot_table *tbl, u32 slotid)
{
	BUG_ON(slotid >= NFS4_MAX_SLOT_TABLE);
	/* clear used bit in bitmap */
	__clear_bit(slotid, tbl->used_slots);

	/* update highest_used_slotid when it is freed */
	if (slotid == tbl->highest_used_slotid) {
		slotid = find_last_bit(tbl->used_slots, tbl->max_slots);
		if (slotid < tbl->max_slots)
			tbl->highest_used_slotid = slotid;
		else
			tbl->highest_used_slotid = NFS4_NO_SLOT;
	}
	dprintk("%s: slotid %u highest_used_slotid %d\n", __func__,
		slotid, tbl->highest_used_slotid);
}

bool nfs4_set_task_privileged(struct rpc_task *task, void *dummy)
{
	rpc_task_set_priority(task, RPC_PRIORITY_PRIVILEGED);
	return true;
}

/*
 * Signal state manager thread if session fore channel is drained
 */
static void nfs4_check_drain_fc_complete(struct nfs4_session *ses)
{
	if (!test_bit(NFS4_SESSION_DRAINING, &ses->session_state)) {
		rpc_wake_up_first(&ses->fc_slot_table.slot_tbl_waitq,
				nfs4_set_task_privileged, NULL);
		return;
	}

	if (ses->fc_slot_table.highest_used_slotid != NFS4_NO_SLOT)
		return;

	dprintk("%s COMPLETE: Session Fore Channel Drained\n", __func__);
	complete(&ses->fc_slot_table.complete);
}

/*
 * Signal state manager thread if session back channel is drained
 */
void nfs4_check_drain_bc_complete(struct nfs4_session *ses)
{
	if (!test_bit(NFS4_SESSION_DRAINING, &ses->session_state) ||
	    ses->bc_slot_table.highest_used_slotid != NFS4_NO_SLOT)
		return;
	dprintk("%s COMPLETE: Session Back Channel Drained\n", __func__);
	complete(&ses->bc_slot_table.complete);
}

static void nfs41_sequence_free_slot(struct nfs4_sequence_res *res)
{
	struct nfs4_slot_table *tbl;

	tbl = &res->sr_session->fc_slot_table;
	if (!res->sr_slot) {
		/* just wake up the next guy waiting since
		 * we may have not consumed a slot after all */
		dprintk("%s: No slot\n", __func__);
		return;
	}

	spin_lock(&tbl->slot_tbl_lock);
	nfs4_free_slot(tbl, res->sr_slot - tbl->slots);
	nfs4_check_drain_fc_complete(res->sr_session);
	spin_unlock(&tbl->slot_tbl_lock);
	res->sr_slot = NULL;
}

static int nfs41_sequence_done(struct rpc_task *task, struct nfs4_sequence_res *res)
{
	unsigned long timestamp;
	struct nfs_client *clp;

	/*
	 * sr_status remains 1 if an RPC level error occurred. The server
	 * may or may not have processed the sequence operation..
	 * Proceed as if the server received and processed the sequence
	 * operation.
	 */
	if (res->sr_status == 1)
		res->sr_status = NFS_OK;

	/* don't increment the sequence number if the task wasn't sent */
	if (!RPC_WAS_SENT(task))
		goto out;

	/* Check the SEQUENCE operation status */
	switch (res->sr_status) {
	case 0:
		/* Update the slot's sequence and clientid lease timer */
		++res->sr_slot->seq_nr;
		timestamp = res->sr_renewal_time;
		clp = res->sr_session->clp;
		do_renew_lease(clp, timestamp);
		/* Check sequence flags */
		if (res->sr_status_flags != 0)
			nfs4_schedule_lease_recovery(clp);
		break;
	case -NFS4ERR_DELAY:
		/* The server detected a resend of the RPC call and
		 * returned NFS4ERR_DELAY as per Section 2.10.6.2
		 * of RFC5661.
		 */
		dprintk("%s: slot=%td seq=%d: Operation in progress\n",
			__func__,
			res->sr_slot - res->sr_session->fc_slot_table.slots,
			res->sr_slot->seq_nr);
		goto out_retry;
	default:
		/* Just update the slot sequence no. */
		++res->sr_slot->seq_nr;
	}
out:
	/* The session may be reset by one of the error handlers. */
	dprintk("%s: Error %d free the slot \n", __func__, res->sr_status);
	nfs41_sequence_free_slot(res);
	return 1;
out_retry:
	if (!rpc_restart_call(task))
		goto out;
	rpc_delay(task, NFS4_POLL_RETRY_MAX);
	return 0;
}

static int nfs4_sequence_done(struct rpc_task *task,
			       struct nfs4_sequence_res *res)
{
	if (res->sr_session == NULL)
		return 1;
	return nfs41_sequence_done(task, res);
}

/*
 * nfs4_find_slot - efficiently look for a free slot
 *
 * nfs4_find_slot looks for an unset bit in the used_slots bitmap.
 * If found, we mark the slot as used, update the highest_used_slotid,
 * and respectively set up the sequence operation args.
 * The slot number is returned if found, or NFS4_NO_SLOT otherwise.
 *
 * Note: must be called with under the slot_tbl_lock.
 */
static u32
nfs4_find_slot(struct nfs4_slot_table *tbl)
{
	u32 slotid;
	u32 ret_id = NFS4_NO_SLOT;

	dprintk("--> %s used_slots=%04lx highest_used=%u max_slots=%u\n",
		__func__, tbl->used_slots[0], tbl->highest_used_slotid,
		tbl->max_slots);
	slotid = find_first_zero_bit(tbl->used_slots, tbl->max_slots);
	if (slotid >= tbl->max_slots)
		goto out;
	__set_bit(slotid, tbl->used_slots);
	if (slotid > tbl->highest_used_slotid ||
			tbl->highest_used_slotid == NFS4_NO_SLOT)
		tbl->highest_used_slotid = slotid;
	ret_id = slotid;
out:
	dprintk("<-- %s used_slots=%04lx highest_used=%d slotid=%d \n",
		__func__, tbl->used_slots[0], tbl->highest_used_slotid, ret_id);
	return ret_id;
}

static void nfs41_init_sequence(struct nfs4_sequence_args *args,
		struct nfs4_sequence_res *res, int cache_reply)
{
	args->sa_session = NULL;
	args->sa_cache_this = 0;
	if (cache_reply)
		args->sa_cache_this = 1;
	res->sr_session = NULL;
	res->sr_slot = NULL;
}

int nfs41_setup_sequence(struct nfs4_session *session,
				struct nfs4_sequence_args *args,
				struct nfs4_sequence_res *res,
				struct rpc_task *task)
{
	struct nfs4_slot *slot;
	struct nfs4_slot_table *tbl;
	u32 slotid;

	dprintk("--> %s\n", __func__);
	/* slot already allocated? */
	if (res->sr_slot != NULL)
		return 0;

	tbl = &session->fc_slot_table;

	spin_lock(&tbl->slot_tbl_lock);
	if (test_bit(NFS4_SESSION_DRAINING, &session->session_state) &&
	    !rpc_task_has_priority(task, RPC_PRIORITY_PRIVILEGED)) {
		/* The state manager will wait until the slot table is empty */
		rpc_sleep_on(&tbl->slot_tbl_waitq, task, NULL);
		spin_unlock(&tbl->slot_tbl_lock);
		dprintk("%s session is draining\n", __func__);
		return -EAGAIN;
	}

	if (!rpc_queue_empty(&tbl->slot_tbl_waitq) &&
	    !rpc_task_has_priority(task, RPC_PRIORITY_PRIVILEGED)) {
		rpc_sleep_on(&tbl->slot_tbl_waitq, task, NULL);
		spin_unlock(&tbl->slot_tbl_lock);
		dprintk("%s enforce FIFO order\n", __func__);
		return -EAGAIN;
	}

	slotid = nfs4_find_slot(tbl);
	if (slotid == NFS4_NO_SLOT) {
		rpc_sleep_on(&tbl->slot_tbl_waitq, task, NULL);
		spin_unlock(&tbl->slot_tbl_lock);
		dprintk("<-- %s: no free slots\n", __func__);
		return -EAGAIN;
	}
	spin_unlock(&tbl->slot_tbl_lock);

	rpc_task_set_priority(task, RPC_PRIORITY_NORMAL);
	slot = tbl->slots + slotid;
	args->sa_session = session;
	args->sa_slotid = slotid;

	dprintk("<-- %s slotid=%d seqid=%d\n", __func__, slotid, slot->seq_nr);

	res->sr_session = session;
	res->sr_slot = slot;
	res->sr_renewal_time = jiffies;
	res->sr_status_flags = 0;
	/*
	 * sr_status is only set in decode_sequence, and so will remain
	 * set to 1 if an rpc level failure occurs.
	 */
	res->sr_status = 1;
	return 0;
}
EXPORT_SYMBOL_GPL(nfs41_setup_sequence);

int nfs4_setup_sequence(const struct nfs_server *server,
			struct nfs4_sequence_args *args,
			struct nfs4_sequence_res *res,
			struct rpc_task *task)
{
	struct nfs4_session *session = nfs4_get_session(server);
	int ret = 0;

	if (session == NULL)
		goto out;

	dprintk("--> %s clp %p session %p sr_slot %td\n",
		__func__, session->clp, session, res->sr_slot ?
			res->sr_slot - session->fc_slot_table.slots : -1);

	ret = nfs41_setup_sequence(session, args, res, task);
out:
	dprintk("<-- %s status=%d\n", __func__, ret);
	return ret;
}

struct nfs41_call_sync_data {
	const struct nfs_server *seq_server;
	struct nfs4_sequence_args *seq_args;
	struct nfs4_sequence_res *seq_res;
};

static void nfs41_call_sync_prepare(struct rpc_task *task, void *calldata)
{
	struct nfs41_call_sync_data *data = calldata;

	dprintk("--> %s data->seq_server %p\n", __func__, data->seq_server);

	if (nfs4_setup_sequence(data->seq_server, data->seq_args,
				data->seq_res, task))
		return;
	rpc_call_start(task);
}

static void nfs41_call_priv_sync_prepare(struct rpc_task *task, void *calldata)
{
	rpc_task_set_priority(task, RPC_PRIORITY_PRIVILEGED);
	nfs41_call_sync_prepare(task, calldata);
}

static void nfs41_call_sync_done(struct rpc_task *task, void *calldata)
{
	struct nfs41_call_sync_data *data = calldata;

	nfs41_sequence_done(task, data->seq_res);
}

static const struct rpc_call_ops nfs41_call_sync_ops = {
	.rpc_call_prepare = nfs41_call_sync_prepare,
	.rpc_call_done = nfs41_call_sync_done,
};

static const struct rpc_call_ops nfs41_call_priv_sync_ops = {
	.rpc_call_prepare = nfs41_call_priv_sync_prepare,
	.rpc_call_done = nfs41_call_sync_done,
};

static int nfs4_call_sync_sequence(struct rpc_clnt *clnt,
				   struct nfs_server *server,
				   struct rpc_message *msg,
				   struct nfs4_sequence_args *args,
				   struct nfs4_sequence_res *res,
				   int privileged)
{
	int ret;
	struct rpc_task *task;
	struct nfs41_call_sync_data data = {
		.seq_server = server,
		.seq_args = args,
		.seq_res = res,
	};
	struct rpc_task_setup task_setup = {
		.rpc_client = clnt,
		.rpc_message = msg,
		.callback_ops = &nfs41_call_sync_ops,
		.callback_data = &data
	};

	if (privileged)
		task_setup.callback_ops = &nfs41_call_priv_sync_ops;
	task = rpc_run_task(&task_setup);
	if (IS_ERR(task))
		ret = PTR_ERR(task);
	else {
		ret = task->tk_status;
		rpc_put_task(task);
	}
	return ret;
}

int _nfs4_call_sync_session(struct rpc_clnt *clnt,
			    struct nfs_server *server,
			    struct rpc_message *msg,
			    struct nfs4_sequence_args *args,
			    struct nfs4_sequence_res *res,
			    int cache_reply)
{
	nfs41_init_sequence(args, res, cache_reply);
	return nfs4_call_sync_sequence(clnt, server, msg, args, res, 0);
}

#else
static inline
void nfs41_init_sequence(struct nfs4_sequence_args *args,
		struct nfs4_sequence_res *res, int cache_reply)
{
}

static int nfs4_sequence_done(struct rpc_task *task,
			       struct nfs4_sequence_res *res)
{
	return 1;
}
#endif /* CONFIG_NFS_V4_1 */

int _nfs4_call_sync(struct rpc_clnt *clnt,
		    struct nfs_server *server,
		    struct rpc_message *msg,
		    struct nfs4_sequence_args *args,
		    struct nfs4_sequence_res *res,
		    int cache_reply)
{
	nfs41_init_sequence(args, res, cache_reply);
	return rpc_call_sync(clnt, msg, 0);
}

static inline
int nfs4_call_sync(struct rpc_clnt *clnt,
		   struct nfs_server *server,
		   struct rpc_message *msg,
		   struct nfs4_sequence_args *args,
		   struct nfs4_sequence_res *res,
		   int cache_reply)
{
	return server->nfs_client->cl_mvops->call_sync(clnt, server, msg,
						args, res, cache_reply);
}

static void update_changeattr(struct inode *dir, struct nfs4_change_info *cinfo)
{
	struct nfs_inode *nfsi = NFS_I(dir);

	spin_lock(&dir->i_lock);
	nfsi->cache_validity |= NFS_INO_INVALID_ATTR|NFS_INO_INVALID_DATA;
	if (!cinfo->atomic || cinfo->before != dir->i_version)
		nfs_force_lookup_revalidate(dir);
	dir->i_version = cinfo->after;
	spin_unlock(&dir->i_lock);
}

struct nfs4_opendata {
	struct kref kref;
	struct nfs_openargs o_arg;
	struct nfs_openres o_res;
	struct nfs_open_confirmargs c_arg;
	struct nfs_open_confirmres c_res;
	struct nfs4_string owner_name;
	struct nfs4_string group_name;
	struct nfs_fattr f_attr;
	struct dentry *dir;
	struct dentry *dentry;
	struct nfs4_state_owner *owner;
	struct nfs4_state *state;
	struct iattr attrs;
	unsigned long timestamp;
	unsigned int rpc_done : 1;
	int rpc_status;
	int cancelled;
};


static void nfs4_init_opendata_res(struct nfs4_opendata *p)
{
	p->o_res.f_attr = &p->f_attr;
	p->o_res.seqid = p->o_arg.seqid;
	p->c_res.seqid = p->c_arg.seqid;
	p->o_res.server = p->o_arg.server;
	nfs_fattr_init(&p->f_attr);
	nfs_fattr_init_names(&p->f_attr, &p->owner_name, &p->group_name);
}

static struct nfs4_opendata *nfs4_opendata_alloc(struct dentry *dentry,
		struct nfs4_state_owner *sp, fmode_t fmode, int flags,
		const struct iattr *attrs,
		gfp_t gfp_mask)
{
	struct dentry *parent = dget_parent(dentry);
	struct inode *dir = parent->d_inode;
	struct nfs_server *server = NFS_SERVER(dir);
	struct nfs4_opendata *p;

	p = kzalloc(sizeof(*p), gfp_mask);
	if (p == NULL)
		goto err;
	p->o_arg.seqid = nfs_alloc_seqid(&sp->so_seqid, gfp_mask);
	if (p->o_arg.seqid == NULL)
		goto err_free;
	nfs_sb_active(dentry->d_sb);
	p->dentry = dget(dentry);
	p->dir = parent;
	p->owner = sp;
	atomic_inc(&sp->so_count);
	p->o_arg.fh = NFS_FH(dir);
	p->o_arg.open_flags = flags;
	p->o_arg.fmode = fmode & (FMODE_READ|FMODE_WRITE);
	p->o_arg.clientid = server->nfs_client->cl_clientid;
	p->o_arg.id.create_time = ktime_to_ns(sp->so_seqid.create_time);
	p->o_arg.id.uniquifier = sp->so_seqid.owner_id;
	p->o_arg.name = &dentry->d_name;
	p->o_arg.server = server;
	p->o_arg.bitmask = server->attr_bitmask;
<<<<<<< HEAD
=======
	p->o_arg.open_bitmap = &nfs4_fattr_bitmap[0];
>>>>>>> bd0a521e
	p->o_arg.claim = NFS4_OPEN_CLAIM_NULL;
	if (attrs != NULL && attrs->ia_valid != 0) {
		__be32 verf[2];

		p->o_arg.u.attrs = &p->attrs;
		memcpy(&p->attrs, attrs, sizeof(p->attrs));

		verf[0] = jiffies;
		verf[1] = current->pid;
		memcpy(p->o_arg.u.verifier.data, verf,
				sizeof(p->o_arg.u.verifier.data));
	}
	p->c_arg.fh = &p->o_res.fh;
	p->c_arg.stateid = &p->o_res.stateid;
	p->c_arg.seqid = p->o_arg.seqid;
	nfs4_init_opendata_res(p);
	kref_init(&p->kref);
	return p;
err_free:
	kfree(p);
err:
	dput(parent);
	return NULL;
}

static void nfs4_opendata_free(struct kref *kref)
{
	struct nfs4_opendata *p = container_of(kref,
			struct nfs4_opendata, kref);
	struct super_block *sb = p->dentry->d_sb;

	nfs_free_seqid(p->o_arg.seqid);
	if (p->state != NULL)
		nfs4_put_open_state(p->state);
	nfs4_put_state_owner(p->owner);
	dput(p->dir);
	dput(p->dentry);
	nfs_sb_deactive(sb);
	nfs_fattr_free_names(&p->f_attr);
	kfree(p);
}

static void nfs4_opendata_put(struct nfs4_opendata *p)
{
	if (p != NULL)
		kref_put(&p->kref, nfs4_opendata_free);
}

static int nfs4_wait_for_completion_rpc_task(struct rpc_task *task)
{
	int ret;

	ret = rpc_wait_for_completion_task(task);
	return ret;
}

static int can_open_cached(struct nfs4_state *state, fmode_t mode, int open_mode)
{
	int ret = 0;

	if (open_mode & (O_EXCL|O_TRUNC))
		goto out;
	switch (mode & (FMODE_READ|FMODE_WRITE)) {
		case FMODE_READ:
			ret |= test_bit(NFS_O_RDONLY_STATE, &state->flags) != 0
				&& state->n_rdonly != 0;
			break;
		case FMODE_WRITE:
			ret |= test_bit(NFS_O_WRONLY_STATE, &state->flags) != 0
				&& state->n_wronly != 0;
			break;
		case FMODE_READ|FMODE_WRITE:
			ret |= test_bit(NFS_O_RDWR_STATE, &state->flags) != 0
				&& state->n_rdwr != 0;
	}
out:
	return ret;
}

static int can_open_delegated(struct nfs_delegation *delegation, fmode_t fmode)
{
	if (delegation == NULL)
		return 0;
	if ((delegation->type & fmode) != fmode)
		return 0;
	if (test_bit(NFS_DELEGATION_NEED_RECLAIM, &delegation->flags))
		return 0;
	nfs_mark_delegation_referenced(delegation);
	return 1;
}

static void update_open_stateflags(struct nfs4_state *state, fmode_t fmode)
{
	switch (fmode) {
		case FMODE_WRITE:
			state->n_wronly++;
			break;
		case FMODE_READ:
			state->n_rdonly++;
			break;
		case FMODE_READ|FMODE_WRITE:
			state->n_rdwr++;
	}
	nfs4_state_set_mode_locked(state, state->state | fmode);
}

static void nfs_set_open_stateid_locked(struct nfs4_state *state, nfs4_stateid *stateid, fmode_t fmode)
{
	if (test_bit(NFS_DELEGATED_STATE, &state->flags) == 0)
		nfs4_stateid_copy(&state->stateid, stateid);
	nfs4_stateid_copy(&state->open_stateid, stateid);
	switch (fmode) {
		case FMODE_READ:
			set_bit(NFS_O_RDONLY_STATE, &state->flags);
			break;
		case FMODE_WRITE:
			set_bit(NFS_O_WRONLY_STATE, &state->flags);
			break;
		case FMODE_READ|FMODE_WRITE:
			set_bit(NFS_O_RDWR_STATE, &state->flags);
	}
}

static void nfs_set_open_stateid(struct nfs4_state *state, nfs4_stateid *stateid, fmode_t fmode)
{
	write_seqlock(&state->seqlock);
	nfs_set_open_stateid_locked(state, stateid, fmode);
	write_sequnlock(&state->seqlock);
}

static void __update_open_stateid(struct nfs4_state *state, nfs4_stateid *open_stateid, const nfs4_stateid *deleg_stateid, fmode_t fmode)
{
	/*
	 * Protect the call to nfs4_state_set_mode_locked and
	 * serialise the stateid update
	 */
	write_seqlock(&state->seqlock);
	if (deleg_stateid != NULL) {
		nfs4_stateid_copy(&state->stateid, deleg_stateid);
		set_bit(NFS_DELEGATED_STATE, &state->flags);
	}
	if (open_stateid != NULL)
		nfs_set_open_stateid_locked(state, open_stateid, fmode);
	write_sequnlock(&state->seqlock);
	spin_lock(&state->owner->so_lock);
	update_open_stateflags(state, fmode);
	spin_unlock(&state->owner->so_lock);
}

static int update_open_stateid(struct nfs4_state *state, nfs4_stateid *open_stateid, nfs4_stateid *delegation, fmode_t fmode)
{
	struct nfs_inode *nfsi = NFS_I(state->inode);
	struct nfs_delegation *deleg_cur;
	int ret = 0;

	fmode &= (FMODE_READ|FMODE_WRITE);

	rcu_read_lock();
	deleg_cur = rcu_dereference(nfsi->delegation);
	if (deleg_cur == NULL)
		goto no_delegation;

	spin_lock(&deleg_cur->lock);
	if (nfsi->delegation != deleg_cur ||
	    (deleg_cur->type & fmode) != fmode)
		goto no_delegation_unlock;

	if (delegation == NULL)
		delegation = &deleg_cur->stateid;
	else if (!nfs4_stateid_match(&deleg_cur->stateid, delegation))
		goto no_delegation_unlock;

	nfs_mark_delegation_referenced(deleg_cur);
	__update_open_stateid(state, open_stateid, &deleg_cur->stateid, fmode);
	ret = 1;
no_delegation_unlock:
	spin_unlock(&deleg_cur->lock);
no_delegation:
	rcu_read_unlock();

	if (!ret && open_stateid != NULL) {
		__update_open_stateid(state, open_stateid, NULL, fmode);
		ret = 1;
	}

	return ret;
}


static void nfs4_return_incompatible_delegation(struct inode *inode, fmode_t fmode)
{
	struct nfs_delegation *delegation;

	rcu_read_lock();
	delegation = rcu_dereference(NFS_I(inode)->delegation);
	if (delegation == NULL || (delegation->type & fmode) == fmode) {
		rcu_read_unlock();
		return;
	}
	rcu_read_unlock();
	nfs_inode_return_delegation(inode);
}

static struct nfs4_state *nfs4_try_open_cached(struct nfs4_opendata *opendata)
{
	struct nfs4_state *state = opendata->state;
	struct nfs_inode *nfsi = NFS_I(state->inode);
	struct nfs_delegation *delegation;
	int open_mode = opendata->o_arg.open_flags & (O_EXCL|O_TRUNC);
	fmode_t fmode = opendata->o_arg.fmode;
	nfs4_stateid stateid;
	int ret = -EAGAIN;

	for (;;) {
		if (can_open_cached(state, fmode, open_mode)) {
			spin_lock(&state->owner->so_lock);
			if (can_open_cached(state, fmode, open_mode)) {
				update_open_stateflags(state, fmode);
				spin_unlock(&state->owner->so_lock);
				goto out_return_state;
			}
			spin_unlock(&state->owner->so_lock);
		}
		rcu_read_lock();
		delegation = rcu_dereference(nfsi->delegation);
		if (!can_open_delegated(delegation, fmode)) {
			rcu_read_unlock();
			break;
		}
		/* Save the delegation */
		nfs4_stateid_copy(&stateid, &delegation->stateid);
		rcu_read_unlock();
		ret = nfs_may_open(state->inode, state->owner->so_cred, open_mode);
		if (ret != 0)
			goto out;
		ret = -EAGAIN;

		/* Try to update the stateid using the delegation */
		if (update_open_stateid(state, NULL, &stateid, fmode))
			goto out_return_state;
	}
out:
	return ERR_PTR(ret);
out_return_state:
	atomic_inc(&state->count);
	return state;
}

static struct nfs4_state *nfs4_opendata_to_nfs4_state(struct nfs4_opendata *data)
{
	struct inode *inode;
	struct nfs4_state *state = NULL;
	struct nfs_delegation *delegation;
	int ret;

	if (!data->rpc_done) {
		state = nfs4_try_open_cached(data);
		goto out;
	}

	ret = -EAGAIN;
	if (!(data->f_attr.valid & NFS_ATTR_FATTR))
		goto err;
	inode = nfs_fhget(data->dir->d_sb, &data->o_res.fh, &data->f_attr);
	ret = PTR_ERR(inode);
	if (IS_ERR(inode))
		goto err;
	ret = -ENOMEM;
	state = nfs4_get_open_state(inode, data->owner);
	if (state == NULL)
		goto err_put_inode;
	if (data->o_res.delegation_type != 0) {
		struct nfs_client *clp = NFS_SERVER(inode)->nfs_client;
		int delegation_flags = 0;

		rcu_read_lock();
		delegation = rcu_dereference(NFS_I(inode)->delegation);
		if (delegation)
			delegation_flags = delegation->flags;
		rcu_read_unlock();
		if (data->o_arg.claim == NFS4_OPEN_CLAIM_DELEGATE_CUR) {
			pr_err_ratelimited("NFS: Broken NFSv4 server %s is "
					"returning a delegation for "
					"OPEN(CLAIM_DELEGATE_CUR)\n",
					clp->cl_hostname);
		} else if ((delegation_flags & 1UL<<NFS_DELEGATION_NEED_RECLAIM) == 0)
			nfs_inode_set_delegation(state->inode,
					data->owner->so_cred,
					&data->o_res);
		else
			nfs_inode_reclaim_delegation(state->inode,
					data->owner->so_cred,
					&data->o_res);
	}

	update_open_stateid(state, &data->o_res.stateid, NULL,
			data->o_arg.fmode);
	iput(inode);
out:
	return state;
err_put_inode:
	iput(inode);
err:
	return ERR_PTR(ret);
}

static struct nfs_open_context *nfs4_state_find_open_context(struct nfs4_state *state)
{
	struct nfs_inode *nfsi = NFS_I(state->inode);
	struct nfs_open_context *ctx;

	spin_lock(&state->inode->i_lock);
	list_for_each_entry(ctx, &nfsi->open_files, list) {
		if (ctx->state != state)
			continue;
		get_nfs_open_context(ctx);
		spin_unlock(&state->inode->i_lock);
		return ctx;
	}
	spin_unlock(&state->inode->i_lock);
	return ERR_PTR(-ENOENT);
}

static struct nfs4_opendata *nfs4_open_recoverdata_alloc(struct nfs_open_context *ctx, struct nfs4_state *state)
{
	struct nfs4_opendata *opendata;

	opendata = nfs4_opendata_alloc(ctx->dentry, state->owner, 0, 0, NULL, GFP_NOFS);
	if (opendata == NULL)
		return ERR_PTR(-ENOMEM);
	opendata->state = state;
	atomic_inc(&state->count);
	return opendata;
}

static int nfs4_open_recover_helper(struct nfs4_opendata *opendata, fmode_t fmode, struct nfs4_state **res)
{
	struct nfs4_state *newstate;
	int ret;

	opendata->o_arg.open_flags = 0;
	opendata->o_arg.fmode = fmode;
	memset(&opendata->o_res, 0, sizeof(opendata->o_res));
	memset(&opendata->c_res, 0, sizeof(opendata->c_res));
	nfs4_init_opendata_res(opendata);
	ret = _nfs4_recover_proc_open(opendata);
	if (ret != 0)
		return ret; 
	newstate = nfs4_opendata_to_nfs4_state(opendata);
	if (IS_ERR(newstate))
		return PTR_ERR(newstate);
	nfs4_close_state(newstate, fmode);
	*res = newstate;
	return 0;
}

static int nfs4_open_recover(struct nfs4_opendata *opendata, struct nfs4_state *state)
{
	struct nfs4_state *newstate;
	int ret;

	/* memory barrier prior to reading state->n_* */
	clear_bit(NFS_DELEGATED_STATE, &state->flags);
	smp_rmb();
	if (state->n_rdwr != 0) {
		clear_bit(NFS_O_RDWR_STATE, &state->flags);
		ret = nfs4_open_recover_helper(opendata, FMODE_READ|FMODE_WRITE, &newstate);
		if (ret != 0)
			return ret;
		if (newstate != state)
			return -ESTALE;
	}
	if (state->n_wronly != 0) {
		clear_bit(NFS_O_WRONLY_STATE, &state->flags);
		ret = nfs4_open_recover_helper(opendata, FMODE_WRITE, &newstate);
		if (ret != 0)
			return ret;
		if (newstate != state)
			return -ESTALE;
	}
	if (state->n_rdonly != 0) {
		clear_bit(NFS_O_RDONLY_STATE, &state->flags);
		ret = nfs4_open_recover_helper(opendata, FMODE_READ, &newstate);
		if (ret != 0)
			return ret;
		if (newstate != state)
			return -ESTALE;
	}
	/*
	 * We may have performed cached opens for all three recoveries.
	 * Check if we need to update the current stateid.
	 */
	if (test_bit(NFS_DELEGATED_STATE, &state->flags) == 0 &&
	    !nfs4_stateid_match(&state->stateid, &state->open_stateid)) {
		write_seqlock(&state->seqlock);
		if (test_bit(NFS_DELEGATED_STATE, &state->flags) == 0)
			nfs4_stateid_copy(&state->stateid, &state->open_stateid);
		write_sequnlock(&state->seqlock);
	}
	return 0;
}

/*
 * OPEN_RECLAIM:
 * 	reclaim state on the server after a reboot.
 */
static int _nfs4_do_open_reclaim(struct nfs_open_context *ctx, struct nfs4_state *state)
{
	struct nfs_delegation *delegation;
	struct nfs4_opendata *opendata;
	fmode_t delegation_type = 0;
	int status;

	opendata = nfs4_open_recoverdata_alloc(ctx, state);
	if (IS_ERR(opendata))
		return PTR_ERR(opendata);
	opendata->o_arg.claim = NFS4_OPEN_CLAIM_PREVIOUS;
	opendata->o_arg.fh = NFS_FH(state->inode);
	rcu_read_lock();
	delegation = rcu_dereference(NFS_I(state->inode)->delegation);
	if (delegation != NULL && test_bit(NFS_DELEGATION_NEED_RECLAIM, &delegation->flags) != 0)
		delegation_type = delegation->type;
	rcu_read_unlock();
	opendata->o_arg.u.delegation_type = delegation_type;
	status = nfs4_open_recover(opendata, state);
	nfs4_opendata_put(opendata);
	return status;
}

static int nfs4_do_open_reclaim(struct nfs_open_context *ctx, struct nfs4_state *state)
{
	struct nfs_server *server = NFS_SERVER(state->inode);
	struct nfs4_exception exception = { };
	int err;
	do {
		err = _nfs4_do_open_reclaim(ctx, state);
		if (err != -NFS4ERR_DELAY)
			break;
		nfs4_handle_exception(server, err, &exception);
	} while (exception.retry);
	return err;
}

static int nfs4_open_reclaim(struct nfs4_state_owner *sp, struct nfs4_state *state)
{
	struct nfs_open_context *ctx;
	int ret;

	ctx = nfs4_state_find_open_context(state);
	if (IS_ERR(ctx))
		return PTR_ERR(ctx);
	ret = nfs4_do_open_reclaim(ctx, state);
	put_nfs_open_context(ctx);
	return ret;
}

static int _nfs4_open_delegation_recall(struct nfs_open_context *ctx, struct nfs4_state *state, const nfs4_stateid *stateid)
{
	struct nfs4_opendata *opendata;
	int ret;

	opendata = nfs4_open_recoverdata_alloc(ctx, state);
	if (IS_ERR(opendata))
		return PTR_ERR(opendata);
	opendata->o_arg.claim = NFS4_OPEN_CLAIM_DELEGATE_CUR;
	nfs4_stateid_copy(&opendata->o_arg.u.delegation, stateid);
	ret = nfs4_open_recover(opendata, state);
	nfs4_opendata_put(opendata);
	return ret;
}

int nfs4_open_delegation_recall(struct nfs_open_context *ctx, struct nfs4_state *state, const nfs4_stateid *stateid)
{
	struct nfs4_exception exception = { };
	struct nfs_server *server = NFS_SERVER(state->inode);
	int err;
	do {
		err = _nfs4_open_delegation_recall(ctx, state, stateid);
		switch (err) {
			case 0:
			case -ENOENT:
			case -ESTALE:
				goto out;
			case -NFS4ERR_BADSESSION:
			case -NFS4ERR_BADSLOT:
			case -NFS4ERR_BAD_HIGH_SLOT:
			case -NFS4ERR_CONN_NOT_BOUND_TO_SESSION:
			case -NFS4ERR_DEADSESSION:
				nfs4_schedule_session_recovery(server->nfs_client->cl_session, err);
				goto out;
			case -NFS4ERR_STALE_CLIENTID:
			case -NFS4ERR_STALE_STATEID:
			case -NFS4ERR_EXPIRED:
				/* Don't recall a delegation if it was lost */
				nfs4_schedule_lease_recovery(server->nfs_client);
				goto out;
			case -ERESTARTSYS:
				/*
				 * The show must go on: exit, but mark the
				 * stateid as needing recovery.
				 */
			case -NFS4ERR_DELEG_REVOKED:
			case -NFS4ERR_ADMIN_REVOKED:
			case -NFS4ERR_BAD_STATEID:
				nfs_inode_find_state_and_recover(state->inode,
						stateid);
				nfs4_schedule_stateid_recovery(server, state);
			case -EKEYEXPIRED:
				/*
				 * User RPCSEC_GSS context has expired.
				 * We cannot recover this stateid now, so
				 * skip it and allow recovery thread to
				 * proceed.
				 */
			case -ENOMEM:
				err = 0;
				goto out;
		}
		err = nfs4_handle_exception(server, err, &exception);
	} while (exception.retry);
out:
	return err;
}

static void nfs4_open_confirm_done(struct rpc_task *task, void *calldata)
{
	struct nfs4_opendata *data = calldata;

	data->rpc_status = task->tk_status;
	if (data->rpc_status == 0) {
		nfs4_stateid_copy(&data->o_res.stateid, &data->c_res.stateid);
		nfs_confirm_seqid(&data->owner->so_seqid, 0);
		renew_lease(data->o_res.server, data->timestamp);
		data->rpc_done = 1;
	}
}

static void nfs4_open_confirm_release(void *calldata)
{
	struct nfs4_opendata *data = calldata;
	struct nfs4_state *state = NULL;

	/* If this request hasn't been cancelled, do nothing */
	if (data->cancelled == 0)
		goto out_free;
	/* In case of error, no cleanup! */
	if (!data->rpc_done)
		goto out_free;
	state = nfs4_opendata_to_nfs4_state(data);
	if (!IS_ERR(state))
		nfs4_close_state(state, data->o_arg.fmode);
out_free:
	nfs4_opendata_put(data);
}

static const struct rpc_call_ops nfs4_open_confirm_ops = {
	.rpc_call_done = nfs4_open_confirm_done,
	.rpc_release = nfs4_open_confirm_release,
};

/*
 * Note: On error, nfs4_proc_open_confirm will free the struct nfs4_opendata
 */
static int _nfs4_proc_open_confirm(struct nfs4_opendata *data)
{
	struct nfs_server *server = NFS_SERVER(data->dir->d_inode);
	struct rpc_task *task;
	struct  rpc_message msg = {
		.rpc_proc = &nfs4_procedures[NFSPROC4_CLNT_OPEN_CONFIRM],
		.rpc_argp = &data->c_arg,
		.rpc_resp = &data->c_res,
		.rpc_cred = data->owner->so_cred,
	};
	struct rpc_task_setup task_setup_data = {
		.rpc_client = server->client,
		.rpc_message = &msg,
		.callback_ops = &nfs4_open_confirm_ops,
		.callback_data = data,
		.workqueue = nfsiod_workqueue,
		.flags = RPC_TASK_ASYNC,
	};
	int status;

	kref_get(&data->kref);
	data->rpc_done = 0;
	data->rpc_status = 0;
	data->timestamp = jiffies;
	task = rpc_run_task(&task_setup_data);
	if (IS_ERR(task))
		return PTR_ERR(task);
	status = nfs4_wait_for_completion_rpc_task(task);
	if (status != 0) {
		data->cancelled = 1;
		smp_wmb();
	} else
		status = data->rpc_status;
	rpc_put_task(task);
	return status;
}

static void nfs4_open_prepare(struct rpc_task *task, void *calldata)
{
	struct nfs4_opendata *data = calldata;
	struct nfs4_state_owner *sp = data->owner;

	if (nfs_wait_on_sequence(data->o_arg.seqid, task) != 0)
		return;
	/*
	 * Check if we still need to send an OPEN call, or if we can use
	 * a delegation instead.
	 */
	if (data->state != NULL) {
		struct nfs_delegation *delegation;

		if (can_open_cached(data->state, data->o_arg.fmode, data->o_arg.open_flags))
			goto out_no_action;
		rcu_read_lock();
		delegation = rcu_dereference(NFS_I(data->state->inode)->delegation);
		if (data->o_arg.claim != NFS4_OPEN_CLAIM_DELEGATE_CUR &&
		    can_open_delegated(delegation, data->o_arg.fmode))
			goto unlock_no_action;
		rcu_read_unlock();
	}
	/* Update client id. */
	data->o_arg.clientid = sp->so_server->nfs_client->cl_clientid;
	if (data->o_arg.claim == NFS4_OPEN_CLAIM_PREVIOUS) {
		task->tk_msg.rpc_proc = &nfs4_procedures[NFSPROC4_CLNT_OPEN_NOATTR];
		nfs_copy_fh(&data->o_res.fh, data->o_arg.fh);
	}
	data->timestamp = jiffies;
	if (nfs4_setup_sequence(data->o_arg.server,
				&data->o_arg.seq_args,
				&data->o_res.seq_res, task))
		return;
	rpc_call_start(task);
	return;
unlock_no_action:
	rcu_read_unlock();
out_no_action:
	task->tk_action = NULL;

}

static void nfs4_recover_open_prepare(struct rpc_task *task, void *calldata)
{
	rpc_task_set_priority(task, RPC_PRIORITY_PRIVILEGED);
	nfs4_open_prepare(task, calldata);
}

static void nfs4_open_done(struct rpc_task *task, void *calldata)
{
	struct nfs4_opendata *data = calldata;

	data->rpc_status = task->tk_status;

	if (!nfs4_sequence_done(task, &data->o_res.seq_res))
		return;

	if (task->tk_status == 0) {
		switch (data->o_res.f_attr->mode & S_IFMT) {
			case S_IFREG:
				break;
			case S_IFLNK:
				data->rpc_status = -ELOOP;
				break;
			case S_IFDIR:
				data->rpc_status = -EISDIR;
				break;
			default:
				data->rpc_status = -ENOTDIR;
		}
		renew_lease(data->o_res.server, data->timestamp);
		if (!(data->o_res.rflags & NFS4_OPEN_RESULT_CONFIRM))
			nfs_confirm_seqid(&data->owner->so_seqid, 0);
	}
	data->rpc_done = 1;
}

static void nfs4_open_release(void *calldata)
{
	struct nfs4_opendata *data = calldata;
	struct nfs4_state *state = NULL;

	/* If this request hasn't been cancelled, do nothing */
	if (data->cancelled == 0)
		goto out_free;
	/* In case of error, no cleanup! */
	if (data->rpc_status != 0 || !data->rpc_done)
		goto out_free;
	/* In case we need an open_confirm, no cleanup! */
	if (data->o_res.rflags & NFS4_OPEN_RESULT_CONFIRM)
		goto out_free;
	state = nfs4_opendata_to_nfs4_state(data);
	if (!IS_ERR(state))
		nfs4_close_state(state, data->o_arg.fmode);
out_free:
	nfs4_opendata_put(data);
}

static const struct rpc_call_ops nfs4_open_ops = {
	.rpc_call_prepare = nfs4_open_prepare,
	.rpc_call_done = nfs4_open_done,
	.rpc_release = nfs4_open_release,
};

static const struct rpc_call_ops nfs4_recover_open_ops = {
	.rpc_call_prepare = nfs4_recover_open_prepare,
	.rpc_call_done = nfs4_open_done,
	.rpc_release = nfs4_open_release,
};

static int nfs4_run_open_task(struct nfs4_opendata *data, int isrecover)
{
	struct inode *dir = data->dir->d_inode;
	struct nfs_server *server = NFS_SERVER(dir);
	struct nfs_openargs *o_arg = &data->o_arg;
	struct nfs_openres *o_res = &data->o_res;
	struct rpc_task *task;
	struct rpc_message msg = {
		.rpc_proc = &nfs4_procedures[NFSPROC4_CLNT_OPEN],
		.rpc_argp = o_arg,
		.rpc_resp = o_res,
		.rpc_cred = data->owner->so_cred,
	};
	struct rpc_task_setup task_setup_data = {
		.rpc_client = server->client,
		.rpc_message = &msg,
		.callback_ops = &nfs4_open_ops,
		.callback_data = data,
		.workqueue = nfsiod_workqueue,
		.flags = RPC_TASK_ASYNC,
	};
	int status;

	nfs41_init_sequence(&o_arg->seq_args, &o_res->seq_res, 1);
	kref_get(&data->kref);
	data->rpc_done = 0;
	data->rpc_status = 0;
	data->cancelled = 0;
	if (isrecover)
		task_setup_data.callback_ops = &nfs4_recover_open_ops;
	task = rpc_run_task(&task_setup_data);
        if (IS_ERR(task))
                return PTR_ERR(task);
        status = nfs4_wait_for_completion_rpc_task(task);
        if (status != 0) {
                data->cancelled = 1;
                smp_wmb();
        } else
                status = data->rpc_status;
        rpc_put_task(task);

	return status;
}

static int _nfs4_recover_proc_open(struct nfs4_opendata *data)
{
	struct inode *dir = data->dir->d_inode;
	struct nfs_openres *o_res = &data->o_res;
        int status;

	status = nfs4_run_open_task(data, 1);
	if (status != 0 || !data->rpc_done)
		return status;

	nfs_fattr_map_and_free_names(NFS_SERVER(dir), &data->f_attr);

	if (o_res->rflags & NFS4_OPEN_RESULT_CONFIRM) {
		status = _nfs4_proc_open_confirm(data);
		if (status != 0)
			return status;
	}

	return status;
}

/*
 * Note: On error, nfs4_proc_open will free the struct nfs4_opendata
 */
static int _nfs4_proc_open(struct nfs4_opendata *data)
{
	struct inode *dir = data->dir->d_inode;
	struct nfs_server *server = NFS_SERVER(dir);
	struct nfs_openargs *o_arg = &data->o_arg;
	struct nfs_openres *o_res = &data->o_res;
	int status;

	status = nfs4_run_open_task(data, 0);
	if (!data->rpc_done)
		return status;
	if (status != 0) {
		if (status == -NFS4ERR_BADNAME &&
				!(o_arg->open_flags & O_CREAT))
			return -ENOENT;
		return status;
	}

	nfs_fattr_map_and_free_names(server, &data->f_attr);

	if (o_arg->open_flags & O_CREAT)
		update_changeattr(dir, &o_res->cinfo);
	if ((o_res->rflags & NFS4_OPEN_RESULT_LOCKTYPE_POSIX) == 0)
		server->caps &= ~NFS_CAP_POSIX_LOCK;
	if(o_res->rflags & NFS4_OPEN_RESULT_CONFIRM) {
		status = _nfs4_proc_open_confirm(data);
		if (status != 0)
			return status;
	}
	if (!(o_res->f_attr->valid & NFS_ATTR_FATTR))
		_nfs4_proc_getattr(server, &o_res->fh, o_res->f_attr);
	return 0;
}

static int nfs4_client_recover_expired_lease(struct nfs_client *clp)
{
	unsigned int loop;
	int ret;

	for (loop = NFS4_MAX_LOOP_ON_RECOVER; loop != 0; loop--) {
		ret = nfs4_wait_clnt_recover(clp);
		if (ret != 0)
			break;
		if (!test_bit(NFS4CLNT_LEASE_EXPIRED, &clp->cl_state) &&
		    !test_bit(NFS4CLNT_CHECK_LEASE,&clp->cl_state))
			break;
		nfs4_schedule_state_manager(clp);
		ret = -EIO;
	}
	return ret;
}

static int nfs4_recover_expired_lease(struct nfs_server *server)
{
	return nfs4_client_recover_expired_lease(server->nfs_client);
}

/*
 * OPEN_EXPIRED:
 * 	reclaim state on the server after a network partition.
 * 	Assumes caller holds the appropriate lock
 */
static int _nfs4_open_expired(struct nfs_open_context *ctx, struct nfs4_state *state)
{
	struct nfs4_opendata *opendata;
	int ret;

	opendata = nfs4_open_recoverdata_alloc(ctx, state);
	if (IS_ERR(opendata))
		return PTR_ERR(opendata);
	ret = nfs4_open_recover(opendata, state);
	if (ret == -ESTALE)
		d_drop(ctx->dentry);
	nfs4_opendata_put(opendata);
	return ret;
}

static int nfs4_do_open_expired(struct nfs_open_context *ctx, struct nfs4_state *state)
{
	struct nfs_server *server = NFS_SERVER(state->inode);
	struct nfs4_exception exception = { };
	int err;

	do {
		err = _nfs4_open_expired(ctx, state);
		switch (err) {
		default:
			goto out;
		case -NFS4ERR_GRACE:
		case -NFS4ERR_DELAY:
			nfs4_handle_exception(server, err, &exception);
			err = 0;
		}
	} while (exception.retry);
out:
	return err;
}

static int nfs4_open_expired(struct nfs4_state_owner *sp, struct nfs4_state *state)
{
	struct nfs_open_context *ctx;
	int ret;

	ctx = nfs4_state_find_open_context(state);
	if (IS_ERR(ctx))
		return PTR_ERR(ctx);
	ret = nfs4_do_open_expired(ctx, state);
	put_nfs_open_context(ctx);
	return ret;
}

#if defined(CONFIG_NFS_V4_1)
static int nfs41_check_expired_stateid(struct nfs4_state *state, nfs4_stateid *stateid, unsigned int flags)
{
	int status = NFS_OK;
	struct nfs_server *server = NFS_SERVER(state->inode);

	if (state->flags & flags) {
		status = nfs41_test_stateid(server, stateid);
		if (status != NFS_OK) {
			nfs41_free_stateid(server, stateid);
			state->flags &= ~flags;
		}
	}
	return status;
}

static int nfs41_open_expired(struct nfs4_state_owner *sp, struct nfs4_state *state)
{
	int deleg_status, open_status;
	int deleg_flags = 1 << NFS_DELEGATED_STATE;
	int open_flags = (1 << NFS_O_RDONLY_STATE) | (1 << NFS_O_WRONLY_STATE) | (1 << NFS_O_RDWR_STATE);

	deleg_status = nfs41_check_expired_stateid(state, &state->stateid, deleg_flags);
	open_status = nfs41_check_expired_stateid(state,  &state->open_stateid, open_flags);

	if ((deleg_status == NFS_OK) && (open_status == NFS_OK))
		return NFS_OK;
	return nfs4_open_expired(sp, state);
}
#endif

/*
 * on an EXCLUSIVE create, the server should send back a bitmask with FATTR4-*
 * fields corresponding to attributes that were used to store the verifier.
 * Make sure we clobber those fields in the later setattr call
 */
static inline void nfs4_exclusive_attrset(struct nfs4_opendata *opendata, struct iattr *sattr)
{
	if ((opendata->o_res.attrset[1] & FATTR4_WORD1_TIME_ACCESS) &&
	    !(sattr->ia_valid & ATTR_ATIME_SET))
		sattr->ia_valid |= ATTR_ATIME;

	if ((opendata->o_res.attrset[1] & FATTR4_WORD1_TIME_MODIFY) &&
	    !(sattr->ia_valid & ATTR_MTIME_SET))
		sattr->ia_valid |= ATTR_MTIME;
}

/*
 * Returns a referenced nfs4_state
 */
static int _nfs4_do_open(struct inode *dir,
			struct dentry *dentry,
			fmode_t fmode,
			int flags,
			struct iattr *sattr,
			struct rpc_cred *cred,
			struct nfs4_state **res,
			struct nfs4_threshold **ctx_th)
{
	struct nfs4_state_owner  *sp;
	struct nfs4_state     *state = NULL;
	struct nfs_server       *server = NFS_SERVER(dir);
	struct nfs4_opendata *opendata;
	int status;

	/* Protect against reboot recovery conflicts */
	status = -ENOMEM;
	sp = nfs4_get_state_owner(server, cred, GFP_KERNEL);
	if (sp == NULL) {
		dprintk("nfs4_do_open: nfs4_get_state_owner failed!\n");
		goto out_err;
	}
	status = nfs4_recover_expired_lease(server);
	if (status != 0)
		goto err_put_state_owner;
	if (dentry->d_inode != NULL)
		nfs4_return_incompatible_delegation(dentry->d_inode, fmode);
	status = -ENOMEM;
	opendata = nfs4_opendata_alloc(dentry, sp, fmode, flags, sattr, GFP_KERNEL);
	if (opendata == NULL)
		goto err_put_state_owner;

	if (ctx_th && server->attr_bitmask[2] & FATTR4_WORD2_MDSTHRESHOLD) {
		opendata->f_attr.mdsthreshold = pnfs_mdsthreshold_alloc();
		if (!opendata->f_attr.mdsthreshold)
			goto err_opendata_put;
<<<<<<< HEAD
=======
		opendata->o_arg.open_bitmap = &nfs4_pnfs_open_bitmap[0];
>>>>>>> bd0a521e
	}
	if (dentry->d_inode != NULL)
		opendata->state = nfs4_get_open_state(dentry->d_inode, sp);

	status = _nfs4_proc_open(opendata);
	if (status != 0)
		goto err_opendata_put;

	state = nfs4_opendata_to_nfs4_state(opendata);
	status = PTR_ERR(state);
	if (IS_ERR(state))
		goto err_opendata_put;
	if (server->caps & NFS_CAP_POSIX_LOCK)
		set_bit(NFS_STATE_POSIX_LOCKS, &state->flags);

	if (opendata->o_arg.open_flags & O_EXCL) {
		nfs4_exclusive_attrset(opendata, sattr);

		nfs_fattr_init(opendata->o_res.f_attr);
		status = nfs4_do_setattr(state->inode, cred,
				opendata->o_res.f_attr, sattr,
				state);
		if (status == 0)
			nfs_setattr_update_inode(state->inode, sattr);
		nfs_post_op_update_inode(state->inode, opendata->o_res.f_attr);
	}

	if (pnfs_use_threshold(ctx_th, opendata->f_attr.mdsthreshold, server))
		*ctx_th = opendata->f_attr.mdsthreshold;
	else
		kfree(opendata->f_attr.mdsthreshold);
	opendata->f_attr.mdsthreshold = NULL;

	nfs4_opendata_put(opendata);
	nfs4_put_state_owner(sp);
	*res = state;
	return 0;
err_opendata_put:
	kfree(opendata->f_attr.mdsthreshold);
	nfs4_opendata_put(opendata);
err_put_state_owner:
	nfs4_put_state_owner(sp);
out_err:
	*res = NULL;
	return status;
}


static struct nfs4_state *nfs4_do_open(struct inode *dir,
					struct dentry *dentry,
					fmode_t fmode,
					int flags,
					struct iattr *sattr,
					struct rpc_cred *cred,
					struct nfs4_threshold **ctx_th)
{
	struct nfs4_exception exception = { };
	struct nfs4_state *res;
	int status;

	fmode &= FMODE_READ|FMODE_WRITE;
	do {
		status = _nfs4_do_open(dir, dentry, fmode, flags, sattr, cred,
				       &res, ctx_th);
		if (status == 0)
			break;
		/* NOTE: BAD_SEQID means the server and client disagree about the
		 * book-keeping w.r.t. state-changing operations
		 * (OPEN/CLOSE/LOCK/LOCKU...)
		 * It is actually a sign of a bug on the client or on the server.
		 *
		 * If we receive a BAD_SEQID error in the particular case of
		 * doing an OPEN, we assume that nfs_increment_open_seqid() will
		 * have unhashed the old state_owner for us, and that we can
		 * therefore safely retry using a new one. We should still warn
		 * the user though...
		 */
		if (status == -NFS4ERR_BAD_SEQID) {
			pr_warn_ratelimited("NFS: v4 server %s "
					" returned a bad sequence-id error!\n",
					NFS_SERVER(dir)->nfs_client->cl_hostname);
			exception.retry = 1;
			continue;
		}
		/*
		 * BAD_STATEID on OPEN means that the server cancelled our
		 * state before it received the OPEN_CONFIRM.
		 * Recover by retrying the request as per the discussion
		 * on Page 181 of RFC3530.
		 */
		if (status == -NFS4ERR_BAD_STATEID) {
			exception.retry = 1;
			continue;
		}
		if (status == -EAGAIN) {
			/* We must have found a delegation */
			exception.retry = 1;
			continue;
		}
		res = ERR_PTR(nfs4_handle_exception(NFS_SERVER(dir),
					status, &exception));
	} while (exception.retry);
	return res;
}

static int _nfs4_do_setattr(struct inode *inode, struct rpc_cred *cred,
			    struct nfs_fattr *fattr, struct iattr *sattr,
			    struct nfs4_state *state)
{
	struct nfs_server *server = NFS_SERVER(inode);
        struct nfs_setattrargs  arg = {
                .fh             = NFS_FH(inode),
                .iap            = sattr,
		.server		= server,
		.bitmask = server->attr_bitmask,
        };
        struct nfs_setattrres  res = {
		.fattr		= fattr,
		.server		= server,
        };
        struct rpc_message msg = {
		.rpc_proc	= &nfs4_procedures[NFSPROC4_CLNT_SETATTR],
		.rpc_argp	= &arg,
		.rpc_resp	= &res,
		.rpc_cred	= cred,
        };
	unsigned long timestamp = jiffies;
	int status;

	nfs_fattr_init(fattr);

	if (state != NULL) {
		nfs4_select_rw_stateid(&arg.stateid, state, FMODE_WRITE,
				current->files, current->tgid);
	} else if (nfs4_copy_delegation_stateid(&arg.stateid, inode,
				FMODE_WRITE)) {
		/* Use that stateid */
	} else
		nfs4_stateid_copy(&arg.stateid, &zero_stateid);

	status = nfs4_call_sync(server->client, server, &msg, &arg.seq_args, &res.seq_res, 1);
	if (status == 0 && state != NULL)
		renew_lease(server, timestamp);
	return status;
}

static int nfs4_do_setattr(struct inode *inode, struct rpc_cred *cred,
			   struct nfs_fattr *fattr, struct iattr *sattr,
			   struct nfs4_state *state)
{
	struct nfs_server *server = NFS_SERVER(inode);
	struct nfs4_exception exception = {
		.state = state,
		.inode = inode,
	};
	int err;
	do {
		err = _nfs4_do_setattr(inode, cred, fattr, sattr, state);
		switch (err) {
		case -NFS4ERR_OPENMODE:
			if (state && !(state->state & FMODE_WRITE)) {
				err = -EBADF;
				if (sattr->ia_valid & ATTR_OPEN)
					err = -EACCES;
				goto out;
			}
		}
		err = nfs4_handle_exception(server, err, &exception);
	} while (exception.retry);
out:
	return err;
}

struct nfs4_closedata {
	struct inode *inode;
	struct nfs4_state *state;
	struct nfs_closeargs arg;
	struct nfs_closeres res;
	struct nfs_fattr fattr;
	unsigned long timestamp;
	bool roc;
	u32 roc_barrier;
};

static void nfs4_free_closedata(void *data)
{
	struct nfs4_closedata *calldata = data;
	struct nfs4_state_owner *sp = calldata->state->owner;
	struct super_block *sb = calldata->state->inode->i_sb;

	if (calldata->roc)
		pnfs_roc_release(calldata->state->inode);
	nfs4_put_open_state(calldata->state);
	nfs_free_seqid(calldata->arg.seqid);
	nfs4_put_state_owner(sp);
	nfs_sb_deactive(sb);
	kfree(calldata);
}

static void nfs4_close_clear_stateid_flags(struct nfs4_state *state,
		fmode_t fmode)
{
	spin_lock(&state->owner->so_lock);
	if (!(fmode & FMODE_READ))
		clear_bit(NFS_O_RDONLY_STATE, &state->flags);
	if (!(fmode & FMODE_WRITE))
		clear_bit(NFS_O_WRONLY_STATE, &state->flags);
	clear_bit(NFS_O_RDWR_STATE, &state->flags);
	spin_unlock(&state->owner->so_lock);
}

static void nfs4_close_done(struct rpc_task *task, void *data)
{
	struct nfs4_closedata *calldata = data;
	struct nfs4_state *state = calldata->state;
	struct nfs_server *server = NFS_SERVER(calldata->inode);

	dprintk("%s: begin!\n", __func__);
	if (!nfs4_sequence_done(task, &calldata->res.seq_res))
		return;
        /* hmm. we are done with the inode, and in the process of freeing
	 * the state_owner. we keep this around to process errors
	 */
	switch (task->tk_status) {
		case 0:
			if (calldata->roc)
				pnfs_roc_set_barrier(state->inode,
						     calldata->roc_barrier);
			nfs_set_open_stateid(state, &calldata->res.stateid, 0);
			renew_lease(server, calldata->timestamp);
			nfs4_close_clear_stateid_flags(state,
					calldata->arg.fmode);
			break;
		case -NFS4ERR_STALE_STATEID:
		case -NFS4ERR_OLD_STATEID:
		case -NFS4ERR_BAD_STATEID:
		case -NFS4ERR_EXPIRED:
			if (calldata->arg.fmode == 0)
				break;
		default:
			if (nfs4_async_handle_error(task, server, state) == -EAGAIN)
				rpc_restart_call_prepare(task);
	}
	nfs_release_seqid(calldata->arg.seqid);
	nfs_refresh_inode(calldata->inode, calldata->res.fattr);
	dprintk("%s: done, ret = %d!\n", __func__, task->tk_status);
}

static void nfs4_close_prepare(struct rpc_task *task, void *data)
{
	struct nfs4_closedata *calldata = data;
	struct nfs4_state *state = calldata->state;
	int call_close = 0;

	dprintk("%s: begin!\n", __func__);
	if (nfs_wait_on_sequence(calldata->arg.seqid, task) != 0)
		return;

	task->tk_msg.rpc_proc = &nfs4_procedures[NFSPROC4_CLNT_OPEN_DOWNGRADE];
	calldata->arg.fmode = FMODE_READ|FMODE_WRITE;
	spin_lock(&state->owner->so_lock);
	/* Calculate the change in open mode */
	if (state->n_rdwr == 0) {
		if (state->n_rdonly == 0) {
			call_close |= test_bit(NFS_O_RDONLY_STATE, &state->flags);
			call_close |= test_bit(NFS_O_RDWR_STATE, &state->flags);
			calldata->arg.fmode &= ~FMODE_READ;
		}
		if (state->n_wronly == 0) {
			call_close |= test_bit(NFS_O_WRONLY_STATE, &state->flags);
			call_close |= test_bit(NFS_O_RDWR_STATE, &state->flags);
			calldata->arg.fmode &= ~FMODE_WRITE;
		}
	}
	spin_unlock(&state->owner->so_lock);

	if (!call_close) {
		/* Note: exit _without_ calling nfs4_close_done */
		task->tk_action = NULL;
		goto out;
	}

	if (calldata->arg.fmode == 0) {
		task->tk_msg.rpc_proc = &nfs4_procedures[NFSPROC4_CLNT_CLOSE];
		if (calldata->roc &&
		    pnfs_roc_drain(calldata->inode, &calldata->roc_barrier)) {
			rpc_sleep_on(&NFS_SERVER(calldata->inode)->roc_rpcwaitq,
				     task, NULL);
			goto out;
		}
	}

	nfs_fattr_init(calldata->res.fattr);
	calldata->timestamp = jiffies;
	if (nfs4_setup_sequence(NFS_SERVER(calldata->inode),
				&calldata->arg.seq_args,
				&calldata->res.seq_res,
				task))
		goto out;
	rpc_call_start(task);
out:
	dprintk("%s: done!\n", __func__);
}

static const struct rpc_call_ops nfs4_close_ops = {
	.rpc_call_prepare = nfs4_close_prepare,
	.rpc_call_done = nfs4_close_done,
	.rpc_release = nfs4_free_closedata,
};

/* 
 * It is possible for data to be read/written from a mem-mapped file 
 * after the sys_close call (which hits the vfs layer as a flush).
 * This means that we can't safely call nfsv4 close on a file until 
 * the inode is cleared. This in turn means that we are not good
 * NFSv4 citizens - we do not indicate to the server to update the file's 
 * share state even when we are done with one of the three share 
 * stateid's in the inode.
 *
 * NOTE: Caller must be holding the sp->so_owner semaphore!
 */
int nfs4_do_close(struct nfs4_state *state, gfp_t gfp_mask, int wait, bool roc)
{
	struct nfs_server *server = NFS_SERVER(state->inode);
	struct nfs4_closedata *calldata;
	struct nfs4_state_owner *sp = state->owner;
	struct rpc_task *task;
	struct rpc_message msg = {
		.rpc_proc = &nfs4_procedures[NFSPROC4_CLNT_CLOSE],
		.rpc_cred = state->owner->so_cred,
	};
	struct rpc_task_setup task_setup_data = {
		.rpc_client = server->client,
		.rpc_message = &msg,
		.callback_ops = &nfs4_close_ops,
		.workqueue = nfsiod_workqueue,
		.flags = RPC_TASK_ASYNC,
	};
	int status = -ENOMEM;

	calldata = kzalloc(sizeof(*calldata), gfp_mask);
	if (calldata == NULL)
		goto out;
	nfs41_init_sequence(&calldata->arg.seq_args, &calldata->res.seq_res, 1);
	calldata->inode = state->inode;
	calldata->state = state;
	calldata->arg.fh = NFS_FH(state->inode);
	calldata->arg.stateid = &state->open_stateid;
	/* Serialization for the sequence id */
	calldata->arg.seqid = nfs_alloc_seqid(&state->owner->so_seqid, gfp_mask);
	if (calldata->arg.seqid == NULL)
		goto out_free_calldata;
	calldata->arg.fmode = 0;
	calldata->arg.bitmask = server->cache_consistency_bitmask;
	calldata->res.fattr = &calldata->fattr;
	calldata->res.seqid = calldata->arg.seqid;
	calldata->res.server = server;
	calldata->roc = roc;
	nfs_sb_active(calldata->inode->i_sb);

	msg.rpc_argp = &calldata->arg;
	msg.rpc_resp = &calldata->res;
	task_setup_data.callback_data = calldata;
	task = rpc_run_task(&task_setup_data);
	if (IS_ERR(task))
		return PTR_ERR(task);
	status = 0;
	if (wait)
		status = rpc_wait_for_completion_task(task);
	rpc_put_task(task);
	return status;
out_free_calldata:
	kfree(calldata);
out:
	if (roc)
		pnfs_roc_release(state->inode);
	nfs4_put_open_state(state);
	nfs4_put_state_owner(sp);
	return status;
}

static struct inode *
nfs4_atomic_open(struct inode *dir, struct nfs_open_context *ctx, int open_flags, struct iattr *attr)
{
	struct nfs4_state *state;

	/* Protect against concurrent sillydeletes */
	state = nfs4_do_open(dir, ctx->dentry, ctx->mode, open_flags, attr,
			     ctx->cred, &ctx->mdsthreshold);
	if (IS_ERR(state))
		return ERR_CAST(state);
	ctx->state = state;
	return igrab(state->inode);
}

static void nfs4_close_context(struct nfs_open_context *ctx, int is_sync)
{
	if (ctx->state == NULL)
		return;
	if (is_sync)
		nfs4_close_sync(ctx->state, ctx->mode);
	else
		nfs4_close_state(ctx->state, ctx->mode);
}

static int _nfs4_server_capabilities(struct nfs_server *server, struct nfs_fh *fhandle)
{
	struct nfs4_server_caps_arg args = {
		.fhandle = fhandle,
	};
	struct nfs4_server_caps_res res = {};
	struct rpc_message msg = {
		.rpc_proc = &nfs4_procedures[NFSPROC4_CLNT_SERVER_CAPS],
		.rpc_argp = &args,
		.rpc_resp = &res,
	};
	int status;

	status = nfs4_call_sync(server->client, server, &msg, &args.seq_args, &res.seq_res, 0);
	if (status == 0) {
		memcpy(server->attr_bitmask, res.attr_bitmask, sizeof(server->attr_bitmask));
		server->caps &= ~(NFS_CAP_ACLS|NFS_CAP_HARDLINKS|
				NFS_CAP_SYMLINKS|NFS_CAP_FILEID|
				NFS_CAP_MODE|NFS_CAP_NLINK|NFS_CAP_OWNER|
				NFS_CAP_OWNER_GROUP|NFS_CAP_ATIME|
				NFS_CAP_CTIME|NFS_CAP_MTIME);
		if (res.attr_bitmask[0] & FATTR4_WORD0_ACL)
			server->caps |= NFS_CAP_ACLS;
		if (res.has_links != 0)
			server->caps |= NFS_CAP_HARDLINKS;
		if (res.has_symlinks != 0)
			server->caps |= NFS_CAP_SYMLINKS;
		if (res.attr_bitmask[0] & FATTR4_WORD0_FILEID)
			server->caps |= NFS_CAP_FILEID;
		if (res.attr_bitmask[1] & FATTR4_WORD1_MODE)
			server->caps |= NFS_CAP_MODE;
		if (res.attr_bitmask[1] & FATTR4_WORD1_NUMLINKS)
			server->caps |= NFS_CAP_NLINK;
		if (res.attr_bitmask[1] & FATTR4_WORD1_OWNER)
			server->caps |= NFS_CAP_OWNER;
		if (res.attr_bitmask[1] & FATTR4_WORD1_OWNER_GROUP)
			server->caps |= NFS_CAP_OWNER_GROUP;
		if (res.attr_bitmask[1] & FATTR4_WORD1_TIME_ACCESS)
			server->caps |= NFS_CAP_ATIME;
		if (res.attr_bitmask[1] & FATTR4_WORD1_TIME_METADATA)
			server->caps |= NFS_CAP_CTIME;
		if (res.attr_bitmask[1] & FATTR4_WORD1_TIME_MODIFY)
			server->caps |= NFS_CAP_MTIME;

		memcpy(server->cache_consistency_bitmask, res.attr_bitmask, sizeof(server->cache_consistency_bitmask));
		server->cache_consistency_bitmask[0] &= FATTR4_WORD0_CHANGE|FATTR4_WORD0_SIZE;
		server->cache_consistency_bitmask[1] &= FATTR4_WORD1_TIME_METADATA|FATTR4_WORD1_TIME_MODIFY;
		server->acl_bitmask = res.acl_bitmask;
		server->fh_expire_type = res.fh_expire_type;
	}

	return status;
}

int nfs4_server_capabilities(struct nfs_server *server, struct nfs_fh *fhandle)
{
	struct nfs4_exception exception = { };
	int err;
	do {
		err = nfs4_handle_exception(server,
				_nfs4_server_capabilities(server, fhandle),
				&exception);
	} while (exception.retry);
	return err;
}

static int _nfs4_lookup_root(struct nfs_server *server, struct nfs_fh *fhandle,
		struct nfs_fsinfo *info)
{
	struct nfs4_lookup_root_arg args = {
		.bitmask = nfs4_fattr_bitmap,
	};
	struct nfs4_lookup_res res = {
		.server = server,
		.fattr = info->fattr,
		.fh = fhandle,
	};
	struct rpc_message msg = {
		.rpc_proc = &nfs4_procedures[NFSPROC4_CLNT_LOOKUP_ROOT],
		.rpc_argp = &args,
		.rpc_resp = &res,
	};

	nfs_fattr_init(info->fattr);
	return nfs4_call_sync(server->client, server, &msg, &args.seq_args, &res.seq_res, 0);
}

static int nfs4_lookup_root(struct nfs_server *server, struct nfs_fh *fhandle,
		struct nfs_fsinfo *info)
{
	struct nfs4_exception exception = { };
	int err;
	do {
		err = _nfs4_lookup_root(server, fhandle, info);
		switch (err) {
		case 0:
		case -NFS4ERR_WRONGSEC:
			goto out;
		default:
			err = nfs4_handle_exception(server, err, &exception);
		}
	} while (exception.retry);
out:
	return err;
}

static int nfs4_lookup_root_sec(struct nfs_server *server, struct nfs_fh *fhandle,
				struct nfs_fsinfo *info, rpc_authflavor_t flavor)
{
	struct rpc_auth *auth;
	int ret;

	auth = rpcauth_create(flavor, server->client);
	if (!auth) {
		ret = -EIO;
		goto out;
	}
	ret = nfs4_lookup_root(server, fhandle, info);
out:
	return ret;
}

static int nfs4_find_root_sec(struct nfs_server *server, struct nfs_fh *fhandle,
			      struct nfs_fsinfo *info)
{
	int i, len, status = 0;
	rpc_authflavor_t flav_array[NFS_MAX_SECFLAVORS];

	len = gss_mech_list_pseudoflavors(&flav_array[0]);
	flav_array[len] = RPC_AUTH_NULL;
	len += 1;

	for (i = 0; i < len; i++) {
		status = nfs4_lookup_root_sec(server, fhandle, info, flav_array[i]);
		if (status == -NFS4ERR_WRONGSEC || status == -EACCES)
			continue;
		break;
	}
	/*
	 * -EACCESS could mean that the user doesn't have correct permissions
	 * to access the mount.  It could also mean that we tried to mount
	 * with a gss auth flavor, but rpc.gssd isn't running.  Either way,
	 * existing mount programs don't handle -EACCES very well so it should
	 * be mapped to -EPERM instead.
	 */
	if (status == -EACCES)
		status = -EPERM;
	return status;
}

/*
 * get the file handle for the "/" directory on the server
 */
int nfs4_proc_get_rootfh(struct nfs_server *server, struct nfs_fh *fhandle,
			 struct nfs_fsinfo *info)
{
	int minor_version = server->nfs_client->cl_minorversion;
	int status = nfs4_lookup_root(server, fhandle, info);
	if ((status == -NFS4ERR_WRONGSEC) && !(server->flags & NFS_MOUNT_SECFLAVOUR))
		/*
		 * A status of -NFS4ERR_WRONGSEC will be mapped to -EPERM
		 * by nfs4_map_errors() as this function exits.
		 */
		status = nfs_v4_minor_ops[minor_version]->find_root_sec(server, fhandle, info);
	if (status == 0)
		status = nfs4_server_capabilities(server, fhandle);
	if (status == 0)
		status = nfs4_do_fsinfo(server, fhandle, info);
	return nfs4_map_errors(status);
}

static int nfs4_proc_get_root(struct nfs_server *server, struct nfs_fh *mntfh,
			      struct nfs_fsinfo *info)
{
	int error;
	struct nfs_fattr *fattr = info->fattr;

	error = nfs4_server_capabilities(server, mntfh);
	if (error < 0) {
		dprintk("nfs4_get_root: getcaps error = %d\n", -error);
		return error;
	}

	error = nfs4_proc_getattr(server, mntfh, fattr);
	if (error < 0) {
		dprintk("nfs4_get_root: getattr error = %d\n", -error);
		return error;
	}

	if (fattr->valid & NFS_ATTR_FATTR_FSID &&
	    !nfs_fsid_equal(&server->fsid, &fattr->fsid))
		memcpy(&server->fsid, &fattr->fsid, sizeof(server->fsid));

	return error;
}

/*
 * Get locations and (maybe) other attributes of a referral.
 * Note that we'll actually follow the referral later when
 * we detect fsid mismatch in inode revalidation
 */
static int nfs4_get_referral(struct rpc_clnt *client, struct inode *dir,
			     const struct qstr *name, struct nfs_fattr *fattr,
			     struct nfs_fh *fhandle)
{
	int status = -ENOMEM;
	struct page *page = NULL;
	struct nfs4_fs_locations *locations = NULL;

	page = alloc_page(GFP_KERNEL);
	if (page == NULL)
		goto out;
	locations = kmalloc(sizeof(struct nfs4_fs_locations), GFP_KERNEL);
	if (locations == NULL)
		goto out;

	status = nfs4_proc_fs_locations(client, dir, name, locations, page);
	if (status != 0)
		goto out;
	/* Make sure server returned a different fsid for the referral */
	if (nfs_fsid_equal(&NFS_SERVER(dir)->fsid, &locations->fattr.fsid)) {
		dprintk("%s: server did not return a different fsid for"
			" a referral at %s\n", __func__, name->name);
		status = -EIO;
		goto out;
	}
	/* Fixup attributes for the nfs_lookup() call to nfs_fhget() */
	nfs_fixup_referral_attributes(&locations->fattr);

	/* replace the lookup nfs_fattr with the locations nfs_fattr */
	memcpy(fattr, &locations->fattr, sizeof(struct nfs_fattr));
	memset(fhandle, 0, sizeof(struct nfs_fh));
out:
	if (page)
		__free_page(page);
	kfree(locations);
	return status;
}

static int _nfs4_proc_getattr(struct nfs_server *server, struct nfs_fh *fhandle, struct nfs_fattr *fattr)
{
	struct nfs4_getattr_arg args = {
		.fh = fhandle,
		.bitmask = server->attr_bitmask,
	};
	struct nfs4_getattr_res res = {
		.fattr = fattr,
		.server = server,
	};
	struct rpc_message msg = {
		.rpc_proc = &nfs4_procedures[NFSPROC4_CLNT_GETATTR],
		.rpc_argp = &args,
		.rpc_resp = &res,
	};
	
	nfs_fattr_init(fattr);
	return nfs4_call_sync(server->client, server, &msg, &args.seq_args, &res.seq_res, 0);
}

static int nfs4_proc_getattr(struct nfs_server *server, struct nfs_fh *fhandle, struct nfs_fattr *fattr)
{
	struct nfs4_exception exception = { };
	int err;
	do {
		err = nfs4_handle_exception(server,
				_nfs4_proc_getattr(server, fhandle, fattr),
				&exception);
	} while (exception.retry);
	return err;
}

/* 
 * The file is not closed if it is opened due to the a request to change
 * the size of the file. The open call will not be needed once the
 * VFS layer lookup-intents are implemented.
 *
 * Close is called when the inode is destroyed.
 * If we haven't opened the file for O_WRONLY, we
 * need to in the size_change case to obtain a stateid.
 *
 * Got race?
 * Because OPEN is always done by name in nfsv4, it is
 * possible that we opened a different file by the same
 * name.  We can recognize this race condition, but we
 * can't do anything about it besides returning an error.
 *
 * This will be fixed with VFS changes (lookup-intent).
 */
static int
nfs4_proc_setattr(struct dentry *dentry, struct nfs_fattr *fattr,
		  struct iattr *sattr)
{
	struct inode *inode = dentry->d_inode;
	struct rpc_cred *cred = NULL;
	struct nfs4_state *state = NULL;
	int status;

	if (pnfs_ld_layoutret_on_setattr(inode))
		pnfs_return_layout(inode);

	nfs_fattr_init(fattr);
	
	/* Deal with open(O_TRUNC) */
	if (sattr->ia_valid & ATTR_OPEN)
		sattr->ia_valid &= ~(ATTR_MTIME|ATTR_CTIME|ATTR_OPEN);

	/* Optimization: if the end result is no change, don't RPC */
	if ((sattr->ia_valid & ~(ATTR_FILE)) == 0)
		return 0;

	/* Search for an existing open(O_WRITE) file */
	if (sattr->ia_valid & ATTR_FILE) {
		struct nfs_open_context *ctx;

		ctx = nfs_file_open_context(sattr->ia_file);
		if (ctx) {
			cred = ctx->cred;
			state = ctx->state;
		}
	}

	status = nfs4_do_setattr(inode, cred, fattr, sattr, state);
	if (status == 0)
		nfs_setattr_update_inode(inode, sattr);
	return status;
}

static int _nfs4_proc_lookup(struct rpc_clnt *clnt, struct inode *dir,
		const struct qstr *name, struct nfs_fh *fhandle,
		struct nfs_fattr *fattr)
{
	struct nfs_server *server = NFS_SERVER(dir);
	int		       status;
	struct nfs4_lookup_arg args = {
		.bitmask = server->attr_bitmask,
		.dir_fh = NFS_FH(dir),
		.name = name,
	};
	struct nfs4_lookup_res res = {
		.server = server,
		.fattr = fattr,
		.fh = fhandle,
	};
	struct rpc_message msg = {
		.rpc_proc = &nfs4_procedures[NFSPROC4_CLNT_LOOKUP],
		.rpc_argp = &args,
		.rpc_resp = &res,
	};

	nfs_fattr_init(fattr);

	dprintk("NFS call  lookup %s\n", name->name);
	status = nfs4_call_sync(clnt, server, &msg, &args.seq_args, &res.seq_res, 0);
	dprintk("NFS reply lookup: %d\n", status);
	return status;
}

static void nfs_fixup_secinfo_attributes(struct nfs_fattr *fattr)
{
	fattr->valid |= NFS_ATTR_FATTR_TYPE | NFS_ATTR_FATTR_MODE |
		NFS_ATTR_FATTR_NLINK | NFS_ATTR_FATTR_MOUNTPOINT;
	fattr->mode = S_IFDIR | S_IRUGO | S_IXUGO;
	fattr->nlink = 2;
}

static int nfs4_proc_lookup_common(struct rpc_clnt **clnt, struct inode *dir,
				   struct qstr *name, struct nfs_fh *fhandle,
				   struct nfs_fattr *fattr)
{
	struct nfs4_exception exception = { };
	struct rpc_clnt *client = *clnt;
	int err;
	do {
		err = _nfs4_proc_lookup(client, dir, name, fhandle, fattr);
		switch (err) {
		case -NFS4ERR_BADNAME:
			err = -ENOENT;
			goto out;
		case -NFS4ERR_MOVED:
			err = nfs4_get_referral(client, dir, name, fattr, fhandle);
			goto out;
		case -NFS4ERR_WRONGSEC:
			err = -EPERM;
			if (client != *clnt)
				goto out;

			client = nfs4_create_sec_client(client, dir, name);
			if (IS_ERR(client))
				return PTR_ERR(client);

			exception.retry = 1;
			break;
		default:
			err = nfs4_handle_exception(NFS_SERVER(dir), err, &exception);
		}
	} while (exception.retry);

out:
	if (err == 0)
		*clnt = client;
	else if (client != *clnt)
		rpc_shutdown_client(client);

	return err;
}

static int nfs4_proc_lookup(struct inode *dir, struct qstr *name,
			    struct nfs_fh *fhandle, struct nfs_fattr *fattr)
{
	int status;
	struct rpc_clnt *client = NFS_CLIENT(dir);

	status = nfs4_proc_lookup_common(&client, dir, name, fhandle, fattr);
	if (client != NFS_CLIENT(dir)) {
		rpc_shutdown_client(client);
		nfs_fixup_secinfo_attributes(fattr);
	}
	return status;
}

struct rpc_clnt *
nfs4_proc_lookup_mountpoint(struct inode *dir, struct qstr *name,
			    struct nfs_fh *fhandle, struct nfs_fattr *fattr)
{
	int status;
	struct rpc_clnt *client = rpc_clone_client(NFS_CLIENT(dir));

	status = nfs4_proc_lookup_common(&client, dir, name, fhandle, fattr);
	if (status < 0) {
		rpc_shutdown_client(client);
		return ERR_PTR(status);
	}
	return client;
}

static int _nfs4_proc_access(struct inode *inode, struct nfs_access_entry *entry)
{
	struct nfs_server *server = NFS_SERVER(inode);
	struct nfs4_accessargs args = {
		.fh = NFS_FH(inode),
		.bitmask = server->cache_consistency_bitmask,
	};
	struct nfs4_accessres res = {
		.server = server,
	};
	struct rpc_message msg = {
		.rpc_proc = &nfs4_procedures[NFSPROC4_CLNT_ACCESS],
		.rpc_argp = &args,
		.rpc_resp = &res,
		.rpc_cred = entry->cred,
	};
	int mode = entry->mask;
	int status;

	/*
	 * Determine which access bits we want to ask for...
	 */
	if (mode & MAY_READ)
		args.access |= NFS4_ACCESS_READ;
	if (S_ISDIR(inode->i_mode)) {
		if (mode & MAY_WRITE)
			args.access |= NFS4_ACCESS_MODIFY | NFS4_ACCESS_EXTEND | NFS4_ACCESS_DELETE;
		if (mode & MAY_EXEC)
			args.access |= NFS4_ACCESS_LOOKUP;
	} else {
		if (mode & MAY_WRITE)
			args.access |= NFS4_ACCESS_MODIFY | NFS4_ACCESS_EXTEND;
		if (mode & MAY_EXEC)
			args.access |= NFS4_ACCESS_EXECUTE;
	}

	res.fattr = nfs_alloc_fattr();
	if (res.fattr == NULL)
		return -ENOMEM;

	status = nfs4_call_sync(server->client, server, &msg, &args.seq_args, &res.seq_res, 0);
	if (!status) {
		entry->mask = 0;
		if (res.access & NFS4_ACCESS_READ)
			entry->mask |= MAY_READ;
		if (res.access & (NFS4_ACCESS_MODIFY | NFS4_ACCESS_EXTEND | NFS4_ACCESS_DELETE))
			entry->mask |= MAY_WRITE;
		if (res.access & (NFS4_ACCESS_LOOKUP|NFS4_ACCESS_EXECUTE))
			entry->mask |= MAY_EXEC;
		nfs_refresh_inode(inode, res.fattr);
	}
	nfs_free_fattr(res.fattr);
	return status;
}

static int nfs4_proc_access(struct inode *inode, struct nfs_access_entry *entry)
{
	struct nfs4_exception exception = { };
	int err;
	do {
		err = nfs4_handle_exception(NFS_SERVER(inode),
				_nfs4_proc_access(inode, entry),
				&exception);
	} while (exception.retry);
	return err;
}

/*
 * TODO: For the time being, we don't try to get any attributes
 * along with any of the zero-copy operations READ, READDIR,
 * READLINK, WRITE.
 *
 * In the case of the first three, we want to put the GETATTR
 * after the read-type operation -- this is because it is hard
 * to predict the length of a GETATTR response in v4, and thus
 * align the READ data correctly.  This means that the GETATTR
 * may end up partially falling into the page cache, and we should
 * shift it into the 'tail' of the xdr_buf before processing.
 * To do this efficiently, we need to know the total length
 * of data received, which doesn't seem to be available outside
 * of the RPC layer.
 *
 * In the case of WRITE, we also want to put the GETATTR after
 * the operation -- in this case because we want to make sure
 * we get the post-operation mtime and size.  This means that
 * we can't use xdr_encode_pages() as written: we need a variant
 * of it which would leave room in the 'tail' iovec.
 *
 * Both of these changes to the XDR layer would in fact be quite
 * minor, but I decided to leave them for a subsequent patch.
 */
static int _nfs4_proc_readlink(struct inode *inode, struct page *page,
		unsigned int pgbase, unsigned int pglen)
{
	struct nfs4_readlink args = {
		.fh       = NFS_FH(inode),
		.pgbase	  = pgbase,
		.pglen    = pglen,
		.pages    = &page,
	};
	struct nfs4_readlink_res res;
	struct rpc_message msg = {
		.rpc_proc = &nfs4_procedures[NFSPROC4_CLNT_READLINK],
		.rpc_argp = &args,
		.rpc_resp = &res,
	};

	return nfs4_call_sync(NFS_SERVER(inode)->client, NFS_SERVER(inode), &msg, &args.seq_args, &res.seq_res, 0);
}

static int nfs4_proc_readlink(struct inode *inode, struct page *page,
		unsigned int pgbase, unsigned int pglen)
{
	struct nfs4_exception exception = { };
	int err;
	do {
		err = nfs4_handle_exception(NFS_SERVER(inode),
				_nfs4_proc_readlink(inode, page, pgbase, pglen),
				&exception);
	} while (exception.retry);
	return err;
}

/*
 * Got race?
 * We will need to arrange for the VFS layer to provide an atomic open.
 * Until then, this create/open method is prone to inefficiency and race
 * conditions due to the lookup, create, and open VFS calls from sys_open()
 * placed on the wire.
 *
 * Given the above sorry state of affairs, I'm simply sending an OPEN.
 * The file will be opened again in the subsequent VFS open call
 * (nfs4_proc_file_open).
 *
 * The open for read will just hang around to be used by any process that
 * opens the file O_RDONLY. This will all be resolved with the VFS changes.
 */

static int
nfs4_proc_create(struct inode *dir, struct dentry *dentry, struct iattr *sattr,
                 int flags, struct nfs_open_context *ctx)
{
	struct dentry *de = dentry;
	struct nfs4_state *state;
	struct rpc_cred *cred = NULL;
	fmode_t fmode = 0;
	int status = 0;

	if (ctx != NULL) {
		cred = ctx->cred;
		de = ctx->dentry;
		fmode = ctx->mode;
	}
	sattr->ia_mode &= ~current_umask();
	state = nfs4_do_open(dir, de, fmode, flags, sattr, cred, NULL);
	d_drop(dentry);
	if (IS_ERR(state)) {
		status = PTR_ERR(state);
		goto out;
	}
	d_add(dentry, igrab(state->inode));
	nfs_set_verifier(dentry, nfs_save_change_attribute(dir));
	if (ctx != NULL)
		ctx->state = state;
	else
		nfs4_close_sync(state, fmode);
out:
	return status;
}

static int _nfs4_proc_remove(struct inode *dir, struct qstr *name)
{
	struct nfs_server *server = NFS_SERVER(dir);
	struct nfs_removeargs args = {
		.fh = NFS_FH(dir),
		.name = *name,
	};
	struct nfs_removeres res = {
		.server = server,
	};
	struct rpc_message msg = {
		.rpc_proc = &nfs4_procedures[NFSPROC4_CLNT_REMOVE],
		.rpc_argp = &args,
		.rpc_resp = &res,
	};
	int status;

	status = nfs4_call_sync(server->client, server, &msg, &args.seq_args, &res.seq_res, 1);
	if (status == 0)
		update_changeattr(dir, &res.cinfo);
	return status;
}

static int nfs4_proc_remove(struct inode *dir, struct qstr *name)
{
	struct nfs4_exception exception = { };
	int err;
	do {
		err = nfs4_handle_exception(NFS_SERVER(dir),
				_nfs4_proc_remove(dir, name),
				&exception);
	} while (exception.retry);
	return err;
}

static void nfs4_proc_unlink_setup(struct rpc_message *msg, struct inode *dir)
{
	struct nfs_server *server = NFS_SERVER(dir);
	struct nfs_removeargs *args = msg->rpc_argp;
	struct nfs_removeres *res = msg->rpc_resp;

	res->server = server;
	msg->rpc_proc = &nfs4_procedures[NFSPROC4_CLNT_REMOVE];
	nfs41_init_sequence(&args->seq_args, &res->seq_res, 1);
}

static void nfs4_proc_unlink_rpc_prepare(struct rpc_task *task, struct nfs_unlinkdata *data)
{
	if (nfs4_setup_sequence(NFS_SERVER(data->dir),
				&data->args.seq_args,
				&data->res.seq_res,
				task))
		return;
	rpc_call_start(task);
}

static int nfs4_proc_unlink_done(struct rpc_task *task, struct inode *dir)
{
	struct nfs_removeres *res = task->tk_msg.rpc_resp;

	if (!nfs4_sequence_done(task, &res->seq_res))
		return 0;
	if (nfs4_async_handle_error(task, res->server, NULL) == -EAGAIN)
		return 0;
	update_changeattr(dir, &res->cinfo);
	return 1;
}

static void nfs4_proc_rename_setup(struct rpc_message *msg, struct inode *dir)
{
	struct nfs_server *server = NFS_SERVER(dir);
	struct nfs_renameargs *arg = msg->rpc_argp;
	struct nfs_renameres *res = msg->rpc_resp;

	msg->rpc_proc = &nfs4_procedures[NFSPROC4_CLNT_RENAME];
	res->server = server;
	nfs41_init_sequence(&arg->seq_args, &res->seq_res, 1);
}

static void nfs4_proc_rename_rpc_prepare(struct rpc_task *task, struct nfs_renamedata *data)
{
	if (nfs4_setup_sequence(NFS_SERVER(data->old_dir),
				&data->args.seq_args,
				&data->res.seq_res,
				task))
		return;
	rpc_call_start(task);
}

static int nfs4_proc_rename_done(struct rpc_task *task, struct inode *old_dir,
				 struct inode *new_dir)
{
	struct nfs_renameres *res = task->tk_msg.rpc_resp;

	if (!nfs4_sequence_done(task, &res->seq_res))
		return 0;
	if (nfs4_async_handle_error(task, res->server, NULL) == -EAGAIN)
		return 0;

	update_changeattr(old_dir, &res->old_cinfo);
	update_changeattr(new_dir, &res->new_cinfo);
	return 1;
}

static int _nfs4_proc_rename(struct inode *old_dir, struct qstr *old_name,
		struct inode *new_dir, struct qstr *new_name)
{
	struct nfs_server *server = NFS_SERVER(old_dir);
	struct nfs_renameargs arg = {
		.old_dir = NFS_FH(old_dir),
		.new_dir = NFS_FH(new_dir),
		.old_name = old_name,
		.new_name = new_name,
	};
	struct nfs_renameres res = {
		.server = server,
	};
	struct rpc_message msg = {
		.rpc_proc = &nfs4_procedures[NFSPROC4_CLNT_RENAME],
		.rpc_argp = &arg,
		.rpc_resp = &res,
	};
	int status = -ENOMEM;
	
	status = nfs4_call_sync(server->client, server, &msg, &arg.seq_args, &res.seq_res, 1);
	if (!status) {
		update_changeattr(old_dir, &res.old_cinfo);
		update_changeattr(new_dir, &res.new_cinfo);
	}
	return status;
}

static int nfs4_proc_rename(struct inode *old_dir, struct qstr *old_name,
		struct inode *new_dir, struct qstr *new_name)
{
	struct nfs4_exception exception = { };
	int err;
	do {
		err = nfs4_handle_exception(NFS_SERVER(old_dir),
				_nfs4_proc_rename(old_dir, old_name,
					new_dir, new_name),
				&exception);
	} while (exception.retry);
	return err;
}

static int _nfs4_proc_link(struct inode *inode, struct inode *dir, struct qstr *name)
{
	struct nfs_server *server = NFS_SERVER(inode);
	struct nfs4_link_arg arg = {
		.fh     = NFS_FH(inode),
		.dir_fh = NFS_FH(dir),
		.name   = name,
		.bitmask = server->attr_bitmask,
	};
	struct nfs4_link_res res = {
		.server = server,
	};
	struct rpc_message msg = {
		.rpc_proc = &nfs4_procedures[NFSPROC4_CLNT_LINK],
		.rpc_argp = &arg,
		.rpc_resp = &res,
	};
	int status = -ENOMEM;

	res.fattr = nfs_alloc_fattr();
	if (res.fattr == NULL)
		goto out;

	status = nfs4_call_sync(server->client, server, &msg, &arg.seq_args, &res.seq_res, 1);
	if (!status) {
		update_changeattr(dir, &res.cinfo);
		nfs_post_op_update_inode(inode, res.fattr);
	}
out:
	nfs_free_fattr(res.fattr);
	return status;
}

static int nfs4_proc_link(struct inode *inode, struct inode *dir, struct qstr *name)
{
	struct nfs4_exception exception = { };
	int err;
	do {
		err = nfs4_handle_exception(NFS_SERVER(inode),
				_nfs4_proc_link(inode, dir, name),
				&exception);
	} while (exception.retry);
	return err;
}

struct nfs4_createdata {
	struct rpc_message msg;
	struct nfs4_create_arg arg;
	struct nfs4_create_res res;
	struct nfs_fh fh;
	struct nfs_fattr fattr;
};

static struct nfs4_createdata *nfs4_alloc_createdata(struct inode *dir,
		struct qstr *name, struct iattr *sattr, u32 ftype)
{
	struct nfs4_createdata *data;

	data = kzalloc(sizeof(*data), GFP_KERNEL);
	if (data != NULL) {
		struct nfs_server *server = NFS_SERVER(dir);

		data->msg.rpc_proc = &nfs4_procedures[NFSPROC4_CLNT_CREATE];
		data->msg.rpc_argp = &data->arg;
		data->msg.rpc_resp = &data->res;
		data->arg.dir_fh = NFS_FH(dir);
		data->arg.server = server;
		data->arg.name = name;
		data->arg.attrs = sattr;
		data->arg.ftype = ftype;
		data->arg.bitmask = server->attr_bitmask;
		data->res.server = server;
		data->res.fh = &data->fh;
		data->res.fattr = &data->fattr;
		nfs_fattr_init(data->res.fattr);
	}
	return data;
}

static int nfs4_do_create(struct inode *dir, struct dentry *dentry, struct nfs4_createdata *data)
{
	int status = nfs4_call_sync(NFS_SERVER(dir)->client, NFS_SERVER(dir), &data->msg,
				    &data->arg.seq_args, &data->res.seq_res, 1);
	if (status == 0) {
		update_changeattr(dir, &data->res.dir_cinfo);
		status = nfs_instantiate(dentry, data->res.fh, data->res.fattr);
	}
	return status;
}

static void nfs4_free_createdata(struct nfs4_createdata *data)
{
	kfree(data);
}

static int _nfs4_proc_symlink(struct inode *dir, struct dentry *dentry,
		struct page *page, unsigned int len, struct iattr *sattr)
{
	struct nfs4_createdata *data;
	int status = -ENAMETOOLONG;

	if (len > NFS4_MAXPATHLEN)
		goto out;

	status = -ENOMEM;
	data = nfs4_alloc_createdata(dir, &dentry->d_name, sattr, NF4LNK);
	if (data == NULL)
		goto out;

	data->msg.rpc_proc = &nfs4_procedures[NFSPROC4_CLNT_SYMLINK];
	data->arg.u.symlink.pages = &page;
	data->arg.u.symlink.len = len;
	
	status = nfs4_do_create(dir, dentry, data);

	nfs4_free_createdata(data);
out:
	return status;
}

static int nfs4_proc_symlink(struct inode *dir, struct dentry *dentry,
		struct page *page, unsigned int len, struct iattr *sattr)
{
	struct nfs4_exception exception = { };
	int err;
	do {
		err = nfs4_handle_exception(NFS_SERVER(dir),
				_nfs4_proc_symlink(dir, dentry, page,
							len, sattr),
				&exception);
	} while (exception.retry);
	return err;
}

static int _nfs4_proc_mkdir(struct inode *dir, struct dentry *dentry,
		struct iattr *sattr)
{
	struct nfs4_createdata *data;
	int status = -ENOMEM;

	data = nfs4_alloc_createdata(dir, &dentry->d_name, sattr, NF4DIR);
	if (data == NULL)
		goto out;

	status = nfs4_do_create(dir, dentry, data);

	nfs4_free_createdata(data);
out:
	return status;
}

static int nfs4_proc_mkdir(struct inode *dir, struct dentry *dentry,
		struct iattr *sattr)
{
	struct nfs4_exception exception = { };
	int err;

	sattr->ia_mode &= ~current_umask();
	do {
		err = nfs4_handle_exception(NFS_SERVER(dir),
				_nfs4_proc_mkdir(dir, dentry, sattr),
				&exception);
	} while (exception.retry);
	return err;
}

static int _nfs4_proc_readdir(struct dentry *dentry, struct rpc_cred *cred,
		u64 cookie, struct page **pages, unsigned int count, int plus)
{
	struct inode		*dir = dentry->d_inode;
	struct nfs4_readdir_arg args = {
		.fh = NFS_FH(dir),
		.pages = pages,
		.pgbase = 0,
		.count = count,
		.bitmask = NFS_SERVER(dentry->d_inode)->attr_bitmask,
		.plus = plus,
	};
	struct nfs4_readdir_res res;
	struct rpc_message msg = {
		.rpc_proc = &nfs4_procedures[NFSPROC4_CLNT_READDIR],
		.rpc_argp = &args,
		.rpc_resp = &res,
		.rpc_cred = cred,
	};
	int			status;

	dprintk("%s: dentry = %s/%s, cookie = %Lu\n", __func__,
			dentry->d_parent->d_name.name,
			dentry->d_name.name,
			(unsigned long long)cookie);
	nfs4_setup_readdir(cookie, NFS_COOKIEVERF(dir), dentry, &args);
	res.pgbase = args.pgbase;
	status = nfs4_call_sync(NFS_SERVER(dir)->client, NFS_SERVER(dir), &msg, &args.seq_args, &res.seq_res, 0);
	if (status >= 0) {
		memcpy(NFS_COOKIEVERF(dir), res.verifier.data, NFS4_VERIFIER_SIZE);
		status += args.pgbase;
	}

	nfs_invalidate_atime(dir);

	dprintk("%s: returns %d\n", __func__, status);
	return status;
}

static int nfs4_proc_readdir(struct dentry *dentry, struct rpc_cred *cred,
		u64 cookie, struct page **pages, unsigned int count, int plus)
{
	struct nfs4_exception exception = { };
	int err;
	do {
		err = nfs4_handle_exception(NFS_SERVER(dentry->d_inode),
				_nfs4_proc_readdir(dentry, cred, cookie,
					pages, count, plus),
				&exception);
	} while (exception.retry);
	return err;
}

static int _nfs4_proc_mknod(struct inode *dir, struct dentry *dentry,
		struct iattr *sattr, dev_t rdev)
{
	struct nfs4_createdata *data;
	int mode = sattr->ia_mode;
	int status = -ENOMEM;

	BUG_ON(!(sattr->ia_valid & ATTR_MODE));
	BUG_ON(!S_ISFIFO(mode) && !S_ISBLK(mode) && !S_ISCHR(mode) && !S_ISSOCK(mode));

	data = nfs4_alloc_createdata(dir, &dentry->d_name, sattr, NF4SOCK);
	if (data == NULL)
		goto out;

	if (S_ISFIFO(mode))
		data->arg.ftype = NF4FIFO;
	else if (S_ISBLK(mode)) {
		data->arg.ftype = NF4BLK;
		data->arg.u.device.specdata1 = MAJOR(rdev);
		data->arg.u.device.specdata2 = MINOR(rdev);
	}
	else if (S_ISCHR(mode)) {
		data->arg.ftype = NF4CHR;
		data->arg.u.device.specdata1 = MAJOR(rdev);
		data->arg.u.device.specdata2 = MINOR(rdev);
	}
	
	status = nfs4_do_create(dir, dentry, data);

	nfs4_free_createdata(data);
out:
	return status;
}

static int nfs4_proc_mknod(struct inode *dir, struct dentry *dentry,
		struct iattr *sattr, dev_t rdev)
{
	struct nfs4_exception exception = { };
	int err;

	sattr->ia_mode &= ~current_umask();
	do {
		err = nfs4_handle_exception(NFS_SERVER(dir),
				_nfs4_proc_mknod(dir, dentry, sattr, rdev),
				&exception);
	} while (exception.retry);
	return err;
}

static int _nfs4_proc_statfs(struct nfs_server *server, struct nfs_fh *fhandle,
		 struct nfs_fsstat *fsstat)
{
	struct nfs4_statfs_arg args = {
		.fh = fhandle,
		.bitmask = server->attr_bitmask,
	};
	struct nfs4_statfs_res res = {
		.fsstat = fsstat,
	};
	struct rpc_message msg = {
		.rpc_proc = &nfs4_procedures[NFSPROC4_CLNT_STATFS],
		.rpc_argp = &args,
		.rpc_resp = &res,
	};

	nfs_fattr_init(fsstat->fattr);
	return  nfs4_call_sync(server->client, server, &msg, &args.seq_args, &res.seq_res, 0);
}

static int nfs4_proc_statfs(struct nfs_server *server, struct nfs_fh *fhandle, struct nfs_fsstat *fsstat)
{
	struct nfs4_exception exception = { };
	int err;
	do {
		err = nfs4_handle_exception(server,
				_nfs4_proc_statfs(server, fhandle, fsstat),
				&exception);
	} while (exception.retry);
	return err;
}

static int _nfs4_do_fsinfo(struct nfs_server *server, struct nfs_fh *fhandle,
		struct nfs_fsinfo *fsinfo)
{
	struct nfs4_fsinfo_arg args = {
		.fh = fhandle,
		.bitmask = server->attr_bitmask,
	};
	struct nfs4_fsinfo_res res = {
		.fsinfo = fsinfo,
	};
	struct rpc_message msg = {
		.rpc_proc = &nfs4_procedures[NFSPROC4_CLNT_FSINFO],
		.rpc_argp = &args,
		.rpc_resp = &res,
	};

	return nfs4_call_sync(server->client, server, &msg, &args.seq_args, &res.seq_res, 0);
}

static int nfs4_do_fsinfo(struct nfs_server *server, struct nfs_fh *fhandle, struct nfs_fsinfo *fsinfo)
{
	struct nfs4_exception exception = { };
	int err;

	do {
		err = nfs4_handle_exception(server,
				_nfs4_do_fsinfo(server, fhandle, fsinfo),
				&exception);
	} while (exception.retry);
	return err;
}

static int nfs4_proc_fsinfo(struct nfs_server *server, struct nfs_fh *fhandle, struct nfs_fsinfo *fsinfo)
{
	nfs_fattr_init(fsinfo->fattr);
	return nfs4_do_fsinfo(server, fhandle, fsinfo);
}

static int _nfs4_proc_pathconf(struct nfs_server *server, struct nfs_fh *fhandle,
		struct nfs_pathconf *pathconf)
{
	struct nfs4_pathconf_arg args = {
		.fh = fhandle,
		.bitmask = server->attr_bitmask,
	};
	struct nfs4_pathconf_res res = {
		.pathconf = pathconf,
	};
	struct rpc_message msg = {
		.rpc_proc = &nfs4_procedures[NFSPROC4_CLNT_PATHCONF],
		.rpc_argp = &args,
		.rpc_resp = &res,
	};

	/* None of the pathconf attributes are mandatory to implement */
	if ((args.bitmask[0] & nfs4_pathconf_bitmap[0]) == 0) {
		memset(pathconf, 0, sizeof(*pathconf));
		return 0;
	}

	nfs_fattr_init(pathconf->fattr);
	return nfs4_call_sync(server->client, server, &msg, &args.seq_args, &res.seq_res, 0);
}

static int nfs4_proc_pathconf(struct nfs_server *server, struct nfs_fh *fhandle,
		struct nfs_pathconf *pathconf)
{
	struct nfs4_exception exception = { };
	int err;

	do {
		err = nfs4_handle_exception(server,
				_nfs4_proc_pathconf(server, fhandle, pathconf),
				&exception);
	} while (exception.retry);
	return err;
}

void __nfs4_read_done_cb(struct nfs_read_data *data)
{
	nfs_invalidate_atime(data->header->inode);
}

static int nfs4_read_done_cb(struct rpc_task *task, struct nfs_read_data *data)
{
	struct nfs_server *server = NFS_SERVER(data->header->inode);

	if (nfs4_async_handle_error(task, server, data->args.context->state) == -EAGAIN) {
		rpc_restart_call_prepare(task);
		return -EAGAIN;
	}

	__nfs4_read_done_cb(data);
	if (task->tk_status > 0)
		renew_lease(server, data->timestamp);
	return 0;
}

static int nfs4_read_done(struct rpc_task *task, struct nfs_read_data *data)
{

	dprintk("--> %s\n", __func__);

	if (!nfs4_sequence_done(task, &data->res.seq_res))
		return -EAGAIN;

	return data->read_done_cb ? data->read_done_cb(task, data) :
				    nfs4_read_done_cb(task, data);
}

static void nfs4_proc_read_setup(struct nfs_read_data *data, struct rpc_message *msg)
{
	data->timestamp   = jiffies;
	data->read_done_cb = nfs4_read_done_cb;
	msg->rpc_proc = &nfs4_procedures[NFSPROC4_CLNT_READ];
	nfs41_init_sequence(&data->args.seq_args, &data->res.seq_res, 0);
}

static void nfs4_proc_read_rpc_prepare(struct rpc_task *task, struct nfs_read_data *data)
{
	if (nfs4_setup_sequence(NFS_SERVER(data->header->inode),
				&data->args.seq_args,
				&data->res.seq_res,
				task))
		return;
	rpc_call_start(task);
}

static int nfs4_write_done_cb(struct rpc_task *task, struct nfs_write_data *data)
{
	struct inode *inode = data->header->inode;
	
	if (nfs4_async_handle_error(task, NFS_SERVER(inode), data->args.context->state) == -EAGAIN) {
		rpc_restart_call_prepare(task);
		return -EAGAIN;
	}
	if (task->tk_status >= 0) {
		renew_lease(NFS_SERVER(inode), data->timestamp);
		nfs_post_op_update_inode_force_wcc(inode, &data->fattr);
	}
	return 0;
}

static int nfs4_write_done(struct rpc_task *task, struct nfs_write_data *data)
{
	if (!nfs4_sequence_done(task, &data->res.seq_res))
		return -EAGAIN;
	return data->write_done_cb ? data->write_done_cb(task, data) :
		nfs4_write_done_cb(task, data);
}

static
bool nfs4_write_need_cache_consistency_data(const struct nfs_write_data *data)
{
	const struct nfs_pgio_header *hdr = data->header;

	/* Don't request attributes for pNFS or O_DIRECT writes */
	if (data->ds_clp != NULL || hdr->dreq != NULL)
		return false;
	/* Otherwise, request attributes if and only if we don't hold
	 * a delegation
	 */
	return nfs_have_delegation(hdr->inode, FMODE_READ) == 0;
}

static void nfs4_proc_write_setup(struct nfs_write_data *data, struct rpc_message *msg)
{
	struct nfs_server *server = NFS_SERVER(data->header->inode);

	if (!nfs4_write_need_cache_consistency_data(data)) {
		data->args.bitmask = NULL;
		data->res.fattr = NULL;
	} else
		data->args.bitmask = server->cache_consistency_bitmask;

	if (!data->write_done_cb)
		data->write_done_cb = nfs4_write_done_cb;
	data->res.server = server;
	data->timestamp   = jiffies;

	msg->rpc_proc = &nfs4_procedures[NFSPROC4_CLNT_WRITE];
	nfs41_init_sequence(&data->args.seq_args, &data->res.seq_res, 1);
}

static void nfs4_proc_write_rpc_prepare(struct rpc_task *task, struct nfs_write_data *data)
{
	if (nfs4_setup_sequence(NFS_SERVER(data->header->inode),
				&data->args.seq_args,
				&data->res.seq_res,
				task))
		return;
	rpc_call_start(task);
}

static void nfs4_proc_commit_rpc_prepare(struct rpc_task *task, struct nfs_commit_data *data)
{
	if (nfs4_setup_sequence(NFS_SERVER(data->inode),
				&data->args.seq_args,
				&data->res.seq_res,
				task))
		return;
	rpc_call_start(task);
}

static int nfs4_commit_done_cb(struct rpc_task *task, struct nfs_commit_data *data)
{
	struct inode *inode = data->inode;

	if (nfs4_async_handle_error(task, NFS_SERVER(inode), NULL) == -EAGAIN) {
		rpc_restart_call_prepare(task);
		return -EAGAIN;
	}
	return 0;
}

static int nfs4_commit_done(struct rpc_task *task, struct nfs_commit_data *data)
{
	if (!nfs4_sequence_done(task, &data->res.seq_res))
		return -EAGAIN;
	return data->commit_done_cb(task, data);
}

static void nfs4_proc_commit_setup(struct nfs_commit_data *data, struct rpc_message *msg)
{
	struct nfs_server *server = NFS_SERVER(data->inode);

	if (data->commit_done_cb == NULL)
		data->commit_done_cb = nfs4_commit_done_cb;
	data->res.server = server;
	msg->rpc_proc = &nfs4_procedures[NFSPROC4_CLNT_COMMIT];
	nfs41_init_sequence(&data->args.seq_args, &data->res.seq_res, 1);
}

struct nfs4_renewdata {
	struct nfs_client	*client;
	unsigned long		timestamp;
};

/*
 * nfs4_proc_async_renew(): This is not one of the nfs_rpc_ops; it is a special
 * standalone procedure for queueing an asynchronous RENEW.
 */
static void nfs4_renew_release(void *calldata)
{
	struct nfs4_renewdata *data = calldata;
	struct nfs_client *clp = data->client;

	if (atomic_read(&clp->cl_count) > 1)
		nfs4_schedule_state_renewal(clp);
	nfs_put_client(clp);
	kfree(data);
}

static void nfs4_renew_done(struct rpc_task *task, void *calldata)
{
	struct nfs4_renewdata *data = calldata;
	struct nfs_client *clp = data->client;
	unsigned long timestamp = data->timestamp;

	if (task->tk_status < 0) {
		/* Unless we're shutting down, schedule state recovery! */
		if (test_bit(NFS_CS_RENEWD, &clp->cl_res_state) == 0)
			return;
		if (task->tk_status != NFS4ERR_CB_PATH_DOWN) {
			nfs4_schedule_lease_recovery(clp);
			return;
		}
		nfs4_schedule_path_down_recovery(clp);
	}
	do_renew_lease(clp, timestamp);
}

static const struct rpc_call_ops nfs4_renew_ops = {
	.rpc_call_done = nfs4_renew_done,
	.rpc_release = nfs4_renew_release,
};

static int nfs4_proc_async_renew(struct nfs_client *clp, struct rpc_cred *cred, unsigned renew_flags)
{
	struct rpc_message msg = {
		.rpc_proc	= &nfs4_procedures[NFSPROC4_CLNT_RENEW],
		.rpc_argp	= clp,
		.rpc_cred	= cred,
	};
	struct nfs4_renewdata *data;

	if (renew_flags == 0)
		return 0;
	if (!atomic_inc_not_zero(&clp->cl_count))
		return -EIO;
	data = kmalloc(sizeof(*data), GFP_NOFS);
	if (data == NULL)
		return -ENOMEM;
	data->client = clp;
	data->timestamp = jiffies;
	return rpc_call_async(clp->cl_rpcclient, &msg, RPC_TASK_SOFT,
			&nfs4_renew_ops, data);
}

static int nfs4_proc_renew(struct nfs_client *clp, struct rpc_cred *cred)
{
	struct rpc_message msg = {
		.rpc_proc	= &nfs4_procedures[NFSPROC4_CLNT_RENEW],
		.rpc_argp	= clp,
		.rpc_cred	= cred,
	};
	unsigned long now = jiffies;
	int status;

	status = rpc_call_sync(clp->cl_rpcclient, &msg, 0);
	if (status < 0)
		return status;
	do_renew_lease(clp, now);
	return 0;
}

static inline int nfs4_server_supports_acls(struct nfs_server *server)
{
	return (server->caps & NFS_CAP_ACLS)
		&& (server->acl_bitmask & ACL4_SUPPORT_ALLOW_ACL)
		&& (server->acl_bitmask & ACL4_SUPPORT_DENY_ACL);
}

/* Assuming that XATTR_SIZE_MAX is a multiple of PAGE_CACHE_SIZE, and that
 * it's OK to put sizeof(void) * (XATTR_SIZE_MAX/PAGE_CACHE_SIZE) bytes on
 * the stack.
 */
#define NFS4ACL_MAXPAGES (XATTR_SIZE_MAX >> PAGE_CACHE_SHIFT)

static int buf_to_pages_noslab(const void *buf, size_t buflen,
		struct page **pages, unsigned int *pgbase)
{
	struct page *newpage, **spages;
	int rc = 0;
	size_t len;
	spages = pages;

	do {
		len = min_t(size_t, PAGE_CACHE_SIZE, buflen);
		newpage = alloc_page(GFP_KERNEL);

		if (newpage == NULL)
			goto unwind;
		memcpy(page_address(newpage), buf, len);
                buf += len;
                buflen -= len;
		*pages++ = newpage;
		rc++;
	} while (buflen != 0);

	return rc;

unwind:
	for(; rc > 0; rc--)
		__free_page(spages[rc-1]);
	return -ENOMEM;
}

struct nfs4_cached_acl {
	int cached;
	size_t len;
	char data[0];
};

static void nfs4_set_cached_acl(struct inode *inode, struct nfs4_cached_acl *acl)
{
	struct nfs_inode *nfsi = NFS_I(inode);

	spin_lock(&inode->i_lock);
	kfree(nfsi->nfs4_acl);
	nfsi->nfs4_acl = acl;
	spin_unlock(&inode->i_lock);
}

static void nfs4_zap_acl_attr(struct inode *inode)
{
	nfs4_set_cached_acl(inode, NULL);
}

static inline ssize_t nfs4_read_cached_acl(struct inode *inode, char *buf, size_t buflen)
{
	struct nfs_inode *nfsi = NFS_I(inode);
	struct nfs4_cached_acl *acl;
	int ret = -ENOENT;

	spin_lock(&inode->i_lock);
	acl = nfsi->nfs4_acl;
	if (acl == NULL)
		goto out;
	if (buf == NULL) /* user is just asking for length */
		goto out_len;
	if (acl->cached == 0)
		goto out;
	ret = -ERANGE; /* see getxattr(2) man page */
	if (acl->len > buflen)
		goto out;
	memcpy(buf, acl->data, acl->len);
out_len:
	ret = acl->len;
out:
	spin_unlock(&inode->i_lock);
	return ret;
}

static void nfs4_write_cached_acl(struct inode *inode, struct page **pages, size_t pgbase, size_t acl_len)
{
	struct nfs4_cached_acl *acl;

	if (pages && acl_len <= PAGE_SIZE) {
		acl = kmalloc(sizeof(*acl) + acl_len, GFP_KERNEL);
		if (acl == NULL)
			goto out;
		acl->cached = 1;
		_copy_from_pages(acl->data, pages, pgbase, acl_len);
	} else {
		acl = kmalloc(sizeof(*acl), GFP_KERNEL);
		if (acl == NULL)
			goto out;
		acl->cached = 0;
	}
	acl->len = acl_len;
out:
	nfs4_set_cached_acl(inode, acl);
}

/*
 * The getxattr API returns the required buffer length when called with a
 * NULL buf. The NFSv4 acl tool then calls getxattr again after allocating
 * the required buf.  On a NULL buf, we send a page of data to the server
 * guessing that the ACL request can be serviced by a page. If so, we cache
 * up to the page of ACL data, and the 2nd call to getxattr is serviced by
 * the cache. If not so, we throw away the page, and cache the required
 * length. The next getxattr call will then produce another round trip to
 * the server, this time with the input buf of the required size.
 */
static ssize_t __nfs4_get_acl_uncached(struct inode *inode, void *buf, size_t buflen)
{
	struct page *pages[NFS4ACL_MAXPAGES] = {NULL, };
	struct nfs_getaclargs args = {
		.fh = NFS_FH(inode),
		.acl_pages = pages,
		.acl_len = buflen,
	};
	struct nfs_getaclres res = {
		.acl_len = buflen,
	};
	struct rpc_message msg = {
		.rpc_proc = &nfs4_procedures[NFSPROC4_CLNT_GETACL],
		.rpc_argp = &args,
		.rpc_resp = &res,
	};
	int ret = -ENOMEM, npages, i, acl_len = 0;

	npages = (buflen + PAGE_SIZE - 1) >> PAGE_SHIFT;
	/* As long as we're doing a round trip to the server anyway,
	 * let's be prepared for a page of acl data. */
	if (npages == 0)
		npages = 1;

	/* Add an extra page to handle the bitmap returned */
	npages++;

	for (i = 0; i < npages; i++) {
		pages[i] = alloc_page(GFP_KERNEL);
		if (!pages[i])
			goto out_free;
	}

	/* for decoding across pages */
	res.acl_scratch = alloc_page(GFP_KERNEL);
	if (!res.acl_scratch)
		goto out_free;

	args.acl_len = npages * PAGE_SIZE;
	args.acl_pgbase = 0;

	/* Let decode_getfacl know not to fail if the ACL data is larger than
	 * the page we send as a guess */
	if (buf == NULL)
		res.acl_flags |= NFS4_ACL_LEN_REQUEST;

	dprintk("%s  buf %p buflen %zu npages %d args.acl_len %zu\n",
		__func__, buf, buflen, npages, args.acl_len);
	ret = nfs4_call_sync(NFS_SERVER(inode)->client, NFS_SERVER(inode),
			     &msg, &args.seq_args, &res.seq_res, 0);
	if (ret)
		goto out_free;

	acl_len = res.acl_len - res.acl_data_offset;
	if (acl_len > args.acl_len)
		nfs4_write_cached_acl(inode, NULL, 0, acl_len);
	else
		nfs4_write_cached_acl(inode, pages, res.acl_data_offset,
				      acl_len);
	if (buf) {
		ret = -ERANGE;
		if (acl_len > buflen)
			goto out_free;
		_copy_from_pages(buf, pages, res.acl_data_offset,
				acl_len);
	}
	ret = acl_len;
out_free:
	for (i = 0; i < npages; i++)
		if (pages[i])
			__free_page(pages[i]);
	if (res.acl_scratch)
		__free_page(res.acl_scratch);
	return ret;
}

static ssize_t nfs4_get_acl_uncached(struct inode *inode, void *buf, size_t buflen)
{
	struct nfs4_exception exception = { };
	ssize_t ret;
	do {
		ret = __nfs4_get_acl_uncached(inode, buf, buflen);
		if (ret >= 0)
			break;
		ret = nfs4_handle_exception(NFS_SERVER(inode), ret, &exception);
	} while (exception.retry);
	return ret;
}

static ssize_t nfs4_proc_get_acl(struct inode *inode, void *buf, size_t buflen)
{
	struct nfs_server *server = NFS_SERVER(inode);
	int ret;

	if (!nfs4_server_supports_acls(server))
		return -EOPNOTSUPP;
	ret = nfs_revalidate_inode(server, inode);
	if (ret < 0)
		return ret;
	if (NFS_I(inode)->cache_validity & NFS_INO_INVALID_ACL)
		nfs_zap_acl_cache(inode);
	ret = nfs4_read_cached_acl(inode, buf, buflen);
	if (ret != -ENOENT)
		/* -ENOENT is returned if there is no ACL or if there is an ACL
		 * but no cached acl data, just the acl length */
		return ret;
	return nfs4_get_acl_uncached(inode, buf, buflen);
}

static int __nfs4_proc_set_acl(struct inode *inode, const void *buf, size_t buflen)
{
	struct nfs_server *server = NFS_SERVER(inode);
	struct page *pages[NFS4ACL_MAXPAGES];
	struct nfs_setaclargs arg = {
		.fh		= NFS_FH(inode),
		.acl_pages	= pages,
		.acl_len	= buflen,
	};
	struct nfs_setaclres res;
	struct rpc_message msg = {
		.rpc_proc	= &nfs4_procedures[NFSPROC4_CLNT_SETACL],
		.rpc_argp	= &arg,
		.rpc_resp	= &res,
	};
	int ret, i;

	if (!nfs4_server_supports_acls(server))
		return -EOPNOTSUPP;
	i = buf_to_pages_noslab(buf, buflen, arg.acl_pages, &arg.acl_pgbase);
	if (i < 0)
		return i;
	nfs_inode_return_delegation(inode);
	ret = nfs4_call_sync(server->client, server, &msg, &arg.seq_args, &res.seq_res, 1);

	/*
	 * Free each page after tx, so the only ref left is
	 * held by the network stack
	 */
	for (; i > 0; i--)
		put_page(pages[i-1]);

	/*
	 * Acl update can result in inode attribute update.
	 * so mark the attribute cache invalid.
	 */
	spin_lock(&inode->i_lock);
	NFS_I(inode)->cache_validity |= NFS_INO_INVALID_ATTR;
	spin_unlock(&inode->i_lock);
	nfs_access_zap_cache(inode);
	nfs_zap_acl_cache(inode);
	return ret;
}

static int nfs4_proc_set_acl(struct inode *inode, const void *buf, size_t buflen)
{
	struct nfs4_exception exception = { };
	int err;
	do {
		err = nfs4_handle_exception(NFS_SERVER(inode),
				__nfs4_proc_set_acl(inode, buf, buflen),
				&exception);
	} while (exception.retry);
	return err;
}

static int
nfs4_async_handle_error(struct rpc_task *task, const struct nfs_server *server, struct nfs4_state *state)
{
	struct nfs_client *clp = server->nfs_client;

	if (task->tk_status >= 0)
		return 0;
	switch(task->tk_status) {
		case -NFS4ERR_DELEG_REVOKED:
		case -NFS4ERR_ADMIN_REVOKED:
		case -NFS4ERR_BAD_STATEID:
			if (state == NULL)
				break;
			nfs_remove_bad_delegation(state->inode);
		case -NFS4ERR_OPENMODE:
			if (state == NULL)
				break;
			nfs4_schedule_stateid_recovery(server, state);
			goto wait_on_recovery;
		case -NFS4ERR_EXPIRED:
			if (state != NULL)
				nfs4_schedule_stateid_recovery(server, state);
		case -NFS4ERR_STALE_STATEID:
		case -NFS4ERR_STALE_CLIENTID:
			nfs4_schedule_lease_recovery(clp);
			goto wait_on_recovery;
#if defined(CONFIG_NFS_V4_1)
		case -NFS4ERR_BADSESSION:
		case -NFS4ERR_BADSLOT:
		case -NFS4ERR_BAD_HIGH_SLOT:
		case -NFS4ERR_DEADSESSION:
		case -NFS4ERR_CONN_NOT_BOUND_TO_SESSION:
		case -NFS4ERR_SEQ_FALSE_RETRY:
		case -NFS4ERR_SEQ_MISORDERED:
			dprintk("%s ERROR %d, Reset session\n", __func__,
				task->tk_status);
			nfs4_schedule_session_recovery(clp->cl_session, task->tk_status);
			task->tk_status = 0;
			return -EAGAIN;
#endif /* CONFIG_NFS_V4_1 */
		case -NFS4ERR_DELAY:
			nfs_inc_server_stats(server, NFSIOS_DELAY);
		case -NFS4ERR_GRACE:
		case -EKEYEXPIRED:
			rpc_delay(task, NFS4_POLL_RETRY_MAX);
			task->tk_status = 0;
			return -EAGAIN;
		case -NFS4ERR_RETRY_UNCACHED_REP:
		case -NFS4ERR_OLD_STATEID:
			task->tk_status = 0;
			return -EAGAIN;
	}
	task->tk_status = nfs4_map_errors(task->tk_status);
	return 0;
wait_on_recovery:
	rpc_sleep_on(&clp->cl_rpcwaitq, task, NULL);
	if (test_bit(NFS4CLNT_MANAGER_RUNNING, &clp->cl_state) == 0)
		rpc_wake_up_queued_task(&clp->cl_rpcwaitq, task);
	task->tk_status = 0;
	return -EAGAIN;
}

static void nfs4_init_boot_verifier(const struct nfs_client *clp,
				    nfs4_verifier *bootverf)
{
	__be32 verf[2];

	if (test_bit(NFS4CLNT_PURGE_STATE, &clp->cl_state)) {
		/* An impossible timestamp guarantees this value
		 * will never match a generated boot time. */
		verf[0] = 0;
		verf[1] = (__be32)(NSEC_PER_SEC + 1);
	} else {
		struct nfs_net *nn = net_generic(clp->cl_net, nfs_net_id);
		verf[0] = (__be32)nn->boot_time.tv_sec;
		verf[1] = (__be32)nn->boot_time.tv_nsec;
	}
	memcpy(bootverf->data, verf, sizeof(bootverf->data));
}

int nfs4_proc_setclientid(struct nfs_client *clp, u32 program,
		unsigned short port, struct rpc_cred *cred,
		struct nfs4_setclientid_res *res)
{
	nfs4_verifier sc_verifier;
	struct nfs4_setclientid setclientid = {
		.sc_verifier = &sc_verifier,
		.sc_prog = program,
		.sc_cb_ident = clp->cl_cb_ident,
	};
	struct rpc_message msg = {
		.rpc_proc = &nfs4_procedures[NFSPROC4_CLNT_SETCLIENTID],
		.rpc_argp = &setclientid,
		.rpc_resp = res,
		.rpc_cred = cred,
	};
	int loop = 0;
	int status;

	nfs4_init_boot_verifier(clp, &sc_verifier);

	for(;;) {
		rcu_read_lock();
		setclientid.sc_name_len = scnprintf(setclientid.sc_name,
				sizeof(setclientid.sc_name), "%s/%s %s %s %u",
				clp->cl_ipaddr,
				rpc_peeraddr2str(clp->cl_rpcclient,
							RPC_DISPLAY_ADDR),
				rpc_peeraddr2str(clp->cl_rpcclient,
							RPC_DISPLAY_PROTO),
				clp->cl_rpcclient->cl_auth->au_ops->au_name,
				clp->cl_id_uniquifier);
		setclientid.sc_netid_len = scnprintf(setclientid.sc_netid,
				sizeof(setclientid.sc_netid),
				rpc_peeraddr2str(clp->cl_rpcclient,
							RPC_DISPLAY_NETID));
		setclientid.sc_uaddr_len = scnprintf(setclientid.sc_uaddr,
				sizeof(setclientid.sc_uaddr), "%s.%u.%u",
				clp->cl_ipaddr, port >> 8, port & 255);
		rcu_read_unlock();

		status = rpc_call_sync(clp->cl_rpcclient, &msg, RPC_TASK_TIMEOUT);
		if (status != -NFS4ERR_CLID_INUSE)
			break;
		if (loop != 0) {
			++clp->cl_id_uniquifier;
			break;
		}
		++loop;
		ssleep(clp->cl_lease_time / HZ + 1);
	}
	return status;
}

int nfs4_proc_setclientid_confirm(struct nfs_client *clp,
		struct nfs4_setclientid_res *arg,
		struct rpc_cred *cred)
{
	struct nfs_fsinfo fsinfo;
	struct rpc_message msg = {
		.rpc_proc = &nfs4_procedures[NFSPROC4_CLNT_SETCLIENTID_CONFIRM],
		.rpc_argp = arg,
		.rpc_resp = &fsinfo,
		.rpc_cred = cred,
	};
	unsigned long now;
	int status;

	now = jiffies;
	status = rpc_call_sync(clp->cl_rpcclient, &msg, RPC_TASK_TIMEOUT);
	if (status == 0) {
		spin_lock(&clp->cl_lock);
		clp->cl_lease_time = fsinfo.lease_time * HZ;
		clp->cl_last_renewal = now;
		spin_unlock(&clp->cl_lock);
	}
	return status;
}

struct nfs4_delegreturndata {
	struct nfs4_delegreturnargs args;
	struct nfs4_delegreturnres res;
	struct nfs_fh fh;
	nfs4_stateid stateid;
	unsigned long timestamp;
	struct nfs_fattr fattr;
	int rpc_status;
};

static void nfs4_delegreturn_done(struct rpc_task *task, void *calldata)
{
	struct nfs4_delegreturndata *data = calldata;

	if (!nfs4_sequence_done(task, &data->res.seq_res))
		return;

	switch (task->tk_status) {
	case -NFS4ERR_STALE_STATEID:
	case -NFS4ERR_EXPIRED:
	case 0:
		renew_lease(data->res.server, data->timestamp);
		break;
	default:
		if (nfs4_async_handle_error(task, data->res.server, NULL) ==
				-EAGAIN) {
			rpc_restart_call_prepare(task);
			return;
		}
	}
	data->rpc_status = task->tk_status;
}

static void nfs4_delegreturn_release(void *calldata)
{
	kfree(calldata);
}

#if defined(CONFIG_NFS_V4_1)
static void nfs4_delegreturn_prepare(struct rpc_task *task, void *data)
{
	struct nfs4_delegreturndata *d_data;

	d_data = (struct nfs4_delegreturndata *)data;

	if (nfs4_setup_sequence(d_data->res.server,
				&d_data->args.seq_args,
				&d_data->res.seq_res, task))
		return;
	rpc_call_start(task);
}
#endif /* CONFIG_NFS_V4_1 */

static const struct rpc_call_ops nfs4_delegreturn_ops = {
#if defined(CONFIG_NFS_V4_1)
	.rpc_call_prepare = nfs4_delegreturn_prepare,
#endif /* CONFIG_NFS_V4_1 */
	.rpc_call_done = nfs4_delegreturn_done,
	.rpc_release = nfs4_delegreturn_release,
};

static int _nfs4_proc_delegreturn(struct inode *inode, struct rpc_cred *cred, const nfs4_stateid *stateid, int issync)
{
	struct nfs4_delegreturndata *data;
	struct nfs_server *server = NFS_SERVER(inode);
	struct rpc_task *task;
	struct rpc_message msg = {
		.rpc_proc = &nfs4_procedures[NFSPROC4_CLNT_DELEGRETURN],
		.rpc_cred = cred,
	};
	struct rpc_task_setup task_setup_data = {
		.rpc_client = server->client,
		.rpc_message = &msg,
		.callback_ops = &nfs4_delegreturn_ops,
		.flags = RPC_TASK_ASYNC,
	};
	int status = 0;

	data = kzalloc(sizeof(*data), GFP_NOFS);
	if (data == NULL)
		return -ENOMEM;
	nfs41_init_sequence(&data->args.seq_args, &data->res.seq_res, 1);
	data->args.fhandle = &data->fh;
	data->args.stateid = &data->stateid;
	data->args.bitmask = server->cache_consistency_bitmask;
	nfs_copy_fh(&data->fh, NFS_FH(inode));
	nfs4_stateid_copy(&data->stateid, stateid);
	data->res.fattr = &data->fattr;
	data->res.server = server;
	nfs_fattr_init(data->res.fattr);
	data->timestamp = jiffies;
	data->rpc_status = 0;

	task_setup_data.callback_data = data;
	msg.rpc_argp = &data->args;
	msg.rpc_resp = &data->res;
	task = rpc_run_task(&task_setup_data);
	if (IS_ERR(task))
		return PTR_ERR(task);
	if (!issync)
		goto out;
	status = nfs4_wait_for_completion_rpc_task(task);
	if (status != 0)
		goto out;
	status = data->rpc_status;
	if (status == 0)
		nfs_post_op_update_inode_force_wcc(inode, &data->fattr);
	else
		nfs_refresh_inode(inode, &data->fattr);
out:
	rpc_put_task(task);
	return status;
}

int nfs4_proc_delegreturn(struct inode *inode, struct rpc_cred *cred, const nfs4_stateid *stateid, int issync)
{
	struct nfs_server *server = NFS_SERVER(inode);
	struct nfs4_exception exception = { };
	int err;
	do {
		err = _nfs4_proc_delegreturn(inode, cred, stateid, issync);
		switch (err) {
			case -NFS4ERR_STALE_STATEID:
			case -NFS4ERR_EXPIRED:
			case 0:
				return 0;
		}
		err = nfs4_handle_exception(server, err, &exception);
	} while (exception.retry);
	return err;
}

#define NFS4_LOCK_MINTIMEOUT (1 * HZ)
#define NFS4_LOCK_MAXTIMEOUT (30 * HZ)

/* 
 * sleep, with exponential backoff, and retry the LOCK operation. 
 */
static unsigned long
nfs4_set_lock_task_retry(unsigned long timeout)
{
	freezable_schedule_timeout_killable(timeout);
	timeout <<= 1;
	if (timeout > NFS4_LOCK_MAXTIMEOUT)
		return NFS4_LOCK_MAXTIMEOUT;
	return timeout;
}

static int _nfs4_proc_getlk(struct nfs4_state *state, int cmd, struct file_lock *request)
{
	struct inode *inode = state->inode;
	struct nfs_server *server = NFS_SERVER(inode);
	struct nfs_client *clp = server->nfs_client;
	struct nfs_lockt_args arg = {
		.fh = NFS_FH(inode),
		.fl = request,
	};
	struct nfs_lockt_res res = {
		.denied = request,
	};
	struct rpc_message msg = {
		.rpc_proc	= &nfs4_procedures[NFSPROC4_CLNT_LOCKT],
		.rpc_argp       = &arg,
		.rpc_resp       = &res,
		.rpc_cred	= state->owner->so_cred,
	};
	struct nfs4_lock_state *lsp;
	int status;

	arg.lock_owner.clientid = clp->cl_clientid;
	status = nfs4_set_lock_state(state, request);
	if (status != 0)
		goto out;
	lsp = request->fl_u.nfs4_fl.owner;
	arg.lock_owner.id = lsp->ls_seqid.owner_id;
	arg.lock_owner.s_dev = server->s_dev;
	status = nfs4_call_sync(server->client, server, &msg, &arg.seq_args, &res.seq_res, 1);
	switch (status) {
		case 0:
			request->fl_type = F_UNLCK;
			break;
		case -NFS4ERR_DENIED:
			status = 0;
	}
	request->fl_ops->fl_release_private(request);
out:
	return status;
}

static int nfs4_proc_getlk(struct nfs4_state *state, int cmd, struct file_lock *request)
{
	struct nfs4_exception exception = { };
	int err;

	do {
		err = nfs4_handle_exception(NFS_SERVER(state->inode),
				_nfs4_proc_getlk(state, cmd, request),
				&exception);
	} while (exception.retry);
	return err;
}

static int do_vfs_lock(struct file *file, struct file_lock *fl)
{
	int res = 0;
	switch (fl->fl_flags & (FL_POSIX|FL_FLOCK)) {
		case FL_POSIX:
			res = posix_lock_file_wait(file, fl);
			break;
		case FL_FLOCK:
			res = flock_lock_file_wait(file, fl);
			break;
		default:
			BUG();
	}
	return res;
}

struct nfs4_unlockdata {
	struct nfs_locku_args arg;
	struct nfs_locku_res res;
	struct nfs4_lock_state *lsp;
	struct nfs_open_context *ctx;
	struct file_lock fl;
	const struct nfs_server *server;
	unsigned long timestamp;
};

static struct nfs4_unlockdata *nfs4_alloc_unlockdata(struct file_lock *fl,
		struct nfs_open_context *ctx,
		struct nfs4_lock_state *lsp,
		struct nfs_seqid *seqid)
{
	struct nfs4_unlockdata *p;
	struct inode *inode = lsp->ls_state->inode;

	p = kzalloc(sizeof(*p), GFP_NOFS);
	if (p == NULL)
		return NULL;
	p->arg.fh = NFS_FH(inode);
	p->arg.fl = &p->fl;
	p->arg.seqid = seqid;
	p->res.seqid = seqid;
	p->arg.stateid = &lsp->ls_stateid;
	p->lsp = lsp;
	atomic_inc(&lsp->ls_count);
	/* Ensure we don't close file until we're done freeing locks! */
	p->ctx = get_nfs_open_context(ctx);
	memcpy(&p->fl, fl, sizeof(p->fl));
	p->server = NFS_SERVER(inode);
	return p;
}

static void nfs4_locku_release_calldata(void *data)
{
	struct nfs4_unlockdata *calldata = data;
	nfs_free_seqid(calldata->arg.seqid);
	nfs4_put_lock_state(calldata->lsp);
	put_nfs_open_context(calldata->ctx);
	kfree(calldata);
}

static void nfs4_locku_done(struct rpc_task *task, void *data)
{
	struct nfs4_unlockdata *calldata = data;

	if (!nfs4_sequence_done(task, &calldata->res.seq_res))
		return;
	switch (task->tk_status) {
		case 0:
			nfs4_stateid_copy(&calldata->lsp->ls_stateid,
					&calldata->res.stateid);
			renew_lease(calldata->server, calldata->timestamp);
			break;
		case -NFS4ERR_BAD_STATEID:
		case -NFS4ERR_OLD_STATEID:
		case -NFS4ERR_STALE_STATEID:
		case -NFS4ERR_EXPIRED:
			break;
		default:
			if (nfs4_async_handle_error(task, calldata->server, NULL) == -EAGAIN)
				rpc_restart_call_prepare(task);
	}
}

static void nfs4_locku_prepare(struct rpc_task *task, void *data)
{
	struct nfs4_unlockdata *calldata = data;

	if (nfs_wait_on_sequence(calldata->arg.seqid, task) != 0)
		return;
	if ((calldata->lsp->ls_flags & NFS_LOCK_INITIALIZED) == 0) {
		/* Note: exit _without_ running nfs4_locku_done */
		task->tk_action = NULL;
		return;
	}
	calldata->timestamp = jiffies;
	if (nfs4_setup_sequence(calldata->server,
				&calldata->arg.seq_args,
				&calldata->res.seq_res, task))
		return;
	rpc_call_start(task);
}

static const struct rpc_call_ops nfs4_locku_ops = {
	.rpc_call_prepare = nfs4_locku_prepare,
	.rpc_call_done = nfs4_locku_done,
	.rpc_release = nfs4_locku_release_calldata,
};

static struct rpc_task *nfs4_do_unlck(struct file_lock *fl,
		struct nfs_open_context *ctx,
		struct nfs4_lock_state *lsp,
		struct nfs_seqid *seqid)
{
	struct nfs4_unlockdata *data;
	struct rpc_message msg = {
		.rpc_proc = &nfs4_procedures[NFSPROC4_CLNT_LOCKU],
		.rpc_cred = ctx->cred,
	};
	struct rpc_task_setup task_setup_data = {
		.rpc_client = NFS_CLIENT(lsp->ls_state->inode),
		.rpc_message = &msg,
		.callback_ops = &nfs4_locku_ops,
		.workqueue = nfsiod_workqueue,
		.flags = RPC_TASK_ASYNC,
	};

	/* Ensure this is an unlock - when canceling a lock, the
	 * canceled lock is passed in, and it won't be an unlock.
	 */
	fl->fl_type = F_UNLCK;

	data = nfs4_alloc_unlockdata(fl, ctx, lsp, seqid);
	if (data == NULL) {
		nfs_free_seqid(seqid);
		return ERR_PTR(-ENOMEM);
	}

	nfs41_init_sequence(&data->arg.seq_args, &data->res.seq_res, 1);
	msg.rpc_argp = &data->arg;
	msg.rpc_resp = &data->res;
	task_setup_data.callback_data = data;
	return rpc_run_task(&task_setup_data);
}

static int nfs4_proc_unlck(struct nfs4_state *state, int cmd, struct file_lock *request)
{
	struct nfs_inode *nfsi = NFS_I(state->inode);
	struct nfs_seqid *seqid;
	struct nfs4_lock_state *lsp;
	struct rpc_task *task;
	int status = 0;
	unsigned char fl_flags = request->fl_flags;

	status = nfs4_set_lock_state(state, request);
	/* Unlock _before_ we do the RPC call */
	request->fl_flags |= FL_EXISTS;
	down_read(&nfsi->rwsem);
	if (do_vfs_lock(request->fl_file, request) == -ENOENT) {
		up_read(&nfsi->rwsem);
		goto out;
	}
	up_read(&nfsi->rwsem);
	if (status != 0)
		goto out;
	/* Is this a delegated lock? */
	if (test_bit(NFS_DELEGATED_STATE, &state->flags))
		goto out;
	lsp = request->fl_u.nfs4_fl.owner;
	seqid = nfs_alloc_seqid(&lsp->ls_seqid, GFP_KERNEL);
	status = -ENOMEM;
	if (seqid == NULL)
		goto out;
	task = nfs4_do_unlck(request, nfs_file_open_context(request->fl_file), lsp, seqid);
	status = PTR_ERR(task);
	if (IS_ERR(task))
		goto out;
	status = nfs4_wait_for_completion_rpc_task(task);
	rpc_put_task(task);
out:
	request->fl_flags = fl_flags;
	return status;
}

struct nfs4_lockdata {
	struct nfs_lock_args arg;
	struct nfs_lock_res res;
	struct nfs4_lock_state *lsp;
	struct nfs_open_context *ctx;
	struct file_lock fl;
	unsigned long timestamp;
	int rpc_status;
	int cancelled;
	struct nfs_server *server;
};

static struct nfs4_lockdata *nfs4_alloc_lockdata(struct file_lock *fl,
		struct nfs_open_context *ctx, struct nfs4_lock_state *lsp,
		gfp_t gfp_mask)
{
	struct nfs4_lockdata *p;
	struct inode *inode = lsp->ls_state->inode;
	struct nfs_server *server = NFS_SERVER(inode);

	p = kzalloc(sizeof(*p), gfp_mask);
	if (p == NULL)
		return NULL;

	p->arg.fh = NFS_FH(inode);
	p->arg.fl = &p->fl;
	p->arg.open_seqid = nfs_alloc_seqid(&lsp->ls_state->owner->so_seqid, gfp_mask);
	if (p->arg.open_seqid == NULL)
		goto out_free;
	p->arg.lock_seqid = nfs_alloc_seqid(&lsp->ls_seqid, gfp_mask);
	if (p->arg.lock_seqid == NULL)
		goto out_free_seqid;
	p->arg.lock_stateid = &lsp->ls_stateid;
	p->arg.lock_owner.clientid = server->nfs_client->cl_clientid;
	p->arg.lock_owner.id = lsp->ls_seqid.owner_id;
	p->arg.lock_owner.s_dev = server->s_dev;
	p->res.lock_seqid = p->arg.lock_seqid;
	p->lsp = lsp;
	p->server = server;
	atomic_inc(&lsp->ls_count);
	p->ctx = get_nfs_open_context(ctx);
	memcpy(&p->fl, fl, sizeof(p->fl));
	return p;
out_free_seqid:
	nfs_free_seqid(p->arg.open_seqid);
out_free:
	kfree(p);
	return NULL;
}

static void nfs4_lock_prepare(struct rpc_task *task, void *calldata)
{
	struct nfs4_lockdata *data = calldata;
	struct nfs4_state *state = data->lsp->ls_state;

	dprintk("%s: begin!\n", __func__);
	if (nfs_wait_on_sequence(data->arg.lock_seqid, task) != 0)
		return;
	/* Do we need to do an open_to_lock_owner? */
	if (!(data->arg.lock_seqid->sequence->flags & NFS_SEQID_CONFIRMED)) {
		if (nfs_wait_on_sequence(data->arg.open_seqid, task) != 0)
			return;
		data->arg.open_stateid = &state->stateid;
		data->arg.new_lock_owner = 1;
		data->res.open_seqid = data->arg.open_seqid;
	} else
		data->arg.new_lock_owner = 0;
	data->timestamp = jiffies;
	if (nfs4_setup_sequence(data->server,
				&data->arg.seq_args,
				&data->res.seq_res, task))
		return;
	rpc_call_start(task);
	dprintk("%s: done!, ret = %d\n", __func__, data->rpc_status);
}

static void nfs4_recover_lock_prepare(struct rpc_task *task, void *calldata)
{
	rpc_task_set_priority(task, RPC_PRIORITY_PRIVILEGED);
	nfs4_lock_prepare(task, calldata);
}

static void nfs4_lock_done(struct rpc_task *task, void *calldata)
{
	struct nfs4_lockdata *data = calldata;

	dprintk("%s: begin!\n", __func__);

	if (!nfs4_sequence_done(task, &data->res.seq_res))
		return;

	data->rpc_status = task->tk_status;
	if (data->arg.new_lock_owner != 0) {
		if (data->rpc_status == 0)
			nfs_confirm_seqid(&data->lsp->ls_seqid, 0);
		else
			goto out;
	}
	if (data->rpc_status == 0) {
		nfs4_stateid_copy(&data->lsp->ls_stateid, &data->res.stateid);
		data->lsp->ls_flags |= NFS_LOCK_INITIALIZED;
		renew_lease(NFS_SERVER(data->ctx->dentry->d_inode), data->timestamp);
	}
out:
	dprintk("%s: done, ret = %d!\n", __func__, data->rpc_status);
}

static void nfs4_lock_release(void *calldata)
{
	struct nfs4_lockdata *data = calldata;

	dprintk("%s: begin!\n", __func__);
	nfs_free_seqid(data->arg.open_seqid);
	if (data->cancelled != 0) {
		struct rpc_task *task;
		task = nfs4_do_unlck(&data->fl, data->ctx, data->lsp,
				data->arg.lock_seqid);
		if (!IS_ERR(task))
			rpc_put_task_async(task);
		dprintk("%s: cancelling lock!\n", __func__);
	} else
		nfs_free_seqid(data->arg.lock_seqid);
	nfs4_put_lock_state(data->lsp);
	put_nfs_open_context(data->ctx);
	kfree(data);
	dprintk("%s: done!\n", __func__);
}

static const struct rpc_call_ops nfs4_lock_ops = {
	.rpc_call_prepare = nfs4_lock_prepare,
	.rpc_call_done = nfs4_lock_done,
	.rpc_release = nfs4_lock_release,
};

static const struct rpc_call_ops nfs4_recover_lock_ops = {
	.rpc_call_prepare = nfs4_recover_lock_prepare,
	.rpc_call_done = nfs4_lock_done,
	.rpc_release = nfs4_lock_release,
};

static void nfs4_handle_setlk_error(struct nfs_server *server, struct nfs4_lock_state *lsp, int new_lock_owner, int error)
{
	switch (error) {
	case -NFS4ERR_ADMIN_REVOKED:
	case -NFS4ERR_BAD_STATEID:
		lsp->ls_seqid.flags &= ~NFS_SEQID_CONFIRMED;
		if (new_lock_owner != 0 ||
		   (lsp->ls_flags & NFS_LOCK_INITIALIZED) != 0)
			nfs4_schedule_stateid_recovery(server, lsp->ls_state);
		break;
	case -NFS4ERR_STALE_STATEID:
		lsp->ls_seqid.flags &= ~NFS_SEQID_CONFIRMED;
	case -NFS4ERR_EXPIRED:
		nfs4_schedule_lease_recovery(server->nfs_client);
	};
}

static int _nfs4_do_setlk(struct nfs4_state *state, int cmd, struct file_lock *fl, int recovery_type)
{
	struct nfs4_lockdata *data;
	struct rpc_task *task;
	struct rpc_message msg = {
		.rpc_proc = &nfs4_procedures[NFSPROC4_CLNT_LOCK],
		.rpc_cred = state->owner->so_cred,
	};
	struct rpc_task_setup task_setup_data = {
		.rpc_client = NFS_CLIENT(state->inode),
		.rpc_message = &msg,
		.callback_ops = &nfs4_lock_ops,
		.workqueue = nfsiod_workqueue,
		.flags = RPC_TASK_ASYNC,
	};
	int ret;

	dprintk("%s: begin!\n", __func__);
	data = nfs4_alloc_lockdata(fl, nfs_file_open_context(fl->fl_file),
			fl->fl_u.nfs4_fl.owner,
			recovery_type == NFS_LOCK_NEW ? GFP_KERNEL : GFP_NOFS);
	if (data == NULL)
		return -ENOMEM;
	if (IS_SETLKW(cmd))
		data->arg.block = 1;
	if (recovery_type > NFS_LOCK_NEW) {
		if (recovery_type == NFS_LOCK_RECLAIM)
			data->arg.reclaim = NFS_LOCK_RECLAIM;
		task_setup_data.callback_ops = &nfs4_recover_lock_ops;
	}
	nfs41_init_sequence(&data->arg.seq_args, &data->res.seq_res, 1);
	msg.rpc_argp = &data->arg;
	msg.rpc_resp = &data->res;
	task_setup_data.callback_data = data;
	task = rpc_run_task(&task_setup_data);
	if (IS_ERR(task))
		return PTR_ERR(task);
	ret = nfs4_wait_for_completion_rpc_task(task);
	if (ret == 0) {
		ret = data->rpc_status;
		if (ret)
			nfs4_handle_setlk_error(data->server, data->lsp,
					data->arg.new_lock_owner, ret);
	} else
		data->cancelled = 1;
	rpc_put_task(task);
	dprintk("%s: done, ret = %d!\n", __func__, ret);
	return ret;
}

static int nfs4_lock_reclaim(struct nfs4_state *state, struct file_lock *request)
{
	struct nfs_server *server = NFS_SERVER(state->inode);
	struct nfs4_exception exception = {
		.inode = state->inode,
	};
	int err;

	do {
		/* Cache the lock if possible... */
		if (test_bit(NFS_DELEGATED_STATE, &state->flags) != 0)
			return 0;
		err = _nfs4_do_setlk(state, F_SETLK, request, NFS_LOCK_RECLAIM);
		if (err != -NFS4ERR_DELAY)
			break;
		nfs4_handle_exception(server, err, &exception);
	} while (exception.retry);
	return err;
}

static int nfs4_lock_expired(struct nfs4_state *state, struct file_lock *request)
{
	struct nfs_server *server = NFS_SERVER(state->inode);
	struct nfs4_exception exception = {
		.inode = state->inode,
	};
	int err;

	err = nfs4_set_lock_state(state, request);
	if (err != 0)
		return err;
	do {
		if (test_bit(NFS_DELEGATED_STATE, &state->flags) != 0)
			return 0;
		err = _nfs4_do_setlk(state, F_SETLK, request, NFS_LOCK_EXPIRED);
		switch (err) {
		default:
			goto out;
		case -NFS4ERR_GRACE:
		case -NFS4ERR_DELAY:
			nfs4_handle_exception(server, err, &exception);
			err = 0;
		}
	} while (exception.retry);
out:
	return err;
}

#if defined(CONFIG_NFS_V4_1)
static int nfs41_check_expired_locks(struct nfs4_state *state)
{
	int status, ret = NFS_OK;
	struct nfs4_lock_state *lsp;
	struct nfs_server *server = NFS_SERVER(state->inode);

	list_for_each_entry(lsp, &state->lock_states, ls_locks) {
		if (lsp->ls_flags & NFS_LOCK_INITIALIZED) {
			status = nfs41_test_stateid(server, &lsp->ls_stateid);
			if (status != NFS_OK) {
				nfs41_free_stateid(server, &lsp->ls_stateid);
				lsp->ls_flags &= ~NFS_LOCK_INITIALIZED;
				ret = status;
			}
		}
	};

	return ret;
}

static int nfs41_lock_expired(struct nfs4_state *state, struct file_lock *request)
{
	int status = NFS_OK;

	if (test_bit(LK_STATE_IN_USE, &state->flags))
		status = nfs41_check_expired_locks(state);
	if (status == NFS_OK)
		return status;
	return nfs4_lock_expired(state, request);
}
#endif

static int _nfs4_proc_setlk(struct nfs4_state *state, int cmd, struct file_lock *request)
{
	struct nfs_inode *nfsi = NFS_I(state->inode);
	unsigned char fl_flags = request->fl_flags;
	int status = -ENOLCK;

	if ((fl_flags & FL_POSIX) &&
			!test_bit(NFS_STATE_POSIX_LOCKS, &state->flags))
		goto out;
	/* Is this a delegated open? */
	status = nfs4_set_lock_state(state, request);
	if (status != 0)
		goto out;
	request->fl_flags |= FL_ACCESS;
	status = do_vfs_lock(request->fl_file, request);
	if (status < 0)
		goto out;
	down_read(&nfsi->rwsem);
	if (test_bit(NFS_DELEGATED_STATE, &state->flags)) {
		/* Yes: cache locks! */
		/* ...but avoid races with delegation recall... */
		request->fl_flags = fl_flags & ~FL_SLEEP;
		status = do_vfs_lock(request->fl_file, request);
		goto out_unlock;
	}
	status = _nfs4_do_setlk(state, cmd, request, NFS_LOCK_NEW);
	if (status != 0)
		goto out_unlock;
	/* Note: we always want to sleep here! */
	request->fl_flags = fl_flags | FL_SLEEP;
	if (do_vfs_lock(request->fl_file, request) < 0)
		printk(KERN_WARNING "NFS: %s: VFS is out of sync with lock "
			"manager!\n", __func__);
out_unlock:
	up_read(&nfsi->rwsem);
out:
	request->fl_flags = fl_flags;
	return status;
}

static int nfs4_proc_setlk(struct nfs4_state *state, int cmd, struct file_lock *request)
{
	struct nfs4_exception exception = {
		.state = state,
		.inode = state->inode,
	};
	int err;

	do {
		err = _nfs4_proc_setlk(state, cmd, request);
		if (err == -NFS4ERR_DENIED)
			err = -EAGAIN;
		err = nfs4_handle_exception(NFS_SERVER(state->inode),
				err, &exception);
	} while (exception.retry);
	return err;
}

static int
nfs4_proc_lock(struct file *filp, int cmd, struct file_lock *request)
{
	struct nfs_open_context *ctx;
	struct nfs4_state *state;
	unsigned long timeout = NFS4_LOCK_MINTIMEOUT;
	int status;

	/* verify open state */
	ctx = nfs_file_open_context(filp);
	state = ctx->state;

	if (request->fl_start < 0 || request->fl_end < 0)
		return -EINVAL;

	if (IS_GETLK(cmd)) {
		if (state != NULL)
			return nfs4_proc_getlk(state, F_GETLK, request);
		return 0;
	}

	if (!(IS_SETLK(cmd) || IS_SETLKW(cmd)))
		return -EINVAL;

	if (request->fl_type == F_UNLCK) {
		if (state != NULL)
			return nfs4_proc_unlck(state, cmd, request);
		return 0;
	}

	if (state == NULL)
		return -ENOLCK;
	/*
	 * Don't rely on the VFS having checked the file open mode,
	 * since it won't do this for flock() locks.
	 */
	switch (request->fl_type & (F_RDLCK|F_WRLCK|F_UNLCK)) {
	case F_RDLCK:
		if (!(filp->f_mode & FMODE_READ))
			return -EBADF;
		break;
	case F_WRLCK:
		if (!(filp->f_mode & FMODE_WRITE))
			return -EBADF;
	}

	do {
		status = nfs4_proc_setlk(state, cmd, request);
		if ((status != -EAGAIN) || IS_SETLK(cmd))
			break;
		timeout = nfs4_set_lock_task_retry(timeout);
		status = -ERESTARTSYS;
		if (signalled())
			break;
	} while(status < 0);
	return status;
}

int nfs4_lock_delegation_recall(struct nfs4_state *state, struct file_lock *fl)
{
	struct nfs_server *server = NFS_SERVER(state->inode);
	struct nfs4_exception exception = { };
	int err;

	err = nfs4_set_lock_state(state, fl);
	if (err != 0)
		goto out;
	do {
		err = _nfs4_do_setlk(state, F_SETLK, fl, NFS_LOCK_NEW);
		switch (err) {
			default:
				printk(KERN_ERR "NFS: %s: unhandled error "
					"%d.\n", __func__, err);
			case 0:
			case -ESTALE:
				goto out;
			case -NFS4ERR_EXPIRED:
				nfs4_schedule_stateid_recovery(server, state);
			case -NFS4ERR_STALE_CLIENTID:
			case -NFS4ERR_STALE_STATEID:
				nfs4_schedule_lease_recovery(server->nfs_client);
				goto out;
			case -NFS4ERR_BADSESSION:
			case -NFS4ERR_BADSLOT:
			case -NFS4ERR_BAD_HIGH_SLOT:
			case -NFS4ERR_CONN_NOT_BOUND_TO_SESSION:
			case -NFS4ERR_DEADSESSION:
				nfs4_schedule_session_recovery(server->nfs_client->cl_session, err);
				goto out;
			case -ERESTARTSYS:
				/*
				 * The show must go on: exit, but mark the
				 * stateid as needing recovery.
				 */
			case -NFS4ERR_DELEG_REVOKED:
			case -NFS4ERR_ADMIN_REVOKED:
			case -NFS4ERR_BAD_STATEID:
			case -NFS4ERR_OPENMODE:
				nfs4_schedule_stateid_recovery(server, state);
				err = 0;
				goto out;
			case -EKEYEXPIRED:
				/*
				 * User RPCSEC_GSS context has expired.
				 * We cannot recover this stateid now, so
				 * skip it and allow recovery thread to
				 * proceed.
				 */
				err = 0;
				goto out;
			case -ENOMEM:
			case -NFS4ERR_DENIED:
				/* kill_proc(fl->fl_pid, SIGLOST, 1); */
				err = 0;
				goto out;
			case -NFS4ERR_DELAY:
				break;
		}
		err = nfs4_handle_exception(server, err, &exception);
	} while (exception.retry);
out:
	return err;
}

struct nfs_release_lockowner_data {
	struct nfs4_lock_state *lsp;
	struct nfs_server *server;
	struct nfs_release_lockowner_args args;
};

static void nfs4_release_lockowner_release(void *calldata)
{
	struct nfs_release_lockowner_data *data = calldata;
	nfs4_free_lock_state(data->server, data->lsp);
	kfree(calldata);
}

static const struct rpc_call_ops nfs4_release_lockowner_ops = {
	.rpc_release = nfs4_release_lockowner_release,
};

int nfs4_release_lockowner(struct nfs4_lock_state *lsp)
{
	struct nfs_server *server = lsp->ls_state->owner->so_server;
	struct nfs_release_lockowner_data *data;
	struct rpc_message msg = {
		.rpc_proc = &nfs4_procedures[NFSPROC4_CLNT_RELEASE_LOCKOWNER],
	};

	if (server->nfs_client->cl_mvops->minor_version != 0)
		return -EINVAL;
	data = kmalloc(sizeof(*data), GFP_NOFS);
	if (!data)
		return -ENOMEM;
	data->lsp = lsp;
	data->server = server;
	data->args.lock_owner.clientid = server->nfs_client->cl_clientid;
	data->args.lock_owner.id = lsp->ls_seqid.owner_id;
	data->args.lock_owner.s_dev = server->s_dev;
	msg.rpc_argp = &data->args;
	rpc_call_async(server->client, &msg, 0, &nfs4_release_lockowner_ops, data);
	return 0;
}

#define XATTR_NAME_NFSV4_ACL "system.nfs4_acl"

static int nfs4_xattr_set_nfs4_acl(struct dentry *dentry, const char *key,
				   const void *buf, size_t buflen,
				   int flags, int type)
{
	if (strcmp(key, "") != 0)
		return -EINVAL;

	return nfs4_proc_set_acl(dentry->d_inode, buf, buflen);
}

static int nfs4_xattr_get_nfs4_acl(struct dentry *dentry, const char *key,
				   void *buf, size_t buflen, int type)
{
	if (strcmp(key, "") != 0)
		return -EINVAL;

	return nfs4_proc_get_acl(dentry->d_inode, buf, buflen);
}

static size_t nfs4_xattr_list_nfs4_acl(struct dentry *dentry, char *list,
				       size_t list_len, const char *name,
				       size_t name_len, int type)
{
	size_t len = sizeof(XATTR_NAME_NFSV4_ACL);

	if (!nfs4_server_supports_acls(NFS_SERVER(dentry->d_inode)))
		return 0;

	if (list && len <= list_len)
		memcpy(list, XATTR_NAME_NFSV4_ACL, len);
	return len;
}

/*
 * nfs_fhget will use either the mounted_on_fileid or the fileid
 */
static void nfs_fixup_referral_attributes(struct nfs_fattr *fattr)
{
	if (!(((fattr->valid & NFS_ATTR_FATTR_MOUNTED_ON_FILEID) ||
	       (fattr->valid & NFS_ATTR_FATTR_FILEID)) &&
	      (fattr->valid & NFS_ATTR_FATTR_FSID) &&
	      (fattr->valid & NFS_ATTR_FATTR_V4_LOCATIONS)))
		return;

	fattr->valid |= NFS_ATTR_FATTR_TYPE | NFS_ATTR_FATTR_MODE |
		NFS_ATTR_FATTR_NLINK | NFS_ATTR_FATTR_V4_REFERRAL;
	fattr->mode = S_IFDIR | S_IRUGO | S_IXUGO;
	fattr->nlink = 2;
}

static int _nfs4_proc_fs_locations(struct rpc_clnt *client, struct inode *dir,
				   const struct qstr *name,
				   struct nfs4_fs_locations *fs_locations,
				   struct page *page)
{
	struct nfs_server *server = NFS_SERVER(dir);
	u32 bitmask[2] = {
		[0] = FATTR4_WORD0_FSID | FATTR4_WORD0_FS_LOCATIONS,
	};
	struct nfs4_fs_locations_arg args = {
		.dir_fh = NFS_FH(dir),
		.name = name,
		.page = page,
		.bitmask = bitmask,
	};
	struct nfs4_fs_locations_res res = {
		.fs_locations = fs_locations,
	};
	struct rpc_message msg = {
		.rpc_proc = &nfs4_procedures[NFSPROC4_CLNT_FS_LOCATIONS],
		.rpc_argp = &args,
		.rpc_resp = &res,
	};
	int status;

	dprintk("%s: start\n", __func__);

	/* Ask for the fileid of the absent filesystem if mounted_on_fileid
	 * is not supported */
	if (NFS_SERVER(dir)->attr_bitmask[1] & FATTR4_WORD1_MOUNTED_ON_FILEID)
		bitmask[1] |= FATTR4_WORD1_MOUNTED_ON_FILEID;
	else
		bitmask[0] |= FATTR4_WORD0_FILEID;

	nfs_fattr_init(&fs_locations->fattr);
	fs_locations->server = server;
	fs_locations->nlocations = 0;
	status = nfs4_call_sync(client, server, &msg, &args.seq_args, &res.seq_res, 0);
	dprintk("%s: returned status = %d\n", __func__, status);
	return status;
}

int nfs4_proc_fs_locations(struct rpc_clnt *client, struct inode *dir,
			   const struct qstr *name,
			   struct nfs4_fs_locations *fs_locations,
			   struct page *page)
{
	struct nfs4_exception exception = { };
	int err;
	do {
		err = nfs4_handle_exception(NFS_SERVER(dir),
				_nfs4_proc_fs_locations(client, dir, name, fs_locations, page),
				&exception);
	} while (exception.retry);
	return err;
}

static int _nfs4_proc_secinfo(struct inode *dir, const struct qstr *name, struct nfs4_secinfo_flavors *flavors)
{
	int status;
	struct nfs4_secinfo_arg args = {
		.dir_fh = NFS_FH(dir),
		.name   = name,
	};
	struct nfs4_secinfo_res res = {
		.flavors     = flavors,
	};
	struct rpc_message msg = {
		.rpc_proc = &nfs4_procedures[NFSPROC4_CLNT_SECINFO],
		.rpc_argp = &args,
		.rpc_resp = &res,
	};

	dprintk("NFS call  secinfo %s\n", name->name);
	status = nfs4_call_sync(NFS_SERVER(dir)->client, NFS_SERVER(dir), &msg, &args.seq_args, &res.seq_res, 0);
	dprintk("NFS reply  secinfo: %d\n", status);
	return status;
}

int nfs4_proc_secinfo(struct inode *dir, const struct qstr *name,
		      struct nfs4_secinfo_flavors *flavors)
{
	struct nfs4_exception exception = { };
	int err;
	do {
		err = nfs4_handle_exception(NFS_SERVER(dir),
				_nfs4_proc_secinfo(dir, name, flavors),
				&exception);
	} while (exception.retry);
	return err;
}

#ifdef CONFIG_NFS_V4_1
/*
 * Check the exchange flags returned by the server for invalid flags, having
 * both PNFS and NON_PNFS flags set, and not having one of NON_PNFS, PNFS, or
 * DS flags set.
 */
static int nfs4_check_cl_exchange_flags(u32 flags)
{
	if (flags & ~EXCHGID4_FLAG_MASK_R)
		goto out_inval;
	if ((flags & EXCHGID4_FLAG_USE_PNFS_MDS) &&
	    (flags & EXCHGID4_FLAG_USE_NON_PNFS))
		goto out_inval;
	if (!(flags & (EXCHGID4_FLAG_MASK_PNFS)))
		goto out_inval;
	return NFS_OK;
out_inval:
	return -NFS4ERR_INVAL;
}

static bool
nfs41_same_server_scope(struct nfs41_server_scope *a,
			struct nfs41_server_scope *b)
{
	if (a->server_scope_sz == b->server_scope_sz &&
	    memcmp(a->server_scope, b->server_scope, a->server_scope_sz) == 0)
		return true;

	return false;
}

/*
 * nfs4_proc_bind_conn_to_session()
 *
 * The 4.1 client currently uses the same TCP connection for the
 * fore and backchannel.
 */
int nfs4_proc_bind_conn_to_session(struct nfs_client *clp, struct rpc_cred *cred)
{
	int status;
	struct nfs41_bind_conn_to_session_res res;
	struct rpc_message msg = {
		.rpc_proc =
			&nfs4_procedures[NFSPROC4_CLNT_BIND_CONN_TO_SESSION],
		.rpc_argp = clp,
		.rpc_resp = &res,
		.rpc_cred = cred,
	};

	dprintk("--> %s\n", __func__);
	BUG_ON(clp == NULL);

	res.session = kzalloc(sizeof(struct nfs4_session), GFP_NOFS);
	if (unlikely(res.session == NULL)) {
		status = -ENOMEM;
		goto out;
	}

	status = rpc_call_sync(clp->cl_rpcclient, &msg, RPC_TASK_TIMEOUT);
	if (status == 0) {
		if (memcmp(res.session->sess_id.data,
		    clp->cl_session->sess_id.data, NFS4_MAX_SESSIONID_LEN)) {
			dprintk("NFS: %s: Session ID mismatch\n", __func__);
			status = -EIO;
			goto out_session;
		}
		if (res.dir != NFS4_CDFS4_BOTH) {
			dprintk("NFS: %s: Unexpected direction from server\n",
				__func__);
			status = -EIO;
			goto out_session;
		}
		if (res.use_conn_in_rdma_mode) {
			dprintk("NFS: %s: Server returned RDMA mode = true\n",
				__func__);
			status = -EIO;
			goto out_session;
		}
	}
out_session:
	kfree(res.session);
out:
	dprintk("<-- %s status= %d\n", __func__, status);
	return status;
}

/*
 * nfs4_proc_exchange_id()
 *
 * Since the clientid has expired, all compounds using sessions
 * associated with the stale clientid will be returning
 * NFS4ERR_BADSESSION in the sequence operation, and will therefore
 * be in some phase of session reset.
 */
int nfs4_proc_exchange_id(struct nfs_client *clp, struct rpc_cred *cred)
{
	nfs4_verifier verifier;
	struct nfs41_exchange_id_args args = {
		.verifier = &verifier,
		.client = clp,
		.flags = EXCHGID4_FLAG_SUPP_MOVED_REFER,
	};
	struct nfs41_exchange_id_res res = {
		0
	};
	int status;
	struct rpc_message msg = {
		.rpc_proc = &nfs4_procedures[NFSPROC4_CLNT_EXCHANGE_ID],
		.rpc_argp = &args,
		.rpc_resp = &res,
		.rpc_cred = cred,
	};

	dprintk("--> %s\n", __func__);
	BUG_ON(clp == NULL);

	nfs4_init_boot_verifier(clp, &verifier);

	args.id_len = scnprintf(args.id, sizeof(args.id),
				"%s/%s/%u",
				clp->cl_ipaddr,
				clp->cl_rpcclient->cl_nodename,
				clp->cl_rpcclient->cl_auth->au_flavor);

	res.server_owner = kzalloc(sizeof(struct nfs41_server_owner),
					GFP_NOFS);
	if (unlikely(res.server_owner == NULL)) {
		status = -ENOMEM;
		goto out;
	}

	res.server_scope = kzalloc(sizeof(struct nfs41_server_scope),
					GFP_NOFS);
	if (unlikely(res.server_scope == NULL)) {
		status = -ENOMEM;
		goto out_server_owner;
	}

	res.impl_id = kzalloc(sizeof(struct nfs41_impl_id), GFP_NOFS);
	if (unlikely(res.impl_id == NULL)) {
		status = -ENOMEM;
		goto out_server_scope;
	}

	status = rpc_call_sync(clp->cl_rpcclient, &msg, RPC_TASK_TIMEOUT);
	if (status == 0)
		status = nfs4_check_cl_exchange_flags(res.flags);

	if (status == 0) {
		clp->cl_clientid = res.clientid;
		clp->cl_exchange_flags = (res.flags & ~EXCHGID4_FLAG_CONFIRMED_R);
		if (!(res.flags & EXCHGID4_FLAG_CONFIRMED_R))
			clp->cl_seqid = res.seqid;

		kfree(clp->cl_serverowner);
		clp->cl_serverowner = res.server_owner;
		res.server_owner = NULL;

		/* use the most recent implementation id */
		kfree(clp->cl_implid);
		clp->cl_implid = res.impl_id;

		if (clp->cl_serverscope != NULL &&
		    !nfs41_same_server_scope(clp->cl_serverscope,
					     res.server_scope)) {
			dprintk("%s: server_scope mismatch detected\n",
				__func__);
			set_bit(NFS4CLNT_SERVER_SCOPE_MISMATCH, &clp->cl_state);
			kfree(clp->cl_serverscope);
			clp->cl_serverscope = NULL;
		}

		if (clp->cl_serverscope == NULL) {
			clp->cl_serverscope = res.server_scope;
			goto out;
		}
	} else
		kfree(res.impl_id);

out_server_owner:
	kfree(res.server_owner);
out_server_scope:
	kfree(res.server_scope);
out:
	if (clp->cl_implid != NULL)
		dprintk("%s: Server Implementation ID: "
			"domain: %s, name: %s, date: %llu,%u\n",
			__func__, clp->cl_implid->domain, clp->cl_implid->name,
			clp->cl_implid->date.seconds,
			clp->cl_implid->date.nseconds);
	dprintk("<-- %s status= %d\n", __func__, status);
	return status;
}

static int _nfs4_proc_destroy_clientid(struct nfs_client *clp,
		struct rpc_cred *cred)
{
	struct rpc_message msg = {
		.rpc_proc = &nfs4_procedures[NFSPROC4_CLNT_DESTROY_CLIENTID],
		.rpc_argp = clp,
		.rpc_cred = cred,
	};
	int status;

	status = rpc_call_sync(clp->cl_rpcclient, &msg, RPC_TASK_TIMEOUT);
	if (status)
<<<<<<< HEAD
		pr_warn("NFS: Got error %d from the server %s on "
=======
		dprintk("NFS: Got error %d from the server %s on "
>>>>>>> bd0a521e
			"DESTROY_CLIENTID.", status, clp->cl_hostname);
	return status;
}

static int nfs4_proc_destroy_clientid(struct nfs_client *clp,
		struct rpc_cred *cred)
{
	unsigned int loop;
	int ret;

	for (loop = NFS4_MAX_LOOP_ON_RECOVER; loop != 0; loop--) {
		ret = _nfs4_proc_destroy_clientid(clp, cred);
		switch (ret) {
		case -NFS4ERR_DELAY:
		case -NFS4ERR_CLIENTID_BUSY:
			ssleep(1);
			break;
		default:
			return ret;
		}
	}
	return 0;
}

int nfs4_destroy_clientid(struct nfs_client *clp)
{
	struct rpc_cred *cred;
	int ret = 0;

	if (clp->cl_mvops->minor_version < 1)
		goto out;
	if (clp->cl_exchange_flags == 0)
		goto out;
	cred = nfs4_get_exchange_id_cred(clp);
	ret = nfs4_proc_destroy_clientid(clp, cred);
	if (cred)
		put_rpccred(cred);
	switch (ret) {
	case 0:
	case -NFS4ERR_STALE_CLIENTID:
		clp->cl_exchange_flags = 0;
	}
out:
	return ret;
}

struct nfs4_get_lease_time_data {
	struct nfs4_get_lease_time_args *args;
	struct nfs4_get_lease_time_res *res;
	struct nfs_client *clp;
};

static void nfs4_get_lease_time_prepare(struct rpc_task *task,
					void *calldata)
{
	int ret;
	struct nfs4_get_lease_time_data *data =
			(struct nfs4_get_lease_time_data *)calldata;

	dprintk("--> %s\n", __func__);
	rpc_task_set_priority(task, RPC_PRIORITY_PRIVILEGED);
	/* just setup sequence, do not trigger session recovery
	   since we're invoked within one */
	ret = nfs41_setup_sequence(data->clp->cl_session,
				   &data->args->la_seq_args,
				   &data->res->lr_seq_res, task);

	BUG_ON(ret == -EAGAIN);
	rpc_call_start(task);
	dprintk("<-- %s\n", __func__);
}

/*
 * Called from nfs4_state_manager thread for session setup, so don't recover
 * from sequence operation or clientid errors.
 */
static void nfs4_get_lease_time_done(struct rpc_task *task, void *calldata)
{
	struct nfs4_get_lease_time_data *data =
			(struct nfs4_get_lease_time_data *)calldata;

	dprintk("--> %s\n", __func__);
	if (!nfs41_sequence_done(task, &data->res->lr_seq_res))
		return;
	switch (task->tk_status) {
	case -NFS4ERR_DELAY:
	case -NFS4ERR_GRACE:
		dprintk("%s Retry: tk_status %d\n", __func__, task->tk_status);
		rpc_delay(task, NFS4_POLL_RETRY_MIN);
		task->tk_status = 0;
		/* fall through */
	case -NFS4ERR_RETRY_UNCACHED_REP:
		rpc_restart_call_prepare(task);
		return;
	}
	dprintk("<-- %s\n", __func__);
}

static const struct rpc_call_ops nfs4_get_lease_time_ops = {
	.rpc_call_prepare = nfs4_get_lease_time_prepare,
	.rpc_call_done = nfs4_get_lease_time_done,
};

int nfs4_proc_get_lease_time(struct nfs_client *clp, struct nfs_fsinfo *fsinfo)
{
	struct rpc_task *task;
	struct nfs4_get_lease_time_args args;
	struct nfs4_get_lease_time_res res = {
		.lr_fsinfo = fsinfo,
	};
	struct nfs4_get_lease_time_data data = {
		.args = &args,
		.res = &res,
		.clp = clp,
	};
	struct rpc_message msg = {
		.rpc_proc = &nfs4_procedures[NFSPROC4_CLNT_GET_LEASE_TIME],
		.rpc_argp = &args,
		.rpc_resp = &res,
	};
	struct rpc_task_setup task_setup = {
		.rpc_client = clp->cl_rpcclient,
		.rpc_message = &msg,
		.callback_ops = &nfs4_get_lease_time_ops,
		.callback_data = &data,
		.flags = RPC_TASK_TIMEOUT,
	};
	int status;

	nfs41_init_sequence(&args.la_seq_args, &res.lr_seq_res, 0);
	dprintk("--> %s\n", __func__);
	task = rpc_run_task(&task_setup);

	if (IS_ERR(task))
		status = PTR_ERR(task);
	else {
		status = task->tk_status;
		rpc_put_task(task);
	}
	dprintk("<-- %s return %d\n", __func__, status);

	return status;
}

static struct nfs4_slot *nfs4_alloc_slots(u32 max_slots, gfp_t gfp_flags)
{
	return kcalloc(max_slots, sizeof(struct nfs4_slot), gfp_flags);
}

static void nfs4_add_and_init_slots(struct nfs4_slot_table *tbl,
		struct nfs4_slot *new,
		u32 max_slots,
		u32 ivalue)
{
	struct nfs4_slot *old = NULL;
	u32 i;

	spin_lock(&tbl->slot_tbl_lock);
	if (new) {
		old = tbl->slots;
		tbl->slots = new;
		tbl->max_slots = max_slots;
	}
	tbl->highest_used_slotid = -1;	/* no slot is currently used */
	for (i = 0; i < tbl->max_slots; i++)
		tbl->slots[i].seq_nr = ivalue;
	spin_unlock(&tbl->slot_tbl_lock);
	kfree(old);
}

/*
 * (re)Initialise a slot table
 */
static int nfs4_realloc_slot_table(struct nfs4_slot_table *tbl, u32 max_reqs,
				 u32 ivalue)
{
	struct nfs4_slot *new = NULL;
	int ret = -ENOMEM;

	dprintk("--> %s: max_reqs=%u, tbl->max_slots %d\n", __func__,
		max_reqs, tbl->max_slots);

	/* Does the newly negotiated max_reqs match the existing slot table? */
	if (max_reqs != tbl->max_slots) {
		new = nfs4_alloc_slots(max_reqs, GFP_NOFS);
		if (!new)
			goto out;
	}
	ret = 0;

	nfs4_add_and_init_slots(tbl, new, max_reqs, ivalue);
	dprintk("%s: tbl=%p slots=%p max_slots=%d\n", __func__,
		tbl, tbl->slots, tbl->max_slots);
out:
	dprintk("<-- %s: return %d\n", __func__, ret);
	return ret;
}

/* Destroy the slot table */
static void nfs4_destroy_slot_tables(struct nfs4_session *session)
{
	if (session->fc_slot_table.slots != NULL) {
		kfree(session->fc_slot_table.slots);
		session->fc_slot_table.slots = NULL;
	}
	if (session->bc_slot_table.slots != NULL) {
		kfree(session->bc_slot_table.slots);
		session->bc_slot_table.slots = NULL;
	}
	return;
}

/*
 * Initialize or reset the forechannel and backchannel tables
 */
static int nfs4_setup_session_slot_tables(struct nfs4_session *ses)
{
	struct nfs4_slot_table *tbl;
	int status;

	dprintk("--> %s\n", __func__);
	/* Fore channel */
	tbl = &ses->fc_slot_table;
	status = nfs4_realloc_slot_table(tbl, ses->fc_attrs.max_reqs, 1);
	if (status) /* -ENOMEM */
		return status;
	/* Back channel */
	tbl = &ses->bc_slot_table;
	status = nfs4_realloc_slot_table(tbl, ses->bc_attrs.max_reqs, 0);
	if (status && tbl->slots == NULL)
		/* Fore and back channel share a connection so get
		 * both slot tables or neither */
		nfs4_destroy_slot_tables(ses);
	return status;
}

struct nfs4_session *nfs4_alloc_session(struct nfs_client *clp)
{
	struct nfs4_session *session;
	struct nfs4_slot_table *tbl;

	session = kzalloc(sizeof(struct nfs4_session), GFP_NOFS);
	if (!session)
		return NULL;

	tbl = &session->fc_slot_table;
	tbl->highest_used_slotid = NFS4_NO_SLOT;
	spin_lock_init(&tbl->slot_tbl_lock);
	rpc_init_priority_wait_queue(&tbl->slot_tbl_waitq, "ForeChannel Slot table");
	init_completion(&tbl->complete);

	tbl = &session->bc_slot_table;
	tbl->highest_used_slotid = NFS4_NO_SLOT;
	spin_lock_init(&tbl->slot_tbl_lock);
	rpc_init_wait_queue(&tbl->slot_tbl_waitq, "BackChannel Slot table");
	init_completion(&tbl->complete);

	session->session_state = 1<<NFS4_SESSION_INITING;

	session->clp = clp;
	return session;
}

void nfs4_destroy_session(struct nfs4_session *session)
{
	struct rpc_xprt *xprt;
	struct rpc_cred *cred;

	cred = nfs4_get_exchange_id_cred(session->clp);
	nfs4_proc_destroy_session(session, cred);
	if (cred)
		put_rpccred(cred);

	rcu_read_lock();
	xprt = rcu_dereference(session->clp->cl_rpcclient->cl_xprt);
	rcu_read_unlock();
	dprintk("%s Destroy backchannel for xprt %p\n",
		__func__, xprt);
	xprt_destroy_backchannel(xprt, NFS41_BC_MIN_CALLBACKS);
	nfs4_destroy_slot_tables(session);
	kfree(session);
}

/*
 * Initialize the values to be used by the client in CREATE_SESSION
 * If nfs4_init_session set the fore channel request and response sizes,
 * use them.
 *
 * Set the back channel max_resp_sz_cached to zero to force the client to
 * always set csa_cachethis to FALSE because the current implementation
 * of the back channel DRC only supports caching the CB_SEQUENCE operation.
 */
static void nfs4_init_channel_attrs(struct nfs41_create_session_args *args)
{
	struct nfs4_session *session = args->client->cl_session;
	unsigned int mxrqst_sz = session->fc_attrs.max_rqst_sz,
		     mxresp_sz = session->fc_attrs.max_resp_sz;

	if (mxrqst_sz == 0)
		mxrqst_sz = NFS_MAX_FILE_IO_SIZE;
	if (mxresp_sz == 0)
		mxresp_sz = NFS_MAX_FILE_IO_SIZE;
	/* Fore channel attributes */
	args->fc_attrs.max_rqst_sz = mxrqst_sz;
	args->fc_attrs.max_resp_sz = mxresp_sz;
	args->fc_attrs.max_ops = NFS4_MAX_OPS;
	args->fc_attrs.max_reqs = max_session_slots;

	dprintk("%s: Fore Channel : max_rqst_sz=%u max_resp_sz=%u "
		"max_ops=%u max_reqs=%u\n",
		__func__,
		args->fc_attrs.max_rqst_sz, args->fc_attrs.max_resp_sz,
		args->fc_attrs.max_ops, args->fc_attrs.max_reqs);

	/* Back channel attributes */
	args->bc_attrs.max_rqst_sz = PAGE_SIZE;
	args->bc_attrs.max_resp_sz = PAGE_SIZE;
	args->bc_attrs.max_resp_sz_cached = 0;
	args->bc_attrs.max_ops = NFS4_MAX_BACK_CHANNEL_OPS;
	args->bc_attrs.max_reqs = 1;

	dprintk("%s: Back Channel : max_rqst_sz=%u max_resp_sz=%u "
		"max_resp_sz_cached=%u max_ops=%u max_reqs=%u\n",
		__func__,
		args->bc_attrs.max_rqst_sz, args->bc_attrs.max_resp_sz,
		args->bc_attrs.max_resp_sz_cached, args->bc_attrs.max_ops,
		args->bc_attrs.max_reqs);
}

static int nfs4_verify_fore_channel_attrs(struct nfs41_create_session_args *args, struct nfs4_session *session)
{
	struct nfs4_channel_attrs *sent = &args->fc_attrs;
	struct nfs4_channel_attrs *rcvd = &session->fc_attrs;

	if (rcvd->max_resp_sz > sent->max_resp_sz)
		return -EINVAL;
	/*
	 * Our requested max_ops is the minimum we need; we're not
	 * prepared to break up compounds into smaller pieces than that.
	 * So, no point even trying to continue if the server won't
	 * cooperate:
	 */
	if (rcvd->max_ops < sent->max_ops)
		return -EINVAL;
	if (rcvd->max_reqs == 0)
		return -EINVAL;
	if (rcvd->max_reqs > NFS4_MAX_SLOT_TABLE)
		rcvd->max_reqs = NFS4_MAX_SLOT_TABLE;
	return 0;
}

static int nfs4_verify_back_channel_attrs(struct nfs41_create_session_args *args, struct nfs4_session *session)
{
	struct nfs4_channel_attrs *sent = &args->bc_attrs;
	struct nfs4_channel_attrs *rcvd = &session->bc_attrs;

	if (rcvd->max_rqst_sz > sent->max_rqst_sz)
		return -EINVAL;
	if (rcvd->max_resp_sz < sent->max_resp_sz)
		return -EINVAL;
	if (rcvd->max_resp_sz_cached > sent->max_resp_sz_cached)
		return -EINVAL;
	/* These would render the backchannel useless: */
	if (rcvd->max_ops != sent->max_ops)
		return -EINVAL;
	if (rcvd->max_reqs != sent->max_reqs)
		return -EINVAL;
	return 0;
}

static int nfs4_verify_channel_attrs(struct nfs41_create_session_args *args,
				     struct nfs4_session *session)
{
	int ret;

	ret = nfs4_verify_fore_channel_attrs(args, session);
	if (ret)
		return ret;
	return nfs4_verify_back_channel_attrs(args, session);
}

static int _nfs4_proc_create_session(struct nfs_client *clp,
		struct rpc_cred *cred)
{
	struct nfs4_session *session = clp->cl_session;
	struct nfs41_create_session_args args = {
		.client = clp,
		.cb_program = NFS4_CALLBACK,
	};
	struct nfs41_create_session_res res = {
		.client = clp,
	};
	struct rpc_message msg = {
		.rpc_proc = &nfs4_procedures[NFSPROC4_CLNT_CREATE_SESSION],
		.rpc_argp = &args,
		.rpc_resp = &res,
		.rpc_cred = cred,
	};
	int status;

	nfs4_init_channel_attrs(&args);
	args.flags = (SESSION4_PERSIST | SESSION4_BACK_CHAN);

	status = rpc_call_sync(session->clp->cl_rpcclient, &msg, RPC_TASK_TIMEOUT);

	if (!status)
		/* Verify the session's negotiated channel_attrs values */
		status = nfs4_verify_channel_attrs(&args, session);
	if (!status) {
		/* Increment the clientid slot sequence id */
		clp->cl_seqid++;
	}

	return status;
}

/*
 * Issues a CREATE_SESSION operation to the server.
 * It is the responsibility of the caller to verify the session is
 * expired before calling this routine.
 */
int nfs4_proc_create_session(struct nfs_client *clp, struct rpc_cred *cred)
{
	int status;
	unsigned *ptr;
	struct nfs4_session *session = clp->cl_session;

	dprintk("--> %s clp=%p session=%p\n", __func__, clp, session);

	status = _nfs4_proc_create_session(clp, cred);
	if (status)
		goto out;

	/* Init or reset the session slot tables */
	status = nfs4_setup_session_slot_tables(session);
	dprintk("slot table setup returned %d\n", status);
	if (status)
		goto out;

	ptr = (unsigned *)&session->sess_id.data[0];
	dprintk("%s client>seqid %d sessionid %u:%u:%u:%u\n", __func__,
		clp->cl_seqid, ptr[0], ptr[1], ptr[2], ptr[3]);
out:
	dprintk("<-- %s\n", __func__);
	return status;
}

/*
 * Issue the over-the-wire RPC DESTROY_SESSION.
 * The caller must serialize access to this routine.
 */
int nfs4_proc_destroy_session(struct nfs4_session *session,
		struct rpc_cred *cred)
{
	struct rpc_message msg = {
		.rpc_proc = &nfs4_procedures[NFSPROC4_CLNT_DESTROY_SESSION],
		.rpc_argp = session,
		.rpc_cred = cred,
	};
	int status = 0;

	dprintk("--> nfs4_proc_destroy_session\n");

	/* session is still being setup */
	if (session->clp->cl_cons_state != NFS_CS_READY)
		return status;

	status = rpc_call_sync(session->clp->cl_rpcclient, &msg, RPC_TASK_TIMEOUT);

	if (status)
		dprintk("NFS: Got error %d from the server on DESTROY_SESSION. "
			"Session has been destroyed regardless...\n", status);

	dprintk("<-- nfs4_proc_destroy_session\n");
	return status;
}

/*
 * With sessions, the client is not marked ready until after a
 * successful EXCHANGE_ID and CREATE_SESSION.
 *
 * Map errors cl_cons_state errors to EPROTONOSUPPORT to indicate
 * other versions of NFS can be tried.
 */
static int nfs41_check_session_ready(struct nfs_client *clp)
{
	int ret;
	
	if (clp->cl_cons_state == NFS_CS_SESSION_INITING) {
		ret = nfs4_client_recover_expired_lease(clp);
		if (ret)
			return ret;
	}
	if (clp->cl_cons_state < NFS_CS_READY)
		return -EPROTONOSUPPORT;
	smp_rmb();
	return 0;
}

int nfs4_init_session(struct nfs_server *server)
{
	struct nfs_client *clp = server->nfs_client;
	struct nfs4_session *session;
	unsigned int rsize, wsize;

	if (!nfs4_has_session(clp))
		return 0;

	session = clp->cl_session;
	spin_lock(&clp->cl_lock);
	if (test_and_clear_bit(NFS4_SESSION_INITING, &session->session_state)) {

		rsize = server->rsize;
		if (rsize == 0)
			rsize = NFS_MAX_FILE_IO_SIZE;
		wsize = server->wsize;
		if (wsize == 0)
			wsize = NFS_MAX_FILE_IO_SIZE;

		session->fc_attrs.max_rqst_sz = wsize + nfs41_maxwrite_overhead;
		session->fc_attrs.max_resp_sz = rsize + nfs41_maxread_overhead;
	}
	spin_unlock(&clp->cl_lock);

	return nfs41_check_session_ready(clp);
}

int nfs4_init_ds_session(struct nfs_client *clp, unsigned long lease_time)
{
	struct nfs4_session *session = clp->cl_session;
	int ret;

	spin_lock(&clp->cl_lock);
	if (test_and_clear_bit(NFS4_SESSION_INITING, &session->session_state)) {
		/*
		 * Do not set NFS_CS_CHECK_LEASE_TIME instead set the
		 * DS lease to be equal to the MDS lease.
		 */
		clp->cl_lease_time = lease_time;
		clp->cl_last_renewal = jiffies;
	}
	spin_unlock(&clp->cl_lock);

	ret = nfs41_check_session_ready(clp);
	if (ret)
		return ret;
	/* Test for the DS role */
	if (!is_ds_client(clp))
		return -ENODEV;
	return 0;
}
EXPORT_SYMBOL_GPL(nfs4_init_ds_session);


/*
 * Renew the cl_session lease.
 */
struct nfs4_sequence_data {
	struct nfs_client *clp;
	struct nfs4_sequence_args args;
	struct nfs4_sequence_res res;
};

static void nfs41_sequence_release(void *data)
{
	struct nfs4_sequence_data *calldata = data;
	struct nfs_client *clp = calldata->clp;

	if (atomic_read(&clp->cl_count) > 1)
		nfs4_schedule_state_renewal(clp);
	nfs_put_client(clp);
	kfree(calldata);
}

static int nfs41_sequence_handle_errors(struct rpc_task *task, struct nfs_client *clp)
{
	switch(task->tk_status) {
	case -NFS4ERR_DELAY:
		rpc_delay(task, NFS4_POLL_RETRY_MAX);
		return -EAGAIN;
	default:
		nfs4_schedule_lease_recovery(clp);
	}
	return 0;
}

static void nfs41_sequence_call_done(struct rpc_task *task, void *data)
{
	struct nfs4_sequence_data *calldata = data;
	struct nfs_client *clp = calldata->clp;

	if (!nfs41_sequence_done(task, task->tk_msg.rpc_resp))
		return;

	if (task->tk_status < 0) {
		dprintk("%s ERROR %d\n", __func__, task->tk_status);
		if (atomic_read(&clp->cl_count) == 1)
			goto out;

		if (nfs41_sequence_handle_errors(task, clp) == -EAGAIN) {
			rpc_restart_call_prepare(task);
			return;
		}
	}
	dprintk("%s rpc_cred %p\n", __func__, task->tk_msg.rpc_cred);
out:
	dprintk("<-- %s\n", __func__);
}

static void nfs41_sequence_prepare(struct rpc_task *task, void *data)
{
	struct nfs4_sequence_data *calldata = data;
	struct nfs_client *clp = calldata->clp;
	struct nfs4_sequence_args *args;
	struct nfs4_sequence_res *res;

	args = task->tk_msg.rpc_argp;
	res = task->tk_msg.rpc_resp;

	if (nfs41_setup_sequence(clp->cl_session, args, res, task))
		return;
	rpc_call_start(task);
}

static const struct rpc_call_ops nfs41_sequence_ops = {
	.rpc_call_done = nfs41_sequence_call_done,
	.rpc_call_prepare = nfs41_sequence_prepare,
	.rpc_release = nfs41_sequence_release,
};

static struct rpc_task *_nfs41_proc_sequence(struct nfs_client *clp, struct rpc_cred *cred)
{
	struct nfs4_sequence_data *calldata;
	struct rpc_message msg = {
		.rpc_proc = &nfs4_procedures[NFSPROC4_CLNT_SEQUENCE],
		.rpc_cred = cred,
	};
	struct rpc_task_setup task_setup_data = {
		.rpc_client = clp->cl_rpcclient,
		.rpc_message = &msg,
		.callback_ops = &nfs41_sequence_ops,
		.flags = RPC_TASK_ASYNC | RPC_TASK_SOFT,
	};

	if (!atomic_inc_not_zero(&clp->cl_count))
		return ERR_PTR(-EIO);
	calldata = kzalloc(sizeof(*calldata), GFP_NOFS);
	if (calldata == NULL) {
		nfs_put_client(clp);
		return ERR_PTR(-ENOMEM);
	}
	nfs41_init_sequence(&calldata->args, &calldata->res, 0);
	msg.rpc_argp = &calldata->args;
	msg.rpc_resp = &calldata->res;
	calldata->clp = clp;
	task_setup_data.callback_data = calldata;

	return rpc_run_task(&task_setup_data);
}

static int nfs41_proc_async_sequence(struct nfs_client *clp, struct rpc_cred *cred, unsigned renew_flags)
{
	struct rpc_task *task;
	int ret = 0;

	if ((renew_flags & NFS4_RENEW_TIMEOUT) == 0)
		return 0;
	task = _nfs41_proc_sequence(clp, cred);
	if (IS_ERR(task))
		ret = PTR_ERR(task);
	else
		rpc_put_task_async(task);
	dprintk("<-- %s status=%d\n", __func__, ret);
	return ret;
}

static int nfs4_proc_sequence(struct nfs_client *clp, struct rpc_cred *cred)
{
	struct rpc_task *task;
	int ret;

	task = _nfs41_proc_sequence(clp, cred);
	if (IS_ERR(task)) {
		ret = PTR_ERR(task);
		goto out;
	}
	ret = rpc_wait_for_completion_task(task);
	if (!ret) {
		struct nfs4_sequence_res *res = task->tk_msg.rpc_resp;

		if (task->tk_status == 0)
			nfs41_handle_sequence_flag_errors(clp, res->sr_status_flags);
		ret = task->tk_status;
	}
	rpc_put_task(task);
out:
	dprintk("<-- %s status=%d\n", __func__, ret);
	return ret;
}

struct nfs4_reclaim_complete_data {
	struct nfs_client *clp;
	struct nfs41_reclaim_complete_args arg;
	struct nfs41_reclaim_complete_res res;
};

static void nfs4_reclaim_complete_prepare(struct rpc_task *task, void *data)
{
	struct nfs4_reclaim_complete_data *calldata = data;

	rpc_task_set_priority(task, RPC_PRIORITY_PRIVILEGED);
	if (nfs41_setup_sequence(calldata->clp->cl_session,
				&calldata->arg.seq_args,
				&calldata->res.seq_res, task))
		return;

	rpc_call_start(task);
}

static int nfs41_reclaim_complete_handle_errors(struct rpc_task *task, struct nfs_client *clp)
{
	switch(task->tk_status) {
	case 0:
	case -NFS4ERR_COMPLETE_ALREADY:
	case -NFS4ERR_WRONG_CRED: /* What to do here? */
		break;
	case -NFS4ERR_DELAY:
		rpc_delay(task, NFS4_POLL_RETRY_MAX);
		/* fall through */
	case -NFS4ERR_RETRY_UNCACHED_REP:
		return -EAGAIN;
	default:
		nfs4_schedule_lease_recovery(clp);
	}
	return 0;
}

static void nfs4_reclaim_complete_done(struct rpc_task *task, void *data)
{
	struct nfs4_reclaim_complete_data *calldata = data;
	struct nfs_client *clp = calldata->clp;
	struct nfs4_sequence_res *res = &calldata->res.seq_res;

	dprintk("--> %s\n", __func__);
	if (!nfs41_sequence_done(task, res))
		return;

	if (nfs41_reclaim_complete_handle_errors(task, clp) == -EAGAIN) {
		rpc_restart_call_prepare(task);
		return;
	}
	dprintk("<-- %s\n", __func__);
}

static void nfs4_free_reclaim_complete_data(void *data)
{
	struct nfs4_reclaim_complete_data *calldata = data;

	kfree(calldata);
}

static const struct rpc_call_ops nfs4_reclaim_complete_call_ops = {
	.rpc_call_prepare = nfs4_reclaim_complete_prepare,
	.rpc_call_done = nfs4_reclaim_complete_done,
	.rpc_release = nfs4_free_reclaim_complete_data,
};

/*
 * Issue a global reclaim complete.
 */
static int nfs41_proc_reclaim_complete(struct nfs_client *clp)
{
	struct nfs4_reclaim_complete_data *calldata;
	struct rpc_task *task;
	struct rpc_message msg = {
		.rpc_proc = &nfs4_procedures[NFSPROC4_CLNT_RECLAIM_COMPLETE],
	};
	struct rpc_task_setup task_setup_data = {
		.rpc_client = clp->cl_rpcclient,
		.rpc_message = &msg,
		.callback_ops = &nfs4_reclaim_complete_call_ops,
		.flags = RPC_TASK_ASYNC,
	};
	int status = -ENOMEM;

	dprintk("--> %s\n", __func__);
	calldata = kzalloc(sizeof(*calldata), GFP_NOFS);
	if (calldata == NULL)
		goto out;
	calldata->clp = clp;
	calldata->arg.one_fs = 0;

	nfs41_init_sequence(&calldata->arg.seq_args, &calldata->res.seq_res, 0);
	msg.rpc_argp = &calldata->arg;
	msg.rpc_resp = &calldata->res;
	task_setup_data.callback_data = calldata;
	task = rpc_run_task(&task_setup_data);
	if (IS_ERR(task)) {
		status = PTR_ERR(task);
		goto out;
	}
	status = nfs4_wait_for_completion_rpc_task(task);
	if (status == 0)
		status = task->tk_status;
	rpc_put_task(task);
	return 0;
out:
	dprintk("<-- %s status=%d\n", __func__, status);
	return status;
}

static void
nfs4_layoutget_prepare(struct rpc_task *task, void *calldata)
{
	struct nfs4_layoutget *lgp = calldata;
	struct nfs_server *server = NFS_SERVER(lgp->args.inode);

	dprintk("--> %s\n", __func__);
	/* Note the is a race here, where a CB_LAYOUTRECALL can come in
	 * right now covering the LAYOUTGET we are about to send.
	 * However, that is not so catastrophic, and there seems
	 * to be no way to prevent it completely.
	 */
	if (nfs4_setup_sequence(server, &lgp->args.seq_args,
				&lgp->res.seq_res, task))
		return;
	if (pnfs_choose_layoutget_stateid(&lgp->args.stateid,
					  NFS_I(lgp->args.inode)->layout,
					  lgp->args.ctx->state)) {
		rpc_exit(task, NFS4_OK);
		return;
	}
	rpc_call_start(task);
}

static void nfs4_layoutget_done(struct rpc_task *task, void *calldata)
{
	struct nfs4_layoutget *lgp = calldata;
	struct nfs_server *server = NFS_SERVER(lgp->args.inode);

	dprintk("--> %s\n", __func__);

	if (!nfs4_sequence_done(task, &lgp->res.seq_res))
		return;

	switch (task->tk_status) {
	case 0:
		break;
	case -NFS4ERR_LAYOUTTRYLATER:
	case -NFS4ERR_RECALLCONFLICT:
		task->tk_status = -NFS4ERR_DELAY;
		/* Fall through */
	default:
		if (nfs4_async_handle_error(task, server, NULL) == -EAGAIN) {
			rpc_restart_call_prepare(task);
			return;
		}
	}
	dprintk("<-- %s\n", __func__);
}

static void nfs4_layoutget_release(void *calldata)
{
	struct nfs4_layoutget *lgp = calldata;

	dprintk("--> %s\n", __func__);
	put_nfs_open_context(lgp->args.ctx);
	kfree(calldata);
	dprintk("<-- %s\n", __func__);
}

static const struct rpc_call_ops nfs4_layoutget_call_ops = {
	.rpc_call_prepare = nfs4_layoutget_prepare,
	.rpc_call_done = nfs4_layoutget_done,
	.rpc_release = nfs4_layoutget_release,
};

int nfs4_proc_layoutget(struct nfs4_layoutget *lgp)
{
	struct nfs_server *server = NFS_SERVER(lgp->args.inode);
	struct rpc_task *task;
	struct rpc_message msg = {
		.rpc_proc = &nfs4_procedures[NFSPROC4_CLNT_LAYOUTGET],
		.rpc_argp = &lgp->args,
		.rpc_resp = &lgp->res,
	};
	struct rpc_task_setup task_setup_data = {
		.rpc_client = server->client,
		.rpc_message = &msg,
		.callback_ops = &nfs4_layoutget_call_ops,
		.callback_data = lgp,
		.flags = RPC_TASK_ASYNC,
	};
	int status = 0;

	dprintk("--> %s\n", __func__);

	lgp->res.layoutp = &lgp->args.layout;
	lgp->res.seq_res.sr_slot = NULL;
	nfs41_init_sequence(&lgp->args.seq_args, &lgp->res.seq_res, 0);
	task = rpc_run_task(&task_setup_data);
	if (IS_ERR(task))
		return PTR_ERR(task);
	status = nfs4_wait_for_completion_rpc_task(task);
	if (status == 0)
		status = task->tk_status;
	if (status == 0)
		status = pnfs_layout_process(lgp);
	rpc_put_task(task);
	dprintk("<-- %s status=%d\n", __func__, status);
	return status;
}

static void
nfs4_layoutreturn_prepare(struct rpc_task *task, void *calldata)
{
	struct nfs4_layoutreturn *lrp = calldata;

	dprintk("--> %s\n", __func__);
	if (nfs41_setup_sequence(lrp->clp->cl_session, &lrp->args.seq_args,
				&lrp->res.seq_res, task))
		return;
	rpc_call_start(task);
}

static void nfs4_layoutreturn_done(struct rpc_task *task, void *calldata)
{
	struct nfs4_layoutreturn *lrp = calldata;
	struct nfs_server *server;
	struct pnfs_layout_hdr *lo = lrp->args.layout;

	dprintk("--> %s\n", __func__);

	if (!nfs4_sequence_done(task, &lrp->res.seq_res))
		return;

	server = NFS_SERVER(lrp->args.inode);
	if (nfs4_async_handle_error(task, server, NULL) == -EAGAIN) {
		rpc_restart_call_prepare(task);
		return;
	}
	spin_lock(&lo->plh_inode->i_lock);
	if (task->tk_status == 0) {
		if (lrp->res.lrs_present) {
			pnfs_set_layout_stateid(lo, &lrp->res.stateid, true);
		} else
			BUG_ON(!list_empty(&lo->plh_segs));
	}
	lo->plh_block_lgets--;
	spin_unlock(&lo->plh_inode->i_lock);
	dprintk("<-- %s\n", __func__);
}

static void nfs4_layoutreturn_release(void *calldata)
{
	struct nfs4_layoutreturn *lrp = calldata;

	dprintk("--> %s\n", __func__);
	put_layout_hdr(lrp->args.layout);
	kfree(calldata);
	dprintk("<-- %s\n", __func__);
}

static const struct rpc_call_ops nfs4_layoutreturn_call_ops = {
	.rpc_call_prepare = nfs4_layoutreturn_prepare,
	.rpc_call_done = nfs4_layoutreturn_done,
	.rpc_release = nfs4_layoutreturn_release,
};

int nfs4_proc_layoutreturn(struct nfs4_layoutreturn *lrp)
{
	struct rpc_task *task;
	struct rpc_message msg = {
		.rpc_proc = &nfs4_procedures[NFSPROC4_CLNT_LAYOUTRETURN],
		.rpc_argp = &lrp->args,
		.rpc_resp = &lrp->res,
	};
	struct rpc_task_setup task_setup_data = {
		.rpc_client = lrp->clp->cl_rpcclient,
		.rpc_message = &msg,
		.callback_ops = &nfs4_layoutreturn_call_ops,
		.callback_data = lrp,
	};
	int status;

	dprintk("--> %s\n", __func__);
	nfs41_init_sequence(&lrp->args.seq_args, &lrp->res.seq_res, 1);
	task = rpc_run_task(&task_setup_data);
	if (IS_ERR(task))
		return PTR_ERR(task);
	status = task->tk_status;
	dprintk("<-- %s status=%d\n", __func__, status);
	rpc_put_task(task);
	return status;
}

/*
 * Retrieve the list of Data Server devices from the MDS.
 */
static int _nfs4_getdevicelist(struct nfs_server *server,
				    const struct nfs_fh *fh,
				    struct pnfs_devicelist *devlist)
{
	struct nfs4_getdevicelist_args args = {
		.fh = fh,
		.layoutclass = server->pnfs_curr_ld->id,
	};
	struct nfs4_getdevicelist_res res = {
		.devlist = devlist,
	};
	struct rpc_message msg = {
		.rpc_proc = &nfs4_procedures[NFSPROC4_CLNT_GETDEVICELIST],
		.rpc_argp = &args,
		.rpc_resp = &res,
	};
	int status;

	dprintk("--> %s\n", __func__);
	status = nfs4_call_sync(server->client, server, &msg, &args.seq_args,
				&res.seq_res, 0);
	dprintk("<-- %s status=%d\n", __func__, status);
	return status;
}

int nfs4_proc_getdevicelist(struct nfs_server *server,
			    const struct nfs_fh *fh,
			    struct pnfs_devicelist *devlist)
{
	struct nfs4_exception exception = { };
	int err;

	do {
		err = nfs4_handle_exception(server,
				_nfs4_getdevicelist(server, fh, devlist),
				&exception);
	} while (exception.retry);

	dprintk("%s: err=%d, num_devs=%u\n", __func__,
		err, devlist->num_devs);

	return err;
}
EXPORT_SYMBOL_GPL(nfs4_proc_getdevicelist);

static int
_nfs4_proc_getdeviceinfo(struct nfs_server *server, struct pnfs_device *pdev)
{
	struct nfs4_getdeviceinfo_args args = {
		.pdev = pdev,
	};
	struct nfs4_getdeviceinfo_res res = {
		.pdev = pdev,
	};
	struct rpc_message msg = {
		.rpc_proc = &nfs4_procedures[NFSPROC4_CLNT_GETDEVICEINFO],
		.rpc_argp = &args,
		.rpc_resp = &res,
	};
	int status;

	dprintk("--> %s\n", __func__);
	status = nfs4_call_sync(server->client, server, &msg, &args.seq_args, &res.seq_res, 0);
	dprintk("<-- %s status=%d\n", __func__, status);

	return status;
}

int nfs4_proc_getdeviceinfo(struct nfs_server *server, struct pnfs_device *pdev)
{
	struct nfs4_exception exception = { };
	int err;

	do {
		err = nfs4_handle_exception(server,
					_nfs4_proc_getdeviceinfo(server, pdev),
					&exception);
	} while (exception.retry);
	return err;
}
EXPORT_SYMBOL_GPL(nfs4_proc_getdeviceinfo);

static void nfs4_layoutcommit_prepare(struct rpc_task *task, void *calldata)
{
	struct nfs4_layoutcommit_data *data = calldata;
	struct nfs_server *server = NFS_SERVER(data->args.inode);

	if (nfs4_setup_sequence(server, &data->args.seq_args,
				&data->res.seq_res, task))
		return;
	rpc_call_start(task);
}

static void
nfs4_layoutcommit_done(struct rpc_task *task, void *calldata)
{
	struct nfs4_layoutcommit_data *data = calldata;
	struct nfs_server *server = NFS_SERVER(data->args.inode);

	if (!nfs4_sequence_done(task, &data->res.seq_res))
		return;

	switch (task->tk_status) { /* Just ignore these failures */
	case -NFS4ERR_DELEG_REVOKED: /* layout was recalled */
	case -NFS4ERR_BADIOMODE:     /* no IOMODE_RW layout for range */
	case -NFS4ERR_BADLAYOUT:     /* no layout */
	case -NFS4ERR_GRACE:	    /* loca_recalim always false */
		task->tk_status = 0;
		break;
	case 0:
		nfs_post_op_update_inode_force_wcc(data->args.inode,
						   data->res.fattr);
		break;
	default:
		if (nfs4_async_handle_error(task, server, NULL) == -EAGAIN) {
			rpc_restart_call_prepare(task);
			return;
		}
	}
}

static void nfs4_layoutcommit_release(void *calldata)
{
	struct nfs4_layoutcommit_data *data = calldata;
	struct pnfs_layout_segment *lseg, *tmp;
	unsigned long *bitlock = &NFS_I(data->args.inode)->flags;

	pnfs_cleanup_layoutcommit(data);
	/* Matched by references in pnfs_set_layoutcommit */
	list_for_each_entry_safe(lseg, tmp, &data->lseg_list, pls_lc_list) {
		list_del_init(&lseg->pls_lc_list);
		if (test_and_clear_bit(NFS_LSEG_LAYOUTCOMMIT,
				       &lseg->pls_flags))
			put_lseg(lseg);
	}

	clear_bit_unlock(NFS_INO_LAYOUTCOMMITTING, bitlock);
	smp_mb__after_clear_bit();
	wake_up_bit(bitlock, NFS_INO_LAYOUTCOMMITTING);

	put_rpccred(data->cred);
	kfree(data);
}

static const struct rpc_call_ops nfs4_layoutcommit_ops = {
	.rpc_call_prepare = nfs4_layoutcommit_prepare,
	.rpc_call_done = nfs4_layoutcommit_done,
	.rpc_release = nfs4_layoutcommit_release,
};

int
nfs4_proc_layoutcommit(struct nfs4_layoutcommit_data *data, bool sync)
{
	struct rpc_message msg = {
		.rpc_proc = &nfs4_procedures[NFSPROC4_CLNT_LAYOUTCOMMIT],
		.rpc_argp = &data->args,
		.rpc_resp = &data->res,
		.rpc_cred = data->cred,
	};
	struct rpc_task_setup task_setup_data = {
		.task = &data->task,
		.rpc_client = NFS_CLIENT(data->args.inode),
		.rpc_message = &msg,
		.callback_ops = &nfs4_layoutcommit_ops,
		.callback_data = data,
		.flags = RPC_TASK_ASYNC,
	};
	struct rpc_task *task;
	int status = 0;

	dprintk("NFS: %4d initiating layoutcommit call. sync %d "
		"lbw: %llu inode %lu\n",
		data->task.tk_pid, sync,
		data->args.lastbytewritten,
		data->args.inode->i_ino);

	nfs41_init_sequence(&data->args.seq_args, &data->res.seq_res, 1);
	task = rpc_run_task(&task_setup_data);
	if (IS_ERR(task))
		return PTR_ERR(task);
	if (sync == false)
		goto out;
	status = nfs4_wait_for_completion_rpc_task(task);
	if (status != 0)
		goto out;
	status = task->tk_status;
out:
	dprintk("%s: status %d\n", __func__, status);
	rpc_put_task(task);
	return status;
}

static int
_nfs41_proc_secinfo_no_name(struct nfs_server *server, struct nfs_fh *fhandle,
		    struct nfs_fsinfo *info, struct nfs4_secinfo_flavors *flavors)
{
	struct nfs41_secinfo_no_name_args args = {
		.style = SECINFO_STYLE_CURRENT_FH,
	};
	struct nfs4_secinfo_res res = {
		.flavors = flavors,
	};
	struct rpc_message msg = {
		.rpc_proc = &nfs4_procedures[NFSPROC4_CLNT_SECINFO_NO_NAME],
		.rpc_argp = &args,
		.rpc_resp = &res,
	};
	return nfs4_call_sync(server->client, server, &msg, &args.seq_args, &res.seq_res, 0);
}

static int
nfs41_proc_secinfo_no_name(struct nfs_server *server, struct nfs_fh *fhandle,
			   struct nfs_fsinfo *info, struct nfs4_secinfo_flavors *flavors)
{
	struct nfs4_exception exception = { };
	int err;
	do {
		err = _nfs41_proc_secinfo_no_name(server, fhandle, info, flavors);
		switch (err) {
		case 0:
		case -NFS4ERR_WRONGSEC:
		case -NFS4ERR_NOTSUPP:
			goto out;
		default:
			err = nfs4_handle_exception(server, err, &exception);
		}
	} while (exception.retry);
out:
	return err;
}

static int
nfs41_find_root_sec(struct nfs_server *server, struct nfs_fh *fhandle,
		    struct nfs_fsinfo *info)
{
	int err;
	struct page *page;
	rpc_authflavor_t flavor;
	struct nfs4_secinfo_flavors *flavors;

	page = alloc_page(GFP_KERNEL);
	if (!page) {
		err = -ENOMEM;
		goto out;
	}

	flavors = page_address(page);
	err = nfs41_proc_secinfo_no_name(server, fhandle, info, flavors);

	/*
	 * Fall back on "guess and check" method if
	 * the server doesn't support SECINFO_NO_NAME
	 */
	if (err == -NFS4ERR_WRONGSEC || err == -NFS4ERR_NOTSUPP) {
		err = nfs4_find_root_sec(server, fhandle, info);
		goto out_freepage;
	}
	if (err)
		goto out_freepage;

	flavor = nfs_find_best_sec(flavors);
	if (err == 0)
		err = nfs4_lookup_root_sec(server, fhandle, info, flavor);

out_freepage:
	put_page(page);
	if (err == -EACCES)
		return -EPERM;
out:
	return err;
}

static int _nfs41_test_stateid(struct nfs_server *server, nfs4_stateid *stateid)
{
	int status;
	struct nfs41_test_stateid_args args = {
		.stateid = stateid,
	};
	struct nfs41_test_stateid_res res;
	struct rpc_message msg = {
		.rpc_proc = &nfs4_procedures[NFSPROC4_CLNT_TEST_STATEID],
		.rpc_argp = &args,
		.rpc_resp = &res,
	};

	nfs41_init_sequence(&args.seq_args, &res.seq_res, 0);
	status = nfs4_call_sync_sequence(server->client, server, &msg, &args.seq_args, &res.seq_res, 1);

	if (status == NFS_OK)
		return res.status;
	return status;
}

static int nfs41_test_stateid(struct nfs_server *server, nfs4_stateid *stateid)
{
	struct nfs4_exception exception = { };
	int err;
	do {
		err = nfs4_handle_exception(server,
				_nfs41_test_stateid(server, stateid),
				&exception);
	} while (exception.retry);
	return err;
}

static int _nfs4_free_stateid(struct nfs_server *server, nfs4_stateid *stateid)
{
	struct nfs41_free_stateid_args args = {
		.stateid = stateid,
	};
	struct nfs41_free_stateid_res res;
	struct rpc_message msg = {
		.rpc_proc = &nfs4_procedures[NFSPROC4_CLNT_FREE_STATEID],
		.rpc_argp = &args,
		.rpc_resp = &res,
	};

	nfs41_init_sequence(&args.seq_args, &res.seq_res, 0);
	return nfs4_call_sync_sequence(server->client, server, &msg, &args.seq_args, &res.seq_res, 1);
}

static int nfs41_free_stateid(struct nfs_server *server, nfs4_stateid *stateid)
{
	struct nfs4_exception exception = { };
	int err;
	do {
		err = nfs4_handle_exception(server,
				_nfs4_free_stateid(server, stateid),
				&exception);
	} while (exception.retry);
	return err;
}

static bool nfs41_match_stateid(const nfs4_stateid *s1,
		const nfs4_stateid *s2)
{
	if (memcmp(s1->other, s2->other, sizeof(s1->other)) != 0)
		return false;

	if (s1->seqid == s2->seqid)
		return true;
	if (s1->seqid == 0 || s2->seqid == 0)
		return true;

	return false;
}

#endif /* CONFIG_NFS_V4_1 */

static bool nfs4_match_stateid(const nfs4_stateid *s1,
		const nfs4_stateid *s2)
{
	return nfs4_stateid_match(s1, s2);
}


static const struct nfs4_state_recovery_ops nfs40_reboot_recovery_ops = {
	.owner_flag_bit = NFS_OWNER_RECLAIM_REBOOT,
	.state_flag_bit	= NFS_STATE_RECLAIM_REBOOT,
	.recover_open	= nfs4_open_reclaim,
	.recover_lock	= nfs4_lock_reclaim,
	.establish_clid = nfs4_init_clientid,
	.get_clid_cred	= nfs4_get_setclientid_cred,
};

#if defined(CONFIG_NFS_V4_1)
static const struct nfs4_state_recovery_ops nfs41_reboot_recovery_ops = {
	.owner_flag_bit = NFS_OWNER_RECLAIM_REBOOT,
	.state_flag_bit	= NFS_STATE_RECLAIM_REBOOT,
	.recover_open	= nfs4_open_reclaim,
	.recover_lock	= nfs4_lock_reclaim,
	.establish_clid = nfs41_init_clientid,
	.get_clid_cred	= nfs4_get_exchange_id_cred,
	.reclaim_complete = nfs41_proc_reclaim_complete,
};
#endif /* CONFIG_NFS_V4_1 */

static const struct nfs4_state_recovery_ops nfs40_nograce_recovery_ops = {
	.owner_flag_bit = NFS_OWNER_RECLAIM_NOGRACE,
	.state_flag_bit	= NFS_STATE_RECLAIM_NOGRACE,
	.recover_open	= nfs4_open_expired,
	.recover_lock	= nfs4_lock_expired,
	.establish_clid = nfs4_init_clientid,
	.get_clid_cred	= nfs4_get_setclientid_cred,
};

#if defined(CONFIG_NFS_V4_1)
static const struct nfs4_state_recovery_ops nfs41_nograce_recovery_ops = {
	.owner_flag_bit = NFS_OWNER_RECLAIM_NOGRACE,
	.state_flag_bit	= NFS_STATE_RECLAIM_NOGRACE,
	.recover_open	= nfs41_open_expired,
	.recover_lock	= nfs41_lock_expired,
	.establish_clid = nfs41_init_clientid,
	.get_clid_cred	= nfs4_get_exchange_id_cred,
};
#endif /* CONFIG_NFS_V4_1 */

static const struct nfs4_state_maintenance_ops nfs40_state_renewal_ops = {
	.sched_state_renewal = nfs4_proc_async_renew,
	.get_state_renewal_cred_locked = nfs4_get_renew_cred_locked,
	.renew_lease = nfs4_proc_renew,
};

#if defined(CONFIG_NFS_V4_1)
static const struct nfs4_state_maintenance_ops nfs41_state_renewal_ops = {
	.sched_state_renewal = nfs41_proc_async_sequence,
	.get_state_renewal_cred_locked = nfs4_get_machine_cred_locked,
	.renew_lease = nfs4_proc_sequence,
};
#endif

static const struct nfs4_minor_version_ops nfs_v4_0_minor_ops = {
	.minor_version = 0,
	.call_sync = _nfs4_call_sync,
	.match_stateid = nfs4_match_stateid,
	.find_root_sec = nfs4_find_root_sec,
	.reboot_recovery_ops = &nfs40_reboot_recovery_ops,
	.nograce_recovery_ops = &nfs40_nograce_recovery_ops,
	.state_renewal_ops = &nfs40_state_renewal_ops,
};

#if defined(CONFIG_NFS_V4_1)
static const struct nfs4_minor_version_ops nfs_v4_1_minor_ops = {
	.minor_version = 1,
	.call_sync = _nfs4_call_sync_session,
	.match_stateid = nfs41_match_stateid,
	.find_root_sec = nfs41_find_root_sec,
	.reboot_recovery_ops = &nfs41_reboot_recovery_ops,
	.nograce_recovery_ops = &nfs41_nograce_recovery_ops,
	.state_renewal_ops = &nfs41_state_renewal_ops,
};
#endif

const struct nfs4_minor_version_ops *nfs_v4_minor_ops[] = {
	[0] = &nfs_v4_0_minor_ops,
#if defined(CONFIG_NFS_V4_1)
	[1] = &nfs_v4_1_minor_ops,
#endif
};

static const struct inode_operations nfs4_file_inode_operations = {
	.permission	= nfs_permission,
	.getattr	= nfs_getattr,
	.setattr	= nfs_setattr,
	.getxattr	= generic_getxattr,
	.setxattr	= generic_setxattr,
	.listxattr	= generic_listxattr,
	.removexattr	= generic_removexattr,
};

const struct nfs_rpc_ops nfs_v4_clientops = {
	.version	= 4,			/* protocol version */
	.dentry_ops	= &nfs4_dentry_operations,
	.dir_inode_ops	= &nfs4_dir_inode_operations,
	.file_inode_ops	= &nfs4_file_inode_operations,
	.file_ops	= &nfs4_file_operations,
	.getroot	= nfs4_proc_get_root,
	.submount	= nfs4_submount,
	.getattr	= nfs4_proc_getattr,
	.setattr	= nfs4_proc_setattr,
	.lookup		= nfs4_proc_lookup,
	.access		= nfs4_proc_access,
	.readlink	= nfs4_proc_readlink,
	.create		= nfs4_proc_create,
	.remove		= nfs4_proc_remove,
	.unlink_setup	= nfs4_proc_unlink_setup,
	.unlink_rpc_prepare = nfs4_proc_unlink_rpc_prepare,
	.unlink_done	= nfs4_proc_unlink_done,
	.rename		= nfs4_proc_rename,
	.rename_setup	= nfs4_proc_rename_setup,
	.rename_rpc_prepare = nfs4_proc_rename_rpc_prepare,
	.rename_done	= nfs4_proc_rename_done,
	.link		= nfs4_proc_link,
	.symlink	= nfs4_proc_symlink,
	.mkdir		= nfs4_proc_mkdir,
	.rmdir		= nfs4_proc_remove,
	.readdir	= nfs4_proc_readdir,
	.mknod		= nfs4_proc_mknod,
	.statfs		= nfs4_proc_statfs,
	.fsinfo		= nfs4_proc_fsinfo,
	.pathconf	= nfs4_proc_pathconf,
	.set_capabilities = nfs4_server_capabilities,
	.decode_dirent	= nfs4_decode_dirent,
	.read_setup	= nfs4_proc_read_setup,
	.read_rpc_prepare = nfs4_proc_read_rpc_prepare,
	.read_done	= nfs4_read_done,
	.write_setup	= nfs4_proc_write_setup,
	.write_rpc_prepare = nfs4_proc_write_rpc_prepare,
	.write_done	= nfs4_write_done,
	.commit_setup	= nfs4_proc_commit_setup,
	.commit_rpc_prepare = nfs4_proc_commit_rpc_prepare,
	.commit_done	= nfs4_commit_done,
	.lock		= nfs4_proc_lock,
	.clear_acl_cache = nfs4_zap_acl_attr,
	.close_context  = nfs4_close_context,
	.open_context	= nfs4_atomic_open,
	.init_client	= nfs4_init_client,
};

static const struct xattr_handler nfs4_xattr_nfs4_acl_handler = {
	.prefix	= XATTR_NAME_NFSV4_ACL,
	.list	= nfs4_xattr_list_nfs4_acl,
	.get	= nfs4_xattr_get_nfs4_acl,
	.set	= nfs4_xattr_set_nfs4_acl,
};

const struct xattr_handler *nfs4_xattr_handlers[] = {
	&nfs4_xattr_nfs4_acl_handler,
	NULL
};

module_param(max_session_slots, ushort, 0644);
MODULE_PARM_DESC(max_session_slots, "Maximum number of outstanding NFSv4.1 "
		"requests the client will negotiate");

/*
 * Local variables:
 *  c-basic-offset: 8
 * End:
 */<|MERGE_RESOLUTION|>--- conflicted
+++ resolved
@@ -105,11 +105,8 @@
 		return -EINVAL;
 	case -NFS4ERR_SHARE_DENIED:
 		return -EACCES;
-<<<<<<< HEAD
-=======
 	case -NFS4ERR_MINOR_VERS_MISMATCH:
 		return -EPROTONOSUPPORT;
->>>>>>> bd0a521e
 	default:
 		dprintk("%s could not handle NFSv4 error %d\n",
 				__func__, -err);
@@ -867,10 +864,7 @@
 	p->o_arg.name = &dentry->d_name;
 	p->o_arg.server = server;
 	p->o_arg.bitmask = server->attr_bitmask;
-<<<<<<< HEAD
-=======
 	p->o_arg.open_bitmap = &nfs4_fattr_bitmap[0];
->>>>>>> bd0a521e
 	p->o_arg.claim = NFS4_OPEN_CLAIM_NULL;
 	if (attrs != NULL && attrs->ia_valid != 0) {
 		__be32 verf[2];
@@ -1847,10 +1841,7 @@
 		opendata->f_attr.mdsthreshold = pnfs_mdsthreshold_alloc();
 		if (!opendata->f_attr.mdsthreshold)
 			goto err_opendata_put;
-<<<<<<< HEAD
-=======
 		opendata->o_arg.open_bitmap = &nfs4_pnfs_open_bitmap[0];
->>>>>>> bd0a521e
 	}
 	if (dentry->d_inode != NULL)
 		opendata->state = nfs4_get_open_state(dentry->d_inode, sp);
@@ -5311,11 +5302,7 @@
 
 	status = rpc_call_sync(clp->cl_rpcclient, &msg, RPC_TASK_TIMEOUT);
 	if (status)
-<<<<<<< HEAD
-		pr_warn("NFS: Got error %d from the server %s on "
-=======
 		dprintk("NFS: Got error %d from the server %s on "
->>>>>>> bd0a521e
 			"DESTROY_CLIENTID.", status, clp->cl_hostname);
 	return status;
 }
