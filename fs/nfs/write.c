--- conflicted
+++ resolved
@@ -1113,25 +1113,10 @@
 		nbytes -= len;
 		offset += len;
 	} while (nbytes != 0);
-<<<<<<< HEAD
-	atomic_set(&req->wb_complete, requests);
-	desc->pg_rpc_callops = &nfs_write_partial_ops;
-	return ret;
-
-out_bad:
-	while (!list_empty(res)) {
-		data = list_entry(res->next, struct nfs_write_data, list);
-		list_del(&data->list);
-		nfs_writedata_release(data);
-	}
-	nfs_redirty_request(req);
-	return -ENOMEM;
-=======
 	nfs_list_remove_request(req);
 	nfs_list_add_request(req, &hdr->pages);
 	desc->pg_rpc_callops = &nfs_write_common_ops;
 	return 0;
->>>>>>> cfaf0251
 }
 
 /*
