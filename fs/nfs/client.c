/* client.c: NFS client sharing and management code
 *
 * Copyright (C) 2006 Red Hat, Inc. All Rights Reserved.
 * Written by David Howells (dhowells@redhat.com)
 *
 * This program is free software; you can redistribute it and/or
 * modify it under the terms of the GNU General Public License
 * as published by the Free Software Foundation; either version
 * 2 of the License, or (at your option) any later version.
 */


#include <linux/module.h>
#include <linux/init.h>
#include <linux/sched.h>
#include <linux/time.h>
#include <linux/kernel.h>
#include <linux/mm.h>
#include <linux/string.h>
#include <linux/stat.h>
#include <linux/errno.h>
#include <linux/unistd.h>
#include <linux/sunrpc/clnt.h>
#include <linux/sunrpc/stats.h>
#include <linux/sunrpc/metrics.h>
#include <linux/sunrpc/xprtsock.h>
#include <linux/sunrpc/xprtrdma.h>
#include <linux/nfs_fs.h>
#include <linux/nfs_mount.h>
#include <linux/nfs4_mount.h>
#include <linux/lockd/bind.h>
#include <linux/seq_file.h>
#include <linux/mount.h>
#include <linux/nfs_idmap.h>
#include <linux/vfs.h>
#include <linux/inet.h>
#include <linux/in6.h>
#include <linux/slab.h>
#include <linux/idr.h>
#include <net/ipv6.h>
#include <linux/nfs_xdr.h>
#include <linux/sunrpc/bc_xprt.h>
#include <linux/nsproxy.h>
#include <linux/pid_namespace.h>


#include "nfs4_fs.h"
#include "callback.h"
#include "delegation.h"
#include "iostat.h"
#include "internal.h"
#include "fscache.h"
#include "pnfs.h"
#include "nfs.h"
#include "netns.h"

#define NFSDBG_FACILITY		NFSDBG_CLIENT

static DECLARE_WAIT_QUEUE_HEAD(nfs_client_active_wq);
static DEFINE_SPINLOCK(nfs_version_lock);
static DEFINE_MUTEX(nfs_version_mutex);
static LIST_HEAD(nfs_versions);

/*
 * RPC cruft for NFS
 */
static const struct rpc_version *nfs_version[5] = {
	[2] = NULL,
	[3] = NULL,
	[4] = NULL,
};

const struct rpc_program nfs_program = {
	.name			= "nfs",
	.number			= NFS_PROGRAM,
	.nrvers			= ARRAY_SIZE(nfs_version),
	.version		= nfs_version,
	.stats			= &nfs_rpcstat,
	.pipe_dir_name		= NFS_PIPE_DIRNAME,
};

struct rpc_stat nfs_rpcstat = {
	.program		= &nfs_program
};

static struct nfs_subversion *find_nfs_version(unsigned int version)
{
	struct nfs_subversion *nfs;
	spin_lock(&nfs_version_lock);

	list_for_each_entry(nfs, &nfs_versions, list) {
		if (nfs->rpc_ops->version == version) {
			spin_unlock(&nfs_version_lock);
			return nfs;
		}
	};

	spin_unlock(&nfs_version_lock);
	return ERR_PTR(-EPROTONOSUPPORT);;
}

struct nfs_subversion *get_nfs_version(unsigned int version)
{
	struct nfs_subversion *nfs = find_nfs_version(version);

	if (IS_ERR(nfs)) {
		mutex_lock(&nfs_version_mutex);
		request_module("nfs%d", version);
		nfs = find_nfs_version(version);
		mutex_unlock(&nfs_version_mutex);
	}

	if (!IS_ERR(nfs))
		try_module_get(nfs->owner);
	return nfs;
}

void put_nfs_version(struct nfs_subversion *nfs)
{
	module_put(nfs->owner);
}

void register_nfs_version(struct nfs_subversion *nfs)
{
	spin_lock(&nfs_version_lock);

	list_add(&nfs->list, &nfs_versions);
	nfs_version[nfs->rpc_ops->version] = nfs->rpc_vers;

	spin_unlock(&nfs_version_lock);
}
EXPORT_SYMBOL_GPL(register_nfs_version);

void unregister_nfs_version(struct nfs_subversion *nfs)
{
	spin_lock(&nfs_version_lock);

	nfs_version[nfs->rpc_ops->version] = NULL;
	list_del(&nfs->list);

	spin_unlock(&nfs_version_lock);
}
EXPORT_SYMBOL_GPL(unregister_nfs_version);

/*
 * Allocate a shared client record
 *
 * Since these are allocated/deallocated very rarely, we don't
 * bother putting them in a slab cache...
 */
struct nfs_client *nfs_alloc_client(const struct nfs_client_initdata *cl_init)
{
	struct nfs_client *clp;
	struct rpc_cred *cred;
	int err = -ENOMEM;

	if ((clp = kzalloc(sizeof(*clp), GFP_KERNEL)) == NULL)
		goto error_0;

	clp->cl_nfs_mod = cl_init->nfs_mod;
	try_module_get(clp->cl_nfs_mod->owner);

	clp->rpc_ops = clp->cl_nfs_mod->rpc_ops;

	atomic_set(&clp->cl_count, 1);
	clp->cl_cons_state = NFS_CS_INITING;

	memcpy(&clp->cl_addr, cl_init->addr, cl_init->addrlen);
	clp->cl_addrlen = cl_init->addrlen;

	if (cl_init->hostname) {
		err = -ENOMEM;
		clp->cl_hostname = kstrdup(cl_init->hostname, GFP_KERNEL);
		if (!clp->cl_hostname)
			goto error_cleanup;
	}

	INIT_LIST_HEAD(&clp->cl_superblocks);
	clp->cl_rpcclient = ERR_PTR(-EINVAL);

	clp->cl_proto = cl_init->proto;
	clp->cl_net = get_net(cl_init->net);

	cred = rpc_lookup_machine_cred("*");
	if (!IS_ERR(cred))
		clp->cl_machine_cred = cred;
	nfs_fscache_get_client_cookie(clp);

	return clp;

error_cleanup:
	put_nfs_version(clp->cl_nfs_mod);
	kfree(clp);
error_0:
	return ERR_PTR(err);
}
EXPORT_SYMBOL_GPL(nfs_alloc_client);

<<<<<<< HEAD
#ifdef CONFIG_NFS_V4
#ifdef CONFIG_NFS_V4_1
static void nfs4_shutdown_session(struct nfs_client *clp)
{
	if (nfs4_has_session(clp)) {
		nfs4_destroy_session(clp->cl_session);
		nfs4_destroy_clientid(clp);
	}

}
#else /* CONFIG_NFS_V4_1 */
static void nfs4_shutdown_session(struct nfs_client *clp)
{
}
#endif /* CONFIG_NFS_V4_1 */

/*
 * Destroy the NFS4 callback service
 */
static void nfs4_destroy_callback(struct nfs_client *clp)
{
	if (__test_and_clear_bit(NFS_CS_CALLBACK, &clp->cl_res_state))
		nfs_callback_down(clp->cl_mvops->minor_version);
}

static void nfs4_shutdown_client(struct nfs_client *clp)
{
	if (__test_and_clear_bit(NFS_CS_RENEWD, &clp->cl_res_state))
		nfs4_kill_renewd(clp);
	nfs4_shutdown_session(clp);
	nfs4_destroy_callback(clp);
	if (__test_and_clear_bit(NFS_CS_IDMAP, &clp->cl_res_state))
		nfs_idmap_delete(clp);

	rpc_destroy_wait_queue(&clp->cl_rpcwaitq);
	kfree(clp->cl_serverowner);
	kfree(clp->cl_serverscope);
	kfree(clp->cl_implid);
}

=======
#if IS_ENABLED(CONFIG_NFS_V4)
>>>>>>> d9875690
/* idr_remove_all is not needed as all id's are removed by nfs_put_client */
void nfs_cleanup_cb_ident_idr(struct net *net)
{
	struct nfs_net *nn = net_generic(net, nfs_net_id);

	idr_destroy(&nn->cb_ident_idr);
}

/* nfs_client_lock held */
static void nfs_cb_idr_remove_locked(struct nfs_client *clp)
{
	struct nfs_net *nn = net_generic(clp->cl_net, nfs_net_id);

	if (clp->cl_cb_ident)
		idr_remove(&nn->cb_ident_idr, clp->cl_cb_ident);
}

static void pnfs_init_server(struct nfs_server *server)
{
	rpc_init_wait_queue(&server->roc_rpcwaitq, "pNFS ROC");
}

#else
void nfs_cleanup_cb_ident_idr(struct net *net)
{
}

static void nfs_cb_idr_remove_locked(struct nfs_client *clp)
{
}

static void pnfs_init_server(struct nfs_server *server)
{
}

#endif /* CONFIG_NFS_V4 */

/*
 * Destroy a shared client record
 */
void nfs_free_client(struct nfs_client *clp)
{
	dprintk("--> nfs_free_client(%u)\n", clp->rpc_ops->version);

	nfs_fscache_release_client_cookie(clp);

	/* -EIO all pending I/O */
	if (!IS_ERR(clp->cl_rpcclient))
		rpc_shutdown_client(clp->cl_rpcclient);

	if (clp->cl_machine_cred != NULL)
		put_rpccred(clp->cl_machine_cred);

	put_net(clp->cl_net);
	put_nfs_version(clp->cl_nfs_mod);
	kfree(clp->cl_hostname);
	kfree(clp);

	dprintk("<-- nfs_free_client()\n");
}
EXPORT_SYMBOL_GPL(nfs_free_client);

/*
 * Release a reference to a shared client record
 */
void nfs_put_client(struct nfs_client *clp)
{
	struct nfs_net *nn;

	if (!clp)
		return;

	dprintk("--> nfs_put_client({%d})\n", atomic_read(&clp->cl_count));
	nn = net_generic(clp->cl_net, nfs_net_id);

	if (atomic_dec_and_lock(&clp->cl_count, &nn->nfs_client_lock)) {
		list_del(&clp->cl_share_link);
		nfs_cb_idr_remove_locked(clp);
		spin_unlock(&nn->nfs_client_lock);

		BUG_ON(!list_empty(&clp->cl_superblocks));

		clp->rpc_ops->free_client(clp);
	}
}
EXPORT_SYMBOL_GPL(nfs_put_client);

#if defined(CONFIG_IPV6) || defined(CONFIG_IPV6_MODULE)
/*
 * Test if two ip6 socket addresses refer to the same socket by
 * comparing relevant fields. The padding bytes specifically, are not
 * compared. sin6_flowinfo is not compared because it only affects QoS
 * and sin6_scope_id is only compared if the address is "link local"
 * because "link local" addresses need only be unique to a specific
 * link. Conversely, ordinary unicast addresses might have different
 * sin6_scope_id.
 *
 * The caller should ensure both socket addresses are AF_INET6.
 */
static int nfs_sockaddr_match_ipaddr6(const struct sockaddr *sa1,
				      const struct sockaddr *sa2)
{
	const struct sockaddr_in6 *sin1 = (const struct sockaddr_in6 *)sa1;
	const struct sockaddr_in6 *sin2 = (const struct sockaddr_in6 *)sa2;

	if (!ipv6_addr_equal(&sin1->sin6_addr, &sin2->sin6_addr))
		return 0;
	else if (ipv6_addr_type(&sin1->sin6_addr) & IPV6_ADDR_LINKLOCAL)
		return sin1->sin6_scope_id == sin2->sin6_scope_id;

	return 1;
}
#else	/* !defined(CONFIG_IPV6) && !defined(CONFIG_IPV6_MODULE) */
static int nfs_sockaddr_match_ipaddr6(const struct sockaddr *sa1,
				      const struct sockaddr *sa2)
{
	return 0;
}
#endif

/*
 * Test if two ip4 socket addresses refer to the same socket, by
 * comparing relevant fields. The padding bytes specifically, are
 * not compared.
 *
 * The caller should ensure both socket addresses are AF_INET.
 */
static int nfs_sockaddr_match_ipaddr4(const struct sockaddr *sa1,
				      const struct sockaddr *sa2)
{
	const struct sockaddr_in *sin1 = (const struct sockaddr_in *)sa1;
	const struct sockaddr_in *sin2 = (const struct sockaddr_in *)sa2;

	return sin1->sin_addr.s_addr == sin2->sin_addr.s_addr;
}

static int nfs_sockaddr_cmp_ip6(const struct sockaddr *sa1,
				const struct sockaddr *sa2)
{
	const struct sockaddr_in6 *sin1 = (const struct sockaddr_in6 *)sa1;
	const struct sockaddr_in6 *sin2 = (const struct sockaddr_in6 *)sa2;

	return nfs_sockaddr_match_ipaddr6(sa1, sa2) &&
		(sin1->sin6_port == sin2->sin6_port);
}

static int nfs_sockaddr_cmp_ip4(const struct sockaddr *sa1,
				const struct sockaddr *sa2)
{
	const struct sockaddr_in *sin1 = (const struct sockaddr_in *)sa1;
	const struct sockaddr_in *sin2 = (const struct sockaddr_in *)sa2;

	return nfs_sockaddr_match_ipaddr4(sa1, sa2) &&
		(sin1->sin_port == sin2->sin_port);
}

#if defined(CONFIG_NFS_V4_1)
/*
 * Test if two socket addresses represent the same actual socket,
 * by comparing (only) relevant fields, excluding the port number.
 */
int nfs_sockaddr_match_ipaddr(const struct sockaddr *sa1,
			      const struct sockaddr *sa2)
{
	if (sa1->sa_family != sa2->sa_family)
		return 0;

	switch (sa1->sa_family) {
	case AF_INET:
		return nfs_sockaddr_match_ipaddr4(sa1, sa2);
	case AF_INET6:
		return nfs_sockaddr_match_ipaddr6(sa1, sa2);
	}
	return 0;
}
EXPORT_SYMBOL_GPL(nfs_sockaddr_match_ipaddr);
#endif /* CONFIG_NFS_V4_1 */

/*
 * Test if two socket addresses represent the same actual socket,
 * by comparing (only) relevant fields, including the port number.
 */
static int nfs_sockaddr_cmp(const struct sockaddr *sa1,
			    const struct sockaddr *sa2)
{
	if (sa1->sa_family != sa2->sa_family)
		return 0;

	switch (sa1->sa_family) {
	case AF_INET:
		return nfs_sockaddr_cmp_ip4(sa1, sa2);
	case AF_INET6:
		return nfs_sockaddr_cmp_ip6(sa1, sa2);
	}
	return 0;
}

/*
 * Find an nfs_client on the list that matches the initialisation data
 * that is supplied.
 */
static struct nfs_client *nfs_match_client(const struct nfs_client_initdata *data)
{
	struct nfs_client *clp;
	const struct sockaddr *sap = data->addr;
	struct nfs_net *nn = net_generic(data->net, nfs_net_id);

	list_for_each_entry(clp, &nn->nfs_client_list, cl_share_link) {
	        const struct sockaddr *clap = (struct sockaddr *)&clp->cl_addr;
		/* Don't match clients that failed to initialise properly */
		if (clp->cl_cons_state < 0)
			continue;

		/* Different NFS versions cannot share the same nfs_client */
		if (clp->rpc_ops != data->nfs_mod->rpc_ops)
			continue;

		if (clp->cl_proto != data->proto)
			continue;
		/* Match nfsv4 minorversion */
		if (clp->cl_minorversion != data->minorversion)
			continue;
		/* Match the full socket address */
		if (!nfs_sockaddr_cmp(sap, clap))
			continue;

		atomic_inc(&clp->cl_count);
		return clp;
	}
	return NULL;
}

static bool nfs_client_init_is_complete(const struct nfs_client *clp)
{
	return clp->cl_cons_state != NFS_CS_INITING;
}

int nfs_wait_client_init_complete(const struct nfs_client *clp)
{
	return wait_event_killable(nfs_client_active_wq,
			nfs_client_init_is_complete(clp));
}
EXPORT_SYMBOL_GPL(nfs_wait_client_init_complete);

/*
 * Found an existing client.  Make sure it's ready before returning.
 */
static struct nfs_client *
nfs_found_client(const struct nfs_client_initdata *cl_init,
		 struct nfs_client *clp)
{
	int error;

	error = nfs_wait_client_init_complete(clp);
	if (error < 0) {
		nfs_put_client(clp);
		return ERR_PTR(-ERESTARTSYS);
	}

	if (clp->cl_cons_state < NFS_CS_READY) {
		error = clp->cl_cons_state;
		nfs_put_client(clp);
		return ERR_PTR(error);
	}

	smp_rmb();

	dprintk("<-- %s found nfs_client %p for %s\n",
		__func__, clp, cl_init->hostname ?: "");
	return clp;
}

/*
 * Look up a client by IP address and protocol version
 * - creates a new record if one doesn't yet exist
 */
struct nfs_client *
nfs_get_client(const struct nfs_client_initdata *cl_init,
	       const struct rpc_timeout *timeparms,
	       const char *ip_addr,
	       rpc_authflavor_t authflavour)
{
	struct nfs_client *clp, *new = NULL;
	struct nfs_net *nn = net_generic(cl_init->net, nfs_net_id);
	const struct nfs_rpc_ops *rpc_ops = cl_init->nfs_mod->rpc_ops;

	dprintk("--> nfs_get_client(%s,v%u)\n",
		cl_init->hostname ?: "", rpc_ops->version);

	/* see if the client already exists */
	do {
		spin_lock(&nn->nfs_client_lock);

		clp = nfs_match_client(cl_init);
		if (clp) {
			spin_unlock(&nn->nfs_client_lock);
			if (new)
				new->rpc_ops->free_client(new);
			return nfs_found_client(cl_init, clp);
		}
		if (new) {
			list_add(&new->cl_share_link, &nn->nfs_client_list);
			spin_unlock(&nn->nfs_client_lock);
			new->cl_flags = cl_init->init_flags;
			return rpc_ops->init_client(new, timeparms, ip_addr,
						    authflavour);
		}

		spin_unlock(&nn->nfs_client_lock);

		new = rpc_ops->alloc_client(cl_init);
	} while (!IS_ERR(new));

	dprintk("<-- nfs_get_client() Failed to find %s (%ld)\n",
		cl_init->hostname ?: "", PTR_ERR(new));
	return new;
}
EXPORT_SYMBOL_GPL(nfs_get_client);

/*
 * Mark a server as ready or failed
 */
void nfs_mark_client_ready(struct nfs_client *clp, int state)
{
	smp_wmb();
	clp->cl_cons_state = state;
	wake_up_all(&nfs_client_active_wq);
}
EXPORT_SYMBOL_GPL(nfs_mark_client_ready);

/*
 * Initialise the timeout values for a connection
 */
void nfs_init_timeout_values(struct rpc_timeout *to, int proto,
				    unsigned int timeo, unsigned int retrans)
{
	to->to_initval = timeo * HZ / 10;
	to->to_retries = retrans;

	switch (proto) {
	case XPRT_TRANSPORT_TCP:
	case XPRT_TRANSPORT_RDMA:
		if (to->to_retries == 0)
			to->to_retries = NFS_DEF_TCP_RETRANS;
		if (to->to_initval == 0)
			to->to_initval = NFS_DEF_TCP_TIMEO * HZ / 10;
		if (to->to_initval > NFS_MAX_TCP_TIMEOUT)
			to->to_initval = NFS_MAX_TCP_TIMEOUT;
		to->to_increment = to->to_initval;
		to->to_maxval = to->to_initval + (to->to_increment * to->to_retries);
		if (to->to_maxval > NFS_MAX_TCP_TIMEOUT)
			to->to_maxval = NFS_MAX_TCP_TIMEOUT;
		if (to->to_maxval < to->to_initval)
			to->to_maxval = to->to_initval;
		to->to_exponential = 0;
		break;
	case XPRT_TRANSPORT_UDP:
		if (to->to_retries == 0)
			to->to_retries = NFS_DEF_UDP_RETRANS;
		if (!to->to_initval)
			to->to_initval = NFS_DEF_UDP_TIMEO * HZ / 10;
		if (to->to_initval > NFS_MAX_UDP_TIMEOUT)
			to->to_initval = NFS_MAX_UDP_TIMEOUT;
		to->to_maxval = NFS_MAX_UDP_TIMEOUT;
		to->to_exponential = 1;
		break;
	default:
		BUG();
	}
}
EXPORT_SYMBOL_GPL(nfs_init_timeout_values);

/*
 * Create an RPC client handle
 */
int nfs_create_rpc_client(struct nfs_client *clp,
			  const struct rpc_timeout *timeparms,
			  rpc_authflavor_t flavor)
{
	struct rpc_clnt		*clnt = NULL;
	struct rpc_create_args args = {
		.net		= clp->cl_net,
		.protocol	= clp->cl_proto,
		.address	= (struct sockaddr *)&clp->cl_addr,
		.addrsize	= clp->cl_addrlen,
		.timeout	= timeparms,
		.servername	= clp->cl_hostname,
		.program	= &nfs_program,
		.version	= clp->rpc_ops->version,
		.authflavor	= flavor,
	};

	if (test_bit(NFS_CS_DISCRTRY, &clp->cl_flags))
		args.flags |= RPC_CLNT_CREATE_DISCRTRY;
	if (test_bit(NFS_CS_NORESVPORT, &clp->cl_flags))
		args.flags |= RPC_CLNT_CREATE_NONPRIVPORT;

	if (!IS_ERR(clp->cl_rpcclient))
		return 0;

	clnt = rpc_create(&args);
	if (IS_ERR(clnt)) {
		dprintk("%s: cannot create RPC client. Error = %ld\n",
				__func__, PTR_ERR(clnt));
		return PTR_ERR(clnt);
	}

	clp->cl_rpcclient = clnt;
	return 0;
}
EXPORT_SYMBOL_GPL(nfs_create_rpc_client);

/*
 * Version 2 or 3 client destruction
 */
static void nfs_destroy_server(struct nfs_server *server)
{
	if (!(server->flags & NFS_MOUNT_LOCAL_FLOCK) ||
			!(server->flags & NFS_MOUNT_LOCAL_FCNTL))
		nlmclnt_done(server->nlm_host);
}

/*
 * Version 2 or 3 lockd setup
 */
static int nfs_start_lockd(struct nfs_server *server)
{
	struct nlm_host *host;
	struct nfs_client *clp = server->nfs_client;
	struct nlmclnt_initdata nlm_init = {
		.hostname	= clp->cl_hostname,
		.address	= (struct sockaddr *)&clp->cl_addr,
		.addrlen	= clp->cl_addrlen,
		.nfs_version	= clp->rpc_ops->version,
		.noresvport	= server->flags & NFS_MOUNT_NORESVPORT ?
					1 : 0,
		.net		= clp->cl_net,
	};

	if (nlm_init.nfs_version > 3)
		return 0;
	if ((server->flags & NFS_MOUNT_LOCAL_FLOCK) &&
			(server->flags & NFS_MOUNT_LOCAL_FCNTL))
		return 0;

	switch (clp->cl_proto) {
		default:
			nlm_init.protocol = IPPROTO_TCP;
			break;
		case XPRT_TRANSPORT_UDP:
			nlm_init.protocol = IPPROTO_UDP;
	}

	host = nlmclnt_init(&nlm_init);
	if (IS_ERR(host))
		return PTR_ERR(host);

	server->nlm_host = host;
	server->destroy = nfs_destroy_server;
	return 0;
}

/*
 * Create a general RPC client
 */
int nfs_init_server_rpcclient(struct nfs_server *server,
		const struct rpc_timeout *timeo,
		rpc_authflavor_t pseudoflavour)
{
	struct nfs_client *clp = server->nfs_client;

	server->client = rpc_clone_client(clp->cl_rpcclient);
	if (IS_ERR(server->client)) {
		dprintk("%s: couldn't create rpc_client!\n", __func__);
		return PTR_ERR(server->client);
	}

	memcpy(&server->client->cl_timeout_default,
			timeo,
			sizeof(server->client->cl_timeout_default));
	server->client->cl_timeout = &server->client->cl_timeout_default;

	if (pseudoflavour != clp->cl_rpcclient->cl_auth->au_flavor) {
		struct rpc_auth *auth;

		auth = rpcauth_create(pseudoflavour, server->client);
		if (IS_ERR(auth)) {
			dprintk("%s: couldn't create credcache!\n", __func__);
			return PTR_ERR(auth);
		}
	}
	server->client->cl_softrtry = 0;
	if (server->flags & NFS_MOUNT_SOFT)
		server->client->cl_softrtry = 1;

	return 0;
}
EXPORT_SYMBOL_GPL(nfs_init_server_rpcclient);

/**
 * nfs_init_client - Initialise an NFS2 or NFS3 client
 *
 * @clp: nfs_client to initialise
 * @timeparms: timeout parameters for underlying RPC transport
 * @ip_addr: IP presentation address (not used)
 * @authflavor: authentication flavor for underlying RPC transport
 *
 * Returns pointer to an NFS client, or an ERR_PTR value.
 */
struct nfs_client *nfs_init_client(struct nfs_client *clp,
		    const struct rpc_timeout *timeparms,
		    const char *ip_addr, rpc_authflavor_t authflavour)
{
	int error;

	if (clp->cl_cons_state == NFS_CS_READY) {
		/* the client is already initialised */
		dprintk("<-- nfs_init_client() = 0 [already %p]\n", clp);
		return clp;
	}

	/*
	 * Create a client RPC handle for doing FSSTAT with UNIX auth only
	 * - RFC 2623, sec 2.3.2
	 */
	error = nfs_create_rpc_client(clp, timeparms, RPC_AUTH_UNIX);
	if (error < 0)
		goto error;
	nfs_mark_client_ready(clp, NFS_CS_READY);
	return clp;

error:
	nfs_mark_client_ready(clp, error);
	nfs_put_client(clp);
	dprintk("<-- nfs_init_client() = xerror %d\n", error);
	return ERR_PTR(error);
}
EXPORT_SYMBOL_GPL(nfs_init_client);

/*
 * Create a version 2 or 3 client
 */
static int nfs_init_server(struct nfs_server *server,
			   const struct nfs_parsed_mount_data *data,
			   struct nfs_subversion *nfs_mod)
{
	struct nfs_client_initdata cl_init = {
		.hostname = data->nfs_server.hostname,
		.addr = (const struct sockaddr *)&data->nfs_server.address,
		.addrlen = data->nfs_server.addrlen,
		.nfs_mod = nfs_mod,
		.proto = data->nfs_server.protocol,
		.net = data->net,
	};
	struct rpc_timeout timeparms;
	struct nfs_client *clp;
	int error;

	dprintk("--> nfs_init_server()\n");

	nfs_init_timeout_values(&timeparms, data->nfs_server.protocol,
			data->timeo, data->retrans);
	if (data->flags & NFS_MOUNT_NORESVPORT)
		set_bit(NFS_CS_NORESVPORT, &cl_init.init_flags);

	/* Allocate or find a client reference we can use */
	clp = nfs_get_client(&cl_init, &timeparms, NULL, RPC_AUTH_UNIX);
	if (IS_ERR(clp)) {
		dprintk("<-- nfs_init_server() = error %ld\n", PTR_ERR(clp));
		return PTR_ERR(clp);
	}

	server->nfs_client = clp;

	/* Initialise the client representation from the mount data */
	server->flags = data->flags;
	server->options = data->options;
	server->caps |= NFS_CAP_HARDLINKS|NFS_CAP_SYMLINKS|NFS_CAP_FILEID|
		NFS_CAP_MODE|NFS_CAP_NLINK|NFS_CAP_OWNER|NFS_CAP_OWNER_GROUP|
		NFS_CAP_ATIME|NFS_CAP_CTIME|NFS_CAP_MTIME|NFS_CAP_CHANGE_ATTR;

	if (data->rsize)
		server->rsize = nfs_block_size(data->rsize, NULL);
	if (data->wsize)
		server->wsize = nfs_block_size(data->wsize, NULL);

	server->acregmin = data->acregmin * HZ;
	server->acregmax = data->acregmax * HZ;
	server->acdirmin = data->acdirmin * HZ;
	server->acdirmax = data->acdirmax * HZ;

	/* Start lockd here, before we might error out */
	error = nfs_start_lockd(server);
	if (error < 0)
		goto error;

	server->port = data->nfs_server.port;

	error = nfs_init_server_rpcclient(server, &timeparms, data->auth_flavors[0]);
	if (error < 0)
		goto error;

	/* Preserve the values of mount_server-related mount options */
	if (data->mount_server.addrlen) {
		memcpy(&server->mountd_address, &data->mount_server.address,
			data->mount_server.addrlen);
		server->mountd_addrlen = data->mount_server.addrlen;
	}
	server->mountd_version = data->mount_server.version;
	server->mountd_port = data->mount_server.port;
	server->mountd_protocol = data->mount_server.protocol;

	server->namelen  = data->namlen;
	dprintk("<-- nfs_init_server() = 0 [new %p]\n", clp);
	return 0;

error:
	server->nfs_client = NULL;
	nfs_put_client(clp);
	dprintk("<-- nfs_init_server() = xerror %d\n", error);
	return error;
}

/*
 * Load up the server record from information gained in an fsinfo record
 */
static void nfs_server_set_fsinfo(struct nfs_server *server,
				  struct nfs_fh *mntfh,
				  struct nfs_fsinfo *fsinfo)
{
	unsigned long max_rpc_payload;

	/* Work out a lot of parameters */
	if (server->rsize == 0)
		server->rsize = nfs_block_size(fsinfo->rtpref, NULL);
	if (server->wsize == 0)
		server->wsize = nfs_block_size(fsinfo->wtpref, NULL);

	if (fsinfo->rtmax >= 512 && server->rsize > fsinfo->rtmax)
		server->rsize = nfs_block_size(fsinfo->rtmax, NULL);
	if (fsinfo->wtmax >= 512 && server->wsize > fsinfo->wtmax)
		server->wsize = nfs_block_size(fsinfo->wtmax, NULL);

	max_rpc_payload = nfs_block_size(rpc_max_payload(server->client), NULL);
	if (server->rsize > max_rpc_payload)
		server->rsize = max_rpc_payload;
	if (server->rsize > NFS_MAX_FILE_IO_SIZE)
		server->rsize = NFS_MAX_FILE_IO_SIZE;
	server->rpages = (server->rsize + PAGE_CACHE_SIZE - 1) >> PAGE_CACHE_SHIFT;

	server->backing_dev_info.name = "nfs";
	server->backing_dev_info.ra_pages = server->rpages * NFS_MAX_READAHEAD;

	if (server->wsize > max_rpc_payload)
		server->wsize = max_rpc_payload;
	if (server->wsize > NFS_MAX_FILE_IO_SIZE)
		server->wsize = NFS_MAX_FILE_IO_SIZE;
	server->wpages = (server->wsize + PAGE_CACHE_SIZE - 1) >> PAGE_CACHE_SHIFT;
	server->pnfs_blksize = fsinfo->blksize;

	server->wtmult = nfs_block_bits(fsinfo->wtmult, NULL);

	server->dtsize = nfs_block_size(fsinfo->dtpref, NULL);
	if (server->dtsize > PAGE_CACHE_SIZE * NFS_MAX_READDIR_PAGES)
		server->dtsize = PAGE_CACHE_SIZE * NFS_MAX_READDIR_PAGES;
	if (server->dtsize > server->rsize)
		server->dtsize = server->rsize;

	if (server->flags & NFS_MOUNT_NOAC) {
		server->acregmin = server->acregmax = 0;
		server->acdirmin = server->acdirmax = 0;
	}

	server->maxfilesize = fsinfo->maxfilesize;

	server->time_delta = fsinfo->time_delta;

	/* We're airborne Set socket buffersize */
	rpc_setbufsize(server->client, server->wsize + 100, server->rsize + 100);
}

/*
 * Probe filesystem information, including the FSID on v2/v3
 */
int nfs_probe_fsinfo(struct nfs_server *server, struct nfs_fh *mntfh, struct nfs_fattr *fattr)
{
	struct nfs_fsinfo fsinfo;
	struct nfs_client *clp = server->nfs_client;
	int error;

	dprintk("--> nfs_probe_fsinfo()\n");

	if (clp->rpc_ops->set_capabilities != NULL) {
		error = clp->rpc_ops->set_capabilities(server, mntfh);
		if (error < 0)
			goto out_error;
	}

	fsinfo.fattr = fattr;
	fsinfo.layouttype = 0;
	error = clp->rpc_ops->fsinfo(server, mntfh, &fsinfo);
	if (error < 0)
		goto out_error;

	nfs_server_set_fsinfo(server, mntfh, &fsinfo);

	/* Get some general file system info */
	if (server->namelen == 0) {
		struct nfs_pathconf pathinfo;

		pathinfo.fattr = fattr;
		nfs_fattr_init(fattr);

		if (clp->rpc_ops->pathconf(server, mntfh, &pathinfo) >= 0)
			server->namelen = pathinfo.max_namelen;
	}

	dprintk("<-- nfs_probe_fsinfo() = 0\n");
	return 0;

out_error:
	dprintk("nfs_probe_fsinfo: error = %d\n", -error);
	return error;
}
EXPORT_SYMBOL_GPL(nfs_probe_fsinfo);

/*
 * Copy useful information when duplicating a server record
 */
void nfs_server_copy_userdata(struct nfs_server *target, struct nfs_server *source)
{
	target->flags = source->flags;
	target->rsize = source->rsize;
	target->wsize = source->wsize;
	target->acregmin = source->acregmin;
	target->acregmax = source->acregmax;
	target->acdirmin = source->acdirmin;
	target->acdirmax = source->acdirmax;
	target->caps = source->caps;
	target->options = source->options;
}
EXPORT_SYMBOL_GPL(nfs_server_copy_userdata);

void nfs_server_insert_lists(struct nfs_server *server)
{
	struct nfs_client *clp = server->nfs_client;
	struct nfs_net *nn = net_generic(clp->cl_net, nfs_net_id);

	spin_lock(&nn->nfs_client_lock);
	list_add_tail_rcu(&server->client_link, &clp->cl_superblocks);
	list_add_tail(&server->master_link, &nn->nfs_volume_list);
	clear_bit(NFS_CS_STOP_RENEW, &clp->cl_res_state);
	spin_unlock(&nn->nfs_client_lock);

}
EXPORT_SYMBOL_GPL(nfs_server_insert_lists);

static void nfs_server_remove_lists(struct nfs_server *server)
{
	struct nfs_client *clp = server->nfs_client;
	struct nfs_net *nn;

	if (clp == NULL)
		return;
	nn = net_generic(clp->cl_net, nfs_net_id);
	spin_lock(&nn->nfs_client_lock);
	list_del_rcu(&server->client_link);
	if (list_empty(&clp->cl_superblocks))
		set_bit(NFS_CS_STOP_RENEW, &clp->cl_res_state);
	list_del(&server->master_link);
	spin_unlock(&nn->nfs_client_lock);

	synchronize_rcu();
}

/*
 * Allocate and initialise a server record
 */
struct nfs_server *nfs_alloc_server(void)
{
	struct nfs_server *server;

	server = kzalloc(sizeof(struct nfs_server), GFP_KERNEL);
	if (!server)
		return NULL;

	server->client = server->client_acl = ERR_PTR(-EINVAL);

	/* Zero out the NFS state stuff */
	INIT_LIST_HEAD(&server->client_link);
	INIT_LIST_HEAD(&server->master_link);
	INIT_LIST_HEAD(&server->delegations);
	INIT_LIST_HEAD(&server->layouts);
	INIT_LIST_HEAD(&server->state_owners_lru);

	atomic_set(&server->active, 0);

	server->io_stats = nfs_alloc_iostats();
	if (!server->io_stats) {
		kfree(server);
		return NULL;
	}

	if (bdi_init(&server->backing_dev_info)) {
		nfs_free_iostats(server->io_stats);
		kfree(server);
		return NULL;
	}

	ida_init(&server->openowner_id);
	ida_init(&server->lockowner_id);
	pnfs_init_server(server);

	return server;
}
EXPORT_SYMBOL_GPL(nfs_alloc_server);

/*
 * Free up a server record
 */
void nfs_free_server(struct nfs_server *server)
{
	dprintk("--> nfs_free_server()\n");

	nfs_server_remove_lists(server);

	if (server->destroy != NULL)
		server->destroy(server);

	if (!IS_ERR(server->client_acl))
		rpc_shutdown_client(server->client_acl);
	if (!IS_ERR(server->client))
		rpc_shutdown_client(server->client);

	nfs_put_client(server->nfs_client);

	ida_destroy(&server->lockowner_id);
	ida_destroy(&server->openowner_id);
	nfs_free_iostats(server->io_stats);
	bdi_destroy(&server->backing_dev_info);
	kfree(server);
	nfs_release_automount_timer();
	dprintk("<-- nfs_free_server()\n");
}
EXPORT_SYMBOL_GPL(nfs_free_server);

/*
 * Create a version 2 or 3 volume record
 * - keyed on server and FSID
 */
struct nfs_server *nfs_create_server(struct nfs_mount_info *mount_info,
				     struct nfs_subversion *nfs_mod)
{
	struct nfs_server *server;
	struct nfs_fattr *fattr;
	int error;

	server = nfs_alloc_server();
	if (!server)
		return ERR_PTR(-ENOMEM);

	error = -ENOMEM;
	fattr = nfs_alloc_fattr();
	if (fattr == NULL)
		goto error;

	/* Get a client representation */
	error = nfs_init_server(server, mount_info->parsed, nfs_mod);
	if (error < 0)
		goto error;

	BUG_ON(!server->nfs_client);
	BUG_ON(!server->nfs_client->rpc_ops);
	BUG_ON(!server->nfs_client->rpc_ops->file_inode_ops);

	/* Probe the root fh to retrieve its FSID */
	error = nfs_probe_fsinfo(server, mount_info->mntfh, fattr);
	if (error < 0)
		goto error;
	if (server->nfs_client->rpc_ops->version == 3) {
		if (server->namelen == 0 || server->namelen > NFS3_MAXNAMLEN)
			server->namelen = NFS3_MAXNAMLEN;
		if (!(mount_info->parsed->flags & NFS_MOUNT_NORDIRPLUS))
			server->caps |= NFS_CAP_READDIRPLUS;
	} else {
		if (server->namelen == 0 || server->namelen > NFS2_MAXNAMLEN)
			server->namelen = NFS2_MAXNAMLEN;
	}

	if (!(fattr->valid & NFS_ATTR_FATTR)) {
		error = nfs_mod->rpc_ops->getattr(server, mount_info->mntfh, fattr);
		if (error < 0) {
			dprintk("nfs_create_server: getattr error = %d\n", -error);
			goto error;
		}
	}
	memcpy(&server->fsid, &fattr->fsid, sizeof(server->fsid));

	dprintk("Server FSID: %llx:%llx\n",
		(unsigned long long) server->fsid.major,
		(unsigned long long) server->fsid.minor);

	nfs_server_insert_lists(server);
	server->mount_time = jiffies;
	nfs_free_fattr(fattr);
	return server;

error:
	nfs_free_fattr(fattr);
	nfs_free_server(server);
	return ERR_PTR(error);
}
EXPORT_SYMBOL_GPL(nfs_create_server);

/*
 * Clone an NFS2, NFS3 or NFS4 server record
 */
struct nfs_server *nfs_clone_server(struct nfs_server *source,
				    struct nfs_fh *fh,
				    struct nfs_fattr *fattr,
				    rpc_authflavor_t flavor)
{
	struct nfs_server *server;
	struct nfs_fattr *fattr_fsinfo;
	int error;

	dprintk("--> nfs_clone_server(,%llx:%llx,)\n",
		(unsigned long long) fattr->fsid.major,
		(unsigned long long) fattr->fsid.minor);

	server = nfs_alloc_server();
	if (!server)
		return ERR_PTR(-ENOMEM);

	error = -ENOMEM;
	fattr_fsinfo = nfs_alloc_fattr();
	if (fattr_fsinfo == NULL)
		goto out_free_server;

	/* Copy data from the source */
	server->nfs_client = source->nfs_client;
	server->destroy = source->destroy;
	atomic_inc(&server->nfs_client->cl_count);
	nfs_server_copy_userdata(server, source);

	server->fsid = fattr->fsid;

	error = nfs_init_server_rpcclient(server,
			source->client->cl_timeout,
			flavor);
	if (error < 0)
		goto out_free_server;

	/* probe the filesystem info for this server filesystem */
	error = nfs_probe_fsinfo(server, fh, fattr_fsinfo);
	if (error < 0)
		goto out_free_server;

	if (server->namelen == 0 || server->namelen > NFS4_MAXNAMLEN)
		server->namelen = NFS4_MAXNAMLEN;

	dprintk("Cloned FSID: %llx:%llx\n",
		(unsigned long long) server->fsid.major,
		(unsigned long long) server->fsid.minor);

	error = nfs_start_lockd(server);
	if (error < 0)
		goto out_free_server;

	nfs_server_insert_lists(server);
	server->mount_time = jiffies;

	nfs_free_fattr(fattr_fsinfo);
	dprintk("<-- nfs_clone_server() = %p\n", server);
	return server;

out_free_server:
	nfs_free_fattr(fattr_fsinfo);
	nfs_free_server(server);
	dprintk("<-- nfs_clone_server() = error %d\n", error);
	return ERR_PTR(error);
}
EXPORT_SYMBOL_GPL(nfs_clone_server);

void nfs_clients_init(struct net *net)
{
	struct nfs_net *nn = net_generic(net, nfs_net_id);

	INIT_LIST_HEAD(&nn->nfs_client_list);
	INIT_LIST_HEAD(&nn->nfs_volume_list);
#if IS_ENABLED(CONFIG_NFS_V4)
	idr_init(&nn->cb_ident_idr);
#endif
	spin_lock_init(&nn->nfs_client_lock);
	nn->boot_time = CURRENT_TIME;
}

#ifdef CONFIG_PROC_FS
static struct proc_dir_entry *proc_fs_nfs;

static int nfs_server_list_open(struct inode *inode, struct file *file);
static void *nfs_server_list_start(struct seq_file *p, loff_t *pos);
static void *nfs_server_list_next(struct seq_file *p, void *v, loff_t *pos);
static void nfs_server_list_stop(struct seq_file *p, void *v);
static int nfs_server_list_show(struct seq_file *m, void *v);

static const struct seq_operations nfs_server_list_ops = {
	.start	= nfs_server_list_start,
	.next	= nfs_server_list_next,
	.stop	= nfs_server_list_stop,
	.show	= nfs_server_list_show,
};

static const struct file_operations nfs_server_list_fops = {
	.open		= nfs_server_list_open,
	.read		= seq_read,
	.llseek		= seq_lseek,
	.release	= seq_release,
	.owner		= THIS_MODULE,
};

static int nfs_volume_list_open(struct inode *inode, struct file *file);
static void *nfs_volume_list_start(struct seq_file *p, loff_t *pos);
static void *nfs_volume_list_next(struct seq_file *p, void *v, loff_t *pos);
static void nfs_volume_list_stop(struct seq_file *p, void *v);
static int nfs_volume_list_show(struct seq_file *m, void *v);

static const struct seq_operations nfs_volume_list_ops = {
	.start	= nfs_volume_list_start,
	.next	= nfs_volume_list_next,
	.stop	= nfs_volume_list_stop,
	.show	= nfs_volume_list_show,
};

static const struct file_operations nfs_volume_list_fops = {
	.open		= nfs_volume_list_open,
	.read		= seq_read,
	.llseek		= seq_lseek,
	.release	= seq_release,
	.owner		= THIS_MODULE,
};

/*
 * open "/proc/fs/nfsfs/servers" which provides a summary of servers with which
 * we're dealing
 */
static int nfs_server_list_open(struct inode *inode, struct file *file)
{
	struct seq_file *m;
	int ret;
	struct pid_namespace *pid_ns = file->f_dentry->d_sb->s_fs_info;
	struct net *net = pid_ns->child_reaper->nsproxy->net_ns;

	ret = seq_open(file, &nfs_server_list_ops);
	if (ret < 0)
		return ret;

	m = file->private_data;
	m->private = net;

	return 0;
}

/*
 * set up the iterator to start reading from the server list and return the first item
 */
static void *nfs_server_list_start(struct seq_file *m, loff_t *_pos)
{
	struct nfs_net *nn = net_generic(m->private, nfs_net_id);

	/* lock the list against modification */
	spin_lock(&nn->nfs_client_lock);
	return seq_list_start_head(&nn->nfs_client_list, *_pos);
}

/*
 * move to next server
 */
static void *nfs_server_list_next(struct seq_file *p, void *v, loff_t *pos)
{
	struct nfs_net *nn = net_generic(p->private, nfs_net_id);

	return seq_list_next(v, &nn->nfs_client_list, pos);
}

/*
 * clean up after reading from the transports list
 */
static void nfs_server_list_stop(struct seq_file *p, void *v)
{
	struct nfs_net *nn = net_generic(p->private, nfs_net_id);

	spin_unlock(&nn->nfs_client_lock);
}

/*
 * display a header line followed by a load of call lines
 */
static int nfs_server_list_show(struct seq_file *m, void *v)
{
	struct nfs_client *clp;
	struct nfs_net *nn = net_generic(m->private, nfs_net_id);

	/* display header on line 1 */
	if (v == &nn->nfs_client_list) {
		seq_puts(m, "NV SERVER   PORT USE HOSTNAME\n");
		return 0;
	}

	/* display one transport per line on subsequent lines */
	clp = list_entry(v, struct nfs_client, cl_share_link);

	/* Check if the client is initialized */
	if (clp->cl_cons_state != NFS_CS_READY)
		return 0;

	rcu_read_lock();
	seq_printf(m, "v%u %s %s %3d %s\n",
		   clp->rpc_ops->version,
		   rpc_peeraddr2str(clp->cl_rpcclient, RPC_DISPLAY_HEX_ADDR),
		   rpc_peeraddr2str(clp->cl_rpcclient, RPC_DISPLAY_HEX_PORT),
		   atomic_read(&clp->cl_count),
		   clp->cl_hostname);
	rcu_read_unlock();

	return 0;
}

/*
 * open "/proc/fs/nfsfs/volumes" which provides a summary of extant volumes
 */
static int nfs_volume_list_open(struct inode *inode, struct file *file)
{
	struct seq_file *m;
	int ret;
	struct pid_namespace *pid_ns = file->f_dentry->d_sb->s_fs_info;
	struct net *net = pid_ns->child_reaper->nsproxy->net_ns;

	ret = seq_open(file, &nfs_volume_list_ops);
	if (ret < 0)
		return ret;

	m = file->private_data;
	m->private = net;

	return 0;
}

/*
 * set up the iterator to start reading from the volume list and return the first item
 */
static void *nfs_volume_list_start(struct seq_file *m, loff_t *_pos)
{
	struct nfs_net *nn = net_generic(m->private, nfs_net_id);

	/* lock the list against modification */
	spin_lock(&nn->nfs_client_lock);
	return seq_list_start_head(&nn->nfs_volume_list, *_pos);
}

/*
 * move to next volume
 */
static void *nfs_volume_list_next(struct seq_file *p, void *v, loff_t *pos)
{
	struct nfs_net *nn = net_generic(p->private, nfs_net_id);

	return seq_list_next(v, &nn->nfs_volume_list, pos);
}

/*
 * clean up after reading from the transports list
 */
static void nfs_volume_list_stop(struct seq_file *p, void *v)
{
	struct nfs_net *nn = net_generic(p->private, nfs_net_id);

	spin_unlock(&nn->nfs_client_lock);
}

/*
 * display a header line followed by a load of call lines
 */
static int nfs_volume_list_show(struct seq_file *m, void *v)
{
	struct nfs_server *server;
	struct nfs_client *clp;
	char dev[8], fsid[17];
	struct nfs_net *nn = net_generic(m->private, nfs_net_id);

	/* display header on line 1 */
	if (v == &nn->nfs_volume_list) {
		seq_puts(m, "NV SERVER   PORT DEV     FSID              FSC\n");
		return 0;
	}
	/* display one transport per line on subsequent lines */
	server = list_entry(v, struct nfs_server, master_link);
	clp = server->nfs_client;

	snprintf(dev, 8, "%u:%u",
		 MAJOR(server->s_dev), MINOR(server->s_dev));

	snprintf(fsid, 17, "%llx:%llx",
		 (unsigned long long) server->fsid.major,
		 (unsigned long long) server->fsid.minor);

	rcu_read_lock();
	seq_printf(m, "v%u %s %s %-7s %-17s %s\n",
		   clp->rpc_ops->version,
		   rpc_peeraddr2str(clp->cl_rpcclient, RPC_DISPLAY_HEX_ADDR),
		   rpc_peeraddr2str(clp->cl_rpcclient, RPC_DISPLAY_HEX_PORT),
		   dev,
		   fsid,
		   nfs_server_fscache_state(server));
	rcu_read_unlock();

	return 0;
}

/*
 * initialise the /proc/fs/nfsfs/ directory
 */
int __init nfs_fs_proc_init(void)
{
	struct proc_dir_entry *p;

	proc_fs_nfs = proc_mkdir("fs/nfsfs", NULL);
	if (!proc_fs_nfs)
		goto error_0;

	/* a file of servers with which we're dealing */
	p = proc_create("servers", S_IFREG|S_IRUGO,
			proc_fs_nfs, &nfs_server_list_fops);
	if (!p)
		goto error_1;

	/* a file of volumes that we have mounted */
	p = proc_create("volumes", S_IFREG|S_IRUGO,
			proc_fs_nfs, &nfs_volume_list_fops);
	if (!p)
		goto error_2;
	return 0;

error_2:
	remove_proc_entry("servers", proc_fs_nfs);
error_1:
	remove_proc_entry("fs/nfsfs", NULL);
error_0:
	return -ENOMEM;
}

/*
 * clean up the /proc/fs/nfsfs/ directory
 */
void nfs_fs_proc_exit(void)
{
	remove_proc_entry("volumes", proc_fs_nfs);
	remove_proc_entry("servers", proc_fs_nfs);
	remove_proc_entry("fs/nfsfs", NULL);
}

#endif /* CONFIG_PROC_FS */<|MERGE_RESOLUTION|>--- conflicted
+++ resolved
@@ -196,50 +196,7 @@
 }
 EXPORT_SYMBOL_GPL(nfs_alloc_client);
 
-<<<<<<< HEAD
-#ifdef CONFIG_NFS_V4
-#ifdef CONFIG_NFS_V4_1
-static void nfs4_shutdown_session(struct nfs_client *clp)
-{
-	if (nfs4_has_session(clp)) {
-		nfs4_destroy_session(clp->cl_session);
-		nfs4_destroy_clientid(clp);
-	}
-
-}
-#else /* CONFIG_NFS_V4_1 */
-static void nfs4_shutdown_session(struct nfs_client *clp)
-{
-}
-#endif /* CONFIG_NFS_V4_1 */
-
-/*
- * Destroy the NFS4 callback service
- */
-static void nfs4_destroy_callback(struct nfs_client *clp)
-{
-	if (__test_and_clear_bit(NFS_CS_CALLBACK, &clp->cl_res_state))
-		nfs_callback_down(clp->cl_mvops->minor_version);
-}
-
-static void nfs4_shutdown_client(struct nfs_client *clp)
-{
-	if (__test_and_clear_bit(NFS_CS_RENEWD, &clp->cl_res_state))
-		nfs4_kill_renewd(clp);
-	nfs4_shutdown_session(clp);
-	nfs4_destroy_callback(clp);
-	if (__test_and_clear_bit(NFS_CS_IDMAP, &clp->cl_res_state))
-		nfs_idmap_delete(clp);
-
-	rpc_destroy_wait_queue(&clp->cl_rpcwaitq);
-	kfree(clp->cl_serverowner);
-	kfree(clp->cl_serverscope);
-	kfree(clp->cl_implid);
-}
-
-=======
 #if IS_ENABLED(CONFIG_NFS_V4)
->>>>>>> d9875690
 /* idr_remove_all is not needed as all id's are removed by nfs_put_client */
 void nfs_cleanup_cb_ident_idr(struct net *net)
 {
