--- conflicted
+++ resolved
@@ -87,11 +87,7 @@
 	struct svc_expkey key;
 	struct svc_expkey *ek = NULL;
 
-<<<<<<< HEAD
-	if (mlen < 1 || mesg[mlen-1] != '\n')
-=======
 	if (mesg[mlen - 1] != '\n')
->>>>>>> e816b57a
 		return -EINVAL;
 	mesg[mlen-1] = 0;
 
