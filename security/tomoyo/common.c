/*
 * security/tomoyo/common.c
 *
 * Common functions for TOMOYO.
 *
 * Copyright (C) 2005-2009  NTT DATA CORPORATION
 *
 * Version: 2.2.0   2009/04/01
 *
 */

#include <linux/uaccess.h>
#include <linux/security.h>
#include <linux/hardirq.h>
#include "common.h"

/* Lock for protecting policy. */
DEFINE_MUTEX(tomoyo_policy_lock);

/* Has loading policy done? */
bool tomoyo_policy_loaded;

/* String table for functionality that takes 4 modes. */
static const char *tomoyo_mode_4[4] = {
	"disabled", "learning", "permissive", "enforcing"
};
/* String table for functionality that takes 2 modes. */
static const char *tomoyo_mode_2[4] = {
	"disabled", "enabled", "enabled", "enabled"
};

/*
 * tomoyo_control_array is a static data which contains
 *
 *  (1) functionality name used by /sys/kernel/security/tomoyo/profile .
 *  (2) initial values for "struct tomoyo_profile".
 *  (3) max values for "struct tomoyo_profile".
 */
static struct {
	const char *keyword;
	unsigned int current_value;
	const unsigned int max_value;
} tomoyo_control_array[TOMOYO_MAX_CONTROL_INDEX] = {
	[TOMOYO_MAC_FOR_FILE]     = { "MAC_FOR_FILE",        0,       3 },
	[TOMOYO_MAX_ACCEPT_ENTRY] = { "MAX_ACCEPT_ENTRY", 2048, INT_MAX },
	[TOMOYO_VERBOSE]          = { "TOMOYO_VERBOSE",      1,       1 },
};

/*
 * tomoyo_profile is a structure which is used for holding the mode of access
 * controls. TOMOYO has 4 modes: disabled, learning, permissive, enforcing.
 * An administrator can define up to 256 profiles.
 * The ->profile of "struct tomoyo_domain_info" is used for remembering
 * the profile's number (0 - 255) assigned to that domain.
 */
static struct tomoyo_profile {
	unsigned int value[TOMOYO_MAX_CONTROL_INDEX];
	const struct tomoyo_path_info *comment;
} *tomoyo_profile_ptr[TOMOYO_MAX_PROFILES];

/* Permit policy management by non-root user? */
static bool tomoyo_manage_by_non_root;

/* Utility functions. */

/* Open operation for /sys/kernel/security/tomoyo/ interface. */
static int tomoyo_open_control(const u8 type, struct file *file);
/* Close /sys/kernel/security/tomoyo/ interface. */
static int tomoyo_close_control(struct file *file);
/* Read operation for /sys/kernel/security/tomoyo/ interface. */
static int tomoyo_read_control(struct file *file, char __user *buffer,
			       const int buffer_len);
/* Write operation for /sys/kernel/security/tomoyo/ interface. */
static int tomoyo_write_control(struct file *file, const char __user *buffer,
				const int buffer_len);

/**
 * tomoyo_is_byte_range - Check whether the string isa \ooo style octal value.
 *
 * @str: Pointer to the string.
 *
 * Returns true if @str is a \ooo style octal value, false otherwise.
 *
 * TOMOYO uses \ooo style representation for 0x01 - 0x20 and 0x7F - 0xFF.
 * This function verifies that \ooo is in valid range.
 */
static inline bool tomoyo_is_byte_range(const char *str)
{
	return *str >= '0' && *str++ <= '3' &&
		*str >= '0' && *str++ <= '7' &&
		*str >= '0' && *str <= '7';
}

/**
 * tomoyo_is_alphabet_char - Check whether the character is an alphabet.
 *
 * @c: The character to check.
 *
 * Returns true if @c is an alphabet character, false otherwise.
 */
static inline bool tomoyo_is_alphabet_char(const char c)
{
	return (c >= 'A' && c <= 'Z') || (c >= 'a' && c <= 'z');
}

/**
 * tomoyo_make_byte - Make byte value from three octal characters.
 *
 * @c1: The first character.
 * @c2: The second character.
 * @c3: The third character.
 *
 * Returns byte value.
 */
static inline u8 tomoyo_make_byte(const u8 c1, const u8 c2, const u8 c3)
{
	return ((c1 - '0') << 6) + ((c2 - '0') << 3) + (c3 - '0');
}

/**
 * tomoyo_str_starts - Check whether the given string starts with the given keyword.
 *
 * @src:  Pointer to pointer to the string.
 * @find: Pointer to the keyword.
 *
 * Returns true if @src starts with @find, false otherwise.
 *
 * The @src is updated to point the first character after the @find
 * if @src starts with @find.
 */
static bool tomoyo_str_starts(char **src, const char *find)
{
	const int len = strlen(find);
	char *tmp = *src;

	if (strncmp(tmp, find, len))
		return false;
	tmp += len;
	*src = tmp;
	return true;
}

/**
 * tomoyo_normalize_line - Format string.
 *
 * @buffer: The line to normalize.
 *
 * Leading and trailing whitespaces are removed.
 * Multiple whitespaces are packed into single space.
 *
 * Returns nothing.
 */
static void tomoyo_normalize_line(unsigned char *buffer)
{
	unsigned char *sp = buffer;
	unsigned char *dp = buffer;
	bool first = true;

	while (tomoyo_is_invalid(*sp))
		sp++;
	while (*sp) {
		if (!first)
			*dp++ = ' ';
		first = false;
		while (tomoyo_is_valid(*sp))
			*dp++ = *sp++;
		while (tomoyo_is_invalid(*sp))
			sp++;
	}
	*dp = '\0';
}

/**
 * tomoyo_is_correct_path - Validate a pathname.
 * @filename:     The pathname to check.
 * @start_type:   Should the pathname start with '/'?
 *                1 = must / -1 = must not / 0 = don't care
 * @pattern_type: Can the pathname contain a wildcard?
 *                1 = must / -1 = must not / 0 = don't care
 * @end_type:     Should the pathname end with '/'?
 *                1 = must / -1 = must not / 0 = don't care
 *
 * Check whether the given filename follows the naming rules.
 * Returns true if @filename follows the naming rules, false otherwise.
 */
bool tomoyo_is_correct_path(const char *filename, const s8 start_type,
			    const s8 pattern_type, const s8 end_type)
{
	const char *const start = filename;
	bool in_repetition = false;
	bool contains_pattern = false;
	unsigned char c;
	unsigned char d;
	unsigned char e;

	if (!filename)
		goto out;
	c = *filename;
	if (start_type == 1) { /* Must start with '/' */
		if (c != '/')
			goto out;
	} else if (start_type == -1) { /* Must not start with '/' */
		if (c == '/')
			goto out;
	}
	if (c)
		c = *(filename + strlen(filename) - 1);
	if (end_type == 1) { /* Must end with '/' */
		if (c != '/')
			goto out;
	} else if (end_type == -1) { /* Must not end with '/' */
		if (c == '/')
			goto out;
	}
	while (1) {
		c = *filename++;
		if (!c)
			break;
		if (c == '\\') {
			c = *filename++;
			switch (c) {
			case '\\':  /* "\\" */
				continue;
			case '$':   /* "\$" */
			case '+':   /* "\+" */
			case '?':   /* "\?" */
			case '*':   /* "\*" */
			case '@':   /* "\@" */
			case 'x':   /* "\x" */
			case 'X':   /* "\X" */
			case 'a':   /* "\a" */
			case 'A':   /* "\A" */
			case '-':   /* "\-" */
				if (pattern_type == -1)
					break; /* Must not contain pattern */
				contains_pattern = true;
				continue;
			case '{':   /* "/\{" */
				if (filename - 3 < start ||
				    *(filename - 3) != '/')
					break;
				if (pattern_type == -1)
					break; /* Must not contain pattern */
				contains_pattern = true;
				in_repetition = true;
				continue;
			case '}':   /* "\}/" */
				if (*filename != '/')
					break;
				if (!in_repetition)
					break;
				in_repetition = false;
				continue;
			case '0':   /* "\ooo" */
			case '1':
			case '2':
			case '3':
				d = *filename++;
				if (d < '0' || d > '7')
					break;
				e = *filename++;
				if (e < '0' || e > '7')
					break;
				c = tomoyo_make_byte(c, d, e);
				if (tomoyo_is_invalid(c))
					continue; /* pattern is not \000 */
			}
			goto out;
		} else if (in_repetition && c == '/') {
			goto out;
		} else if (tomoyo_is_invalid(c)) {
			goto out;
		}
	}
	if (pattern_type == 1) { /* Must contain pattern */
		if (!contains_pattern)
			goto out;
	}
	if (in_repetition)
		goto out;
	return true;
 out:
	return false;
}

/**
 * tomoyo_is_correct_domain - Check whether the given domainname follows the naming rules.
 * @domainname:   The domainname to check.
 *
 * Returns true if @domainname follows the naming rules, false otherwise.
 */
bool tomoyo_is_correct_domain(const unsigned char *domainname)
{
	unsigned char c;
	unsigned char d;
	unsigned char e;

	if (!domainname || strncmp(domainname, TOMOYO_ROOT_NAME,
				   TOMOYO_ROOT_NAME_LEN))
		goto out;
	domainname += TOMOYO_ROOT_NAME_LEN;
	if (!*domainname)
		return true;
	do {
		if (*domainname++ != ' ')
			goto out;
		if (*domainname++ != '/')
			goto out;
		while ((c = *domainname) != '\0' && c != ' ') {
			domainname++;
			if (c == '\\') {
				c = *domainname++;
				switch ((c)) {
				case '\\':  /* "\\" */
					continue;
				case '0':   /* "\ooo" */
				case '1':
				case '2':
				case '3':
					d = *domainname++;
					if (d < '0' || d > '7')
						break;
					e = *domainname++;
					if (e < '0' || e > '7')
						break;
					c = tomoyo_make_byte(c, d, e);
					if (tomoyo_is_invalid(c))
						/* pattern is not \000 */
						continue;
				}
				goto out;
			} else if (tomoyo_is_invalid(c)) {
				goto out;
			}
		}
	} while (*domainname);
	return true;
 out:
	return false;
}

/**
 * tomoyo_is_domain_def - Check whether the given token can be a domainname.
 *
 * @buffer: The token to check.
 *
 * Returns true if @buffer possibly be a domainname, false otherwise.
 */
bool tomoyo_is_domain_def(const unsigned char *buffer)
{
	return !strncmp(buffer, TOMOYO_ROOT_NAME, TOMOYO_ROOT_NAME_LEN);
}

/**
 * tomoyo_find_domain - Find a domain by the given name.
 *
 * @domainname: The domainname to find.
 *
 * Returns pointer to "struct tomoyo_domain_info" if found, NULL otherwise.
 *
 * Caller holds tomoyo_read_lock().
 */
struct tomoyo_domain_info *tomoyo_find_domain(const char *domainname)
{
	struct tomoyo_domain_info *domain;
	struct tomoyo_path_info name;

	name.name = domainname;
	tomoyo_fill_path_info(&name);
	list_for_each_entry_rcu(domain, &tomoyo_domain_list, list) {
		if (!domain->is_deleted &&
		    !tomoyo_pathcmp(&name, domain->domainname))
			return domain;
	}
	return NULL;
}

/**
 * tomoyo_const_part_length - Evaluate the initial length without a pattern in a token.
 *
 * @filename: The string to evaluate.
 *
 * Returns the initial length without a pattern in @filename.
 */
static int tomoyo_const_part_length(const char *filename)
{
	char c;
	int len = 0;

	if (!filename)
		return 0;
	while ((c = *filename++) != '\0') {
		if (c != '\\') {
			len++;
			continue;
		}
		c = *filename++;
		switch (c) {
		case '\\':  /* "\\" */
			len += 2;
			continue;
		case '0':   /* "\ooo" */
		case '1':
		case '2':
		case '3':
			c = *filename++;
			if (c < '0' || c > '7')
				break;
			c = *filename++;
			if (c < '0' || c > '7')
				break;
			len += 4;
			continue;
		}
		break;
	}
	return len;
}

/**
 * tomoyo_fill_path_info - Fill in "struct tomoyo_path_info" members.
 *
 * @ptr: Pointer to "struct tomoyo_path_info" to fill in.
 *
 * The caller sets "struct tomoyo_path_info"->name.
 */
void tomoyo_fill_path_info(struct tomoyo_path_info *ptr)
{
	const char *name = ptr->name;
	const int len = strlen(name);

	ptr->const_len = tomoyo_const_part_length(name);
	ptr->is_dir = len && (name[len - 1] == '/');
	ptr->is_patterned = (ptr->const_len < len);
	ptr->hash = full_name_hash(name, len);
}

/**
 * tomoyo_file_matches_pattern2 - Pattern matching without '/' character
 * and "\-" pattern.
 *
 * @filename:     The start of string to check.
 * @filename_end: The end of string to check.
 * @pattern:      The start of pattern to compare.
 * @pattern_end:  The end of pattern to compare.
 *
 * Returns true if @filename matches @pattern, false otherwise.
 */
static bool tomoyo_file_matches_pattern2(const char *filename,
					 const char *filename_end,
					 const char *pattern,
					 const char *pattern_end)
{
	while (filename < filename_end && pattern < pattern_end) {
		char c;
		if (*pattern != '\\') {
			if (*filename++ != *pattern++)
				return false;
			continue;
		}
		c = *filename;
		pattern++;
		switch (*pattern) {
			int i;
			int j;
		case '?':
			if (c == '/') {
				return false;
			} else if (c == '\\') {
				if (filename[1] == '\\')
					filename++;
				else if (tomoyo_is_byte_range(filename + 1))
					filename += 3;
				else
					return false;
			}
			break;
		case '\\':
			if (c != '\\')
				return false;
			if (*++filename != '\\')
				return false;
			break;
		case '+':
			if (!isdigit(c))
				return false;
			break;
		case 'x':
			if (!isxdigit(c))
				return false;
			break;
		case 'a':
			if (!tomoyo_is_alphabet_char(c))
				return false;
			break;
		case '0':
		case '1':
		case '2':
		case '3':
			if (c == '\\' && tomoyo_is_byte_range(filename + 1)
			    && strncmp(filename + 1, pattern, 3) == 0) {
				filename += 3;
				pattern += 2;
				break;
			}
			return false; /* Not matched. */
		case '*':
		case '@':
			for (i = 0; i <= filename_end - filename; i++) {
				if (tomoyo_file_matches_pattern2(
						    filename + i, filename_end,
						    pattern + 1, pattern_end))
					return true;
				c = filename[i];
				if (c == '.' && *pattern == '@')
					break;
				if (c != '\\')
					continue;
				if (filename[i + 1] == '\\')
					i++;
				else if (tomoyo_is_byte_range(filename + i + 1))
					i += 3;
				else
					break; /* Bad pattern. */
			}
			return false; /* Not matched. */
		default:
			j = 0;
			c = *pattern;
			if (c == '$') {
				while (isdigit(filename[j]))
					j++;
			} else if (c == 'X') {
				while (isxdigit(filename[j]))
					j++;
			} else if (c == 'A') {
				while (tomoyo_is_alphabet_char(filename[j]))
					j++;
			}
			for (i = 1; i <= j; i++) {
				if (tomoyo_file_matches_pattern2(
						    filename + i, filename_end,
						    pattern + 1, pattern_end))
					return true;
			}
			return false; /* Not matched or bad pattern. */
		}
		filename++;
		pattern++;
	}
	while (*pattern == '\\' &&
	       (*(pattern + 1) == '*' || *(pattern + 1) == '@'))
		pattern += 2;
	return filename == filename_end && pattern == pattern_end;
}

/**
 * tomoyo_file_matches_pattern - Pattern matching without without '/' character.
 *
 * @filename:     The start of string to check.
 * @filename_end: The end of string to check.
 * @pattern:      The start of pattern to compare.
 * @pattern_end:  The end of pattern to compare.
 *
 * Returns true if @filename matches @pattern, false otherwise.
 */
static bool tomoyo_file_matches_pattern(const char *filename,
					   const char *filename_end,
					   const char *pattern,
					   const char *pattern_end)
{
	const char *pattern_start = pattern;
	bool first = true;
	bool result;

	while (pattern < pattern_end - 1) {
		/* Split at "\-" pattern. */
		if (*pattern++ != '\\' || *pattern++ != '-')
			continue;
		result = tomoyo_file_matches_pattern2(filename,
						      filename_end,
						      pattern_start,
						      pattern - 2);
		if (first)
			result = !result;
		if (result)
			return false;
		first = false;
		pattern_start = pattern;
	}
	result = tomoyo_file_matches_pattern2(filename, filename_end,
					      pattern_start, pattern_end);
	return first ? result : !result;
}

/**
 * tomoyo_path_matches_pattern2 - Do pathname pattern matching.
 *
 * @f: The start of string to check.
 * @p: The start of pattern to compare.
 *
 * Returns true if @f matches @p, false otherwise.
 */
static bool tomoyo_path_matches_pattern2(const char *f, const char *p)
{
	const char *f_delimiter;
	const char *p_delimiter;

	while (*f && *p) {
		f_delimiter = strchr(f, '/');
		if (!f_delimiter)
			f_delimiter = f + strlen(f);
		p_delimiter = strchr(p, '/');
		if (!p_delimiter)
			p_delimiter = p + strlen(p);
		if (*p == '\\' && *(p + 1) == '{')
			goto recursive;
		if (!tomoyo_file_matches_pattern(f, f_delimiter, p,
						 p_delimiter))
			return false;
		f = f_delimiter;
		if (*f)
			f++;
		p = p_delimiter;
		if (*p)
			p++;
	}
	/* Ignore trailing "\*" and "\@" in @pattern. */
	while (*p == '\\' &&
	       (*(p + 1) == '*' || *(p + 1) == '@'))
		p += 2;
	return !*f && !*p;
 recursive:
	/*
	 * The "\{" pattern is permitted only after '/' character.
	 * This guarantees that below "*(p - 1)" is safe.
	 * Also, the "\}" pattern is permitted only before '/' character
	 * so that "\{" + "\}" pair will not break the "\-" operator.
	 */
	if (*(p - 1) != '/' || p_delimiter <= p + 3 || *p_delimiter != '/' ||
	    *(p_delimiter - 1) != '}' || *(p_delimiter - 2) != '\\')
		return false; /* Bad pattern. */
	do {
		/* Compare current component with pattern. */
		if (!tomoyo_file_matches_pattern(f, f_delimiter, p + 2,
						 p_delimiter - 2))
			break;
		/* Proceed to next component. */
		f = f_delimiter;
		if (!*f)
			break;
		f++;
		/* Continue comparison. */
		if (tomoyo_path_matches_pattern2(f, p_delimiter + 1))
			return true;
		f_delimiter = strchr(f, '/');
	} while (f_delimiter);
	return false; /* Not matched. */
}

/**
 * tomoyo_path_matches_pattern - Check whether the given filename matches the given pattern.
 *
 * @filename: The filename to check.
 * @pattern:  The pattern to compare.
 *
 * Returns true if matches, false otherwise.
 *
 * The following patterns are available.
 *   \\     \ itself.
 *   \ooo   Octal representation of a byte.
 *   \*     Zero or more repetitions of characters other than '/'.
 *   \@     Zero or more repetitions of characters other than '/' or '.'.
 *   \?     1 byte character other than '/'.
 *   \$     One or more repetitions of decimal digits.
 *   \+     1 decimal digit.
 *   \X     One or more repetitions of hexadecimal digits.
 *   \x     1 hexadecimal digit.
 *   \A     One or more repetitions of alphabet characters.
 *   \a     1 alphabet character.
 *
 *   \-     Subtraction operator.
 *
 *   /\{dir\}/   '/' + 'One or more repetitions of dir/' (e.g. /dir/ /dir/dir/
 *               /dir/dir/dir/ ).
 */
bool tomoyo_path_matches_pattern(const struct tomoyo_path_info *filename,
				 const struct tomoyo_path_info *pattern)
{
	const char *f = filename->name;
	const char *p = pattern->name;
	const int len = pattern->const_len;

	/* If @pattern doesn't contain pattern, I can use strcmp(). */
	if (!pattern->is_patterned)
		return !tomoyo_pathcmp(filename, pattern);
	/* Don't compare directory and non-directory. */
	if (filename->is_dir != pattern->is_dir)
		return false;
	/* Compare the initial length without patterns. */
	if (strncmp(f, p, len))
		return false;
	f += len;
	p += len;
	return tomoyo_path_matches_pattern2(f, p);
}

/**
 * tomoyo_io_printf - Transactional printf() to "struct tomoyo_io_buffer" structure.
 *
 * @head: Pointer to "struct tomoyo_io_buffer".
 * @fmt:  The printf()'s format string, followed by parameters.
 *
 * Returns true if output was written, false otherwise.
 *
 * The snprintf() will truncate, but tomoyo_io_printf() won't.
 */
bool tomoyo_io_printf(struct tomoyo_io_buffer *head, const char *fmt, ...)
{
	va_list args;
	int len;
	int pos = head->read_avail;
	int size = head->readbuf_size - pos;

	if (size <= 0)
		return false;
	va_start(args, fmt);
	len = vsnprintf(head->read_buf + pos, size, fmt, args);
	va_end(args);
	if (pos + len >= head->readbuf_size)
		return false;
	head->read_avail += len;
	return true;
}

/**
 * tomoyo_get_exe - Get tomoyo_realpath() of current process.
 *
 * Returns the tomoyo_realpath() of current process on success, NULL otherwise.
 *
 * This function uses kzalloc(), so the caller must call kfree()
 * if this function didn't return NULL.
 */
static const char *tomoyo_get_exe(void)
{
	struct mm_struct *mm = current->mm;
	struct vm_area_struct *vma;
	const char *cp = NULL;

	if (!mm)
		return NULL;
	down_read(&mm->mmap_sem);
	for (vma = mm->mmap; vma; vma = vma->vm_next) {
		if ((vma->vm_flags & VM_EXECUTABLE) && vma->vm_file) {
			cp = tomoyo_realpath_from_path(&vma->vm_file->f_path);
			break;
		}
	}
	up_read(&mm->mmap_sem);
	return cp;
}

/**
 * tomoyo_get_msg - Get warning message.
 *
 * @is_enforce: Is it enforcing mode?
 *
 * Returns "ERROR" or "WARNING".
 */
const char *tomoyo_get_msg(const bool is_enforce)
{
	if (is_enforce)
		return "ERROR";
	else
		return "WARNING";
}

/**
 * tomoyo_check_flags - Check mode for specified functionality.
 *
 * @domain: Pointer to "struct tomoyo_domain_info".
 * @index:  The functionality to check mode.
 *
 * TOMOYO checks only process context.
 * This code disables TOMOYO's enforcement in case the function is called from
 * interrupt context.
 */
unsigned int tomoyo_check_flags(const struct tomoyo_domain_info *domain,
				const u8 index)
{
	const u8 profile = domain->profile;

	if (WARN_ON(in_interrupt()))
		return 0;
	return tomoyo_policy_loaded && index < TOMOYO_MAX_CONTROL_INDEX
#if TOMOYO_MAX_PROFILES != 256
		&& profile < TOMOYO_MAX_PROFILES
#endif
		&& tomoyo_profile_ptr[profile] ?
		tomoyo_profile_ptr[profile]->value[index] : 0;
}

/**
 * tomoyo_verbose_mode - Check whether TOMOYO is verbose mode.
 *
 * @domain: Pointer to "struct tomoyo_domain_info".
 *
 * Returns true if domain policy violation warning should be printed to
 * console.
 */
bool tomoyo_verbose_mode(const struct tomoyo_domain_info *domain)
{
	return tomoyo_check_flags(domain, TOMOYO_VERBOSE) != 0;
}

/**
 * tomoyo_domain_quota_is_ok - Check for domain's quota.
 *
 * @domain: Pointer to "struct tomoyo_domain_info".
 *
 * Returns true if the domain is not exceeded quota, false otherwise.
 *
 * Caller holds tomoyo_read_lock().
 */
bool tomoyo_domain_quota_is_ok(struct tomoyo_domain_info * const domain)
{
	unsigned int count = 0;
	struct tomoyo_acl_info *ptr;

	if (!domain)
		return true;
	list_for_each_entry_rcu(ptr, &domain->acl_info_list, list) {
		switch (ptr->type) {
			struct tomoyo_path_acl *acl;
			u32 perm;
			u8 i;
		case TOMOYO_TYPE_PATH_ACL:
			acl = container_of(ptr, struct tomoyo_path_acl, head);
			perm = acl->perm | (((u32) acl->perm_high) << 16);
			for (i = 0; i < TOMOYO_MAX_PATH_OPERATION; i++)
				if (perm & (1 << i))
					count++;
			if (perm & (1 << TOMOYO_TYPE_READ_WRITE))
				count -= 2;
			break;
		case TOMOYO_TYPE_PATH2_ACL:
			perm = container_of(ptr, struct tomoyo_path2_acl, head)
				->perm;
			for (i = 0; i < TOMOYO_MAX_PATH2_OPERATION; i++)
				if (perm & (1 << i))
					count++;
			break;
		}
	}
	if (count < tomoyo_check_flags(domain, TOMOYO_MAX_ACCEPT_ENTRY))
		return true;
	if (!domain->quota_warned) {
		domain->quota_warned = true;
		printk(KERN_WARNING "TOMOYO-WARNING: "
		       "Domain '%s' has so many ACLs to hold. "
		       "Stopped learning mode.\n", domain->domainname->name);
	}
	return false;
}

/**
 * tomoyo_find_or_assign_new_profile - Create a new profile.
 *
 * @profile: Profile number to create.
 *
 * Returns pointer to "struct tomoyo_profile" on success, NULL otherwise.
 */
static struct tomoyo_profile *tomoyo_find_or_assign_new_profile(const unsigned
								int profile)
{
	static DEFINE_MUTEX(lock);
	struct tomoyo_profile *ptr = NULL;
	int i;

	if (profile >= TOMOYO_MAX_PROFILES)
		return NULL;
	mutex_lock(&lock);
	ptr = tomoyo_profile_ptr[profile];
	if (ptr)
		goto ok;
	ptr = kmalloc(sizeof(*ptr), GFP_KERNEL);
	if (!tomoyo_memory_ok(ptr)) {
		kfree(ptr);
<<<<<<< HEAD
=======
		ptr = NULL;
>>>>>>> 93929ebc
		goto ok;
	}
	for (i = 0; i < TOMOYO_MAX_CONTROL_INDEX; i++)
		ptr->value[i] = tomoyo_control_array[i].current_value;
	mb(); /* Avoid out-of-order execution. */
	tomoyo_profile_ptr[profile] = ptr;
 ok:
	mutex_unlock(&lock);
	return ptr;
}

/**
 * tomoyo_write_profile - Write to profile table.
 *
 * @head: Pointer to "struct tomoyo_io_buffer".
 *
 * Returns 0 on success, negative value otherwise.
 */
static int tomoyo_write_profile(struct tomoyo_io_buffer *head)
{
	char *data = head->write_buf;
	unsigned int i;
	unsigned int value;
	char *cp;
	struct tomoyo_profile *profile;
	unsigned long num;

	cp = strchr(data, '-');
	if (cp)
		*cp = '\0';
	if (strict_strtoul(data, 10, &num))
		return -EINVAL;
	if (cp)
		data = cp + 1;
	profile = tomoyo_find_or_assign_new_profile(num);
	if (!profile)
		return -EINVAL;
	cp = strchr(data, '=');
	if (!cp)
		return -EINVAL;
	*cp = '\0';
	if (!strcmp(data, "COMMENT")) {
		const struct tomoyo_path_info *old_comment = profile->comment;
		profile->comment = tomoyo_get_name(cp + 1);
		tomoyo_put_name(old_comment);
		return 0;
	}
	for (i = 0; i < TOMOYO_MAX_CONTROL_INDEX; i++) {
		if (strcmp(data, tomoyo_control_array[i].keyword))
			continue;
		if (sscanf(cp + 1, "%u", &value) != 1) {
			int j;
			const char **modes;
			switch (i) {
			case TOMOYO_VERBOSE:
				modes = tomoyo_mode_2;
				break;
			default:
				modes = tomoyo_mode_4;
				break;
			}
			for (j = 0; j < 4; j++) {
				if (strcmp(cp + 1, modes[j]))
					continue;
				value = j;
				break;
			}
			if (j == 4)
				return -EINVAL;
		} else if (value > tomoyo_control_array[i].max_value) {
			value = tomoyo_control_array[i].max_value;
		}
		profile->value[i] = value;
		return 0;
	}
	return -EINVAL;
}

/**
 * tomoyo_read_profile - Read from profile table.
 *
 * @head: Pointer to "struct tomoyo_io_buffer".
 *
 * Returns 0.
 */
static int tomoyo_read_profile(struct tomoyo_io_buffer *head)
{
	static const int total = TOMOYO_MAX_CONTROL_INDEX + 1;
	int step;

	if (head->read_eof)
		return 0;
	for (step = head->read_step; step < TOMOYO_MAX_PROFILES * total;
	     step++) {
		const u8 index = step / total;
		u8 type = step % total;
		const struct tomoyo_profile *profile
			= tomoyo_profile_ptr[index];
		head->read_step = step;
		if (!profile)
			continue;
		if (!type) { /* Print profile' comment tag. */
			if (!tomoyo_io_printf(head, "%u-COMMENT=%s\n",
					      index, profile->comment ?
					      profile->comment->name : ""))
				break;
			continue;
		}
		type--;
		if (type < TOMOYO_MAX_CONTROL_INDEX) {
			const unsigned int value = profile->value[type];
			const char **modes = NULL;
			const char *keyword
				= tomoyo_control_array[type].keyword;
			switch (tomoyo_control_array[type].max_value) {
			case 3:
				modes = tomoyo_mode_4;
				break;
			case 1:
				modes = tomoyo_mode_2;
				break;
			}
			if (modes) {
				if (!tomoyo_io_printf(head, "%u-%s=%s\n", index,
						      keyword, modes[value]))
					break;
			} else {
				if (!tomoyo_io_printf(head, "%u-%s=%u\n", index,
						      keyword, value))
					break;
			}
		}
	}
	if (step == TOMOYO_MAX_PROFILES * total)
		head->read_eof = true;
	return 0;
}

/*
 * tomoyo_policy_manager_list is used for holding list of domainnames or
 * programs which are permitted to modify configuration via
 * /sys/kernel/security/tomoyo/ interface.
 *
 * An entry is added by
 *
 * # echo '<kernel> /sbin/mingetty /bin/login /bin/bash' > \
 *                                        /sys/kernel/security/tomoyo/manager
 *  (if you want to specify by a domainname)
 *
 *  or
 *
 * # echo '/usr/lib/ccs/editpolicy' > /sys/kernel/security/tomoyo/manager
 *  (if you want to specify by a program's location)
 *
 * and is deleted by
 *
 * # echo 'delete <kernel> /sbin/mingetty /bin/login /bin/bash' > \
 *                                        /sys/kernel/security/tomoyo/manager
 *
 *  or
 *
 * # echo 'delete /usr/lib/ccs/editpolicy' > \
 *                                        /sys/kernel/security/tomoyo/manager
 *
 * and all entries are retrieved by
 *
 * # cat /sys/kernel/security/tomoyo/manager
 */
LIST_HEAD(tomoyo_policy_manager_list);

/**
 * tomoyo_update_manager_entry - Add a manager entry.
 *
 * @manager:   The path to manager or the domainnamme.
 * @is_delete: True if it is a delete request.
 *
 * Returns 0 on success, negative value otherwise.
 *
 * Caller holds tomoyo_read_lock().
 */
static int tomoyo_update_manager_entry(const char *manager,
				       const bool is_delete)
{
	struct tomoyo_policy_manager_entry *entry = NULL;
	struct tomoyo_policy_manager_entry *ptr;
	const struct tomoyo_path_info *saved_manager;
	int error = is_delete ? -ENOENT : -ENOMEM;
	bool is_domain = false;

	if (tomoyo_is_domain_def(manager)) {
		if (!tomoyo_is_correct_domain(manager))
			return -EINVAL;
		is_domain = true;
	} else {
		if (!tomoyo_is_correct_path(manager, 1, -1, -1))
			return -EINVAL;
	}
	saved_manager = tomoyo_get_name(manager);
	if (!saved_manager)
		return -ENOMEM;
	if (!is_delete)
		entry = kmalloc(sizeof(*entry), GFP_KERNEL);
	mutex_lock(&tomoyo_policy_lock);
	list_for_each_entry_rcu(ptr, &tomoyo_policy_manager_list, list) {
		if (ptr->manager != saved_manager)
			continue;
		ptr->is_deleted = is_delete;
		error = 0;
		break;
	}
	if (!is_delete && error && tomoyo_memory_ok(entry)) {
		entry->manager = saved_manager;
		saved_manager = NULL;
		entry->is_domain = is_domain;
		list_add_tail_rcu(&entry->list, &tomoyo_policy_manager_list);
		entry = NULL;
		error = 0;
	}
	mutex_unlock(&tomoyo_policy_lock);
	tomoyo_put_name(saved_manager);
	kfree(entry);
	return error;
}

/**
 * tomoyo_write_manager_policy - Write manager policy.
 *
 * @head: Pointer to "struct tomoyo_io_buffer".
 *
 * Returns 0 on success, negative value otherwise.
 *
 * Caller holds tomoyo_read_lock().
 */
static int tomoyo_write_manager_policy(struct tomoyo_io_buffer *head)
{
	char *data = head->write_buf;
	bool is_delete = tomoyo_str_starts(&data, TOMOYO_KEYWORD_DELETE);

	if (!strcmp(data, "manage_by_non_root")) {
		tomoyo_manage_by_non_root = !is_delete;
		return 0;
	}
	return tomoyo_update_manager_entry(data, is_delete);
}

/**
 * tomoyo_read_manager_policy - Read manager policy.
 *
 * @head: Pointer to "struct tomoyo_io_buffer".
 *
 * Returns 0.
 *
 * Caller holds tomoyo_read_lock().
 */
static int tomoyo_read_manager_policy(struct tomoyo_io_buffer *head)
{
	struct list_head *pos;
	bool done = true;

	if (head->read_eof)
		return 0;
	list_for_each_cookie(pos, head->read_var2,
			     &tomoyo_policy_manager_list) {
		struct tomoyo_policy_manager_entry *ptr;
		ptr = list_entry(pos, struct tomoyo_policy_manager_entry,
				 list);
		if (ptr->is_deleted)
			continue;
		done = tomoyo_io_printf(head, "%s\n", ptr->manager->name);
		if (!done)
			break;
	}
	head->read_eof = done;
	return 0;
}

/**
 * tomoyo_is_policy_manager - Check whether the current process is a policy manager.
 *
 * Returns true if the current process is permitted to modify policy
 * via /sys/kernel/security/tomoyo/ interface.
 *
 * Caller holds tomoyo_read_lock().
 */
static bool tomoyo_is_policy_manager(void)
{
	struct tomoyo_policy_manager_entry *ptr;
	const char *exe;
	const struct task_struct *task = current;
	const struct tomoyo_path_info *domainname = tomoyo_domain()->domainname;
	bool found = false;

	if (!tomoyo_policy_loaded)
		return true;
	if (!tomoyo_manage_by_non_root && (task->cred->uid || task->cred->euid))
		return false;
	list_for_each_entry_rcu(ptr, &tomoyo_policy_manager_list, list) {
		if (!ptr->is_deleted && ptr->is_domain
		    && !tomoyo_pathcmp(domainname, ptr->manager)) {
			found = true;
			break;
		}
	}
	if (found)
		return true;
	exe = tomoyo_get_exe();
	if (!exe)
		return false;
	list_for_each_entry_rcu(ptr, &tomoyo_policy_manager_list, list) {
		if (!ptr->is_deleted && !ptr->is_domain
		    && !strcmp(exe, ptr->manager->name)) {
			found = true;
			break;
		}
	}
	if (!found) { /* Reduce error messages. */
		static pid_t last_pid;
		const pid_t pid = current->pid;
		if (last_pid != pid) {
			printk(KERN_WARNING "%s ( %s ) is not permitted to "
			       "update policies.\n", domainname->name, exe);
			last_pid = pid;
		}
	}
	kfree(exe);
	return found;
}

/**
 * tomoyo_is_select_one - Parse select command.
 *
 * @head: Pointer to "struct tomoyo_io_buffer".
 * @data: String to parse.
 *
 * Returns true on success, false otherwise.
 *
 * Caller holds tomoyo_read_lock().
 */
static bool tomoyo_is_select_one(struct tomoyo_io_buffer *head,
				 const char *data)
{
	unsigned int pid;
	struct tomoyo_domain_info *domain = NULL;

	if (sscanf(data, "pid=%u", &pid) == 1) {
		struct task_struct *p;
		rcu_read_lock();
		read_lock(&tasklist_lock);
		p = find_task_by_vpid(pid);
		if (p)
			domain = tomoyo_real_domain(p);
		read_unlock(&tasklist_lock);
		rcu_read_unlock();
	} else if (!strncmp(data, "domain=", 7)) {
		if (tomoyo_is_domain_def(data + 7))
			domain = tomoyo_find_domain(data + 7);
	} else
		return false;
	head->write_var1 = domain;
	/* Accessing read_buf is safe because head->io_sem is held. */
	if (!head->read_buf)
		return true; /* Do nothing if open(O_WRONLY). */
	head->read_avail = 0;
	tomoyo_io_printf(head, "# select %s\n", data);
	head->read_single_domain = true;
	head->read_eof = !domain;
	if (domain) {
		struct tomoyo_domain_info *d;
		head->read_var1 = NULL;
		list_for_each_entry_rcu(d, &tomoyo_domain_list, list) {
			if (d == domain)
				break;
			head->read_var1 = &d->list;
		}
		head->read_var2 = NULL;
		head->read_bit = 0;
		head->read_step = 0;
		if (domain->is_deleted)
			tomoyo_io_printf(head, "# This is a deleted domain.\n");
	}
	return true;
}

/**
 * tomoyo_delete_domain - Delete a domain.
 *
 * @domainname: The name of domain.
 *
 * Returns 0.
 *
 * Caller holds tomoyo_read_lock().
 */
static int tomoyo_delete_domain(char *domainname)
{
	struct tomoyo_domain_info *domain;
	struct tomoyo_path_info name;

	name.name = domainname;
	tomoyo_fill_path_info(&name);
	mutex_lock(&tomoyo_policy_lock);
	/* Is there an active domain? */
	list_for_each_entry_rcu(domain, &tomoyo_domain_list, list) {
		/* Never delete tomoyo_kernel_domain */
		if (domain == &tomoyo_kernel_domain)
			continue;
		if (domain->is_deleted ||
		    tomoyo_pathcmp(domain->domainname, &name))
			continue;
		domain->is_deleted = true;
		break;
	}
	mutex_unlock(&tomoyo_policy_lock);
	return 0;
}

/**
 * tomoyo_write_domain_policy - Write domain policy.
 *
 * @head: Pointer to "struct tomoyo_io_buffer".
 *
 * Returns 0 on success, negative value otherwise.
 *
 * Caller holds tomoyo_read_lock().
 */
static int tomoyo_write_domain_policy(struct tomoyo_io_buffer *head)
{
	char *data = head->write_buf;
	struct tomoyo_domain_info *domain = head->write_var1;
	bool is_delete = false;
	bool is_select = false;
	unsigned int profile;

	if (tomoyo_str_starts(&data, TOMOYO_KEYWORD_DELETE))
		is_delete = true;
	else if (tomoyo_str_starts(&data, TOMOYO_KEYWORD_SELECT))
		is_select = true;
	if (is_select && tomoyo_is_select_one(head, data))
		return 0;
	/* Don't allow updating policies by non manager programs. */
	if (!tomoyo_is_policy_manager())
		return -EPERM;
	if (tomoyo_is_domain_def(data)) {
		domain = NULL;
		if (is_delete)
			tomoyo_delete_domain(data);
		else if (is_select)
			domain = tomoyo_find_domain(data);
		else
			domain = tomoyo_find_or_assign_new_domain(data, 0);
		head->write_var1 = domain;
		return 0;
	}
	if (!domain)
		return -EINVAL;

	if (sscanf(data, TOMOYO_KEYWORD_USE_PROFILE "%u", &profile) == 1
	    && profile < TOMOYO_MAX_PROFILES) {
		if (tomoyo_profile_ptr[profile] || !tomoyo_policy_loaded)
			domain->profile = (u8) profile;
		return 0;
	}
	if (!strcmp(data, TOMOYO_KEYWORD_IGNORE_GLOBAL_ALLOW_READ)) {
		domain->ignore_global_allow_read = !is_delete;
		return 0;
	}
	return tomoyo_write_file_policy(data, domain, is_delete);
}

/**
 * tomoyo_print_path_acl - Print a single path ACL entry.
 *
 * @head: Pointer to "struct tomoyo_io_buffer".
 * @ptr:  Pointer to "struct tomoyo_path_acl".
 *
 * Returns true on success, false otherwise.
 */
static bool tomoyo_print_path_acl(struct tomoyo_io_buffer *head,
				  struct tomoyo_path_acl *ptr)
{
	int pos;
	u8 bit;
	const char *atmark = "";
	const char *filename;
	const u32 perm = ptr->perm | (((u32) ptr->perm_high) << 16);

	filename = ptr->filename->name;
	for (bit = head->read_bit; bit < TOMOYO_MAX_PATH_OPERATION; bit++) {
		const char *msg;
		if (!(perm & (1 << bit)))
			continue;
		/* Print "read/write" instead of "read" and "write". */
		if ((bit == TOMOYO_TYPE_READ || bit == TOMOYO_TYPE_WRITE)
		    && (perm & (1 << TOMOYO_TYPE_READ_WRITE)))
			continue;
		msg = tomoyo_path2keyword(bit);
		pos = head->read_avail;
		if (!tomoyo_io_printf(head, "allow_%s %s%s\n", msg,
				      atmark, filename))
			goto out;
	}
	head->read_bit = 0;
	return true;
 out:
	head->read_bit = bit;
	head->read_avail = pos;
	return false;
}

/**
 * tomoyo_print_path2_acl - Print a double path ACL entry.
 *
 * @head: Pointer to "struct tomoyo_io_buffer".
 * @ptr:  Pointer to "struct tomoyo_path2_acl".
 *
 * Returns true on success, false otherwise.
 */
static bool tomoyo_print_path2_acl(struct tomoyo_io_buffer *head,
				   struct tomoyo_path2_acl *ptr)
{
	int pos;
	const char *atmark1 = "";
	const char *atmark2 = "";
	const char *filename1;
	const char *filename2;
	const u8 perm = ptr->perm;
	u8 bit;

	filename1 = ptr->filename1->name;
	filename2 = ptr->filename2->name;
	for (bit = head->read_bit; bit < TOMOYO_MAX_PATH2_OPERATION; bit++) {
		const char *msg;
		if (!(perm & (1 << bit)))
			continue;
		msg = tomoyo_path22keyword(bit);
		pos = head->read_avail;
		if (!tomoyo_io_printf(head, "allow_%s %s%s %s%s\n", msg,
				      atmark1, filename1, atmark2, filename2))
			goto out;
	}
	head->read_bit = 0;
	return true;
 out:
	head->read_bit = bit;
	head->read_avail = pos;
	return false;
}

/**
 * tomoyo_print_entry - Print an ACL entry.
 *
 * @head: Pointer to "struct tomoyo_io_buffer".
 * @ptr:  Pointer to an ACL entry.
 *
 * Returns true on success, false otherwise.
 */
static bool tomoyo_print_entry(struct tomoyo_io_buffer *head,
			       struct tomoyo_acl_info *ptr)
{
	const u8 acl_type = ptr->type;

	if (acl_type == TOMOYO_TYPE_PATH_ACL) {
		struct tomoyo_path_acl *acl
			= container_of(ptr, struct tomoyo_path_acl, head);
		return tomoyo_print_path_acl(head, acl);
	}
	if (acl_type == TOMOYO_TYPE_PATH2_ACL) {
		struct tomoyo_path2_acl *acl
			= container_of(ptr, struct tomoyo_path2_acl, head);
		return tomoyo_print_path2_acl(head, acl);
	}
	BUG(); /* This must not happen. */
	return false;
}

/**
 * tomoyo_read_domain_policy - Read domain policy.
 *
 * @head: Pointer to "struct tomoyo_io_buffer".
 *
 * Returns 0.
 *
 * Caller holds tomoyo_read_lock().
 */
static int tomoyo_read_domain_policy(struct tomoyo_io_buffer *head)
{
	struct list_head *dpos;
	struct list_head *apos;
	bool done = true;

	if (head->read_eof)
		return 0;
	if (head->read_step == 0)
		head->read_step = 1;
	list_for_each_cookie(dpos, head->read_var1, &tomoyo_domain_list) {
		struct tomoyo_domain_info *domain;
		const char *quota_exceeded = "";
		const char *transition_failed = "";
		const char *ignore_global_allow_read = "";
		domain = list_entry(dpos, struct tomoyo_domain_info, list);
		if (head->read_step != 1)
			goto acl_loop;
		if (domain->is_deleted && !head->read_single_domain)
			continue;
		/* Print domainname and flags. */
		if (domain->quota_warned)
			quota_exceeded = "quota_exceeded\n";
		if (domain->transition_failed)
			transition_failed = "transition_failed\n";
		if (domain->ignore_global_allow_read)
			ignore_global_allow_read
				= TOMOYO_KEYWORD_IGNORE_GLOBAL_ALLOW_READ "\n";
		done = tomoyo_io_printf(head, "%s\n" TOMOYO_KEYWORD_USE_PROFILE
					"%u\n%s%s%s\n",
					domain->domainname->name,
					domain->profile, quota_exceeded,
					transition_failed,
					ignore_global_allow_read);
		if (!done)
			break;
		head->read_step = 2;
acl_loop:
		if (head->read_step == 3)
			goto tail_mark;
		/* Print ACL entries in the domain. */
		list_for_each_cookie(apos, head->read_var2,
				     &domain->acl_info_list) {
			struct tomoyo_acl_info *ptr
				= list_entry(apos, struct tomoyo_acl_info,
					     list);
			done = tomoyo_print_entry(head, ptr);
			if (!done)
				break;
		}
		if (!done)
			break;
		head->read_step = 3;
tail_mark:
		done = tomoyo_io_printf(head, "\n");
		if (!done)
			break;
		head->read_step = 1;
		if (head->read_single_domain)
			break;
	}
	head->read_eof = done;
	return 0;
}

/**
 * tomoyo_write_domain_profile - Assign profile for specified domain.
 *
 * @head: Pointer to "struct tomoyo_io_buffer".
 *
 * Returns 0 on success, -EINVAL otherwise.
 *
 * This is equivalent to doing
 *
 *     ( echo "select " $domainname; echo "use_profile " $profile ) |
 *     /usr/lib/ccs/loadpolicy -d
 *
 * Caller holds tomoyo_read_lock().
 */
static int tomoyo_write_domain_profile(struct tomoyo_io_buffer *head)
{
	char *data = head->write_buf;
	char *cp = strchr(data, ' ');
	struct tomoyo_domain_info *domain;
	unsigned long profile;

	if (!cp)
		return -EINVAL;
	*cp = '\0';
	domain = tomoyo_find_domain(cp + 1);
	if (strict_strtoul(data, 10, &profile))
		return -EINVAL;
	if (domain && profile < TOMOYO_MAX_PROFILES
	    && (tomoyo_profile_ptr[profile] || !tomoyo_policy_loaded))
		domain->profile = (u8) profile;
	return 0;
}

/**
 * tomoyo_read_domain_profile - Read only domainname and profile.
 *
 * @head: Pointer to "struct tomoyo_io_buffer".
 *
 * Returns list of profile number and domainname pairs.
 *
 * This is equivalent to doing
 *
 *     grep -A 1 '^<kernel>' /sys/kernel/security/tomoyo/domain_policy |
 *     awk ' { if ( domainname == "" ) { if ( $1 == "<kernel>" )
 *     domainname = $0; } else if ( $1 == "use_profile" ) {
 *     print $2 " " domainname; domainname = ""; } } ; '
 *
 * Caller holds tomoyo_read_lock().
 */
static int tomoyo_read_domain_profile(struct tomoyo_io_buffer *head)
{
	struct list_head *pos;
	bool done = true;

	if (head->read_eof)
		return 0;
	list_for_each_cookie(pos, head->read_var1, &tomoyo_domain_list) {
		struct tomoyo_domain_info *domain;
		domain = list_entry(pos, struct tomoyo_domain_info, list);
		if (domain->is_deleted)
			continue;
		done = tomoyo_io_printf(head, "%u %s\n", domain->profile,
					domain->domainname->name);
		if (!done)
			break;
	}
	head->read_eof = done;
	return 0;
}

/**
 * tomoyo_write_pid: Specify PID to obtain domainname.
 *
 * @head: Pointer to "struct tomoyo_io_buffer".
 *
 * Returns 0.
 */
static int tomoyo_write_pid(struct tomoyo_io_buffer *head)
{
	unsigned long pid;
	/* No error check. */
	strict_strtoul(head->write_buf, 10, &pid);
	head->read_step = (int) pid;
	head->read_eof = false;
	return 0;
}

/**
 * tomoyo_read_pid - Get domainname of the specified PID.
 *
 * @head: Pointer to "struct tomoyo_io_buffer".
 *
 * Returns the domainname which the specified PID is in on success,
 * empty string otherwise.
 * The PID is specified by tomoyo_write_pid() so that the user can obtain
 * using read()/write() interface rather than sysctl() interface.
 */
static int tomoyo_read_pid(struct tomoyo_io_buffer *head)
{
	if (head->read_avail == 0 && !head->read_eof) {
		const int pid = head->read_step;
		struct task_struct *p;
		struct tomoyo_domain_info *domain = NULL;
		rcu_read_lock();
		read_lock(&tasklist_lock);
		p = find_task_by_vpid(pid);
		if (p)
			domain = tomoyo_real_domain(p);
		read_unlock(&tasklist_lock);
		rcu_read_unlock();
		if (domain)
			tomoyo_io_printf(head, "%d %u %s", pid, domain->profile,
					 domain->domainname->name);
		head->read_eof = true;
	}
	return 0;
}

/**
 * tomoyo_write_exception_policy - Write exception policy.
 *
 * @head: Pointer to "struct tomoyo_io_buffer".
 *
 * Returns 0 on success, negative value otherwise.
 *
 * Caller holds tomoyo_read_lock().
 */
static int tomoyo_write_exception_policy(struct tomoyo_io_buffer *head)
{
	char *data = head->write_buf;
	bool is_delete = tomoyo_str_starts(&data, TOMOYO_KEYWORD_DELETE);

	if (tomoyo_str_starts(&data, TOMOYO_KEYWORD_KEEP_DOMAIN))
		return tomoyo_write_domain_keeper_policy(data, false,
							 is_delete);
	if (tomoyo_str_starts(&data, TOMOYO_KEYWORD_NO_KEEP_DOMAIN))
		return tomoyo_write_domain_keeper_policy(data, true, is_delete);
	if (tomoyo_str_starts(&data, TOMOYO_KEYWORD_INITIALIZE_DOMAIN))
		return tomoyo_write_domain_initializer_policy(data, false,
							      is_delete);
	if (tomoyo_str_starts(&data, TOMOYO_KEYWORD_NO_INITIALIZE_DOMAIN))
		return tomoyo_write_domain_initializer_policy(data, true,
							      is_delete);
	if (tomoyo_str_starts(&data, TOMOYO_KEYWORD_ALIAS))
		return tomoyo_write_alias_policy(data, is_delete);
	if (tomoyo_str_starts(&data, TOMOYO_KEYWORD_ALLOW_READ))
		return tomoyo_write_globally_readable_policy(data, is_delete);
	if (tomoyo_str_starts(&data, TOMOYO_KEYWORD_FILE_PATTERN))
		return tomoyo_write_pattern_policy(data, is_delete);
	if (tomoyo_str_starts(&data, TOMOYO_KEYWORD_DENY_REWRITE))
		return tomoyo_write_no_rewrite_policy(data, is_delete);
	return -EINVAL;
}

/**
 * tomoyo_read_exception_policy - Read exception policy.
 *
 * @head: Pointer to "struct tomoyo_io_buffer".
 *
 * Returns 0 on success, -EINVAL otherwise.
 *
 * Caller holds tomoyo_read_lock().
 */
static int tomoyo_read_exception_policy(struct tomoyo_io_buffer *head)
{
	if (!head->read_eof) {
		switch (head->read_step) {
		case 0:
			head->read_var2 = NULL;
			head->read_step = 1;
		case 1:
			if (!tomoyo_read_domain_keeper_policy(head))
				break;
			head->read_var2 = NULL;
			head->read_step = 2;
		case 2:
			if (!tomoyo_read_globally_readable_policy(head))
				break;
			head->read_var2 = NULL;
			head->read_step = 3;
		case 3:
			head->read_var2 = NULL;
			head->read_step = 4;
		case 4:
			if (!tomoyo_read_domain_initializer_policy(head))
				break;
			head->read_var2 = NULL;
			head->read_step = 5;
		case 5:
			if (!tomoyo_read_alias_policy(head))
				break;
			head->read_var2 = NULL;
			head->read_step = 6;
		case 6:
			head->read_var2 = NULL;
			head->read_step = 7;
		case 7:
			if (!tomoyo_read_file_pattern(head))
				break;
			head->read_var2 = NULL;
			head->read_step = 8;
		case 8:
			if (!tomoyo_read_no_rewrite_policy(head))
				break;
			head->read_var2 = NULL;
			head->read_step = 9;
		case 9:
			head->read_eof = true;
			break;
		default:
			return -EINVAL;
		}
	}
	return 0;
}

/* path to policy loader */
static const char *tomoyo_loader = "/sbin/tomoyo-init";

/**
 * tomoyo_policy_loader_exists - Check whether /sbin/tomoyo-init exists.
 *
 * Returns true if /sbin/tomoyo-init exists, false otherwise.
 */
static bool tomoyo_policy_loader_exists(void)
{
	/*
	 * Don't activate MAC if the policy loader doesn't exist.
	 * If the initrd includes /sbin/init but real-root-dev has not
	 * mounted on / yet, activating MAC will block the system since
	 * policies are not loaded yet.
	 * Thus, let do_execve() call this function everytime.
	 */
	struct path path;

	if (kern_path(tomoyo_loader, LOOKUP_FOLLOW, &path)) {
		printk(KERN_INFO "Not activating Mandatory Access Control now "
		       "since %s doesn't exist.\n", tomoyo_loader);
		return false;
	}
	path_put(&path);
	return true;
}

/**
 * tomoyo_load_policy - Run external policy loader to load policy.
 *
 * @filename: The program about to start.
 *
 * This function checks whether @filename is /sbin/init , and if so
 * invoke /sbin/tomoyo-init and wait for the termination of /sbin/tomoyo-init
 * and then continues invocation of /sbin/init.
 * /sbin/tomoyo-init reads policy files in /etc/tomoyo/ directory and
 * writes to /sys/kernel/security/tomoyo/ interfaces.
 *
 * Returns nothing.
 */
void tomoyo_load_policy(const char *filename)
{
	char *argv[2];
	char *envp[3];

	if (tomoyo_policy_loaded)
		return;
	/*
	 * Check filename is /sbin/init or /sbin/tomoyo-start.
	 * /sbin/tomoyo-start is a dummy filename in case where /sbin/init can't
	 * be passed.
	 * You can create /sbin/tomoyo-start by
	 * "ln -s /bin/true /sbin/tomoyo-start".
	 */
	if (strcmp(filename, "/sbin/init") &&
	    strcmp(filename, "/sbin/tomoyo-start"))
		return;
	if (!tomoyo_policy_loader_exists())
		return;

	printk(KERN_INFO "Calling %s to load policy. Please wait.\n",
	       tomoyo_loader);
	argv[0] = (char *) tomoyo_loader;
	argv[1] = NULL;
	envp[0] = "HOME=/";
	envp[1] = "PATH=/sbin:/bin:/usr/sbin:/usr/bin";
	envp[2] = NULL;
	call_usermodehelper(argv[0], argv, envp, 1);

	printk(KERN_INFO "TOMOYO: 2.2.0   2009/04/01\n");
	printk(KERN_INFO "Mandatory Access Control activated.\n");
	tomoyo_policy_loaded = true;
	{ /* Check all profiles currently assigned to domains are defined. */
		struct tomoyo_domain_info *domain;
		list_for_each_entry_rcu(domain, &tomoyo_domain_list, list) {
			const u8 profile = domain->profile;
			if (tomoyo_profile_ptr[profile])
				continue;
			panic("Profile %u (used by '%s') not defined.\n",
			      profile, domain->domainname->name);
		}
	}
}

/**
 * tomoyo_read_version: Get version.
 *
 * @head: Pointer to "struct tomoyo_io_buffer".
 *
 * Returns version information.
 */
static int tomoyo_read_version(struct tomoyo_io_buffer *head)
{
	if (!head->read_eof) {
		tomoyo_io_printf(head, "2.2.0");
		head->read_eof = true;
	}
	return 0;
}

/**
 * tomoyo_read_self_domain - Get the current process's domainname.
 *
 * @head: Pointer to "struct tomoyo_io_buffer".
 *
 * Returns the current process's domainname.
 */
static int tomoyo_read_self_domain(struct tomoyo_io_buffer *head)
{
	if (!head->read_eof) {
		/*
		 * tomoyo_domain()->domainname != NULL
		 * because every process belongs to a domain and
		 * the domain's name cannot be NULL.
		 */
		tomoyo_io_printf(head, "%s", tomoyo_domain()->domainname->name);
		head->read_eof = true;
	}
	return 0;
}

/**
 * tomoyo_open_control - open() for /sys/kernel/security/tomoyo/ interface.
 *
 * @type: Type of interface.
 * @file: Pointer to "struct file".
 *
 * Associates policy handler and returns 0 on success, -ENOMEM otherwise.
 *
 * Caller acquires tomoyo_read_lock().
 */
static int tomoyo_open_control(const u8 type, struct file *file)
{
	struct tomoyo_io_buffer *head = kzalloc(sizeof(*head), GFP_KERNEL);

	if (!head)
		return -ENOMEM;
	mutex_init(&head->io_sem);
	switch (type) {
	case TOMOYO_DOMAINPOLICY:
		/* /sys/kernel/security/tomoyo/domain_policy */
		head->write = tomoyo_write_domain_policy;
		head->read = tomoyo_read_domain_policy;
		break;
	case TOMOYO_EXCEPTIONPOLICY:
		/* /sys/kernel/security/tomoyo/exception_policy */
		head->write = tomoyo_write_exception_policy;
		head->read = tomoyo_read_exception_policy;
		break;
	case TOMOYO_SELFDOMAIN:
		/* /sys/kernel/security/tomoyo/self_domain */
		head->read = tomoyo_read_self_domain;
		break;
	case TOMOYO_DOMAIN_STATUS:
		/* /sys/kernel/security/tomoyo/.domain_status */
		head->write = tomoyo_write_domain_profile;
		head->read = tomoyo_read_domain_profile;
		break;
	case TOMOYO_PROCESS_STATUS:
		/* /sys/kernel/security/tomoyo/.process_status */
		head->write = tomoyo_write_pid;
		head->read = tomoyo_read_pid;
		break;
	case TOMOYO_VERSION:
		/* /sys/kernel/security/tomoyo/version */
		head->read = tomoyo_read_version;
		head->readbuf_size = 128;
		break;
	case TOMOYO_MEMINFO:
		/* /sys/kernel/security/tomoyo/meminfo */
		head->write = tomoyo_write_memory_quota;
		head->read = tomoyo_read_memory_counter;
		head->readbuf_size = 512;
		break;
	case TOMOYO_PROFILE:
		/* /sys/kernel/security/tomoyo/profile */
		head->write = tomoyo_write_profile;
		head->read = tomoyo_read_profile;
		break;
	case TOMOYO_MANAGER:
		/* /sys/kernel/security/tomoyo/manager */
		head->write = tomoyo_write_manager_policy;
		head->read = tomoyo_read_manager_policy;
		break;
	}
	if (!(file->f_mode & FMODE_READ)) {
		/*
		 * No need to allocate read_buf since it is not opened
		 * for reading.
		 */
		head->read = NULL;
	} else {
		if (!head->readbuf_size)
			head->readbuf_size = 4096 * 2;
		head->read_buf = kzalloc(head->readbuf_size, GFP_KERNEL);
		if (!head->read_buf) {
			kfree(head);
			return -ENOMEM;
		}
	}
	if (!(file->f_mode & FMODE_WRITE)) {
		/*
		 * No need to allocate write_buf since it is not opened
		 * for writing.
		 */
		head->write = NULL;
	} else if (head->write) {
		head->writebuf_size = 4096 * 2;
		head->write_buf = kzalloc(head->writebuf_size, GFP_KERNEL);
		if (!head->write_buf) {
			kfree(head->read_buf);
			kfree(head);
			return -ENOMEM;
		}
	}
	head->reader_idx = tomoyo_read_lock();
	file->private_data = head;
	/*
	 * Call the handler now if the file is
	 * /sys/kernel/security/tomoyo/self_domain
	 * so that the user can use
	 * cat < /sys/kernel/security/tomoyo/self_domain"
	 * to know the current process's domainname.
	 */
	if (type == TOMOYO_SELFDOMAIN)
		tomoyo_read_control(file, NULL, 0);
	return 0;
}

/**
 * tomoyo_read_control - read() for /sys/kernel/security/tomoyo/ interface.
 *
 * @file:       Pointer to "struct file".
 * @buffer:     Poiner to buffer to write to.
 * @buffer_len: Size of @buffer.
 *
 * Returns bytes read on success, negative value otherwise.
 *
 * Caller holds tomoyo_read_lock().
 */
static int tomoyo_read_control(struct file *file, char __user *buffer,
			       const int buffer_len)
{
	int len = 0;
	struct tomoyo_io_buffer *head = file->private_data;
	char *cp;

	if (!head->read)
		return -ENOSYS;
	if (mutex_lock_interruptible(&head->io_sem))
		return -EINTR;
	/* Call the policy handler. */
	len = head->read(head);
	if (len < 0)
		goto out;
	/* Write to buffer. */
	len = head->read_avail;
	if (len > buffer_len)
		len = buffer_len;
	if (!len)
		goto out;
	/* head->read_buf changes by some functions. */
	cp = head->read_buf;
	if (copy_to_user(buffer, cp, len)) {
		len = -EFAULT;
		goto out;
	}
	head->read_avail -= len;
	memmove(cp, cp + len, head->read_avail);
 out:
	mutex_unlock(&head->io_sem);
	return len;
}

/**
 * tomoyo_write_control - write() for /sys/kernel/security/tomoyo/ interface.
 *
 * @file:       Pointer to "struct file".
 * @buffer:     Pointer to buffer to read from.
 * @buffer_len: Size of @buffer.
 *
 * Returns @buffer_len on success, negative value otherwise.
 *
 * Caller holds tomoyo_read_lock().
 */
static int tomoyo_write_control(struct file *file, const char __user *buffer,
				const int buffer_len)
{
	struct tomoyo_io_buffer *head = file->private_data;
	int error = buffer_len;
	int avail_len = buffer_len;
	char *cp0 = head->write_buf;

	if (!head->write)
		return -ENOSYS;
	if (!access_ok(VERIFY_READ, buffer, buffer_len))
		return -EFAULT;
	/* Don't allow updating policies by non manager programs. */
	if (head->write != tomoyo_write_pid &&
	    head->write != tomoyo_write_domain_policy &&
	    !tomoyo_is_policy_manager())
		return -EPERM;
	if (mutex_lock_interruptible(&head->io_sem))
		return -EINTR;
	/* Read a line and dispatch it to the policy handler. */
	while (avail_len > 0) {
		char c;
		if (head->write_avail >= head->writebuf_size - 1) {
			error = -ENOMEM;
			break;
		} else if (get_user(c, buffer)) {
			error = -EFAULT;
			break;
		}
		buffer++;
		avail_len--;
		cp0[head->write_avail++] = c;
		if (c != '\n')
			continue;
		cp0[head->write_avail - 1] = '\0';
		head->write_avail = 0;
		tomoyo_normalize_line(cp0);
		head->write(head);
	}
	mutex_unlock(&head->io_sem);
	return error;
}

/**
 * tomoyo_close_control - close() for /sys/kernel/security/tomoyo/ interface.
 *
 * @file: Pointer to "struct file".
 *
 * Releases memory and returns 0.
 *
 * Caller looses tomoyo_read_lock().
 */
static int tomoyo_close_control(struct file *file)
{
	struct tomoyo_io_buffer *head = file->private_data;
	const bool is_write = !!head->write_buf;

	tomoyo_read_unlock(head->reader_idx);
	/* Release memory used for policy I/O. */
	kfree(head->read_buf);
	head->read_buf = NULL;
	kfree(head->write_buf);
	head->write_buf = NULL;
	kfree(head);
	head = NULL;
	file->private_data = NULL;
	if (is_write)
		tomoyo_run_gc();
	return 0;
}

/**
 * tomoyo_open - open() for /sys/kernel/security/tomoyo/ interface.
 *
 * @inode: Pointer to "struct inode".
 * @file:  Pointer to "struct file".
 *
 * Returns 0 on success, negative value otherwise.
 */
static int tomoyo_open(struct inode *inode, struct file *file)
{
	const int key = ((u8 *) file->f_path.dentry->d_inode->i_private)
		- ((u8 *) NULL);
	return tomoyo_open_control(key, file);
}

/**
 * tomoyo_release - close() for /sys/kernel/security/tomoyo/ interface.
 *
 * @inode: Pointer to "struct inode".
 * @file:  Pointer to "struct file".
 *
 * Returns 0 on success, negative value otherwise.
 */
static int tomoyo_release(struct inode *inode, struct file *file)
{
	return tomoyo_close_control(file);
}

/**
 * tomoyo_read - read() for /sys/kernel/security/tomoyo/ interface.
 *
 * @file:  Pointer to "struct file".
 * @buf:   Pointer to buffer.
 * @count: Size of @buf.
 * @ppos:  Unused.
 *
 * Returns bytes read on success, negative value otherwise.
 */
static ssize_t tomoyo_read(struct file *file, char __user *buf, size_t count,
			   loff_t *ppos)
{
	return tomoyo_read_control(file, buf, count);
}

/**
 * tomoyo_write - write() for /sys/kernel/security/tomoyo/ interface.
 *
 * @file:  Pointer to "struct file".
 * @buf:   Pointer to buffer.
 * @count: Size of @buf.
 * @ppos:  Unused.
 *
 * Returns @count on success, negative value otherwise.
 */
static ssize_t tomoyo_write(struct file *file, const char __user *buf,
			    size_t count, loff_t *ppos)
{
	return tomoyo_write_control(file, buf, count);
}

/*
 * tomoyo_operations is a "struct file_operations" which is used for handling
 * /sys/kernel/security/tomoyo/ interface.
 *
 * Some files under /sys/kernel/security/tomoyo/ directory accept open(O_RDWR).
 * See tomoyo_io_buffer for internals.
 */
static const struct file_operations tomoyo_operations = {
	.open    = tomoyo_open,
	.release = tomoyo_release,
	.read    = tomoyo_read,
	.write   = tomoyo_write,
};

/**
 * tomoyo_create_entry - Create interface files under /sys/kernel/security/tomoyo/ directory.
 *
 * @name:   The name of the interface file.
 * @mode:   The permission of the interface file.
 * @parent: The parent directory.
 * @key:    Type of interface.
 *
 * Returns nothing.
 */
static void __init tomoyo_create_entry(const char *name, const mode_t mode,
				       struct dentry *parent, const u8 key)
{
	securityfs_create_file(name, mode, parent, ((u8 *) NULL) + key,
			       &tomoyo_operations);
}

/**
 * tomoyo_initerface_init - Initialize /sys/kernel/security/tomoyo/ interface.
 *
 * Returns 0.
 */
static int __init tomoyo_initerface_init(void)
{
	struct dentry *tomoyo_dir;

	/* Don't create securityfs entries unless registered. */
	if (current_cred()->security != &tomoyo_kernel_domain)
		return 0;

	tomoyo_dir = securityfs_create_dir("tomoyo", NULL);
	tomoyo_create_entry("domain_policy",    0600, tomoyo_dir,
			    TOMOYO_DOMAINPOLICY);
	tomoyo_create_entry("exception_policy", 0600, tomoyo_dir,
			    TOMOYO_EXCEPTIONPOLICY);
	tomoyo_create_entry("self_domain",      0400, tomoyo_dir,
			    TOMOYO_SELFDOMAIN);
	tomoyo_create_entry(".domain_status",   0600, tomoyo_dir,
			    TOMOYO_DOMAIN_STATUS);
	tomoyo_create_entry(".process_status",  0600, tomoyo_dir,
			    TOMOYO_PROCESS_STATUS);
	tomoyo_create_entry("meminfo",          0600, tomoyo_dir,
			    TOMOYO_MEMINFO);
	tomoyo_create_entry("profile",          0600, tomoyo_dir,
			    TOMOYO_PROFILE);
	tomoyo_create_entry("manager",          0600, tomoyo_dir,
			    TOMOYO_MANAGER);
	tomoyo_create_entry("version",          0400, tomoyo_dir,
			    TOMOYO_VERSION);
	return 0;
}

fs_initcall(tomoyo_initerface_init);<|MERGE_RESOLUTION|>--- conflicted
+++ resolved
@@ -886,10 +886,7 @@
 	ptr = kmalloc(sizeof(*ptr), GFP_KERNEL);
 	if (!tomoyo_memory_ok(ptr)) {
 		kfree(ptr);
-<<<<<<< HEAD
-=======
 		ptr = NULL;
->>>>>>> 93929ebc
 		goto ok;
 	}
 	for (i = 0; i < TOMOYO_MAX_CONTROL_INDEX; i++)
